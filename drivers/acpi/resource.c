// SPDX-License-Identifier: GPL-2.0-only
/*
 * drivers/acpi/resource.c - ACPI device resources interpretation.
 *
 * Copyright (C) 2012, Intel Corp.
 * Author: Rafael J. Wysocki <rafael.j.wysocki@intel.com>
 *
 * ~~~~~~~~~~~~~~~~~~~~~~~~~~~~~~~~~~~~~~~~~~~~~~~~~~~~~~~~~~~~~~~~~~~~~~~~~~~
 *
 * ~~~~~~~~~~~~~~~~~~~~~~~~~~~~~~~~~~~~~~~~~~~~~~~~~~~~~~~~~~~~~~~~~~~~~~~~~~~
 */

#include <linux/acpi.h>
#include <linux/device.h>
#include <linux/export.h>
#include <linux/ioport.h>
#include <linux/slab.h>
#include <linux/irq.h>
#include <linux/dmi.h>

#ifdef CONFIG_X86
#define valid_IRQ(i) (((i) != 0) && ((i) != 2))
static inline bool acpi_iospace_resource_valid(struct resource *res)
{
	/* On X86 IO space is limited to the [0 - 64K] IO port range */
	return res->end < 0x10003;
}
#else
#define valid_IRQ(i) (true)
/*
 * ACPI IO descriptors on arches other than X86 contain MMIO CPU physical
 * addresses mapping IO space in CPU physical address space, IO space
 * resources can be placed anywhere in the 64-bit physical address space.
 */
static inline bool
acpi_iospace_resource_valid(struct resource *res) { return true; }
#endif

#if IS_ENABLED(CONFIG_ACPI_GENERIC_GSI)
static inline bool is_gsi(struct acpi_resource_extended_irq *ext_irq)
{
	return ext_irq->resource_source.string_length == 0 &&
	       ext_irq->producer_consumer == ACPI_CONSUMER;
}
#else
static inline bool is_gsi(struct acpi_resource_extended_irq *ext_irq)
{
	return true;
}
#endif

static bool acpi_dev_resource_len_valid(u64 start, u64 end, u64 len, bool io)
{
	u64 reslen = end - start + 1;

	/*
	 * CHECKME: len might be required to check versus a minimum
	 * length as well. 1 for io is fine, but for memory it does
	 * not make any sense at all.
	 * Note: some BIOSes report incorrect length for ACPI address space
	 * descriptor, so remove check of 'reslen == len' to avoid regression.
	 */
	if (len && reslen && start <= end)
		return true;

	pr_debug("ACPI: invalid or unassigned resource %s [%016llx - %016llx] length [%016llx]\n",
		io ? "io" : "mem", start, end, len);

	return false;
}

static void acpi_dev_memresource_flags(struct resource *res, u64 len,
				       u8 write_protect)
{
	res->flags = IORESOURCE_MEM;

	if (!acpi_dev_resource_len_valid(res->start, res->end, len, false))
		res->flags |= IORESOURCE_DISABLED | IORESOURCE_UNSET;

	if (write_protect == ACPI_READ_WRITE_MEMORY)
		res->flags |= IORESOURCE_MEM_WRITEABLE;
}

static void acpi_dev_get_memresource(struct resource *res, u64 start, u64 len,
				     u8 write_protect)
{
	res->start = start;
	res->end = start + len - 1;
	acpi_dev_memresource_flags(res, len, write_protect);
}

/**
 * acpi_dev_resource_memory - Extract ACPI memory resource information.
 * @ares: Input ACPI resource object.
 * @res: Output generic resource object.
 *
 * Check if the given ACPI resource object represents a memory resource and
 * if that's the case, use the information in it to populate the generic
 * resource object pointed to by @res.
 *
 * Return:
 * 1) false with res->flags setting to zero: not the expected resource type
 * 2) false with IORESOURCE_DISABLED in res->flags: valid unassigned resource
 * 3) true: valid assigned resource
 */
bool acpi_dev_resource_memory(struct acpi_resource *ares, struct resource *res)
{
	struct acpi_resource_memory24 *memory24;
	struct acpi_resource_memory32 *memory32;
	struct acpi_resource_fixed_memory32 *fixed_memory32;

	switch (ares->type) {
	case ACPI_RESOURCE_TYPE_MEMORY24:
		memory24 = &ares->data.memory24;
		acpi_dev_get_memresource(res, memory24->minimum << 8,
					 memory24->address_length << 8,
					 memory24->write_protect);
		break;
	case ACPI_RESOURCE_TYPE_MEMORY32:
		memory32 = &ares->data.memory32;
		acpi_dev_get_memresource(res, memory32->minimum,
					 memory32->address_length,
					 memory32->write_protect);
		break;
	case ACPI_RESOURCE_TYPE_FIXED_MEMORY32:
		fixed_memory32 = &ares->data.fixed_memory32;
		acpi_dev_get_memresource(res, fixed_memory32->address,
					 fixed_memory32->address_length,
					 fixed_memory32->write_protect);
		break;
	default:
		res->flags = 0;
		return false;
	}

	return !(res->flags & IORESOURCE_DISABLED);
}
EXPORT_SYMBOL_GPL(acpi_dev_resource_memory);

static void acpi_dev_ioresource_flags(struct resource *res, u64 len,
				      u8 io_decode, u8 translation_type)
{
	res->flags = IORESOURCE_IO;

	if (!acpi_dev_resource_len_valid(res->start, res->end, len, true))
		res->flags |= IORESOURCE_DISABLED | IORESOURCE_UNSET;

	if (!acpi_iospace_resource_valid(res))
		res->flags |= IORESOURCE_DISABLED | IORESOURCE_UNSET;

	if (io_decode == ACPI_DECODE_16)
		res->flags |= IORESOURCE_IO_16BIT_ADDR;
	if (translation_type == ACPI_SPARSE_TRANSLATION)
		res->flags |= IORESOURCE_IO_SPARSE;
}

static void acpi_dev_get_ioresource(struct resource *res, u64 start, u64 len,
				    u8 io_decode)
{
	res->start = start;
	res->end = start + len - 1;
	acpi_dev_ioresource_flags(res, len, io_decode, 0);
}

/**
 * acpi_dev_resource_io - Extract ACPI I/O resource information.
 * @ares: Input ACPI resource object.
 * @res: Output generic resource object.
 *
 * Check if the given ACPI resource object represents an I/O resource and
 * if that's the case, use the information in it to populate the generic
 * resource object pointed to by @res.
 *
 * Return:
 * 1) false with res->flags setting to zero: not the expected resource type
 * 2) false with IORESOURCE_DISABLED in res->flags: valid unassigned resource
 * 3) true: valid assigned resource
 */
bool acpi_dev_resource_io(struct acpi_resource *ares, struct resource *res)
{
	struct acpi_resource_io *io;
	struct acpi_resource_fixed_io *fixed_io;

	switch (ares->type) {
	case ACPI_RESOURCE_TYPE_IO:
		io = &ares->data.io;
		acpi_dev_get_ioresource(res, io->minimum,
					io->address_length,
					io->io_decode);
		break;
	case ACPI_RESOURCE_TYPE_FIXED_IO:
		fixed_io = &ares->data.fixed_io;
		acpi_dev_get_ioresource(res, fixed_io->address,
					fixed_io->address_length,
					ACPI_DECODE_10);
		break;
	default:
		res->flags = 0;
		return false;
	}

	return !(res->flags & IORESOURCE_DISABLED);
}
EXPORT_SYMBOL_GPL(acpi_dev_resource_io);

static bool acpi_decode_space(struct resource_win *win,
			      struct acpi_resource_address *addr,
			      struct acpi_address64_attribute *attr)
{
	u8 iodec = attr->granularity == 0xfff ? ACPI_DECODE_10 : ACPI_DECODE_16;
	bool wp = addr->info.mem.write_protect;
	u64 len = attr->address_length;
	u64 start, end, offset = 0;
	struct resource *res = &win->res;

	/*
	 * Filter out invalid descriptor according to ACPI Spec 5.0, section
	 * 6.4.3.5 Address Space Resource Descriptors.
	 */
	if ((addr->min_address_fixed != addr->max_address_fixed && len) ||
	    (addr->min_address_fixed && addr->max_address_fixed && !len))
		pr_debug("ACPI: Invalid address space min_addr_fix %d, max_addr_fix %d, len %llx\n",
			 addr->min_address_fixed, addr->max_address_fixed, len);

	/*
	 * For bridges that translate addresses across the bridge,
	 * translation_offset is the offset that must be added to the
	 * address on the secondary side to obtain the address on the
	 * primary side. Non-bridge devices must list 0 for all Address
	 * Translation offset bits.
	 */
	if (addr->producer_consumer == ACPI_PRODUCER)
		offset = attr->translation_offset;
	else if (attr->translation_offset)
		pr_debug("ACPI: translation_offset(%lld) is invalid for non-bridge device.\n",
			 attr->translation_offset);
	start = attr->minimum + offset;
	end = attr->maximum + offset;

	win->offset = offset;
	res->start = start;
	res->end = end;
	if (sizeof(resource_size_t) < sizeof(u64) &&
	    (offset != win->offset || start != res->start || end != res->end)) {
		pr_warn("acpi resource window ([%#llx-%#llx] ignored, not CPU addressable)\n",
			attr->minimum, attr->maximum);
		return false;
	}

	switch (addr->resource_type) {
	case ACPI_MEMORY_RANGE:
		acpi_dev_memresource_flags(res, len, wp);

		if (addr->info.mem.caching == ACPI_PREFETCHABLE_MEMORY)
			res->flags |= IORESOURCE_PREFETCH;
		break;
	case ACPI_IO_RANGE:
		acpi_dev_ioresource_flags(res, len, iodec,
					  addr->info.io.translation_type);
		break;
	case ACPI_BUS_NUMBER_RANGE:
		res->flags = IORESOURCE_BUS;
		break;
	default:
		return false;
	}

	if (addr->producer_consumer == ACPI_PRODUCER)
		res->flags |= IORESOURCE_WINDOW;

	return !(res->flags & IORESOURCE_DISABLED);
}

/**
 * acpi_dev_resource_address_space - Extract ACPI address space information.
 * @ares: Input ACPI resource object.
 * @win: Output generic resource object.
 *
 * Check if the given ACPI resource object represents an address space resource
 * and if that's the case, use the information in it to populate the generic
 * resource object pointed to by @win.
 *
 * Return:
 * 1) false with win->res.flags setting to zero: not the expected resource type
 * 2) false with IORESOURCE_DISABLED in win->res.flags: valid unassigned
 *    resource
 * 3) true: valid assigned resource
 */
bool acpi_dev_resource_address_space(struct acpi_resource *ares,
				     struct resource_win *win)
{
	struct acpi_resource_address64 addr;

	win->res.flags = 0;
	if (ACPI_FAILURE(acpi_resource_to_address64(ares, &addr)))
		return false;

	return acpi_decode_space(win, (struct acpi_resource_address *)&addr,
				 &addr.address);
}
EXPORT_SYMBOL_GPL(acpi_dev_resource_address_space);

/**
 * acpi_dev_resource_ext_address_space - Extract ACPI address space information.
 * @ares: Input ACPI resource object.
 * @win: Output generic resource object.
 *
 * Check if the given ACPI resource object represents an extended address space
 * resource and if that's the case, use the information in it to populate the
 * generic resource object pointed to by @win.
 *
 * Return:
 * 1) false with win->res.flags setting to zero: not the expected resource type
 * 2) false with IORESOURCE_DISABLED in win->res.flags: valid unassigned
 *    resource
 * 3) true: valid assigned resource
 */
bool acpi_dev_resource_ext_address_space(struct acpi_resource *ares,
					 struct resource_win *win)
{
	struct acpi_resource_extended_address64 *ext_addr;

	win->res.flags = 0;
	if (ares->type != ACPI_RESOURCE_TYPE_EXTENDED_ADDRESS64)
		return false;

	ext_addr = &ares->data.ext_address64;

	return acpi_decode_space(win, (struct acpi_resource_address *)ext_addr,
				 &ext_addr->address);
}
EXPORT_SYMBOL_GPL(acpi_dev_resource_ext_address_space);

/**
 * acpi_dev_irq_flags - Determine IRQ resource flags.
 * @triggering: Triggering type as provided by ACPI.
 * @polarity: Interrupt polarity as provided by ACPI.
 * @shareable: Whether or not the interrupt is shareable.
 * @wake_capable: Wake capability as provided by ACPI.
 */
unsigned long acpi_dev_irq_flags(u8 triggering, u8 polarity, u8 shareable, u8 wake_capable)
{
	unsigned long flags;

	if (triggering == ACPI_LEVEL_SENSITIVE)
		flags = polarity == ACPI_ACTIVE_LOW ?
			IORESOURCE_IRQ_LOWLEVEL : IORESOURCE_IRQ_HIGHLEVEL;
	else
		flags = polarity == ACPI_ACTIVE_LOW ?
			IORESOURCE_IRQ_LOWEDGE : IORESOURCE_IRQ_HIGHEDGE;

	if (shareable == ACPI_SHARED)
		flags |= IORESOURCE_IRQ_SHAREABLE;

	if (wake_capable == ACPI_WAKE_CAPABLE)
		flags |= IORESOURCE_IRQ_WAKECAPABLE;

	return flags | IORESOURCE_IRQ;
}
EXPORT_SYMBOL_GPL(acpi_dev_irq_flags);

/**
 * acpi_dev_get_irq_type - Determine irq type.
 * @triggering: Triggering type as provided by ACPI.
 * @polarity: Interrupt polarity as provided by ACPI.
 */
unsigned int acpi_dev_get_irq_type(int triggering, int polarity)
{
	switch (polarity) {
	case ACPI_ACTIVE_LOW:
		return triggering == ACPI_EDGE_SENSITIVE ?
		       IRQ_TYPE_EDGE_FALLING :
		       IRQ_TYPE_LEVEL_LOW;
	case ACPI_ACTIVE_HIGH:
		return triggering == ACPI_EDGE_SENSITIVE ?
		       IRQ_TYPE_EDGE_RISING :
		       IRQ_TYPE_LEVEL_HIGH;
	case ACPI_ACTIVE_BOTH:
		if (triggering == ACPI_EDGE_SENSITIVE)
			return IRQ_TYPE_EDGE_BOTH;
		fallthrough;
	default:
		return IRQ_TYPE_NONE;
	}
}
EXPORT_SYMBOL_GPL(acpi_dev_get_irq_type);

/*
 * DMI matches for boards where the DSDT specifies the kbd IRQ as
 * level active-low and using the override changes this to rising edge,
 * stopping the keyboard from working.
 */
static const struct dmi_system_id irq1_level_low_skip_override[] = {
	{
		/* MEDION P15651 */
		.matches = {
			DMI_MATCH(DMI_SYS_VENDOR, "MEDION"),
			DMI_MATCH(DMI_BOARD_NAME, "M15T"),
		},
	},
	{
		/* MEDION S17405 */
		.matches = {
			DMI_MATCH(DMI_SYS_VENDOR, "MEDION"),
			DMI_MATCH(DMI_BOARD_NAME, "M17T"),
		},
	},
	{
		/* MEDION S17413 */
		.matches = {
			DMI_MATCH(DMI_SYS_VENDOR, "MEDION"),
			DMI_MATCH(DMI_BOARD_NAME, "M1xA"),
		},
	},
	{
		/* Asus Vivobook K3402ZA */
		.matches = {
			DMI_MATCH(DMI_SYS_VENDOR, "ASUSTeK COMPUTER INC."),
			DMI_MATCH(DMI_BOARD_NAME, "K3402ZA"),
		},
	},
	{
		/* Asus Vivobook K3502ZA */
		.matches = {
			DMI_MATCH(DMI_SYS_VENDOR, "ASUSTeK COMPUTER INC."),
			DMI_MATCH(DMI_BOARD_NAME, "K3502ZA"),
		},
	},
	{
		/* Asus Vivobook S5402ZA */
		.matches = {
			DMI_MATCH(DMI_SYS_VENDOR, "ASUSTeK COMPUTER INC."),
			DMI_MATCH(DMI_BOARD_NAME, "S5402ZA"),
		},
	},
	{
		/* Asus Vivobook S5602ZA */
		.matches = {
			DMI_MATCH(DMI_SYS_VENDOR, "ASUSTeK COMPUTER INC."),
			DMI_MATCH(DMI_BOARD_NAME, "S5602ZA"),
		},
	},
	{
		/* Asus Vivobook X1504VAP */
		.matches = {
			DMI_MATCH(DMI_SYS_VENDOR, "ASUSTeK COMPUTER INC."),
			DMI_MATCH(DMI_BOARD_NAME, "X1504VAP"),
		},
	},
	{
		/* Asus Vivobook X1704VAP */
		.matches = {
			DMI_MATCH(DMI_SYS_VENDOR, "ASUSTeK COMPUTER INC."),
			DMI_MATCH(DMI_BOARD_NAME, "X1704VAP"),
		},
	},
	{
<<<<<<< HEAD
		.ident = "Asus ExpertBook B1402CBA",
=======
		/* Asus ExpertBook B1402C* */
		.matches = {
			DMI_MATCH(DMI_SYS_VENDOR, "ASUSTeK COMPUTER INC."),
			DMI_MATCH(DMI_BOARD_NAME, "B1402C"),
		},
	},
	{
		/* Asus ExpertBook B1502C* */
>>>>>>> a6ad5510
		.matches = {
			DMI_MATCH(DMI_SYS_VENDOR, "ASUSTeK COMPUTER INC."),
			DMI_MATCH(DMI_BOARD_NAME, "B1502C"),
		},
	},
	{
<<<<<<< HEAD
		/* Asus ExpertBook B1402CVA */
		.matches = {
			DMI_MATCH(DMI_SYS_VENDOR, "ASUSTeK COMPUTER INC."),
			DMI_MATCH(DMI_BOARD_NAME, "B1402CVA"),
		},
	},
	{
		.ident = "Asus ExpertBook B1502CBA",
=======
		/* Asus ExpertBook B2402 (B2402CBA / B2402FBA / B2402CVA / B2402FVA) */
>>>>>>> a6ad5510
		.matches = {
			DMI_MATCH(DMI_SYS_VENDOR, "ASUSTeK COMPUTER INC."),
			DMI_MATCH(DMI_BOARD_NAME, "B2402"),
		},
	},
	{
		/* Asus ExpertBook B2502 (B2502CBA / B2502FBA / B2502CVA / B2502FVA) */
		.matches = {
			DMI_MATCH(DMI_SYS_VENDOR, "ASUSTeK COMPUTER INC."),
			DMI_MATCH(DMI_BOARD_NAME, "B2502"),
		},
	},
	{
		/* Asus Vivobook Go E1404GA* */
		.matches = {
			DMI_MATCH(DMI_SYS_VENDOR, "ASUSTeK COMPUTER INC."),
			DMI_MATCH(DMI_BOARD_NAME, "E1404GA"),
		},
	},
	{
		/* Asus Vivobook E1504GA* */
		.matches = {
			DMI_MATCH(DMI_SYS_VENDOR, "ASUSTeK COMPUTER INC."),
			DMI_MATCH(DMI_BOARD_NAME, "E1504GA"),
		},
	},
	{
		/* Asus Vivobook Pro N6506M* */
		.matches = {
			DMI_MATCH(DMI_SYS_VENDOR, "ASUSTeK COMPUTER INC."),
			DMI_MATCH(DMI_BOARD_NAME, "N6506M"),
		},
	},
	{
		/* LG Electronics 17U70P */
		.matches = {
			DMI_MATCH(DMI_SYS_VENDOR, "LG Electronics"),
			DMI_MATCH(DMI_BOARD_NAME, "17U70P"),
		},
	},
	{
		/* LG Electronics 16T90SP */
		.matches = {
			DMI_MATCH(DMI_SYS_VENDOR, "LG Electronics"),
			DMI_MATCH(DMI_BOARD_NAME, "16T90SP"),
		},
	},
	{ }
};

/*
 * DMI matches for AMD Zen boards where the DSDT specifies the kbd IRQ
 * as falling edge and this must be overridden to rising edge,
 * to have a working keyboard.
 */
static const struct dmi_system_id irq1_edge_low_force_override[] = {
	{
		/* MECHREV Jiaolong17KS Series GM7XG0M */
		.matches = {
			DMI_MATCH(DMI_BOARD_NAME, "GM7XG0M"),
		},
	},
	{
		/* XMG APEX 17 (M23) */
		.matches = {
			DMI_MATCH(DMI_BOARD_NAME, "GMxBGxx"),
		},
	},
	{
		/* TongFang GMxRGxx/XMG CORE 15 (M22)/TUXEDO Stellaris 15 Gen4 AMD */
		.matches = {
			DMI_MATCH(DMI_BOARD_NAME, "GMxRGxx"),
		},
	},
<<<<<<< HEAD
	{
		/* LG Electronics 16T90SP */
		.matches = {
			DMI_MATCH(DMI_SYS_VENDOR, "LG Electronics"),
			DMI_MATCH(DMI_BOARD_NAME, "16T90SP"),
		},
	},
	{ }
};

static const struct dmi_system_id maingear_laptop[] = {
=======
>>>>>>> a6ad5510
	{
		/* TongFang GMxXGxx/TUXEDO Polaris 15 Gen5 AMD */
		.matches = {
			DMI_MATCH(DMI_BOARD_NAME, "GMxXGxx"),
		},
	},
	{
		/* TongFang GMxXGxX/TUXEDO Polaris 15 Gen5 AMD */
		.matches = {
			DMI_MATCH(DMI_BOARD_NAME, "GMxXGxX"),
		},
	},
	{
		/* TongFang GMxXGxx sold as Eluktronics Inc. RP-15 */
		.matches = {
			DMI_MATCH(DMI_SYS_VENDOR, "Eluktronics Inc."),
			DMI_MATCH(DMI_BOARD_NAME, "RP-15"),
		},
	},
	{
		/* TongFang GM6XGxX/TUXEDO Stellaris 16 Gen5 AMD */
		.matches = {
			DMI_MATCH(DMI_BOARD_NAME, "GM6XGxX"),
		},
	},
	{
		/* MAINGEAR Vector Pro 2 15 */
		.matches = {
			DMI_MATCH(DMI_SYS_VENDOR, "Micro Electronics Inc"),
			DMI_MATCH(DMI_PRODUCT_NAME, "MG-VCP2-15A3070T"),
		}
	},
	{
<<<<<<< HEAD
		/* Asus ExpertBook B2502CVA */
		.matches = {
			DMI_MATCH(DMI_SYS_VENDOR, "ASUSTeK COMPUTER INC."),
			DMI_MATCH(DMI_BOARD_NAME, "B2502CVA"),
		},
	},
	{
		/* TongFang GMxXGxx/TUXEDO Polaris 15 Gen5 AMD */
		.matches = {
			DMI_MATCH(DMI_BOARD_NAME, "GMxXGxx"),
		},
	},
	{
		/* TongFang GMxXGxX/TUXEDO Polaris 15 Gen5 AMD */
		.matches = {
			DMI_MATCH(DMI_BOARD_NAME, "GMxXGxX"),
		},
	},
	{
		/* TongFang GMxXGxx sold as Eluktronics Inc. RP-15 */
		.matches = {
			DMI_MATCH(DMI_SYS_VENDOR, "Eluktronics Inc."),
			DMI_MATCH(DMI_BOARD_NAME, "RP-15"),
		},
	},
	{
		/* TongFang GM6XGxX/TUXEDO Stellaris 16 Gen5 AMD */
		.matches = {
			DMI_MATCH(DMI_BOARD_NAME, "GM6XGxX"),
		},
	},
	{
		.ident = "MAINGEAR Vector Pro 2 17",
=======
		/* MAINGEAR Vector Pro 2 17 */
>>>>>>> a6ad5510
		.matches = {
			DMI_MATCH(DMI_SYS_VENDOR, "Micro Electronics Inc"),
			DMI_MATCH(DMI_PRODUCT_NAME, "MG-VCP2-17A3070T"),
		},
	},
	{
		/* TongFang GM6BGEQ / PCSpecialist Elimina Pro 16 M, RTX 3050 */
		.matches = {
			DMI_MATCH(DMI_BOARD_NAME, "GM6BGEQ"),
		},
	},
	{
		/* TongFang GM6BG5Q, RTX 4050 */
		.matches = {
			DMI_MATCH(DMI_BOARD_NAME, "GM6BG5Q"),
		},
	},
	{
		/* TongFang GM6BG0Q / PCSpecialist Elimina Pro 16 M, RTX 4060 */
		.matches = {
			DMI_MATCH(DMI_BOARD_NAME, "GM6BG0Q"),
		},
	},
<<<<<<< HEAD
	{
		/* Infinity E15-5A165-BM */
		.matches = {
			DMI_MATCH(DMI_BOARD_NAME, "GM5RG1E0009COM"),
		},
	},
	{
		/* Infinity E15-5A305-1M */
		.matches = {
			DMI_MATCH(DMI_BOARD_NAME, "GM5RGEE0016COM"),
		},
	},
	{
		/* Lunnen Ground 15 / AMD Ryzen 5 5500U */
		.matches = {
			DMI_MATCH(DMI_SYS_VENDOR, "Lunnen"),
			DMI_MATCH(DMI_BOARD_NAME, "LLL5DAW"),
		},
	},
	{
		/* Lunnen Ground 16 / AMD Ryzen 7 5800U */
		.matches = {
			DMI_MATCH(DMI_SYS_VENDOR, "Lunnen"),
			DMI_MATCH(DMI_BOARD_NAME, "LL6FA"),
		},
	},
	{
		/* MAIBENBEN X577 */
		.matches = {
			DMI_MATCH(DMI_SYS_VENDOR, "MAIBENBEN"),
			DMI_MATCH(DMI_BOARD_NAME, "X577"),
		},
	},
	{ }
};

static const struct dmi_system_id lg_laptop[] = {
=======
>>>>>>> a6ad5510
	{
		/* Infinity E15-5A165-BM */
		.matches = {
			DMI_MATCH(DMI_BOARD_NAME, "GM5RG1E0009COM"),
		},
	},
	{
		/* Infinity E15-5A305-1M */
		.matches = {
			DMI_MATCH(DMI_BOARD_NAME, "GM5RGEE0016COM"),
		},
	},
	{
		/* Lunnen Ground 15 / AMD Ryzen 5 5500U */
		.matches = {
			DMI_MATCH(DMI_SYS_VENDOR, "Lunnen"),
			DMI_MATCH(DMI_BOARD_NAME, "LLL5DAW"),
		},
	},
	{
		/* Lunnen Ground 16 / AMD Ryzen 7 5800U */
		.matches = {
			DMI_MATCH(DMI_SYS_VENDOR, "Lunnen"),
			DMI_MATCH(DMI_BOARD_NAME, "LL6FA"),
		},
	},
	{
		/* MAIBENBEN X577 */
		.matches = {
			DMI_MATCH(DMI_SYS_VENDOR, "MAIBENBEN"),
			DMI_MATCH(DMI_BOARD_NAME, "X577"),
		},
	},
	{
		/* Maibenben X565 */
		.matches = {
			DMI_MATCH(DMI_SYS_VENDOR, "MAIBENBEN"),
			DMI_MATCH(DMI_BOARD_NAME, "X565"),
		},
	},
	{
		/* TongFang GXxHRXx/TUXEDO InfinityBook Pro Gen9 AMD */
		.matches = {
			DMI_MATCH(DMI_BOARD_NAME, "GXxHRXx"),
		},
	},
	{
		/* TongFang GMxHGxx/TUXEDO Stellaris Slim Gen1 AMD */
		.matches = {
			DMI_MATCH(DMI_BOARD_NAME, "GMxHGxx"),
		},
	},
	{
		/*
		 * TongFang GM5HG0A in case of the SKIKK Vanaheim relabel the
		 * board-name is changed, so check OEM strings instead. Note
		 * OEM string matches are always exact matches.
		 * https://bugzilla.kernel.org/show_bug.cgi?id=219614
		 */
		.matches = {
			DMI_EXACT_MATCH(DMI_OEM_STRING, "GM5HG0A"),
		},
	},
	{
		/* TongFang GXxHRXx/TUXEDO InfinityBook Pro Gen9 AMD */
		.matches = {
			DMI_MATCH(DMI_BOARD_NAME, "GXxHRXx"),
		},
	},
	{
		/* TongFang GMxHGxx/TUXEDO Stellaris Slim Gen1 AMD */
		.matches = {
			DMI_MATCH(DMI_BOARD_NAME, "GMxHGxx"),
		},
	},
	{
		/*
		 * TongFang GM5HG0A in case of the SKIKK Vanaheim relabel the
		 * board-name is changed, so check OEM strings instead. Note
		 * OEM string matches are always exact matches.
		 * https://bugzilla.kernel.org/show_bug.cgi?id=219614
		 */
		.matches = {
			DMI_EXACT_MATCH(DMI_OEM_STRING, "GM5HG0A"),
		},
	},
	{ }
};

struct irq_override_cmp {
	const struct dmi_system_id *system;
	unsigned char irq;
	unsigned char triggering;
	unsigned char polarity;
	unsigned char shareable;
	bool override;
};

static const struct irq_override_cmp override_table[] = {
	{ irq1_level_low_skip_override, 1, ACPI_LEVEL_SENSITIVE, ACPI_ACTIVE_LOW, 0, false },
	{ irq1_edge_low_force_override, 1, ACPI_EDGE_SENSITIVE, ACPI_ACTIVE_LOW, 1, true },
};

static bool acpi_dev_irq_override(u32 gsi, u8 triggering, u8 polarity,
				  u8 shareable)
{
	int i;

	for (i = 0; i < ARRAY_SIZE(override_table); i++) {
		const struct irq_override_cmp *entry = &override_table[i];

		if (dmi_check_system(entry->system) &&
		    entry->irq == gsi &&
		    entry->triggering == triggering &&
		    entry->polarity == polarity &&
		    entry->shareable == shareable)
			return entry->override;
	}

#ifdef CONFIG_X86
	/*
	 * Always use the MADT override info, except for the i8042 PS/2 ctrl
	 * IRQs (1 and 12). For these the DSDT IRQ settings should sometimes
	 * be used otherwise PS/2 keyboards / mice will not work.
	 */
	if (gsi != 1 && gsi != 12)
		return true;

	/* If the override comes from an INT_SRC_OVR MADT entry, honor it. */
	if (acpi_int_src_ovr[gsi])
		return true;

	/*
	 * IRQ override isn't needed on modern AMD Zen systems and
	 * this override breaks active low IRQs on AMD Ryzen 6000 and
	 * newer systems. Skip it.
	 */
	if (boot_cpu_has(X86_FEATURE_ZEN))
		return false;
#endif

	return true;
}

static void acpi_dev_get_irqresource(struct resource *res, u32 gsi,
				     u8 triggering, u8 polarity, u8 shareable,
				     u8 wake_capable, bool check_override)
{
	int irq, p, t;

	if (!valid_IRQ(gsi)) {
		irqresource_disabled(res, gsi);
		return;
	}

	/*
	 * In IO-APIC mode, use overridden attribute. Two reasons:
	 * 1. BIOS bug in DSDT
	 * 2. BIOS uses IO-APIC mode Interrupt Source Override
	 *
	 * We do this only if we are dealing with IRQ() or IRQNoFlags()
	 * resource (the legacy ISA resources). With modern ACPI 5 devices
	 * using extended IRQ descriptors we take the IRQ configuration
	 * from _CRS directly.
	 */
	if (check_override &&
	    acpi_dev_irq_override(gsi, triggering, polarity, shareable) &&
	    !acpi_get_override_irq(gsi, &t, &p)) {
		u8 trig = t ? ACPI_LEVEL_SENSITIVE : ACPI_EDGE_SENSITIVE;
		u8 pol = p ? ACPI_ACTIVE_LOW : ACPI_ACTIVE_HIGH;

		if (triggering != trig || polarity != pol) {
			pr_warn("ACPI: IRQ %d override to %s%s, %s%s\n", gsi,
				t ? "level" : "edge",
				trig == triggering ? "" : "(!)",
				p ? "low" : "high",
				pol == polarity ? "" : "(!)");
			triggering = trig;
			polarity = pol;
		}
	}

	res->flags = acpi_dev_irq_flags(triggering, polarity, shareable, wake_capable);
	irq = acpi_register_gsi(NULL, gsi, triggering, polarity);
	if (irq >= 0) {
		res->start = irq;
		res->end = irq;
	} else {
		irqresource_disabled(res, gsi);
	}
}

/**
 * acpi_dev_resource_interrupt - Extract ACPI interrupt resource information.
 * @ares: Input ACPI resource object.
 * @index: Index into the array of GSIs represented by the resource.
 * @res: Output generic resource object.
 *
 * Check if the given ACPI resource object represents an interrupt resource
 * and @index does not exceed the resource's interrupt count (true is returned
 * in that case regardless of the results of the other checks)).  If that's the
 * case, register the GSI corresponding to @index from the array of interrupts
 * represented by the resource and populate the generic resource object pointed
 * to by @res accordingly.  If the registration of the GSI is not successful,
 * IORESOURCE_DISABLED will be set it that object's flags.
 *
 * Return:
 * 1) false with res->flags setting to zero: not the expected resource type
 * 2) false with IORESOURCE_DISABLED in res->flags: valid unassigned resource
 * 3) true: valid assigned resource
 */
bool acpi_dev_resource_interrupt(struct acpi_resource *ares, int index,
				 struct resource *res)
{
	struct acpi_resource_irq *irq;
	struct acpi_resource_extended_irq *ext_irq;

	switch (ares->type) {
	case ACPI_RESOURCE_TYPE_IRQ:
		/*
		 * Per spec, only one interrupt per descriptor is allowed in
		 * _CRS, but some firmware violates this, so parse them all.
		 */
		irq = &ares->data.irq;
		if (index >= irq->interrupt_count) {
			irqresource_disabled(res, 0);
			return false;
		}
		acpi_dev_get_irqresource(res, irq->interrupts[index],
					 irq->triggering, irq->polarity,
					 irq->shareable, irq->wake_capable,
					 true);
		break;
	case ACPI_RESOURCE_TYPE_EXTENDED_IRQ:
		ext_irq = &ares->data.extended_irq;
		if (index >= ext_irq->interrupt_count) {
			irqresource_disabled(res, 0);
			return false;
		}
		if (is_gsi(ext_irq))
			acpi_dev_get_irqresource(res, ext_irq->interrupts[index],
					 ext_irq->triggering, ext_irq->polarity,
					 ext_irq->shareable, ext_irq->wake_capable,
					 false);
		else
			irqresource_disabled(res, 0);
		break;
	default:
		res->flags = 0;
		return false;
	}

	return true;
}
EXPORT_SYMBOL_GPL(acpi_dev_resource_interrupt);

/**
 * acpi_dev_free_resource_list - Free resource from %acpi_dev_get_resources().
 * @list: The head of the resource list to free.
 */
void acpi_dev_free_resource_list(struct list_head *list)
{
	resource_list_free(list);
}
EXPORT_SYMBOL_GPL(acpi_dev_free_resource_list);

struct res_proc_context {
	struct list_head *list;
	int (*preproc)(struct acpi_resource *, void *);
	void *preproc_data;
	int count;
	int error;
};

static acpi_status acpi_dev_new_resource_entry(struct resource_win *win,
					       struct res_proc_context *c)
{
	struct resource_entry *rentry;

	rentry = resource_list_create_entry(NULL, 0);
	if (!rentry) {
		c->error = -ENOMEM;
		return AE_NO_MEMORY;
	}
	*rentry->res = win->res;
	rentry->offset = win->offset;
	resource_list_add_tail(rentry, c->list);
	c->count++;
	return AE_OK;
}

static acpi_status acpi_dev_process_resource(struct acpi_resource *ares,
					     void *context)
{
	struct res_proc_context *c = context;
	struct resource_win win;
	struct resource *res = &win.res;
	int i;

	if (c->preproc) {
		int ret;

		ret = c->preproc(ares, c->preproc_data);
		if (ret < 0) {
			c->error = ret;
			return AE_ABORT_METHOD;
		} else if (ret > 0) {
			return AE_OK;
		}
	}

	memset(&win, 0, sizeof(win));

	if (acpi_dev_resource_memory(ares, res)
	    || acpi_dev_resource_io(ares, res)
	    || acpi_dev_resource_address_space(ares, &win)
	    || acpi_dev_resource_ext_address_space(ares, &win))
		return acpi_dev_new_resource_entry(&win, c);

	for (i = 0; acpi_dev_resource_interrupt(ares, i, res); i++) {
		acpi_status status;

		status = acpi_dev_new_resource_entry(&win, c);
		if (ACPI_FAILURE(status))
			return status;
	}

	return AE_OK;
}

static int __acpi_dev_get_resources(struct acpi_device *adev,
				    struct list_head *list,
				    int (*preproc)(struct acpi_resource *, void *),
				    void *preproc_data, char *method)
{
	struct res_proc_context c;
	acpi_status status;

	if (!adev || !adev->handle || !list_empty(list))
		return -EINVAL;

	if (!acpi_has_method(adev->handle, method))
		return 0;

	c.list = list;
	c.preproc = preproc;
	c.preproc_data = preproc_data;
	c.count = 0;
	c.error = 0;
	status = acpi_walk_resources(adev->handle, method,
				     acpi_dev_process_resource, &c);
	if (ACPI_FAILURE(status)) {
		acpi_dev_free_resource_list(list);
		return c.error ? c.error : -EIO;
	}

	return c.count;
}

/**
 * acpi_dev_get_resources - Get current resources of a device.
 * @adev: ACPI device node to get the resources for.
 * @list: Head of the resultant list of resources (must be empty).
 * @preproc: The caller's preprocessing routine.
 * @preproc_data: Pointer passed to the caller's preprocessing routine.
 *
 * Evaluate the _CRS method for the given device node and process its output by
 * (1) executing the @preproc() routine provided by the caller, passing the
 * resource pointer and @preproc_data to it as arguments, for each ACPI resource
 * returned and (2) converting all of the returned ACPI resources into struct
 * resource objects if possible.  If the return value of @preproc() in step (1)
 * is different from 0, step (2) is not applied to the given ACPI resource and
 * if that value is negative, the whole processing is aborted and that value is
 * returned as the final error code.
 *
 * The resultant struct resource objects are put on the list pointed to by
 * @list, that must be empty initially, as members of struct resource_entry
 * objects.  Callers of this routine should use %acpi_dev_free_resource_list() to
 * free that list.
 *
 * The number of resources in the output list is returned on success, an error
 * code reflecting the error condition is returned otherwise.
 */
int acpi_dev_get_resources(struct acpi_device *adev, struct list_head *list,
			   int (*preproc)(struct acpi_resource *, void *),
			   void *preproc_data)
{
	return __acpi_dev_get_resources(adev, list, preproc, preproc_data,
					METHOD_NAME__CRS);
}
EXPORT_SYMBOL_GPL(acpi_dev_get_resources);

static int is_memory(struct acpi_resource *ares, void *not_used)
{
	struct resource_win win;
	struct resource *res = &win.res;

	memset(&win, 0, sizeof(win));

	if (acpi_dev_filter_resource_type(ares, IORESOURCE_MEM))
		return 1;

	return !(acpi_dev_resource_memory(ares, res)
	       || acpi_dev_resource_address_space(ares, &win)
	       || acpi_dev_resource_ext_address_space(ares, &win));
}

/**
 * acpi_dev_get_dma_resources - Get current DMA resources of a device.
 * @adev: ACPI device node to get the resources for.
 * @list: Head of the resultant list of resources (must be empty).
 *
 * Evaluate the _DMA method for the given device node and process its
 * output.
 *
 * The resultant struct resource objects are put on the list pointed to
 * by @list, that must be empty initially, as members of struct
 * resource_entry objects.  Callers of this routine should use
 * %acpi_dev_free_resource_list() to free that list.
 *
 * The number of resources in the output list is returned on success,
 * an error code reflecting the error condition is returned otherwise.
 */
int acpi_dev_get_dma_resources(struct acpi_device *adev, struct list_head *list)
{
	return __acpi_dev_get_resources(adev, list, is_memory, NULL,
					METHOD_NAME__DMA);
}
EXPORT_SYMBOL_GPL(acpi_dev_get_dma_resources);

/**
 * acpi_dev_get_memory_resources - Get current memory resources of a device.
 * @adev: ACPI device node to get the resources for.
 * @list: Head of the resultant list of resources (must be empty).
 *
 * This is a helper function that locates all memory type resources of @adev
 * with acpi_dev_get_resources().
 *
 * The number of resources in the output list is returned on success, an error
 * code reflecting the error condition is returned otherwise.
 */
int acpi_dev_get_memory_resources(struct acpi_device *adev, struct list_head *list)
{
	return acpi_dev_get_resources(adev, list, is_memory, NULL);
}
EXPORT_SYMBOL_GPL(acpi_dev_get_memory_resources);

/**
 * acpi_dev_filter_resource_type - Filter ACPI resource according to resource
 *				   types
 * @ares: Input ACPI resource object.
 * @types: Valid resource types of IORESOURCE_XXX
 *
 * This is a helper function to support acpi_dev_get_resources(), which filters
 * ACPI resource objects according to resource types.
 */
int acpi_dev_filter_resource_type(struct acpi_resource *ares,
				  unsigned long types)
{
	unsigned long type = 0;

	switch (ares->type) {
	case ACPI_RESOURCE_TYPE_MEMORY24:
	case ACPI_RESOURCE_TYPE_MEMORY32:
	case ACPI_RESOURCE_TYPE_FIXED_MEMORY32:
		type = IORESOURCE_MEM;
		break;
	case ACPI_RESOURCE_TYPE_IO:
	case ACPI_RESOURCE_TYPE_FIXED_IO:
		type = IORESOURCE_IO;
		break;
	case ACPI_RESOURCE_TYPE_IRQ:
	case ACPI_RESOURCE_TYPE_EXTENDED_IRQ:
		type = IORESOURCE_IRQ;
		break;
	case ACPI_RESOURCE_TYPE_DMA:
	case ACPI_RESOURCE_TYPE_FIXED_DMA:
		type = IORESOURCE_DMA;
		break;
	case ACPI_RESOURCE_TYPE_GENERIC_REGISTER:
		type = IORESOURCE_REG;
		break;
	case ACPI_RESOURCE_TYPE_ADDRESS16:
	case ACPI_RESOURCE_TYPE_ADDRESS32:
	case ACPI_RESOURCE_TYPE_ADDRESS64:
	case ACPI_RESOURCE_TYPE_EXTENDED_ADDRESS64:
		if (ares->data.address.resource_type == ACPI_MEMORY_RANGE)
			type = IORESOURCE_MEM;
		else if (ares->data.address.resource_type == ACPI_IO_RANGE)
			type = IORESOURCE_IO;
		else if (ares->data.address.resource_type ==
			 ACPI_BUS_NUMBER_RANGE)
			type = IORESOURCE_BUS;
		break;
	default:
		break;
	}

	return (type & types) ? 0 : 1;
}
EXPORT_SYMBOL_GPL(acpi_dev_filter_resource_type);

static int acpi_dev_consumes_res(struct acpi_device *adev, struct resource *res)
{
	struct list_head resource_list;
	struct resource_entry *rentry;
	int ret, found = 0;

	INIT_LIST_HEAD(&resource_list);
	ret = acpi_dev_get_resources(adev, &resource_list, NULL, NULL);
	if (ret < 0)
		return 0;

	list_for_each_entry(rentry, &resource_list, node) {
		if (resource_contains(rentry->res, res)) {
			found = 1;
			break;
		}

	}

	acpi_dev_free_resource_list(&resource_list);
	return found;
}

static acpi_status acpi_res_consumer_cb(acpi_handle handle, u32 depth,
					 void *context, void **ret)
{
	struct resource *res = context;
	struct acpi_device **consumer = (struct acpi_device **) ret;
	struct acpi_device *adev = acpi_fetch_acpi_dev(handle);

	if (!adev)
		return AE_OK;

	if (acpi_dev_consumes_res(adev, res)) {
		*consumer = adev;
		return AE_CTRL_TERMINATE;
	}

	return AE_OK;
}

/**
 * acpi_resource_consumer - Find the ACPI device that consumes @res.
 * @res: Resource to search for.
 *
 * Search the current resource settings (_CRS) of every ACPI device node
 * for @res.  If we find an ACPI device whose _CRS includes @res, return
 * it.  Otherwise, return NULL.
 */
struct acpi_device *acpi_resource_consumer(struct resource *res)
{
	struct acpi_device *consumer = NULL;

	acpi_get_devices(NULL, acpi_res_consumer_cb, res, (void **) &consumer);
	return consumer;
}<|MERGE_RESOLUTION|>--- conflicted
+++ resolved
@@ -455,9 +455,6 @@
 		},
 	},
 	{
-<<<<<<< HEAD
-		.ident = "Asus ExpertBook B1402CBA",
-=======
 		/* Asus ExpertBook B1402C* */
 		.matches = {
 			DMI_MATCH(DMI_SYS_VENDOR, "ASUSTeK COMPUTER INC."),
@@ -466,25 +463,13 @@
 	},
 	{
 		/* Asus ExpertBook B1502C* */
->>>>>>> a6ad5510
 		.matches = {
 			DMI_MATCH(DMI_SYS_VENDOR, "ASUSTeK COMPUTER INC."),
 			DMI_MATCH(DMI_BOARD_NAME, "B1502C"),
 		},
 	},
 	{
-<<<<<<< HEAD
-		/* Asus ExpertBook B1402CVA */
-		.matches = {
-			DMI_MATCH(DMI_SYS_VENDOR, "ASUSTeK COMPUTER INC."),
-			DMI_MATCH(DMI_BOARD_NAME, "B1402CVA"),
-		},
-	},
-	{
-		.ident = "Asus ExpertBook B1502CBA",
-=======
 		/* Asus ExpertBook B2402 (B2402CBA / B2402FBA / B2402CVA / B2402FVA) */
->>>>>>> a6ad5510
 		.matches = {
 			DMI_MATCH(DMI_SYS_VENDOR, "ASUSTeK COMPUTER INC."),
 			DMI_MATCH(DMI_BOARD_NAME, "B2402"),
@@ -559,20 +544,6 @@
 			DMI_MATCH(DMI_BOARD_NAME, "GMxRGxx"),
 		},
 	},
-<<<<<<< HEAD
-	{
-		/* LG Electronics 16T90SP */
-		.matches = {
-			DMI_MATCH(DMI_SYS_VENDOR, "LG Electronics"),
-			DMI_MATCH(DMI_BOARD_NAME, "16T90SP"),
-		},
-	},
-	{ }
-};
-
-static const struct dmi_system_id maingear_laptop[] = {
-=======
->>>>>>> a6ad5510
 	{
 		/* TongFang GMxXGxx/TUXEDO Polaris 15 Gen5 AMD */
 		.matches = {
@@ -606,43 +577,7 @@
 		}
 	},
 	{
-<<<<<<< HEAD
-		/* Asus ExpertBook B2502CVA */
-		.matches = {
-			DMI_MATCH(DMI_SYS_VENDOR, "ASUSTeK COMPUTER INC."),
-			DMI_MATCH(DMI_BOARD_NAME, "B2502CVA"),
-		},
-	},
-	{
-		/* TongFang GMxXGxx/TUXEDO Polaris 15 Gen5 AMD */
-		.matches = {
-			DMI_MATCH(DMI_BOARD_NAME, "GMxXGxx"),
-		},
-	},
-	{
-		/* TongFang GMxXGxX/TUXEDO Polaris 15 Gen5 AMD */
-		.matches = {
-			DMI_MATCH(DMI_BOARD_NAME, "GMxXGxX"),
-		},
-	},
-	{
-		/* TongFang GMxXGxx sold as Eluktronics Inc. RP-15 */
-		.matches = {
-			DMI_MATCH(DMI_SYS_VENDOR, "Eluktronics Inc."),
-			DMI_MATCH(DMI_BOARD_NAME, "RP-15"),
-		},
-	},
-	{
-		/* TongFang GM6XGxX/TUXEDO Stellaris 16 Gen5 AMD */
-		.matches = {
-			DMI_MATCH(DMI_BOARD_NAME, "GM6XGxX"),
-		},
-	},
-	{
-		.ident = "MAINGEAR Vector Pro 2 17",
-=======
 		/* MAINGEAR Vector Pro 2 17 */
->>>>>>> a6ad5510
 		.matches = {
 			DMI_MATCH(DMI_SYS_VENDOR, "Micro Electronics Inc"),
 			DMI_MATCH(DMI_PRODUCT_NAME, "MG-VCP2-17A3070T"),
@@ -666,7 +601,6 @@
 			DMI_MATCH(DMI_BOARD_NAME, "GM6BG0Q"),
 		},
 	},
-<<<<<<< HEAD
 	{
 		/* Infinity E15-5A165-BM */
 		.matches = {
@@ -700,73 +634,11 @@
 			DMI_MATCH(DMI_BOARD_NAME, "X577"),
 		},
 	},
-	{ }
-};
-
-static const struct dmi_system_id lg_laptop[] = {
-=======
->>>>>>> a6ad5510
-	{
-		/* Infinity E15-5A165-BM */
-		.matches = {
-			DMI_MATCH(DMI_BOARD_NAME, "GM5RG1E0009COM"),
-		},
-	},
-	{
-		/* Infinity E15-5A305-1M */
-		.matches = {
-			DMI_MATCH(DMI_BOARD_NAME, "GM5RGEE0016COM"),
-		},
-	},
-	{
-		/* Lunnen Ground 15 / AMD Ryzen 5 5500U */
-		.matches = {
-			DMI_MATCH(DMI_SYS_VENDOR, "Lunnen"),
-			DMI_MATCH(DMI_BOARD_NAME, "LLL5DAW"),
-		},
-	},
-	{
-		/* Lunnen Ground 16 / AMD Ryzen 7 5800U */
-		.matches = {
-			DMI_MATCH(DMI_SYS_VENDOR, "Lunnen"),
-			DMI_MATCH(DMI_BOARD_NAME, "LL6FA"),
-		},
-	},
-	{
-		/* MAIBENBEN X577 */
-		.matches = {
-			DMI_MATCH(DMI_SYS_VENDOR, "MAIBENBEN"),
-			DMI_MATCH(DMI_BOARD_NAME, "X577"),
-		},
-	},
 	{
 		/* Maibenben X565 */
 		.matches = {
 			DMI_MATCH(DMI_SYS_VENDOR, "MAIBENBEN"),
 			DMI_MATCH(DMI_BOARD_NAME, "X565"),
-		},
-	},
-	{
-		/* TongFang GXxHRXx/TUXEDO InfinityBook Pro Gen9 AMD */
-		.matches = {
-			DMI_MATCH(DMI_BOARD_NAME, "GXxHRXx"),
-		},
-	},
-	{
-		/* TongFang GMxHGxx/TUXEDO Stellaris Slim Gen1 AMD */
-		.matches = {
-			DMI_MATCH(DMI_BOARD_NAME, "GMxHGxx"),
-		},
-	},
-	{
-		/*
-		 * TongFang GM5HG0A in case of the SKIKK Vanaheim relabel the
-		 * board-name is changed, so check OEM strings instead. Note
-		 * OEM string matches are always exact matches.
-		 * https://bugzilla.kernel.org/show_bug.cgi?id=219614
-		 */
-		.matches = {
-			DMI_EXACT_MATCH(DMI_OEM_STRING, "GM5HG0A"),
 		},
 	},
 	{
