--- conflicted
+++ resolved
@@ -827,7 +827,6 @@
 	void *rx_buf = t->rx_buf;
 	unsigned int len = t->len;
 	unsigned int bits = t->bits_per_word;
-	unsigned int max_wdlen = 256;
 	unsigned int bytes_per_word;
 	unsigned int words;
 	int n;
@@ -851,11 +850,7 @@
 		 *  DMA supports 32-bit words only, hence pack 8-bit and 16-bit
 		 *  words, with byte resp. word swapping.
 		 */
-<<<<<<< HEAD
-		unsigned int l = min(round_down(len, 4), max_wdlen * 4);
-=======
 		unsigned int l = min(round_down(len, 4), 2 * max_wdlen * 4);
->>>>>>> 25bf10be
 
 		if (bits <= 8) {
 			copy32 = copy_bswap32;
