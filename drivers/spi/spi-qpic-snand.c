--- conflicted
+++ resolved
@@ -308,11 +308,7 @@
 	ecc_cfg->bch_enabled = true;
 	ecc_cfg->bytes = ecc_cfg->ecc_bytes_hw + ecc_cfg->spare_bytes + ecc_cfg->bbm_size;
 
-<<<<<<< HEAD
-	ecc_cfg->steps = 4;
-=======
 	ecc_cfg->steps = cwperpage;
->>>>>>> 25bf10be
 	ecc_cfg->cw_data = 516;
 	ecc_cfg->cw_size = ecc_cfg->cw_data + ecc_cfg->bytes;
 	bad_block_byte = mtd->writesize - ecc_cfg->cw_size * (cwperpage - 1) + 1;
