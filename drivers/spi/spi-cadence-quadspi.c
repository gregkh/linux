// SPDX-License-Identifier: GPL-2.0-only
//
// Driver for Cadence QSPI Controller
//
// Copyright Altera Corporation (C) 2012-2014. All rights reserved.
// Copyright Intel Corporation (C) 2019-2020. All rights reserved.
// Copyright (C) 2020 Texas Instruments Incorporated - http://www.ti.com

#include <linux/clk.h>
#include <linux/completion.h>
#include <linux/delay.h>
#include <linux/dma-mapping.h>
#include <linux/dmaengine.h>
#include <linux/err.h>
#include <linux/errno.h>
#include <linux/firmware/xlnx-zynqmp.h>
#include <linux/interrupt.h>
#include <linux/io.h>
#include <linux/iopoll.h>
#include <linux/jiffies.h>
#include <linux/kernel.h>
#include <linux/log2.h>
#include <linux/module.h>
#include <linux/of.h>
#include <linux/platform_device.h>
#include <linux/pm_runtime.h>
#include <linux/reset.h>
#include <linux/sched.h>
#include <linux/spi/spi.h>
#include <linux/spi/spi-mem.h>
#include <linux/timer.h>

#define CQSPI_NAME			"cadence-qspi"
#define CQSPI_MAX_CHIPSELECT		4

static_assert(CQSPI_MAX_CHIPSELECT <= SPI_CS_CNT_MAX);

/* Quirks */
#define CQSPI_NEEDS_WR_DELAY		BIT(0)
#define CQSPI_DISABLE_DAC_MODE		BIT(1)
#define CQSPI_SUPPORT_EXTERNAL_DMA	BIT(2)
#define CQSPI_NO_SUPPORT_WR_COMPLETION	BIT(3)
#define CQSPI_SLOW_SRAM		BIT(4)
#define CQSPI_NEEDS_APB_AHB_HAZARD_WAR	BIT(5)
#define CQSPI_RD_NO_IRQ			BIT(6)
#define CQSPI_DMA_SET_MASK		BIT(7)
#define CQSPI_SUPPORT_DEVICE_RESET	BIT(8)
#define CQSPI_DISABLE_STIG_MODE		BIT(9)
#define CQSPI_DISABLE_RUNTIME_PM	BIT(10)

/* Capabilities */
#define CQSPI_SUPPORTS_OCTAL		BIT(0)
#define CQSPI_SUPPORTS_QUAD		BIT(1)

#define CQSPI_OP_WIDTH(part) ((part).nbytes ? ilog2((part).buswidth) : 0)

enum {
	CLK_QSPI_APB = 0,
	CLK_QSPI_AHB,
	CLK_QSPI_NUM,
};

struct cqspi_st;

struct cqspi_flash_pdata {
	struct cqspi_st	*cqspi;
	u32		clk_rate;
	u32		read_delay;
	u32		tshsl_ns;
	u32		tsd2d_ns;
	u32		tchsh_ns;
	u32		tslch_ns;
	u8		cs;
};

struct cqspi_st {
	struct platform_device	*pdev;
	struct spi_controller	*host;
	struct clk		*clk;
	struct clk		*clks[CLK_QSPI_NUM];
	unsigned int		sclk;

	void __iomem		*iobase;
	void __iomem		*ahb_base;
	resource_size_t		ahb_size;
	struct completion	transfer_complete;

	struct dma_chan		*rx_chan;
	struct completion	rx_dma_complete;
	dma_addr_t		mmap_phys_base;

	int			current_cs;
	unsigned long		master_ref_clk_hz;
	bool			is_decoded_cs;
	u32			fifo_depth;
	u32			fifo_width;
	u32			num_chipselect;
	bool			rclk_en;
	u32			trigger_address;
	u32			wr_delay;
	bool			use_direct_mode;
	bool			use_direct_mode_wr;
	struct cqspi_flash_pdata f_pdata[CQSPI_MAX_CHIPSELECT];
	bool			use_dma_read;
	u32			pd_dev_id;
	bool			wr_completion;
	bool			slow_sram;
	bool			apb_ahb_hazard;

	bool			is_jh7110; /* Flag for StarFive JH7110 SoC */
	bool			disable_stig_mode;
	refcount_t		refcount;
	refcount_t		inflight_ops;

	const struct cqspi_driver_platdata *ddata;
};

struct cqspi_driver_platdata {
	u32 hwcaps_mask;
	u16 quirks;
	int (*indirect_read_dma)(struct cqspi_flash_pdata *f_pdata,
				 u_char *rxbuf, loff_t from_addr, size_t n_rx);
	u32 (*get_dma_status)(struct cqspi_st *cqspi);
	int (*jh7110_clk_init)(struct platform_device *pdev,
			       struct cqspi_st *cqspi);
};

/* Operation timeout value */
#define CQSPI_TIMEOUT_MS			500
#define CQSPI_READ_TIMEOUT_MS			10
#define CQSPI_BUSYWAIT_TIMEOUT_US		500

/* Runtime_pm autosuspend delay */
#define CQSPI_AUTOSUSPEND_TIMEOUT		2000

#define CQSPI_DUMMY_CLKS_PER_BYTE		8
#define CQSPI_DUMMY_BYTES_MAX			4
#define CQSPI_DUMMY_CLKS_MAX			31

#define CQSPI_STIG_DATA_LEN_MAX			8

/* Register map */
#define CQSPI_REG_CONFIG			0x00
#define CQSPI_REG_CONFIG_ENABLE_MASK		BIT(0)
#define CQSPI_REG_CONFIG_ENB_DIR_ACC_CTRL	BIT(7)
#define CQSPI_REG_CONFIG_DECODE_MASK		BIT(9)
#define CQSPI_REG_CONFIG_CHIPSELECT_LSB		10
#define CQSPI_REG_CONFIG_DMA_MASK		BIT(15)
#define CQSPI_REG_CONFIG_BAUD_LSB		19
#define CQSPI_REG_CONFIG_DTR_PROTO		BIT(24)
#define CQSPI_REG_CONFIG_DUAL_OPCODE		BIT(30)
#define CQSPI_REG_CONFIG_IDLE_LSB		31
#define CQSPI_REG_CONFIG_CHIPSELECT_MASK	0xF
#define CQSPI_REG_CONFIG_BAUD_MASK		0xF
#define CQSPI_REG_CONFIG_RESET_PIN_FLD_MASK    BIT(5)
#define CQSPI_REG_CONFIG_RESET_CFG_FLD_MASK    BIT(6)

#define CQSPI_REG_RD_INSTR			0x04
#define CQSPI_REG_RD_INSTR_OPCODE_LSB		0
#define CQSPI_REG_RD_INSTR_TYPE_INSTR_LSB	8
#define CQSPI_REG_RD_INSTR_TYPE_ADDR_LSB	12
#define CQSPI_REG_RD_INSTR_TYPE_DATA_LSB	16
#define CQSPI_REG_RD_INSTR_MODE_EN_LSB		20
#define CQSPI_REG_RD_INSTR_DUMMY_LSB		24
#define CQSPI_REG_RD_INSTR_TYPE_INSTR_MASK	0x3
#define CQSPI_REG_RD_INSTR_TYPE_ADDR_MASK	0x3
#define CQSPI_REG_RD_INSTR_TYPE_DATA_MASK	0x3
#define CQSPI_REG_RD_INSTR_DUMMY_MASK		0x1F

#define CQSPI_REG_WR_INSTR			0x08
#define CQSPI_REG_WR_INSTR_OPCODE_LSB		0
#define CQSPI_REG_WR_INSTR_TYPE_ADDR_LSB	12
#define CQSPI_REG_WR_INSTR_TYPE_DATA_LSB	16

#define CQSPI_REG_DELAY				0x0C
#define CQSPI_REG_DELAY_TSLCH_LSB		0
#define CQSPI_REG_DELAY_TCHSH_LSB		8
#define CQSPI_REG_DELAY_TSD2D_LSB		16
#define CQSPI_REG_DELAY_TSHSL_LSB		24
#define CQSPI_REG_DELAY_TSLCH_MASK		0xFF
#define CQSPI_REG_DELAY_TCHSH_MASK		0xFF
#define CQSPI_REG_DELAY_TSD2D_MASK		0xFF
#define CQSPI_REG_DELAY_TSHSL_MASK		0xFF

#define CQSPI_REG_READCAPTURE			0x10
#define CQSPI_REG_READCAPTURE_BYPASS_LSB	0
#define CQSPI_REG_READCAPTURE_DELAY_LSB		1
#define CQSPI_REG_READCAPTURE_DELAY_MASK	0xF

#define CQSPI_REG_SIZE				0x14
#define CQSPI_REG_SIZE_ADDRESS_LSB		0
#define CQSPI_REG_SIZE_PAGE_LSB			4
#define CQSPI_REG_SIZE_BLOCK_LSB		16
#define CQSPI_REG_SIZE_ADDRESS_MASK		0xF
#define CQSPI_REG_SIZE_PAGE_MASK		0xFFF
#define CQSPI_REG_SIZE_BLOCK_MASK		0x3F

#define CQSPI_REG_SRAMPARTITION			0x18
#define CQSPI_REG_INDIRECTTRIGGER		0x1C

#define CQSPI_REG_DMA				0x20
#define CQSPI_REG_DMA_SINGLE_LSB		0
#define CQSPI_REG_DMA_BURST_LSB			8
#define CQSPI_REG_DMA_SINGLE_MASK		0xFF
#define CQSPI_REG_DMA_BURST_MASK		0xFF

#define CQSPI_REG_REMAP				0x24
#define CQSPI_REG_MODE_BIT			0x28

#define CQSPI_REG_SDRAMLEVEL			0x2C
#define CQSPI_REG_SDRAMLEVEL_RD_LSB		0
#define CQSPI_REG_SDRAMLEVEL_WR_LSB		16
#define CQSPI_REG_SDRAMLEVEL_RD_MASK		0xFFFF
#define CQSPI_REG_SDRAMLEVEL_WR_MASK		0xFFFF

#define CQSPI_REG_WR_COMPLETION_CTRL		0x38
#define CQSPI_REG_WR_DISABLE_AUTO_POLL		BIT(14)

#define CQSPI_REG_IRQSTATUS			0x40
#define CQSPI_REG_IRQMASK			0x44

#define CQSPI_REG_INDIRECTRD			0x60
#define CQSPI_REG_INDIRECTRD_START_MASK		BIT(0)
#define CQSPI_REG_INDIRECTRD_CANCEL_MASK	BIT(1)
#define CQSPI_REG_INDIRECTRD_DONE_MASK		BIT(5)

#define CQSPI_REG_INDIRECTRDWATERMARK		0x64
#define CQSPI_REG_INDIRECTRDSTARTADDR		0x68
#define CQSPI_REG_INDIRECTRDBYTES		0x6C

#define CQSPI_REG_CMDCTRL			0x90
#define CQSPI_REG_CMDCTRL_EXECUTE_MASK		BIT(0)
#define CQSPI_REG_CMDCTRL_INPROGRESS_MASK	BIT(1)
#define CQSPI_REG_CMDCTRL_DUMMY_LSB		7
#define CQSPI_REG_CMDCTRL_WR_BYTES_LSB		12
#define CQSPI_REG_CMDCTRL_WR_EN_LSB		15
#define CQSPI_REG_CMDCTRL_ADD_BYTES_LSB		16
#define CQSPI_REG_CMDCTRL_ADDR_EN_LSB		19
#define CQSPI_REG_CMDCTRL_RD_BYTES_LSB		20
#define CQSPI_REG_CMDCTRL_RD_EN_LSB		23
#define CQSPI_REG_CMDCTRL_OPCODE_LSB		24
#define CQSPI_REG_CMDCTRL_WR_BYTES_MASK		0x7
#define CQSPI_REG_CMDCTRL_ADD_BYTES_MASK	0x3
#define CQSPI_REG_CMDCTRL_RD_BYTES_MASK		0x7
#define CQSPI_REG_CMDCTRL_DUMMY_MASK		0x1F

#define CQSPI_REG_INDIRECTWR			0x70
#define CQSPI_REG_INDIRECTWR_START_MASK		BIT(0)
#define CQSPI_REG_INDIRECTWR_CANCEL_MASK	BIT(1)
#define CQSPI_REG_INDIRECTWR_DONE_MASK		BIT(5)

#define CQSPI_REG_INDIRECTWRWATERMARK		0x74
#define CQSPI_REG_INDIRECTWRSTARTADDR		0x78
#define CQSPI_REG_INDIRECTWRBYTES		0x7C

#define CQSPI_REG_INDTRIG_ADDRRANGE		0x80

#define CQSPI_REG_CMDADDRESS			0x94
#define CQSPI_REG_CMDREADDATALOWER		0xA0
#define CQSPI_REG_CMDREADDATAUPPER		0xA4
#define CQSPI_REG_CMDWRITEDATALOWER		0xA8
#define CQSPI_REG_CMDWRITEDATAUPPER		0xAC

#define CQSPI_REG_POLLING_STATUS		0xB0
#define CQSPI_REG_POLLING_STATUS_DUMMY_LSB	16

#define CQSPI_REG_OP_EXT_LOWER			0xE0
#define CQSPI_REG_OP_EXT_READ_LSB		24
#define CQSPI_REG_OP_EXT_WRITE_LSB		16
#define CQSPI_REG_OP_EXT_STIG_LSB		0

#define CQSPI_REG_VERSAL_DMA_SRC_ADDR		0x1000

#define CQSPI_REG_VERSAL_DMA_DST_ADDR		0x1800
#define CQSPI_REG_VERSAL_DMA_DST_SIZE		0x1804

#define CQSPI_REG_VERSAL_DMA_DST_CTRL		0x180C

#define CQSPI_REG_VERSAL_DMA_DST_I_STS		0x1814
#define CQSPI_REG_VERSAL_DMA_DST_I_EN		0x1818
#define CQSPI_REG_VERSAL_DMA_DST_I_DIS		0x181C
#define CQSPI_REG_VERSAL_DMA_DST_DONE_MASK	BIT(1)

#define CQSPI_REG_VERSAL_DMA_DST_ADDR_MSB	0x1828

#define CQSPI_REG_VERSAL_DMA_DST_CTRL_VAL	0xF43FFA00
#define CQSPI_REG_VERSAL_ADDRRANGE_WIDTH_VAL	0x6

/* Interrupt status bits */
#define CQSPI_REG_IRQ_MODE_ERR			BIT(0)
#define CQSPI_REG_IRQ_UNDERFLOW			BIT(1)
#define CQSPI_REG_IRQ_IND_COMP			BIT(2)
#define CQSPI_REG_IRQ_IND_RD_REJECT		BIT(3)
#define CQSPI_REG_IRQ_WR_PROTECTED_ERR		BIT(4)
#define CQSPI_REG_IRQ_ILLEGAL_AHB_ERR		BIT(5)
#define CQSPI_REG_IRQ_WATERMARK			BIT(6)
#define CQSPI_REG_IRQ_IND_SRAM_FULL		BIT(12)

#define CQSPI_IRQ_MASK_RD		(CQSPI_REG_IRQ_WATERMARK	| \
					 CQSPI_REG_IRQ_IND_SRAM_FULL	| \
					 CQSPI_REG_IRQ_IND_COMP)

#define CQSPI_IRQ_MASK_WR		(CQSPI_REG_IRQ_IND_COMP		| \
					 CQSPI_REG_IRQ_WATERMARK	| \
					 CQSPI_REG_IRQ_UNDERFLOW)

#define CQSPI_IRQ_STATUS_MASK		0x1FFFF
#define CQSPI_DMA_UNALIGN		0x3

#define CQSPI_REG_VERSAL_DMA_VAL		0x602

static int cqspi_wait_for_bit(const struct cqspi_driver_platdata *ddata,
			      void __iomem *reg, const u32 mask, bool clr,
			      bool busywait)
{
	u64 timeout_us = CQSPI_TIMEOUT_MS * USEC_PER_MSEC;
	u32 val;

	if (busywait) {
		int ret = readl_relaxed_poll_timeout(reg, val,
						     (((clr ? ~val : val) & mask) == mask),
						     0, CQSPI_BUSYWAIT_TIMEOUT_US);

		if (ret != -ETIMEDOUT)
			return ret;

		timeout_us -= CQSPI_BUSYWAIT_TIMEOUT_US;
	}

	return readl_relaxed_poll_timeout(reg, val,
					  (((clr ? ~val : val) & mask) == mask),
					  10, timeout_us);
}

static bool cqspi_is_idle(struct cqspi_st *cqspi)
{
	u32 reg = readl(cqspi->iobase + CQSPI_REG_CONFIG);

	return reg & (1UL << CQSPI_REG_CONFIG_IDLE_LSB);
}

static u32 cqspi_get_rd_sram_level(struct cqspi_st *cqspi)
{
	u32 reg = readl(cqspi->iobase + CQSPI_REG_SDRAMLEVEL);

	reg >>= CQSPI_REG_SDRAMLEVEL_RD_LSB;
	return reg & CQSPI_REG_SDRAMLEVEL_RD_MASK;
}

static u32 cqspi_get_versal_dma_status(struct cqspi_st *cqspi)
{
	u32 dma_status;

	dma_status = readl(cqspi->iobase +
					   CQSPI_REG_VERSAL_DMA_DST_I_STS);
	writel(dma_status, cqspi->iobase +
		   CQSPI_REG_VERSAL_DMA_DST_I_STS);

	return dma_status & CQSPI_REG_VERSAL_DMA_DST_DONE_MASK;
}

static irqreturn_t cqspi_irq_handler(int this_irq, void *dev)
{
	struct cqspi_st *cqspi = dev;
	const struct cqspi_driver_platdata *ddata = cqspi->ddata;
	unsigned int irq_status;

	/* Read interrupt status */
	irq_status = readl(cqspi->iobase + CQSPI_REG_IRQSTATUS);

	/* Clear interrupt */
	writel(irq_status, cqspi->iobase + CQSPI_REG_IRQSTATUS);

	if (cqspi->use_dma_read && ddata && ddata->get_dma_status) {
		if (ddata->get_dma_status(cqspi)) {
			complete(&cqspi->transfer_complete);
			return IRQ_HANDLED;
		}
	}

	else if (!cqspi->slow_sram)
		irq_status &= CQSPI_IRQ_MASK_RD | CQSPI_IRQ_MASK_WR;
	else
		irq_status &= CQSPI_REG_IRQ_WATERMARK | CQSPI_IRQ_MASK_WR;

	if (irq_status)
		complete(&cqspi->transfer_complete);

	return IRQ_HANDLED;
}

static unsigned int cqspi_calc_rdreg(const struct spi_mem_op *op)
{
	u32 rdreg = 0;

	rdreg |= CQSPI_OP_WIDTH(op->cmd) << CQSPI_REG_RD_INSTR_TYPE_INSTR_LSB;
	rdreg |= CQSPI_OP_WIDTH(op->addr) << CQSPI_REG_RD_INSTR_TYPE_ADDR_LSB;
	rdreg |= CQSPI_OP_WIDTH(op->data) << CQSPI_REG_RD_INSTR_TYPE_DATA_LSB;

	return rdreg;
}

static unsigned int cqspi_calc_dummy(const struct spi_mem_op *op)
{
	unsigned int dummy_clk;

	if (!op->dummy.nbytes)
		return 0;

	dummy_clk = op->dummy.nbytes * (8 / op->dummy.buswidth);
	if (op->cmd.dtr)
		dummy_clk /= 2;

	return dummy_clk;
}

static int cqspi_wait_idle(struct cqspi_st *cqspi)
{
	const unsigned int poll_idle_retry = 3;
	unsigned int count = 0;
	unsigned long timeout;

	timeout = jiffies + msecs_to_jiffies(CQSPI_TIMEOUT_MS);
	while (1) {
		/*
		 * Read few times in succession to ensure the controller
		 * is indeed idle, that is, the bit does not transition
		 * low again.
		 */
		if (cqspi_is_idle(cqspi))
			count++;
		else
			count = 0;

		if (count >= poll_idle_retry)
			return 0;

		if (time_after(jiffies, timeout)) {
			/* Timeout, in busy mode. */
			dev_err(&cqspi->pdev->dev,
				"QSPI is still busy after %dms timeout.\n",
				CQSPI_TIMEOUT_MS);
			return -ETIMEDOUT;
		}

		cpu_relax();
	}
}

static int cqspi_exec_flash_cmd(struct cqspi_st *cqspi, unsigned int reg)
{
	void __iomem *reg_base = cqspi->iobase;
	int ret;

	/* Write the CMDCTRL without start execution. */
	writel(reg, reg_base + CQSPI_REG_CMDCTRL);
	/* Start execute */
	reg |= CQSPI_REG_CMDCTRL_EXECUTE_MASK;
	writel(reg, reg_base + CQSPI_REG_CMDCTRL);

	/* Polling for completion. */
	ret = cqspi_wait_for_bit(cqspi->ddata, reg_base + CQSPI_REG_CMDCTRL,
				 CQSPI_REG_CMDCTRL_INPROGRESS_MASK, 1, true);
	if (ret) {
		dev_err(&cqspi->pdev->dev,
			"Flash command execution timed out.\n");
		return ret;
	}

	/* Polling QSPI idle status. */
	return cqspi_wait_idle(cqspi);
}

static int cqspi_setup_opcode_ext(struct cqspi_flash_pdata *f_pdata,
				  const struct spi_mem_op *op,
				  unsigned int shift)
{
	struct cqspi_st *cqspi = f_pdata->cqspi;
	void __iomem *reg_base = cqspi->iobase;
	unsigned int reg;
	u8 ext;

	if (op->cmd.nbytes != 2)
		return -EINVAL;

	/* Opcode extension is the LSB. */
	ext = op->cmd.opcode & 0xff;

	reg = readl(reg_base + CQSPI_REG_OP_EXT_LOWER);
	reg &= ~(0xff << shift);
	reg |= ext << shift;
	writel(reg, reg_base + CQSPI_REG_OP_EXT_LOWER);

	return 0;
}

static int cqspi_enable_dtr(struct cqspi_flash_pdata *f_pdata,
			    const struct spi_mem_op *op, unsigned int shift)
{
	struct cqspi_st *cqspi = f_pdata->cqspi;
	void __iomem *reg_base = cqspi->iobase;
	unsigned int reg;
	int ret;

	reg = readl(reg_base + CQSPI_REG_CONFIG);

	/*
	 * We enable dual byte opcode here. The callers have to set up the
	 * extension opcode based on which type of operation it is.
	 */
	if (op->cmd.dtr) {
		reg |= CQSPI_REG_CONFIG_DTR_PROTO;
		reg |= CQSPI_REG_CONFIG_DUAL_OPCODE;

		/* Set up command opcode extension. */
		ret = cqspi_setup_opcode_ext(f_pdata, op, shift);
		if (ret)
			return ret;
	} else {
		unsigned int mask = CQSPI_REG_CONFIG_DTR_PROTO | CQSPI_REG_CONFIG_DUAL_OPCODE;
		/* Shortcut if DTR is already disabled. */
		if ((reg & mask) == 0)
			return 0;
		reg &= ~mask;
	}

	writel(reg, reg_base + CQSPI_REG_CONFIG);

	return cqspi_wait_idle(cqspi);
}

static int cqspi_command_read(struct cqspi_flash_pdata *f_pdata,
			      const struct spi_mem_op *op)
{
	struct cqspi_st *cqspi = f_pdata->cqspi;
	void __iomem *reg_base = cqspi->iobase;
	u8 *rxbuf = op->data.buf.in;
	u8 opcode;
	size_t n_rx = op->data.nbytes;
	unsigned int rdreg;
	unsigned int reg;
	unsigned int dummy_clk;
	size_t read_len;
	int status;

	status = cqspi_enable_dtr(f_pdata, op, CQSPI_REG_OP_EXT_STIG_LSB);
	if (status)
		return status;

	if (!n_rx || n_rx > CQSPI_STIG_DATA_LEN_MAX || !rxbuf) {
		dev_err(&cqspi->pdev->dev,
			"Invalid input argument, len %zu rxbuf 0x%p\n",
			n_rx, rxbuf);
		return -EINVAL;
	}

	if (op->cmd.dtr)
		opcode = op->cmd.opcode >> 8;
	else
		opcode = op->cmd.opcode;

	reg = opcode << CQSPI_REG_CMDCTRL_OPCODE_LSB;

	rdreg = cqspi_calc_rdreg(op);
	writel(rdreg, reg_base + CQSPI_REG_RD_INSTR);

	dummy_clk = cqspi_calc_dummy(op);
	if (dummy_clk > CQSPI_DUMMY_CLKS_MAX)
		return -EOPNOTSUPP;

	if (dummy_clk)
		reg |= (dummy_clk & CQSPI_REG_CMDCTRL_DUMMY_MASK)
		     << CQSPI_REG_CMDCTRL_DUMMY_LSB;

	reg |= (0x1 << CQSPI_REG_CMDCTRL_RD_EN_LSB);

	/* 0 means 1 byte. */
	reg |= (((n_rx - 1) & CQSPI_REG_CMDCTRL_RD_BYTES_MASK)
		<< CQSPI_REG_CMDCTRL_RD_BYTES_LSB);

	/* setup ADDR BIT field */
	if (op->addr.nbytes) {
		reg |= (0x1 << CQSPI_REG_CMDCTRL_ADDR_EN_LSB);
		reg |= ((op->addr.nbytes - 1) &
			CQSPI_REG_CMDCTRL_ADD_BYTES_MASK)
			<< CQSPI_REG_CMDCTRL_ADD_BYTES_LSB;

		writel(op->addr.val, reg_base + CQSPI_REG_CMDADDRESS);
	}

	status = cqspi_exec_flash_cmd(cqspi, reg);
	if (status)
		return status;

	reg = readl(reg_base + CQSPI_REG_CMDREADDATALOWER);

	/* Put the read value into rx_buf */
	read_len = (n_rx > 4) ? 4 : n_rx;
	memcpy(rxbuf, &reg, read_len);
	rxbuf += read_len;

	if (n_rx > 4) {
		reg = readl(reg_base + CQSPI_REG_CMDREADDATAUPPER);

		read_len = n_rx - read_len;
		memcpy(rxbuf, &reg, read_len);
	}

	/* Reset CMD_CTRL Reg once command read completes */
	writel(0, reg_base + CQSPI_REG_CMDCTRL);

	return 0;
}

static int cqspi_command_write(struct cqspi_flash_pdata *f_pdata,
			       const struct spi_mem_op *op)
{
	struct cqspi_st *cqspi = f_pdata->cqspi;
	void __iomem *reg_base = cqspi->iobase;
	u8 opcode;
	const u8 *txbuf = op->data.buf.out;
	size_t n_tx = op->data.nbytes;
	unsigned int reg;
	unsigned int data;
	size_t write_len;
	int ret;

	ret = cqspi_enable_dtr(f_pdata, op, CQSPI_REG_OP_EXT_STIG_LSB);
	if (ret)
		return ret;

	if (n_tx > CQSPI_STIG_DATA_LEN_MAX || (n_tx && !txbuf)) {
		dev_err(&cqspi->pdev->dev,
			"Invalid input argument, cmdlen %zu txbuf 0x%p\n",
			n_tx, txbuf);
		return -EINVAL;
	}

	reg = cqspi_calc_rdreg(op);
	writel(reg, reg_base + CQSPI_REG_RD_INSTR);

	if (op->cmd.dtr)
		opcode = op->cmd.opcode >> 8;
	else
		opcode = op->cmd.opcode;

	reg = opcode << CQSPI_REG_CMDCTRL_OPCODE_LSB;

	if (op->addr.nbytes) {
		reg |= (0x1 << CQSPI_REG_CMDCTRL_ADDR_EN_LSB);
		reg |= ((op->addr.nbytes - 1) &
			CQSPI_REG_CMDCTRL_ADD_BYTES_MASK)
			<< CQSPI_REG_CMDCTRL_ADD_BYTES_LSB;

		writel(op->addr.val, reg_base + CQSPI_REG_CMDADDRESS);
	}

	if (n_tx) {
		reg |= (0x1 << CQSPI_REG_CMDCTRL_WR_EN_LSB);
		reg |= ((n_tx - 1) & CQSPI_REG_CMDCTRL_WR_BYTES_MASK)
			<< CQSPI_REG_CMDCTRL_WR_BYTES_LSB;
		data = 0;
		write_len = (n_tx > 4) ? 4 : n_tx;
		memcpy(&data, txbuf, write_len);
		txbuf += write_len;
		writel(data, reg_base + CQSPI_REG_CMDWRITEDATALOWER);

		if (n_tx > 4) {
			data = 0;
			write_len = n_tx - 4;
			memcpy(&data, txbuf, write_len);
			writel(data, reg_base + CQSPI_REG_CMDWRITEDATAUPPER);
		}
	}

	ret = cqspi_exec_flash_cmd(cqspi, reg);

	/* Reset CMD_CTRL Reg once command write completes */
	writel(0, reg_base + CQSPI_REG_CMDCTRL);

	return ret;
}

static int cqspi_read_setup(struct cqspi_flash_pdata *f_pdata,
			    const struct spi_mem_op *op)
{
	struct cqspi_st *cqspi = f_pdata->cqspi;
	void __iomem *reg_base = cqspi->iobase;
	unsigned int dummy_clk = 0;
	unsigned int reg;
	int ret;
	u8 opcode;

	ret = cqspi_enable_dtr(f_pdata, op, CQSPI_REG_OP_EXT_READ_LSB);
	if (ret)
		return ret;

	if (op->cmd.dtr)
		opcode = op->cmd.opcode >> 8;
	else
		opcode = op->cmd.opcode;

	reg = opcode << CQSPI_REG_RD_INSTR_OPCODE_LSB;
	reg |= cqspi_calc_rdreg(op);

	/* Setup dummy clock cycles */
	dummy_clk = cqspi_calc_dummy(op);

	if (dummy_clk > CQSPI_DUMMY_CLKS_MAX)
		return -EOPNOTSUPP;

	if (dummy_clk)
		reg |= (dummy_clk & CQSPI_REG_RD_INSTR_DUMMY_MASK)
		       << CQSPI_REG_RD_INSTR_DUMMY_LSB;

	writel(reg, reg_base + CQSPI_REG_RD_INSTR);

	/* Set address width */
	reg = readl(reg_base + CQSPI_REG_SIZE);
	reg &= ~CQSPI_REG_SIZE_ADDRESS_MASK;
	reg |= (op->addr.nbytes - 1);
	writel(reg, reg_base + CQSPI_REG_SIZE);
	return 0;
}

static int cqspi_indirect_read_execute(struct cqspi_flash_pdata *f_pdata,
				       u8 *rxbuf, loff_t from_addr,
				       const size_t n_rx)
{
	struct cqspi_st *cqspi = f_pdata->cqspi;
	bool use_irq = !(cqspi->ddata && cqspi->ddata->quirks & CQSPI_RD_NO_IRQ);
	struct device *dev = &cqspi->pdev->dev;
	void __iomem *reg_base = cqspi->iobase;
	void __iomem *ahb_base = cqspi->ahb_base;
	unsigned int remaining = n_rx;
	unsigned int mod_bytes = n_rx % 4;
	unsigned int bytes_to_read = 0;
	u8 *rxbuf_end = rxbuf + n_rx;
	int ret = 0;

	if (!refcount_read(&cqspi->refcount))
		return -ENODEV;

	writel(from_addr, reg_base + CQSPI_REG_INDIRECTRDSTARTADDR);
	writel(remaining, reg_base + CQSPI_REG_INDIRECTRDBYTES);

	/* Clear all interrupts. */
	writel(CQSPI_IRQ_STATUS_MASK, reg_base + CQSPI_REG_IRQSTATUS);

	/*
	 * On SoCFPGA platform reading the SRAM is slow due to
	 * hardware limitation and causing read interrupt storm to CPU,
	 * so enabling only watermark interrupt to disable all read
	 * interrupts later as we want to run "bytes to read" loop with
	 * all the read interrupts disabled for max performance.
	 */

	if (use_irq && cqspi->slow_sram)
		writel(CQSPI_REG_IRQ_WATERMARK, reg_base + CQSPI_REG_IRQMASK);
	else if (use_irq)
		writel(CQSPI_IRQ_MASK_RD, reg_base + CQSPI_REG_IRQMASK);
	else
		writel(0, reg_base + CQSPI_REG_IRQMASK);

	reinit_completion(&cqspi->transfer_complete);
	writel(CQSPI_REG_INDIRECTRD_START_MASK,
	       reg_base + CQSPI_REG_INDIRECTRD);

	while (remaining > 0) {
		if (use_irq &&
		    !wait_for_completion_timeout(&cqspi->transfer_complete,
						 msecs_to_jiffies(CQSPI_READ_TIMEOUT_MS)))
			ret = -ETIMEDOUT;

		/*
		 * Disable all read interrupts until
		 * we are out of "bytes to read"
		 */
		if (cqspi->slow_sram)
			writel(0x0, reg_base + CQSPI_REG_IRQMASK);

		bytes_to_read = cqspi_get_rd_sram_level(cqspi);

		if (ret && bytes_to_read == 0) {
			dev_err(dev, "Indirect read timeout, no bytes\n");
			goto failrd;
		}

		while (bytes_to_read != 0) {
			unsigned int word_remain = round_down(remaining, 4);

			bytes_to_read *= cqspi->fifo_width;
			bytes_to_read = bytes_to_read > remaining ?
					remaining : bytes_to_read;
			bytes_to_read = round_down(bytes_to_read, 4);
			/* Read 4 byte word chunks then single bytes */
			if (bytes_to_read) {
				ioread32_rep(ahb_base, rxbuf,
					     (bytes_to_read / 4));
			} else if (!word_remain && mod_bytes) {
				unsigned int temp = ioread32(ahb_base);

				bytes_to_read = mod_bytes;
				memcpy(rxbuf, &temp, min((unsigned int)
							 (rxbuf_end - rxbuf),
							 bytes_to_read));
			}
			rxbuf += bytes_to_read;
			remaining -= bytes_to_read;
			bytes_to_read = cqspi_get_rd_sram_level(cqspi);
		}

		if (use_irq && remaining > 0) {
			reinit_completion(&cqspi->transfer_complete);
			if (cqspi->slow_sram)
				writel(CQSPI_REG_IRQ_WATERMARK, reg_base + CQSPI_REG_IRQMASK);
		}
	}

	/* Check indirect done status */
	ret = cqspi_wait_for_bit(cqspi->ddata, reg_base + CQSPI_REG_INDIRECTRD,
				 CQSPI_REG_INDIRECTRD_DONE_MASK, 0, true);
	if (ret) {
		dev_err(dev, "Indirect read completion error (%i)\n", ret);
		goto failrd;
	}

	/* Disable interrupt */
	writel(0, reg_base + CQSPI_REG_IRQMASK);

	/* Clear indirect completion status */
	writel(CQSPI_REG_INDIRECTRD_DONE_MASK, reg_base + CQSPI_REG_INDIRECTRD);

	return 0;

failrd:
	/* Disable interrupt */
	writel(0, reg_base + CQSPI_REG_IRQMASK);

	/* Cancel the indirect read */
	writel(CQSPI_REG_INDIRECTRD_CANCEL_MASK,
	       reg_base + CQSPI_REG_INDIRECTRD);
	return ret;
}

static void cqspi_device_reset(struct cqspi_st *cqspi)
{
	u32 reg;

	reg = readl(cqspi->iobase + CQSPI_REG_CONFIG);
	reg |= CQSPI_REG_CONFIG_RESET_CFG_FLD_MASK;
	writel(reg, cqspi->iobase + CQSPI_REG_CONFIG);
	/*
	 * NOTE: Delay timing implementation is derived from
	 * spi_nor_hw_reset()
	 */
	writel(reg & ~CQSPI_REG_CONFIG_RESET_PIN_FLD_MASK, cqspi->iobase + CQSPI_REG_CONFIG);
	usleep_range(1, 5);
	writel(reg | CQSPI_REG_CONFIG_RESET_PIN_FLD_MASK, cqspi->iobase + CQSPI_REG_CONFIG);
	usleep_range(100, 150);
	writel(reg & ~CQSPI_REG_CONFIG_RESET_PIN_FLD_MASK, cqspi->iobase + CQSPI_REG_CONFIG);
	usleep_range(1000, 1200);
}

static void cqspi_controller_enable(struct cqspi_st *cqspi, bool enable)
{
	void __iomem *reg_base = cqspi->iobase;
	unsigned int reg;

	reg = readl(reg_base + CQSPI_REG_CONFIG);

	if (enable)
		reg |= CQSPI_REG_CONFIG_ENABLE_MASK;
	else
		reg &= ~CQSPI_REG_CONFIG_ENABLE_MASK;

	writel(reg, reg_base + CQSPI_REG_CONFIG);
}

static int cqspi_versal_indirect_read_dma(struct cqspi_flash_pdata *f_pdata,
					  u_char *rxbuf, loff_t from_addr,
					  size_t n_rx)
{
	struct cqspi_st *cqspi = f_pdata->cqspi;
	struct device *dev = &cqspi->pdev->dev;
	void __iomem *reg_base = cqspi->iobase;
	u32 reg, bytes_to_dma;
	loff_t addr = from_addr;
	void *buf = rxbuf;
	dma_addr_t dma_addr;
	u8 bytes_rem;
	int ret = 0;

	bytes_rem = n_rx % 4;
	bytes_to_dma = (n_rx - bytes_rem);

	if (!bytes_to_dma)
		goto nondmard;

	ret = zynqmp_pm_ospi_mux_select(cqspi->pd_dev_id, PM_OSPI_MUX_SEL_DMA);
	if (ret)
		return ret;

	cqspi_controller_enable(cqspi, 0);

	reg = readl(cqspi->iobase + CQSPI_REG_CONFIG);
	reg |= CQSPI_REG_CONFIG_DMA_MASK;
	writel(reg, cqspi->iobase + CQSPI_REG_CONFIG);

	cqspi_controller_enable(cqspi, 1);

	dma_addr = dma_map_single(dev, rxbuf, bytes_to_dma, DMA_FROM_DEVICE);
	if (dma_mapping_error(dev, dma_addr)) {
		dev_err(dev, "dma mapping failed\n");
		return -ENOMEM;
	}

	writel(from_addr, reg_base + CQSPI_REG_INDIRECTRDSTARTADDR);
	writel(bytes_to_dma, reg_base + CQSPI_REG_INDIRECTRDBYTES);
	writel(CQSPI_REG_VERSAL_ADDRRANGE_WIDTH_VAL,
	       reg_base + CQSPI_REG_INDTRIG_ADDRRANGE);

	/* Clear all interrupts. */
	writel(CQSPI_IRQ_STATUS_MASK, reg_base + CQSPI_REG_IRQSTATUS);

	/* Enable DMA done interrupt */
	writel(CQSPI_REG_VERSAL_DMA_DST_DONE_MASK,
	       reg_base + CQSPI_REG_VERSAL_DMA_DST_I_EN);

	/* Default DMA periph configuration */
	writel(CQSPI_REG_VERSAL_DMA_VAL, reg_base + CQSPI_REG_DMA);

	/* Configure DMA Dst address */
	writel(lower_32_bits(dma_addr),
	       reg_base + CQSPI_REG_VERSAL_DMA_DST_ADDR);
	writel(upper_32_bits(dma_addr),
	       reg_base + CQSPI_REG_VERSAL_DMA_DST_ADDR_MSB);

	/* Configure DMA Src address */
	writel(cqspi->trigger_address, reg_base +
	       CQSPI_REG_VERSAL_DMA_SRC_ADDR);

	/* Set DMA destination size */
	writel(bytes_to_dma, reg_base + CQSPI_REG_VERSAL_DMA_DST_SIZE);

	/* Set DMA destination control */
	writel(CQSPI_REG_VERSAL_DMA_DST_CTRL_VAL,
	       reg_base + CQSPI_REG_VERSAL_DMA_DST_CTRL);

	writel(CQSPI_REG_INDIRECTRD_START_MASK,
	       reg_base + CQSPI_REG_INDIRECTRD);

	reinit_completion(&cqspi->transfer_complete);

	if (!wait_for_completion_timeout(&cqspi->transfer_complete,
					 msecs_to_jiffies(max_t(size_t, bytes_to_dma, 500)))) {
		ret = -ETIMEDOUT;
		goto failrd;
	}

	/* Disable DMA interrupt */
	writel(0x0, cqspi->iobase + CQSPI_REG_VERSAL_DMA_DST_I_DIS);

	/* Clear indirect completion status */
	writel(CQSPI_REG_INDIRECTRD_DONE_MASK,
	       cqspi->iobase + CQSPI_REG_INDIRECTRD);
	dma_unmap_single(dev, dma_addr, bytes_to_dma, DMA_FROM_DEVICE);

	cqspi_controller_enable(cqspi, 0);

	reg = readl(cqspi->iobase + CQSPI_REG_CONFIG);
	reg &= ~CQSPI_REG_CONFIG_DMA_MASK;
	writel(reg, cqspi->iobase + CQSPI_REG_CONFIG);

	cqspi_controller_enable(cqspi, 1);

	ret = zynqmp_pm_ospi_mux_select(cqspi->pd_dev_id,
					PM_OSPI_MUX_SEL_LINEAR);
	if (ret)
		return ret;

nondmard:
	if (bytes_rem) {
		addr += bytes_to_dma;
		buf += bytes_to_dma;
		ret = cqspi_indirect_read_execute(f_pdata, buf, addr,
						  bytes_rem);
		if (ret)
			return ret;
	}

	return 0;

failrd:
	/* Disable DMA interrupt */
	writel(0x0, reg_base + CQSPI_REG_VERSAL_DMA_DST_I_DIS);

	/* Cancel the indirect read */
	writel(CQSPI_REG_INDIRECTWR_CANCEL_MASK,
	       reg_base + CQSPI_REG_INDIRECTRD);

	dma_unmap_single(dev, dma_addr, bytes_to_dma, DMA_FROM_DEVICE);

	reg = readl(cqspi->iobase + CQSPI_REG_CONFIG);
	reg &= ~CQSPI_REG_CONFIG_DMA_MASK;
	writel(reg, cqspi->iobase + CQSPI_REG_CONFIG);

	zynqmp_pm_ospi_mux_select(cqspi->pd_dev_id, PM_OSPI_MUX_SEL_LINEAR);

	return ret;
}

static int cqspi_write_setup(struct cqspi_flash_pdata *f_pdata,
			     const struct spi_mem_op *op)
{
	unsigned int reg;
	int ret;
	struct cqspi_st *cqspi = f_pdata->cqspi;
	void __iomem *reg_base = cqspi->iobase;
	u8 opcode;

	ret = cqspi_enable_dtr(f_pdata, op, CQSPI_REG_OP_EXT_WRITE_LSB);
	if (ret)
		return ret;

	if (op->cmd.dtr)
		opcode = op->cmd.opcode >> 8;
	else
		opcode = op->cmd.opcode;

	/* Set opcode. */
	reg = opcode << CQSPI_REG_WR_INSTR_OPCODE_LSB;
	reg |= CQSPI_OP_WIDTH(op->data) << CQSPI_REG_WR_INSTR_TYPE_DATA_LSB;
	reg |= CQSPI_OP_WIDTH(op->addr) << CQSPI_REG_WR_INSTR_TYPE_ADDR_LSB;
	writel(reg, reg_base + CQSPI_REG_WR_INSTR);
	reg = cqspi_calc_rdreg(op);
	writel(reg, reg_base + CQSPI_REG_RD_INSTR);

	/*
	 * SPI NAND flashes require the address of the status register to be
	 * passed in the Read SR command. Also, some SPI NOR flashes like the
	 * cypress Semper flash expect a 4-byte dummy address in the Read SR
	 * command in DTR mode.
	 *
	 * But this controller does not support address phase in the Read SR
	 * command when doing auto-HW polling. So, disable write completion
	 * polling on the controller's side. spinand and spi-nor will take
	 * care of polling the status register.
	 */
	if (cqspi->wr_completion) {
		reg = readl(reg_base + CQSPI_REG_WR_COMPLETION_CTRL);
		reg |= CQSPI_REG_WR_DISABLE_AUTO_POLL;
		writel(reg, reg_base + CQSPI_REG_WR_COMPLETION_CTRL);
		/*
		 * DAC mode require auto polling as flash needs to be polled
		 * for write completion in case of bubble in SPI transaction
		 * due to slow CPU/DMA master.
		 */
		cqspi->use_direct_mode_wr = false;
	}

	reg = readl(reg_base + CQSPI_REG_SIZE);
	reg &= ~CQSPI_REG_SIZE_ADDRESS_MASK;
	reg |= (op->addr.nbytes - 1);
	writel(reg, reg_base + CQSPI_REG_SIZE);
	return 0;
}

static int cqspi_indirect_write_execute(struct cqspi_flash_pdata *f_pdata,
					loff_t to_addr, const u8 *txbuf,
					const size_t n_tx)
{
	struct cqspi_st *cqspi = f_pdata->cqspi;
	struct device *dev = &cqspi->pdev->dev;
	void __iomem *reg_base = cqspi->iobase;
	unsigned int remaining = n_tx;
	unsigned int write_bytes;
	int ret;

	if (!refcount_read(&cqspi->refcount))
		return -ENODEV;

	writel(to_addr, reg_base + CQSPI_REG_INDIRECTWRSTARTADDR);
	writel(remaining, reg_base + CQSPI_REG_INDIRECTWRBYTES);

	/* Clear all interrupts. */
	writel(CQSPI_IRQ_STATUS_MASK, reg_base + CQSPI_REG_IRQSTATUS);

	writel(CQSPI_IRQ_MASK_WR, reg_base + CQSPI_REG_IRQMASK);

	reinit_completion(&cqspi->transfer_complete);
	writel(CQSPI_REG_INDIRECTWR_START_MASK,
	       reg_base + CQSPI_REG_INDIRECTWR);
	/*
	 * As per 66AK2G02 TRM SPRUHY8F section 11.15.5.3 Indirect Access
	 * Controller programming sequence, couple of cycles of
	 * QSPI_REF_CLK delay is required for the above bit to
	 * be internally synchronized by the QSPI module. Provide 5
	 * cycles of delay.
	 */
	if (cqspi->wr_delay)
		ndelay(cqspi->wr_delay);

	/*
	 * If a hazard exists between the APB and AHB interfaces, perform a
	 * dummy readback from the controller to ensure synchronization.
	 */
	if (cqspi->apb_ahb_hazard)
		readl(reg_base + CQSPI_REG_INDIRECTWR);

	while (remaining > 0) {
		size_t write_words, mod_bytes;

		write_bytes = remaining;
		write_words = write_bytes / 4;
		mod_bytes = write_bytes % 4;
		/* Write 4 bytes at a time then single bytes. */
		if (write_words) {
			iowrite32_rep(cqspi->ahb_base, txbuf, write_words);
			txbuf += (write_words * 4);
		}
		if (mod_bytes) {
			unsigned int temp = 0xFFFFFFFF;

			memcpy(&temp, txbuf, mod_bytes);
			iowrite32(temp, cqspi->ahb_base);
			txbuf += mod_bytes;
		}

		if (!wait_for_completion_timeout(&cqspi->transfer_complete,
						 msecs_to_jiffies(CQSPI_TIMEOUT_MS))) {
			dev_err(dev, "Indirect write timeout\n");
			ret = -ETIMEDOUT;
			goto failwr;
		}

		remaining -= write_bytes;

		if (remaining > 0)
			reinit_completion(&cqspi->transfer_complete);
	}

	/* Check indirect done status */
	ret = cqspi_wait_for_bit(cqspi->ddata, reg_base + CQSPI_REG_INDIRECTWR,
				 CQSPI_REG_INDIRECTWR_DONE_MASK, 0, false);
	if (ret) {
		dev_err(dev, "Indirect write completion error (%i)\n", ret);
		goto failwr;
	}

	/* Disable interrupt. */
	writel(0, reg_base + CQSPI_REG_IRQMASK);

	/* Clear indirect completion status */
	writel(CQSPI_REG_INDIRECTWR_DONE_MASK, reg_base + CQSPI_REG_INDIRECTWR);

	cqspi_wait_idle(cqspi);

	return 0;

failwr:
	/* Disable interrupt. */
	writel(0, reg_base + CQSPI_REG_IRQMASK);

	/* Cancel the indirect write */
	writel(CQSPI_REG_INDIRECTWR_CANCEL_MASK,
	       reg_base + CQSPI_REG_INDIRECTWR);
	return ret;
}

static void cqspi_chipselect(struct cqspi_flash_pdata *f_pdata)
{
	struct cqspi_st *cqspi = f_pdata->cqspi;
	void __iomem *reg_base = cqspi->iobase;
	unsigned int chip_select = f_pdata->cs;
	unsigned int reg;

	reg = readl(reg_base + CQSPI_REG_CONFIG);
	if (cqspi->is_decoded_cs) {
		reg |= CQSPI_REG_CONFIG_DECODE_MASK;
	} else {
		reg &= ~CQSPI_REG_CONFIG_DECODE_MASK;

		/* Convert CS if without decoder.
		 * CS0 to 4b'1110
		 * CS1 to 4b'1101
		 * CS2 to 4b'1011
		 * CS3 to 4b'0111
		 */
		chip_select = 0xF & ~(1 << chip_select);
	}

	reg &= ~(CQSPI_REG_CONFIG_CHIPSELECT_MASK
		 << CQSPI_REG_CONFIG_CHIPSELECT_LSB);
	reg |= (chip_select & CQSPI_REG_CONFIG_CHIPSELECT_MASK)
	    << CQSPI_REG_CONFIG_CHIPSELECT_LSB;
	writel(reg, reg_base + CQSPI_REG_CONFIG);
}

static unsigned int calculate_ticks_for_ns(const unsigned int ref_clk_hz,
					   const unsigned int ns_val)
{
	unsigned int ticks;

	ticks = ref_clk_hz / 1000;	/* kHz */
	ticks = DIV_ROUND_UP(ticks * ns_val, 1000000);

	return ticks;
}

static void cqspi_delay(struct cqspi_flash_pdata *f_pdata)
{
	struct cqspi_st *cqspi = f_pdata->cqspi;
	void __iomem *iobase = cqspi->iobase;
	const unsigned int ref_clk_hz = cqspi->master_ref_clk_hz;
	unsigned int tshsl, tchsh, tslch, tsd2d;
	unsigned int reg;
	unsigned int tsclk;

	/* calculate the number of ref ticks for one sclk tick */
	tsclk = DIV_ROUND_UP(ref_clk_hz, cqspi->sclk);

	tshsl = calculate_ticks_for_ns(ref_clk_hz, f_pdata->tshsl_ns);
	/* this particular value must be at least one sclk */
	if (tshsl < tsclk)
		tshsl = tsclk;

	tchsh = calculate_ticks_for_ns(ref_clk_hz, f_pdata->tchsh_ns);
	tslch = calculate_ticks_for_ns(ref_clk_hz, f_pdata->tslch_ns);
	tsd2d = calculate_ticks_for_ns(ref_clk_hz, f_pdata->tsd2d_ns);

	reg = (tshsl & CQSPI_REG_DELAY_TSHSL_MASK)
	       << CQSPI_REG_DELAY_TSHSL_LSB;
	reg |= (tchsh & CQSPI_REG_DELAY_TCHSH_MASK)
		<< CQSPI_REG_DELAY_TCHSH_LSB;
	reg |= (tslch & CQSPI_REG_DELAY_TSLCH_MASK)
		<< CQSPI_REG_DELAY_TSLCH_LSB;
	reg |= (tsd2d & CQSPI_REG_DELAY_TSD2D_MASK)
		<< CQSPI_REG_DELAY_TSD2D_LSB;
	writel(reg, iobase + CQSPI_REG_DELAY);
}

static void cqspi_config_baudrate_div(struct cqspi_st *cqspi)
{
	const unsigned int ref_clk_hz = cqspi->master_ref_clk_hz;
	void __iomem *reg_base = cqspi->iobase;
	u32 reg, div;

	/* Recalculate the baudrate divisor based on QSPI specification. */
	div = DIV_ROUND_UP(ref_clk_hz, 2 * cqspi->sclk) - 1;

	/* Maximum baud divisor */
	if (div > CQSPI_REG_CONFIG_BAUD_MASK) {
		div = CQSPI_REG_CONFIG_BAUD_MASK;
		dev_warn(&cqspi->pdev->dev,
			"Unable to adjust clock <= %d hz. Reduced to %d hz\n",
			cqspi->sclk, ref_clk_hz/((div+1)*2));
	}

	reg = readl(reg_base + CQSPI_REG_CONFIG);
	reg &= ~(CQSPI_REG_CONFIG_BAUD_MASK << CQSPI_REG_CONFIG_BAUD_LSB);
	reg |= (div & CQSPI_REG_CONFIG_BAUD_MASK) << CQSPI_REG_CONFIG_BAUD_LSB;
	writel(reg, reg_base + CQSPI_REG_CONFIG);
}

static void cqspi_readdata_capture(struct cqspi_st *cqspi,
				   const bool bypass,
				   const unsigned int delay)
{
	void __iomem *reg_base = cqspi->iobase;
	unsigned int reg;

	reg = readl(reg_base + CQSPI_REG_READCAPTURE);

	if (bypass)
		reg |= (1 << CQSPI_REG_READCAPTURE_BYPASS_LSB);
	else
		reg &= ~(1 << CQSPI_REG_READCAPTURE_BYPASS_LSB);

	reg &= ~(CQSPI_REG_READCAPTURE_DELAY_MASK
		 << CQSPI_REG_READCAPTURE_DELAY_LSB);

	reg |= (delay & CQSPI_REG_READCAPTURE_DELAY_MASK)
		<< CQSPI_REG_READCAPTURE_DELAY_LSB;

	writel(reg, reg_base + CQSPI_REG_READCAPTURE);
}

static void cqspi_configure(struct cqspi_flash_pdata *f_pdata,
			    unsigned long sclk)
{
	struct cqspi_st *cqspi = f_pdata->cqspi;
	int switch_cs = (cqspi->current_cs != f_pdata->cs);
	int switch_ck = (cqspi->sclk != sclk);

	if (switch_cs || switch_ck)
		cqspi_controller_enable(cqspi, 0);

	/* Switch chip select. */
	if (switch_cs) {
		cqspi->current_cs = f_pdata->cs;
		cqspi_chipselect(f_pdata);
	}

	/* Setup baudrate divisor and delays */
	if (switch_ck) {
		cqspi->sclk = sclk;
		cqspi_config_baudrate_div(cqspi);
		cqspi_delay(f_pdata);
		cqspi_readdata_capture(cqspi, !cqspi->rclk_en,
				       f_pdata->read_delay);
	}

	if (switch_cs || switch_ck)
		cqspi_controller_enable(cqspi, 1);
}

static ssize_t cqspi_write(struct cqspi_flash_pdata *f_pdata,
			   const struct spi_mem_op *op)
{
	struct cqspi_st *cqspi = f_pdata->cqspi;
	loff_t to = op->addr.val;
	size_t len = op->data.nbytes;
	const u_char *buf = op->data.buf.out;
	int ret;

	ret = cqspi_write_setup(f_pdata, op);
	if (ret)
		return ret;

	/*
	 * Some flashes like the Cypress Semper flash expect a dummy 4-byte
	 * address (all 0s) with the read status register command in DTR mode.
	 * But this controller does not support sending dummy address bytes to
	 * the flash when it is polling the write completion register in DTR
	 * mode. So, we can not use direct mode when in DTR mode for writing
	 * data.
	 */
	if (!op->cmd.dtr && cqspi->use_direct_mode &&
	    cqspi->use_direct_mode_wr && ((to + len) <= cqspi->ahb_size)) {
		memcpy_toio(cqspi->ahb_base + to, buf, len);
		return cqspi_wait_idle(cqspi);
	}

	return cqspi_indirect_write_execute(f_pdata, to, buf, len);
}

static void cqspi_rx_dma_callback(void *param)
{
	struct cqspi_st *cqspi = param;

	complete(&cqspi->rx_dma_complete);
}

static int cqspi_direct_read_execute(struct cqspi_flash_pdata *f_pdata,
				     u_char *buf, loff_t from, size_t len)
{
	struct cqspi_st *cqspi = f_pdata->cqspi;
	struct device *dev = &cqspi->pdev->dev;
	enum dma_ctrl_flags flags = DMA_CTRL_ACK | DMA_PREP_INTERRUPT;
	dma_addr_t dma_src = (dma_addr_t)cqspi->mmap_phys_base + from;
	int ret = 0;
	struct dma_async_tx_descriptor *tx;
	dma_cookie_t cookie;
	dma_addr_t dma_dst;
	struct device *ddev;

	if (!cqspi->rx_chan || !virt_addr_valid(buf)) {
		memcpy_fromio(buf, cqspi->ahb_base + from, len);
		return 0;
	}

	ddev = cqspi->rx_chan->device->dev;
	dma_dst = dma_map_single(ddev, buf, len, DMA_FROM_DEVICE);
	if (dma_mapping_error(ddev, dma_dst)) {
		dev_err(dev, "dma mapping failed\n");
		return -ENOMEM;
	}
	tx = dmaengine_prep_dma_memcpy(cqspi->rx_chan, dma_dst, dma_src,
				       len, flags);
	if (!tx) {
		dev_err(dev, "device_prep_dma_memcpy error\n");
		ret = -EIO;
		goto err_unmap;
	}

	tx->callback = cqspi_rx_dma_callback;
	tx->callback_param = cqspi;
	cookie = tx->tx_submit(tx);
	reinit_completion(&cqspi->rx_dma_complete);

	ret = dma_submit_error(cookie);
	if (ret) {
		dev_err(dev, "dma_submit_error %d\n", cookie);
		ret = -EIO;
		goto err_unmap;
	}

	dma_async_issue_pending(cqspi->rx_chan);
	if (!wait_for_completion_timeout(&cqspi->rx_dma_complete,
					 msecs_to_jiffies(max_t(size_t, len, 500)))) {
		dmaengine_terminate_sync(cqspi->rx_chan);
		dev_err(dev, "DMA wait_for_completion_timeout\n");
		ret = -ETIMEDOUT;
		goto err_unmap;
	}

err_unmap:
	dma_unmap_single(ddev, dma_dst, len, DMA_FROM_DEVICE);

	return ret;
}

static ssize_t cqspi_read(struct cqspi_flash_pdata *f_pdata,
			  const struct spi_mem_op *op)
{
	struct cqspi_st *cqspi = f_pdata->cqspi;
	const struct cqspi_driver_platdata *ddata = cqspi->ddata;
	loff_t from = op->addr.val;
	size_t len = op->data.nbytes;
	u_char *buf = op->data.buf.in;
	u64 dma_align = (u64)(uintptr_t)buf;
	int ret;

	ret = cqspi_read_setup(f_pdata, op);
	if (ret)
		return ret;

	if (cqspi->use_direct_mode && ((from + len) <= cqspi->ahb_size))
		return cqspi_direct_read_execute(f_pdata, buf, from, len);

	if (cqspi->use_dma_read && ddata && ddata->indirect_read_dma &&
	    virt_addr_valid(buf) && ((dma_align & CQSPI_DMA_UNALIGN) == 0))
		return ddata->indirect_read_dma(f_pdata, buf, from, len);

	return cqspi_indirect_read_execute(f_pdata, buf, from, len);
}

static int cqspi_mem_process(struct spi_mem *mem, const struct spi_mem_op *op)
{
	struct cqspi_st *cqspi = spi_controller_get_devdata(mem->spi->controller);
	struct cqspi_flash_pdata *f_pdata;

	f_pdata = &cqspi->f_pdata[spi_get_chipselect(mem->spi, 0)];
	cqspi_configure(f_pdata, op->max_freq);

	if (op->data.dir == SPI_MEM_DATA_IN && op->data.buf.in) {
	/*
	 * Performing reads in DAC mode forces to read minimum 4 bytes
	 * which is unsupported on some flash devices during register
	 * reads, prefer STIG mode for such small reads.
	 */
		if (!op->addr.nbytes ||
		    (op->data.nbytes <= CQSPI_STIG_DATA_LEN_MAX &&
		     !cqspi->disable_stig_mode))
			return cqspi_command_read(f_pdata, op);

		return cqspi_read(f_pdata, op);
	}

	if (!op->addr.nbytes || !op->data.buf.out)
		return cqspi_command_write(f_pdata, op);

	return cqspi_write(f_pdata, op);
}

static int cqspi_exec_mem_op(struct spi_mem *mem, const struct spi_mem_op *op)
{
	int ret;
	struct cqspi_st *cqspi = spi_controller_get_devdata(mem->spi->controller);
	struct device *dev = &cqspi->pdev->dev;
	const struct cqspi_driver_platdata *ddata = of_device_get_match_data(dev);

	if (refcount_read(&cqspi->inflight_ops) == 0)
		return -ENODEV;

	if (!(ddata && (ddata->quirks & CQSPI_DISABLE_RUNTIME_PM))) {
		ret = pm_runtime_resume_and_get(dev);
		if (ret) {
			dev_err(&mem->spi->dev, "resume failed with %d\n", ret);
			return ret;
		}
	}

	if (!refcount_read(&cqspi->refcount))
		return -EBUSY;

	refcount_inc(&cqspi->inflight_ops);

	if (!refcount_read(&cqspi->refcount)) {
		if (refcount_read(&cqspi->inflight_ops))
			refcount_dec(&cqspi->inflight_ops);
		return -EBUSY;
	}

	ret = cqspi_mem_process(mem, op);

<<<<<<< HEAD
	if (!(ddata && (ddata->quirks & CQSPI_DISABLE_RUNTIME_PM))) {
		pm_runtime_mark_last_busy(dev);
		pm_runtime_put_autosuspend(dev);
	}
=======
	if (!(ddata && (ddata->quirks & CQSPI_DISABLE_RUNTIME_PM)))
		pm_runtime_put_autosuspend(dev);
>>>>>>> 449d48b1

	if (ret)
		dev_err(&mem->spi->dev, "operation failed with %d\n", ret);

	if (refcount_read(&cqspi->inflight_ops) > 1)
		refcount_dec(&cqspi->inflight_ops);

	return ret;
}

static bool cqspi_supports_mem_op(struct spi_mem *mem,
				  const struct spi_mem_op *op)
{
	bool all_true, all_false;

	/*
	 * op->dummy.dtr is required for converting nbytes into ncycles.
	 * Also, don't check the dtr field of the op phase having zero nbytes.
	 */
	all_true = op->cmd.dtr &&
		   (!op->addr.nbytes || op->addr.dtr) &&
		   (!op->dummy.nbytes || op->dummy.dtr) &&
		   (!op->data.nbytes || op->data.dtr);

	all_false = !op->cmd.dtr && !op->addr.dtr && !op->dummy.dtr &&
		    !op->data.dtr;

	if (all_true) {
		/* Right now we only support 8-8-8 DTR mode. */
		if (op->cmd.nbytes && op->cmd.buswidth != 8)
			return false;
		if (op->addr.nbytes && op->addr.buswidth != 8)
			return false;
		if (op->data.nbytes && op->data.buswidth != 8)
			return false;
	} else if (!all_false) {
		/* Mixed DTR modes are not supported. */
		return false;
	}

	return spi_mem_default_supports_op(mem, op);
}

static int cqspi_of_get_flash_pdata(struct platform_device *pdev,
				    struct cqspi_flash_pdata *f_pdata,
				    struct device_node *np)
{
	if (of_property_read_u32(np, "cdns,read-delay", &f_pdata->read_delay)) {
		dev_err(&pdev->dev, "couldn't determine read-delay\n");
		return -ENXIO;
	}

	if (of_property_read_u32(np, "cdns,tshsl-ns", &f_pdata->tshsl_ns)) {
		dev_err(&pdev->dev, "couldn't determine tshsl-ns\n");
		return -ENXIO;
	}

	if (of_property_read_u32(np, "cdns,tsd2d-ns", &f_pdata->tsd2d_ns)) {
		dev_err(&pdev->dev, "couldn't determine tsd2d-ns\n");
		return -ENXIO;
	}

	if (of_property_read_u32(np, "cdns,tchsh-ns", &f_pdata->tchsh_ns)) {
		dev_err(&pdev->dev, "couldn't determine tchsh-ns\n");
		return -ENXIO;
	}

	if (of_property_read_u32(np, "cdns,tslch-ns", &f_pdata->tslch_ns)) {
		dev_err(&pdev->dev, "couldn't determine tslch-ns\n");
		return -ENXIO;
	}

	if (of_property_read_u32(np, "spi-max-frequency", &f_pdata->clk_rate)) {
		dev_err(&pdev->dev, "couldn't determine spi-max-frequency\n");
		return -ENXIO;
	}

	return 0;
}

static int cqspi_of_get_pdata(struct cqspi_st *cqspi)
{
	struct device *dev = &cqspi->pdev->dev;
	struct device_node *np = dev->of_node;
	u32 id[2];

	cqspi->is_decoded_cs = of_property_read_bool(np, "cdns,is-decoded-cs");

	if (of_property_read_u32(np, "cdns,fifo-depth", &cqspi->fifo_depth)) {
		/* Zero signals FIFO depth should be runtime detected. */
		cqspi->fifo_depth = 0;
	}

	if (of_property_read_u32(np, "cdns,fifo-width", &cqspi->fifo_width)) {
		dev_err(dev, "couldn't determine fifo-width\n");
		return -ENXIO;
	}

	if (of_property_read_u32(np, "cdns,trigger-address",
				 &cqspi->trigger_address)) {
		dev_err(dev, "couldn't determine trigger-address\n");
		return -ENXIO;
	}

	if (of_property_read_u32(np, "num-cs", &cqspi->num_chipselect))
		cqspi->num_chipselect = CQSPI_MAX_CHIPSELECT;

	cqspi->rclk_en = of_property_read_bool(np, "cdns,rclk-en");

	if (!of_property_read_u32_array(np, "power-domains", id,
					ARRAY_SIZE(id)))
		cqspi->pd_dev_id = id[1];

	return 0;
}

static void cqspi_controller_init(struct cqspi_st *cqspi)
{
	u32 reg;

	/* Configure the remap address register, no remap */
	writel(0, cqspi->iobase + CQSPI_REG_REMAP);

	/* Disable all interrupts. */
	writel(0, cqspi->iobase + CQSPI_REG_IRQMASK);

	/* Configure the SRAM split to 1:1 . */
	writel(cqspi->fifo_depth / 2, cqspi->iobase + CQSPI_REG_SRAMPARTITION);

	/* Load indirect trigger address. */
	writel(cqspi->trigger_address,
	       cqspi->iobase + CQSPI_REG_INDIRECTTRIGGER);

	/* Program read watermark -- 1/2 of the FIFO. */
	writel(cqspi->fifo_depth * cqspi->fifo_width / 2,
	       cqspi->iobase + CQSPI_REG_INDIRECTRDWATERMARK);
	/* Program write watermark -- 1/8 of the FIFO. */
	writel(cqspi->fifo_depth * cqspi->fifo_width / 8,
	       cqspi->iobase + CQSPI_REG_INDIRECTWRWATERMARK);

	/* Disable direct access controller */
	if (!cqspi->use_direct_mode) {
		reg = readl(cqspi->iobase + CQSPI_REG_CONFIG);
		reg &= ~CQSPI_REG_CONFIG_ENB_DIR_ACC_CTRL;
		writel(reg, cqspi->iobase + CQSPI_REG_CONFIG);
	}

	/* Enable DMA interface */
	if (cqspi->use_dma_read) {
		reg = readl(cqspi->iobase + CQSPI_REG_CONFIG);
		reg |= CQSPI_REG_CONFIG_DMA_MASK;
		writel(reg, cqspi->iobase + CQSPI_REG_CONFIG);
	}
}

static void cqspi_controller_detect_fifo_depth(struct cqspi_st *cqspi)
{
	struct device *dev = &cqspi->pdev->dev;
	u32 reg, fifo_depth;

	/*
	 * Bits N-1:0 are writable while bits 31:N are read as zero, with 2^N
	 * the FIFO depth.
	 */
	writel(U32_MAX, cqspi->iobase + CQSPI_REG_SRAMPARTITION);
	reg = readl(cqspi->iobase + CQSPI_REG_SRAMPARTITION);
	fifo_depth = reg + 1;

	/* FIFO depth of zero means no value from devicetree was provided. */
	if (cqspi->fifo_depth == 0) {
		cqspi->fifo_depth = fifo_depth;
		dev_dbg(dev, "using FIFO depth of %u\n", fifo_depth);
	} else if (fifo_depth != cqspi->fifo_depth) {
		dev_warn(dev, "detected FIFO depth (%u) different from config (%u)\n",
			 fifo_depth, cqspi->fifo_depth);
	}
}

static int cqspi_request_mmap_dma(struct cqspi_st *cqspi)
{
	dma_cap_mask_t mask;

	dma_cap_zero(mask);
	dma_cap_set(DMA_MEMCPY, mask);

	cqspi->rx_chan = dma_request_chan_by_mask(&mask);
	if (IS_ERR(cqspi->rx_chan)) {
		int ret = PTR_ERR(cqspi->rx_chan);

		cqspi->rx_chan = NULL;
		if (ret == -ENODEV) {
			/* DMA support is not mandatory */
			dev_info(&cqspi->pdev->dev, "No Rx DMA available\n");
			return 0;
		}

		return dev_err_probe(&cqspi->pdev->dev, ret, "No Rx DMA available\n");
	}
	init_completion(&cqspi->rx_dma_complete);

	return 0;
}

static const char *cqspi_get_name(struct spi_mem *mem)
{
	struct cqspi_st *cqspi = spi_controller_get_devdata(mem->spi->controller);
	struct device *dev = &cqspi->pdev->dev;

	return devm_kasprintf(dev, GFP_KERNEL, "%s.%d", dev_name(dev),
			      spi_get_chipselect(mem->spi, 0));
}

static const struct spi_controller_mem_ops cqspi_mem_ops = {
	.exec_op = cqspi_exec_mem_op,
	.get_name = cqspi_get_name,
	.supports_op = cqspi_supports_mem_op,
};

static const struct spi_controller_mem_caps cqspi_mem_caps = {
	.dtr = true,
	.per_op_freq = true,
};

static int cqspi_setup_flash(struct cqspi_st *cqspi)
{
	unsigned int max_cs = cqspi->num_chipselect - 1;
	struct platform_device *pdev = cqspi->pdev;
	struct device *dev = &pdev->dev;
	struct cqspi_flash_pdata *f_pdata;
	unsigned int cs;
	int ret;

	/* Get flash device data */
	for_each_available_child_of_node_scoped(dev->of_node, np) {
		ret = of_property_read_u32(np, "reg", &cs);
		if (ret) {
			dev_err(dev, "Couldn't determine chip select.\n");
			return ret;
		}

		if (cs >= cqspi->num_chipselect) {
			dev_err(dev, "Chip select %d out of range.\n", cs);
			return -EINVAL;
		} else if (cs < max_cs) {
			max_cs = cs;
		}

		f_pdata = &cqspi->f_pdata[cs];
		f_pdata->cqspi = cqspi;
		f_pdata->cs = cs;

		ret = cqspi_of_get_flash_pdata(pdev, f_pdata, np);
		if (ret)
			return ret;
	}

	cqspi->num_chipselect = max_cs + 1;
	return 0;
}

static int cqspi_jh7110_clk_init(struct platform_device *pdev, struct cqspi_st *cqspi)
{
	static struct clk_bulk_data qspiclk[] = {
		{ .id = "apb" },
		{ .id = "ahb" },
	};

	int ret = 0;

	ret = devm_clk_bulk_get(&pdev->dev, ARRAY_SIZE(qspiclk), qspiclk);
	if (ret) {
		dev_err(&pdev->dev, "%s: failed to get qspi clocks\n", __func__);
		return ret;
	}

	cqspi->clks[CLK_QSPI_APB] = qspiclk[0].clk;
	cqspi->clks[CLK_QSPI_AHB] = qspiclk[1].clk;

	ret = clk_prepare_enable(cqspi->clks[CLK_QSPI_APB]);
	if (ret) {
		dev_err(&pdev->dev, "%s: failed to enable CLK_QSPI_APB\n", __func__);
		return ret;
	}

	ret = clk_prepare_enable(cqspi->clks[CLK_QSPI_AHB]);
	if (ret) {
		dev_err(&pdev->dev, "%s: failed to enable CLK_QSPI_AHB\n", __func__);
		goto disable_apb_clk;
	}

	cqspi->is_jh7110 = true;

	return 0;

disable_apb_clk:
	clk_disable_unprepare(cqspi->clks[CLK_QSPI_APB]);

	return ret;
}

static void cqspi_jh7110_disable_clk(struct platform_device *pdev, struct cqspi_st *cqspi)
{
	clk_disable_unprepare(cqspi->clks[CLK_QSPI_AHB]);
	clk_disable_unprepare(cqspi->clks[CLK_QSPI_APB]);
}
static int cqspi_probe(struct platform_device *pdev)
{
	const struct cqspi_driver_platdata *ddata;
	struct reset_control *rstc, *rstc_ocp, *rstc_ref;
	struct device *dev = &pdev->dev;
	struct spi_controller *host;
	struct resource *res_ahb;
	struct cqspi_st *cqspi;
	int ret;
	int irq;

	host = devm_spi_alloc_host(&pdev->dev, sizeof(*cqspi));
	if (!host)
		return -ENOMEM;

	host->mode_bits = SPI_RX_QUAD | SPI_RX_DUAL;
	host->mem_ops = &cqspi_mem_ops;
	host->mem_caps = &cqspi_mem_caps;
	host->dev.of_node = pdev->dev.of_node;

	cqspi = spi_controller_get_devdata(host);

	cqspi->pdev = pdev;
	cqspi->host = host;
	cqspi->is_jh7110 = false;
	cqspi->ddata = ddata = of_device_get_match_data(dev);
	platform_set_drvdata(pdev, cqspi);

	/* Obtain configuration from OF. */
	ret = cqspi_of_get_pdata(cqspi);
	if (ret) {
		dev_err(dev, "Cannot get mandatory OF data.\n");
		return -ENODEV;
	}

	/* Obtain QSPI clock. */
	cqspi->clk = devm_clk_get(dev, NULL);
	if (IS_ERR(cqspi->clk)) {
		dev_err(dev, "Cannot claim QSPI clock.\n");
		ret = PTR_ERR(cqspi->clk);
		return ret;
	}

	/* Obtain and remap controller address. */
	cqspi->iobase = devm_platform_ioremap_resource(pdev, 0);
	if (IS_ERR(cqspi->iobase)) {
		dev_err(dev, "Cannot remap controller address.\n");
		ret = PTR_ERR(cqspi->iobase);
		return ret;
	}

	/* Obtain and remap AHB address. */
	cqspi->ahb_base = devm_platform_get_and_ioremap_resource(pdev, 1, &res_ahb);
	if (IS_ERR(cqspi->ahb_base)) {
		dev_err(dev, "Cannot remap AHB address.\n");
		ret = PTR_ERR(cqspi->ahb_base);
		return ret;
	}
	cqspi->mmap_phys_base = (dma_addr_t)res_ahb->start;
	cqspi->ahb_size = resource_size(res_ahb);

	init_completion(&cqspi->transfer_complete);

	/* Obtain IRQ line. */
	irq = platform_get_irq(pdev, 0);
	if (irq < 0)
		return -ENXIO;

	ret = pm_runtime_set_active(dev);
	if (ret)
		return ret;


	ret = clk_prepare_enable(cqspi->clk);
	if (ret) {
		dev_err(dev, "Cannot enable QSPI clock.\n");
		goto probe_clk_failed;
	}

	/* Obtain QSPI reset control */
	rstc = devm_reset_control_get_optional_exclusive(dev, "qspi");
	if (IS_ERR(rstc)) {
		ret = PTR_ERR(rstc);
		dev_err(dev, "Cannot get QSPI reset.\n");
		goto probe_reset_failed;
	}

	rstc_ocp = devm_reset_control_get_optional_exclusive(dev, "qspi-ocp");
	if (IS_ERR(rstc_ocp)) {
		ret = PTR_ERR(rstc_ocp);
		dev_err(dev, "Cannot get QSPI OCP reset.\n");
		goto probe_reset_failed;
	}

	if (of_device_is_compatible(pdev->dev.of_node, "starfive,jh7110-qspi")) {
		rstc_ref = devm_reset_control_get_optional_exclusive(dev, "rstc_ref");
		if (IS_ERR(rstc_ref)) {
			ret = PTR_ERR(rstc_ref);
			dev_err(dev, "Cannot get QSPI REF reset.\n");
			goto probe_reset_failed;
		}
		reset_control_assert(rstc_ref);
		reset_control_deassert(rstc_ref);
	}

	reset_control_assert(rstc);
	reset_control_deassert(rstc);

	reset_control_assert(rstc_ocp);
	reset_control_deassert(rstc_ocp);

	cqspi->master_ref_clk_hz = clk_get_rate(cqspi->clk);
	host->max_speed_hz = cqspi->master_ref_clk_hz;

	/* write completion is supported by default */
	cqspi->wr_completion = true;

	if (ddata) {
		if (ddata->quirks & CQSPI_NEEDS_WR_DELAY)
			cqspi->wr_delay = 50 * DIV_ROUND_UP(NSEC_PER_SEC,
						cqspi->master_ref_clk_hz);
		if (ddata->hwcaps_mask & CQSPI_SUPPORTS_OCTAL)
			host->mode_bits |= SPI_RX_OCTAL | SPI_TX_OCTAL;
		if (ddata->hwcaps_mask & CQSPI_SUPPORTS_QUAD)
			host->mode_bits |= SPI_TX_QUAD;
		if (!(ddata->quirks & CQSPI_DISABLE_DAC_MODE)) {
			cqspi->use_direct_mode = true;
			cqspi->use_direct_mode_wr = true;
		}
		if (ddata->quirks & CQSPI_SUPPORT_EXTERNAL_DMA)
			cqspi->use_dma_read = true;
		if (ddata->quirks & CQSPI_NO_SUPPORT_WR_COMPLETION)
			cqspi->wr_completion = false;
		if (ddata->quirks & CQSPI_SLOW_SRAM)
			cqspi->slow_sram = true;
		if (ddata->quirks & CQSPI_NEEDS_APB_AHB_HAZARD_WAR)
			cqspi->apb_ahb_hazard = true;

		if (ddata->jh7110_clk_init) {
			ret = cqspi_jh7110_clk_init(pdev, cqspi);
			if (ret)
				goto probe_reset_failed;
		}
		if (ddata->quirks & CQSPI_DISABLE_STIG_MODE)
			cqspi->disable_stig_mode = true;

		if (ddata->quirks & CQSPI_DMA_SET_MASK) {
			ret = dma_set_mask(&pdev->dev, DMA_BIT_MASK(64));
			if (ret)
				goto probe_reset_failed;
		}
	}

	refcount_set(&cqspi->refcount, 1);
	refcount_set(&cqspi->inflight_ops, 1);

	ret = devm_request_irq(dev, irq, cqspi_irq_handler, 0,
			       pdev->name, cqspi);
	if (ret) {
		dev_err(dev, "Cannot request IRQ.\n");
		goto probe_reset_failed;
	}

	cqspi_wait_idle(cqspi);
	cqspi_controller_enable(cqspi, 0);
	cqspi_controller_detect_fifo_depth(cqspi);
	cqspi_controller_init(cqspi);
	cqspi_controller_enable(cqspi, 1);
	cqspi->current_cs = -1;
	cqspi->sclk = 0;

	ret = cqspi_setup_flash(cqspi);
	if (ret) {
		dev_err(dev, "failed to setup flash parameters %d\n", ret);
		goto probe_setup_failed;
	}

	host->num_chipselect = cqspi->num_chipselect;

	if (ddata && (ddata->quirks & CQSPI_SUPPORT_DEVICE_RESET))
		cqspi_device_reset(cqspi);

	if (cqspi->use_direct_mode) {
		ret = cqspi_request_mmap_dma(cqspi);
		if (ret == -EPROBE_DEFER)
			goto probe_setup_failed;
	}

	if (!(ddata && (ddata->quirks & CQSPI_DISABLE_RUNTIME_PM))) {
		pm_runtime_enable(dev);
		pm_runtime_set_autosuspend_delay(dev, CQSPI_AUTOSUSPEND_TIMEOUT);
		pm_runtime_use_autosuspend(dev);
		pm_runtime_get_noresume(dev);
	}

	ret = spi_register_controller(host);
	if (ret) {
		dev_err(&pdev->dev, "failed to register SPI ctlr %d\n", ret);
		goto probe_setup_failed;
	}

	if (!(ddata && (ddata->quirks & CQSPI_DISABLE_RUNTIME_PM))) {
		pm_runtime_put_autosuspend(dev);
		pm_runtime_mark_last_busy(dev);
		pm_runtime_put_autosuspend(dev);
	}

	return 0;
probe_setup_failed:
	cqspi_controller_enable(cqspi, 0);
	if (!(ddata && (ddata->quirks & CQSPI_DISABLE_RUNTIME_PM)))
		pm_runtime_disable(dev);
probe_reset_failed:
	if (cqspi->is_jh7110)
		cqspi_jh7110_disable_clk(pdev, cqspi);
	clk_disable_unprepare(cqspi->clk);
probe_clk_failed:
	return ret;
}

static void cqspi_remove(struct platform_device *pdev)
{
	const struct cqspi_driver_platdata *ddata;
	struct cqspi_st *cqspi = platform_get_drvdata(pdev);
	struct device *dev = &pdev->dev;

	ddata = of_device_get_match_data(dev);

	refcount_set(&cqspi->refcount, 0);

	if (!refcount_dec_and_test(&cqspi->inflight_ops))
		cqspi_wait_idle(cqspi);

	spi_unregister_controller(cqspi->host);
	cqspi_controller_enable(cqspi, 0);

	if (cqspi->rx_chan)
		dma_release_channel(cqspi->rx_chan);

	if (!(ddata && (ddata->quirks & CQSPI_DISABLE_RUNTIME_PM)))
		if (pm_runtime_get_sync(&pdev->dev) >= 0)
			clk_disable(cqspi->clk);

	if (cqspi->is_jh7110)
		cqspi_jh7110_disable_clk(pdev, cqspi);

	if (!(ddata && (ddata->quirks & CQSPI_DISABLE_RUNTIME_PM))) {
		pm_runtime_put_sync(&pdev->dev);
		pm_runtime_disable(&pdev->dev);
	}
}

static int cqspi_runtime_suspend(struct device *dev)
{
	struct cqspi_st *cqspi = dev_get_drvdata(dev);

	cqspi_controller_enable(cqspi, 0);
	clk_disable_unprepare(cqspi->clk);
	return 0;
}

static int cqspi_runtime_resume(struct device *dev)
{
	struct cqspi_st *cqspi = dev_get_drvdata(dev);

	clk_prepare_enable(cqspi->clk);
	cqspi_wait_idle(cqspi);
	cqspi_controller_enable(cqspi, 0);
	cqspi_controller_init(cqspi);
	cqspi_controller_enable(cqspi, 1);

	cqspi->current_cs = -1;
	cqspi->sclk = 0;
	return 0;
}

static int cqspi_suspend(struct device *dev)
{
	struct cqspi_st *cqspi = dev_get_drvdata(dev);
	int ret;

	ret = spi_controller_suspend(cqspi->host);
	if (ret)
		return ret;

	return pm_runtime_force_suspend(dev);
}

static int cqspi_resume(struct device *dev)
{
	struct cqspi_st *cqspi = dev_get_drvdata(dev);
	int ret;

	ret = pm_runtime_force_resume(dev);
	if (ret) {
		dev_err(dev, "pm_runtime_force_resume failed on resume\n");
		return ret;
	}

	return spi_controller_resume(cqspi->host);
}

static const struct dev_pm_ops cqspi_dev_pm_ops = {
	RUNTIME_PM_OPS(cqspi_runtime_suspend, cqspi_runtime_resume, NULL)
	SYSTEM_SLEEP_PM_OPS(cqspi_suspend, cqspi_resume)
};

static const struct cqspi_driver_platdata cdns_qspi = {
	.quirks = CQSPI_DISABLE_DAC_MODE,
};

static const struct cqspi_driver_platdata k2g_qspi = {
	.quirks = CQSPI_NEEDS_WR_DELAY,
};

static const struct cqspi_driver_platdata am654_ospi = {
	.hwcaps_mask = CQSPI_SUPPORTS_OCTAL | CQSPI_SUPPORTS_QUAD,
	.quirks = CQSPI_NEEDS_WR_DELAY,
};

static const struct cqspi_driver_platdata intel_lgm_qspi = {
	.quirks = CQSPI_DISABLE_DAC_MODE,
};

static const struct cqspi_driver_platdata socfpga_qspi = {
	.quirks = CQSPI_DISABLE_DAC_MODE
			| CQSPI_NO_SUPPORT_WR_COMPLETION
			| CQSPI_SLOW_SRAM
			| CQSPI_DISABLE_STIG_MODE
			| CQSPI_DISABLE_RUNTIME_PM,
};

static const struct cqspi_driver_platdata versal_ospi = {
	.hwcaps_mask = CQSPI_SUPPORTS_OCTAL,
	.quirks = CQSPI_DISABLE_DAC_MODE | CQSPI_SUPPORT_EXTERNAL_DMA
			| CQSPI_DMA_SET_MASK,
	.indirect_read_dma = cqspi_versal_indirect_read_dma,
	.get_dma_status = cqspi_get_versal_dma_status,
};

static const struct cqspi_driver_platdata versal2_ospi = {
	.hwcaps_mask = CQSPI_SUPPORTS_OCTAL,
	.quirks = CQSPI_DISABLE_DAC_MODE | CQSPI_SUPPORT_EXTERNAL_DMA
			| CQSPI_DMA_SET_MASK
			| CQSPI_SUPPORT_DEVICE_RESET,
	.indirect_read_dma = cqspi_versal_indirect_read_dma,
	.get_dma_status = cqspi_get_versal_dma_status,
};

static const struct cqspi_driver_platdata jh7110_qspi = {
	.quirks = CQSPI_DISABLE_DAC_MODE,
	.jh7110_clk_init = cqspi_jh7110_clk_init,
};

static const struct cqspi_driver_platdata pensando_cdns_qspi = {
	.quirks = CQSPI_NEEDS_APB_AHB_HAZARD_WAR | CQSPI_DISABLE_DAC_MODE,
};

static const struct cqspi_driver_platdata mobileye_eyeq5_ospi = {
	.hwcaps_mask = CQSPI_SUPPORTS_OCTAL,
	.quirks = CQSPI_DISABLE_DAC_MODE | CQSPI_NO_SUPPORT_WR_COMPLETION |
			CQSPI_RD_NO_IRQ,
};

static const struct of_device_id cqspi_dt_ids[] = {
	{
		.compatible = "cdns,qspi-nor",
		.data = &cdns_qspi,
	},
	{
		.compatible = "ti,k2g-qspi",
		.data = &k2g_qspi,
	},
	{
		.compatible = "ti,am654-ospi",
		.data = &am654_ospi,
	},
	{
		.compatible = "intel,lgm-qspi",
		.data = &intel_lgm_qspi,
	},
	{
		.compatible = "xlnx,versal-ospi-1.0",
		.data = &versal_ospi,
	},
	{
		.compatible = "intel,socfpga-qspi",
		.data = &socfpga_qspi,
	},
	{
		.compatible = "starfive,jh7110-qspi",
		.data = &jh7110_qspi,
	},
	{
		.compatible = "amd,pensando-elba-qspi",
		.data = &pensando_cdns_qspi,
	},
	{
		.compatible = "mobileye,eyeq5-ospi",
		.data = &mobileye_eyeq5_ospi,
	},
	{
		.compatible = "amd,versal2-ospi",
		.data = &versal2_ospi,
	},
	{ /* end of table */ }
};

MODULE_DEVICE_TABLE(of, cqspi_dt_ids);

static struct platform_driver cqspi_platform_driver = {
	.probe = cqspi_probe,
	.remove = cqspi_remove,
	.driver = {
		.name = CQSPI_NAME,
		.pm = pm_ptr(&cqspi_dev_pm_ops),
		.of_match_table = cqspi_dt_ids,
	},
};

module_platform_driver(cqspi_platform_driver);

MODULE_DESCRIPTION("Cadence QSPI Controller Driver");
MODULE_LICENSE("GPL v2");
MODULE_ALIAS("platform:" CQSPI_NAME);
MODULE_AUTHOR("Ley Foon Tan <lftan@altera.com>");
MODULE_AUTHOR("Graham Moore <grmoore@opensource.altera.com>");
MODULE_AUTHOR("Vadivel Murugan R <vadivel.muruganx.ramuthevar@intel.com>");
MODULE_AUTHOR("Vignesh Raghavendra <vigneshr@ti.com>");
MODULE_AUTHOR("Pratyush Yadav <p.yadav@ti.com>");<|MERGE_RESOLUTION|>--- conflicted
+++ resolved
@@ -1495,15 +1495,8 @@
 
 	ret = cqspi_mem_process(mem, op);
 
-<<<<<<< HEAD
-	if (!(ddata && (ddata->quirks & CQSPI_DISABLE_RUNTIME_PM))) {
-		pm_runtime_mark_last_busy(dev);
-		pm_runtime_put_autosuspend(dev);
-	}
-=======
 	if (!(ddata && (ddata->quirks & CQSPI_DISABLE_RUNTIME_PM)))
 		pm_runtime_put_autosuspend(dev);
->>>>>>> 449d48b1
 
 	if (ret)
 		dev_err(&mem->spi->dev, "operation failed with %d\n", ret);
