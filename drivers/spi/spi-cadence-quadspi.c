// SPDX-License-Identifier: GPL-2.0-only
//
// Driver for Cadence QSPI Controller
//
// Copyright Altera Corporation (C) 2012-2014. All rights reserved.
// Copyright Intel Corporation (C) 2019-2020. All rights reserved.
// Copyright (C) 2020 Texas Instruments Incorporated - http://www.ti.com

#include <linux/clk.h>
#include <linux/completion.h>
#include <linux/delay.h>
#include <linux/dma-mapping.h>
#include <linux/dmaengine.h>
#include <linux/err.h>
#include <linux/errno.h>
#include <linux/firmware/xlnx-zynqmp.h>
#include <linux/interrupt.h>
#include <linux/io.h>
#include <linux/iopoll.h>
#include <linux/jiffies.h>
#include <linux/kernel.h>
#include <linux/log2.h>
#include <linux/module.h>
#include <linux/of.h>
#include <linux/platform_device.h>
#include <linux/pm_runtime.h>
#include <linux/reset.h>
#include <linux/sched.h>
#include <linux/spi/spi.h>
#include <linux/spi/spi-mem.h>
#include <linux/timer.h>

#define CQSPI_NAME			"cadence-qspi"
#define CQSPI_MAX_CHIPSELECT		4

static_assert(CQSPI_MAX_CHIPSELECT <= SPI_CS_CNT_MAX);

/* Quirks */
#define CQSPI_NEEDS_WR_DELAY		BIT(0)
#define CQSPI_DISABLE_DAC_MODE		BIT(1)
#define CQSPI_SUPPORT_EXTERNAL_DMA	BIT(2)
#define CQSPI_NO_SUPPORT_WR_COMPLETION	BIT(3)
#define CQSPI_SLOW_SRAM		BIT(4)
#define CQSPI_NEEDS_APB_AHB_HAZARD_WAR	BIT(5)
#define CQSPI_RD_NO_IRQ			BIT(6)
#define CQSPI_DISABLE_STIG_MODE		BIT(7)

/* Capabilities */
#define CQSPI_SUPPORTS_OCTAL		BIT(0)

#define CQSPI_OP_WIDTH(part) ((part).nbytes ? ilog2((part).buswidth) : 0)

enum {
	CLK_QSPI_APB = 0,
	CLK_QSPI_AHB,
	CLK_QSPI_NUM,
};

struct cqspi_st;

struct cqspi_flash_pdata {
	struct cqspi_st	*cqspi;
	u32		clk_rate;
	u32		read_delay;
	u32		tshsl_ns;
	u32		tsd2d_ns;
	u32		tchsh_ns;
	u32		tslch_ns;
	u8		cs;
};

struct cqspi_st {
	struct platform_device	*pdev;
	struct spi_controller	*host;
	struct clk		*clk;
	struct clk		*clks[CLK_QSPI_NUM];
	unsigned int		sclk;

	void __iomem		*iobase;
	void __iomem		*ahb_base;
	resource_size_t		ahb_size;
	struct completion	transfer_complete;

	struct dma_chan		*rx_chan;
	struct completion	rx_dma_complete;
	dma_addr_t		mmap_phys_base;

	int			current_cs;
	unsigned long		master_ref_clk_hz;
	bool			is_decoded_cs;
	u32			fifo_depth;
	u32			fifo_width;
	u32			num_chipselect;
	bool			rclk_en;
	u32			trigger_address;
	u32			wr_delay;
	bool			use_direct_mode;
	bool			use_direct_mode_wr;
	struct cqspi_flash_pdata f_pdata[CQSPI_MAX_CHIPSELECT];
	bool			use_dma_read;
	u32			pd_dev_id;
	bool			wr_completion;
	bool			slow_sram;
	bool			apb_ahb_hazard;

	bool			is_jh7110; /* Flag for StarFive JH7110 SoC */
	bool			disable_stig_mode;

	const struct cqspi_driver_platdata *ddata;
};

struct cqspi_driver_platdata {
	u32 hwcaps_mask;
	u8 quirks;
	int (*indirect_read_dma)(struct cqspi_flash_pdata *f_pdata,
				 u_char *rxbuf, loff_t from_addr, size_t n_rx);
	u32 (*get_dma_status)(struct cqspi_st *cqspi);
	int (*jh7110_clk_init)(struct platform_device *pdev,
			       struct cqspi_st *cqspi);
};

/* Operation timeout value */
#define CQSPI_TIMEOUT_MS			500
#define CQSPI_READ_TIMEOUT_MS			10
#define CQSPI_BUSYWAIT_TIMEOUT_US		500

/* Runtime_pm autosuspend delay */
#define CQSPI_AUTOSUSPEND_TIMEOUT		2000

#define CQSPI_DUMMY_CLKS_PER_BYTE		8
#define CQSPI_DUMMY_BYTES_MAX			4
#define CQSPI_DUMMY_CLKS_MAX			31

#define CQSPI_STIG_DATA_LEN_MAX			8

/* Register map */
#define CQSPI_REG_CONFIG			0x00
#define CQSPI_REG_CONFIG_ENABLE_MASK		BIT(0)
#define CQSPI_REG_CONFIG_ENB_DIR_ACC_CTRL	BIT(7)
#define CQSPI_REG_CONFIG_DECODE_MASK		BIT(9)
#define CQSPI_REG_CONFIG_CHIPSELECT_LSB		10
#define CQSPI_REG_CONFIG_DMA_MASK		BIT(15)
#define CQSPI_REG_CONFIG_BAUD_LSB		19
#define CQSPI_REG_CONFIG_DTR_PROTO		BIT(24)
#define CQSPI_REG_CONFIG_DUAL_OPCODE		BIT(30)
#define CQSPI_REG_CONFIG_IDLE_LSB		31
#define CQSPI_REG_CONFIG_CHIPSELECT_MASK	0xF
#define CQSPI_REG_CONFIG_BAUD_MASK		0xF

#define CQSPI_REG_RD_INSTR			0x04
#define CQSPI_REG_RD_INSTR_OPCODE_LSB		0
#define CQSPI_REG_RD_INSTR_TYPE_INSTR_LSB	8
#define CQSPI_REG_RD_INSTR_TYPE_ADDR_LSB	12
#define CQSPI_REG_RD_INSTR_TYPE_DATA_LSB	16
#define CQSPI_REG_RD_INSTR_MODE_EN_LSB		20
#define CQSPI_REG_RD_INSTR_DUMMY_LSB		24
#define CQSPI_REG_RD_INSTR_TYPE_INSTR_MASK	0x3
#define CQSPI_REG_RD_INSTR_TYPE_ADDR_MASK	0x3
#define CQSPI_REG_RD_INSTR_TYPE_DATA_MASK	0x3
#define CQSPI_REG_RD_INSTR_DUMMY_MASK		0x1F

#define CQSPI_REG_WR_INSTR			0x08
#define CQSPI_REG_WR_INSTR_OPCODE_LSB		0
#define CQSPI_REG_WR_INSTR_TYPE_ADDR_LSB	12
#define CQSPI_REG_WR_INSTR_TYPE_DATA_LSB	16

#define CQSPI_REG_DELAY				0x0C
#define CQSPI_REG_DELAY_TSLCH_LSB		0
#define CQSPI_REG_DELAY_TCHSH_LSB		8
#define CQSPI_REG_DELAY_TSD2D_LSB		16
#define CQSPI_REG_DELAY_TSHSL_LSB		24
#define CQSPI_REG_DELAY_TSLCH_MASK		0xFF
#define CQSPI_REG_DELAY_TCHSH_MASK		0xFF
#define CQSPI_REG_DELAY_TSD2D_MASK		0xFF
#define CQSPI_REG_DELAY_TSHSL_MASK		0xFF

#define CQSPI_REG_READCAPTURE			0x10
#define CQSPI_REG_READCAPTURE_BYPASS_LSB	0
#define CQSPI_REG_READCAPTURE_DELAY_LSB		1
#define CQSPI_REG_READCAPTURE_DELAY_MASK	0xF

#define CQSPI_REG_SIZE				0x14
#define CQSPI_REG_SIZE_ADDRESS_LSB		0
#define CQSPI_REG_SIZE_PAGE_LSB			4
#define CQSPI_REG_SIZE_BLOCK_LSB		16
#define CQSPI_REG_SIZE_ADDRESS_MASK		0xF
#define CQSPI_REG_SIZE_PAGE_MASK		0xFFF
#define CQSPI_REG_SIZE_BLOCK_MASK		0x3F

#define CQSPI_REG_SRAMPARTITION			0x18
#define CQSPI_REG_INDIRECTTRIGGER		0x1C

#define CQSPI_REG_DMA				0x20
#define CQSPI_REG_DMA_SINGLE_LSB		0
#define CQSPI_REG_DMA_BURST_LSB			8
#define CQSPI_REG_DMA_SINGLE_MASK		0xFF
#define CQSPI_REG_DMA_BURST_MASK		0xFF

#define CQSPI_REG_REMAP				0x24
#define CQSPI_REG_MODE_BIT			0x28

#define CQSPI_REG_SDRAMLEVEL			0x2C
#define CQSPI_REG_SDRAMLEVEL_RD_LSB		0
#define CQSPI_REG_SDRAMLEVEL_WR_LSB		16
#define CQSPI_REG_SDRAMLEVEL_RD_MASK		0xFFFF
#define CQSPI_REG_SDRAMLEVEL_WR_MASK		0xFFFF

#define CQSPI_REG_WR_COMPLETION_CTRL		0x38
#define CQSPI_REG_WR_DISABLE_AUTO_POLL		BIT(14)

#define CQSPI_REG_IRQSTATUS			0x40
#define CQSPI_REG_IRQMASK			0x44

#define CQSPI_REG_INDIRECTRD			0x60
#define CQSPI_REG_INDIRECTRD_START_MASK		BIT(0)
#define CQSPI_REG_INDIRECTRD_CANCEL_MASK	BIT(1)
#define CQSPI_REG_INDIRECTRD_DONE_MASK		BIT(5)

#define CQSPI_REG_INDIRECTRDWATERMARK		0x64
#define CQSPI_REG_INDIRECTRDSTARTADDR		0x68
#define CQSPI_REG_INDIRECTRDBYTES		0x6C

#define CQSPI_REG_CMDCTRL			0x90
#define CQSPI_REG_CMDCTRL_EXECUTE_MASK		BIT(0)
#define CQSPI_REG_CMDCTRL_INPROGRESS_MASK	BIT(1)
#define CQSPI_REG_CMDCTRL_DUMMY_LSB		7
#define CQSPI_REG_CMDCTRL_WR_BYTES_LSB		12
#define CQSPI_REG_CMDCTRL_WR_EN_LSB		15
#define CQSPI_REG_CMDCTRL_ADD_BYTES_LSB		16
#define CQSPI_REG_CMDCTRL_ADDR_EN_LSB		19
#define CQSPI_REG_CMDCTRL_RD_BYTES_LSB		20
#define CQSPI_REG_CMDCTRL_RD_EN_LSB		23
#define CQSPI_REG_CMDCTRL_OPCODE_LSB		24
#define CQSPI_REG_CMDCTRL_WR_BYTES_MASK		0x7
#define CQSPI_REG_CMDCTRL_ADD_BYTES_MASK	0x3
#define CQSPI_REG_CMDCTRL_RD_BYTES_MASK		0x7
#define CQSPI_REG_CMDCTRL_DUMMY_MASK		0x1F

#define CQSPI_REG_INDIRECTWR			0x70
#define CQSPI_REG_INDIRECTWR_START_MASK		BIT(0)
#define CQSPI_REG_INDIRECTWR_CANCEL_MASK	BIT(1)
#define CQSPI_REG_INDIRECTWR_DONE_MASK		BIT(5)

#define CQSPI_REG_INDIRECTWRWATERMARK		0x74
#define CQSPI_REG_INDIRECTWRSTARTADDR		0x78
#define CQSPI_REG_INDIRECTWRBYTES		0x7C

#define CQSPI_REG_INDTRIG_ADDRRANGE		0x80

#define CQSPI_REG_CMDADDRESS			0x94
#define CQSPI_REG_CMDREADDATALOWER		0xA0
#define CQSPI_REG_CMDREADDATAUPPER		0xA4
#define CQSPI_REG_CMDWRITEDATALOWER		0xA8
#define CQSPI_REG_CMDWRITEDATAUPPER		0xAC

#define CQSPI_REG_POLLING_STATUS		0xB0
#define CQSPI_REG_POLLING_STATUS_DUMMY_LSB	16

#define CQSPI_REG_OP_EXT_LOWER			0xE0
#define CQSPI_REG_OP_EXT_READ_LSB		24
#define CQSPI_REG_OP_EXT_WRITE_LSB		16
#define CQSPI_REG_OP_EXT_STIG_LSB		0

#define CQSPI_REG_VERSAL_DMA_SRC_ADDR		0x1000

#define CQSPI_REG_VERSAL_DMA_DST_ADDR		0x1800
#define CQSPI_REG_VERSAL_DMA_DST_SIZE		0x1804

#define CQSPI_REG_VERSAL_DMA_DST_CTRL		0x180C

#define CQSPI_REG_VERSAL_DMA_DST_I_STS		0x1814
#define CQSPI_REG_VERSAL_DMA_DST_I_EN		0x1818
#define CQSPI_REG_VERSAL_DMA_DST_I_DIS		0x181C
#define CQSPI_REG_VERSAL_DMA_DST_DONE_MASK	BIT(1)

#define CQSPI_REG_VERSAL_DMA_DST_ADDR_MSB	0x1828

#define CQSPI_REG_VERSAL_DMA_DST_CTRL_VAL	0xF43FFA00
#define CQSPI_REG_VERSAL_ADDRRANGE_WIDTH_VAL	0x6

/* Interrupt status bits */
#define CQSPI_REG_IRQ_MODE_ERR			BIT(0)
#define CQSPI_REG_IRQ_UNDERFLOW			BIT(1)
#define CQSPI_REG_IRQ_IND_COMP			BIT(2)
#define CQSPI_REG_IRQ_IND_RD_REJECT		BIT(3)
#define CQSPI_REG_IRQ_WR_PROTECTED_ERR		BIT(4)
#define CQSPI_REG_IRQ_ILLEGAL_AHB_ERR		BIT(5)
#define CQSPI_REG_IRQ_WATERMARK			BIT(6)
#define CQSPI_REG_IRQ_IND_SRAM_FULL		BIT(12)

#define CQSPI_IRQ_MASK_RD		(CQSPI_REG_IRQ_WATERMARK	| \
					 CQSPI_REG_IRQ_IND_SRAM_FULL	| \
					 CQSPI_REG_IRQ_IND_COMP)

#define CQSPI_IRQ_MASK_WR		(CQSPI_REG_IRQ_IND_COMP		| \
					 CQSPI_REG_IRQ_WATERMARK	| \
					 CQSPI_REG_IRQ_UNDERFLOW)

#define CQSPI_IRQ_STATUS_MASK		0x1FFFF
#define CQSPI_DMA_UNALIGN		0x3

#define CQSPI_REG_VERSAL_DMA_VAL		0x602

static int cqspi_wait_for_bit(const struct cqspi_driver_platdata *ddata,
			      void __iomem *reg, const u32 mask, bool clr,
			      bool busywait)
{
	u64 timeout_us = CQSPI_TIMEOUT_MS * USEC_PER_MSEC;
	u32 val;

	if (busywait) {
		int ret = readl_relaxed_poll_timeout(reg, val,
						     (((clr ? ~val : val) & mask) == mask),
						     0, CQSPI_BUSYWAIT_TIMEOUT_US);

		if (ret != -ETIMEDOUT)
			return ret;

		timeout_us -= CQSPI_BUSYWAIT_TIMEOUT_US;
	}

	return readl_relaxed_poll_timeout(reg, val,
					  (((clr ? ~val : val) & mask) == mask),
					  10, timeout_us);
}

static bool cqspi_is_idle(struct cqspi_st *cqspi)
{
	u32 reg = readl(cqspi->iobase + CQSPI_REG_CONFIG);

	return reg & (1UL << CQSPI_REG_CONFIG_IDLE_LSB);
}

static u32 cqspi_get_rd_sram_level(struct cqspi_st *cqspi)
{
	u32 reg = readl(cqspi->iobase + CQSPI_REG_SDRAMLEVEL);

	reg >>= CQSPI_REG_SDRAMLEVEL_RD_LSB;
	return reg & CQSPI_REG_SDRAMLEVEL_RD_MASK;
}

static u32 cqspi_get_versal_dma_status(struct cqspi_st *cqspi)
{
	u32 dma_status;

	dma_status = readl(cqspi->iobase +
					   CQSPI_REG_VERSAL_DMA_DST_I_STS);
	writel(dma_status, cqspi->iobase +
		   CQSPI_REG_VERSAL_DMA_DST_I_STS);

	return dma_status & CQSPI_REG_VERSAL_DMA_DST_DONE_MASK;
}

static irqreturn_t cqspi_irq_handler(int this_irq, void *dev)
{
	struct cqspi_st *cqspi = dev;
	const struct cqspi_driver_platdata *ddata = cqspi->ddata;
	unsigned int irq_status;

	/* Read interrupt status */
	irq_status = readl(cqspi->iobase + CQSPI_REG_IRQSTATUS);

	/* Clear interrupt */
	writel(irq_status, cqspi->iobase + CQSPI_REG_IRQSTATUS);

	if (cqspi->use_dma_read && ddata && ddata->get_dma_status) {
		if (ddata->get_dma_status(cqspi)) {
			complete(&cqspi->transfer_complete);
			return IRQ_HANDLED;
		}
	}

	else if (!cqspi->slow_sram)
		irq_status &= CQSPI_IRQ_MASK_RD | CQSPI_IRQ_MASK_WR;
	else
		irq_status &= CQSPI_REG_IRQ_WATERMARK | CQSPI_IRQ_MASK_WR;

	if (irq_status)
		complete(&cqspi->transfer_complete);

	return IRQ_HANDLED;
}

static unsigned int cqspi_calc_rdreg(const struct spi_mem_op *op)
{
	u32 rdreg = 0;

	rdreg |= CQSPI_OP_WIDTH(op->cmd) << CQSPI_REG_RD_INSTR_TYPE_INSTR_LSB;
	rdreg |= CQSPI_OP_WIDTH(op->addr) << CQSPI_REG_RD_INSTR_TYPE_ADDR_LSB;
	rdreg |= CQSPI_OP_WIDTH(op->data) << CQSPI_REG_RD_INSTR_TYPE_DATA_LSB;

	return rdreg;
}

static unsigned int cqspi_calc_dummy(const struct spi_mem_op *op)
{
	unsigned int dummy_clk;

	if (!op->dummy.nbytes)
		return 0;

	dummy_clk = op->dummy.nbytes * (8 / op->dummy.buswidth);
	if (op->cmd.dtr)
		dummy_clk /= 2;

	return dummy_clk;
}

static int cqspi_wait_idle(struct cqspi_st *cqspi)
{
	const unsigned int poll_idle_retry = 3;
	unsigned int count = 0;
	unsigned long timeout;

	timeout = jiffies + msecs_to_jiffies(CQSPI_TIMEOUT_MS);
	while (1) {
		/*
		 * Read few times in succession to ensure the controller
		 * is indeed idle, that is, the bit does not transition
		 * low again.
		 */
		if (cqspi_is_idle(cqspi))
			count++;
		else
			count = 0;

		if (count >= poll_idle_retry)
			return 0;

		if (time_after(jiffies, timeout)) {
			/* Timeout, in busy mode. */
			dev_err(&cqspi->pdev->dev,
				"QSPI is still busy after %dms timeout.\n",
				CQSPI_TIMEOUT_MS);
			return -ETIMEDOUT;
		}

		cpu_relax();
	}
}

static int cqspi_exec_flash_cmd(struct cqspi_st *cqspi, unsigned int reg)
{
	void __iomem *reg_base = cqspi->iobase;
	int ret;

	/* Write the CMDCTRL without start execution. */
	writel(reg, reg_base + CQSPI_REG_CMDCTRL);
	/* Start execute */
	reg |= CQSPI_REG_CMDCTRL_EXECUTE_MASK;
	writel(reg, reg_base + CQSPI_REG_CMDCTRL);

	/* Polling for completion. */
	ret = cqspi_wait_for_bit(cqspi->ddata, reg_base + CQSPI_REG_CMDCTRL,
				 CQSPI_REG_CMDCTRL_INPROGRESS_MASK, 1, true);
	if (ret) {
		dev_err(&cqspi->pdev->dev,
			"Flash command execution timed out.\n");
		return ret;
	}

	/* Polling QSPI idle status. */
	return cqspi_wait_idle(cqspi);
}

static int cqspi_setup_opcode_ext(struct cqspi_flash_pdata *f_pdata,
				  const struct spi_mem_op *op,
				  unsigned int shift)
{
	struct cqspi_st *cqspi = f_pdata->cqspi;
	void __iomem *reg_base = cqspi->iobase;
	unsigned int reg;
	u8 ext;

	if (op->cmd.nbytes != 2)
		return -EINVAL;

	/* Opcode extension is the LSB. */
	ext = op->cmd.opcode & 0xff;

	reg = readl(reg_base + CQSPI_REG_OP_EXT_LOWER);
	reg &= ~(0xff << shift);
	reg |= ext << shift;
	writel(reg, reg_base + CQSPI_REG_OP_EXT_LOWER);

	return 0;
}

static int cqspi_enable_dtr(struct cqspi_flash_pdata *f_pdata,
			    const struct spi_mem_op *op, unsigned int shift)
{
	struct cqspi_st *cqspi = f_pdata->cqspi;
	void __iomem *reg_base = cqspi->iobase;
	unsigned int reg;
	int ret;

	reg = readl(reg_base + CQSPI_REG_CONFIG);

	/*
	 * We enable dual byte opcode here. The callers have to set up the
	 * extension opcode based on which type of operation it is.
	 */
	if (op->cmd.dtr) {
		reg |= CQSPI_REG_CONFIG_DTR_PROTO;
		reg |= CQSPI_REG_CONFIG_DUAL_OPCODE;

		/* Set up command opcode extension. */
		ret = cqspi_setup_opcode_ext(f_pdata, op, shift);
		if (ret)
			return ret;
	} else {
		unsigned int mask = CQSPI_REG_CONFIG_DTR_PROTO | CQSPI_REG_CONFIG_DUAL_OPCODE;
		/* Shortcut if DTR is already disabled. */
		if ((reg & mask) == 0)
			return 0;
		reg &= ~mask;
	}

	writel(reg, reg_base + CQSPI_REG_CONFIG);

	return cqspi_wait_idle(cqspi);
}

static int cqspi_command_read(struct cqspi_flash_pdata *f_pdata,
			      const struct spi_mem_op *op)
{
	struct cqspi_st *cqspi = f_pdata->cqspi;
	void __iomem *reg_base = cqspi->iobase;
	u8 *rxbuf = op->data.buf.in;
	u8 opcode;
	size_t n_rx = op->data.nbytes;
	unsigned int rdreg;
	unsigned int reg;
	unsigned int dummy_clk;
	size_t read_len;
	int status;

	status = cqspi_enable_dtr(f_pdata, op, CQSPI_REG_OP_EXT_STIG_LSB);
	if (status)
		return status;

	if (!n_rx || n_rx > CQSPI_STIG_DATA_LEN_MAX || !rxbuf) {
		dev_err(&cqspi->pdev->dev,
			"Invalid input argument, len %zu rxbuf 0x%p\n",
			n_rx, rxbuf);
		return -EINVAL;
	}

	if (op->cmd.dtr)
		opcode = op->cmd.opcode >> 8;
	else
		opcode = op->cmd.opcode;

	reg = opcode << CQSPI_REG_CMDCTRL_OPCODE_LSB;

	rdreg = cqspi_calc_rdreg(op);
	writel(rdreg, reg_base + CQSPI_REG_RD_INSTR);

	dummy_clk = cqspi_calc_dummy(op);
	if (dummy_clk > CQSPI_DUMMY_CLKS_MAX)
		return -EOPNOTSUPP;

	if (dummy_clk)
		reg |= (dummy_clk & CQSPI_REG_CMDCTRL_DUMMY_MASK)
		     << CQSPI_REG_CMDCTRL_DUMMY_LSB;

	reg |= (0x1 << CQSPI_REG_CMDCTRL_RD_EN_LSB);

	/* 0 means 1 byte. */
	reg |= (((n_rx - 1) & CQSPI_REG_CMDCTRL_RD_BYTES_MASK)
		<< CQSPI_REG_CMDCTRL_RD_BYTES_LSB);

	/* setup ADDR BIT field */
	if (op->addr.nbytes) {
		reg |= (0x1 << CQSPI_REG_CMDCTRL_ADDR_EN_LSB);
		reg |= ((op->addr.nbytes - 1) &
			CQSPI_REG_CMDCTRL_ADD_BYTES_MASK)
			<< CQSPI_REG_CMDCTRL_ADD_BYTES_LSB;

		writel(op->addr.val, reg_base + CQSPI_REG_CMDADDRESS);
	}

	status = cqspi_exec_flash_cmd(cqspi, reg);
	if (status)
		return status;

	reg = readl(reg_base + CQSPI_REG_CMDREADDATALOWER);

	/* Put the read value into rx_buf */
	read_len = (n_rx > 4) ? 4 : n_rx;
	memcpy(rxbuf, &reg, read_len);
	rxbuf += read_len;

	if (n_rx > 4) {
		reg = readl(reg_base + CQSPI_REG_CMDREADDATAUPPER);

		read_len = n_rx - read_len;
		memcpy(rxbuf, &reg, read_len);
	}

	/* Reset CMD_CTRL Reg once command read completes */
	writel(0, reg_base + CQSPI_REG_CMDCTRL);

	return 0;
}

static int cqspi_command_write(struct cqspi_flash_pdata *f_pdata,
			       const struct spi_mem_op *op)
{
	struct cqspi_st *cqspi = f_pdata->cqspi;
	void __iomem *reg_base = cqspi->iobase;
	u8 opcode;
	const u8 *txbuf = op->data.buf.out;
	size_t n_tx = op->data.nbytes;
	unsigned int reg;
	unsigned int data;
	size_t write_len;
	int ret;

	ret = cqspi_enable_dtr(f_pdata, op, CQSPI_REG_OP_EXT_STIG_LSB);
	if (ret)
		return ret;

	if (n_tx > CQSPI_STIG_DATA_LEN_MAX || (n_tx && !txbuf)) {
		dev_err(&cqspi->pdev->dev,
			"Invalid input argument, cmdlen %zu txbuf 0x%p\n",
			n_tx, txbuf);
		return -EINVAL;
	}

	reg = cqspi_calc_rdreg(op);
	writel(reg, reg_base + CQSPI_REG_RD_INSTR);

	if (op->cmd.dtr)
		opcode = op->cmd.opcode >> 8;
	else
		opcode = op->cmd.opcode;

	reg = opcode << CQSPI_REG_CMDCTRL_OPCODE_LSB;

	if (op->addr.nbytes) {
		reg |= (0x1 << CQSPI_REG_CMDCTRL_ADDR_EN_LSB);
		reg |= ((op->addr.nbytes - 1) &
			CQSPI_REG_CMDCTRL_ADD_BYTES_MASK)
			<< CQSPI_REG_CMDCTRL_ADD_BYTES_LSB;

		writel(op->addr.val, reg_base + CQSPI_REG_CMDADDRESS);
	}

	if (n_tx) {
		reg |= (0x1 << CQSPI_REG_CMDCTRL_WR_EN_LSB);
		reg |= ((n_tx - 1) & CQSPI_REG_CMDCTRL_WR_BYTES_MASK)
			<< CQSPI_REG_CMDCTRL_WR_BYTES_LSB;
		data = 0;
		write_len = (n_tx > 4) ? 4 : n_tx;
		memcpy(&data, txbuf, write_len);
		txbuf += write_len;
		writel(data, reg_base + CQSPI_REG_CMDWRITEDATALOWER);

		if (n_tx > 4) {
			data = 0;
			write_len = n_tx - 4;
			memcpy(&data, txbuf, write_len);
			writel(data, reg_base + CQSPI_REG_CMDWRITEDATAUPPER);
		}
	}

	ret = cqspi_exec_flash_cmd(cqspi, reg);

	/* Reset CMD_CTRL Reg once command write completes */
	writel(0, reg_base + CQSPI_REG_CMDCTRL);

	return ret;
}

static int cqspi_read_setup(struct cqspi_flash_pdata *f_pdata,
			    const struct spi_mem_op *op)
{
	struct cqspi_st *cqspi = f_pdata->cqspi;
	void __iomem *reg_base = cqspi->iobase;
	unsigned int dummy_clk = 0;
	unsigned int reg;
	int ret;
	u8 opcode;

	ret = cqspi_enable_dtr(f_pdata, op, CQSPI_REG_OP_EXT_READ_LSB);
	if (ret)
		return ret;

	if (op->cmd.dtr)
		opcode = op->cmd.opcode >> 8;
	else
		opcode = op->cmd.opcode;

	reg = opcode << CQSPI_REG_RD_INSTR_OPCODE_LSB;
	reg |= cqspi_calc_rdreg(op);

	/* Setup dummy clock cycles */
	dummy_clk = cqspi_calc_dummy(op);

	if (dummy_clk > CQSPI_DUMMY_CLKS_MAX)
		return -EOPNOTSUPP;

	if (dummy_clk)
		reg |= (dummy_clk & CQSPI_REG_RD_INSTR_DUMMY_MASK)
		       << CQSPI_REG_RD_INSTR_DUMMY_LSB;

	writel(reg, reg_base + CQSPI_REG_RD_INSTR);

	/* Set address width */
	reg = readl(reg_base + CQSPI_REG_SIZE);
	reg &= ~CQSPI_REG_SIZE_ADDRESS_MASK;
	reg |= (op->addr.nbytes - 1);
	writel(reg, reg_base + CQSPI_REG_SIZE);
	return 0;
}

static int cqspi_indirect_read_execute(struct cqspi_flash_pdata *f_pdata,
				       u8 *rxbuf, loff_t from_addr,
				       const size_t n_rx)
{
	struct cqspi_st *cqspi = f_pdata->cqspi;
	bool use_irq = !(cqspi->ddata && cqspi->ddata->quirks & CQSPI_RD_NO_IRQ);
	struct device *dev = &cqspi->pdev->dev;
	void __iomem *reg_base = cqspi->iobase;
	void __iomem *ahb_base = cqspi->ahb_base;
	unsigned int remaining = n_rx;
	unsigned int mod_bytes = n_rx % 4;
	unsigned int bytes_to_read = 0;
	u8 *rxbuf_end = rxbuf + n_rx;
	int ret = 0;

	writel(from_addr, reg_base + CQSPI_REG_INDIRECTRDSTARTADDR);
	writel(remaining, reg_base + CQSPI_REG_INDIRECTRDBYTES);

	/* Clear all interrupts. */
	writel(CQSPI_IRQ_STATUS_MASK, reg_base + CQSPI_REG_IRQSTATUS);

	/*
	 * On SoCFPGA platform reading the SRAM is slow due to
	 * hardware limitation and causing read interrupt storm to CPU,
	 * so enabling only watermark interrupt to disable all read
	 * interrupts later as we want to run "bytes to read" loop with
	 * all the read interrupts disabled for max performance.
	 */

	if (use_irq && cqspi->slow_sram)
		writel(CQSPI_REG_IRQ_WATERMARK, reg_base + CQSPI_REG_IRQMASK);
	else if (use_irq)
		writel(CQSPI_IRQ_MASK_RD, reg_base + CQSPI_REG_IRQMASK);
	else
		writel(0, reg_base + CQSPI_REG_IRQMASK);

	reinit_completion(&cqspi->transfer_complete);
	writel(CQSPI_REG_INDIRECTRD_START_MASK,
	       reg_base + CQSPI_REG_INDIRECTRD);

	while (remaining > 0) {
		if (use_irq &&
		    !wait_for_completion_timeout(&cqspi->transfer_complete,
						 msecs_to_jiffies(CQSPI_READ_TIMEOUT_MS)))
			ret = -ETIMEDOUT;

		/*
		 * Disable all read interrupts until
		 * we are out of "bytes to read"
		 */
		if (cqspi->slow_sram)
			writel(0x0, reg_base + CQSPI_REG_IRQMASK);

		bytes_to_read = cqspi_get_rd_sram_level(cqspi);

		if (ret && bytes_to_read == 0) {
			dev_err(dev, "Indirect read timeout, no bytes\n");
			goto failrd;
		}

		while (bytes_to_read != 0) {
			unsigned int word_remain = round_down(remaining, 4);

			bytes_to_read *= cqspi->fifo_width;
			bytes_to_read = bytes_to_read > remaining ?
					remaining : bytes_to_read;
			bytes_to_read = round_down(bytes_to_read, 4);
			/* Read 4 byte word chunks then single bytes */
			if (bytes_to_read) {
				ioread32_rep(ahb_base, rxbuf,
					     (bytes_to_read / 4));
			} else if (!word_remain && mod_bytes) {
				unsigned int temp = ioread32(ahb_base);

				bytes_to_read = mod_bytes;
				memcpy(rxbuf, &temp, min((unsigned int)
							 (rxbuf_end - rxbuf),
							 bytes_to_read));
			}
			rxbuf += bytes_to_read;
			remaining -= bytes_to_read;
			bytes_to_read = cqspi_get_rd_sram_level(cqspi);
		}

		if (use_irq && remaining > 0) {
			reinit_completion(&cqspi->transfer_complete);
			if (cqspi->slow_sram)
				writel(CQSPI_REG_IRQ_WATERMARK, reg_base + CQSPI_REG_IRQMASK);
		}
	}

	/* Check indirect done status */
	ret = cqspi_wait_for_bit(cqspi->ddata, reg_base + CQSPI_REG_INDIRECTRD,
				 CQSPI_REG_INDIRECTRD_DONE_MASK, 0, true);
	if (ret) {
		dev_err(dev, "Indirect read completion error (%i)\n", ret);
		goto failrd;
	}

	/* Disable interrupt */
	writel(0, reg_base + CQSPI_REG_IRQMASK);

	/* Clear indirect completion status */
	writel(CQSPI_REG_INDIRECTRD_DONE_MASK, reg_base + CQSPI_REG_INDIRECTRD);

	return 0;

failrd:
	/* Disable interrupt */
	writel(0, reg_base + CQSPI_REG_IRQMASK);

	/* Cancel the indirect read */
	writel(CQSPI_REG_INDIRECTRD_CANCEL_MASK,
	       reg_base + CQSPI_REG_INDIRECTRD);
	return ret;
}

static void cqspi_controller_enable(struct cqspi_st *cqspi, bool enable)
{
	void __iomem *reg_base = cqspi->iobase;
	unsigned int reg;

	reg = readl(reg_base + CQSPI_REG_CONFIG);

	if (enable)
		reg |= CQSPI_REG_CONFIG_ENABLE_MASK;
	else
		reg &= ~CQSPI_REG_CONFIG_ENABLE_MASK;

	writel(reg, reg_base + CQSPI_REG_CONFIG);
}

static int cqspi_versal_indirect_read_dma(struct cqspi_flash_pdata *f_pdata,
					  u_char *rxbuf, loff_t from_addr,
					  size_t n_rx)
{
	struct cqspi_st *cqspi = f_pdata->cqspi;
	struct device *dev = &cqspi->pdev->dev;
	void __iomem *reg_base = cqspi->iobase;
	u32 reg, bytes_to_dma;
	loff_t addr = from_addr;
	void *buf = rxbuf;
	dma_addr_t dma_addr;
	u8 bytes_rem;
	int ret = 0;

	bytes_rem = n_rx % 4;
	bytes_to_dma = (n_rx - bytes_rem);

	if (!bytes_to_dma)
		goto nondmard;

	ret = zynqmp_pm_ospi_mux_select(cqspi->pd_dev_id, PM_OSPI_MUX_SEL_DMA);
	if (ret)
		return ret;

	cqspi_controller_enable(cqspi, 0);

	reg = readl(cqspi->iobase + CQSPI_REG_CONFIG);
	reg |= CQSPI_REG_CONFIG_DMA_MASK;
	writel(reg, cqspi->iobase + CQSPI_REG_CONFIG);

	cqspi_controller_enable(cqspi, 1);

	dma_addr = dma_map_single(dev, rxbuf, bytes_to_dma, DMA_FROM_DEVICE);
	if (dma_mapping_error(dev, dma_addr)) {
		dev_err(dev, "dma mapping failed\n");
		return -ENOMEM;
	}

	writel(from_addr, reg_base + CQSPI_REG_INDIRECTRDSTARTADDR);
	writel(bytes_to_dma, reg_base + CQSPI_REG_INDIRECTRDBYTES);
	writel(CQSPI_REG_VERSAL_ADDRRANGE_WIDTH_VAL,
	       reg_base + CQSPI_REG_INDTRIG_ADDRRANGE);

	/* Clear all interrupts. */
	writel(CQSPI_IRQ_STATUS_MASK, reg_base + CQSPI_REG_IRQSTATUS);

	/* Enable DMA done interrupt */
	writel(CQSPI_REG_VERSAL_DMA_DST_DONE_MASK,
	       reg_base + CQSPI_REG_VERSAL_DMA_DST_I_EN);

	/* Default DMA periph configuration */
	writel(CQSPI_REG_VERSAL_DMA_VAL, reg_base + CQSPI_REG_DMA);

	/* Configure DMA Dst address */
	writel(lower_32_bits(dma_addr),
	       reg_base + CQSPI_REG_VERSAL_DMA_DST_ADDR);
	writel(upper_32_bits(dma_addr),
	       reg_base + CQSPI_REG_VERSAL_DMA_DST_ADDR_MSB);

	/* Configure DMA Src address */
	writel(cqspi->trigger_address, reg_base +
	       CQSPI_REG_VERSAL_DMA_SRC_ADDR);

	/* Set DMA destination size */
	writel(bytes_to_dma, reg_base + CQSPI_REG_VERSAL_DMA_DST_SIZE);

	/* Set DMA destination control */
	writel(CQSPI_REG_VERSAL_DMA_DST_CTRL_VAL,
	       reg_base + CQSPI_REG_VERSAL_DMA_DST_CTRL);

	writel(CQSPI_REG_INDIRECTRD_START_MASK,
	       reg_base + CQSPI_REG_INDIRECTRD);

	reinit_completion(&cqspi->transfer_complete);

	if (!wait_for_completion_timeout(&cqspi->transfer_complete,
					 msecs_to_jiffies(max_t(size_t, bytes_to_dma, 500)))) {
		ret = -ETIMEDOUT;
		goto failrd;
	}

	/* Disable DMA interrupt */
	writel(0x0, cqspi->iobase + CQSPI_REG_VERSAL_DMA_DST_I_DIS);

	/* Clear indirect completion status */
	writel(CQSPI_REG_INDIRECTRD_DONE_MASK,
	       cqspi->iobase + CQSPI_REG_INDIRECTRD);
	dma_unmap_single(dev, dma_addr, bytes_to_dma, DMA_FROM_DEVICE);

	cqspi_controller_enable(cqspi, 0);

	reg = readl(cqspi->iobase + CQSPI_REG_CONFIG);
	reg &= ~CQSPI_REG_CONFIG_DMA_MASK;
	writel(reg, cqspi->iobase + CQSPI_REG_CONFIG);

	cqspi_controller_enable(cqspi, 1);

	ret = zynqmp_pm_ospi_mux_select(cqspi->pd_dev_id,
					PM_OSPI_MUX_SEL_LINEAR);
	if (ret)
		return ret;

nondmard:
	if (bytes_rem) {
		addr += bytes_to_dma;
		buf += bytes_to_dma;
		ret = cqspi_indirect_read_execute(f_pdata, buf, addr,
						  bytes_rem);
		if (ret)
			return ret;
	}

	return 0;

failrd:
	/* Disable DMA interrupt */
	writel(0x0, reg_base + CQSPI_REG_VERSAL_DMA_DST_I_DIS);

	/* Cancel the indirect read */
	writel(CQSPI_REG_INDIRECTWR_CANCEL_MASK,
	       reg_base + CQSPI_REG_INDIRECTRD);

	dma_unmap_single(dev, dma_addr, bytes_to_dma, DMA_FROM_DEVICE);

	reg = readl(cqspi->iobase + CQSPI_REG_CONFIG);
	reg &= ~CQSPI_REG_CONFIG_DMA_MASK;
	writel(reg, cqspi->iobase + CQSPI_REG_CONFIG);

	zynqmp_pm_ospi_mux_select(cqspi->pd_dev_id, PM_OSPI_MUX_SEL_LINEAR);

	return ret;
}

static int cqspi_write_setup(struct cqspi_flash_pdata *f_pdata,
			     const struct spi_mem_op *op)
{
	unsigned int reg;
	int ret;
	struct cqspi_st *cqspi = f_pdata->cqspi;
	void __iomem *reg_base = cqspi->iobase;
	u8 opcode;

	ret = cqspi_enable_dtr(f_pdata, op, CQSPI_REG_OP_EXT_WRITE_LSB);
	if (ret)
		return ret;

	if (op->cmd.dtr)
		opcode = op->cmd.opcode >> 8;
	else
		opcode = op->cmd.opcode;

	/* Set opcode. */
	reg = opcode << CQSPI_REG_WR_INSTR_OPCODE_LSB;
	reg |= CQSPI_OP_WIDTH(op->data) << CQSPI_REG_WR_INSTR_TYPE_DATA_LSB;
	reg |= CQSPI_OP_WIDTH(op->addr) << CQSPI_REG_WR_INSTR_TYPE_ADDR_LSB;
	writel(reg, reg_base + CQSPI_REG_WR_INSTR);
	reg = cqspi_calc_rdreg(op);
	writel(reg, reg_base + CQSPI_REG_RD_INSTR);

	/*
	 * SPI NAND flashes require the address of the status register to be
	 * passed in the Read SR command. Also, some SPI NOR flashes like the
	 * cypress Semper flash expect a 4-byte dummy address in the Read SR
	 * command in DTR mode.
	 *
	 * But this controller does not support address phase in the Read SR
	 * command when doing auto-HW polling. So, disable write completion
	 * polling on the controller's side. spinand and spi-nor will take
	 * care of polling the status register.
	 */
	if (cqspi->wr_completion) {
		reg = readl(reg_base + CQSPI_REG_WR_COMPLETION_CTRL);
		reg |= CQSPI_REG_WR_DISABLE_AUTO_POLL;
		writel(reg, reg_base + CQSPI_REG_WR_COMPLETION_CTRL);
		/*
		 * DAC mode require auto polling as flash needs to be polled
		 * for write completion in case of bubble in SPI transaction
		 * due to slow CPU/DMA master.
		 */
		cqspi->use_direct_mode_wr = false;
	}

	reg = readl(reg_base + CQSPI_REG_SIZE);
	reg &= ~CQSPI_REG_SIZE_ADDRESS_MASK;
	reg |= (op->addr.nbytes - 1);
	writel(reg, reg_base + CQSPI_REG_SIZE);
	return 0;
}

static int cqspi_indirect_write_execute(struct cqspi_flash_pdata *f_pdata,
					loff_t to_addr, const u8 *txbuf,
					const size_t n_tx)
{
	struct cqspi_st *cqspi = f_pdata->cqspi;
	struct device *dev = &cqspi->pdev->dev;
	void __iomem *reg_base = cqspi->iobase;
	unsigned int remaining = n_tx;
	unsigned int write_bytes;
	int ret;

	writel(to_addr, reg_base + CQSPI_REG_INDIRECTWRSTARTADDR);
	writel(remaining, reg_base + CQSPI_REG_INDIRECTWRBYTES);

	/* Clear all interrupts. */
	writel(CQSPI_IRQ_STATUS_MASK, reg_base + CQSPI_REG_IRQSTATUS);

	writel(CQSPI_IRQ_MASK_WR, reg_base + CQSPI_REG_IRQMASK);

	reinit_completion(&cqspi->transfer_complete);
	writel(CQSPI_REG_INDIRECTWR_START_MASK,
	       reg_base + CQSPI_REG_INDIRECTWR);
	/*
	 * As per 66AK2G02 TRM SPRUHY8F section 11.15.5.3 Indirect Access
	 * Controller programming sequence, couple of cycles of
	 * QSPI_REF_CLK delay is required for the above bit to
	 * be internally synchronized by the QSPI module. Provide 5
	 * cycles of delay.
	 */
	if (cqspi->wr_delay)
		ndelay(cqspi->wr_delay);

	/*
	 * If a hazard exists between the APB and AHB interfaces, perform a
	 * dummy readback from the controller to ensure synchronization.
	 */
	if (cqspi->apb_ahb_hazard)
		readl(reg_base + CQSPI_REG_INDIRECTWR);

	while (remaining > 0) {
		size_t write_words, mod_bytes;

		write_bytes = remaining;
		write_words = write_bytes / 4;
		mod_bytes = write_bytes % 4;
		/* Write 4 bytes at a time then single bytes. */
		if (write_words) {
			iowrite32_rep(cqspi->ahb_base, txbuf, write_words);
			txbuf += (write_words * 4);
		}
		if (mod_bytes) {
			unsigned int temp = 0xFFFFFFFF;

			memcpy(&temp, txbuf, mod_bytes);
			iowrite32(temp, cqspi->ahb_base);
			txbuf += mod_bytes;
		}

		if (!wait_for_completion_timeout(&cqspi->transfer_complete,
						 msecs_to_jiffies(CQSPI_TIMEOUT_MS))) {
			dev_err(dev, "Indirect write timeout\n");
			ret = -ETIMEDOUT;
			goto failwr;
		}

		remaining -= write_bytes;

		if (remaining > 0)
			reinit_completion(&cqspi->transfer_complete);
	}

	/* Check indirect done status */
	ret = cqspi_wait_for_bit(cqspi->ddata, reg_base + CQSPI_REG_INDIRECTWR,
				 CQSPI_REG_INDIRECTWR_DONE_MASK, 0, false);
	if (ret) {
		dev_err(dev, "Indirect write completion error (%i)\n", ret);
		goto failwr;
	}

	/* Disable interrupt. */
	writel(0, reg_base + CQSPI_REG_IRQMASK);

	/* Clear indirect completion status */
	writel(CQSPI_REG_INDIRECTWR_DONE_MASK, reg_base + CQSPI_REG_INDIRECTWR);

	cqspi_wait_idle(cqspi);

	return 0;

failwr:
	/* Disable interrupt. */
	writel(0, reg_base + CQSPI_REG_IRQMASK);

	/* Cancel the indirect write */
	writel(CQSPI_REG_INDIRECTWR_CANCEL_MASK,
	       reg_base + CQSPI_REG_INDIRECTWR);
	return ret;
}

static void cqspi_chipselect(struct cqspi_flash_pdata *f_pdata)
{
	struct cqspi_st *cqspi = f_pdata->cqspi;
	void __iomem *reg_base = cqspi->iobase;
	unsigned int chip_select = f_pdata->cs;
	unsigned int reg;

	reg = readl(reg_base + CQSPI_REG_CONFIG);
	if (cqspi->is_decoded_cs) {
		reg |= CQSPI_REG_CONFIG_DECODE_MASK;
	} else {
		reg &= ~CQSPI_REG_CONFIG_DECODE_MASK;

		/* Convert CS if without decoder.
		 * CS0 to 4b'1110
		 * CS1 to 4b'1101
		 * CS2 to 4b'1011
		 * CS3 to 4b'0111
		 */
		chip_select = 0xF & ~(1 << chip_select);
	}

	reg &= ~(CQSPI_REG_CONFIG_CHIPSELECT_MASK
		 << CQSPI_REG_CONFIG_CHIPSELECT_LSB);
	reg |= (chip_select & CQSPI_REG_CONFIG_CHIPSELECT_MASK)
	    << CQSPI_REG_CONFIG_CHIPSELECT_LSB;
	writel(reg, reg_base + CQSPI_REG_CONFIG);
}

static unsigned int calculate_ticks_for_ns(const unsigned int ref_clk_hz,
					   const unsigned int ns_val)
{
	unsigned int ticks;

	ticks = ref_clk_hz / 1000;	/* kHz */
	ticks = DIV_ROUND_UP(ticks * ns_val, 1000000);

	return ticks;
}

static void cqspi_delay(struct cqspi_flash_pdata *f_pdata)
{
	struct cqspi_st *cqspi = f_pdata->cqspi;
	void __iomem *iobase = cqspi->iobase;
	const unsigned int ref_clk_hz = cqspi->master_ref_clk_hz;
	unsigned int tshsl, tchsh, tslch, tsd2d;
	unsigned int reg;
	unsigned int tsclk;

	/* calculate the number of ref ticks for one sclk tick */
	tsclk = DIV_ROUND_UP(ref_clk_hz, cqspi->sclk);

	tshsl = calculate_ticks_for_ns(ref_clk_hz, f_pdata->tshsl_ns);
	/* this particular value must be at least one sclk */
	if (tshsl < tsclk)
		tshsl = tsclk;

	tchsh = calculate_ticks_for_ns(ref_clk_hz, f_pdata->tchsh_ns);
	tslch = calculate_ticks_for_ns(ref_clk_hz, f_pdata->tslch_ns);
	tsd2d = calculate_ticks_for_ns(ref_clk_hz, f_pdata->tsd2d_ns);

	reg = (tshsl & CQSPI_REG_DELAY_TSHSL_MASK)
	       << CQSPI_REG_DELAY_TSHSL_LSB;
	reg |= (tchsh & CQSPI_REG_DELAY_TCHSH_MASK)
		<< CQSPI_REG_DELAY_TCHSH_LSB;
	reg |= (tslch & CQSPI_REG_DELAY_TSLCH_MASK)
		<< CQSPI_REG_DELAY_TSLCH_LSB;
	reg |= (tsd2d & CQSPI_REG_DELAY_TSD2D_MASK)
		<< CQSPI_REG_DELAY_TSD2D_LSB;
	writel(reg, iobase + CQSPI_REG_DELAY);
}

static void cqspi_config_baudrate_div(struct cqspi_st *cqspi)
{
	const unsigned int ref_clk_hz = cqspi->master_ref_clk_hz;
	void __iomem *reg_base = cqspi->iobase;
	u32 reg, div;

	/* Recalculate the baudrate divisor based on QSPI specification. */
	div = DIV_ROUND_UP(ref_clk_hz, 2 * cqspi->sclk) - 1;

	/* Maximum baud divisor */
	if (div > CQSPI_REG_CONFIG_BAUD_MASK) {
		div = CQSPI_REG_CONFIG_BAUD_MASK;
		dev_warn(&cqspi->pdev->dev,
			"Unable to adjust clock <= %d hz. Reduced to %d hz\n",
			cqspi->sclk, ref_clk_hz/((div+1)*2));
	}

	reg = readl(reg_base + CQSPI_REG_CONFIG);
	reg &= ~(CQSPI_REG_CONFIG_BAUD_MASK << CQSPI_REG_CONFIG_BAUD_LSB);
	reg |= (div & CQSPI_REG_CONFIG_BAUD_MASK) << CQSPI_REG_CONFIG_BAUD_LSB;
	writel(reg, reg_base + CQSPI_REG_CONFIG);
}

static void cqspi_readdata_capture(struct cqspi_st *cqspi,
				   const bool bypass,
				   const unsigned int delay)
{
	void __iomem *reg_base = cqspi->iobase;
	unsigned int reg;

	reg = readl(reg_base + CQSPI_REG_READCAPTURE);

	if (bypass)
		reg |= (1 << CQSPI_REG_READCAPTURE_BYPASS_LSB);
	else
		reg &= ~(1 << CQSPI_REG_READCAPTURE_BYPASS_LSB);

	reg &= ~(CQSPI_REG_READCAPTURE_DELAY_MASK
		 << CQSPI_REG_READCAPTURE_DELAY_LSB);

	reg |= (delay & CQSPI_REG_READCAPTURE_DELAY_MASK)
		<< CQSPI_REG_READCAPTURE_DELAY_LSB;

	writel(reg, reg_base + CQSPI_REG_READCAPTURE);
}

static void cqspi_configure(struct cqspi_flash_pdata *f_pdata,
			    unsigned long sclk)
{
	struct cqspi_st *cqspi = f_pdata->cqspi;
	int switch_cs = (cqspi->current_cs != f_pdata->cs);
	int switch_ck = (cqspi->sclk != sclk);

	if (switch_cs || switch_ck)
		cqspi_controller_enable(cqspi, 0);

	/* Switch chip select. */
	if (switch_cs) {
		cqspi->current_cs = f_pdata->cs;
		cqspi_chipselect(f_pdata);
	}

	/* Setup baudrate divisor and delays */
	if (switch_ck) {
		cqspi->sclk = sclk;
		cqspi_config_baudrate_div(cqspi);
		cqspi_delay(f_pdata);
		cqspi_readdata_capture(cqspi, !cqspi->rclk_en,
				       f_pdata->read_delay);
	}

	if (switch_cs || switch_ck)
		cqspi_controller_enable(cqspi, 1);
}

static ssize_t cqspi_write(struct cqspi_flash_pdata *f_pdata,
			   const struct spi_mem_op *op)
{
	struct cqspi_st *cqspi = f_pdata->cqspi;
	loff_t to = op->addr.val;
	size_t len = op->data.nbytes;
	const u_char *buf = op->data.buf.out;
	int ret;

	ret = cqspi_write_setup(f_pdata, op);
	if (ret)
		return ret;

	/*
	 * Some flashes like the Cypress Semper flash expect a dummy 4-byte
	 * address (all 0s) with the read status register command in DTR mode.
	 * But this controller does not support sending dummy address bytes to
	 * the flash when it is polling the write completion register in DTR
	 * mode. So, we can not use direct mode when in DTR mode for writing
	 * data.
	 */
	if (!op->cmd.dtr && cqspi->use_direct_mode &&
	    cqspi->use_direct_mode_wr && ((to + len) <= cqspi->ahb_size)) {
		memcpy_toio(cqspi->ahb_base + to, buf, len);
		return cqspi_wait_idle(cqspi);
	}

	return cqspi_indirect_write_execute(f_pdata, to, buf, len);
}

static void cqspi_rx_dma_callback(void *param)
{
	struct cqspi_st *cqspi = param;

	complete(&cqspi->rx_dma_complete);
}

static int cqspi_direct_read_execute(struct cqspi_flash_pdata *f_pdata,
				     u_char *buf, loff_t from, size_t len)
{
	struct cqspi_st *cqspi = f_pdata->cqspi;
	struct device *dev = &cqspi->pdev->dev;
	enum dma_ctrl_flags flags = DMA_CTRL_ACK | DMA_PREP_INTERRUPT;
	dma_addr_t dma_src = (dma_addr_t)cqspi->mmap_phys_base + from;
	int ret = 0;
	struct dma_async_tx_descriptor *tx;
	dma_cookie_t cookie;
	dma_addr_t dma_dst;
	struct device *ddev;

	if (!cqspi->rx_chan || !virt_addr_valid(buf)) {
		memcpy_fromio(buf, cqspi->ahb_base + from, len);
		return 0;
	}

	ddev = cqspi->rx_chan->device->dev;
	dma_dst = dma_map_single(ddev, buf, len, DMA_FROM_DEVICE);
	if (dma_mapping_error(ddev, dma_dst)) {
		dev_err(dev, "dma mapping failed\n");
		return -ENOMEM;
	}
	tx = dmaengine_prep_dma_memcpy(cqspi->rx_chan, dma_dst, dma_src,
				       len, flags);
	if (!tx) {
		dev_err(dev, "device_prep_dma_memcpy error\n");
		ret = -EIO;
		goto err_unmap;
	}

	tx->callback = cqspi_rx_dma_callback;
	tx->callback_param = cqspi;
	cookie = tx->tx_submit(tx);
	reinit_completion(&cqspi->rx_dma_complete);

	ret = dma_submit_error(cookie);
	if (ret) {
		dev_err(dev, "dma_submit_error %d\n", cookie);
		ret = -EIO;
		goto err_unmap;
	}

	dma_async_issue_pending(cqspi->rx_chan);
	if (!wait_for_completion_timeout(&cqspi->rx_dma_complete,
					 msecs_to_jiffies(max_t(size_t, len, 500)))) {
		dmaengine_terminate_sync(cqspi->rx_chan);
		dev_err(dev, "DMA wait_for_completion_timeout\n");
		ret = -ETIMEDOUT;
		goto err_unmap;
	}

err_unmap:
	dma_unmap_single(ddev, dma_dst, len, DMA_FROM_DEVICE);

	return ret;
}

static ssize_t cqspi_read(struct cqspi_flash_pdata *f_pdata,
			  const struct spi_mem_op *op)
{
	struct cqspi_st *cqspi = f_pdata->cqspi;
	const struct cqspi_driver_platdata *ddata = cqspi->ddata;
	loff_t from = op->addr.val;
	size_t len = op->data.nbytes;
	u_char *buf = op->data.buf.in;
	u64 dma_align = (u64)(uintptr_t)buf;
	int ret;

	ret = cqspi_read_setup(f_pdata, op);
	if (ret)
		return ret;

	if (cqspi->use_direct_mode && ((from + len) <= cqspi->ahb_size))
		return cqspi_direct_read_execute(f_pdata, buf, from, len);

	if (cqspi->use_dma_read && ddata && ddata->indirect_read_dma &&
	    virt_addr_valid(buf) && ((dma_align & CQSPI_DMA_UNALIGN) == 0))
		return ddata->indirect_read_dma(f_pdata, buf, from, len);

	return cqspi_indirect_read_execute(f_pdata, buf, from, len);
}

static int cqspi_mem_process(struct spi_mem *mem, const struct spi_mem_op *op)
{
	struct cqspi_st *cqspi = spi_controller_get_devdata(mem->spi->controller);
	struct cqspi_flash_pdata *f_pdata;

	f_pdata = &cqspi->f_pdata[spi_get_chipselect(mem->spi, 0)];
	cqspi_configure(f_pdata, mem->spi->max_speed_hz);

	if (op->data.dir == SPI_MEM_DATA_IN && op->data.buf.in) {
	/*
	 * Performing reads in DAC mode forces to read minimum 4 bytes
	 * which is unsupported on some flash devices during register
	 * reads, prefer STIG mode for such small reads.
	 */
		if (!op->addr.nbytes ||
		    (op->data.nbytes <= CQSPI_STIG_DATA_LEN_MAX &&
		     !cqspi->disable_stig_mode))
			return cqspi_command_read(f_pdata, op);

		return cqspi_read(f_pdata, op);
	}

	if (!op->addr.nbytes || !op->data.buf.out)
		return cqspi_command_write(f_pdata, op);

	return cqspi_write(f_pdata, op);
}

static int cqspi_exec_mem_op(struct spi_mem *mem, const struct spi_mem_op *op)
{
	int ret;
	struct cqspi_st *cqspi = spi_controller_get_devdata(mem->spi->controller);
	struct device *dev = &cqspi->pdev->dev;

	ret = pm_runtime_resume_and_get(dev);
	if (ret) {
		dev_err(&mem->spi->dev, "resume failed with %d\n", ret);
		return ret;
	}

	ret = cqspi_mem_process(mem, op);

	pm_runtime_mark_last_busy(dev);
	pm_runtime_put_autosuspend(dev);

	if (ret)
		dev_err(&mem->spi->dev, "operation failed with %d\n", ret);

	return ret;
}

static bool cqspi_supports_mem_op(struct spi_mem *mem,
				  const struct spi_mem_op *op)
{
	bool all_true, all_false;

	/*
	 * op->dummy.dtr is required for converting nbytes into ncycles.
	 * Also, don't check the dtr field of the op phase having zero nbytes.
	 */
	all_true = op->cmd.dtr &&
		   (!op->addr.nbytes || op->addr.dtr) &&
		   (!op->dummy.nbytes || op->dummy.dtr) &&
		   (!op->data.nbytes || op->data.dtr);

	all_false = !op->cmd.dtr && !op->addr.dtr && !op->dummy.dtr &&
		    !op->data.dtr;

	if (all_true) {
		/* Right now we only support 8-8-8 DTR mode. */
		if (op->cmd.nbytes && op->cmd.buswidth != 8)
			return false;
		if (op->addr.nbytes && op->addr.buswidth != 8)
			return false;
		if (op->data.nbytes && op->data.buswidth != 8)
			return false;
	} else if (!all_false) {
		/* Mixed DTR modes are not supported. */
		return false;
	}

	return spi_mem_default_supports_op(mem, op);
}

static int cqspi_of_get_flash_pdata(struct platform_device *pdev,
				    struct cqspi_flash_pdata *f_pdata,
				    struct device_node *np)
{
	if (of_property_read_u32(np, "cdns,read-delay", &f_pdata->read_delay)) {
		dev_err(&pdev->dev, "couldn't determine read-delay\n");
		return -ENXIO;
	}

	if (of_property_read_u32(np, "cdns,tshsl-ns", &f_pdata->tshsl_ns)) {
		dev_err(&pdev->dev, "couldn't determine tshsl-ns\n");
		return -ENXIO;
	}

	if (of_property_read_u32(np, "cdns,tsd2d-ns", &f_pdata->tsd2d_ns)) {
		dev_err(&pdev->dev, "couldn't determine tsd2d-ns\n");
		return -ENXIO;
	}

	if (of_property_read_u32(np, "cdns,tchsh-ns", &f_pdata->tchsh_ns)) {
		dev_err(&pdev->dev, "couldn't determine tchsh-ns\n");
		return -ENXIO;
	}

	if (of_property_read_u32(np, "cdns,tslch-ns", &f_pdata->tslch_ns)) {
		dev_err(&pdev->dev, "couldn't determine tslch-ns\n");
		return -ENXIO;
	}

	if (of_property_read_u32(np, "spi-max-frequency", &f_pdata->clk_rate)) {
		dev_err(&pdev->dev, "couldn't determine spi-max-frequency\n");
		return -ENXIO;
	}

	return 0;
}

static int cqspi_of_get_pdata(struct cqspi_st *cqspi)
{
	struct device *dev = &cqspi->pdev->dev;
	struct device_node *np = dev->of_node;
	u32 id[2];

	cqspi->is_decoded_cs = of_property_read_bool(np, "cdns,is-decoded-cs");

	if (of_property_read_u32(np, "cdns,fifo-depth", &cqspi->fifo_depth)) {
		/* Zero signals FIFO depth should be runtime detected. */
		cqspi->fifo_depth = 0;
	}

	if (of_property_read_u32(np, "cdns,fifo-width", &cqspi->fifo_width)) {
		dev_err(dev, "couldn't determine fifo-width\n");
		return -ENXIO;
	}

	if (of_property_read_u32(np, "cdns,trigger-address",
				 &cqspi->trigger_address)) {
		dev_err(dev, "couldn't determine trigger-address\n");
		return -ENXIO;
	}

	if (of_property_read_u32(np, "num-cs", &cqspi->num_chipselect))
		cqspi->num_chipselect = CQSPI_MAX_CHIPSELECT;

	cqspi->rclk_en = of_property_read_bool(np, "cdns,rclk-en");

	if (!of_property_read_u32_array(np, "power-domains", id,
					ARRAY_SIZE(id)))
		cqspi->pd_dev_id = id[1];

	return 0;
}

static void cqspi_controller_init(struct cqspi_st *cqspi)
{
	u32 reg;

	/* Configure the remap address register, no remap */
	writel(0, cqspi->iobase + CQSPI_REG_REMAP);

	/* Disable all interrupts. */
	writel(0, cqspi->iobase + CQSPI_REG_IRQMASK);

	/* Configure the SRAM split to 1:1 . */
	writel(cqspi->fifo_depth / 2, cqspi->iobase + CQSPI_REG_SRAMPARTITION);

	/* Load indirect trigger address. */
	writel(cqspi->trigger_address,
	       cqspi->iobase + CQSPI_REG_INDIRECTTRIGGER);

	/* Program read watermark -- 1/2 of the FIFO. */
	writel(cqspi->fifo_depth * cqspi->fifo_width / 2,
	       cqspi->iobase + CQSPI_REG_INDIRECTRDWATERMARK);
	/* Program write watermark -- 1/8 of the FIFO. */
	writel(cqspi->fifo_depth * cqspi->fifo_width / 8,
	       cqspi->iobase + CQSPI_REG_INDIRECTWRWATERMARK);

	/* Disable direct access controller */
	if (!cqspi->use_direct_mode) {
		reg = readl(cqspi->iobase + CQSPI_REG_CONFIG);
		reg &= ~CQSPI_REG_CONFIG_ENB_DIR_ACC_CTRL;
		writel(reg, cqspi->iobase + CQSPI_REG_CONFIG);
	}

	/* Enable DMA interface */
	if (cqspi->use_dma_read) {
		reg = readl(cqspi->iobase + CQSPI_REG_CONFIG);
		reg |= CQSPI_REG_CONFIG_DMA_MASK;
		writel(reg, cqspi->iobase + CQSPI_REG_CONFIG);
	}
}

static void cqspi_controller_detect_fifo_depth(struct cqspi_st *cqspi)
{
	struct device *dev = &cqspi->pdev->dev;
	u32 reg, fifo_depth;

	/*
	 * Bits N-1:0 are writable while bits 31:N are read as zero, with 2^N
	 * the FIFO depth.
	 */
	writel(U32_MAX, cqspi->iobase + CQSPI_REG_SRAMPARTITION);
	reg = readl(cqspi->iobase + CQSPI_REG_SRAMPARTITION);
	fifo_depth = reg + 1;

	/* FIFO depth of zero means no value from devicetree was provided. */
	if (cqspi->fifo_depth == 0) {
		cqspi->fifo_depth = fifo_depth;
		dev_dbg(dev, "using FIFO depth of %u\n", fifo_depth);
	} else if (fifo_depth != cqspi->fifo_depth) {
		dev_warn(dev, "detected FIFO depth (%u) different from config (%u)\n",
			 fifo_depth, cqspi->fifo_depth);
	}
}

static int cqspi_request_mmap_dma(struct cqspi_st *cqspi)
{
	dma_cap_mask_t mask;

	dma_cap_zero(mask);
	dma_cap_set(DMA_MEMCPY, mask);

	cqspi->rx_chan = dma_request_chan_by_mask(&mask);
	if (IS_ERR(cqspi->rx_chan)) {
		int ret = PTR_ERR(cqspi->rx_chan);

		cqspi->rx_chan = NULL;
		return dev_err_probe(&cqspi->pdev->dev, ret, "No Rx DMA available\n");
	}
	init_completion(&cqspi->rx_dma_complete);

	return 0;
}

static const char *cqspi_get_name(struct spi_mem *mem)
{
	struct cqspi_st *cqspi = spi_controller_get_devdata(mem->spi->controller);
	struct device *dev = &cqspi->pdev->dev;

	return devm_kasprintf(dev, GFP_KERNEL, "%s.%d", dev_name(dev),
			      spi_get_chipselect(mem->spi, 0));
}

static const struct spi_controller_mem_ops cqspi_mem_ops = {
	.exec_op = cqspi_exec_mem_op,
	.get_name = cqspi_get_name,
	.supports_op = cqspi_supports_mem_op,
};

static const struct spi_controller_mem_caps cqspi_mem_caps = {
	.dtr = true,
};

static int cqspi_setup_flash(struct cqspi_st *cqspi)
{
	unsigned int max_cs = cqspi->num_chipselect - 1;
	struct platform_device *pdev = cqspi->pdev;
	struct device *dev = &pdev->dev;
	struct cqspi_flash_pdata *f_pdata;
	unsigned int cs;
	int ret;

	/* Get flash device data */
	for_each_available_child_of_node_scoped(dev->of_node, np) {
		ret = of_property_read_u32(np, "reg", &cs);
		if (ret) {
			dev_err(dev, "Couldn't determine chip select.\n");
			return ret;
		}

		if (cs >= cqspi->num_chipselect) {
			dev_err(dev, "Chip select %d out of range.\n", cs);
			return -EINVAL;
		} else if (cs < max_cs) {
			max_cs = cs;
		}

		f_pdata = &cqspi->f_pdata[cs];
		f_pdata->cqspi = cqspi;
		f_pdata->cs = cs;

		ret = cqspi_of_get_flash_pdata(pdev, f_pdata, np);
		if (ret)
			return ret;
	}

	cqspi->num_chipselect = max_cs + 1;
	return 0;
}

static int cqspi_jh7110_clk_init(struct platform_device *pdev, struct cqspi_st *cqspi)
{
	static struct clk_bulk_data qspiclk[] = {
		{ .id = "apb" },
		{ .id = "ahb" },
	};

	int ret = 0;

	ret = devm_clk_bulk_get(&pdev->dev, ARRAY_SIZE(qspiclk), qspiclk);
	if (ret) {
		dev_err(&pdev->dev, "%s: failed to get qspi clocks\n", __func__);
		return ret;
	}

	cqspi->clks[CLK_QSPI_APB] = qspiclk[0].clk;
	cqspi->clks[CLK_QSPI_AHB] = qspiclk[1].clk;

	ret = clk_prepare_enable(cqspi->clks[CLK_QSPI_APB]);
	if (ret) {
		dev_err(&pdev->dev, "%s: failed to enable CLK_QSPI_APB\n", __func__);
		return ret;
	}

	ret = clk_prepare_enable(cqspi->clks[CLK_QSPI_AHB]);
	if (ret) {
		dev_err(&pdev->dev, "%s: failed to enable CLK_QSPI_AHB\n", __func__);
		goto disable_apb_clk;
	}

	cqspi->is_jh7110 = true;

	return 0;

disable_apb_clk:
	clk_disable_unprepare(cqspi->clks[CLK_QSPI_APB]);

	return ret;
}

static void cqspi_jh7110_disable_clk(struct platform_device *pdev, struct cqspi_st *cqspi)
{
	clk_disable_unprepare(cqspi->clks[CLK_QSPI_AHB]);
	clk_disable_unprepare(cqspi->clks[CLK_QSPI_APB]);
}
static int cqspi_probe(struct platform_device *pdev)
{
	const struct cqspi_driver_platdata *ddata;
	struct reset_control *rstc, *rstc_ocp, *rstc_ref;
	struct device *dev = &pdev->dev;
	struct spi_controller *host;
	struct resource *res_ahb;
	struct cqspi_st *cqspi;
	int ret;
	int irq;

	host = devm_spi_alloc_host(&pdev->dev, sizeof(*cqspi));
	if (!host)
		return -ENOMEM;

	host->mode_bits = SPI_RX_QUAD | SPI_RX_DUAL;
	host->mem_ops = &cqspi_mem_ops;
	host->mem_caps = &cqspi_mem_caps;
	host->dev.of_node = pdev->dev.of_node;

	cqspi = spi_controller_get_devdata(host);

	cqspi->pdev = pdev;
	cqspi->host = host;
	cqspi->is_jh7110 = false;
	cqspi->ddata = ddata = of_device_get_match_data(dev);
	platform_set_drvdata(pdev, cqspi);

	/* Obtain configuration from OF. */
	ret = cqspi_of_get_pdata(cqspi);
	if (ret) {
		dev_err(dev, "Cannot get mandatory OF data.\n");
		return -ENODEV;
	}

	/* Obtain QSPI clock. */
	cqspi->clk = devm_clk_get(dev, NULL);
	if (IS_ERR(cqspi->clk)) {
		dev_err(dev, "Cannot claim QSPI clock.\n");
		ret = PTR_ERR(cqspi->clk);
		return ret;
	}

	/* Obtain and remap controller address. */
	cqspi->iobase = devm_platform_ioremap_resource(pdev, 0);
	if (IS_ERR(cqspi->iobase)) {
		dev_err(dev, "Cannot remap controller address.\n");
		ret = PTR_ERR(cqspi->iobase);
		return ret;
	}

	/* Obtain and remap AHB address. */
	cqspi->ahb_base = devm_platform_get_and_ioremap_resource(pdev, 1, &res_ahb);
	if (IS_ERR(cqspi->ahb_base)) {
		dev_err(dev, "Cannot remap AHB address.\n");
		ret = PTR_ERR(cqspi->ahb_base);
		return ret;
	}
	cqspi->mmap_phys_base = (dma_addr_t)res_ahb->start;
	cqspi->ahb_size = resource_size(res_ahb);

	init_completion(&cqspi->transfer_complete);

	/* Obtain IRQ line. */
	irq = platform_get_irq(pdev, 0);
	if (irq < 0)
		return -ENXIO;

	ret = pm_runtime_set_active(dev);
	if (ret)
		return ret;


	ret = clk_prepare_enable(cqspi->clk);
	if (ret) {
		dev_err(dev, "Cannot enable QSPI clock.\n");
		goto probe_clk_failed;
	}

	/* Obtain QSPI reset control */
	rstc = devm_reset_control_get_optional_exclusive(dev, "qspi");
	if (IS_ERR(rstc)) {
		ret = PTR_ERR(rstc);
		dev_err(dev, "Cannot get QSPI reset.\n");
		goto probe_reset_failed;
	}

	rstc_ocp = devm_reset_control_get_optional_exclusive(dev, "qspi-ocp");
	if (IS_ERR(rstc_ocp)) {
		ret = PTR_ERR(rstc_ocp);
		dev_err(dev, "Cannot get QSPI OCP reset.\n");
		goto probe_reset_failed;
	}

	if (of_device_is_compatible(pdev->dev.of_node, "starfive,jh7110-qspi")) {
		rstc_ref = devm_reset_control_get_optional_exclusive(dev, "rstc_ref");
		if (IS_ERR(rstc_ref)) {
			ret = PTR_ERR(rstc_ref);
			dev_err(dev, "Cannot get QSPI REF reset.\n");
			goto probe_reset_failed;
		}
		reset_control_assert(rstc_ref);
		reset_control_deassert(rstc_ref);
	}

	reset_control_assert(rstc);
	reset_control_deassert(rstc);

	reset_control_assert(rstc_ocp);
	reset_control_deassert(rstc_ocp);

	cqspi->master_ref_clk_hz = clk_get_rate(cqspi->clk);
	host->max_speed_hz = cqspi->master_ref_clk_hz;

	/* write completion is supported by default */
	cqspi->wr_completion = true;

	if (ddata) {
		if (ddata->quirks & CQSPI_NEEDS_WR_DELAY)
			cqspi->wr_delay = 50 * DIV_ROUND_UP(NSEC_PER_SEC,
						cqspi->master_ref_clk_hz);
		if (ddata->hwcaps_mask & CQSPI_SUPPORTS_OCTAL)
			host->mode_bits |= SPI_RX_OCTAL | SPI_TX_OCTAL;
		if (!(ddata->quirks & CQSPI_DISABLE_DAC_MODE)) {
			cqspi->use_direct_mode = true;
			cqspi->use_direct_mode_wr = true;
		}
		if (ddata->quirks & CQSPI_SUPPORT_EXTERNAL_DMA)
			cqspi->use_dma_read = true;
		if (ddata->quirks & CQSPI_NO_SUPPORT_WR_COMPLETION)
			cqspi->wr_completion = false;
		if (ddata->quirks & CQSPI_SLOW_SRAM)
			cqspi->slow_sram = true;
		if (ddata->quirks & CQSPI_NEEDS_APB_AHB_HAZARD_WAR)
			cqspi->apb_ahb_hazard = true;

		if (ddata->jh7110_clk_init) {
			ret = cqspi_jh7110_clk_init(pdev, cqspi);
			if (ret)
				goto probe_reset_failed;
		}
		if (ddata->quirks & CQSPI_DISABLE_STIG_MODE)
			cqspi->disable_stig_mode = true;

		if (of_device_is_compatible(pdev->dev.of_node,
					    "xlnx,versal-ospi-1.0")) {
			ret = dma_set_mask(&pdev->dev, DMA_BIT_MASK(64));
			if (ret)
				goto probe_reset_failed;
		}
	}

	ret = devm_request_irq(dev, irq, cqspi_irq_handler, 0,
			       pdev->name, cqspi);
	if (ret) {
		dev_err(dev, "Cannot request IRQ.\n");
		goto probe_reset_failed;
	}

	cqspi_wait_idle(cqspi);
	cqspi_controller_enable(cqspi, 0);
	cqspi_controller_detect_fifo_depth(cqspi);
	cqspi_controller_init(cqspi);
	cqspi_controller_enable(cqspi, 1);
	cqspi->current_cs = -1;
	cqspi->sclk = 0;

	ret = cqspi_setup_flash(cqspi);
	if (ret) {
		dev_err(dev, "failed to setup flash parameters %d\n", ret);
		goto probe_setup_failed;
	}

	host->num_chipselect = cqspi->num_chipselect;

	if (cqspi->use_direct_mode) {
		ret = cqspi_request_mmap_dma(cqspi);
		if (ret == -EPROBE_DEFER)
			goto probe_setup_failed;
	}

	ret = devm_pm_runtime_enable(dev);
	if (ret) {
		if (cqspi->rx_chan)
			dma_release_channel(cqspi->rx_chan);
		goto probe_setup_failed;
	}

	pm_runtime_set_autosuspend_delay(dev, CQSPI_AUTOSUSPEND_TIMEOUT);
	pm_runtime_use_autosuspend(dev);
	pm_runtime_get_noresume(dev);

	ret = spi_register_controller(host);
	if (ret) {
		dev_err(&pdev->dev, "failed to register SPI ctlr %d\n", ret);
		goto probe_setup_failed;
	}

	pm_runtime_mark_last_busy(dev);
	pm_runtime_put_autosuspend(dev);

	return 0;
probe_setup_failed:
	cqspi_controller_enable(cqspi, 0);
probe_reset_failed:
	if (cqspi->is_jh7110)
		cqspi_jh7110_disable_clk(pdev, cqspi);
	clk_disable_unprepare(cqspi->clk);
probe_clk_failed:
	return ret;
}

static void cqspi_remove(struct platform_device *pdev)
{
	struct cqspi_st *cqspi = platform_get_drvdata(pdev);

	spi_unregister_controller(cqspi->host);
	cqspi_controller_enable(cqspi, 0);

	if (cqspi->rx_chan)
		dma_release_channel(cqspi->rx_chan);

	clk_disable_unprepare(cqspi->clk);

	if (cqspi->is_jh7110)
		cqspi_jh7110_disable_clk(pdev, cqspi);

	pm_runtime_put_sync(&pdev->dev);
	pm_runtime_disable(&pdev->dev);
}

static int cqspi_runtime_suspend(struct device *dev)
{
	struct cqspi_st *cqspi = dev_get_drvdata(dev);
<<<<<<< HEAD
	int ret;

	ret = spi_controller_suspend(cqspi->host);
=======

>>>>>>> a6ad5510
	cqspi_controller_enable(cqspi, 0);
	clk_disable_unprepare(cqspi->clk);
	return 0;
}

static int cqspi_runtime_resume(struct device *dev)
{
	struct cqspi_st *cqspi = dev_get_drvdata(dev);

	clk_prepare_enable(cqspi->clk);
	cqspi_wait_idle(cqspi);
	cqspi_controller_enable(cqspi, 0);
	cqspi_controller_init(cqspi);
	cqspi_controller_enable(cqspi, 1);

	cqspi->current_cs = -1;
	cqspi->sclk = 0;
	return 0;
}

<<<<<<< HEAD
=======
static int cqspi_suspend(struct device *dev)
{
	struct cqspi_st *cqspi = dev_get_drvdata(dev);
	int ret;

	ret = spi_controller_suspend(cqspi->host);
	if (ret)
		return ret;

	return pm_runtime_force_suspend(dev);
}

static int cqspi_resume(struct device *dev)
{
	struct cqspi_st *cqspi = dev_get_drvdata(dev);
	int ret;

	ret = pm_runtime_force_resume(dev);
	if (ret) {
		dev_err(dev, "pm_runtime_force_resume failed on resume\n");
		return ret;
	}

>>>>>>> a6ad5510
	return spi_controller_resume(cqspi->host);
}

static const struct dev_pm_ops cqspi_dev_pm_ops = {
	RUNTIME_PM_OPS(cqspi_runtime_suspend, cqspi_runtime_resume, NULL)
	SYSTEM_SLEEP_PM_OPS(cqspi_suspend, cqspi_resume)
};

static const struct cqspi_driver_platdata cdns_qspi = {
	.quirks = CQSPI_DISABLE_DAC_MODE,
};

static const struct cqspi_driver_platdata k2g_qspi = {
	.quirks = CQSPI_NEEDS_WR_DELAY,
};

static const struct cqspi_driver_platdata am654_ospi = {
	.hwcaps_mask = CQSPI_SUPPORTS_OCTAL,
	.quirks = CQSPI_NEEDS_WR_DELAY,
};

static const struct cqspi_driver_platdata intel_lgm_qspi = {
	.quirks = CQSPI_DISABLE_DAC_MODE,
};

static const struct cqspi_driver_platdata socfpga_qspi = {
	.quirks = CQSPI_DISABLE_DAC_MODE
			| CQSPI_NO_SUPPORT_WR_COMPLETION
			| CQSPI_SLOW_SRAM
			| CQSPI_DISABLE_STIG_MODE,
};

static const struct cqspi_driver_platdata versal_ospi = {
	.hwcaps_mask = CQSPI_SUPPORTS_OCTAL,
	.quirks = CQSPI_DISABLE_DAC_MODE | CQSPI_SUPPORT_EXTERNAL_DMA,
	.indirect_read_dma = cqspi_versal_indirect_read_dma,
	.get_dma_status = cqspi_get_versal_dma_status,
};

static const struct cqspi_driver_platdata jh7110_qspi = {
	.quirks = CQSPI_DISABLE_DAC_MODE,
	.jh7110_clk_init = cqspi_jh7110_clk_init,
};

static const struct cqspi_driver_platdata pensando_cdns_qspi = {
	.quirks = CQSPI_NEEDS_APB_AHB_HAZARD_WAR | CQSPI_DISABLE_DAC_MODE,
};

static const struct cqspi_driver_platdata mobileye_eyeq5_ospi = {
	.hwcaps_mask = CQSPI_SUPPORTS_OCTAL,
	.quirks = CQSPI_DISABLE_DAC_MODE | CQSPI_NO_SUPPORT_WR_COMPLETION |
			CQSPI_RD_NO_IRQ,
};

static const struct of_device_id cqspi_dt_ids[] = {
	{
		.compatible = "cdns,qspi-nor",
		.data = &cdns_qspi,
	},
	{
		.compatible = "ti,k2g-qspi",
		.data = &k2g_qspi,
	},
	{
		.compatible = "ti,am654-ospi",
		.data = &am654_ospi,
	},
	{
		.compatible = "intel,lgm-qspi",
		.data = &intel_lgm_qspi,
	},
	{
		.compatible = "xlnx,versal-ospi-1.0",
		.data = &versal_ospi,
	},
	{
		.compatible = "intel,socfpga-qspi",
		.data = &socfpga_qspi,
	},
	{
		.compatible = "starfive,jh7110-qspi",
		.data = &jh7110_qspi,
	},
	{
		.compatible = "amd,pensando-elba-qspi",
		.data = &pensando_cdns_qspi,
	},
	{
		.compatible = "mobileye,eyeq5-ospi",
		.data = &mobileye_eyeq5_ospi,
	},
	{ /* end of table */ }
};

MODULE_DEVICE_TABLE(of, cqspi_dt_ids);

static struct platform_driver cqspi_platform_driver = {
	.probe = cqspi_probe,
	.remove_new = cqspi_remove,
	.driver = {
		.name = CQSPI_NAME,
		.pm = pm_ptr(&cqspi_dev_pm_ops),
		.of_match_table = cqspi_dt_ids,
	},
};

module_platform_driver(cqspi_platform_driver);

MODULE_DESCRIPTION("Cadence QSPI Controller Driver");
MODULE_LICENSE("GPL v2");
MODULE_ALIAS("platform:" CQSPI_NAME);
MODULE_AUTHOR("Ley Foon Tan <lftan@altera.com>");
MODULE_AUTHOR("Graham Moore <grmoore@opensource.altera.com>");
MODULE_AUTHOR("Vadivel Murugan R <vadivel.muruganx.ramuthevar@intel.com>");
MODULE_AUTHOR("Vignesh Raghavendra <vigneshr@ti.com>");
MODULE_AUTHOR("Pratyush Yadav <p.yadav@ti.com>");<|MERGE_RESOLUTION|>--- conflicted
+++ resolved
@@ -1976,13 +1976,7 @@
 static int cqspi_runtime_suspend(struct device *dev)
 {
 	struct cqspi_st *cqspi = dev_get_drvdata(dev);
-<<<<<<< HEAD
-	int ret;
-
-	ret = spi_controller_suspend(cqspi->host);
-=======
-
->>>>>>> a6ad5510
+
 	cqspi_controller_enable(cqspi, 0);
 	clk_disable_unprepare(cqspi->clk);
 	return 0;
@@ -2003,8 +1997,6 @@
 	return 0;
 }
 
-<<<<<<< HEAD
-=======
 static int cqspi_suspend(struct device *dev)
 {
 	struct cqspi_st *cqspi = dev_get_drvdata(dev);
@@ -2028,7 +2020,6 @@
 		return ret;
 	}
 
->>>>>>> a6ad5510
 	return spi_controller_resume(cqspi->host);
 }
 
