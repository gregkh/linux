// SPDX-License-Identifier: GPL-2.0-only
/*
 * SPI-Engine SPI controller driver
 * Copyright 2015 Analog Devices Inc.
 *  Author: Lars-Peter Clausen <lars@metafoo.de>
 */

#include <linux/clk.h>
<<<<<<< HEAD
#include <linux/fpga/adi-axi-common.h>
#include <linux/idr.h>
=======
#include <linux/completion.h>
#include <linux/fpga/adi-axi-common.h>
>>>>>>> a6ad5510
#include <linux/interrupt.h>
#include <linux/io.h>
#include <linux/of.h>
#include <linux/module.h>
#include <linux/overflow.h>
#include <linux/platform_device.h>
#include <linux/spi/spi.h>

#define SPI_ENGINE_REG_RESET			0x40

#define SPI_ENGINE_REG_INT_ENABLE		0x80
#define SPI_ENGINE_REG_INT_PENDING		0x84
#define SPI_ENGINE_REG_INT_SOURCE		0x88

#define SPI_ENGINE_REG_SYNC_ID			0xc0

#define SPI_ENGINE_REG_CMD_FIFO_ROOM		0xd0
#define SPI_ENGINE_REG_SDO_FIFO_ROOM		0xd4
#define SPI_ENGINE_REG_SDI_FIFO_LEVEL		0xd8

#define SPI_ENGINE_REG_CMD_FIFO			0xe0
#define SPI_ENGINE_REG_SDO_DATA_FIFO		0xe4
#define SPI_ENGINE_REG_SDI_DATA_FIFO		0xe8
#define SPI_ENGINE_REG_SDI_DATA_FIFO_PEEK	0xec

#define SPI_ENGINE_INT_CMD_ALMOST_EMPTY		BIT(0)
#define SPI_ENGINE_INT_SDO_ALMOST_EMPTY		BIT(1)
#define SPI_ENGINE_INT_SDI_ALMOST_FULL		BIT(2)
#define SPI_ENGINE_INT_SYNC			BIT(3)

#define SPI_ENGINE_CONFIG_CPHA			BIT(0)
#define SPI_ENGINE_CONFIG_CPOL			BIT(1)
#define SPI_ENGINE_CONFIG_3WIRE			BIT(2)
#define SPI_ENGINE_CONFIG_SDO_IDLE_HIGH		BIT(3)

#define SPI_ENGINE_INST_TRANSFER		0x0
#define SPI_ENGINE_INST_ASSERT			0x1
#define SPI_ENGINE_INST_WRITE			0x2
#define SPI_ENGINE_INST_MISC			0x3
#define SPI_ENGINE_INST_CS_INV			0x4

#define SPI_ENGINE_CMD_REG_CLK_DIV		0x0
#define SPI_ENGINE_CMD_REG_CONFIG		0x1
#define SPI_ENGINE_CMD_REG_XFER_BITS		0x2

#define SPI_ENGINE_MISC_SYNC			0x0
#define SPI_ENGINE_MISC_SLEEP			0x1

#define SPI_ENGINE_TRANSFER_WRITE		0x1
#define SPI_ENGINE_TRANSFER_READ		0x2

/* Arbitrary sync ID for use by host->cur_msg */
#define AXI_SPI_ENGINE_CUR_MSG_SYNC_ID		0x1

#define SPI_ENGINE_CMD(inst, arg1, arg2) \
	(((inst) << 12) | ((arg1) << 8) | (arg2))

#define SPI_ENGINE_CMD_TRANSFER(flags, n) \
	SPI_ENGINE_CMD(SPI_ENGINE_INST_TRANSFER, (flags), (n))
#define SPI_ENGINE_CMD_ASSERT(delay, cs) \
	SPI_ENGINE_CMD(SPI_ENGINE_INST_ASSERT, (delay), (cs))
#define SPI_ENGINE_CMD_WRITE(reg, val) \
	SPI_ENGINE_CMD(SPI_ENGINE_INST_WRITE, (reg), (val))
#define SPI_ENGINE_CMD_SLEEP(delay) \
	SPI_ENGINE_CMD(SPI_ENGINE_INST_MISC, SPI_ENGINE_MISC_SLEEP, (delay))
#define SPI_ENGINE_CMD_SYNC(id) \
	SPI_ENGINE_CMD(SPI_ENGINE_INST_MISC, SPI_ENGINE_MISC_SYNC, (id))
#define SPI_ENGINE_CMD_CS_INV(flags) \
	SPI_ENGINE_CMD(SPI_ENGINE_INST_CS_INV, 0, (flags))

struct spi_engine_program {
	unsigned int length;
	uint16_t instructions[] __counted_by(length);
};

/**
 * struct spi_engine_message_state - SPI engine per-message state
 */
struct spi_engine_message_state {
<<<<<<< HEAD
	/** Instructions for executing this message. */
	struct spi_engine_program *p;
	/** Number of elements in cmd_buf array. */
	unsigned cmd_length;
	/** Array of commands not yet written to CMD FIFO. */
	const uint16_t *cmd_buf;
	/** Next xfer with tx_buf not yet fully written to TX FIFO. */
	struct spi_transfer *tx_xfer;
	/** Size of tx_buf in bytes. */
	unsigned int tx_length;
	/** Bytes not yet written to TX FIFO. */
	const uint8_t *tx_buf;
	/** Next xfer with rx_buf not yet fully written to RX FIFO. */
	struct spi_transfer *rx_xfer;
	/** Size of tx_buf in bytes. */
	unsigned int rx_length;
	/** Bytes not yet written to the RX FIFO. */
	uint8_t *rx_buf;
	/** ID to correlate SYNC interrupts with this message. */
	u8 sync_id;
};

struct spi_engine {
	struct clk *clk;
	struct clk *ref_clk;

	spinlock_t lock;

	void __iomem *base;

	struct spi_message *msg;
	struct ida sync_ida;
	unsigned int completed_id;
=======
	/** @cmd_length: Number of elements in cmd_buf array. */
	unsigned cmd_length;
	/** @cmd_buf: Array of commands not yet written to CMD FIFO. */
	const uint16_t *cmd_buf;
	/** @tx_xfer: Next xfer with tx_buf not yet fully written to TX FIFO. */
	struct spi_transfer *tx_xfer;
	/** @tx_length: Size of tx_buf in bytes. */
	unsigned int tx_length;
	/** @tx_buf: Bytes not yet written to TX FIFO. */
	const uint8_t *tx_buf;
	/** @rx_xfer: Next xfer with rx_buf not yet fully written to RX FIFO. */
	struct spi_transfer *rx_xfer;
	/** @rx_length: Size of tx_buf in bytes. */
	unsigned int rx_length;
	/** @rx_buf: Bytes not yet written to the RX FIFO. */
	uint8_t *rx_buf;
};

struct spi_engine {
	struct clk *clk;
	struct clk *ref_clk;

	spinlock_t lock;
>>>>>>> a6ad5510

	void __iomem *base;
	struct spi_engine_message_state msg_state;
	struct completion msg_complete;
	unsigned int int_enable;
	/* shadows hardware CS inversion flag state */
	u8 cs_inv;
};

static void spi_engine_program_add_cmd(struct spi_engine_program *p,
	bool dry, uint16_t cmd)
{
	p->length++;

	if (!dry)
		p->instructions[p->length - 1] = cmd;
}

static unsigned int spi_engine_get_config(struct spi_device *spi)
{
	unsigned int config = 0;

	if (spi->mode & SPI_CPOL)
		config |= SPI_ENGINE_CONFIG_CPOL;
	if (spi->mode & SPI_CPHA)
		config |= SPI_ENGINE_CONFIG_CPHA;
	if (spi->mode & SPI_3WIRE)
		config |= SPI_ENGINE_CONFIG_3WIRE;
	if (spi->mode & SPI_MOSI_IDLE_HIGH)
		config |= SPI_ENGINE_CONFIG_SDO_IDLE_HIGH;
	if (spi->mode & SPI_MOSI_IDLE_LOW)
		config &= ~SPI_ENGINE_CONFIG_SDO_IDLE_HIGH;

	return config;
}

static void spi_engine_gen_xfer(struct spi_engine_program *p, bool dry,
	struct spi_transfer *xfer)
{
	unsigned int len;

	if (xfer->bits_per_word <= 8)
		len = xfer->len;
	else if (xfer->bits_per_word <= 16)
		len = xfer->len / 2;
	else
		len = xfer->len / 4;

	while (len) {
		unsigned int n = min(len, 256U);
		unsigned int flags = 0;

		if (xfer->tx_buf)
			flags |= SPI_ENGINE_TRANSFER_WRITE;
		if (xfer->rx_buf)
			flags |= SPI_ENGINE_TRANSFER_READ;

		spi_engine_program_add_cmd(p, dry,
			SPI_ENGINE_CMD_TRANSFER(flags, n - 1));
		len -= n;
	}
}

static void spi_engine_gen_sleep(struct spi_engine_program *p, bool dry,
				 int delay_ns, int inst_ns, u32 sclk_hz)
{
	unsigned int t;

	/*
	 * Negative delay indicates error, e.g. from spi_delay_to_ns(). And if
	 * delay is less that the instruction execution time, there is no need
	 * for an extra sleep instruction since the instruction execution time
	 * will already cover the required delay.
	 */
	if (delay_ns < 0 || delay_ns <= inst_ns)
		return;

	t = DIV_ROUND_UP_ULL((u64)(delay_ns - inst_ns) * sclk_hz, NSEC_PER_SEC);
	while (t) {
		unsigned int n = min(t, 256U);

		spi_engine_program_add_cmd(p, dry, SPI_ENGINE_CMD_SLEEP(n - 1));
		t -= n;
	}
}

static void spi_engine_gen_cs(struct spi_engine_program *p, bool dry,
		struct spi_device *spi, bool assert)
{
	unsigned int mask = 0xff;

	if (assert)
		mask ^= BIT(spi_get_chipselect(spi, 0));

	spi_engine_program_add_cmd(p, dry, SPI_ENGINE_CMD_ASSERT(0, mask));
}

/*
 * Performs precompile steps on the message.
 *
 * The SPI core does most of the message/transfer validation and filling in
 * fields for us via __spi_validate(). This fixes up anything remaining not
 * done there.
 *
 * NB: This is separate from spi_engine_compile_message() because the latter
 * is called twice and would otherwise result in double-evaluation.
 */
static void spi_engine_precompile_message(struct spi_message *msg)
{
	unsigned int clk_div, max_hz = msg->spi->controller->max_speed_hz;
	struct spi_transfer *xfer;

	list_for_each_entry(xfer, &msg->transfers, transfer_list) {
		clk_div = DIV_ROUND_UP(max_hz, xfer->speed_hz);
		xfer->effective_speed_hz = max_hz / min(clk_div, 256U);
	}
}

static void spi_engine_compile_message(struct spi_message *msg, bool dry,
				       struct spi_engine_program *p)
{
	struct spi_device *spi = msg->spi;
	struct spi_controller *host = spi->controller;
	struct spi_transfer *xfer;
	int clk_div, new_clk_div, inst_ns;
	bool keep_cs = false;
	u8 bits_per_word = 0;

	/*
	 * Take into account instruction execution time for more accurate sleep
	 * times, especially when the delay is small.
	 */
	inst_ns = DIV_ROUND_UP(NSEC_PER_SEC, host->max_speed_hz);

	clk_div = 1;

	spi_engine_program_add_cmd(p, dry,
		SPI_ENGINE_CMD_WRITE(SPI_ENGINE_CMD_REG_CONFIG,
			spi_engine_get_config(spi)));

	xfer = list_first_entry(&msg->transfers, struct spi_transfer, transfer_list);
	spi_engine_gen_cs(p, dry, spi, !xfer->cs_off);

	list_for_each_entry(xfer, &msg->transfers, transfer_list) {
		new_clk_div = host->max_speed_hz / xfer->effective_speed_hz;
		if (new_clk_div != clk_div) {
			clk_div = new_clk_div;
			/* actual divider used is register value + 1 */
			spi_engine_program_add_cmd(p, dry,
				SPI_ENGINE_CMD_WRITE(SPI_ENGINE_CMD_REG_CLK_DIV,
					clk_div - 1));
		}

		if (bits_per_word != xfer->bits_per_word && xfer->len) {
			bits_per_word = xfer->bits_per_word;
			spi_engine_program_add_cmd(p, dry,
				SPI_ENGINE_CMD_WRITE(SPI_ENGINE_CMD_REG_XFER_BITS,
					bits_per_word));
		}

		spi_engine_gen_xfer(p, dry, xfer);
		spi_engine_gen_sleep(p, dry, spi_delay_to_ns(&xfer->delay, xfer),
				     inst_ns, xfer->effective_speed_hz);

		if (xfer->cs_change) {
			if (list_is_last(&xfer->transfer_list, &msg->transfers)) {
				keep_cs = true;
			} else {
				if (!xfer->cs_off)
					spi_engine_gen_cs(p, dry, spi, false);

				spi_engine_gen_sleep(p, dry, spi_delay_to_ns(
					&xfer->cs_change_delay, xfer), inst_ns,
					xfer->effective_speed_hz);

				if (!list_next_entry(xfer, transfer_list)->cs_off)
					spi_engine_gen_cs(p, dry, spi, true);
			}
		} else if (!list_is_last(&xfer->transfer_list, &msg->transfers) &&
			   xfer->cs_off != list_next_entry(xfer, transfer_list)->cs_off) {
			spi_engine_gen_cs(p, dry, spi, xfer->cs_off);
		}
	}

	if (!keep_cs)
		spi_engine_gen_cs(p, dry, spi, false);

	/*
	 * Restore clockdiv to default so that future gen_sleep commands don't
	 * have to be aware of the current register state.
	 */
	if (clk_div != 1)
		spi_engine_program_add_cmd(p, dry,
			SPI_ENGINE_CMD_WRITE(SPI_ENGINE_CMD_REG_CLK_DIV, 0));
}

static void spi_engine_xfer_next(struct spi_message *msg,
	struct spi_transfer **_xfer)
{
	struct spi_transfer *xfer = *_xfer;

	if (!xfer) {
		xfer = list_first_entry(&msg->transfers,
			struct spi_transfer, transfer_list);
	} else if (list_is_last(&xfer->transfer_list, &msg->transfers)) {
		xfer = NULL;
	} else {
		xfer = list_next_entry(xfer, transfer_list);
	}

	*_xfer = xfer;
}

static void spi_engine_tx_next(struct spi_message *msg)
{
<<<<<<< HEAD
	struct spi_engine_message_state *st = spi_engine->msg->state;
=======
	struct spi_engine_message_state *st = msg->state;
>>>>>>> a6ad5510
	struct spi_transfer *xfer = st->tx_xfer;

	do {
		spi_engine_xfer_next(msg, &xfer);
	} while (xfer && !xfer->tx_buf);

	st->tx_xfer = xfer;
	if (xfer) {
		st->tx_length = xfer->len;
		st->tx_buf = xfer->tx_buf;
	} else {
		st->tx_buf = NULL;
	}
}

static void spi_engine_rx_next(struct spi_message *msg)
{
<<<<<<< HEAD
	struct spi_engine_message_state *st = spi_engine->msg->state;
=======
	struct spi_engine_message_state *st = msg->state;
>>>>>>> a6ad5510
	struct spi_transfer *xfer = st->rx_xfer;

	do {
		spi_engine_xfer_next(msg, &xfer);
	} while (xfer && !xfer->rx_buf);

	st->rx_xfer = xfer;
	if (xfer) {
		st->rx_length = xfer->len;
		st->rx_buf = xfer->rx_buf;
	} else {
		st->rx_buf = NULL;
	}
}

static bool spi_engine_write_cmd_fifo(struct spi_engine *spi_engine,
				      struct spi_message *msg)
{
	void __iomem *addr = spi_engine->base + SPI_ENGINE_REG_CMD_FIFO;
<<<<<<< HEAD
	struct spi_engine_message_state *st = spi_engine->msg->state;
=======
	struct spi_engine_message_state *st = msg->state;
>>>>>>> a6ad5510
	unsigned int n, m, i;
	const uint16_t *buf;

	n = readl_relaxed(spi_engine->base + SPI_ENGINE_REG_CMD_FIFO_ROOM);
	while (n && st->cmd_length) {
		m = min(n, st->cmd_length);
		buf = st->cmd_buf;
		for (i = 0; i < m; i++)
			writel_relaxed(buf[i], addr);
		st->cmd_buf += m;
		st->cmd_length -= m;
		n -= m;
	}

	return st->cmd_length != 0;
}

static bool spi_engine_write_tx_fifo(struct spi_engine *spi_engine,
				     struct spi_message *msg)
{
	void __iomem *addr = spi_engine->base + SPI_ENGINE_REG_SDO_DATA_FIFO;
<<<<<<< HEAD
	struct spi_engine_message_state *st = spi_engine->msg->state;
=======
	struct spi_engine_message_state *st = msg->state;
>>>>>>> a6ad5510
	unsigned int n, m, i;

	n = readl_relaxed(spi_engine->base + SPI_ENGINE_REG_SDO_FIFO_ROOM);
	while (n && st->tx_length) {
<<<<<<< HEAD
		m = min(n, st->tx_length);
		buf = st->tx_buf;
		for (i = 0; i < m; i++)
			writel_relaxed(buf[i], addr);
		st->tx_buf += m;
		st->tx_length -= m;
		n -= m;
		if (st->tx_length == 0)
			spi_engine_tx_next(spi_engine);
=======
		if (st->tx_xfer->bits_per_word <= 8) {
			const u8 *buf = st->tx_buf;

			m = min(n, st->tx_length);
			for (i = 0; i < m; i++)
				writel_relaxed(buf[i], addr);
			st->tx_buf += m;
			st->tx_length -= m;
		} else if (st->tx_xfer->bits_per_word <= 16) {
			const u16 *buf = (const u16 *)st->tx_buf;

			m = min(n, st->tx_length / 2);
			for (i = 0; i < m; i++)
				writel_relaxed(buf[i], addr);
			st->tx_buf += m * 2;
			st->tx_length -= m * 2;
		} else {
			const u32 *buf = (const u32 *)st->tx_buf;

			m = min(n, st->tx_length / 4);
			for (i = 0; i < m; i++)
				writel_relaxed(buf[i], addr);
			st->tx_buf += m * 4;
			st->tx_length -= m * 4;
		}
		n -= m;
		if (st->tx_length == 0)
			spi_engine_tx_next(msg);
>>>>>>> a6ad5510
	}

	return st->tx_length != 0;
}

static bool spi_engine_read_rx_fifo(struct spi_engine *spi_engine,
				    struct spi_message *msg)
{
	void __iomem *addr = spi_engine->base + SPI_ENGINE_REG_SDI_DATA_FIFO;
<<<<<<< HEAD
	struct spi_engine_message_state *st = spi_engine->msg->state;
=======
	struct spi_engine_message_state *st = msg->state;
>>>>>>> a6ad5510
	unsigned int n, m, i;

	n = readl_relaxed(spi_engine->base + SPI_ENGINE_REG_SDI_FIFO_LEVEL);
	while (n && st->rx_length) {
<<<<<<< HEAD
		m = min(n, st->rx_length);
		buf = st->rx_buf;
		for (i = 0; i < m; i++)
			buf[i] = readl_relaxed(addr);
		st->rx_buf += m;
		st->rx_length -= m;
		n -= m;
		if (st->rx_length == 0)
			spi_engine_rx_next(spi_engine);
=======
		if (st->rx_xfer->bits_per_word <= 8) {
			u8 *buf = st->rx_buf;

			m = min(n, st->rx_length);
			for (i = 0; i < m; i++)
				buf[i] = readl_relaxed(addr);
			st->rx_buf += m;
			st->rx_length -= m;
		} else if (st->rx_xfer->bits_per_word <= 16) {
			u16 *buf = (u16 *)st->rx_buf;

			m = min(n, st->rx_length / 2);
			for (i = 0; i < m; i++)
				buf[i] = readl_relaxed(addr);
			st->rx_buf += m * 2;
			st->rx_length -= m * 2;
		} else {
			u32 *buf = (u32 *)st->rx_buf;

			m = min(n, st->rx_length / 4);
			for (i = 0; i < m; i++)
				buf[i] = readl_relaxed(addr);
			st->rx_buf += m * 4;
			st->rx_length -= m * 4;
		}
		n -= m;
		if (st->rx_length == 0)
			spi_engine_rx_next(msg);
>>>>>>> a6ad5510
	}

	return st->rx_length != 0;
}

static irqreturn_t spi_engine_irq(int irq, void *devid)
{
	struct spi_controller *host = devid;
	struct spi_message *msg = host->cur_msg;
	struct spi_engine *spi_engine = spi_controller_get_devdata(host);
	unsigned int disable_int = 0;
	unsigned int pending;
	int completed_id = -1;

	pending = readl_relaxed(spi_engine->base + SPI_ENGINE_REG_INT_PENDING);

	if (pending & SPI_ENGINE_INT_SYNC) {
		writel_relaxed(SPI_ENGINE_INT_SYNC,
			spi_engine->base + SPI_ENGINE_REG_INT_PENDING);
		completed_id = readl_relaxed(
			spi_engine->base + SPI_ENGINE_REG_SYNC_ID);
	}

	spin_lock(&spi_engine->lock);

	if (pending & SPI_ENGINE_INT_CMD_ALMOST_EMPTY) {
		if (!spi_engine_write_cmd_fifo(spi_engine, msg))
			disable_int |= SPI_ENGINE_INT_CMD_ALMOST_EMPTY;
	}

	if (pending & SPI_ENGINE_INT_SDO_ALMOST_EMPTY) {
		if (!spi_engine_write_tx_fifo(spi_engine, msg))
			disable_int |= SPI_ENGINE_INT_SDO_ALMOST_EMPTY;
	}

	if (pending & (SPI_ENGINE_INT_SDI_ALMOST_FULL | SPI_ENGINE_INT_SYNC)) {
		if (!spi_engine_read_rx_fifo(spi_engine, msg))
			disable_int |= SPI_ENGINE_INT_SDI_ALMOST_FULL;
	}

<<<<<<< HEAD
	if (pending & SPI_ENGINE_INT_SYNC && spi_engine->msg) {
		struct spi_engine_message_state *st = spi_engine->msg->state;

		if (spi_engine->completed_id == st->sync_id) {
			struct spi_message *msg = spi_engine->msg;
			struct spi_engine_message_state *st = msg->state;

			ida_free(&spi_engine->sync_ida, st->sync_id);
			kfree(st->p);
			kfree(st);
=======
	if (pending & SPI_ENGINE_INT_SYNC && msg) {
		if (completed_id == AXI_SPI_ENGINE_CUR_MSG_SYNC_ID) {
>>>>>>> a6ad5510
			msg->status = 0;
			msg->actual_length = msg->frame_length;
			complete(&spi_engine->msg_complete);
			disable_int |= SPI_ENGINE_INT_SYNC;
		}
	}

	if (disable_int) {
		spi_engine->int_enable &= ~disable_int;
		writel_relaxed(spi_engine->int_enable,
			spi_engine->base + SPI_ENGINE_REG_INT_ENABLE);
	}

	spin_unlock(&spi_engine->lock);

	return IRQ_HANDLED;
}

static int spi_engine_optimize_message(struct spi_message *msg)
{
	struct spi_engine_program p_dry, *p;

	spi_engine_precompile_message(msg);

	p_dry.length = 0;
	spi_engine_compile_message(msg, true, &p_dry);

	p = kzalloc(struct_size(p, instructions, p_dry.length + 1), GFP_KERNEL);
	if (!p)
		return -ENOMEM;

	spi_engine_compile_message(msg, false, p);

	spi_engine_program_add_cmd(p, false, SPI_ENGINE_CMD_SYNC(
						AXI_SPI_ENGINE_CUR_MSG_SYNC_ID));

	msg->opt_state = p;

	return 0;
}

static int spi_engine_unoptimize_message(struct spi_message *msg)
{
	kfree(msg->opt_state);

	return 0;
}

static int spi_engine_setup(struct spi_device *device)
{
	struct spi_controller *host = device->controller;
	struct spi_engine *spi_engine = spi_controller_get_devdata(host);

	if (device->mode & SPI_CS_HIGH)
		spi_engine->cs_inv |= BIT(spi_get_chipselect(device, 0));
	else
		spi_engine->cs_inv &= ~BIT(spi_get_chipselect(device, 0));

	writel_relaxed(SPI_ENGINE_CMD_CS_INV(spi_engine->cs_inv),
		       spi_engine->base + SPI_ENGINE_REG_CMD_FIFO);

	/*
	 * In addition to setting the flags, we have to do a CS assert command
	 * to make the new setting actually take effect.
	 */
	writel_relaxed(SPI_ENGINE_CMD_ASSERT(0, 0xff),
		       spi_engine->base + SPI_ENGINE_REG_CMD_FIFO);

	return 0;
}

static int spi_engine_transfer_one_message(struct spi_controller *host,
	struct spi_message *msg)
{
	struct spi_engine *spi_engine = spi_controller_get_devdata(host);
<<<<<<< HEAD
	struct spi_engine_message_state *st;
	unsigned int int_enable = 0;
	unsigned long flags;
	size_t size;
	int ret;

	st = kzalloc(sizeof(*st), GFP_KERNEL);
	if (!st)
		return -ENOMEM;
=======
	struct spi_engine_message_state *st = &spi_engine->msg_state;
	struct spi_engine_program *p = msg->opt_state;
	unsigned int int_enable = 0;
	unsigned long flags;
>>>>>>> a6ad5510

	/* reinitialize message state for this transfer */
	memset(st, 0, sizeof(*st));
	st->cmd_buf = p->instructions;
	st->cmd_length = p->length;
	msg->state = st;

<<<<<<< HEAD
	size = sizeof(*p->instructions) * (p_dry.length + 1);
	p = kzalloc(sizeof(*p) + size, GFP_KERNEL);
	if (!p) {
		kfree(st);
		return -ENOMEM;
	}

	ret = ida_alloc_range(&spi_engine->sync_ida, 0, U8_MAX, GFP_KERNEL);
	if (ret < 0) {
		kfree(p);
		kfree(st);
		return ret;
	}

	st->sync_id = ret;

	spi_engine_compile_message(spi_engine, msg, false, p);

	spin_lock_irqsave(&spi_engine->lock, flags);
	spi_engine_program_add_cmd(p, false, SPI_ENGINE_CMD_SYNC(st->sync_id));

	msg->state = st;
	spi_engine->msg = msg;
	st->p = p;

	st->cmd_buf = p->instructions;
	st->cmd_length = p->length;
	if (spi_engine_write_cmd_fifo(spi_engine))
=======
	reinit_completion(&spi_engine->msg_complete);

	spin_lock_irqsave(&spi_engine->lock, flags);

	if (spi_engine_write_cmd_fifo(spi_engine, msg))
>>>>>>> a6ad5510
		int_enable |= SPI_ENGINE_INT_CMD_ALMOST_EMPTY;

	spi_engine_tx_next(msg);
	if (spi_engine_write_tx_fifo(spi_engine, msg))
		int_enable |= SPI_ENGINE_INT_SDO_ALMOST_EMPTY;

<<<<<<< HEAD
	spi_engine_rx_next(spi_engine);
=======
	spi_engine_rx_next(msg);
>>>>>>> a6ad5510
	if (st->rx_length != 0)
		int_enable |= SPI_ENGINE_INT_SDI_ALMOST_FULL;

	int_enable |= SPI_ENGINE_INT_SYNC;

	writel_relaxed(int_enable,
		spi_engine->base + SPI_ENGINE_REG_INT_ENABLE);
	spi_engine->int_enable = int_enable;
	spin_unlock_irqrestore(&spi_engine->lock, flags);

	if (!wait_for_completion_timeout(&spi_engine->msg_complete,
					 msecs_to_jiffies(5000))) {
		dev_err(&host->dev,
			"Timeout occurred while waiting for transfer to complete. Hardware is probably broken.\n");
		msg->status = -ETIMEDOUT;
	}

	spi_finalize_current_message(host);

	return msg->status;
}

static void spi_engine_release_hw(void *p)
{
	struct spi_engine *spi_engine = p;

	writel_relaxed(0xff, spi_engine->base + SPI_ENGINE_REG_INT_PENDING);
	writel_relaxed(0x00, spi_engine->base + SPI_ENGINE_REG_INT_ENABLE);
	writel_relaxed(0x01, spi_engine->base + SPI_ENGINE_REG_RESET);
}

static int spi_engine_probe(struct platform_device *pdev)
{
	struct spi_engine *spi_engine;
	struct spi_controller *host;
	unsigned int version;
	int irq;
	int ret;

	irq = platform_get_irq(pdev, 0);
	if (irq < 0)
		return irq;

	host = devm_spi_alloc_host(&pdev->dev, sizeof(*spi_engine));
	if (!host)
		return -ENOMEM;

	spi_engine = spi_controller_get_devdata(host);

	spin_lock_init(&spi_engine->lock);
<<<<<<< HEAD
	ida_init(&spi_engine->sync_ida);
=======
	init_completion(&spi_engine->msg_complete);
>>>>>>> a6ad5510

	spi_engine->clk = devm_clk_get_enabled(&pdev->dev, "s_axi_aclk");
	if (IS_ERR(spi_engine->clk))
		return PTR_ERR(spi_engine->clk);

	spi_engine->ref_clk = devm_clk_get_enabled(&pdev->dev, "spi_clk");
	if (IS_ERR(spi_engine->ref_clk))
		return PTR_ERR(spi_engine->ref_clk);

	spi_engine->base = devm_platform_ioremap_resource(pdev, 0);
	if (IS_ERR(spi_engine->base))
		return PTR_ERR(spi_engine->base);

	version = readl(spi_engine->base + ADI_AXI_REG_VERSION);
	if (ADI_AXI_PCORE_VER_MAJOR(version) != 1) {
		dev_err(&pdev->dev, "Unsupported peripheral version %u.%u.%u\n",
			ADI_AXI_PCORE_VER_MAJOR(version),
			ADI_AXI_PCORE_VER_MINOR(version),
			ADI_AXI_PCORE_VER_PATCH(version));
		return -ENODEV;
	}

	writel_relaxed(0x00, spi_engine->base + SPI_ENGINE_REG_RESET);
	writel_relaxed(0xff, spi_engine->base + SPI_ENGINE_REG_INT_PENDING);
	writel_relaxed(0x00, spi_engine->base + SPI_ENGINE_REG_INT_ENABLE);

	ret = devm_add_action_or_reset(&pdev->dev, spi_engine_release_hw,
				       spi_engine);
	if (ret)
		return ret;

	ret = devm_request_irq(&pdev->dev, irq, spi_engine_irq, 0, pdev->name,
			       host);
	if (ret)
		return ret;

	host->dev.of_node = pdev->dev.of_node;
	host->mode_bits = SPI_CPOL | SPI_CPHA | SPI_3WIRE;
	host->bits_per_word_mask = SPI_BPW_RANGE_MASK(1, 32);
	host->max_speed_hz = clk_get_rate(spi_engine->ref_clk) / 2;
	host->transfer_one_message = spi_engine_transfer_one_message;
	host->optimize_message = spi_engine_optimize_message;
	host->unoptimize_message = spi_engine_unoptimize_message;
	host->num_chipselect = 8;

<<<<<<< HEAD
	ret = spi_register_controller(host);
	if (ret)
		goto err_free_irq;

	platform_set_drvdata(pdev, host);

	return 0;
err_free_irq:
	free_irq(irq, host);
	return ret;
}

static void spi_engine_remove(struct platform_device *pdev)
{
	struct spi_controller *host = platform_get_drvdata(pdev);
	struct spi_engine *spi_engine = spi_controller_get_devdata(host);
	int irq = platform_get_irq(pdev, 0);

	spi_unregister_controller(host);

	free_irq(irq, host);

	writel_relaxed(0xff, spi_engine->base + SPI_ENGINE_REG_INT_PENDING);
	writel_relaxed(0x00, spi_engine->base + SPI_ENGINE_REG_INT_ENABLE);
	writel_relaxed(0x01, spi_engine->base + SPI_ENGINE_REG_RESET);
=======
	/* Some features depend of the IP core version. */
	if (ADI_AXI_PCORE_VER_MAJOR(version) >= 1) {
		if (ADI_AXI_PCORE_VER_MINOR(version) >= 2) {
			host->mode_bits |= SPI_CS_HIGH;
			host->setup = spi_engine_setup;
		}
		if (ADI_AXI_PCORE_VER_MINOR(version) >= 3)
			host->mode_bits |= SPI_MOSI_IDLE_LOW | SPI_MOSI_IDLE_HIGH;
	}

	if (host->max_speed_hz == 0)
		return dev_err_probe(&pdev->dev, -EINVAL, "spi_clk rate is 0");

	return devm_spi_register_controller(&pdev->dev, host);
>>>>>>> a6ad5510
}

static const struct of_device_id spi_engine_match_table[] = {
	{ .compatible = "adi,axi-spi-engine-1.00.a" },
	{ },
};
MODULE_DEVICE_TABLE(of, spi_engine_match_table);

static struct platform_driver spi_engine_driver = {
	.probe = spi_engine_probe,
	.driver = {
		.name = "spi-engine",
		.of_match_table = spi_engine_match_table,
	},
};
module_platform_driver(spi_engine_driver);

MODULE_AUTHOR("Lars-Peter Clausen <lars@metafoo.de>");
MODULE_DESCRIPTION("Analog Devices SPI engine peripheral driver");
MODULE_LICENSE("GPL");<|MERGE_RESOLUTION|>--- conflicted
+++ resolved
@@ -6,13 +6,8 @@
  */
 
 #include <linux/clk.h>
-<<<<<<< HEAD
-#include <linux/fpga/adi-axi-common.h>
-#include <linux/idr.h>
-=======
 #include <linux/completion.h>
 #include <linux/fpga/adi-axi-common.h>
->>>>>>> a6ad5510
 #include <linux/interrupt.h>
 #include <linux/io.h>
 #include <linux/of.h>
@@ -92,41 +87,6 @@
  * struct spi_engine_message_state - SPI engine per-message state
  */
 struct spi_engine_message_state {
-<<<<<<< HEAD
-	/** Instructions for executing this message. */
-	struct spi_engine_program *p;
-	/** Number of elements in cmd_buf array. */
-	unsigned cmd_length;
-	/** Array of commands not yet written to CMD FIFO. */
-	const uint16_t *cmd_buf;
-	/** Next xfer with tx_buf not yet fully written to TX FIFO. */
-	struct spi_transfer *tx_xfer;
-	/** Size of tx_buf in bytes. */
-	unsigned int tx_length;
-	/** Bytes not yet written to TX FIFO. */
-	const uint8_t *tx_buf;
-	/** Next xfer with rx_buf not yet fully written to RX FIFO. */
-	struct spi_transfer *rx_xfer;
-	/** Size of tx_buf in bytes. */
-	unsigned int rx_length;
-	/** Bytes not yet written to the RX FIFO. */
-	uint8_t *rx_buf;
-	/** ID to correlate SYNC interrupts with this message. */
-	u8 sync_id;
-};
-
-struct spi_engine {
-	struct clk *clk;
-	struct clk *ref_clk;
-
-	spinlock_t lock;
-
-	void __iomem *base;
-
-	struct spi_message *msg;
-	struct ida sync_ida;
-	unsigned int completed_id;
-=======
 	/** @cmd_length: Number of elements in cmd_buf array. */
 	unsigned cmd_length;
 	/** @cmd_buf: Array of commands not yet written to CMD FIFO. */
@@ -150,7 +110,6 @@
 	struct clk *ref_clk;
 
 	spinlock_t lock;
->>>>>>> a6ad5510
 
 	void __iomem *base;
 	struct spi_engine_message_state msg_state;
@@ -366,11 +325,7 @@
 
 static void spi_engine_tx_next(struct spi_message *msg)
 {
-<<<<<<< HEAD
-	struct spi_engine_message_state *st = spi_engine->msg->state;
-=======
 	struct spi_engine_message_state *st = msg->state;
->>>>>>> a6ad5510
 	struct spi_transfer *xfer = st->tx_xfer;
 
 	do {
@@ -388,11 +343,7 @@
 
 static void spi_engine_rx_next(struct spi_message *msg)
 {
-<<<<<<< HEAD
-	struct spi_engine_message_state *st = spi_engine->msg->state;
-=======
 	struct spi_engine_message_state *st = msg->state;
->>>>>>> a6ad5510
 	struct spi_transfer *xfer = st->rx_xfer;
 
 	do {
@@ -412,11 +363,7 @@
 				      struct spi_message *msg)
 {
 	void __iomem *addr = spi_engine->base + SPI_ENGINE_REG_CMD_FIFO;
-<<<<<<< HEAD
-	struct spi_engine_message_state *st = spi_engine->msg->state;
-=======
 	struct spi_engine_message_state *st = msg->state;
->>>>>>> a6ad5510
 	unsigned int n, m, i;
 	const uint16_t *buf;
 
@@ -438,26 +385,11 @@
 				     struct spi_message *msg)
 {
 	void __iomem *addr = spi_engine->base + SPI_ENGINE_REG_SDO_DATA_FIFO;
-<<<<<<< HEAD
-	struct spi_engine_message_state *st = spi_engine->msg->state;
-=======
 	struct spi_engine_message_state *st = msg->state;
->>>>>>> a6ad5510
 	unsigned int n, m, i;
 
 	n = readl_relaxed(spi_engine->base + SPI_ENGINE_REG_SDO_FIFO_ROOM);
 	while (n && st->tx_length) {
-<<<<<<< HEAD
-		m = min(n, st->tx_length);
-		buf = st->tx_buf;
-		for (i = 0; i < m; i++)
-			writel_relaxed(buf[i], addr);
-		st->tx_buf += m;
-		st->tx_length -= m;
-		n -= m;
-		if (st->tx_length == 0)
-			spi_engine_tx_next(spi_engine);
-=======
 		if (st->tx_xfer->bits_per_word <= 8) {
 			const u8 *buf = st->tx_buf;
 
@@ -486,7 +418,6 @@
 		n -= m;
 		if (st->tx_length == 0)
 			spi_engine_tx_next(msg);
->>>>>>> a6ad5510
 	}
 
 	return st->tx_length != 0;
@@ -496,26 +427,11 @@
 				    struct spi_message *msg)
 {
 	void __iomem *addr = spi_engine->base + SPI_ENGINE_REG_SDI_DATA_FIFO;
-<<<<<<< HEAD
-	struct spi_engine_message_state *st = spi_engine->msg->state;
-=======
 	struct spi_engine_message_state *st = msg->state;
->>>>>>> a6ad5510
 	unsigned int n, m, i;
 
 	n = readl_relaxed(spi_engine->base + SPI_ENGINE_REG_SDI_FIFO_LEVEL);
 	while (n && st->rx_length) {
-<<<<<<< HEAD
-		m = min(n, st->rx_length);
-		buf = st->rx_buf;
-		for (i = 0; i < m; i++)
-			buf[i] = readl_relaxed(addr);
-		st->rx_buf += m;
-		st->rx_length -= m;
-		n -= m;
-		if (st->rx_length == 0)
-			spi_engine_rx_next(spi_engine);
-=======
 		if (st->rx_xfer->bits_per_word <= 8) {
 			u8 *buf = st->rx_buf;
 
@@ -544,7 +460,6 @@
 		n -= m;
 		if (st->rx_length == 0)
 			spi_engine_rx_next(msg);
->>>>>>> a6ad5510
 	}
 
 	return st->rx_length != 0;
@@ -585,21 +500,8 @@
 			disable_int |= SPI_ENGINE_INT_SDI_ALMOST_FULL;
 	}
 
-<<<<<<< HEAD
-	if (pending & SPI_ENGINE_INT_SYNC && spi_engine->msg) {
-		struct spi_engine_message_state *st = spi_engine->msg->state;
-
-		if (spi_engine->completed_id == st->sync_id) {
-			struct spi_message *msg = spi_engine->msg;
-			struct spi_engine_message_state *st = msg->state;
-
-			ida_free(&spi_engine->sync_ida, st->sync_id);
-			kfree(st->p);
-			kfree(st);
-=======
 	if (pending & SPI_ENGINE_INT_SYNC && msg) {
 		if (completed_id == AXI_SPI_ENGINE_CUR_MSG_SYNC_ID) {
->>>>>>> a6ad5510
 			msg->status = 0;
 			msg->actual_length = msg->frame_length;
 			complete(&spi_engine->msg_complete);
@@ -675,22 +577,10 @@
 	struct spi_message *msg)
 {
 	struct spi_engine *spi_engine = spi_controller_get_devdata(host);
-<<<<<<< HEAD
-	struct spi_engine_message_state *st;
-	unsigned int int_enable = 0;
-	unsigned long flags;
-	size_t size;
-	int ret;
-
-	st = kzalloc(sizeof(*st), GFP_KERNEL);
-	if (!st)
-		return -ENOMEM;
-=======
 	struct spi_engine_message_state *st = &spi_engine->msg_state;
 	struct spi_engine_program *p = msg->opt_state;
 	unsigned int int_enable = 0;
 	unsigned long flags;
->>>>>>> a6ad5510
 
 	/* reinitialize message state for this transfer */
 	memset(st, 0, sizeof(*st));
@@ -698,53 +588,18 @@
 	st->cmd_length = p->length;
 	msg->state = st;
 
-<<<<<<< HEAD
-	size = sizeof(*p->instructions) * (p_dry.length + 1);
-	p = kzalloc(sizeof(*p) + size, GFP_KERNEL);
-	if (!p) {
-		kfree(st);
-		return -ENOMEM;
-	}
-
-	ret = ida_alloc_range(&spi_engine->sync_ida, 0, U8_MAX, GFP_KERNEL);
-	if (ret < 0) {
-		kfree(p);
-		kfree(st);
-		return ret;
-	}
-
-	st->sync_id = ret;
-
-	spi_engine_compile_message(spi_engine, msg, false, p);
+	reinit_completion(&spi_engine->msg_complete);
 
 	spin_lock_irqsave(&spi_engine->lock, flags);
-	spi_engine_program_add_cmd(p, false, SPI_ENGINE_CMD_SYNC(st->sync_id));
-
-	msg->state = st;
-	spi_engine->msg = msg;
-	st->p = p;
-
-	st->cmd_buf = p->instructions;
-	st->cmd_length = p->length;
-	if (spi_engine_write_cmd_fifo(spi_engine))
-=======
-	reinit_completion(&spi_engine->msg_complete);
-
-	spin_lock_irqsave(&spi_engine->lock, flags);
 
 	if (spi_engine_write_cmd_fifo(spi_engine, msg))
->>>>>>> a6ad5510
 		int_enable |= SPI_ENGINE_INT_CMD_ALMOST_EMPTY;
 
 	spi_engine_tx_next(msg);
 	if (spi_engine_write_tx_fifo(spi_engine, msg))
 		int_enable |= SPI_ENGINE_INT_SDO_ALMOST_EMPTY;
 
-<<<<<<< HEAD
-	spi_engine_rx_next(spi_engine);
-=======
 	spi_engine_rx_next(msg);
->>>>>>> a6ad5510
 	if (st->rx_length != 0)
 		int_enable |= SPI_ENGINE_INT_SDI_ALMOST_FULL;
 
@@ -795,11 +650,7 @@
 	spi_engine = spi_controller_get_devdata(host);
 
 	spin_lock_init(&spi_engine->lock);
-<<<<<<< HEAD
-	ida_init(&spi_engine->sync_ida);
-=======
 	init_completion(&spi_engine->msg_complete);
->>>>>>> a6ad5510
 
 	spi_engine->clk = devm_clk_get_enabled(&pdev->dev, "s_axi_aclk");
 	if (IS_ERR(spi_engine->clk))
@@ -845,33 +696,6 @@
 	host->unoptimize_message = spi_engine_unoptimize_message;
 	host->num_chipselect = 8;
 
-<<<<<<< HEAD
-	ret = spi_register_controller(host);
-	if (ret)
-		goto err_free_irq;
-
-	platform_set_drvdata(pdev, host);
-
-	return 0;
-err_free_irq:
-	free_irq(irq, host);
-	return ret;
-}
-
-static void spi_engine_remove(struct platform_device *pdev)
-{
-	struct spi_controller *host = platform_get_drvdata(pdev);
-	struct spi_engine *spi_engine = spi_controller_get_devdata(host);
-	int irq = platform_get_irq(pdev, 0);
-
-	spi_unregister_controller(host);
-
-	free_irq(irq, host);
-
-	writel_relaxed(0xff, spi_engine->base + SPI_ENGINE_REG_INT_PENDING);
-	writel_relaxed(0x00, spi_engine->base + SPI_ENGINE_REG_INT_ENABLE);
-	writel_relaxed(0x01, spi_engine->base + SPI_ENGINE_REG_RESET);
-=======
 	/* Some features depend of the IP core version. */
 	if (ADI_AXI_PCORE_VER_MAJOR(version) >= 1) {
 		if (ADI_AXI_PCORE_VER_MINOR(version) >= 2) {
@@ -886,7 +710,6 @@
 		return dev_err_probe(&pdev->dev, -EINVAL, "spi_clk rate is 0");
 
 	return devm_spi_register_controller(&pdev->dev, host);
->>>>>>> a6ad5510
 }
 
 static const struct of_device_id spi_engine_match_table[] = {
