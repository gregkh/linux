--- conflicted
+++ resolved
@@ -727,11 +727,6 @@
 
 	pm_runtime_disable(&pdev->dev);
 	pm_runtime_put_noidle(&pdev->dev);
-<<<<<<< HEAD
-
-	return 0;
-=======
->>>>>>> 160f4124
 }
 
 static int __maybe_unused atmel_qspi_suspend(struct device *dev)
