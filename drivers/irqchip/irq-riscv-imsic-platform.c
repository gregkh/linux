// SPDX-License-Identifier: GPL-2.0
/*
 * Copyright (C) 2021 Western Digital Corporation or its affiliates.
 * Copyright (C) 2022 Ventana Micro Systems Inc.
 */

#define pr_fmt(fmt) "riscv-imsic: " fmt
#include <linux/acpi.h>
#include <linux/bitmap.h>
#include <linux/cpu.h>
#include <linux/interrupt.h>
#include <linux/io.h>
#include <linux/irq.h>
#include <linux/irqchip.h>
#include <linux/irqdomain.h>
#include <linux/module.h>
#include <linux/msi.h>
#include <linux/pci.h>
#include <linux/platform_device.h>
#include <linux/spinlock.h>
#include <linux/smp.h>

#include "irq-msi-lib.h"
#include "irq-riscv-imsic-state.h"

static bool imsic_cpu_page_phys(unsigned int cpu, unsigned int guest_index,
				phys_addr_t *out_msi_pa)
{
	struct imsic_global_config *global;
	struct imsic_local_config *local;

	global = &imsic->global;
	local = per_cpu_ptr(global->local, cpu);

	if (BIT(global->guest_index_bits) <= guest_index)
		return false;

	if (out_msi_pa)
		*out_msi_pa = local->msi_pa + (guest_index * IMSIC_MMIO_PAGE_SZ);

	return true;
}

static void imsic_irq_mask(struct irq_data *d)
{
	imsic_vector_mask(irq_data_get_irq_chip_data(d));
}

static void imsic_irq_unmask(struct irq_data *d)
{
	imsic_vector_unmask(irq_data_get_irq_chip_data(d));
}

static int imsic_irq_retrigger(struct irq_data *d)
{
	struct imsic_vector *vec = irq_data_get_irq_chip_data(d);
	struct imsic_local_config *local;

	if (WARN_ON(!vec))
		return -ENOENT;

	local = per_cpu_ptr(imsic->global.local, vec->cpu);
	writel_relaxed(vec->local_id, local->msi_va);
	return 0;
}

static void imsic_irq_ack(struct irq_data *d)
{
	irq_move_irq(d);
}

static void imsic_irq_compose_vector_msg(struct imsic_vector *vec, struct msi_msg *msg)
{
	phys_addr_t msi_addr;

	if (WARN_ON(!vec))
		return;

	if (WARN_ON(!imsic_cpu_page_phys(vec->cpu, 0, &msi_addr)))
		return;

	msg->address_hi = upper_32_bits(msi_addr);
	msg->address_lo = lower_32_bits(msi_addr);
	msg->data = vec->local_id;
}

static void imsic_irq_compose_msg(struct irq_data *d, struct msi_msg *msg)
{
	imsic_irq_compose_vector_msg(irq_data_get_irq_chip_data(d), msg);
}

#ifdef CONFIG_SMP
static void imsic_msi_update_msg(struct irq_data *d, struct imsic_vector *vec)
{
	struct msi_msg msg = { };

	imsic_irq_compose_vector_msg(vec, &msg);
	irq_data_get_irq_chip(d)->irq_write_msi_msg(d, &msg);
}

static int imsic_irq_set_affinity(struct irq_data *d, const struct cpumask *mask_val,
				  bool force)
{
	struct imsic_vector *old_vec, *new_vec;
<<<<<<< HEAD
=======
	struct imsic_vector tmp_vec;

	/*
	 * Requirements for the downstream irqdomains (or devices):
	 *
	 * 1) Downstream irqdomains (or devices) with atomic MSI update can
	 *    happily do imsic_irq_set_affinity() in the process-context on
	 *    any CPU so the irqchip of such irqdomains must not set the
	 *    IRQCHIP_MOVE_DEFERRED flag.
	 *
	 * 2) Downstream irqdomains (or devices) with non-atomic MSI update
	 *    must use imsic_irq_set_affinity() in nterrupt-context upon
	 *    the next device interrupt so the irqchip of such irqdomains
	 *    must set the IRQCHIP_MOVE_DEFERRED flag.
	 */
>>>>>>> fc85704c

	old_vec = irq_data_get_irq_chip_data(d);
	if (WARN_ON(!old_vec))
		return -ENOENT;

	/* If old vector cpu belongs to the target cpumask then do nothing */
	if (cpumask_test_cpu(old_vec->cpu, mask_val))
		return IRQ_SET_MASK_OK_DONE;

	/* If move is already in-flight then return failure */
	if (imsic_vector_get_move(old_vec))
		return -EBUSY;

	/* Get a new vector on the desired set of CPUs */
	new_vec = imsic_vector_alloc(old_vec->irq, mask_val);
	if (!new_vec)
		return -ENOSPC;

	/*
	 * Device having non-atomic MSI update might see an intermediate
	 * state when changing target IMSIC vector from one CPU to another.
	 *
	 * To avoid losing interrupt to such intermediate state, do the
	 * following (just like x86 APIC):
	 *
	 * 1) First write a temporary IMSIC vector to the device which
	 * has MSI address same as the old IMSIC vector but MSI data
	 * matches the new IMSIC vector.
	 *
	 * 2) Next write the new IMSIC vector to the device.
	 *
	 * Based on the above, __imsic_local_sync() must check pending
	 * status of both old MSI data and new MSI data on the old CPU.
	 */
	if (!irq_can_move_in_process_context(d) &&
	    new_vec->local_id != old_vec->local_id) {
		/* Setup temporary vector */
		tmp_vec.cpu = old_vec->cpu;
		tmp_vec.local_id = new_vec->local_id;

		/* Point device to the temporary vector */
		imsic_msi_update_msg(irq_get_irq_data(d->irq), &tmp_vec);
	}

	/* Point device to the new vector */
	imsic_msi_update_msg(irq_get_irq_data(d->irq), new_vec);

	/* Update irq descriptors with the new vector */
	d->chip_data = new_vec;

	/* Update effective affinity */
	irq_data_update_effective_affinity(d, cpumask_of(new_vec->cpu));

	/* Move state of the old vector to the new vector */
	imsic_vector_move(old_vec, new_vec);

	return IRQ_SET_MASK_OK_DONE;
}

static void imsic_irq_force_complete_move(struct irq_data *d)
{
	struct imsic_vector *mvec, *vec = irq_data_get_irq_chip_data(d);
	unsigned int cpu = smp_processor_id();

	if (WARN_ON(!vec))
		return;

	/* Do nothing if there is no in-flight move */
	mvec = imsic_vector_get_move(vec);
	if (!mvec)
		return;

	/* Do nothing if the old IMSIC vector does not belong to current CPU */
	if (mvec->cpu != cpu)
		return;

	/*
	 * The best we can do is force cleanup the old IMSIC vector.
	 *
	 * The challenges over here are same as x86 vector domain so
	 * refer to the comments in irq_force_complete_move() function
	 * implemented at arch/x86/kernel/apic/vector.c.
	 */

	/* Force cleanup in-flight move */
	pr_info("IRQ fixup: irq %d move in progress, old vector cpu %d local_id %d\n",
		d->irq, mvec->cpu, mvec->local_id);
	imsic_vector_force_move_cleanup(vec);
}
#endif

static struct irq_chip imsic_irq_base_chip = {
<<<<<<< HEAD
	.name			= "IMSIC",
	.irq_mask		= imsic_irq_mask,
	.irq_unmask		= imsic_irq_unmask,
#ifdef CONFIG_SMP
	.irq_set_affinity	= imsic_irq_set_affinity,
#endif
	.irq_retrigger		= imsic_irq_retrigger,
	.irq_compose_msi_msg	= imsic_irq_compose_msg,
	.flags			= IRQCHIP_SKIP_SET_WAKE |
				  IRQCHIP_MASK_ON_SUSPEND,
=======
	.name				= "IMSIC",
	.irq_mask			= imsic_irq_mask,
	.irq_unmask			= imsic_irq_unmask,
#ifdef CONFIG_SMP
	.irq_set_affinity		= imsic_irq_set_affinity,
	.irq_force_complete_move	= imsic_irq_force_complete_move,
#endif
	.irq_retrigger			= imsic_irq_retrigger,
	.irq_ack			= imsic_irq_ack,
	.irq_compose_msi_msg		= imsic_irq_compose_msg,
	.flags				= IRQCHIP_SKIP_SET_WAKE | IRQCHIP_MASK_ON_SUSPEND,
>>>>>>> fc85704c
};

static int imsic_irq_domain_alloc(struct irq_domain *domain, unsigned int virq,
				  unsigned int nr_irqs, void *args)
{
	struct imsic_vector *vec;

	/* Multi-MSI is not supported yet. */
	if (nr_irqs > 1)
		return -EOPNOTSUPP;

	vec = imsic_vector_alloc(virq, cpu_online_mask);
	if (!vec)
		return -ENOSPC;

	irq_domain_set_info(domain, virq, virq, &imsic_irq_base_chip, vec,
			    handle_edge_irq, NULL, NULL);
	irq_set_noprobe(virq);
	irq_set_affinity(virq, cpu_online_mask);
	irq_data_update_effective_affinity(irq_get_irq_data(virq), cpumask_of(vec->cpu));

	return 0;
}

static void imsic_irq_domain_free(struct irq_domain *domain, unsigned int virq,
				  unsigned int nr_irqs)
{
	struct irq_data *d = irq_domain_get_irq_data(domain, virq);

	imsic_vector_free(irq_data_get_irq_chip_data(d));
	irq_domain_free_irqs_parent(domain, virq, nr_irqs);
}

#ifdef CONFIG_GENERIC_IRQ_DEBUGFS
static void imsic_irq_debug_show(struct seq_file *m, struct irq_domain *d,
				 struct irq_data *irqd, int ind)
{
	if (!irqd) {
		imsic_vector_debug_show_summary(m, ind);
		return;
	}

	imsic_vector_debug_show(m, irq_data_get_irq_chip_data(irqd), ind);
}
#endif

static const struct irq_domain_ops imsic_base_domain_ops = {
	.alloc		= imsic_irq_domain_alloc,
	.free		= imsic_irq_domain_free,
	.select		= msi_lib_irq_domain_select,
#ifdef CONFIG_GENERIC_IRQ_DEBUGFS
	.debug_show	= imsic_irq_debug_show,
#endif
};

static bool imsic_init_dev_msi_info(struct device *dev, struct irq_domain *domain,
				    struct irq_domain *real_parent, struct msi_domain_info *info)
{
<<<<<<< HEAD
	irq_chip_unmask_parent(d);
	pci_msi_unmask_irq(d);
}

#define MATCH_PCI_MSI		BIT(DOMAIN_BUS_PCI_MSI)

#else

#define MATCH_PCI_MSI		0

#endif

static bool imsic_init_dev_msi_info(struct device *dev,
				    struct irq_domain *domain,
				    struct irq_domain *real_parent,
				    struct msi_domain_info *info)
{
	const struct msi_parent_ops *pops = real_parent->msi_parent_ops;

	/* MSI parent domain specific settings */
	switch (real_parent->bus_token) {
	case DOMAIN_BUS_NEXUS:
		if (WARN_ON_ONCE(domain != real_parent))
			return false;
#ifdef CONFIG_SMP
		info->chip->irq_set_affinity = irq_chip_set_affinity_parent;
#endif
		break;
	default:
		WARN_ON_ONCE(1);
=======
	if (!msi_lib_init_dev_msi_info(dev, domain, real_parent, info))
>>>>>>> fc85704c
		return false;

	switch (info->bus_token) {
	case DOMAIN_BUS_PCI_DEVICE_MSI:
	case DOMAIN_BUS_PCI_DEVICE_MSIX:
		info->chip->flags |= IRQCHIP_MOVE_DEFERRED;
		break;
	default:
		break;
	}

	return true;
}

static const struct msi_parent_ops imsic_msi_parent_ops = {
	.supported_flags	= MSI_GENERIC_FLAGS_MASK |
				  MSI_FLAG_PCI_MSIX,
	.required_flags		= MSI_FLAG_USE_DEF_DOM_OPS |
				  MSI_FLAG_USE_DEF_CHIP_OPS |
				  MSI_FLAG_PCI_MSI_MASK_PARENT,
	.chip_flags		= MSI_CHIP_FLAG_SET_ACK,
	.bus_select_token	= DOMAIN_BUS_NEXUS,
	.bus_select_mask	= MATCH_PCI_MSI | MATCH_PLATFORM_MSI,
	.init_dev_msi_info	= imsic_init_dev_msi_info,
};

int imsic_irqdomain_init(void)
{
	struct imsic_global_config *global;

	if (!imsic || !imsic->fwnode) {
		pr_err("early driver not probed\n");
		return -ENODEV;
	}

	if (imsic->base_domain) {
		pr_err("%pfwP: irq domain already created\n", imsic->fwnode);
		return -ENODEV;
	}

	/* Create Base IRQ domain */
	imsic->base_domain = irq_domain_create_tree(imsic->fwnode,
						    &imsic_base_domain_ops, imsic);
	if (!imsic->base_domain) {
		pr_err("%pfwP: failed to create IMSIC base domain\n", imsic->fwnode);
		return -ENOMEM;
	}
	imsic->base_domain->flags |= IRQ_DOMAIN_FLAG_MSI_PARENT;
	imsic->base_domain->msi_parent_ops = &imsic_msi_parent_ops;

	irq_domain_update_bus_token(imsic->base_domain, DOMAIN_BUS_NEXUS);

	global = &imsic->global;
	pr_info("%pfwP:  hart-index-bits: %d,  guest-index-bits: %d\n",
		imsic->fwnode, global->hart_index_bits, global->guest_index_bits);
	pr_info("%pfwP: group-index-bits: %d, group-index-shift: %d\n",
		imsic->fwnode, global->group_index_bits, global->group_index_shift);
	pr_info("%pfwP: per-CPU IDs %d at base address %pa\n",
		imsic->fwnode, global->nr_ids, &global->base_addr);
	pr_info("%pfwP: total %d interrupts available\n",
		imsic->fwnode, num_possible_cpus() * (global->nr_ids - 1));

	return 0;
}

static int imsic_platform_probe_common(struct fwnode_handle *fwnode)
{
	if (imsic && imsic->fwnode != fwnode) {
		pr_err("%pfwP: fwnode mismatch\n", fwnode);
		return -ENODEV;
	}

	return imsic_irqdomain_init();
}

static int imsic_platform_dt_probe(struct platform_device *pdev)
{
	return imsic_platform_probe_common(pdev->dev.fwnode);
}

#ifdef CONFIG_ACPI

/*
 *  On ACPI based systems, PCI enumeration happens early during boot in
 *  acpi_scan_init(). PCI enumeration expects MSI domain setup before
 *  it calls pci_set_msi_domain(). Hence, unlike in DT where
 *  imsic-platform drive probe happens late during boot, ACPI based
 *  systems need to setup the MSI domain early.
 */
int imsic_platform_acpi_probe(struct fwnode_handle *fwnode)
{
	return imsic_platform_probe_common(fwnode);
}

#endif

static const struct of_device_id imsic_platform_match[] = {
	{ .compatible = "riscv,imsics" },
	{}
};

static struct platform_driver imsic_platform_driver = {
	.driver = {
		.name		= "riscv-imsic",
		.of_match_table	= imsic_platform_match,
	},
	.probe = imsic_platform_dt_probe,
};
builtin_platform_driver(imsic_platform_driver);<|MERGE_RESOLUTION|>--- conflicted
+++ resolved
@@ -102,8 +102,6 @@
 				  bool force)
 {
 	struct imsic_vector *old_vec, *new_vec;
-<<<<<<< HEAD
-=======
 	struct imsic_vector tmp_vec;
 
 	/*
@@ -119,7 +117,6 @@
 	 *    the next device interrupt so the irqchip of such irqdomains
 	 *    must set the IRQCHIP_MOVE_DEFERRED flag.
 	 */
->>>>>>> fc85704c
 
 	old_vec = irq_data_get_irq_chip_data(d);
 	if (WARN_ON(!old_vec))
@@ -212,18 +209,6 @@
 #endif
 
 static struct irq_chip imsic_irq_base_chip = {
-<<<<<<< HEAD
-	.name			= "IMSIC",
-	.irq_mask		= imsic_irq_mask,
-	.irq_unmask		= imsic_irq_unmask,
-#ifdef CONFIG_SMP
-	.irq_set_affinity	= imsic_irq_set_affinity,
-#endif
-	.irq_retrigger		= imsic_irq_retrigger,
-	.irq_compose_msi_msg	= imsic_irq_compose_msg,
-	.flags			= IRQCHIP_SKIP_SET_WAKE |
-				  IRQCHIP_MASK_ON_SUSPEND,
-=======
 	.name				= "IMSIC",
 	.irq_mask			= imsic_irq_mask,
 	.irq_unmask			= imsic_irq_unmask,
@@ -235,7 +220,6 @@
 	.irq_ack			= imsic_irq_ack,
 	.irq_compose_msi_msg		= imsic_irq_compose_msg,
 	.flags				= IRQCHIP_SKIP_SET_WAKE | IRQCHIP_MASK_ON_SUSPEND,
->>>>>>> fc85704c
 };
 
 static int imsic_irq_domain_alloc(struct irq_domain *domain, unsigned int virq,
@@ -294,40 +278,7 @@
 static bool imsic_init_dev_msi_info(struct device *dev, struct irq_domain *domain,
 				    struct irq_domain *real_parent, struct msi_domain_info *info)
 {
-<<<<<<< HEAD
-	irq_chip_unmask_parent(d);
-	pci_msi_unmask_irq(d);
-}
-
-#define MATCH_PCI_MSI		BIT(DOMAIN_BUS_PCI_MSI)
-
-#else
-
-#define MATCH_PCI_MSI		0
-
-#endif
-
-static bool imsic_init_dev_msi_info(struct device *dev,
-				    struct irq_domain *domain,
-				    struct irq_domain *real_parent,
-				    struct msi_domain_info *info)
-{
-	const struct msi_parent_ops *pops = real_parent->msi_parent_ops;
-
-	/* MSI parent domain specific settings */
-	switch (real_parent->bus_token) {
-	case DOMAIN_BUS_NEXUS:
-		if (WARN_ON_ONCE(domain != real_parent))
-			return false;
-#ifdef CONFIG_SMP
-		info->chip->irq_set_affinity = irq_chip_set_affinity_parent;
-#endif
-		break;
-	default:
-		WARN_ON_ONCE(1);
-=======
 	if (!msi_lib_init_dev_msi_info(dev, domain, real_parent, info))
->>>>>>> fc85704c
 		return false;
 
 	switch (info->bus_token) {
