--- conflicted
+++ resolved
@@ -118,13 +118,8 @@
 	},
 	[IB_OPCODE_RC_SEND_MIDDLE]		= {
 		.name	= "IB_OPCODE_RC_SEND_MIDDLE",
-<<<<<<< HEAD
-		.mask	= RXE_PAYLOAD_MASK | RXE_REQ_MASK | RXE_SEND_MASK
-				| RXE_MIDDLE_MASK,
-=======
 		.mask	= RXE_PAYLOAD_MASK | RXE_REQ_MASK | RXE_SEND_MASK |
 			  RXE_MIDDLE_MASK,
->>>>>>> 77b5472d
 		.length = RXE_BTH_BYTES,
 		.offset = {
 			[RXE_BTH]	= 0,
