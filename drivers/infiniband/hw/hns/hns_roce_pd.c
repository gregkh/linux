/*
 * Copyright (c) 2016 Hisilicon Limited.
 *
 * This software is available to you under a choice of one of two
 * licenses.  You may choose to be licensed under the terms of the GNU
 * General Public License (GPL) Version 2, available from the file
 * COPYING in the main directory of this source tree, or the
 * OpenIB.org BSD license below:
 *
 *     Redistribution and use in source and binary forms, with or
 *     without modification, are permitted provided that the following
 *     conditions are met:
 *
 *      - Redistributions of source code must retain the above
 *        copyright notice, this list of conditions and the following
 *        disclaimer.
 *
 *      - Redistributions in binary form must reproduce the above
 *        copyright notice, this list of conditions and the following
 *        disclaimer in the documentation and/or other materials
 *        provided with the distribution.
 *
 * THE SOFTWARE IS PROVIDED "AS IS", WITHOUT WARRANTY OF ANY KIND,
 * EXPRESS OR IMPLIED, INCLUDING BUT NOT LIMITED TO THE WARRANTIES OF
 * MERCHANTABILITY, FITNESS FOR A PARTICULAR PURPOSE AND
 * NONINFRINGEMENT. IN NO EVENT SHALL THE AUTHORS OR COPYRIGHT HOLDERS
 * BE LIABLE FOR ANY CLAIM, DAMAGES OR OTHER LIABILITY, WHETHER IN AN
 * ACTION OF CONTRACT, TORT OR OTHERWISE, ARISING FROM, OUT OF OR IN
 * CONNECTION WITH THE SOFTWARE OR THE USE OR OTHER DEALINGS IN THE
 * SOFTWARE.
 */

#include <linux/pci.h>
#include "hns_roce_device.h"

void hns_roce_init_pd_table(struct hns_roce_dev *hr_dev)
{
	struct hns_roce_ida *pd_ida = &hr_dev->pd_ida;

	ida_init(&pd_ida->ida);
	pd_ida->max = hr_dev->caps.num_pds - 1;
	pd_ida->min = hr_dev->caps.reserved_pds;
}

int hns_roce_alloc_pd(struct ib_pd *ibpd, struct ib_udata *udata)
{
	struct ib_device *ib_dev = ibpd->device;
	struct hns_roce_dev *hr_dev = to_hr_dev(ib_dev);
	struct hns_roce_ida *pd_ida = &hr_dev->pd_ida;
	struct hns_roce_pd *pd = to_hr_pd(ibpd);
	int ret = 0;
	int id;

	id = ida_alloc_range(&pd_ida->ida, pd_ida->min, pd_ida->max,
			     GFP_KERNEL);
	if (id < 0) {
		ibdev_err(ib_dev, "failed to alloc pd, id = %d.\n", id);
		return -ENOMEM;
	}
	pd->pdn = (unsigned long)id;

	if (udata) {
		struct hns_roce_ib_alloc_pd_resp resp = {.pdn = pd->pdn};

		ret = ib_copy_to_udata(udata, &resp,
				       min(udata->outlen, sizeof(resp)));
		if (ret) {
			ida_free(&pd_ida->ida, id);
			ibdev_err(ib_dev, "failed to copy to udata, ret = %d\n", ret);
		}
	}

	return ret;
}

int hns_roce_dealloc_pd(struct ib_pd *pd, struct ib_udata *udata)
{
	struct hns_roce_dev *hr_dev = to_hr_dev(pd->device);

	ida_free(&hr_dev->pd_ida.ida, (int)to_hr_pd(pd)->pdn);

	return 0;
}

int hns_roce_uar_alloc(struct hns_roce_dev *hr_dev, struct hns_roce_uar *uar)
{
	struct hns_roce_ida *uar_ida = &hr_dev->uar_ida;
	int id;

	/* Using bitmap to manager UAR index */
	id = ida_alloc_range(&uar_ida->ida, uar_ida->min, uar_ida->max,
			     GFP_KERNEL);
	if (id < 0) {
		ibdev_err(&hr_dev->ib_dev, "failed to alloc uar id(%d).\n", id);
		return -ENOMEM;
	}
	uar->logic_idx = (unsigned long)id;

	if (uar->logic_idx > 0 && hr_dev->caps.phy_num_uars > 1)
		uar->index = (uar->logic_idx - 1) %
			     (hr_dev->caps.phy_num_uars - 1) + 1;
	else
		uar->index = 0;

	uar->pfn = ((pci_resource_start(hr_dev->pci_dev, 2)) >> PAGE_SHIFT);
	if (hr_dev->caps.flags & HNS_ROCE_CAP_FLAG_DIRECT_WQE)
		hr_dev->dwqe_page = pci_resource_start(hr_dev->pci_dev, 4);

	return 0;
}

void hns_roce_init_uar_table(struct hns_roce_dev *hr_dev)
{
	struct hns_roce_ida *uar_ida = &hr_dev->uar_ida;

	ida_init(&uar_ida->ida);
	uar_ida->max = hr_dev->caps.num_uars - 1;
	uar_ida->min = hr_dev->caps.reserved_uars;
}

static int hns_roce_xrcd_alloc(struct hns_roce_dev *hr_dev, u32 *xrcdn)
{
	struct hns_roce_ida *xrcd_ida = &hr_dev->xrcd_ida;
	int id;

	id = ida_alloc_range(&xrcd_ida->ida, xrcd_ida->min, xrcd_ida->max,
			     GFP_KERNEL);
	if (id < 0) {
		ibdev_err(&hr_dev->ib_dev, "failed to alloc xrcdn(%d).\n", id);
		return -ENOMEM;
	}
	*xrcdn = (u32)id;

	return 0;
}

void hns_roce_init_xrcd_table(struct hns_roce_dev *hr_dev)
{
	struct hns_roce_ida *xrcd_ida = &hr_dev->xrcd_ida;

	ida_init(&xrcd_ida->ida);
	xrcd_ida->max = hr_dev->caps.num_xrcds - 1;
	xrcd_ida->min = hr_dev->caps.reserved_xrcds;
}

int hns_roce_alloc_xrcd(struct ib_xrcd *ib_xrcd, struct ib_udata *udata)
{
	struct hns_roce_dev *hr_dev = to_hr_dev(ib_xrcd->device);
	struct hns_roce_xrcd *xrcd = to_hr_xrcd(ib_xrcd);
	int ret;

<<<<<<< HEAD
	if (!(hr_dev->caps.flags & HNS_ROCE_CAP_FLAG_XRC))
		return -EOPNOTSUPP;
=======
	if (!(hr_dev->caps.flags & HNS_ROCE_CAP_FLAG_XRC)) {
		ret = -EOPNOTSUPP;
		goto err_out;
	}
>>>>>>> 03a22b59

	ret = hns_roce_xrcd_alloc(hr_dev, &xrcd->xrcdn);

err_out:
	if (ret)
		atomic64_inc(&hr_dev->dfx_cnt[HNS_ROCE_DFX_XRCD_ALLOC_ERR_CNT]);

	return ret;
}

int hns_roce_dealloc_xrcd(struct ib_xrcd *ib_xrcd, struct ib_udata *udata)
{
	struct hns_roce_dev *hr_dev = to_hr_dev(ib_xrcd->device);
	u32 xrcdn = to_hr_xrcd(ib_xrcd)->xrcdn;

	ida_free(&hr_dev->xrcd_ida.ida, (int)xrcdn);

	return 0;
}<|MERGE_RESOLUTION|>--- conflicted
+++ resolved
@@ -149,15 +149,10 @@
 	struct hns_roce_xrcd *xrcd = to_hr_xrcd(ib_xrcd);
 	int ret;
 
-<<<<<<< HEAD
-	if (!(hr_dev->caps.flags & HNS_ROCE_CAP_FLAG_XRC))
-		return -EOPNOTSUPP;
-=======
 	if (!(hr_dev->caps.flags & HNS_ROCE_CAP_FLAG_XRC)) {
 		ret = -EOPNOTSUPP;
 		goto err_out;
 	}
->>>>>>> 03a22b59
 
 	ret = hns_roce_xrcd_alloc(hr_dev, &xrcd->xrcdn);
 
