// SPDX-License-Identifier: GPL-2.0-only
/*
 * Copyright (c) 2022, Microsoft Corporation. All rights reserved.
 */

#include "mana_ib.h"

static int mana_ib_cfg_vport_steering(struct mana_ib_dev *dev,
				      struct net_device *ndev,
				      mana_handle_t default_rxobj,
				      mana_handle_t ind_table[],
				      u32 log_ind_tbl_size, u32 rx_hash_key_len,
				      u8 *rx_hash_key)
{
	struct mana_port_context *mpc = netdev_priv(ndev);
	struct mana_cfg_rx_steer_req_v2 *req;
	struct mana_cfg_rx_steer_resp resp = {};
	struct gdma_context *gc;
	u32 req_buf_size;
	int i, err;

	gc = mdev_to_gc(dev);

	req_buf_size = struct_size(req, indir_tab, MANA_INDIRECT_TABLE_SIZE);
	req = kzalloc(req_buf_size, GFP_KERNEL);
	if (!req)
		return -ENOMEM;

	mana_gd_init_req_hdr(&req->hdr, MANA_CONFIG_VPORT_RX, req_buf_size,
			     sizeof(resp));

	req->hdr.req.msg_version = GDMA_MESSAGE_V2;

	req->vport = mpc->port_handle;
	req->rx_enable = 1;
	req->update_default_rxobj = 1;
	req->default_rxobj = default_rxobj;
	req->hdr.dev_id = gc->mana.dev_id;

	/* If there are more than 1 entries in indirection table, enable RSS */
	if (log_ind_tbl_size)
		req->rss_enable = true;

	req->num_indir_entries = MANA_INDIRECT_TABLE_SIZE;
	req->indir_tab_offset = offsetof(struct mana_cfg_rx_steer_req_v2,
					 indir_tab);
	req->update_indir_tab = true;
	req->cqe_coalescing_enable = 1;

	/* The ind table passed to the hardware must have
	 * MANA_INDIRECT_TABLE_SIZE entries. Adjust the verb
	 * ind_table to MANA_INDIRECT_TABLE_SIZE if required
	 */
	ibdev_dbg(&dev->ib_dev, "ind table size %u\n", 1 << log_ind_tbl_size);
	for (i = 0; i < MANA_INDIRECT_TABLE_SIZE; i++) {
		req->indir_tab[i] = ind_table[i % (1 << log_ind_tbl_size)];
		ibdev_dbg(&dev->ib_dev, "index %u handle 0x%llx\n", i,
			  req->indir_tab[i]);
	}

	req->update_hashkey = true;
	if (rx_hash_key_len)
		memcpy(req->hashkey, rx_hash_key, rx_hash_key_len);
	else
		netdev_rss_key_fill(req->hashkey, MANA_HASH_KEY_SIZE);

	ibdev_dbg(&dev->ib_dev, "vport handle %llu default_rxobj 0x%llx\n",
		  req->vport, default_rxobj);

	err = mana_gd_send_request(gc, req_buf_size, req, sizeof(resp), &resp);
	if (err) {
		netdev_err(ndev, "Failed to configure vPort RX: %d\n", err);
		goto out;
	}

	if (resp.hdr.status) {
		netdev_err(ndev, "vPort RX configuration failed: 0x%x\n",
			   resp.hdr.status);
		err = -EPROTO;
		goto out;
	}

	netdev_info(ndev, "Configured steering vPort %llu log_entries %u\n",
		    mpc->port_handle, log_ind_tbl_size);

out:
	kfree(req);
	return err;
}

static int mana_ib_create_qp_rss(struct ib_qp *ibqp, struct ib_pd *pd,
				 struct ib_qp_init_attr *attr,
				 struct ib_udata *udata)
{
	struct mana_ib_qp *qp = container_of(ibqp, struct mana_ib_qp, ibqp);
	struct mana_ib_dev *mdev =
		container_of(pd->device, struct mana_ib_dev, ib_dev);
	struct ib_rwq_ind_table *ind_tbl = attr->rwq_ind_tbl;
	struct mana_ib_create_qp_rss_resp resp = {};
	struct mana_ib_create_qp_rss ucmd = {};
	mana_handle_t *mana_ind_table;
	struct mana_port_context *mpc;
	unsigned int ind_tbl_size;
	struct net_device *ndev;
	struct mana_ib_cq *cq;
	struct mana_ib_wq *wq;
	struct mana_eq *eq;
	struct ib_cq *ibcq;
	struct ib_wq *ibwq;
	int i = 0;
	u32 port;
	int ret;

	if (!udata || udata->inlen < sizeof(ucmd))
		return -EINVAL;

	ret = ib_copy_from_udata(&ucmd, udata, min(sizeof(ucmd), udata->inlen));
	if (ret) {
		ibdev_dbg(&mdev->ib_dev,
			  "Failed copy from udata for create rss-qp, err %d\n",
			  ret);
		return ret;
	}

	if (attr->cap.max_recv_wr > mdev->adapter_caps.max_qp_wr) {
		ibdev_dbg(&mdev->ib_dev,
			  "Requested max_recv_wr %d exceeding limit\n",
			  attr->cap.max_recv_wr);
		return -EINVAL;
	}

	if (attr->cap.max_recv_sge > MAX_RX_WQE_SGL_ENTRIES) {
		ibdev_dbg(&mdev->ib_dev,
			  "Requested max_recv_sge %d exceeding limit\n",
			  attr->cap.max_recv_sge);
		return -EINVAL;
	}

	ind_tbl_size = 1 << ind_tbl->log_ind_tbl_size;
	if (ind_tbl_size > MANA_INDIRECT_TABLE_SIZE) {
		ibdev_dbg(&mdev->ib_dev,
			  "Indirect table size %d exceeding limit\n",
			  ind_tbl_size);
		return -EINVAL;
	}

	if (ucmd.rx_hash_function != MANA_IB_RX_HASH_FUNC_TOEPLITZ) {
		ibdev_dbg(&mdev->ib_dev,
			  "RX Hash function is not supported, %d\n",
			  ucmd.rx_hash_function);
		return -EINVAL;
	}

	/* IB ports start with 1, MANA start with 0 */
	port = ucmd.port;
	ndev = mana_ib_get_netdev(pd->device, port);
	if (!ndev) {
		ibdev_dbg(&mdev->ib_dev, "Invalid port %u in creating qp\n",
			  port);
		return -EINVAL;
	}
	mpc = netdev_priv(ndev);

	ibdev_dbg(&mdev->ib_dev, "rx_hash_function %d port %d\n",
		  ucmd.rx_hash_function, port);

	mana_ind_table = kcalloc(ind_tbl_size, sizeof(mana_handle_t),
				 GFP_KERNEL);
	if (!mana_ind_table) {
		ret = -ENOMEM;
		goto fail;
	}

	qp->port = port;

	for (i = 0; i < ind_tbl_size; i++) {
		struct mana_obj_spec wq_spec = {};
		struct mana_obj_spec cq_spec = {};

		ibwq = ind_tbl->ind_tbl[i];
		wq = container_of(ibwq, struct mana_ib_wq, ibwq);

		ibcq = ibwq->cq;
		cq = container_of(ibcq, struct mana_ib_cq, ibcq);

		wq_spec.gdma_region = wq->queue.gdma_region;
		wq_spec.queue_size = wq->wq_buf_size;

		cq_spec.gdma_region = cq->queue.gdma_region;
		cq_spec.queue_size = cq->cqe * COMP_ENTRY_SIZE;
		cq_spec.modr_ctx_id = 0;
		eq = &mpc->ac->eqs[cq->comp_vector];
		cq_spec.attached_eq = eq->eq->id;

		ret = mana_create_wq_obj(mpc, mpc->port_handle, GDMA_RQ,
					 &wq_spec, &cq_spec, &wq->rx_object);
		if (ret) {
			/* Do cleanup starting with index i-1 */
			i--;
			goto fail;
		}

		/* The GDMA regions are now owned by the WQ object */
<<<<<<< HEAD
		wq->gdma_region = GDMA_INVALID_DMA_REGION;
		cq->queue.gdma_region = GDMA_INVALID_DMA_REGION;

		wq->id = wq_spec.queue_index;
		cq->queue.id = cq_spec.queue_index;

		ibdev_dbg(&mdev->ib_dev,
			  "ret %d rx_object 0x%llx wq id %llu cq id %llu\n",
			  ret, wq->rx_object, wq->id, cq->queue.id);

		resp.entries[i].cqid = cq->queue.id;
		resp.entries[i].wqid = wq->id;
=======
		wq->queue.gdma_region = GDMA_INVALID_DMA_REGION;
		cq->queue.gdma_region = GDMA_INVALID_DMA_REGION;

		wq->queue.id = wq_spec.queue_index;
		cq->queue.id = cq_spec.queue_index;

		ibdev_dbg(&mdev->ib_dev,
			  "rx_object 0x%llx wq id %llu cq id %llu\n",
			  wq->rx_object, wq->queue.id, cq->queue.id);

		resp.entries[i].cqid = cq->queue.id;
		resp.entries[i].wqid = wq->queue.id;
>>>>>>> 2d002356

		mana_ind_table[i] = wq->rx_object;

		/* Create CQ table entry */
		ret = mana_ib_install_cq_cb(mdev, cq);
		if (ret)
			goto fail;
<<<<<<< HEAD

		gdma_cq_allocated[i] = gc->cq_table[cq->queue.id];
=======
>>>>>>> 2d002356
	}
	resp.num_entries = i;

	ret = mana_ib_cfg_vport_steering(mdev, ndev, wq->rx_object,
					 mana_ind_table,
					 ind_tbl->log_ind_tbl_size,
					 ucmd.rx_hash_key_len,
					 ucmd.rx_hash_key);
	if (ret)
		goto fail;

	ret = ib_copy_to_udata(udata, &resp, sizeof(resp));
	if (ret) {
		ibdev_dbg(&mdev->ib_dev,
			  "Failed to copy to udata create rss-qp, %d\n",
			  ret);
		goto fail;
	}

	kfree(mana_ind_table);

	return 0;

fail:
	while (i-- > 0) {
		ibwq = ind_tbl->ind_tbl[i];
		ibcq = ibwq->cq;
		wq = container_of(ibwq, struct mana_ib_wq, ibwq);
		cq = container_of(ibcq, struct mana_ib_cq, ibcq);

<<<<<<< HEAD
		gc->cq_table[cq->queue.id] = NULL;
		kfree(gdma_cq_allocated[i]);

=======
		mana_ib_remove_cq_cb(mdev, cq);
>>>>>>> 2d002356
		mana_destroy_wq_obj(mpc, GDMA_RQ, wq->rx_object);
	}

	kfree(mana_ind_table);

	return ret;
}

static int mana_ib_create_qp_raw(struct ib_qp *ibqp, struct ib_pd *ibpd,
				 struct ib_qp_init_attr *attr,
				 struct ib_udata *udata)
{
	struct mana_ib_pd *pd = container_of(ibpd, struct mana_ib_pd, ibpd);
	struct mana_ib_qp *qp = container_of(ibqp, struct mana_ib_qp, ibqp);
	struct mana_ib_dev *mdev =
		container_of(ibpd->device, struct mana_ib_dev, ib_dev);
	struct mana_ib_cq *send_cq =
		container_of(attr->send_cq, struct mana_ib_cq, ibcq);
	struct mana_ib_ucontext *mana_ucontext =
		rdma_udata_to_drv_context(udata, struct mana_ib_ucontext,
					  ibucontext);
	struct mana_ib_create_qp_resp resp = {};
	struct mana_ib_create_qp ucmd = {};
	struct mana_obj_spec wq_spec = {};
	struct mana_obj_spec cq_spec = {};
	struct mana_port_context *mpc;
	struct net_device *ndev;
	struct mana_eq *eq;
	int eq_vec;
	u32 port;
	int err;

	if (!mana_ucontext || udata->inlen < sizeof(ucmd))
		return -EINVAL;

	err = ib_copy_from_udata(&ucmd, udata, min(sizeof(ucmd), udata->inlen));
	if (err) {
		ibdev_dbg(&mdev->ib_dev,
			  "Failed to copy from udata create qp-raw, %d\n", err);
		return err;
	}

	if (attr->cap.max_send_wr > mdev->adapter_caps.max_qp_wr) {
		ibdev_dbg(&mdev->ib_dev,
			  "Requested max_send_wr %d exceeding limit\n",
			  attr->cap.max_send_wr);
		return -EINVAL;
	}

	if (attr->cap.max_send_sge > MAX_TX_WQE_SGL_ENTRIES) {
		ibdev_dbg(&mdev->ib_dev,
			  "Requested max_send_sge %d exceeding limit\n",
			  attr->cap.max_send_sge);
		return -EINVAL;
	}

	port = ucmd.port;
	ndev = mana_ib_get_netdev(ibpd->device, port);
	if (!ndev) {
		ibdev_dbg(&mdev->ib_dev, "Invalid port %u in creating qp\n",
			  port);
		return -EINVAL;
	}
	mpc = netdev_priv(ndev);
	ibdev_dbg(&mdev->ib_dev, "port %u ndev %p mpc %p\n", port, ndev, mpc);

	err = mana_ib_cfg_vport(mdev, port, pd, mana_ucontext->doorbell);
	if (err)
		return -ENODEV;

	qp->port = port;

	ibdev_dbg(&mdev->ib_dev, "ucmd sq_buf_addr 0x%llx port %u\n",
		  ucmd.sq_buf_addr, ucmd.port);

	err = mana_ib_create_queue(mdev, ucmd.sq_buf_addr, ucmd.sq_buf_size, &qp->raw_sq);
	if (err) {
		ibdev_dbg(&mdev->ib_dev,
			  "Failed to create queue for create qp-raw, err %d\n", err);
		goto err_free_vport;
	}

	/* Create a WQ on the same port handle used by the Ethernet */
	wq_spec.gdma_region = qp->raw_sq.gdma_region;
	wq_spec.queue_size = ucmd.sq_buf_size;

	cq_spec.gdma_region = send_cq->queue.gdma_region;
	cq_spec.queue_size = send_cq->cqe * COMP_ENTRY_SIZE;
	cq_spec.modr_ctx_id = 0;
	eq_vec = send_cq->comp_vector;
	eq = &mpc->ac->eqs[eq_vec];
	cq_spec.attached_eq = eq->eq->id;

	err = mana_create_wq_obj(mpc, mpc->port_handle, GDMA_SQ, &wq_spec,
				 &cq_spec, &qp->qp_handle);
	if (err) {
		ibdev_dbg(&mdev->ib_dev,
			  "Failed to create wq for create raw-qp, err %d\n",
			  err);
		goto err_destroy_queue;
	}

	/* The GDMA regions are now owned by the WQ object */
<<<<<<< HEAD
	qp->sq_gdma_region = GDMA_INVALID_DMA_REGION;
	send_cq->queue.gdma_region = GDMA_INVALID_DMA_REGION;

	qp->sq_id = wq_spec.queue_index;
=======
	qp->raw_sq.gdma_region = GDMA_INVALID_DMA_REGION;
	send_cq->queue.gdma_region = GDMA_INVALID_DMA_REGION;

	qp->raw_sq.id = wq_spec.queue_index;
>>>>>>> 2d002356
	send_cq->queue.id = cq_spec.queue_index;

	/* Create CQ table entry */
	err = mana_ib_install_cq_cb(mdev, send_cq);
	if (err)
		goto err_destroy_wq_obj;

	ibdev_dbg(&mdev->ib_dev,
<<<<<<< HEAD
		  "ret %d qp->tx_object 0x%llx sq id %llu cq id %llu\n", err,
		  qp->tx_object, qp->sq_id, send_cq->queue.id);

	resp.sqid = qp->sq_id;
=======
		  "qp->qp_handle 0x%llx sq id %llu cq id %llu\n",
		  qp->qp_handle, qp->raw_sq.id, send_cq->queue.id);

	resp.sqid = qp->raw_sq.id;
>>>>>>> 2d002356
	resp.cqid = send_cq->queue.id;
	resp.tx_vp_offset = pd->tx_vp_offset;

	err = ib_copy_to_udata(udata, &resp, sizeof(resp));
	if (err) {
		ibdev_dbg(&mdev->ib_dev,
			  "Failed copy udata for create qp-raw, %d\n",
			  err);
		goto err_remove_cq_cb;
	}

	return 0;

<<<<<<< HEAD
err_release_gdma_cq:
	kfree(gdma_cq);
	gc->cq_table[send_cq->queue.id] = NULL;
=======
err_remove_cq_cb:
	mana_ib_remove_cq_cb(mdev, send_cq);
>>>>>>> 2d002356

err_destroy_wq_obj:
	mana_destroy_wq_obj(mpc, GDMA_SQ, qp->qp_handle);

err_destroy_queue:
	mana_ib_destroy_queue(mdev, &qp->raw_sq);

err_free_vport:
	mana_ib_uncfg_vport(mdev, pd, port);

	return err;
}

int mana_ib_create_qp(struct ib_qp *ibqp, struct ib_qp_init_attr *attr,
		      struct ib_udata *udata)
{
	switch (attr->qp_type) {
	case IB_QPT_RAW_PACKET:
		/* When rwq_ind_tbl is used, it's for creating WQs for RSS */
		if (attr->rwq_ind_tbl)
			return mana_ib_create_qp_rss(ibqp, ibqp->pd, attr,
						     udata);

		return mana_ib_create_qp_raw(ibqp, ibqp->pd, attr, udata);
	default:
		/* Creating QP other than IB_QPT_RAW_PACKET is not supported */
		ibdev_dbg(ibqp->device, "Creating QP type %u not supported\n",
			  attr->qp_type);
	}

	return -EINVAL;
}

int mana_ib_modify_qp(struct ib_qp *ibqp, struct ib_qp_attr *attr,
		      int attr_mask, struct ib_udata *udata)
{
	/* modify_qp is not supported by this version of the driver */
	return -EOPNOTSUPP;
}

static int mana_ib_destroy_qp_rss(struct mana_ib_qp *qp,
				  struct ib_rwq_ind_table *ind_tbl,
				  struct ib_udata *udata)
{
	struct mana_ib_dev *mdev =
		container_of(qp->ibqp.device, struct mana_ib_dev, ib_dev);
	struct mana_port_context *mpc;
	struct net_device *ndev;
	struct mana_ib_wq *wq;
	struct ib_wq *ibwq;
	int i;

	ndev = mana_ib_get_netdev(qp->ibqp.device, qp->port);
	mpc = netdev_priv(ndev);

	for (i = 0; i < (1 << ind_tbl->log_ind_tbl_size); i++) {
		ibwq = ind_tbl->ind_tbl[i];
		wq = container_of(ibwq, struct mana_ib_wq, ibwq);
		ibdev_dbg(&mdev->ib_dev, "destroying wq->rx_object %llu\n",
			  wq->rx_object);
		mana_destroy_wq_obj(mpc, GDMA_RQ, wq->rx_object);
	}

	return 0;
}

static int mana_ib_destroy_qp_raw(struct mana_ib_qp *qp, struct ib_udata *udata)
{
	struct mana_ib_dev *mdev =
		container_of(qp->ibqp.device, struct mana_ib_dev, ib_dev);
	struct ib_pd *ibpd = qp->ibqp.pd;
	struct mana_port_context *mpc;
	struct net_device *ndev;
	struct mana_ib_pd *pd;

	ndev = mana_ib_get_netdev(qp->ibqp.device, qp->port);
	mpc = netdev_priv(ndev);
	pd = container_of(ibpd, struct mana_ib_pd, ibpd);

	mana_destroy_wq_obj(mpc, GDMA_SQ, qp->qp_handle);

	mana_ib_destroy_queue(mdev, &qp->raw_sq);

	mana_ib_uncfg_vport(mdev, pd, qp->port);

	return 0;
}

int mana_ib_destroy_qp(struct ib_qp *ibqp, struct ib_udata *udata)
{
	struct mana_ib_qp *qp = container_of(ibqp, struct mana_ib_qp, ibqp);

	switch (ibqp->qp_type) {
	case IB_QPT_RAW_PACKET:
		if (ibqp->rwq_ind_tbl)
			return mana_ib_destroy_qp_rss(qp, ibqp->rwq_ind_tbl,
						      udata);

		return mana_ib_destroy_qp_raw(qp, udata);

	default:
		ibdev_dbg(ibqp->device, "Unexpected QP type %u\n",
			  ibqp->qp_type);
	}

	return -ENOENT;
}<|MERGE_RESOLUTION|>--- conflicted
+++ resolved
@@ -201,20 +201,6 @@
 		}
 
 		/* The GDMA regions are now owned by the WQ object */
-<<<<<<< HEAD
-		wq->gdma_region = GDMA_INVALID_DMA_REGION;
-		cq->queue.gdma_region = GDMA_INVALID_DMA_REGION;
-
-		wq->id = wq_spec.queue_index;
-		cq->queue.id = cq_spec.queue_index;
-
-		ibdev_dbg(&mdev->ib_dev,
-			  "ret %d rx_object 0x%llx wq id %llu cq id %llu\n",
-			  ret, wq->rx_object, wq->id, cq->queue.id);
-
-		resp.entries[i].cqid = cq->queue.id;
-		resp.entries[i].wqid = wq->id;
-=======
 		wq->queue.gdma_region = GDMA_INVALID_DMA_REGION;
 		cq->queue.gdma_region = GDMA_INVALID_DMA_REGION;
 
@@ -227,7 +213,6 @@
 
 		resp.entries[i].cqid = cq->queue.id;
 		resp.entries[i].wqid = wq->queue.id;
->>>>>>> 2d002356
 
 		mana_ind_table[i] = wq->rx_object;
 
@@ -235,11 +220,6 @@
 		ret = mana_ib_install_cq_cb(mdev, cq);
 		if (ret)
 			goto fail;
-<<<<<<< HEAD
-
-		gdma_cq_allocated[i] = gc->cq_table[cq->queue.id];
-=======
->>>>>>> 2d002356
 	}
 	resp.num_entries = i;
 
@@ -270,13 +250,7 @@
 		wq = container_of(ibwq, struct mana_ib_wq, ibwq);
 		cq = container_of(ibcq, struct mana_ib_cq, ibcq);
 
-<<<<<<< HEAD
-		gc->cq_table[cq->queue.id] = NULL;
-		kfree(gdma_cq_allocated[i]);
-
-=======
 		mana_ib_remove_cq_cb(mdev, cq);
->>>>>>> 2d002356
 		mana_destroy_wq_obj(mpc, GDMA_RQ, wq->rx_object);
 	}
 
@@ -380,17 +354,10 @@
 	}
 
 	/* The GDMA regions are now owned by the WQ object */
-<<<<<<< HEAD
-	qp->sq_gdma_region = GDMA_INVALID_DMA_REGION;
-	send_cq->queue.gdma_region = GDMA_INVALID_DMA_REGION;
-
-	qp->sq_id = wq_spec.queue_index;
-=======
 	qp->raw_sq.gdma_region = GDMA_INVALID_DMA_REGION;
 	send_cq->queue.gdma_region = GDMA_INVALID_DMA_REGION;
 
 	qp->raw_sq.id = wq_spec.queue_index;
->>>>>>> 2d002356
 	send_cq->queue.id = cq_spec.queue_index;
 
 	/* Create CQ table entry */
@@ -399,17 +366,10 @@
 		goto err_destroy_wq_obj;
 
 	ibdev_dbg(&mdev->ib_dev,
-<<<<<<< HEAD
-		  "ret %d qp->tx_object 0x%llx sq id %llu cq id %llu\n", err,
-		  qp->tx_object, qp->sq_id, send_cq->queue.id);
-
-	resp.sqid = qp->sq_id;
-=======
 		  "qp->qp_handle 0x%llx sq id %llu cq id %llu\n",
 		  qp->qp_handle, qp->raw_sq.id, send_cq->queue.id);
 
 	resp.sqid = qp->raw_sq.id;
->>>>>>> 2d002356
 	resp.cqid = send_cq->queue.id;
 	resp.tx_vp_offset = pd->tx_vp_offset;
 
@@ -423,14 +383,8 @@
 
 	return 0;
 
-<<<<<<< HEAD
-err_release_gdma_cq:
-	kfree(gdma_cq);
-	gc->cq_table[send_cq->queue.id] = NULL;
-=======
 err_remove_cq_cb:
 	mana_ib_remove_cq_cb(mdev, send_cq);
->>>>>>> 2d002356
 
 err_destroy_wq_obj:
 	mana_destroy_wq_obj(mpc, GDMA_SQ, qp->qp_handle);
