--- conflicted
+++ resolved
@@ -2158,10 +2158,6 @@
 				       struct mlx4_ib_demux_ctx *ctx,
 				       int port)
 {
-<<<<<<< HEAD
-	char name[21];
-=======
->>>>>>> a6ad5510
 	int ret = 0;
 	int i;
 
