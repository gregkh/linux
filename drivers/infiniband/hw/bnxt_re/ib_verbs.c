/*
 * Broadcom NetXtreme-E RoCE driver.
 *
 * Copyright (c) 2016 - 2017, Broadcom. All rights reserved.  The term
 * Broadcom refers to Broadcom Limited and/or its subsidiaries.
 *
 * This software is available to you under a choice of one of two
 * licenses.  You may choose to be licensed under the terms of the GNU
 * General Public License (GPL) Version 2, available from the file
 * COPYING in the main directory of this source tree, or the
 * BSD license below:
 *
 * Redistribution and use in source and binary forms, with or without
 * modification, are permitted provided that the following conditions
 * are met:
 *
 * 1. Redistributions of source code must retain the above copyright
 *    notice, this list of conditions and the following disclaimer.
 * 2. Redistributions in binary form must reproduce the above copyright
 *    notice, this list of conditions and the following disclaimer in
 *    the documentation and/or other materials provided with the
 *    distribution.
 *
 * THIS SOFTWARE IS PROVIDED BY THE AUTHOR AND CONTRIBUTORS ``AS IS''
 * AND ANY EXPRESS OR IMPLIED WARRANTIES, INCLUDING, BUT NOT LIMITED TO,
 * THE IMPLIED WARRANTIES OF MERCHANTABILITY AND FITNESS FOR A PARTICULAR
 * PURPOSE ARE DISCLAIMED. IN NO EVENT SHALL THE AUTHOR OR CONTRIBUTORS
 * BE LIABLE FOR ANY DIRECT, INDIRECT, INCIDENTAL, SPECIAL, EXEMPLARY, OR
 * CONSEQUENTIAL DAMAGES (INCLUDING, BUT NOT LIMITED TO, PROCUREMENT OF
 * SUBSTITUTE GOODS OR SERVICES; LOSS OF USE, DATA, OR PROFITS; OR
 * BUSINESS INTERRUPTION) HOWEVER CAUSED AND ON ANY THEORY OF LIABILITY,
 * WHETHER IN CONTRACT, STRICT LIABILITY, OR TORT (INCLUDING NEGLIGENCE
 * OR OTHERWISE) ARISING IN ANY WAY OUT OF THE USE OF THIS SOFTWARE, EVEN
 * IF ADVISED OF THE POSSIBILITY OF SUCH DAMAGE.
 *
 * Description: IB Verbs interpreter
 */

#include <linux/interrupt.h>
#include <linux/types.h>
#include <linux/pci.h>
#include <linux/netdevice.h>
#include <linux/if_ether.h>
#include <net/addrconf.h>

#include <rdma/ib_verbs.h>
#include <rdma/ib_user_verbs.h>
#include <rdma/ib_umem.h>
#include <rdma/ib_addr.h>
#include <rdma/ib_mad.h>
#include <rdma/ib_cache.h>
#include <rdma/uverbs_ioctl.h>
#include <linux/hashtable.h>

#include "bnxt_ulp.h"

#include "roce_hsi.h"
#include "qplib_res.h"
#include "qplib_sp.h"
#include "qplib_fp.h"
#include "qplib_rcfw.h"

#include "bnxt_re.h"
#include "ib_verbs.h"

#include <rdma/uverbs_types.h>
#include <rdma/uverbs_std_types.h>

#include <rdma/ib_user_ioctl_cmds.h>

#define UVERBS_MODULE_NAME bnxt_re
#include <rdma/uverbs_named_ioctl.h>

#include <rdma/bnxt_re-abi.h>

static int __from_ib_access_flags(int iflags)
{
	int qflags = 0;

	if (iflags & IB_ACCESS_LOCAL_WRITE)
		qflags |= BNXT_QPLIB_ACCESS_LOCAL_WRITE;
	if (iflags & IB_ACCESS_REMOTE_READ)
		qflags |= BNXT_QPLIB_ACCESS_REMOTE_READ;
	if (iflags & IB_ACCESS_REMOTE_WRITE)
		qflags |= BNXT_QPLIB_ACCESS_REMOTE_WRITE;
	if (iflags & IB_ACCESS_REMOTE_ATOMIC)
		qflags |= BNXT_QPLIB_ACCESS_REMOTE_ATOMIC;
	if (iflags & IB_ACCESS_MW_BIND)
		qflags |= BNXT_QPLIB_ACCESS_MW_BIND;
	if (iflags & IB_ZERO_BASED)
		qflags |= BNXT_QPLIB_ACCESS_ZERO_BASED;
	if (iflags & IB_ACCESS_ON_DEMAND)
		qflags |= BNXT_QPLIB_ACCESS_ON_DEMAND;
	return qflags;
};

static enum ib_access_flags __to_ib_access_flags(int qflags)
{
	enum ib_access_flags iflags = 0;

	if (qflags & BNXT_QPLIB_ACCESS_LOCAL_WRITE)
		iflags |= IB_ACCESS_LOCAL_WRITE;
	if (qflags & BNXT_QPLIB_ACCESS_REMOTE_WRITE)
		iflags |= IB_ACCESS_REMOTE_WRITE;
	if (qflags & BNXT_QPLIB_ACCESS_REMOTE_READ)
		iflags |= IB_ACCESS_REMOTE_READ;
	if (qflags & BNXT_QPLIB_ACCESS_REMOTE_ATOMIC)
		iflags |= IB_ACCESS_REMOTE_ATOMIC;
	if (qflags & BNXT_QPLIB_ACCESS_MW_BIND)
		iflags |= IB_ACCESS_MW_BIND;
	if (qflags & BNXT_QPLIB_ACCESS_ZERO_BASED)
		iflags |= IB_ZERO_BASED;
	if (qflags & BNXT_QPLIB_ACCESS_ON_DEMAND)
		iflags |= IB_ACCESS_ON_DEMAND;
	return iflags;
};

static void bnxt_re_check_and_set_relaxed_ordering(struct bnxt_re_dev *rdev,
						   struct bnxt_qplib_mrw *qplib_mr)
{
	if (_is_relaxed_ordering_supported(rdev->dev_attr.dev_cap_flags2) &&
	    pcie_relaxed_ordering_enabled(rdev->en_dev->pdev))
		qplib_mr->flags |= CMDQ_REGISTER_MR_FLAGS_ENABLE_RO;
}

static int bnxt_re_build_sgl(struct ib_sge *ib_sg_list,
			     struct bnxt_qplib_sge *sg_list, int num)
{
	int i, total = 0;

	for (i = 0; i < num; i++) {
		sg_list[i].addr = ib_sg_list[i].addr;
		sg_list[i].lkey = ib_sg_list[i].lkey;
		sg_list[i].size = ib_sg_list[i].length;
		total += sg_list[i].size;
	}
	return total;
}

/* Device */
int bnxt_re_query_device(struct ib_device *ibdev,
			 struct ib_device_attr *ib_attr,
			 struct ib_udata *udata)
{
	struct bnxt_re_dev *rdev = to_bnxt_re_dev(ibdev, ibdev);
	struct bnxt_qplib_dev_attr *dev_attr = &rdev->dev_attr;

	memset(ib_attr, 0, sizeof(*ib_attr));
	memcpy(&ib_attr->fw_ver, dev_attr->fw_ver,
	       min(sizeof(dev_attr->fw_ver),
		   sizeof(ib_attr->fw_ver)));
	addrconf_addr_eui48((u8 *)&ib_attr->sys_image_guid,
			    rdev->netdev->dev_addr);
	ib_attr->max_mr_size = BNXT_RE_MAX_MR_SIZE;
	ib_attr->page_size_cap = BNXT_RE_PAGE_SIZE_SUPPORTED;

	ib_attr->vendor_id = rdev->en_dev->pdev->vendor;
	ib_attr->vendor_part_id = rdev->en_dev->pdev->device;
	ib_attr->hw_ver = rdev->en_dev->pdev->revision;
	ib_attr->max_qp = dev_attr->max_qp;
	ib_attr->max_qp_wr = dev_attr->max_qp_wqes;
	ib_attr->device_cap_flags =
				    IB_DEVICE_CURR_QP_STATE_MOD
				    | IB_DEVICE_RC_RNR_NAK_GEN
				    | IB_DEVICE_SHUTDOWN_PORT
				    | IB_DEVICE_SYS_IMAGE_GUID
				    | IB_DEVICE_RESIZE_MAX_WR
				    | IB_DEVICE_PORT_ACTIVE_EVENT
				    | IB_DEVICE_N_NOTIFY_CQ
				    | IB_DEVICE_MEM_WINDOW
				    | IB_DEVICE_MEM_WINDOW_TYPE_2B
				    | IB_DEVICE_MEM_MGT_EXTENSIONS;
	ib_attr->kernel_cap_flags = IBK_LOCAL_DMA_LKEY;
	ib_attr->max_send_sge = dev_attr->max_qp_sges;
	ib_attr->max_recv_sge = dev_attr->max_qp_sges;
	ib_attr->max_sge_rd = dev_attr->max_qp_sges;
	ib_attr->max_cq = dev_attr->max_cq;
	ib_attr->max_cqe = dev_attr->max_cq_wqes;
	ib_attr->max_mr = dev_attr->max_mr;
	ib_attr->max_pd = dev_attr->max_pd;
	ib_attr->max_qp_rd_atom = dev_attr->max_qp_rd_atom;
	ib_attr->max_qp_init_rd_atom = dev_attr->max_qp_init_rd_atom;
	ib_attr->atomic_cap = IB_ATOMIC_NONE;
	ib_attr->masked_atomic_cap = IB_ATOMIC_NONE;
	if (dev_attr->is_atomic) {
		ib_attr->atomic_cap = IB_ATOMIC_GLOB;
		ib_attr->masked_atomic_cap = IB_ATOMIC_GLOB;
	}

	ib_attr->max_ee_rd_atom = 0;
	ib_attr->max_res_rd_atom = 0;
	ib_attr->max_ee_init_rd_atom = 0;
	ib_attr->max_ee = 0;
	ib_attr->max_rdd = 0;
	ib_attr->max_mw = dev_attr->max_mw;
	ib_attr->max_raw_ipv6_qp = 0;
	ib_attr->max_raw_ethy_qp = dev_attr->max_raw_ethy_qp;
	ib_attr->max_mcast_grp = 0;
	ib_attr->max_mcast_qp_attach = 0;
	ib_attr->max_total_mcast_qp_attach = 0;
	ib_attr->max_ah = dev_attr->max_ah;

	ib_attr->max_srq = dev_attr->max_srq;
	ib_attr->max_srq_wr = dev_attr->max_srq_wqes;
	ib_attr->max_srq_sge = dev_attr->max_srq_sges;

	ib_attr->max_fast_reg_page_list_len = MAX_PBL_LVL_1_PGS;

	ib_attr->max_pkeys = 1;
	ib_attr->local_ca_ack_delay = BNXT_RE_DEFAULT_ACK_DELAY;
	return 0;
}

/* Port */
int bnxt_re_query_port(struct ib_device *ibdev, u32 port_num,
		       struct ib_port_attr *port_attr)
{
	struct bnxt_re_dev *rdev = to_bnxt_re_dev(ibdev, ibdev);
	struct bnxt_qplib_dev_attr *dev_attr = &rdev->dev_attr;
	int rc;

	memset(port_attr, 0, sizeof(*port_attr));

	if (netif_running(rdev->netdev) && netif_carrier_ok(rdev->netdev)) {
		port_attr->state = IB_PORT_ACTIVE;
		port_attr->phys_state = IB_PORT_PHYS_STATE_LINK_UP;
	} else {
		port_attr->state = IB_PORT_DOWN;
		port_attr->phys_state = IB_PORT_PHYS_STATE_DISABLED;
	}
	port_attr->max_mtu = IB_MTU_4096;
	port_attr->active_mtu = iboe_get_mtu(rdev->netdev->mtu);
	port_attr->gid_tbl_len = dev_attr->max_sgid;
	port_attr->port_cap_flags = IB_PORT_CM_SUP | IB_PORT_REINIT_SUP |
				    IB_PORT_DEVICE_MGMT_SUP |
				    IB_PORT_VENDOR_CLASS_SUP;
	port_attr->ip_gids = true;

	port_attr->max_msg_sz = (u32)BNXT_RE_MAX_MR_SIZE_LOW;
	port_attr->bad_pkey_cntr = 0;
	port_attr->qkey_viol_cntr = 0;
	port_attr->pkey_tbl_len = dev_attr->max_pkey;
	port_attr->lid = 0;
	port_attr->sm_lid = 0;
	port_attr->lmc = 0;
	port_attr->max_vl_num = 4;
	port_attr->sm_sl = 0;
	port_attr->subnet_timeout = 0;
	port_attr->init_type_reply = 0;
	rc = ib_get_eth_speed(&rdev->ibdev, port_num, &port_attr->active_speed,
			      &port_attr->active_width);

	return rc;
}

int bnxt_re_get_port_immutable(struct ib_device *ibdev, u32 port_num,
			       struct ib_port_immutable *immutable)
{
	struct ib_port_attr port_attr;

	if (bnxt_re_query_port(ibdev, port_num, &port_attr))
		return -EINVAL;

	immutable->pkey_tbl_len = port_attr.pkey_tbl_len;
	immutable->gid_tbl_len = port_attr.gid_tbl_len;
	immutable->core_cap_flags = RDMA_CORE_PORT_IBA_ROCE;
	immutable->core_cap_flags |= RDMA_CORE_CAP_PROT_ROCE_UDP_ENCAP;
	immutable->max_mad_size = IB_MGMT_MAD_SIZE;
	return 0;
}

void bnxt_re_query_fw_str(struct ib_device *ibdev, char *str)
{
	struct bnxt_re_dev *rdev = to_bnxt_re_dev(ibdev, ibdev);

	snprintf(str, IB_FW_VERSION_NAME_MAX, "%d.%d.%d.%d",
		 rdev->dev_attr.fw_ver[0], rdev->dev_attr.fw_ver[1],
		 rdev->dev_attr.fw_ver[2], rdev->dev_attr.fw_ver[3]);
}

int bnxt_re_query_pkey(struct ib_device *ibdev, u32 port_num,
		       u16 index, u16 *pkey)
{
	if (index > 0)
		return -EINVAL;

	*pkey = IB_DEFAULT_PKEY_FULL;

	return 0;
}

int bnxt_re_query_gid(struct ib_device *ibdev, u32 port_num,
		      int index, union ib_gid *gid)
{
	struct bnxt_re_dev *rdev = to_bnxt_re_dev(ibdev, ibdev);
	int rc;

	/* Ignore port_num */
	memset(gid, 0, sizeof(*gid));
	rc = bnxt_qplib_get_sgid(&rdev->qplib_res,
				 &rdev->qplib_res.sgid_tbl, index,
				 (struct bnxt_qplib_gid *)gid);
	return rc;
}

int bnxt_re_del_gid(const struct ib_gid_attr *attr, void **context)
{
	int rc = 0;
	struct bnxt_re_gid_ctx *ctx, **ctx_tbl;
	struct bnxt_re_dev *rdev = to_bnxt_re_dev(attr->device, ibdev);
	struct bnxt_qplib_sgid_tbl *sgid_tbl = &rdev->qplib_res.sgid_tbl;
	struct bnxt_qplib_gid *gid_to_del;
	u16 vlan_id = 0xFFFF;

	/* Delete the entry from the hardware */
	ctx = *context;
	if (!ctx)
		return -EINVAL;

	if (sgid_tbl && sgid_tbl->active) {
		if (ctx->idx >= sgid_tbl->max)
			return -EINVAL;
		gid_to_del = &sgid_tbl->tbl[ctx->idx].gid;
		vlan_id = sgid_tbl->tbl[ctx->idx].vlan_id;
		/* DEL_GID is called in WQ context(netdevice_event_work_handler)
		 * or via the ib_unregister_device path. In the former case QP1
		 * may not be destroyed yet, in which case just return as FW
		 * needs that entry to be present and will fail it's deletion.
		 * We could get invoked again after QP1 is destroyed OR get an
		 * ADD_GID call with a different GID value for the same index
		 * where we issue MODIFY_GID cmd to update the GID entry -- TBD
		 */
		if (ctx->idx == 0 &&
		    rdma_link_local_addr((struct in6_addr *)gid_to_del) &&
		    ctx->refcnt == 1 && rdev->gsi_ctx.gsi_sqp) {
			ibdev_dbg(&rdev->ibdev,
				  "Trying to delete GID0 while QP1 is alive\n");
			return -EFAULT;
		}
		ctx->refcnt--;
		if (!ctx->refcnt) {
			rc = bnxt_qplib_del_sgid(sgid_tbl, gid_to_del,
						 vlan_id,  true);
			if (rc) {
				ibdev_err(&rdev->ibdev,
					  "Failed to remove GID: %#x", rc);
			} else {
				ctx_tbl = sgid_tbl->ctx;
				ctx_tbl[ctx->idx] = NULL;
				kfree(ctx);
			}
		}
	} else {
		return -EINVAL;
	}
	return rc;
}

int bnxt_re_add_gid(const struct ib_gid_attr *attr, void **context)
{
	int rc;
	u32 tbl_idx = 0;
	u16 vlan_id = 0xFFFF;
	struct bnxt_re_gid_ctx *ctx, **ctx_tbl;
	struct bnxt_re_dev *rdev = to_bnxt_re_dev(attr->device, ibdev);
	struct bnxt_qplib_sgid_tbl *sgid_tbl = &rdev->qplib_res.sgid_tbl;

	rc = rdma_read_gid_l2_fields(attr, &vlan_id, NULL);
	if (rc)
		return rc;

	rc = bnxt_qplib_add_sgid(sgid_tbl, (struct bnxt_qplib_gid *)&attr->gid,
				 rdev->qplib_res.netdev->dev_addr,
				 vlan_id, true, &tbl_idx);
	if (rc == -EALREADY) {
		ctx_tbl = sgid_tbl->ctx;
		ctx_tbl[tbl_idx]->refcnt++;
		*context = ctx_tbl[tbl_idx];
		return 0;
	}

	if (rc < 0) {
		ibdev_err(&rdev->ibdev, "Failed to add GID: %#x", rc);
		return rc;
	}

	ctx = kmalloc(sizeof(*ctx), GFP_KERNEL);
	if (!ctx)
		return -ENOMEM;
	ctx_tbl = sgid_tbl->ctx;
	ctx->idx = tbl_idx;
	ctx->refcnt = 1;
	ctx_tbl[tbl_idx] = ctx;
	*context = ctx;

	return rc;
}

enum rdma_link_layer bnxt_re_get_link_layer(struct ib_device *ibdev,
					    u32 port_num)
{
	return IB_LINK_LAYER_ETHERNET;
}

#define	BNXT_RE_FENCE_PBL_SIZE	DIV_ROUND_UP(BNXT_RE_FENCE_BYTES, PAGE_SIZE)

static void bnxt_re_create_fence_wqe(struct bnxt_re_pd *pd)
{
	struct bnxt_re_fence_data *fence = &pd->fence;
	struct ib_mr *ib_mr = &fence->mr->ib_mr;
	struct bnxt_qplib_swqe *wqe = &fence->bind_wqe;
	struct bnxt_re_dev *rdev = pd->rdev;

	if (bnxt_qplib_is_chip_gen_p5_p7(rdev->chip_ctx))
		return;

	memset(wqe, 0, sizeof(*wqe));
	wqe->type = BNXT_QPLIB_SWQE_TYPE_BIND_MW;
	wqe->wr_id = BNXT_QPLIB_FENCE_WRID;
	wqe->flags |= BNXT_QPLIB_SWQE_FLAGS_SIGNAL_COMP;
	wqe->flags |= BNXT_QPLIB_SWQE_FLAGS_UC_FENCE;
	wqe->bind.zero_based = false;
	wqe->bind.parent_l_key = ib_mr->lkey;
	wqe->bind.va = (u64)(unsigned long)fence->va;
	wqe->bind.length = fence->size;
	wqe->bind.access_cntl = __from_ib_access_flags(IB_ACCESS_REMOTE_READ);
	wqe->bind.mw_type = SQ_BIND_MW_TYPE_TYPE1;

	/* Save the initial rkey in fence structure for now;
	 * wqe->bind.r_key will be set at (re)bind time.
	 */
	fence->bind_rkey = ib_inc_rkey(fence->mw->rkey);
}

static int bnxt_re_bind_fence_mw(struct bnxt_qplib_qp *qplib_qp)
{
	struct bnxt_re_qp *qp = container_of(qplib_qp, struct bnxt_re_qp,
					     qplib_qp);
	struct ib_pd *ib_pd = qp->ib_qp.pd;
	struct bnxt_re_pd *pd = container_of(ib_pd, struct bnxt_re_pd, ib_pd);
	struct bnxt_re_fence_data *fence = &pd->fence;
	struct bnxt_qplib_swqe *fence_wqe = &fence->bind_wqe;
	struct bnxt_qplib_swqe wqe;
	int rc;

	memcpy(&wqe, fence_wqe, sizeof(wqe));
	wqe.bind.r_key = fence->bind_rkey;
	fence->bind_rkey = ib_inc_rkey(fence->bind_rkey);

	ibdev_dbg(&qp->rdev->ibdev,
		  "Posting bind fence-WQE: rkey: %#x QP: %d PD: %p\n",
		wqe.bind.r_key, qp->qplib_qp.id, pd);
	rc = bnxt_qplib_post_send(&qp->qplib_qp, &wqe);
	if (rc) {
		ibdev_err(&qp->rdev->ibdev, "Failed to bind fence-WQE\n");
		return rc;
	}
	bnxt_qplib_post_send_db(&qp->qplib_qp);

	return rc;
}

static void bnxt_re_destroy_fence_mr(struct bnxt_re_pd *pd)
{
	struct bnxt_re_fence_data *fence = &pd->fence;
	struct bnxt_re_dev *rdev = pd->rdev;
	struct device *dev = &rdev->en_dev->pdev->dev;
	struct bnxt_re_mr *mr = fence->mr;

	if (bnxt_qplib_is_chip_gen_p5_p7(rdev->chip_ctx))
		return;

	if (fence->mw) {
		bnxt_re_dealloc_mw(fence->mw);
		fence->mw = NULL;
	}
	if (mr) {
		if (mr->ib_mr.rkey)
			bnxt_qplib_dereg_mrw(&rdev->qplib_res, &mr->qplib_mr,
					     true);
		if (mr->ib_mr.lkey)
			bnxt_qplib_free_mrw(&rdev->qplib_res, &mr->qplib_mr);
		kfree(mr);
		fence->mr = NULL;
	}
	if (fence->dma_addr) {
		dma_unmap_single(dev, fence->dma_addr, BNXT_RE_FENCE_BYTES,
				 DMA_BIDIRECTIONAL);
		fence->dma_addr = 0;
	}
}

static int bnxt_re_create_fence_mr(struct bnxt_re_pd *pd)
{
	int mr_access_flags = IB_ACCESS_LOCAL_WRITE | IB_ACCESS_MW_BIND;
	struct bnxt_re_fence_data *fence = &pd->fence;
	struct bnxt_re_dev *rdev = pd->rdev;
	struct device *dev = &rdev->en_dev->pdev->dev;
	struct bnxt_re_mr *mr = NULL;
	dma_addr_t dma_addr = 0;
	struct ib_mw *mw;
	int rc;

	if (bnxt_qplib_is_chip_gen_p5_p7(rdev->chip_ctx))
		return 0;

	dma_addr = dma_map_single(dev, fence->va, BNXT_RE_FENCE_BYTES,
				  DMA_BIDIRECTIONAL);
	rc = dma_mapping_error(dev, dma_addr);
	if (rc) {
		ibdev_err(&rdev->ibdev, "Failed to dma-map fence-MR-mem\n");
		rc = -EIO;
		fence->dma_addr = 0;
		goto fail;
	}
	fence->dma_addr = dma_addr;

	/* Allocate a MR */
	mr = kzalloc(sizeof(*mr), GFP_KERNEL);
	if (!mr) {
		rc = -ENOMEM;
		goto fail;
	}
	fence->mr = mr;
	mr->rdev = rdev;
	mr->qplib_mr.pd = &pd->qplib_pd;
	mr->qplib_mr.type = CMDQ_ALLOCATE_MRW_MRW_FLAGS_PMR;
	mr->qplib_mr.access_flags = __from_ib_access_flags(mr_access_flags);
	if (!_is_alloc_mr_unified(rdev->dev_attr.dev_cap_flags)) {
		rc = bnxt_qplib_alloc_mrw(&rdev->qplib_res, &mr->qplib_mr);
		if (rc) {
			ibdev_err(&rdev->ibdev, "Failed to alloc fence-HW-MR\n");
			goto fail;
		}

		/* Register MR */
		mr->ib_mr.lkey = mr->qplib_mr.lkey;
	} else {
		mr->qplib_mr.flags = CMDQ_REGISTER_MR_FLAGS_ALLOC_MR;
	}
	mr->qplib_mr.va = (u64)(unsigned long)fence->va;
	mr->qplib_mr.total_size = BNXT_RE_FENCE_BYTES;
	rc = bnxt_qplib_reg_mr(&rdev->qplib_res, &mr->qplib_mr, NULL,
			       BNXT_RE_FENCE_PBL_SIZE, PAGE_SIZE);
	if (rc) {
		ibdev_err(&rdev->ibdev, "Failed to register fence-MR\n");
		goto fail;
	}
	mr->ib_mr.rkey = mr->qplib_mr.rkey;

	/* Create a fence MW only for kernel consumers */
	mw = bnxt_re_alloc_mw(&pd->ib_pd, IB_MW_TYPE_1, NULL);
	if (IS_ERR(mw)) {
		ibdev_err(&rdev->ibdev,
			  "Failed to create fence-MW for PD: %p\n", pd);
		rc = PTR_ERR(mw);
		goto fail;
	}
	fence->mw = mw;

	bnxt_re_create_fence_wqe(pd);
	return 0;

fail:
	bnxt_re_destroy_fence_mr(pd);
	return rc;
}

static struct bnxt_re_user_mmap_entry*
bnxt_re_mmap_entry_insert(struct bnxt_re_ucontext *uctx, u64 mem_offset,
			  enum bnxt_re_mmap_flag mmap_flag, u64 *offset)
{
	struct bnxt_re_user_mmap_entry *entry;
	int ret;

	entry = kzalloc(sizeof(*entry), GFP_KERNEL);
	if (!entry)
		return NULL;

	entry->mem_offset = mem_offset;
	entry->mmap_flag = mmap_flag;
	entry->uctx = uctx;

	switch (mmap_flag) {
	case BNXT_RE_MMAP_SH_PAGE:
		ret = rdma_user_mmap_entry_insert_exact(&uctx->ib_uctx,
							&entry->rdma_entry, PAGE_SIZE, 0);
		break;
	case BNXT_RE_MMAP_UC_DB:
	case BNXT_RE_MMAP_WC_DB:
	case BNXT_RE_MMAP_DBR_BAR:
	case BNXT_RE_MMAP_DBR_PAGE:
	case BNXT_RE_MMAP_TOGGLE_PAGE:
		ret = rdma_user_mmap_entry_insert(&uctx->ib_uctx,
						  &entry->rdma_entry, PAGE_SIZE);
		break;
	default:
		ret = -EINVAL;
		break;
	}

	if (ret) {
		kfree(entry);
		return NULL;
	}
	if (offset)
		*offset = rdma_user_mmap_get_offset(&entry->rdma_entry);

	return entry;
}

/* Protection Domains */
int bnxt_re_dealloc_pd(struct ib_pd *ib_pd, struct ib_udata *udata)
{
	struct bnxt_re_pd *pd = container_of(ib_pd, struct bnxt_re_pd, ib_pd);
	struct bnxt_re_dev *rdev = pd->rdev;

	if (udata) {
		rdma_user_mmap_entry_remove(pd->pd_db_mmap);
		pd->pd_db_mmap = NULL;
	}

	bnxt_re_destroy_fence_mr(pd);

	if (pd->qplib_pd.id) {
		if (!bnxt_qplib_dealloc_pd(&rdev->qplib_res,
					   &rdev->qplib_res.pd_tbl,
					   &pd->qplib_pd))
			atomic_dec(&rdev->stats.res.pd_count);
	}
	return 0;
}

int bnxt_re_alloc_pd(struct ib_pd *ibpd, struct ib_udata *udata)
{
	struct ib_device *ibdev = ibpd->device;
	struct bnxt_re_dev *rdev = to_bnxt_re_dev(ibdev, ibdev);
	struct bnxt_re_ucontext *ucntx = rdma_udata_to_drv_context(
		udata, struct bnxt_re_ucontext, ib_uctx);
	struct bnxt_re_pd *pd = container_of(ibpd, struct bnxt_re_pd, ib_pd);
	struct bnxt_re_user_mmap_entry *entry = NULL;
	u32 active_pds;
	int rc = 0;

	pd->rdev = rdev;
	if (bnxt_qplib_alloc_pd(&rdev->qplib_res, &pd->qplib_pd)) {
		ibdev_err(&rdev->ibdev, "Failed to allocate HW PD");
		rc = -ENOMEM;
		goto fail;
	}

	if (udata) {
		struct bnxt_re_pd_resp resp = {};

		if (!ucntx->dpi.dbr) {
			/* Allocate DPI in alloc_pd to avoid failing of
			 * ibv_devinfo and family of application when DPIs
			 * are depleted.
			 */
			if (bnxt_qplib_alloc_dpi(&rdev->qplib_res,
						 &ucntx->dpi, ucntx, BNXT_QPLIB_DPI_TYPE_UC)) {
				rc = -ENOMEM;
				goto dbfail;
			}
		}

		resp.pdid = pd->qplib_pd.id;
		/* Still allow mapping this DBR to the new user PD. */
		resp.dpi = ucntx->dpi.dpi;

		entry = bnxt_re_mmap_entry_insert(ucntx, (u64)ucntx->dpi.umdbr,
						  BNXT_RE_MMAP_UC_DB, &resp.dbr);

		if (!entry) {
			rc = -ENOMEM;
			goto dbfail;
		}

		pd->pd_db_mmap = &entry->rdma_entry;

		rc = ib_copy_to_udata(udata, &resp, min(sizeof(resp), udata->outlen));
		if (rc) {
			rdma_user_mmap_entry_remove(pd->pd_db_mmap);
			rc = -EFAULT;
			goto dbfail;
		}
	}

	if (!udata)
		if (bnxt_re_create_fence_mr(pd))
			ibdev_warn(&rdev->ibdev,
				   "Failed to create Fence-MR\n");
	active_pds = atomic_inc_return(&rdev->stats.res.pd_count);
	if (active_pds > rdev->stats.res.pd_watermark)
		rdev->stats.res.pd_watermark = active_pds;

	return 0;
dbfail:
	bnxt_qplib_dealloc_pd(&rdev->qplib_res, &rdev->qplib_res.pd_tbl,
			      &pd->qplib_pd);
fail:
	return rc;
}

/* Address Handles */
int bnxt_re_destroy_ah(struct ib_ah *ib_ah, u32 flags)
{
	struct bnxt_re_ah *ah = container_of(ib_ah, struct bnxt_re_ah, ib_ah);
	struct bnxt_re_dev *rdev = ah->rdev;
	bool block = true;
	int rc;

	block = !(flags & RDMA_DESTROY_AH_SLEEPABLE);
	rc = bnxt_qplib_destroy_ah(&rdev->qplib_res, &ah->qplib_ah, block);
	if (BNXT_RE_CHECK_RC(rc)) {
		if (rc == -ETIMEDOUT)
			rc = 0;
		else
			goto fail;
	}
	atomic_dec(&rdev->stats.res.ah_count);
fail:
	return rc;
}

static u8 bnxt_re_stack_to_dev_nw_type(enum rdma_network_type ntype)
{
	u8 nw_type;

	switch (ntype) {
	case RDMA_NETWORK_IPV4:
		nw_type = CMDQ_CREATE_AH_TYPE_V2IPV4;
		break;
	case RDMA_NETWORK_IPV6:
		nw_type = CMDQ_CREATE_AH_TYPE_V2IPV6;
		break;
	default:
		nw_type = CMDQ_CREATE_AH_TYPE_V1;
		break;
	}
	return nw_type;
}

int bnxt_re_create_ah(struct ib_ah *ib_ah, struct rdma_ah_init_attr *init_attr,
		      struct ib_udata *udata)
{
	struct ib_pd *ib_pd = ib_ah->pd;
	struct bnxt_re_pd *pd = container_of(ib_pd, struct bnxt_re_pd, ib_pd);
	struct rdma_ah_attr *ah_attr = init_attr->ah_attr;
	const struct ib_global_route *grh = rdma_ah_read_grh(ah_attr);
	struct bnxt_re_dev *rdev = pd->rdev;
	const struct ib_gid_attr *sgid_attr;
	struct bnxt_re_gid_ctx *ctx;
	struct bnxt_re_ah *ah = container_of(ib_ah, struct bnxt_re_ah, ib_ah);
	u32 active_ahs;
	u8 nw_type;
	int rc;

	if (!(rdma_ah_get_ah_flags(ah_attr) & IB_AH_GRH)) {
		ibdev_err(&rdev->ibdev, "Failed to alloc AH: GRH not set");
		return -EINVAL;
	}

	ah->rdev = rdev;
	ah->qplib_ah.pd = &pd->qplib_pd;

	/* Supply the configuration for the HW */
	memcpy(ah->qplib_ah.dgid.data, grh->dgid.raw,
	       sizeof(union ib_gid));
	sgid_attr = grh->sgid_attr;
	/* Get the HW context of the GID. The reference
	 * of GID table entry is already taken by the caller.
	 */
	ctx = rdma_read_gid_hw_context(sgid_attr);
	ah->qplib_ah.sgid_index = ctx->idx;
	ah->qplib_ah.host_sgid_index = grh->sgid_index;
	ah->qplib_ah.traffic_class = grh->traffic_class;
	ah->qplib_ah.flow_label = grh->flow_label;
	ah->qplib_ah.hop_limit = grh->hop_limit;
	ah->qplib_ah.sl = rdma_ah_get_sl(ah_attr);

	/* Get network header type for this GID */
	nw_type = rdma_gid_attr_network_type(sgid_attr);
	ah->qplib_ah.nw_type = bnxt_re_stack_to_dev_nw_type(nw_type);

	memcpy(ah->qplib_ah.dmac, ah_attr->roce.dmac, ETH_ALEN);
	rc = bnxt_qplib_create_ah(&rdev->qplib_res, &ah->qplib_ah,
				  !(init_attr->flags &
				    RDMA_CREATE_AH_SLEEPABLE));
	if (rc) {
		ibdev_err(&rdev->ibdev, "Failed to allocate HW AH");
		return rc;
	}

	/* Write AVID to shared page. */
	if (udata) {
		struct bnxt_re_ucontext *uctx = rdma_udata_to_drv_context(
			udata, struct bnxt_re_ucontext, ib_uctx);
		unsigned long flag;
		u32 *wrptr;

		spin_lock_irqsave(&uctx->sh_lock, flag);
		wrptr = (u32 *)(uctx->shpg + BNXT_RE_AVID_OFFT);
		*wrptr = ah->qplib_ah.id;
		wmb(); /* make sure cache is updated. */
		spin_unlock_irqrestore(&uctx->sh_lock, flag);
	}
	active_ahs = atomic_inc_return(&rdev->stats.res.ah_count);
	if (active_ahs > rdev->stats.res.ah_watermark)
		rdev->stats.res.ah_watermark = active_ahs;

	return 0;
}

int bnxt_re_query_ah(struct ib_ah *ib_ah, struct rdma_ah_attr *ah_attr)
{
	struct bnxt_re_ah *ah = container_of(ib_ah, struct bnxt_re_ah, ib_ah);

	ah_attr->type = ib_ah->type;
	rdma_ah_set_sl(ah_attr, ah->qplib_ah.sl);
	memcpy(ah_attr->roce.dmac, ah->qplib_ah.dmac, ETH_ALEN);
	rdma_ah_set_grh(ah_attr, NULL, 0,
			ah->qplib_ah.host_sgid_index,
			0, ah->qplib_ah.traffic_class);
	rdma_ah_set_dgid_raw(ah_attr, ah->qplib_ah.dgid.data);
	rdma_ah_set_port_num(ah_attr, 1);
	rdma_ah_set_static_rate(ah_attr, 0);
	return 0;
}

unsigned long bnxt_re_lock_cqs(struct bnxt_re_qp *qp)
	__acquires(&qp->scq->cq_lock) __acquires(&qp->rcq->cq_lock)
{
	unsigned long flags;

	spin_lock_irqsave(&qp->scq->cq_lock, flags);
	if (qp->rcq != qp->scq)
		spin_lock(&qp->rcq->cq_lock);
	else
		__acquire(&qp->rcq->cq_lock);

	return flags;
}

void bnxt_re_unlock_cqs(struct bnxt_re_qp *qp,
			unsigned long flags)
	__releases(&qp->scq->cq_lock) __releases(&qp->rcq->cq_lock)
{
	if (qp->rcq != qp->scq)
		spin_unlock(&qp->rcq->cq_lock);
	else
		__release(&qp->rcq->cq_lock);
	spin_unlock_irqrestore(&qp->scq->cq_lock, flags);
}

static int bnxt_re_destroy_gsi_sqp(struct bnxt_re_qp *qp)
{
	struct bnxt_re_qp *gsi_sqp;
	struct bnxt_re_ah *gsi_sah;
	struct bnxt_re_dev *rdev;
	int rc;

	rdev = qp->rdev;
	gsi_sqp = rdev->gsi_ctx.gsi_sqp;
	gsi_sah = rdev->gsi_ctx.gsi_sah;

	ibdev_dbg(&rdev->ibdev, "Destroy the shadow AH\n");
	bnxt_qplib_destroy_ah(&rdev->qplib_res,
			      &gsi_sah->qplib_ah,
			      true);
	atomic_dec(&rdev->stats.res.ah_count);
	bnxt_qplib_clean_qp(&qp->qplib_qp);

	ibdev_dbg(&rdev->ibdev, "Destroy the shadow QP\n");
	rc = bnxt_qplib_destroy_qp(&rdev->qplib_res, &gsi_sqp->qplib_qp);
	if (rc) {
		ibdev_err(&rdev->ibdev, "Destroy Shadow QP failed");
		goto fail;
	}
	bnxt_qplib_free_qp_res(&rdev->qplib_res, &gsi_sqp->qplib_qp);

	/* remove from active qp list */
	mutex_lock(&rdev->qp_lock);
	list_del(&gsi_sqp->list);
	mutex_unlock(&rdev->qp_lock);
	atomic_dec(&rdev->stats.res.qp_count);

	kfree(rdev->gsi_ctx.sqp_tbl);
	kfree(gsi_sah);
	kfree(gsi_sqp);
	rdev->gsi_ctx.gsi_sqp = NULL;
	rdev->gsi_ctx.gsi_sah = NULL;
	rdev->gsi_ctx.sqp_tbl = NULL;

	return 0;
fail:
	return rc;
}

/* Queue Pairs */
int bnxt_re_destroy_qp(struct ib_qp *ib_qp, struct ib_udata *udata)
{
	struct bnxt_re_qp *qp = container_of(ib_qp, struct bnxt_re_qp, ib_qp);
	struct bnxt_qplib_qp *qplib_qp = &qp->qplib_qp;
	struct bnxt_re_dev *rdev = qp->rdev;
	struct bnxt_qplib_nq *scq_nq = NULL;
	struct bnxt_qplib_nq *rcq_nq = NULL;
	unsigned int flags;
	int rc;

	bnxt_qplib_flush_cqn_wq(&qp->qplib_qp);

	rc = bnxt_qplib_destroy_qp(&rdev->qplib_res, &qp->qplib_qp);
	if (rc) {
		ibdev_err(&rdev->ibdev, "Failed to destroy HW QP");
		return rc;
	}

	if (rdma_is_kernel_res(&qp->ib_qp.res)) {
		flags = bnxt_re_lock_cqs(qp);
		bnxt_qplib_clean_qp(&qp->qplib_qp);
		bnxt_re_unlock_cqs(qp, flags);
	}

	bnxt_qplib_free_qp_res(&rdev->qplib_res, &qp->qplib_qp);

	if (ib_qp->qp_type == IB_QPT_GSI && rdev->gsi_ctx.gsi_sqp) {
		rc = bnxt_re_destroy_gsi_sqp(qp);
		if (rc)
			return rc;
	}

	mutex_lock(&rdev->qp_lock);
	list_del(&qp->list);
	mutex_unlock(&rdev->qp_lock);
	atomic_dec(&rdev->stats.res.qp_count);
	if (qp->qplib_qp.type == CMDQ_CREATE_QP_TYPE_RC)
		atomic_dec(&rdev->stats.res.rc_qp_count);
	else if (qp->qplib_qp.type == CMDQ_CREATE_QP_TYPE_UD)
		atomic_dec(&rdev->stats.res.ud_qp_count);

	ib_umem_release(qp->rumem);
	ib_umem_release(qp->sumem);

	/* Flush all the entries of notification queue associated with
	 * given qp.
	 */
	scq_nq = qplib_qp->scq->nq;
	rcq_nq = qplib_qp->rcq->nq;
	bnxt_re_synchronize_nq(scq_nq);
	if (scq_nq != rcq_nq)
		bnxt_re_synchronize_nq(rcq_nq);

	return 0;
}

static u8 __from_ib_qp_type(enum ib_qp_type type)
{
	switch (type) {
	case IB_QPT_GSI:
		return CMDQ_CREATE_QP1_TYPE_GSI;
	case IB_QPT_RC:
		return CMDQ_CREATE_QP_TYPE_RC;
	case IB_QPT_UD:
		return CMDQ_CREATE_QP_TYPE_UD;
	default:
		return IB_QPT_MAX;
	}
}

static u16 bnxt_re_setup_rwqe_size(struct bnxt_qplib_qp *qplqp,
				   int rsge, int max)
{
	if (qplqp->wqe_mode == BNXT_QPLIB_WQE_MODE_STATIC)
		rsge = max;
	return bnxt_re_get_rwqe_size(rsge);
}

static u16 bnxt_re_get_wqe_size(int ilsize, int nsge)
{
	u16 wqe_size, calc_ils;

	wqe_size = bnxt_re_get_swqe_size(nsge);
	if (ilsize) {
		calc_ils = sizeof(struct sq_send_hdr) + ilsize;
		wqe_size = max_t(u16, calc_ils, wqe_size);
		wqe_size = ALIGN(wqe_size, sizeof(struct sq_send_hdr));
	}
	return wqe_size;
}

static int bnxt_re_setup_swqe_size(struct bnxt_re_qp *qp,
				   struct ib_qp_init_attr *init_attr)
{
	struct bnxt_qplib_dev_attr *dev_attr;
	struct bnxt_qplib_qp *qplqp;
	struct bnxt_re_dev *rdev;
	struct bnxt_qplib_q *sq;
	int align, ilsize;

	rdev = qp->rdev;
	qplqp = &qp->qplib_qp;
	sq = &qplqp->sq;
	dev_attr = &rdev->dev_attr;

	align = sizeof(struct sq_send_hdr);
	ilsize = ALIGN(init_attr->cap.max_inline_data, align);

	/* For gen p4 and gen p5 fixed wqe compatibility mode
	 * wqe size is fixed to 128 bytes - ie 6 SGEs
	 */
	if (qplqp->wqe_mode == BNXT_QPLIB_WQE_MODE_STATIC) {
		sq->wqe_size = bnxt_re_get_swqe_size(BNXT_STATIC_MAX_SGE);
		sq->max_sge = BNXT_STATIC_MAX_SGE;
	} else {
		sq->wqe_size = bnxt_re_get_wqe_size(ilsize, sq->max_sge);
		if (sq->wqe_size > bnxt_re_get_swqe_size(dev_attr->max_qp_sges))
			return -EINVAL;
	}

	if (init_attr->cap.max_inline_data) {
		qplqp->max_inline_data = sq->wqe_size -
			sizeof(struct sq_send_hdr);
		init_attr->cap.max_inline_data = qplqp->max_inline_data;
	}

	return 0;
}

static int bnxt_re_init_user_qp(struct bnxt_re_dev *rdev, struct bnxt_re_pd *pd,
				struct bnxt_re_qp *qp, struct bnxt_re_ucontext *cntx,
				struct bnxt_re_qp_req *ureq)
{
	struct bnxt_qplib_qp *qplib_qp;
	int bytes = 0, psn_sz;
	struct ib_umem *umem;
	int psn_nume;

	qplib_qp = &qp->qplib_qp;

	bytes = (qplib_qp->sq.max_wqe * qplib_qp->sq.wqe_size);
	/* Consider mapping PSN search memory only for RC QPs. */
	if (qplib_qp->type == CMDQ_CREATE_QP_TYPE_RC) {
		psn_sz = bnxt_qplib_is_chip_gen_p5_p7(rdev->chip_ctx) ?
						   sizeof(struct sq_psn_search_ext) :
						   sizeof(struct sq_psn_search);
		if (cntx && bnxt_re_is_var_size_supported(rdev, cntx)) {
			psn_nume = ureq->sq_slots;
		} else {
			psn_nume = (qplib_qp->wqe_mode == BNXT_QPLIB_WQE_MODE_STATIC) ?
			qplib_qp->sq.max_wqe : ((qplib_qp->sq.max_wqe * qplib_qp->sq.wqe_size) /
				 sizeof(struct bnxt_qplib_sge));
		}
		if (_is_host_msn_table(rdev->qplib_res.dattr->dev_cap_flags2))
			psn_nume = roundup_pow_of_two(psn_nume);
		bytes += (psn_nume * psn_sz);
	}

	bytes = PAGE_ALIGN(bytes);
	umem = ib_umem_get(&rdev->ibdev, ureq->qpsva, bytes,
			   IB_ACCESS_LOCAL_WRITE);
	if (IS_ERR(umem))
		return PTR_ERR(umem);

	qp->sumem = umem;
	qplib_qp->sq.sg_info.umem = umem;
	qplib_qp->sq.sg_info.pgsize = PAGE_SIZE;
	qplib_qp->sq.sg_info.pgshft = PAGE_SHIFT;
	qplib_qp->qp_handle = ureq->qp_handle;

	if (!qp->qplib_qp.srq) {
		bytes = (qplib_qp->rq.max_wqe * qplib_qp->rq.wqe_size);
		bytes = PAGE_ALIGN(bytes);
		umem = ib_umem_get(&rdev->ibdev, ureq->qprva, bytes,
				   IB_ACCESS_LOCAL_WRITE);
		if (IS_ERR(umem))
			goto rqfail;
		qp->rumem = umem;
		qplib_qp->rq.sg_info.umem = umem;
		qplib_qp->rq.sg_info.pgsize = PAGE_SIZE;
		qplib_qp->rq.sg_info.pgshft = PAGE_SHIFT;
	}

	qplib_qp->dpi = &cntx->dpi;
	return 0;
rqfail:
	ib_umem_release(qp->sumem);
	qp->sumem = NULL;
	memset(&qplib_qp->sq.sg_info, 0, sizeof(qplib_qp->sq.sg_info));

	return PTR_ERR(umem);
}

static struct bnxt_re_ah *bnxt_re_create_shadow_qp_ah
				(struct bnxt_re_pd *pd,
				 struct bnxt_qplib_res *qp1_res,
				 struct bnxt_qplib_qp *qp1_qp)
{
	struct bnxt_re_dev *rdev = pd->rdev;
	struct bnxt_re_ah *ah;
	union ib_gid sgid;
	int rc;

	ah = kzalloc(sizeof(*ah), GFP_KERNEL);
	if (!ah)
		return NULL;

	ah->rdev = rdev;
	ah->qplib_ah.pd = &pd->qplib_pd;

	rc = bnxt_re_query_gid(&rdev->ibdev, 1, 0, &sgid);
	if (rc)
		goto fail;

	/* supply the dgid data same as sgid */
	memcpy(ah->qplib_ah.dgid.data, &sgid.raw,
	       sizeof(union ib_gid));
	ah->qplib_ah.sgid_index = 0;

	ah->qplib_ah.traffic_class = 0;
	ah->qplib_ah.flow_label = 0;
	ah->qplib_ah.hop_limit = 1;
	ah->qplib_ah.sl = 0;
	/* Have DMAC same as SMAC */
	ether_addr_copy(ah->qplib_ah.dmac, rdev->netdev->dev_addr);

	rc = bnxt_qplib_create_ah(&rdev->qplib_res, &ah->qplib_ah, false);
	if (rc) {
		ibdev_err(&rdev->ibdev,
			  "Failed to allocate HW AH for Shadow QP");
		goto fail;
	}
	atomic_inc(&rdev->stats.res.ah_count);

	return ah;

fail:
	kfree(ah);
	return NULL;
}

static struct bnxt_re_qp *bnxt_re_create_shadow_qp
				(struct bnxt_re_pd *pd,
				 struct bnxt_qplib_res *qp1_res,
				 struct bnxt_qplib_qp *qp1_qp)
{
	struct bnxt_re_dev *rdev = pd->rdev;
	struct bnxt_re_qp *qp;
	int rc;

	qp = kzalloc(sizeof(*qp), GFP_KERNEL);
	if (!qp)
		return NULL;

	qp->rdev = rdev;

	/* Initialize the shadow QP structure from the QP1 values */
	ether_addr_copy(qp->qplib_qp.smac, rdev->netdev->dev_addr);

	qp->qplib_qp.pd = &pd->qplib_pd;
	qp->qplib_qp.qp_handle = (u64)(unsigned long)(&qp->qplib_qp);
	qp->qplib_qp.type = IB_QPT_UD;

	qp->qplib_qp.max_inline_data = 0;
	qp->qplib_qp.sig_type = true;

	/* Shadow QP SQ depth should be same as QP1 RQ depth */
	qp->qplib_qp.sq.wqe_size = bnxt_re_get_wqe_size(0, 6);
	qp->qplib_qp.sq.max_wqe = qp1_qp->rq.max_wqe;
	qp->qplib_qp.sq.max_sw_wqe = qp1_qp->rq.max_wqe;
	qp->qplib_qp.sq.max_sge = 2;
	/* Q full delta can be 1 since it is internal QP */
	qp->qplib_qp.sq.q_full_delta = 1;
	qp->qplib_qp.sq.sg_info.pgsize = PAGE_SIZE;
	qp->qplib_qp.sq.sg_info.pgshft = PAGE_SHIFT;

	qp->qplib_qp.scq = qp1_qp->scq;
	qp->qplib_qp.rcq = qp1_qp->rcq;

	qp->qplib_qp.rq.wqe_size = bnxt_re_get_rwqe_size(6);
	qp->qplib_qp.rq.max_wqe = qp1_qp->rq.max_wqe;
	qp->qplib_qp.rq.max_sw_wqe = qp1_qp->rq.max_wqe;
	qp->qplib_qp.rq.max_sge = qp1_qp->rq.max_sge;
	/* Q full delta can be 1 since it is internal QP */
	qp->qplib_qp.rq.q_full_delta = 1;
	qp->qplib_qp.rq.sg_info.pgsize = PAGE_SIZE;
	qp->qplib_qp.rq.sg_info.pgshft = PAGE_SHIFT;

	qp->qplib_qp.mtu = qp1_qp->mtu;

	qp->qplib_qp.sq_hdr_buf_size = 0;
	qp->qplib_qp.rq_hdr_buf_size = BNXT_QPLIB_MAX_GRH_HDR_SIZE_IPV6;
	qp->qplib_qp.dpi = &rdev->dpi_privileged;

	rc = bnxt_qplib_create_qp(qp1_res, &qp->qplib_qp);
	if (rc)
		goto fail;

	spin_lock_init(&qp->sq_lock);
	INIT_LIST_HEAD(&qp->list);
	mutex_lock(&rdev->qp_lock);
	list_add_tail(&qp->list, &rdev->qp_list);
	atomic_inc(&rdev->stats.res.qp_count);
	mutex_unlock(&rdev->qp_lock);
	return qp;
fail:
	kfree(qp);
	return NULL;
}

static int bnxt_re_init_rq_attr(struct bnxt_re_qp *qp,
				struct ib_qp_init_attr *init_attr,
				struct bnxt_re_ucontext *uctx)
{
	struct bnxt_qplib_dev_attr *dev_attr;
	struct bnxt_qplib_qp *qplqp;
	struct bnxt_re_dev *rdev;
	struct bnxt_qplib_q *rq;
	int entries;

	rdev = qp->rdev;
	qplqp = &qp->qplib_qp;
	rq = &qplqp->rq;
	dev_attr = &rdev->dev_attr;

	if (init_attr->srq) {
		struct bnxt_re_srq *srq;

		srq = container_of(init_attr->srq, struct bnxt_re_srq, ib_srq);
		qplqp->srq = &srq->qplib_srq;
		rq->max_wqe = 0;
	} else {
		rq->max_sge = init_attr->cap.max_recv_sge;
		if (rq->max_sge > dev_attr->max_qp_sges)
			rq->max_sge = dev_attr->max_qp_sges;
		init_attr->cap.max_recv_sge = rq->max_sge;
		rq->wqe_size = bnxt_re_setup_rwqe_size(qplqp, rq->max_sge,
						       dev_attr->max_qp_sges);
		/* Allocate 1 more than what's provided so posting max doesn't
		 * mean empty.
		 */
		entries = bnxt_re_init_depth(init_attr->cap.max_recv_wr + 1, uctx);
		rq->max_wqe = min_t(u32, entries, dev_attr->max_qp_wqes + 1);
		rq->max_sw_wqe = rq->max_wqe;
		rq->q_full_delta = 0;
		rq->sg_info.pgsize = PAGE_SIZE;
		rq->sg_info.pgshft = PAGE_SHIFT;
	}

	return 0;
}

static void bnxt_re_adjust_gsi_rq_attr(struct bnxt_re_qp *qp)
{
	struct bnxt_qplib_dev_attr *dev_attr;
	struct bnxt_qplib_qp *qplqp;
	struct bnxt_re_dev *rdev;

	rdev = qp->rdev;
	qplqp = &qp->qplib_qp;
	dev_attr = &rdev->dev_attr;

	if (!bnxt_qplib_is_chip_gen_p5_p7(rdev->chip_ctx)) {
		qplqp->rq.max_sge = dev_attr->max_qp_sges;
		if (qplqp->rq.max_sge > dev_attr->max_qp_sges)
			qplqp->rq.max_sge = dev_attr->max_qp_sges;
		qplqp->rq.max_sge = 6;
	}
}

static int bnxt_re_init_sq_attr(struct bnxt_re_qp *qp,
				struct ib_qp_init_attr *init_attr,
<<<<<<< HEAD
				struct bnxt_re_ucontext *uctx)
=======
				struct bnxt_re_ucontext *uctx,
				struct bnxt_re_qp_req *ureq)
>>>>>>> a6ad5510
{
	struct bnxt_qplib_dev_attr *dev_attr;
	struct bnxt_qplib_qp *qplqp;
	struct bnxt_re_dev *rdev;
	struct bnxt_qplib_q *sq;
	int diff = 0;
	int entries;
	int rc;

	rdev = qp->rdev;
	qplqp = &qp->qplib_qp;
	sq = &qplqp->sq;
	dev_attr = &rdev->dev_attr;

	sq->max_sge = init_attr->cap.max_send_sge;
	entries = init_attr->cap.max_send_wr;
	if (uctx && qplqp->wqe_mode == BNXT_QPLIB_WQE_MODE_VARIABLE) {
		sq->max_wqe = ureq->sq_slots;
		sq->max_sw_wqe = ureq->sq_slots;
		sq->wqe_size = sizeof(struct sq_sge);
	} else {
		if (sq->max_sge > dev_attr->max_qp_sges) {
			sq->max_sge = dev_attr->max_qp_sges;
			init_attr->cap.max_send_sge = sq->max_sge;
		}

		rc = bnxt_re_setup_swqe_size(qp, init_attr);
		if (rc)
			return rc;

<<<<<<< HEAD
	entries = init_attr->cap.max_send_wr;
	/* Allocate 128 + 1 more than what's provided */
	diff = (qplqp->wqe_mode == BNXT_QPLIB_WQE_MODE_VARIABLE) ?
		0 : BNXT_QPLIB_RESERVED_QP_WRS;
	entries = bnxt_re_init_depth(entries + diff + 1, uctx);
	sq->max_wqe = min_t(u32, entries, dev_attr->max_qp_wqes + diff + 1);
	sq->max_sw_wqe = bnxt_qplib_get_depth(sq, qplqp->wqe_mode, true);
=======
		/* Allocate 128 + 1 more than what's provided */
		diff = (qplqp->wqe_mode == BNXT_QPLIB_WQE_MODE_VARIABLE) ?
			0 : BNXT_QPLIB_RESERVED_QP_WRS;
		entries = bnxt_re_init_depth(entries + diff + 1, uctx);
		sq->max_wqe = min_t(u32, entries, dev_attr->max_qp_wqes + diff + 1);
		if (qplqp->wqe_mode == BNXT_QPLIB_WQE_MODE_VARIABLE)
			sq->max_sw_wqe = bnxt_qplib_get_depth(sq, qplqp->wqe_mode, true);
		else
			sq->max_sw_wqe = sq->max_wqe;

	}
>>>>>>> a6ad5510
	sq->q_full_delta = diff + 1;
	/*
	 * Reserving one slot for Phantom WQE. Application can
	 * post one extra entry in this case. But allowing this to avoid
	 * unexpected Queue full condition
	 */
	qplqp->sq.q_full_delta -= 1;
	qplqp->sq.sg_info.pgsize = PAGE_SIZE;
	qplqp->sq.sg_info.pgshft = PAGE_SHIFT;

	return 0;
}

static void bnxt_re_adjust_gsi_sq_attr(struct bnxt_re_qp *qp,
				       struct ib_qp_init_attr *init_attr,
				       struct bnxt_re_ucontext *uctx)
{
	struct bnxt_qplib_dev_attr *dev_attr;
	struct bnxt_qplib_qp *qplqp;
	struct bnxt_re_dev *rdev;
	int entries;

	rdev = qp->rdev;
	qplqp = &qp->qplib_qp;
	dev_attr = &rdev->dev_attr;

	if (!bnxt_qplib_is_chip_gen_p5_p7(rdev->chip_ctx)) {
		entries = bnxt_re_init_depth(init_attr->cap.max_send_wr + 1, uctx);
		qplqp->sq.max_wqe = min_t(u32, entries,
					  dev_attr->max_qp_wqes + 1);
		qplqp->sq.q_full_delta = qplqp->sq.max_wqe -
			init_attr->cap.max_send_wr;
		qplqp->sq.max_sge++; /* Need one extra sge to put UD header */
		if (qplqp->sq.max_sge > dev_attr->max_qp_sges)
			qplqp->sq.max_sge = dev_attr->max_qp_sges;
	}
}

static int bnxt_re_init_qp_type(struct bnxt_re_dev *rdev,
				struct ib_qp_init_attr *init_attr)
{
	struct bnxt_qplib_chip_ctx *chip_ctx;
	int qptype;

	chip_ctx = rdev->chip_ctx;

	qptype = __from_ib_qp_type(init_attr->qp_type);
	if (qptype == IB_QPT_MAX) {
		ibdev_err(&rdev->ibdev, "QP type 0x%x not supported", qptype);
		qptype = -EOPNOTSUPP;
		goto out;
	}

	if (bnxt_qplib_is_chip_gen_p5_p7(chip_ctx) &&
	    init_attr->qp_type == IB_QPT_GSI)
		qptype = CMDQ_CREATE_QP_TYPE_GSI;
out:
	return qptype;
}

static int bnxt_re_init_qp_attr(struct bnxt_re_qp *qp, struct bnxt_re_pd *pd,
				struct ib_qp_init_attr *init_attr,
				struct bnxt_re_ucontext *uctx,
				struct bnxt_re_qp_req *ureq)
{
	struct bnxt_qplib_dev_attr *dev_attr;
	struct bnxt_re_ucontext *uctx;
	struct bnxt_qplib_qp *qplqp;
	struct bnxt_re_dev *rdev;
	struct bnxt_re_cq *cq;
	int rc = 0, qptype;

	rdev = qp->rdev;
	qplqp = &qp->qplib_qp;
	dev_attr = &rdev->dev_attr;

	uctx = rdma_udata_to_drv_context(udata, struct bnxt_re_ucontext, ib_uctx);
	/* Setup misc params */
	ether_addr_copy(qplqp->smac, rdev->netdev->dev_addr);
	qplqp->pd = &pd->qplib_pd;
	qplqp->qp_handle = (u64)qplqp;
	qplqp->max_inline_data = init_attr->cap.max_inline_data;
	qplqp->sig_type = init_attr->sq_sig_type == IB_SIGNAL_ALL_WR;
	qptype = bnxt_re_init_qp_type(rdev, init_attr);
	if (qptype < 0) {
		rc = qptype;
		goto out;
	}
	qplqp->type = (u8)qptype;
	qplqp->wqe_mode = bnxt_re_is_var_size_supported(rdev, uctx);
	if (init_attr->qp_type == IB_QPT_RC) {
		qplqp->max_rd_atomic = dev_attr->max_qp_rd_atom;
		qplqp->max_dest_rd_atomic = dev_attr->max_qp_init_rd_atom;
	}
	qplqp->mtu = ib_mtu_enum_to_int(iboe_get_mtu(rdev->netdev->mtu));
	qplqp->dpi = &rdev->dpi_privileged; /* Doorbell page */
	if (init_attr->create_flags) {
		ibdev_dbg(&rdev->ibdev,
			  "QP create flags 0x%x not supported",
			  init_attr->create_flags);
		return -EOPNOTSUPP;
	}

	/* Setup CQs */
	if (init_attr->send_cq) {
		cq = container_of(init_attr->send_cq, struct bnxt_re_cq, ib_cq);
		qplqp->scq = &cq->qplib_cq;
		qp->scq = cq;
	}

	if (init_attr->recv_cq) {
		cq = container_of(init_attr->recv_cq, struct bnxt_re_cq, ib_cq);
		qplqp->rcq = &cq->qplib_cq;
		qp->rcq = cq;
	}

	/* Setup RQ/SRQ */
	rc = bnxt_re_init_rq_attr(qp, init_attr, uctx);
	if (rc)
		goto out;
	if (init_attr->qp_type == IB_QPT_GSI)
		bnxt_re_adjust_gsi_rq_attr(qp);

	/* Setup SQ */
<<<<<<< HEAD
	rc = bnxt_re_init_sq_attr(qp, init_attr, uctx);
=======
	rc = bnxt_re_init_sq_attr(qp, init_attr, uctx, ureq);
>>>>>>> a6ad5510
	if (rc)
		goto out;
	if (init_attr->qp_type == IB_QPT_GSI)
		bnxt_re_adjust_gsi_sq_attr(qp, init_attr, uctx);

	if (uctx) /* This will update DPI and qp_handle */
		rc = bnxt_re_init_user_qp(rdev, pd, qp, uctx, ureq);
out:
	return rc;
}

static int bnxt_re_create_shadow_gsi(struct bnxt_re_qp *qp,
				     struct bnxt_re_pd *pd)
{
	struct bnxt_re_sqp_entries *sqp_tbl;
	struct bnxt_re_dev *rdev;
	struct bnxt_re_qp *sqp;
	struct bnxt_re_ah *sah;
	int rc = 0;

	rdev = qp->rdev;
	/* Create a shadow QP to handle the QP1 traffic */
	sqp_tbl = kcalloc(BNXT_RE_MAX_GSI_SQP_ENTRIES, sizeof(*sqp_tbl),
			  GFP_KERNEL);
	if (!sqp_tbl)
		return -ENOMEM;
	rdev->gsi_ctx.sqp_tbl = sqp_tbl;

	sqp = bnxt_re_create_shadow_qp(pd, &rdev->qplib_res, &qp->qplib_qp);
	if (!sqp) {
		rc = -ENODEV;
		ibdev_err(&rdev->ibdev, "Failed to create Shadow QP for QP1");
		goto out;
	}
	rdev->gsi_ctx.gsi_sqp = sqp;

	sqp->rcq = qp->rcq;
	sqp->scq = qp->scq;
	sah = bnxt_re_create_shadow_qp_ah(pd, &rdev->qplib_res,
					  &qp->qplib_qp);
	if (!sah) {
		bnxt_qplib_destroy_qp(&rdev->qplib_res,
				      &sqp->qplib_qp);
		rc = -ENODEV;
		ibdev_err(&rdev->ibdev,
			  "Failed to create AH entry for ShadowQP");
		goto out;
	}
	rdev->gsi_ctx.gsi_sah = sah;

	return 0;
out:
	kfree(sqp_tbl);
	return rc;
}

static int bnxt_re_create_gsi_qp(struct bnxt_re_qp *qp, struct bnxt_re_pd *pd,
				 struct ib_qp_init_attr *init_attr)
{
	struct bnxt_re_dev *rdev;
	struct bnxt_qplib_qp *qplqp;
	int rc;

	rdev = qp->rdev;
	qplqp = &qp->qplib_qp;

	qplqp->rq_hdr_buf_size = BNXT_QPLIB_MAX_QP1_RQ_HDR_SIZE_V2;
	qplqp->sq_hdr_buf_size = BNXT_QPLIB_MAX_QP1_SQ_HDR_SIZE_V2;

	rc = bnxt_qplib_create_qp1(&rdev->qplib_res, qplqp);
	if (rc) {
		ibdev_err(&rdev->ibdev, "create HW QP1 failed!");
		goto out;
	}

	rc = bnxt_re_create_shadow_gsi(qp, pd);
out:
	return rc;
}

static bool bnxt_re_test_qp_limits(struct bnxt_re_dev *rdev,
				   struct ib_qp_init_attr *init_attr,
				   struct bnxt_qplib_dev_attr *dev_attr)
{
	bool rc = true;

	if (init_attr->cap.max_send_wr > dev_attr->max_qp_wqes ||
	    init_attr->cap.max_recv_wr > dev_attr->max_qp_wqes ||
	    init_attr->cap.max_send_sge > dev_attr->max_qp_sges ||
	    init_attr->cap.max_recv_sge > dev_attr->max_qp_sges ||
	    init_attr->cap.max_inline_data > dev_attr->max_inline_data) {
		ibdev_err(&rdev->ibdev,
			  "Create QP failed - max exceeded! 0x%x/0x%x 0x%x/0x%x 0x%x/0x%x 0x%x/0x%x 0x%x/0x%x",
			  init_attr->cap.max_send_wr, dev_attr->max_qp_wqes,
			  init_attr->cap.max_recv_wr, dev_attr->max_qp_wqes,
			  init_attr->cap.max_send_sge, dev_attr->max_qp_sges,
			  init_attr->cap.max_recv_sge, dev_attr->max_qp_sges,
			  init_attr->cap.max_inline_data,
			  dev_attr->max_inline_data);
		rc = false;
	}
	return rc;
}

int bnxt_re_create_qp(struct ib_qp *ib_qp, struct ib_qp_init_attr *qp_init_attr,
		      struct ib_udata *udata)
{
	struct bnxt_qplib_dev_attr *dev_attr;
	struct bnxt_re_ucontext *uctx;
	struct bnxt_re_qp_req ureq;
	struct bnxt_re_dev *rdev;
	struct bnxt_re_pd *pd;
	struct bnxt_re_qp *qp;
	struct ib_pd *ib_pd;
	u32 active_qps;
	int rc;

	ib_pd = ib_qp->pd;
	pd = container_of(ib_pd, struct bnxt_re_pd, ib_pd);
	rdev = pd->rdev;
	dev_attr = &rdev->dev_attr;
	qp = container_of(ib_qp, struct bnxt_re_qp, ib_qp);

	uctx = rdma_udata_to_drv_context(udata, struct bnxt_re_ucontext, ib_uctx);
	if (udata)
		if (ib_copy_from_udata(&ureq, udata,  min(udata->inlen, sizeof(ureq))))
			return -EFAULT;

	rc = bnxt_re_test_qp_limits(rdev, qp_init_attr, dev_attr);
	if (!rc) {
		rc = -EINVAL;
		goto fail;
	}

	qp->rdev = rdev;
	rc = bnxt_re_init_qp_attr(qp, pd, qp_init_attr, uctx, &ureq);
	if (rc)
		goto fail;

	if (qp_init_attr->qp_type == IB_QPT_GSI &&
	    !(bnxt_qplib_is_chip_gen_p5_p7(rdev->chip_ctx))) {
		rc = bnxt_re_create_gsi_qp(qp, pd, qp_init_attr);
		if (rc == -ENODEV)
			goto qp_destroy;
		if (rc)
			goto fail;
	} else {
		rc = bnxt_qplib_create_qp(&rdev->qplib_res, &qp->qplib_qp);
		if (rc) {
			ibdev_err(&rdev->ibdev, "Failed to create HW QP");
			goto free_umem;
		}
		if (udata) {
			struct bnxt_re_qp_resp resp;

			resp.qpid = qp->qplib_qp.id;
			resp.rsvd = 0;
			rc = ib_copy_to_udata(udata, &resp, sizeof(resp));
			if (rc) {
				ibdev_err(&rdev->ibdev, "Failed to copy QP udata");
				goto qp_destroy;
			}
		}
	}

	qp->ib_qp.qp_num = qp->qplib_qp.id;
	if (qp_init_attr->qp_type == IB_QPT_GSI)
		rdev->gsi_ctx.gsi_qp = qp;
	spin_lock_init(&qp->sq_lock);
	spin_lock_init(&qp->rq_lock);
	INIT_LIST_HEAD(&qp->list);
	mutex_lock(&rdev->qp_lock);
	list_add_tail(&qp->list, &rdev->qp_list);
	mutex_unlock(&rdev->qp_lock);
	active_qps = atomic_inc_return(&rdev->stats.res.qp_count);
	if (active_qps > rdev->stats.res.qp_watermark)
		rdev->stats.res.qp_watermark = active_qps;
	if (qp_init_attr->qp_type == IB_QPT_RC) {
		active_qps = atomic_inc_return(&rdev->stats.res.rc_qp_count);
		if (active_qps > rdev->stats.res.rc_qp_watermark)
			rdev->stats.res.rc_qp_watermark = active_qps;
	} else if (qp_init_attr->qp_type == IB_QPT_UD) {
		active_qps = atomic_inc_return(&rdev->stats.res.ud_qp_count);
		if (active_qps > rdev->stats.res.ud_qp_watermark)
			rdev->stats.res.ud_qp_watermark = active_qps;
	}

	return 0;
qp_destroy:
	bnxt_qplib_destroy_qp(&rdev->qplib_res, &qp->qplib_qp);
free_umem:
	ib_umem_release(qp->rumem);
	ib_umem_release(qp->sumem);
fail:
	return rc;
}

static u8 __from_ib_qp_state(enum ib_qp_state state)
{
	switch (state) {
	case IB_QPS_RESET:
		return CMDQ_MODIFY_QP_NEW_STATE_RESET;
	case IB_QPS_INIT:
		return CMDQ_MODIFY_QP_NEW_STATE_INIT;
	case IB_QPS_RTR:
		return CMDQ_MODIFY_QP_NEW_STATE_RTR;
	case IB_QPS_RTS:
		return CMDQ_MODIFY_QP_NEW_STATE_RTS;
	case IB_QPS_SQD:
		return CMDQ_MODIFY_QP_NEW_STATE_SQD;
	case IB_QPS_SQE:
		return CMDQ_MODIFY_QP_NEW_STATE_SQE;
	case IB_QPS_ERR:
	default:
		return CMDQ_MODIFY_QP_NEW_STATE_ERR;
	}
}

static enum ib_qp_state __to_ib_qp_state(u8 state)
{
	switch (state) {
	case CMDQ_MODIFY_QP_NEW_STATE_RESET:
		return IB_QPS_RESET;
	case CMDQ_MODIFY_QP_NEW_STATE_INIT:
		return IB_QPS_INIT;
	case CMDQ_MODIFY_QP_NEW_STATE_RTR:
		return IB_QPS_RTR;
	case CMDQ_MODIFY_QP_NEW_STATE_RTS:
		return IB_QPS_RTS;
	case CMDQ_MODIFY_QP_NEW_STATE_SQD:
		return IB_QPS_SQD;
	case CMDQ_MODIFY_QP_NEW_STATE_SQE:
		return IB_QPS_SQE;
	case CMDQ_MODIFY_QP_NEW_STATE_ERR:
	default:
		return IB_QPS_ERR;
	}
}

static u32 __from_ib_mtu(enum ib_mtu mtu)
{
	switch (mtu) {
	case IB_MTU_256:
		return CMDQ_MODIFY_QP_PATH_MTU_MTU_256;
	case IB_MTU_512:
		return CMDQ_MODIFY_QP_PATH_MTU_MTU_512;
	case IB_MTU_1024:
		return CMDQ_MODIFY_QP_PATH_MTU_MTU_1024;
	case IB_MTU_2048:
		return CMDQ_MODIFY_QP_PATH_MTU_MTU_2048;
	case IB_MTU_4096:
		return CMDQ_MODIFY_QP_PATH_MTU_MTU_4096;
	default:
		return CMDQ_MODIFY_QP_PATH_MTU_MTU_2048;
	}
}

static enum ib_mtu __to_ib_mtu(u32 mtu)
{
	switch (mtu & CREQ_QUERY_QP_RESP_SB_PATH_MTU_MASK) {
	case CMDQ_MODIFY_QP_PATH_MTU_MTU_256:
		return IB_MTU_256;
	case CMDQ_MODIFY_QP_PATH_MTU_MTU_512:
		return IB_MTU_512;
	case CMDQ_MODIFY_QP_PATH_MTU_MTU_1024:
		return IB_MTU_1024;
	case CMDQ_MODIFY_QP_PATH_MTU_MTU_2048:
		return IB_MTU_2048;
	case CMDQ_MODIFY_QP_PATH_MTU_MTU_4096:
		return IB_MTU_4096;
	default:
		return IB_MTU_2048;
	}
}

/* Shared Receive Queues */
int bnxt_re_destroy_srq(struct ib_srq *ib_srq, struct ib_udata *udata)
{
	struct bnxt_re_srq *srq = container_of(ib_srq, struct bnxt_re_srq,
					       ib_srq);
	struct bnxt_re_dev *rdev = srq->rdev;
	struct bnxt_qplib_srq *qplib_srq = &srq->qplib_srq;
	struct bnxt_qplib_nq *nq = NULL;

	if (qplib_srq->cq)
		nq = qplib_srq->cq->nq;
	if (rdev->chip_ctx->modes.toggle_bits & BNXT_QPLIB_SRQ_TOGGLE_BIT) {
		free_page((unsigned long)srq->uctx_srq_page);
		hash_del(&srq->hash_entry);
	}
	bnxt_qplib_destroy_srq(&rdev->qplib_res, qplib_srq);
	ib_umem_release(srq->umem);
	atomic_dec(&rdev->stats.res.srq_count);
	if (nq)
		nq->budget--;
	return 0;
}

static int bnxt_re_init_user_srq(struct bnxt_re_dev *rdev,
				 struct bnxt_re_pd *pd,
				 struct bnxt_re_srq *srq,
				 struct ib_udata *udata)
{
	struct bnxt_re_srq_req ureq;
	struct bnxt_qplib_srq *qplib_srq = &srq->qplib_srq;
	struct ib_umem *umem;
	int bytes = 0;
	struct bnxt_re_ucontext *cntx = rdma_udata_to_drv_context(
		udata, struct bnxt_re_ucontext, ib_uctx);

	if (ib_copy_from_udata(&ureq, udata, sizeof(ureq)))
		return -EFAULT;

	bytes = (qplib_srq->max_wqe * qplib_srq->wqe_size);
	bytes = PAGE_ALIGN(bytes);
	umem = ib_umem_get(&rdev->ibdev, ureq.srqva, bytes,
			   IB_ACCESS_LOCAL_WRITE);
	if (IS_ERR(umem))
		return PTR_ERR(umem);

	srq->umem = umem;
	qplib_srq->sg_info.umem = umem;
	qplib_srq->sg_info.pgsize = PAGE_SIZE;
	qplib_srq->sg_info.pgshft = PAGE_SHIFT;
	qplib_srq->srq_handle = ureq.srq_handle;
	qplib_srq->dpi = &cntx->dpi;

	return 0;
}

int bnxt_re_create_srq(struct ib_srq *ib_srq,
		       struct ib_srq_init_attr *srq_init_attr,
		       struct ib_udata *udata)
{
	struct bnxt_qplib_dev_attr *dev_attr;
	struct bnxt_qplib_nq *nq = NULL;
	struct bnxt_re_ucontext *uctx;
	struct bnxt_re_dev *rdev;
	struct bnxt_re_srq *srq;
	struct bnxt_re_pd *pd;
	struct ib_pd *ib_pd;
	u32 active_srqs;
	int rc, entries;

	ib_pd = ib_srq->pd;
	pd = container_of(ib_pd, struct bnxt_re_pd, ib_pd);
	rdev = pd->rdev;
	dev_attr = &rdev->dev_attr;
	srq = container_of(ib_srq, struct bnxt_re_srq, ib_srq);

	if (srq_init_attr->attr.max_wr >= dev_attr->max_srq_wqes) {
		ibdev_err(&rdev->ibdev, "Create CQ failed - max exceeded");
		rc = -EINVAL;
		goto exit;
	}

	if (srq_init_attr->srq_type != IB_SRQT_BASIC) {
		rc = -EOPNOTSUPP;
		goto exit;
	}

	uctx = rdma_udata_to_drv_context(udata, struct bnxt_re_ucontext, ib_uctx);
	srq->rdev = rdev;
	srq->qplib_srq.pd = &pd->qplib_pd;
	srq->qplib_srq.dpi = &rdev->dpi_privileged;
	/* Allocate 1 more than what's provided so posting max doesn't
	 * mean empty
	 */
	entries = bnxt_re_init_depth(srq_init_attr->attr.max_wr + 1, uctx);
	if (entries > dev_attr->max_srq_wqes + 1)
		entries = dev_attr->max_srq_wqes + 1;
	srq->qplib_srq.max_wqe = entries;

	srq->qplib_srq.max_sge = srq_init_attr->attr.max_sge;
	 /* 128 byte wqe size for SRQ . So use max sges */
	srq->qplib_srq.wqe_size = bnxt_re_get_rwqe_size(dev_attr->max_srq_sges);
	srq->qplib_srq.threshold = srq_init_attr->attr.srq_limit;
	srq->srq_limit = srq_init_attr->attr.srq_limit;
	srq->qplib_srq.eventq_hw_ring_id = rdev->nq[0].ring_id;
	nq = &rdev->nq[0];

	if (udata) {
		rc = bnxt_re_init_user_srq(rdev, pd, srq, udata);
		if (rc)
			goto fail;
	}

	rc = bnxt_qplib_create_srq(&rdev->qplib_res, &srq->qplib_srq);
	if (rc) {
		ibdev_err(&rdev->ibdev, "Create HW SRQ failed!");
		goto fail;
	}

	if (udata) {
		struct bnxt_re_srq_resp resp = {};

		resp.srqid = srq->qplib_srq.id;
		if (rdev->chip_ctx->modes.toggle_bits & BNXT_QPLIB_SRQ_TOGGLE_BIT) {
			hash_add(rdev->srq_hash, &srq->hash_entry, srq->qplib_srq.id);
			srq->uctx_srq_page = (void *)get_zeroed_page(GFP_KERNEL);
			if (!srq->uctx_srq_page) {
				rc = -ENOMEM;
				goto fail;
			}
			resp.comp_mask |= BNXT_RE_SRQ_TOGGLE_PAGE_SUPPORT;
		}
		rc = ib_copy_to_udata(udata, &resp, sizeof(resp));
		if (rc) {
			ibdev_err(&rdev->ibdev, "SRQ copy to udata failed!");
			bnxt_qplib_destroy_srq(&rdev->qplib_res,
					       &srq->qplib_srq);
			goto fail;
		}
	}
	if (nq)
		nq->budget++;
	active_srqs = atomic_inc_return(&rdev->stats.res.srq_count);
	if (active_srqs > rdev->stats.res.srq_watermark)
		rdev->stats.res.srq_watermark = active_srqs;
	spin_lock_init(&srq->lock);

	return 0;

fail:
	ib_umem_release(srq->umem);
exit:
	return rc;
}

int bnxt_re_modify_srq(struct ib_srq *ib_srq, struct ib_srq_attr *srq_attr,
		       enum ib_srq_attr_mask srq_attr_mask,
		       struct ib_udata *udata)
{
	struct bnxt_re_srq *srq = container_of(ib_srq, struct bnxt_re_srq,
					       ib_srq);
	struct bnxt_re_dev *rdev = srq->rdev;
	int rc;

	switch (srq_attr_mask) {
	case IB_SRQ_MAX_WR:
		/* SRQ resize is not supported */
		return -EINVAL;
	case IB_SRQ_LIMIT:
		/* Change the SRQ threshold */
		if (srq_attr->srq_limit > srq->qplib_srq.max_wqe)
			return -EINVAL;

		srq->qplib_srq.threshold = srq_attr->srq_limit;
		rc = bnxt_qplib_modify_srq(&rdev->qplib_res, &srq->qplib_srq);
		if (rc) {
			ibdev_err(&rdev->ibdev, "Modify HW SRQ failed!");
			return rc;
		}
		/* On success, update the shadow */
		srq->srq_limit = srq_attr->srq_limit;
		/* No need to Build and send response back to udata */
		return 0;
	default:
		ibdev_err(&rdev->ibdev,
			  "Unsupported srq_attr_mask 0x%x", srq_attr_mask);
		return -EINVAL;
	}
}

int bnxt_re_query_srq(struct ib_srq *ib_srq, struct ib_srq_attr *srq_attr)
{
	struct bnxt_re_srq *srq = container_of(ib_srq, struct bnxt_re_srq,
					       ib_srq);
	struct bnxt_re_srq tsrq;
	struct bnxt_re_dev *rdev = srq->rdev;
	int rc;

	/* Get live SRQ attr */
	tsrq.qplib_srq.id = srq->qplib_srq.id;
	rc = bnxt_qplib_query_srq(&rdev->qplib_res, &tsrq.qplib_srq);
	if (rc) {
		ibdev_err(&rdev->ibdev, "Query HW SRQ failed!");
		return rc;
	}
	srq_attr->max_wr = srq->qplib_srq.max_wqe;
	srq_attr->max_sge = srq->qplib_srq.max_sge;
	srq_attr->srq_limit = tsrq.qplib_srq.threshold;

	return 0;
}

int bnxt_re_post_srq_recv(struct ib_srq *ib_srq, const struct ib_recv_wr *wr,
			  const struct ib_recv_wr **bad_wr)
{
	struct bnxt_re_srq *srq = container_of(ib_srq, struct bnxt_re_srq,
					       ib_srq);
	struct bnxt_qplib_swqe wqe;
	unsigned long flags;
	int rc = 0;

	spin_lock_irqsave(&srq->lock, flags);
	while (wr) {
		/* Transcribe each ib_recv_wr to qplib_swqe */
		wqe.num_sge = wr->num_sge;
		bnxt_re_build_sgl(wr->sg_list, wqe.sg_list, wr->num_sge);
		wqe.wr_id = wr->wr_id;
		wqe.type = BNXT_QPLIB_SWQE_TYPE_RECV;

		rc = bnxt_qplib_post_srq_recv(&srq->qplib_srq, &wqe);
		if (rc) {
			*bad_wr = wr;
			break;
		}
		wr = wr->next;
	}
	spin_unlock_irqrestore(&srq->lock, flags);

	return rc;
}
static int bnxt_re_modify_shadow_qp(struct bnxt_re_dev *rdev,
				    struct bnxt_re_qp *qp1_qp,
				    int qp_attr_mask)
{
	struct bnxt_re_qp *qp = rdev->gsi_ctx.gsi_sqp;
	int rc;

	if (qp_attr_mask & IB_QP_STATE) {
		qp->qplib_qp.modify_flags |= CMDQ_MODIFY_QP_MODIFY_MASK_STATE;
		qp->qplib_qp.state = qp1_qp->qplib_qp.state;
	}
	if (qp_attr_mask & IB_QP_PKEY_INDEX) {
		qp->qplib_qp.modify_flags |= CMDQ_MODIFY_QP_MODIFY_MASK_PKEY;
		qp->qplib_qp.pkey_index = qp1_qp->qplib_qp.pkey_index;
	}

	if (qp_attr_mask & IB_QP_QKEY) {
		qp->qplib_qp.modify_flags |= CMDQ_MODIFY_QP_MODIFY_MASK_QKEY;
		/* Using a Random  QKEY */
		qp->qplib_qp.qkey = 0x81818181;
	}
	if (qp_attr_mask & IB_QP_SQ_PSN) {
		qp->qplib_qp.modify_flags |= CMDQ_MODIFY_QP_MODIFY_MASK_SQ_PSN;
		qp->qplib_qp.sq.psn = qp1_qp->qplib_qp.sq.psn;
	}

	rc = bnxt_qplib_modify_qp(&rdev->qplib_res, &qp->qplib_qp);
	if (rc)
		ibdev_err(&rdev->ibdev, "Failed to modify Shadow QP for QP1");
	return rc;
}

int bnxt_re_modify_qp(struct ib_qp *ib_qp, struct ib_qp_attr *qp_attr,
		      int qp_attr_mask, struct ib_udata *udata)
{
	struct bnxt_re_qp *qp = container_of(ib_qp, struct bnxt_re_qp, ib_qp);
	struct bnxt_re_dev *rdev = qp->rdev;
	struct bnxt_qplib_dev_attr *dev_attr = &rdev->dev_attr;
	enum ib_qp_state curr_qp_state, new_qp_state;
	int rc, entries;
	unsigned int flags;
	u8 nw_type;

	if (qp_attr_mask & ~IB_QP_ATTR_STANDARD_BITS)
		return -EOPNOTSUPP;

	qp->qplib_qp.modify_flags = 0;
	if (qp_attr_mask & IB_QP_STATE) {
		curr_qp_state = __to_ib_qp_state(qp->qplib_qp.cur_qp_state);
		new_qp_state = qp_attr->qp_state;
		if (!ib_modify_qp_is_ok(curr_qp_state, new_qp_state,
					ib_qp->qp_type, qp_attr_mask)) {
			ibdev_err(&rdev->ibdev,
				  "Invalid attribute mask: %#x specified ",
				  qp_attr_mask);
			ibdev_err(&rdev->ibdev,
				  "for qpn: %#x type: %#x",
				  ib_qp->qp_num, ib_qp->qp_type);
			ibdev_err(&rdev->ibdev,
				  "curr_qp_state=0x%x, new_qp_state=0x%x\n",
				  curr_qp_state, new_qp_state);
			return -EINVAL;
		}
		qp->qplib_qp.modify_flags |= CMDQ_MODIFY_QP_MODIFY_MASK_STATE;
		qp->qplib_qp.state = __from_ib_qp_state(qp_attr->qp_state);

		if (!qp->sumem &&
		    qp->qplib_qp.state == CMDQ_MODIFY_QP_NEW_STATE_ERR) {
			ibdev_dbg(&rdev->ibdev,
				  "Move QP = %p to flush list\n", qp);
			flags = bnxt_re_lock_cqs(qp);
			bnxt_qplib_add_flush_qp(&qp->qplib_qp);
			bnxt_re_unlock_cqs(qp, flags);
		}
		if (!qp->sumem &&
		    qp->qplib_qp.state == CMDQ_MODIFY_QP_NEW_STATE_RESET) {
			ibdev_dbg(&rdev->ibdev,
				  "Move QP = %p out of flush list\n", qp);
			flags = bnxt_re_lock_cqs(qp);
			bnxt_qplib_clean_qp(&qp->qplib_qp);
			bnxt_re_unlock_cqs(qp, flags);
		}
	}
	if (qp_attr_mask & IB_QP_EN_SQD_ASYNC_NOTIFY) {
		qp->qplib_qp.modify_flags |=
				CMDQ_MODIFY_QP_MODIFY_MASK_EN_SQD_ASYNC_NOTIFY;
		qp->qplib_qp.en_sqd_async_notify = true;
	}
	if (qp_attr_mask & IB_QP_ACCESS_FLAGS) {
		qp->qplib_qp.modify_flags |= CMDQ_MODIFY_QP_MODIFY_MASK_ACCESS;
		qp->qplib_qp.access =
			__from_ib_access_flags(qp_attr->qp_access_flags);
		/* LOCAL_WRITE access must be set to allow RC receive */
		qp->qplib_qp.access |= BNXT_QPLIB_ACCESS_LOCAL_WRITE;
		/* Temp: Set all params on QP as of now */
		qp->qplib_qp.access |= CMDQ_MODIFY_QP_ACCESS_REMOTE_WRITE;
		qp->qplib_qp.access |= CMDQ_MODIFY_QP_ACCESS_REMOTE_READ;
	}
	if (qp_attr_mask & IB_QP_PKEY_INDEX) {
		qp->qplib_qp.modify_flags |= CMDQ_MODIFY_QP_MODIFY_MASK_PKEY;
		qp->qplib_qp.pkey_index = qp_attr->pkey_index;
	}
	if (qp_attr_mask & IB_QP_QKEY) {
		qp->qplib_qp.modify_flags |= CMDQ_MODIFY_QP_MODIFY_MASK_QKEY;
		qp->qplib_qp.qkey = qp_attr->qkey;
	}
	if (qp_attr_mask & IB_QP_AV) {
		const struct ib_global_route *grh =
			rdma_ah_read_grh(&qp_attr->ah_attr);
		const struct ib_gid_attr *sgid_attr;
		struct bnxt_re_gid_ctx *ctx;

		qp->qplib_qp.modify_flags |= CMDQ_MODIFY_QP_MODIFY_MASK_DGID |
				     CMDQ_MODIFY_QP_MODIFY_MASK_FLOW_LABEL |
				     CMDQ_MODIFY_QP_MODIFY_MASK_SGID_INDEX |
				     CMDQ_MODIFY_QP_MODIFY_MASK_HOP_LIMIT |
				     CMDQ_MODIFY_QP_MODIFY_MASK_TRAFFIC_CLASS |
				     CMDQ_MODIFY_QP_MODIFY_MASK_DEST_MAC |
				     CMDQ_MODIFY_QP_MODIFY_MASK_VLAN_ID;
		memcpy(qp->qplib_qp.ah.dgid.data, grh->dgid.raw,
		       sizeof(qp->qplib_qp.ah.dgid.data));
		qp->qplib_qp.ah.flow_label = grh->flow_label;
		sgid_attr = grh->sgid_attr;
		/* Get the HW context of the GID. The reference
		 * of GID table entry is already taken by the caller.
		 */
		ctx = rdma_read_gid_hw_context(sgid_attr);
		qp->qplib_qp.ah.sgid_index = ctx->idx;
		qp->qplib_qp.ah.host_sgid_index = grh->sgid_index;
		qp->qplib_qp.ah.hop_limit = grh->hop_limit;
		qp->qplib_qp.ah.traffic_class = grh->traffic_class;
		qp->qplib_qp.ah.sl = rdma_ah_get_sl(&qp_attr->ah_attr);
		ether_addr_copy(qp->qplib_qp.ah.dmac,
				qp_attr->ah_attr.roce.dmac);

		rc = rdma_read_gid_l2_fields(sgid_attr, NULL,
					     &qp->qplib_qp.smac[0]);
		if (rc)
			return rc;

		nw_type = rdma_gid_attr_network_type(sgid_attr);
		switch (nw_type) {
		case RDMA_NETWORK_IPV4:
			qp->qplib_qp.nw_type =
				CMDQ_MODIFY_QP_NETWORK_TYPE_ROCEV2_IPV4;
			break;
		case RDMA_NETWORK_IPV6:
			qp->qplib_qp.nw_type =
				CMDQ_MODIFY_QP_NETWORK_TYPE_ROCEV2_IPV6;
			break;
		default:
			qp->qplib_qp.nw_type =
				CMDQ_MODIFY_QP_NETWORK_TYPE_ROCEV1;
			break;
		}
	}

	if (qp_attr->qp_state == IB_QPS_RTR) {
		enum ib_mtu qpmtu;

		qpmtu = iboe_get_mtu(rdev->netdev->mtu);
		if (qp_attr_mask & IB_QP_PATH_MTU) {
			if (ib_mtu_enum_to_int(qp_attr->path_mtu) >
			    ib_mtu_enum_to_int(qpmtu))
				return -EINVAL;
			qpmtu = qp_attr->path_mtu;
		}

		qp->qplib_qp.modify_flags |= CMDQ_MODIFY_QP_MODIFY_MASK_PATH_MTU;
		qp->qplib_qp.path_mtu = __from_ib_mtu(qpmtu);
		qp->qplib_qp.mtu = ib_mtu_enum_to_int(qpmtu);
	}

	if (qp_attr_mask & IB_QP_TIMEOUT) {
		qp->qplib_qp.modify_flags |= CMDQ_MODIFY_QP_MODIFY_MASK_TIMEOUT;
		qp->qplib_qp.timeout = qp_attr->timeout;
	}
	if (qp_attr_mask & IB_QP_RETRY_CNT) {
		qp->qplib_qp.modify_flags |=
				CMDQ_MODIFY_QP_MODIFY_MASK_RETRY_CNT;
		qp->qplib_qp.retry_cnt = qp_attr->retry_cnt;
	}
	if (qp_attr_mask & IB_QP_RNR_RETRY) {
		qp->qplib_qp.modify_flags |=
				CMDQ_MODIFY_QP_MODIFY_MASK_RNR_RETRY;
		qp->qplib_qp.rnr_retry = qp_attr->rnr_retry;
	}
	if (qp_attr_mask & IB_QP_MIN_RNR_TIMER) {
		qp->qplib_qp.modify_flags |=
				CMDQ_MODIFY_QP_MODIFY_MASK_MIN_RNR_TIMER;
		qp->qplib_qp.min_rnr_timer = qp_attr->min_rnr_timer;
	}
	if (qp_attr_mask & IB_QP_RQ_PSN) {
		qp->qplib_qp.modify_flags |= CMDQ_MODIFY_QP_MODIFY_MASK_RQ_PSN;
		qp->qplib_qp.rq.psn = qp_attr->rq_psn;
	}
	if (qp_attr_mask & IB_QP_MAX_QP_RD_ATOMIC) {
		qp->qplib_qp.modify_flags |=
				CMDQ_MODIFY_QP_MODIFY_MASK_MAX_RD_ATOMIC;
		/* Cap the max_rd_atomic to device max */
		qp->qplib_qp.max_rd_atomic = min_t(u32, qp_attr->max_rd_atomic,
						   dev_attr->max_qp_rd_atom);
	}
	if (qp_attr_mask & IB_QP_SQ_PSN) {
		qp->qplib_qp.modify_flags |= CMDQ_MODIFY_QP_MODIFY_MASK_SQ_PSN;
		qp->qplib_qp.sq.psn = qp_attr->sq_psn;
	}
	if (qp_attr_mask & IB_QP_MAX_DEST_RD_ATOMIC) {
		if (qp_attr->max_dest_rd_atomic >
		    dev_attr->max_qp_init_rd_atom) {
			ibdev_err(&rdev->ibdev,
				  "max_dest_rd_atomic requested%d is > dev_max%d",
				  qp_attr->max_dest_rd_atomic,
				  dev_attr->max_qp_init_rd_atom);
			return -EINVAL;
		}

		qp->qplib_qp.modify_flags |=
				CMDQ_MODIFY_QP_MODIFY_MASK_MAX_DEST_RD_ATOMIC;
		qp->qplib_qp.max_dest_rd_atomic = qp_attr->max_dest_rd_atomic;
	}
	if (qp_attr_mask & IB_QP_CAP) {
		struct bnxt_re_ucontext *uctx =
			rdma_udata_to_drv_context(udata, struct bnxt_re_ucontext, ib_uctx);

		qp->qplib_qp.modify_flags |=
				CMDQ_MODIFY_QP_MODIFY_MASK_SQ_SIZE |
				CMDQ_MODIFY_QP_MODIFY_MASK_RQ_SIZE |
				CMDQ_MODIFY_QP_MODIFY_MASK_SQ_SGE |
				CMDQ_MODIFY_QP_MODIFY_MASK_RQ_SGE |
				CMDQ_MODIFY_QP_MODIFY_MASK_MAX_INLINE_DATA;
		if ((qp_attr->cap.max_send_wr >= dev_attr->max_qp_wqes) ||
		    (qp_attr->cap.max_recv_wr >= dev_attr->max_qp_wqes) ||
		    (qp_attr->cap.max_send_sge >= dev_attr->max_qp_sges) ||
		    (qp_attr->cap.max_recv_sge >= dev_attr->max_qp_sges) ||
		    (qp_attr->cap.max_inline_data >=
						dev_attr->max_inline_data)) {
			ibdev_err(&rdev->ibdev,
				  "Create QP failed - max exceeded");
			return -EINVAL;
		}
		entries = bnxt_re_init_depth(qp_attr->cap.max_send_wr, uctx);
		qp->qplib_qp.sq.max_wqe = min_t(u32, entries,
						dev_attr->max_qp_wqes + 1);
		qp->qplib_qp.sq.q_full_delta = qp->qplib_qp.sq.max_wqe -
						qp_attr->cap.max_send_wr;
		/*
		 * Reserving one slot for Phantom WQE. Some application can
		 * post one extra entry in this case. Allowing this to avoid
		 * unexpected Queue full condition
		 */
		qp->qplib_qp.sq.q_full_delta -= 1;
		qp->qplib_qp.sq.max_sge = qp_attr->cap.max_send_sge;
		if (qp->qplib_qp.rq.max_wqe) {
			entries = bnxt_re_init_depth(qp_attr->cap.max_recv_wr, uctx);
			qp->qplib_qp.rq.max_wqe =
				min_t(u32, entries, dev_attr->max_qp_wqes + 1);
			qp->qplib_qp.rq.max_sw_wqe = qp->qplib_qp.rq.max_wqe;
			qp->qplib_qp.rq.q_full_delta = qp->qplib_qp.rq.max_wqe -
						       qp_attr->cap.max_recv_wr;
			qp->qplib_qp.rq.max_sge = qp_attr->cap.max_recv_sge;
		} else {
			/* SRQ was used prior, just ignore the RQ caps */
		}
	}
	if (qp_attr_mask & IB_QP_DEST_QPN) {
		qp->qplib_qp.modify_flags |=
				CMDQ_MODIFY_QP_MODIFY_MASK_DEST_QP_ID;
		qp->qplib_qp.dest_qpn = qp_attr->dest_qp_num;
	}
	rc = bnxt_qplib_modify_qp(&rdev->qplib_res, &qp->qplib_qp);
	if (rc) {
		ibdev_err(&rdev->ibdev, "Failed to modify HW QP");
		return rc;
	}
	if (ib_qp->qp_type == IB_QPT_GSI && rdev->gsi_ctx.gsi_sqp)
		rc = bnxt_re_modify_shadow_qp(rdev, qp, qp_attr_mask);
	return rc;
}

int bnxt_re_query_qp(struct ib_qp *ib_qp, struct ib_qp_attr *qp_attr,
		     int qp_attr_mask, struct ib_qp_init_attr *qp_init_attr)
{
	struct bnxt_re_qp *qp = container_of(ib_qp, struct bnxt_re_qp, ib_qp);
	struct bnxt_re_dev *rdev = qp->rdev;
	struct bnxt_qplib_qp *qplib_qp;
	int rc;

	qplib_qp = kzalloc(sizeof(*qplib_qp), GFP_KERNEL);
	if (!qplib_qp)
		return -ENOMEM;

	qplib_qp->id = qp->qplib_qp.id;
	qplib_qp->ah.host_sgid_index = qp->qplib_qp.ah.host_sgid_index;

	rc = bnxt_qplib_query_qp(&rdev->qplib_res, qplib_qp);
	if (rc) {
		ibdev_err(&rdev->ibdev, "Failed to query HW QP");
		goto out;
	}
	qp_attr->qp_state = __to_ib_qp_state(qplib_qp->state);
	qp_attr->cur_qp_state = __to_ib_qp_state(qplib_qp->cur_qp_state);
	qp_attr->en_sqd_async_notify = qplib_qp->en_sqd_async_notify ? 1 : 0;
	qp_attr->qp_access_flags = __to_ib_access_flags(qplib_qp->access);
	qp_attr->pkey_index = qplib_qp->pkey_index;
	qp_attr->qkey = qplib_qp->qkey;
	qp_attr->ah_attr.type = RDMA_AH_ATTR_TYPE_ROCE;
	rdma_ah_set_grh(&qp_attr->ah_attr, NULL, qplib_qp->ah.flow_label,
			qplib_qp->ah.host_sgid_index,
			qplib_qp->ah.hop_limit,
			qplib_qp->ah.traffic_class);
	rdma_ah_set_dgid_raw(&qp_attr->ah_attr, qplib_qp->ah.dgid.data);
	rdma_ah_set_sl(&qp_attr->ah_attr, qplib_qp->ah.sl);
	ether_addr_copy(qp_attr->ah_attr.roce.dmac, qplib_qp->ah.dmac);
	qp_attr->path_mtu = __to_ib_mtu(qplib_qp->path_mtu);
	qp_attr->timeout = qplib_qp->timeout;
	qp_attr->retry_cnt = qplib_qp->retry_cnt;
	qp_attr->rnr_retry = qplib_qp->rnr_retry;
	qp_attr->min_rnr_timer = qplib_qp->min_rnr_timer;
	qp_attr->rq_psn = qplib_qp->rq.psn;
	qp_attr->max_rd_atomic = qplib_qp->max_rd_atomic;
	qp_attr->sq_psn = qplib_qp->sq.psn;
	qp_attr->max_dest_rd_atomic = qplib_qp->max_dest_rd_atomic;
	qp_init_attr->sq_sig_type = qplib_qp->sig_type ? IB_SIGNAL_ALL_WR :
							 IB_SIGNAL_REQ_WR;
	qp_attr->dest_qp_num = qplib_qp->dest_qpn;

	qp_attr->cap.max_send_wr = qp->qplib_qp.sq.max_wqe;
	qp_attr->cap.max_send_sge = qp->qplib_qp.sq.max_sge;
	qp_attr->cap.max_recv_wr = qp->qplib_qp.rq.max_wqe;
	qp_attr->cap.max_recv_sge = qp->qplib_qp.rq.max_sge;
	qp_attr->cap.max_inline_data = qp->qplib_qp.max_inline_data;
	qp_init_attr->cap = qp_attr->cap;

out:
	kfree(qplib_qp);
	return rc;
}

/* Routine for sending QP1 packets for RoCE V1 an V2
 */
static int bnxt_re_build_qp1_send_v2(struct bnxt_re_qp *qp,
				     const struct ib_send_wr *wr,
				     struct bnxt_qplib_swqe *wqe,
				     int payload_size)
{
	struct bnxt_re_ah *ah = container_of(ud_wr(wr)->ah, struct bnxt_re_ah,
					     ib_ah);
	struct bnxt_qplib_ah *qplib_ah = &ah->qplib_ah;
	const struct ib_gid_attr *sgid_attr = ah->ib_ah.sgid_attr;
	struct bnxt_qplib_sge sge;
	u8 nw_type;
	u16 ether_type;
	union ib_gid dgid;
	bool is_eth = false;
	bool is_vlan = false;
	bool is_grh = false;
	bool is_udp = false;
	u8 ip_version = 0;
	u16 vlan_id = 0xFFFF;
	void *buf;
	int i, rc;

	memset(&qp->qp1_hdr, 0, sizeof(qp->qp1_hdr));

	rc = rdma_read_gid_l2_fields(sgid_attr, &vlan_id, NULL);
	if (rc)
		return rc;

	/* Get network header type for this GID */
	nw_type = rdma_gid_attr_network_type(sgid_attr);
	switch (nw_type) {
	case RDMA_NETWORK_IPV4:
		nw_type = BNXT_RE_ROCEV2_IPV4_PACKET;
		break;
	case RDMA_NETWORK_IPV6:
		nw_type = BNXT_RE_ROCEV2_IPV6_PACKET;
		break;
	default:
		nw_type = BNXT_RE_ROCE_V1_PACKET;
		break;
	}
	memcpy(&dgid.raw, &qplib_ah->dgid, 16);
	is_udp = sgid_attr->gid_type == IB_GID_TYPE_ROCE_UDP_ENCAP;
	if (is_udp) {
		if (ipv6_addr_v4mapped((struct in6_addr *)&sgid_attr->gid)) {
			ip_version = 4;
			ether_type = ETH_P_IP;
		} else {
			ip_version = 6;
			ether_type = ETH_P_IPV6;
		}
		is_grh = false;
	} else {
		ether_type = ETH_P_IBOE;
		is_grh = true;
	}

	is_eth = true;
	is_vlan = vlan_id && (vlan_id < 0x1000);

	ib_ud_header_init(payload_size, !is_eth, is_eth, is_vlan, is_grh,
			  ip_version, is_udp, 0, &qp->qp1_hdr);

	/* ETH */
	ether_addr_copy(qp->qp1_hdr.eth.dmac_h, ah->qplib_ah.dmac);
	ether_addr_copy(qp->qp1_hdr.eth.smac_h, qp->qplib_qp.smac);

	/* For vlan, check the sgid for vlan existence */

	if (!is_vlan) {
		qp->qp1_hdr.eth.type = cpu_to_be16(ether_type);
	} else {
		qp->qp1_hdr.vlan.type = cpu_to_be16(ether_type);
		qp->qp1_hdr.vlan.tag = cpu_to_be16(vlan_id);
	}

	if (is_grh || (ip_version == 6)) {
		memcpy(qp->qp1_hdr.grh.source_gid.raw, sgid_attr->gid.raw,
		       sizeof(sgid_attr->gid));
		memcpy(qp->qp1_hdr.grh.destination_gid.raw, qplib_ah->dgid.data,
		       sizeof(sgid_attr->gid));
		qp->qp1_hdr.grh.hop_limit     = qplib_ah->hop_limit;
	}

	if (ip_version == 4) {
		qp->qp1_hdr.ip4.tos = 0;
		qp->qp1_hdr.ip4.id = 0;
		qp->qp1_hdr.ip4.frag_off = htons(IP_DF);
		qp->qp1_hdr.ip4.ttl = qplib_ah->hop_limit;

		memcpy(&qp->qp1_hdr.ip4.saddr, sgid_attr->gid.raw + 12, 4);
		memcpy(&qp->qp1_hdr.ip4.daddr, qplib_ah->dgid.data + 12, 4);
		qp->qp1_hdr.ip4.check = ib_ud_ip4_csum(&qp->qp1_hdr);
	}

	if (is_udp) {
		qp->qp1_hdr.udp.dport = htons(ROCE_V2_UDP_DPORT);
		qp->qp1_hdr.udp.sport = htons(0x8CD1);
		qp->qp1_hdr.udp.csum = 0;
	}

	/* BTH */
	if (wr->opcode == IB_WR_SEND_WITH_IMM) {
		qp->qp1_hdr.bth.opcode = IB_OPCODE_UD_SEND_ONLY_WITH_IMMEDIATE;
		qp->qp1_hdr.immediate_present = 1;
	} else {
		qp->qp1_hdr.bth.opcode = IB_OPCODE_UD_SEND_ONLY;
	}
	if (wr->send_flags & IB_SEND_SOLICITED)
		qp->qp1_hdr.bth.solicited_event = 1;
	/* pad_count */
	qp->qp1_hdr.bth.pad_count = (4 - payload_size) & 3;

	/* P_key for QP1 is for all members */
	qp->qp1_hdr.bth.pkey = cpu_to_be16(0xFFFF);
	qp->qp1_hdr.bth.destination_qpn = IB_QP1;
	qp->qp1_hdr.bth.ack_req = 0;
	qp->send_psn++;
	qp->send_psn &= BTH_PSN_MASK;
	qp->qp1_hdr.bth.psn = cpu_to_be32(qp->send_psn);
	/* DETH */
	/* Use the priviledged Q_Key for QP1 */
	qp->qp1_hdr.deth.qkey = cpu_to_be32(IB_QP1_QKEY);
	qp->qp1_hdr.deth.source_qpn = IB_QP1;

	/* Pack the QP1 to the transmit buffer */
	buf = bnxt_qplib_get_qp1_sq_buf(&qp->qplib_qp, &sge);
	if (buf) {
		ib_ud_header_pack(&qp->qp1_hdr, buf);
		for (i = wqe->num_sge; i; i--) {
			wqe->sg_list[i].addr = wqe->sg_list[i - 1].addr;
			wqe->sg_list[i].lkey = wqe->sg_list[i - 1].lkey;
			wqe->sg_list[i].size = wqe->sg_list[i - 1].size;
		}

		/*
		 * Max Header buf size for IPV6 RoCE V2 is 86,
		 * which is same as the QP1 SQ header buffer.
		 * Header buf size for IPV4 RoCE V2 can be 66.
		 * ETH(14) + VLAN(4)+ IP(20) + UDP (8) + BTH(20).
		 * Subtract 20 bytes from QP1 SQ header buf size
		 */
		if (is_udp && ip_version == 4)
			sge.size -= 20;
		/*
		 * Max Header buf size for RoCE V1 is 78.
		 * ETH(14) + VLAN(4) + GRH(40) + BTH(20).
		 * Subtract 8 bytes from QP1 SQ header buf size
		 */
		if (!is_udp)
			sge.size -= 8;

		/* Subtract 4 bytes for non vlan packets */
		if (!is_vlan)
			sge.size -= 4;

		wqe->sg_list[0].addr = sge.addr;
		wqe->sg_list[0].lkey = sge.lkey;
		wqe->sg_list[0].size = sge.size;
		wqe->num_sge++;

	} else {
		ibdev_err(&qp->rdev->ibdev, "QP1 buffer is empty!");
		rc = -ENOMEM;
	}
	return rc;
}

/* For the MAD layer, it only provides the recv SGE the size of
 * ib_grh + MAD datagram.  No Ethernet headers, Ethertype, BTH, DETH,
 * nor RoCE iCRC.  The Cu+ solution must provide buffer for the entire
 * receive packet (334 bytes) with no VLAN and then copy the GRH
 * and the MAD datagram out to the provided SGE.
 */
static int bnxt_re_build_qp1_shadow_qp_recv(struct bnxt_re_qp *qp,
					    const struct ib_recv_wr *wr,
					    struct bnxt_qplib_swqe *wqe,
					    int payload_size)
{
	struct bnxt_re_sqp_entries *sqp_entry;
	struct bnxt_qplib_sge ref, sge;
	struct bnxt_re_dev *rdev;
	u32 rq_prod_index;

	rdev = qp->rdev;

	rq_prod_index = bnxt_qplib_get_rq_prod_index(&qp->qplib_qp);

	if (!bnxt_qplib_get_qp1_rq_buf(&qp->qplib_qp, &sge))
		return -ENOMEM;

	/* Create 1 SGE to receive the entire
	 * ethernet packet
	 */
	/* Save the reference from ULP */
	ref.addr = wqe->sg_list[0].addr;
	ref.lkey = wqe->sg_list[0].lkey;
	ref.size = wqe->sg_list[0].size;

	sqp_entry = &rdev->gsi_ctx.sqp_tbl[rq_prod_index];

	/* SGE 1 */
	wqe->sg_list[0].addr = sge.addr;
	wqe->sg_list[0].lkey = sge.lkey;
	wqe->sg_list[0].size = BNXT_QPLIB_MAX_QP1_RQ_HDR_SIZE_V2;
	sge.size -= wqe->sg_list[0].size;

	sqp_entry->sge.addr = ref.addr;
	sqp_entry->sge.lkey = ref.lkey;
	sqp_entry->sge.size = ref.size;
	/* Store the wrid for reporting completion */
	sqp_entry->wrid = wqe->wr_id;
	/* change the wqe->wrid to table index */
	wqe->wr_id = rq_prod_index;
	return 0;
}

static int is_ud_qp(struct bnxt_re_qp *qp)
{
	return (qp->qplib_qp.type == CMDQ_CREATE_QP_TYPE_UD ||
		qp->qplib_qp.type == CMDQ_CREATE_QP_TYPE_GSI);
}

static int bnxt_re_build_send_wqe(struct bnxt_re_qp *qp,
				  const struct ib_send_wr *wr,
				  struct bnxt_qplib_swqe *wqe)
{
	struct bnxt_re_ah *ah = NULL;

	if (is_ud_qp(qp)) {
		ah = container_of(ud_wr(wr)->ah, struct bnxt_re_ah, ib_ah);
		wqe->send.q_key = ud_wr(wr)->remote_qkey;
		wqe->send.dst_qp = ud_wr(wr)->remote_qpn;
		wqe->send.avid = ah->qplib_ah.id;
	}
	switch (wr->opcode) {
	case IB_WR_SEND:
		wqe->type = BNXT_QPLIB_SWQE_TYPE_SEND;
		break;
	case IB_WR_SEND_WITH_IMM:
		wqe->type = BNXT_QPLIB_SWQE_TYPE_SEND_WITH_IMM;
		wqe->send.imm_data = be32_to_cpu(wr->ex.imm_data);
		break;
	case IB_WR_SEND_WITH_INV:
		wqe->type = BNXT_QPLIB_SWQE_TYPE_SEND_WITH_INV;
		wqe->send.inv_key = wr->ex.invalidate_rkey;
		break;
	default:
		return -EINVAL;
	}
	if (wr->send_flags & IB_SEND_SIGNALED)
		wqe->flags |= BNXT_QPLIB_SWQE_FLAGS_SIGNAL_COMP;
	if (wr->send_flags & IB_SEND_FENCE)
		wqe->flags |= BNXT_QPLIB_SWQE_FLAGS_UC_FENCE;
	if (wr->send_flags & IB_SEND_SOLICITED)
		wqe->flags |= BNXT_QPLIB_SWQE_FLAGS_SOLICIT_EVENT;
	if (wr->send_flags & IB_SEND_INLINE)
		wqe->flags |= BNXT_QPLIB_SWQE_FLAGS_INLINE;

	return 0;
}

static int bnxt_re_build_rdma_wqe(const struct ib_send_wr *wr,
				  struct bnxt_qplib_swqe *wqe)
{
	switch (wr->opcode) {
	case IB_WR_RDMA_WRITE:
		wqe->type = BNXT_QPLIB_SWQE_TYPE_RDMA_WRITE;
		break;
	case IB_WR_RDMA_WRITE_WITH_IMM:
		wqe->type = BNXT_QPLIB_SWQE_TYPE_RDMA_WRITE_WITH_IMM;
		wqe->rdma.imm_data = be32_to_cpu(wr->ex.imm_data);
		break;
	case IB_WR_RDMA_READ:
		wqe->type = BNXT_QPLIB_SWQE_TYPE_RDMA_READ;
		wqe->rdma.inv_key = wr->ex.invalidate_rkey;
		break;
	default:
		return -EINVAL;
	}
	wqe->rdma.remote_va = rdma_wr(wr)->remote_addr;
	wqe->rdma.r_key = rdma_wr(wr)->rkey;
	if (wr->send_flags & IB_SEND_SIGNALED)
		wqe->flags |= BNXT_QPLIB_SWQE_FLAGS_SIGNAL_COMP;
	if (wr->send_flags & IB_SEND_FENCE)
		wqe->flags |= BNXT_QPLIB_SWQE_FLAGS_UC_FENCE;
	if (wr->send_flags & IB_SEND_SOLICITED)
		wqe->flags |= BNXT_QPLIB_SWQE_FLAGS_SOLICIT_EVENT;
	if (wr->send_flags & IB_SEND_INLINE)
		wqe->flags |= BNXT_QPLIB_SWQE_FLAGS_INLINE;

	return 0;
}

static int bnxt_re_build_atomic_wqe(const struct ib_send_wr *wr,
				    struct bnxt_qplib_swqe *wqe)
{
	switch (wr->opcode) {
	case IB_WR_ATOMIC_CMP_AND_SWP:
		wqe->type = BNXT_QPLIB_SWQE_TYPE_ATOMIC_CMP_AND_SWP;
		wqe->atomic.cmp_data = atomic_wr(wr)->compare_add;
		wqe->atomic.swap_data = atomic_wr(wr)->swap;
		break;
	case IB_WR_ATOMIC_FETCH_AND_ADD:
		wqe->type = BNXT_QPLIB_SWQE_TYPE_ATOMIC_FETCH_AND_ADD;
		wqe->atomic.cmp_data = atomic_wr(wr)->compare_add;
		break;
	default:
		return -EINVAL;
	}
	wqe->atomic.remote_va = atomic_wr(wr)->remote_addr;
	wqe->atomic.r_key = atomic_wr(wr)->rkey;
	if (wr->send_flags & IB_SEND_SIGNALED)
		wqe->flags |= BNXT_QPLIB_SWQE_FLAGS_SIGNAL_COMP;
	if (wr->send_flags & IB_SEND_FENCE)
		wqe->flags |= BNXT_QPLIB_SWQE_FLAGS_UC_FENCE;
	if (wr->send_flags & IB_SEND_SOLICITED)
		wqe->flags |= BNXT_QPLIB_SWQE_FLAGS_SOLICIT_EVENT;
	return 0;
}

static int bnxt_re_build_inv_wqe(const struct ib_send_wr *wr,
				 struct bnxt_qplib_swqe *wqe)
{
	wqe->type = BNXT_QPLIB_SWQE_TYPE_LOCAL_INV;
	wqe->local_inv.inv_l_key = wr->ex.invalidate_rkey;

	if (wr->send_flags & IB_SEND_SIGNALED)
		wqe->flags |= BNXT_QPLIB_SWQE_FLAGS_SIGNAL_COMP;
	if (wr->send_flags & IB_SEND_SOLICITED)
		wqe->flags |= BNXT_QPLIB_SWQE_FLAGS_SOLICIT_EVENT;

	return 0;
}

static int bnxt_re_build_reg_wqe(const struct ib_reg_wr *wr,
				 struct bnxt_qplib_swqe *wqe)
{
	struct bnxt_re_mr *mr = container_of(wr->mr, struct bnxt_re_mr, ib_mr);
	struct bnxt_qplib_frpl *qplib_frpl = &mr->qplib_frpl;
	int access = wr->access;

	wqe->frmr.pbl_ptr = (__le64 *)qplib_frpl->hwq.pbl_ptr[0];
	wqe->frmr.pbl_dma_ptr = qplib_frpl->hwq.pbl_dma_ptr[0];
	wqe->frmr.page_list = mr->pages;
	wqe->frmr.page_list_len = mr->npages;
	wqe->frmr.levels = qplib_frpl->hwq.level;
	wqe->type = BNXT_QPLIB_SWQE_TYPE_REG_MR;

	if (wr->wr.send_flags & IB_SEND_SIGNALED)
		wqe->flags |= BNXT_QPLIB_SWQE_FLAGS_SIGNAL_COMP;

	if (access & IB_ACCESS_LOCAL_WRITE)
		wqe->frmr.access_cntl |= SQ_FR_PMR_ACCESS_CNTL_LOCAL_WRITE;
	if (access & IB_ACCESS_REMOTE_READ)
		wqe->frmr.access_cntl |= SQ_FR_PMR_ACCESS_CNTL_REMOTE_READ;
	if (access & IB_ACCESS_REMOTE_WRITE)
		wqe->frmr.access_cntl |= SQ_FR_PMR_ACCESS_CNTL_REMOTE_WRITE;
	if (access & IB_ACCESS_REMOTE_ATOMIC)
		wqe->frmr.access_cntl |= SQ_FR_PMR_ACCESS_CNTL_REMOTE_ATOMIC;
	if (access & IB_ACCESS_MW_BIND)
		wqe->frmr.access_cntl |= SQ_FR_PMR_ACCESS_CNTL_WINDOW_BIND;

	wqe->frmr.l_key = wr->key;
	wqe->frmr.length = wr->mr->length;
	wqe->frmr.pbl_pg_sz_log = ilog2(PAGE_SIZE >> PAGE_SHIFT_4K);
	wqe->frmr.pg_sz_log = ilog2(wr->mr->page_size >> PAGE_SHIFT_4K);
	wqe->frmr.va = wr->mr->iova;
	return 0;
}

static int bnxt_re_copy_inline_data(struct bnxt_re_dev *rdev,
				    const struct ib_send_wr *wr,
				    struct bnxt_qplib_swqe *wqe)
{
	/*  Copy the inline data to the data  field */
	u8 *in_data;
	u32 i, sge_len;
	void *sge_addr;

	in_data = wqe->inline_data;
	for (i = 0; i < wr->num_sge; i++) {
		sge_addr = (void *)(unsigned long)
				wr->sg_list[i].addr;
		sge_len = wr->sg_list[i].length;

		if ((sge_len + wqe->inline_len) >
		    BNXT_QPLIB_SWQE_MAX_INLINE_LENGTH) {
			ibdev_err(&rdev->ibdev,
				  "Inline data size requested > supported value");
			return -EINVAL;
		}
		sge_len = wr->sg_list[i].length;

		memcpy(in_data, sge_addr, sge_len);
		in_data += wr->sg_list[i].length;
		wqe->inline_len += wr->sg_list[i].length;
	}
	return wqe->inline_len;
}

static int bnxt_re_copy_wr_payload(struct bnxt_re_dev *rdev,
				   const struct ib_send_wr *wr,
				   struct bnxt_qplib_swqe *wqe)
{
	int payload_sz = 0;

	if (wr->send_flags & IB_SEND_INLINE)
		payload_sz = bnxt_re_copy_inline_data(rdev, wr, wqe);
	else
		payload_sz = bnxt_re_build_sgl(wr->sg_list, wqe->sg_list,
					       wqe->num_sge);

	return payload_sz;
}

static void bnxt_ud_qp_hw_stall_workaround(struct bnxt_re_qp *qp)
{
	if ((qp->ib_qp.qp_type == IB_QPT_UD ||
	     qp->ib_qp.qp_type == IB_QPT_GSI ||
	     qp->ib_qp.qp_type == IB_QPT_RAW_ETHERTYPE) &&
	     qp->qplib_qp.wqe_cnt == BNXT_RE_UD_QP_HW_STALL) {
		int qp_attr_mask;
		struct ib_qp_attr qp_attr;

		qp_attr_mask = IB_QP_STATE;
		qp_attr.qp_state = IB_QPS_RTS;
		bnxt_re_modify_qp(&qp->ib_qp, &qp_attr, qp_attr_mask, NULL);
		qp->qplib_qp.wqe_cnt = 0;
	}
}

static int bnxt_re_post_send_shadow_qp(struct bnxt_re_dev *rdev,
				       struct bnxt_re_qp *qp,
				       const struct ib_send_wr *wr)
{
	int rc = 0, payload_sz = 0;
	unsigned long flags;

	spin_lock_irqsave(&qp->sq_lock, flags);
	while (wr) {
		struct bnxt_qplib_swqe wqe = {};

		/* Common */
		wqe.num_sge = wr->num_sge;
		if (wr->num_sge > qp->qplib_qp.sq.max_sge) {
			ibdev_err(&rdev->ibdev,
				  "Limit exceeded for Send SGEs");
			rc = -EINVAL;
			goto bad;
		}

		payload_sz = bnxt_re_copy_wr_payload(qp->rdev, wr, &wqe);
		if (payload_sz < 0) {
			rc = -EINVAL;
			goto bad;
		}
		wqe.wr_id = wr->wr_id;

		wqe.type = BNXT_QPLIB_SWQE_TYPE_SEND;

		rc = bnxt_re_build_send_wqe(qp, wr, &wqe);
		if (!rc)
			rc = bnxt_qplib_post_send(&qp->qplib_qp, &wqe);
bad:
		if (rc) {
			ibdev_err(&rdev->ibdev,
				  "Post send failed opcode = %#x rc = %d",
				  wr->opcode, rc);
			break;
		}
		wr = wr->next;
	}
	bnxt_qplib_post_send_db(&qp->qplib_qp);
	if (!bnxt_qplib_is_chip_gen_p5_p7(qp->rdev->chip_ctx))
		bnxt_ud_qp_hw_stall_workaround(qp);
	spin_unlock_irqrestore(&qp->sq_lock, flags);
	return rc;
}

static void bnxt_re_legacy_set_uc_fence(struct bnxt_qplib_swqe *wqe)
{
	/* Need unconditional fence for non-wire memory opcode
	 * to work as expected.
	 */
	if (wqe->type == BNXT_QPLIB_SWQE_TYPE_LOCAL_INV ||
	    wqe->type == BNXT_QPLIB_SWQE_TYPE_FAST_REG_MR ||
	    wqe->type == BNXT_QPLIB_SWQE_TYPE_REG_MR ||
	    wqe->type == BNXT_QPLIB_SWQE_TYPE_BIND_MW)
		wqe->flags |= BNXT_QPLIB_SWQE_FLAGS_UC_FENCE;
}

int bnxt_re_post_send(struct ib_qp *ib_qp, const struct ib_send_wr *wr,
		      const struct ib_send_wr **bad_wr)
{
	struct bnxt_re_qp *qp = container_of(ib_qp, struct bnxt_re_qp, ib_qp);
	struct bnxt_qplib_swqe wqe;
	int rc = 0, payload_sz = 0;
	unsigned long flags;

	spin_lock_irqsave(&qp->sq_lock, flags);
	while (wr) {
		/* House keeping */
		memset(&wqe, 0, sizeof(wqe));

		/* Common */
		wqe.num_sge = wr->num_sge;
		if (wr->num_sge > qp->qplib_qp.sq.max_sge) {
			ibdev_err(&qp->rdev->ibdev,
				  "Limit exceeded for Send SGEs");
			rc = -EINVAL;
			goto bad;
		}

		payload_sz = bnxt_re_copy_wr_payload(qp->rdev, wr, &wqe);
		if (payload_sz < 0) {
			rc = -EINVAL;
			goto bad;
		}
		wqe.wr_id = wr->wr_id;

		switch (wr->opcode) {
		case IB_WR_SEND:
		case IB_WR_SEND_WITH_IMM:
			if (qp->qplib_qp.type == CMDQ_CREATE_QP1_TYPE_GSI) {
				rc = bnxt_re_build_qp1_send_v2(qp, wr, &wqe,
							       payload_sz);
				if (rc)
					goto bad;
				wqe.rawqp1.lflags |=
					SQ_SEND_RAWETH_QP1_LFLAGS_ROCE_CRC;
			}
			switch (wr->send_flags) {
			case IB_SEND_IP_CSUM:
				wqe.rawqp1.lflags |=
					SQ_SEND_RAWETH_QP1_LFLAGS_IP_CHKSUM;
				break;
			default:
				break;
			}
			fallthrough;
		case IB_WR_SEND_WITH_INV:
			rc = bnxt_re_build_send_wqe(qp, wr, &wqe);
			break;
		case IB_WR_RDMA_WRITE:
		case IB_WR_RDMA_WRITE_WITH_IMM:
		case IB_WR_RDMA_READ:
			rc = bnxt_re_build_rdma_wqe(wr, &wqe);
			break;
		case IB_WR_ATOMIC_CMP_AND_SWP:
		case IB_WR_ATOMIC_FETCH_AND_ADD:
			rc = bnxt_re_build_atomic_wqe(wr, &wqe);
			break;
		case IB_WR_RDMA_READ_WITH_INV:
			ibdev_err(&qp->rdev->ibdev,
				  "RDMA Read with Invalidate is not supported");
			rc = -EINVAL;
			goto bad;
		case IB_WR_LOCAL_INV:
			rc = bnxt_re_build_inv_wqe(wr, &wqe);
			break;
		case IB_WR_REG_MR:
			rc = bnxt_re_build_reg_wqe(reg_wr(wr), &wqe);
			break;
		default:
			/* Unsupported WRs */
			ibdev_err(&qp->rdev->ibdev,
				  "WR (%#x) is not supported", wr->opcode);
			rc = -EINVAL;
			goto bad;
		}
		if (!rc) {
			if (!bnxt_qplib_is_chip_gen_p5_p7(qp->rdev->chip_ctx))
				bnxt_re_legacy_set_uc_fence(&wqe);
			rc = bnxt_qplib_post_send(&qp->qplib_qp, &wqe);
		}
bad:
		if (rc) {
			ibdev_err(&qp->rdev->ibdev,
				  "post_send failed op:%#x qps = %#x rc = %d\n",
				  wr->opcode, qp->qplib_qp.state, rc);
			*bad_wr = wr;
			break;
		}
		wr = wr->next;
	}
	bnxt_qplib_post_send_db(&qp->qplib_qp);
	if (!bnxt_qplib_is_chip_gen_p5_p7(qp->rdev->chip_ctx))
		bnxt_ud_qp_hw_stall_workaround(qp);
	spin_unlock_irqrestore(&qp->sq_lock, flags);

	return rc;
}

static int bnxt_re_post_recv_shadow_qp(struct bnxt_re_dev *rdev,
				       struct bnxt_re_qp *qp,
				       const struct ib_recv_wr *wr)
{
	struct bnxt_qplib_swqe wqe;
	int rc = 0;

	while (wr) {
		/* House keeping */
		memset(&wqe, 0, sizeof(wqe));

		/* Common */
		wqe.num_sge = wr->num_sge;
		if (wr->num_sge > qp->qplib_qp.rq.max_sge) {
			ibdev_err(&rdev->ibdev,
				  "Limit exceeded for Receive SGEs");
			rc = -EINVAL;
			break;
		}
		bnxt_re_build_sgl(wr->sg_list, wqe.sg_list, wr->num_sge);
		wqe.wr_id = wr->wr_id;
		wqe.type = BNXT_QPLIB_SWQE_TYPE_RECV;

		rc = bnxt_qplib_post_recv(&qp->qplib_qp, &wqe);
		if (rc)
			break;

		wr = wr->next;
	}
	if (!rc)
		bnxt_qplib_post_recv_db(&qp->qplib_qp);
	return rc;
}

int bnxt_re_post_recv(struct ib_qp *ib_qp, const struct ib_recv_wr *wr,
		      const struct ib_recv_wr **bad_wr)
{
	struct bnxt_re_qp *qp = container_of(ib_qp, struct bnxt_re_qp, ib_qp);
	struct bnxt_qplib_swqe wqe;
	int rc = 0, payload_sz = 0;
	unsigned long flags;
	u32 count = 0;

	spin_lock_irqsave(&qp->rq_lock, flags);
	while (wr) {
		/* House keeping */
		memset(&wqe, 0, sizeof(wqe));

		/* Common */
		wqe.num_sge = wr->num_sge;
		if (wr->num_sge > qp->qplib_qp.rq.max_sge) {
			ibdev_err(&qp->rdev->ibdev,
				  "Limit exceeded for Receive SGEs");
			rc = -EINVAL;
			*bad_wr = wr;
			break;
		}

		payload_sz = bnxt_re_build_sgl(wr->sg_list, wqe.sg_list,
					       wr->num_sge);
		wqe.wr_id = wr->wr_id;
		wqe.type = BNXT_QPLIB_SWQE_TYPE_RECV;

		if (ib_qp->qp_type == IB_QPT_GSI &&
		    qp->qplib_qp.type != CMDQ_CREATE_QP_TYPE_GSI)
			rc = bnxt_re_build_qp1_shadow_qp_recv(qp, wr, &wqe,
							      payload_sz);
		if (!rc)
			rc = bnxt_qplib_post_recv(&qp->qplib_qp, &wqe);
		if (rc) {
			*bad_wr = wr;
			break;
		}

		/* Ring DB if the RQEs posted reaches a threshold value */
		if (++count >= BNXT_RE_RQ_WQE_THRESHOLD) {
			bnxt_qplib_post_recv_db(&qp->qplib_qp);
			count = 0;
		}

		wr = wr->next;
	}

	if (count)
		bnxt_qplib_post_recv_db(&qp->qplib_qp);

	spin_unlock_irqrestore(&qp->rq_lock, flags);

	return rc;
}

/* Completion Queues */
int bnxt_re_destroy_cq(struct ib_cq *ib_cq, struct ib_udata *udata)
{
	struct bnxt_qplib_chip_ctx *cctx;
	struct bnxt_qplib_nq *nq;
	struct bnxt_re_dev *rdev;
	struct bnxt_re_cq *cq;

	cq = container_of(ib_cq, struct bnxt_re_cq, ib_cq);
	rdev = cq->rdev;
	nq = cq->qplib_cq.nq;
	cctx = rdev->chip_ctx;

	if (cctx->modes.toggle_bits & BNXT_QPLIB_CQ_TOGGLE_BIT) {
		free_page((unsigned long)cq->uctx_cq_page);
		hash_del(&cq->hash_entry);
	}
	bnxt_qplib_destroy_cq(&rdev->qplib_res, &cq->qplib_cq);
	ib_umem_release(cq->umem);

	atomic_dec(&rdev->stats.res.cq_count);
	nq->budget--;
	kfree(cq->cql);
	return 0;
}

int bnxt_re_create_cq(struct ib_cq *ibcq, const struct ib_cq_init_attr *attr,
		      struct uverbs_attr_bundle *attrs)
{
	struct bnxt_re_cq *cq = container_of(ibcq, struct bnxt_re_cq, ib_cq);
	struct bnxt_re_dev *rdev = to_bnxt_re_dev(ibcq->device, ibdev);
<<<<<<< HEAD
	struct bnxt_re_ucontext *uctx =
		rdma_udata_to_drv_context(udata, struct bnxt_re_ucontext, ib_uctx);
	struct bnxt_qplib_dev_attr *dev_attr = &rdev->dev_attr;
	int rc, entries;
	int cqe = attr->cqe;
=======
	struct ib_udata *udata = &attrs->driver_udata;
	struct bnxt_re_ucontext *uctx =
		rdma_udata_to_drv_context(udata, struct bnxt_re_ucontext, ib_uctx);
	struct bnxt_qplib_dev_attr *dev_attr = &rdev->dev_attr;
	struct bnxt_qplib_chip_ctx *cctx;
>>>>>>> a6ad5510
	struct bnxt_qplib_nq *nq = NULL;
	unsigned int nq_alloc_cnt;
	int cqe = attr->cqe;
	int rc, entries;
	u32 active_cqs;

	if (attr->flags)
		return -EOPNOTSUPP;

	/* Validate CQ fields */
	if (cqe < 1 || cqe > dev_attr->max_cq_wqes) {
		ibdev_err(&rdev->ibdev, "Failed to create CQ -max exceeded");
		return -EINVAL;
	}

	cq->rdev = rdev;
	cctx = rdev->chip_ctx;
	cq->qplib_cq.cq_handle = (u64)(unsigned long)(&cq->qplib_cq);

	entries = bnxt_re_init_depth(cqe + 1, uctx);
	if (entries > dev_attr->max_cq_wqes + 1)
		entries = dev_attr->max_cq_wqes + 1;

	cq->qplib_cq.sg_info.pgsize = PAGE_SIZE;
	cq->qplib_cq.sg_info.pgshft = PAGE_SHIFT;
	if (udata) {
		struct bnxt_re_cq_req req;
		if (ib_copy_from_udata(&req, udata, sizeof(req))) {
			rc = -EFAULT;
			goto fail;
		}

		cq->umem = ib_umem_get(&rdev->ibdev, req.cq_va,
				       entries * sizeof(struct cq_base),
				       IB_ACCESS_LOCAL_WRITE);
		if (IS_ERR(cq->umem)) {
			rc = PTR_ERR(cq->umem);
			goto fail;
		}
		cq->qplib_cq.sg_info.umem = cq->umem;
		cq->qplib_cq.dpi = &uctx->dpi;
	} else {
		cq->max_cql = min_t(u32, entries, MAX_CQL_PER_POLL);
		cq->cql = kcalloc(cq->max_cql, sizeof(struct bnxt_qplib_cqe),
				  GFP_KERNEL);
		if (!cq->cql) {
			rc = -ENOMEM;
			goto fail;
		}

		cq->qplib_cq.dpi = &rdev->dpi_privileged;
	}
	/*
	 * Allocating the NQ in a round robin fashion. nq_alloc_cnt is a
	 * used for getting the NQ index.
	 */
	nq_alloc_cnt = atomic_inc_return(&rdev->nq_alloc_cnt);
	nq = &rdev->nq[nq_alloc_cnt % (rdev->num_msix - 1)];
	cq->qplib_cq.max_wqe = entries;
	cq->qplib_cq.cnq_hw_ring_id = nq->ring_id;
	cq->qplib_cq.nq	= nq;

	rc = bnxt_qplib_create_cq(&rdev->qplib_res, &cq->qplib_cq);
	if (rc) {
		ibdev_err(&rdev->ibdev, "Failed to create HW CQ");
		goto fail;
	}

	cq->ib_cq.cqe = entries;
	cq->cq_period = cq->qplib_cq.period;
	nq->budget++;

	active_cqs = atomic_inc_return(&rdev->stats.res.cq_count);
	if (active_cqs > rdev->stats.res.cq_watermark)
		rdev->stats.res.cq_watermark = active_cqs;
	spin_lock_init(&cq->cq_lock);

	if (udata) {
		struct bnxt_re_cq_resp resp = {};

		if (cctx->modes.toggle_bits & BNXT_QPLIB_CQ_TOGGLE_BIT) {
			hash_add(rdev->cq_hash, &cq->hash_entry, cq->qplib_cq.id);
			/* Allocate a page */
			cq->uctx_cq_page = (void *)get_zeroed_page(GFP_KERNEL);
			if (!cq->uctx_cq_page) {
				rc = -ENOMEM;
				goto c2fail;
			}
			resp.comp_mask |= BNXT_RE_CQ_TOGGLE_PAGE_SUPPORT;
		}
		resp.cqid = cq->qplib_cq.id;
		resp.tail = cq->qplib_cq.hwq.cons;
		resp.phase = cq->qplib_cq.period;
		resp.rsvd = 0;
		rc = ib_copy_to_udata(udata, &resp, min(sizeof(resp), udata->outlen));
		if (rc) {
			ibdev_err(&rdev->ibdev, "Failed to copy CQ udata");
			bnxt_qplib_destroy_cq(&rdev->qplib_res, &cq->qplib_cq);
			goto free_mem;
		}
	}

	return 0;

free_mem:
	free_page((unsigned long)cq->uctx_cq_page);
c2fail:
	ib_umem_release(cq->umem);
fail:
	kfree(cq->cql);
	return rc;
}

static void bnxt_re_resize_cq_complete(struct bnxt_re_cq *cq)
{
	struct bnxt_re_dev *rdev = cq->rdev;

	bnxt_qplib_resize_cq_complete(&rdev->qplib_res, &cq->qplib_cq);

	cq->qplib_cq.max_wqe = cq->resize_cqe;
	if (cq->resize_umem) {
		ib_umem_release(cq->umem);
		cq->umem = cq->resize_umem;
		cq->resize_umem = NULL;
		cq->resize_cqe = 0;
	}
}

int bnxt_re_resize_cq(struct ib_cq *ibcq, int cqe, struct ib_udata *udata)
{
	struct bnxt_qplib_sg_info sg_info = {};
	struct bnxt_qplib_dpi *orig_dpi = NULL;
	struct bnxt_qplib_dev_attr *dev_attr;
	struct bnxt_re_ucontext *uctx = NULL;
	struct bnxt_re_resize_cq_req req;
	struct bnxt_re_dev *rdev;
	struct bnxt_re_cq *cq;
	int rc, entries;

	cq =  container_of(ibcq, struct bnxt_re_cq, ib_cq);
	rdev = cq->rdev;
	dev_attr = &rdev->dev_attr;
	if (!ibcq->uobject) {
		ibdev_err(&rdev->ibdev, "Kernel CQ Resize not supported");
		return -EOPNOTSUPP;
	}

	if (cq->resize_umem) {
		ibdev_err(&rdev->ibdev, "Resize CQ %#x failed - Busy",
			  cq->qplib_cq.id);
		return -EBUSY;
	}

	/* Check the requested cq depth out of supported depth */
	if (cqe < 1 || cqe > dev_attr->max_cq_wqes) {
		ibdev_err(&rdev->ibdev, "Resize CQ %#x failed - out of range cqe %d",
			  cq->qplib_cq.id, cqe);
		return -EINVAL;
	}

	uctx = rdma_udata_to_drv_context(udata, struct bnxt_re_ucontext, ib_uctx);
	entries = bnxt_re_init_depth(cqe + 1, uctx);
	if (entries > dev_attr->max_cq_wqes + 1)
		entries = dev_attr->max_cq_wqes + 1;

	/* uverbs consumer */
	if (ib_copy_from_udata(&req, udata, sizeof(req))) {
		rc = -EFAULT;
		goto fail;
	}

	cq->resize_umem = ib_umem_get(&rdev->ibdev, req.cq_va,
				      entries * sizeof(struct cq_base),
				      IB_ACCESS_LOCAL_WRITE);
	if (IS_ERR(cq->resize_umem)) {
		rc = PTR_ERR(cq->resize_umem);
		cq->resize_umem = NULL;
		ibdev_err(&rdev->ibdev, "%s: ib_umem_get failed! rc = %d\n",
			  __func__, rc);
		goto fail;
	}
	cq->resize_cqe = entries;
	memcpy(&sg_info, &cq->qplib_cq.sg_info, sizeof(sg_info));
	orig_dpi = cq->qplib_cq.dpi;

	cq->qplib_cq.sg_info.umem = cq->resize_umem;
	cq->qplib_cq.sg_info.pgsize = PAGE_SIZE;
	cq->qplib_cq.sg_info.pgshft = PAGE_SHIFT;
	cq->qplib_cq.dpi = &uctx->dpi;

	rc = bnxt_qplib_resize_cq(&rdev->qplib_res, &cq->qplib_cq, entries);
	if (rc) {
		ibdev_err(&rdev->ibdev, "Resize HW CQ %#x failed!",
			  cq->qplib_cq.id);
		goto fail;
	}

	cq->ib_cq.cqe = cq->resize_cqe;
	atomic_inc(&rdev->stats.res.resize_count);

	return 0;

fail:
	if (cq->resize_umem) {
		ib_umem_release(cq->resize_umem);
		cq->resize_umem = NULL;
		cq->resize_cqe = 0;
		memcpy(&cq->qplib_cq.sg_info, &sg_info, sizeof(sg_info));
		cq->qplib_cq.dpi = orig_dpi;
	}
	return rc;
}

static u8 __req_to_ib_wc_status(u8 qstatus)
{
	switch (qstatus) {
	case CQ_REQ_STATUS_OK:
		return IB_WC_SUCCESS;
	case CQ_REQ_STATUS_BAD_RESPONSE_ERR:
		return IB_WC_BAD_RESP_ERR;
	case CQ_REQ_STATUS_LOCAL_LENGTH_ERR:
		return IB_WC_LOC_LEN_ERR;
	case CQ_REQ_STATUS_LOCAL_QP_OPERATION_ERR:
		return IB_WC_LOC_QP_OP_ERR;
	case CQ_REQ_STATUS_LOCAL_PROTECTION_ERR:
		return IB_WC_LOC_PROT_ERR;
	case CQ_REQ_STATUS_MEMORY_MGT_OPERATION_ERR:
		return IB_WC_GENERAL_ERR;
	case CQ_REQ_STATUS_REMOTE_INVALID_REQUEST_ERR:
		return IB_WC_REM_INV_REQ_ERR;
	case CQ_REQ_STATUS_REMOTE_ACCESS_ERR:
		return IB_WC_REM_ACCESS_ERR;
	case CQ_REQ_STATUS_REMOTE_OPERATION_ERR:
		return IB_WC_REM_OP_ERR;
	case CQ_REQ_STATUS_RNR_NAK_RETRY_CNT_ERR:
		return IB_WC_RNR_RETRY_EXC_ERR;
	case CQ_REQ_STATUS_TRANSPORT_RETRY_CNT_ERR:
		return IB_WC_RETRY_EXC_ERR;
	case CQ_REQ_STATUS_WORK_REQUEST_FLUSHED_ERR:
		return IB_WC_WR_FLUSH_ERR;
	default:
		return IB_WC_GENERAL_ERR;
	}
	return 0;
}

static u8 __rawqp1_to_ib_wc_status(u8 qstatus)
{
	switch (qstatus) {
	case CQ_RES_RAWETH_QP1_STATUS_OK:
		return IB_WC_SUCCESS;
	case CQ_RES_RAWETH_QP1_STATUS_LOCAL_ACCESS_ERROR:
		return IB_WC_LOC_ACCESS_ERR;
	case CQ_RES_RAWETH_QP1_STATUS_HW_LOCAL_LENGTH_ERR:
		return IB_WC_LOC_LEN_ERR;
	case CQ_RES_RAWETH_QP1_STATUS_LOCAL_PROTECTION_ERR:
		return IB_WC_LOC_PROT_ERR;
	case CQ_RES_RAWETH_QP1_STATUS_LOCAL_QP_OPERATION_ERR:
		return IB_WC_LOC_QP_OP_ERR;
	case CQ_RES_RAWETH_QP1_STATUS_MEMORY_MGT_OPERATION_ERR:
		return IB_WC_GENERAL_ERR;
	case CQ_RES_RAWETH_QP1_STATUS_WORK_REQUEST_FLUSHED_ERR:
		return IB_WC_WR_FLUSH_ERR;
	case CQ_RES_RAWETH_QP1_STATUS_HW_FLUSH_ERR:
		return IB_WC_WR_FLUSH_ERR;
	default:
		return IB_WC_GENERAL_ERR;
	}
}

static u8 __rc_to_ib_wc_status(u8 qstatus)
{
	switch (qstatus) {
	case CQ_RES_RC_STATUS_OK:
		return IB_WC_SUCCESS;
	case CQ_RES_RC_STATUS_LOCAL_ACCESS_ERROR:
		return IB_WC_LOC_ACCESS_ERR;
	case CQ_RES_RC_STATUS_LOCAL_LENGTH_ERR:
		return IB_WC_LOC_LEN_ERR;
	case CQ_RES_RC_STATUS_LOCAL_PROTECTION_ERR:
		return IB_WC_LOC_PROT_ERR;
	case CQ_RES_RC_STATUS_LOCAL_QP_OPERATION_ERR:
		return IB_WC_LOC_QP_OP_ERR;
	case CQ_RES_RC_STATUS_MEMORY_MGT_OPERATION_ERR:
		return IB_WC_GENERAL_ERR;
	case CQ_RES_RC_STATUS_REMOTE_INVALID_REQUEST_ERR:
		return IB_WC_REM_INV_REQ_ERR;
	case CQ_RES_RC_STATUS_WORK_REQUEST_FLUSHED_ERR:
		return IB_WC_WR_FLUSH_ERR;
	case CQ_RES_RC_STATUS_HW_FLUSH_ERR:
		return IB_WC_WR_FLUSH_ERR;
	default:
		return IB_WC_GENERAL_ERR;
	}
}

static void bnxt_re_process_req_wc(struct ib_wc *wc, struct bnxt_qplib_cqe *cqe)
{
	switch (cqe->type) {
	case BNXT_QPLIB_SWQE_TYPE_SEND:
		wc->opcode = IB_WC_SEND;
		break;
	case BNXT_QPLIB_SWQE_TYPE_SEND_WITH_IMM:
		wc->opcode = IB_WC_SEND;
		wc->wc_flags |= IB_WC_WITH_IMM;
		break;
	case BNXT_QPLIB_SWQE_TYPE_SEND_WITH_INV:
		wc->opcode = IB_WC_SEND;
		wc->wc_flags |= IB_WC_WITH_INVALIDATE;
		break;
	case BNXT_QPLIB_SWQE_TYPE_RDMA_WRITE:
		wc->opcode = IB_WC_RDMA_WRITE;
		break;
	case BNXT_QPLIB_SWQE_TYPE_RDMA_WRITE_WITH_IMM:
		wc->opcode = IB_WC_RDMA_WRITE;
		wc->wc_flags |= IB_WC_WITH_IMM;
		break;
	case BNXT_QPLIB_SWQE_TYPE_RDMA_READ:
		wc->opcode = IB_WC_RDMA_READ;
		break;
	case BNXT_QPLIB_SWQE_TYPE_ATOMIC_CMP_AND_SWP:
		wc->opcode = IB_WC_COMP_SWAP;
		break;
	case BNXT_QPLIB_SWQE_TYPE_ATOMIC_FETCH_AND_ADD:
		wc->opcode = IB_WC_FETCH_ADD;
		break;
	case BNXT_QPLIB_SWQE_TYPE_LOCAL_INV:
		wc->opcode = IB_WC_LOCAL_INV;
		break;
	case BNXT_QPLIB_SWQE_TYPE_REG_MR:
		wc->opcode = IB_WC_REG_MR;
		break;
	default:
		wc->opcode = IB_WC_SEND;
		break;
	}

	wc->status = __req_to_ib_wc_status(cqe->status);
}

static int bnxt_re_check_packet_type(u16 raweth_qp1_flags,
				     u16 raweth_qp1_flags2)
{
	bool is_ipv6 = false, is_ipv4 = false;

	/* raweth_qp1_flags Bit 9-6 indicates itype */
	if ((raweth_qp1_flags & CQ_RES_RAWETH_QP1_RAWETH_QP1_FLAGS_ITYPE_ROCE)
	    != CQ_RES_RAWETH_QP1_RAWETH_QP1_FLAGS_ITYPE_ROCE)
		return -1;

	if (raweth_qp1_flags2 &
	    CQ_RES_RAWETH_QP1_RAWETH_QP1_FLAGS2_IP_CS_CALC &&
	    raweth_qp1_flags2 &
	    CQ_RES_RAWETH_QP1_RAWETH_QP1_FLAGS2_L4_CS_CALC) {
		/* raweth_qp1_flags2 Bit 8 indicates ip_type. 0-v4 1 - v6 */
		(raweth_qp1_flags2 &
		 CQ_RES_RAWETH_QP1_RAWETH_QP1_FLAGS2_IP_TYPE) ?
			(is_ipv6 = true) : (is_ipv4 = true);
		return ((is_ipv6) ?
			 BNXT_RE_ROCEV2_IPV6_PACKET :
			 BNXT_RE_ROCEV2_IPV4_PACKET);
	} else {
		return BNXT_RE_ROCE_V1_PACKET;
	}
}

static int bnxt_re_to_ib_nw_type(int nw_type)
{
	u8 nw_hdr_type = 0xFF;

	switch (nw_type) {
	case BNXT_RE_ROCE_V1_PACKET:
		nw_hdr_type = RDMA_NETWORK_ROCE_V1;
		break;
	case BNXT_RE_ROCEV2_IPV4_PACKET:
		nw_hdr_type = RDMA_NETWORK_IPV4;
		break;
	case BNXT_RE_ROCEV2_IPV6_PACKET:
		nw_hdr_type = RDMA_NETWORK_IPV6;
		break;
	}
	return nw_hdr_type;
}

static bool bnxt_re_is_loopback_packet(struct bnxt_re_dev *rdev,
				       void *rq_hdr_buf)
{
	u8 *tmp_buf = NULL;
	struct ethhdr *eth_hdr;
	u16 eth_type;
	bool rc = false;

	tmp_buf = (u8 *)rq_hdr_buf;
	/*
	 * If dest mac is not same as I/F mac, this could be a
	 * loopback address or multicast address, check whether
	 * it is a loopback packet
	 */
	if (!ether_addr_equal(tmp_buf, rdev->netdev->dev_addr)) {
		tmp_buf += 4;
		/* Check the  ether type */
		eth_hdr = (struct ethhdr *)tmp_buf;
		eth_type = ntohs(eth_hdr->h_proto);
		switch (eth_type) {
		case ETH_P_IBOE:
			rc = true;
			break;
		case ETH_P_IP:
		case ETH_P_IPV6: {
			u32 len;
			struct udphdr *udp_hdr;

			len = (eth_type == ETH_P_IP ? sizeof(struct iphdr) :
						      sizeof(struct ipv6hdr));
			tmp_buf += sizeof(struct ethhdr) + len;
			udp_hdr = (struct udphdr *)tmp_buf;
			if (ntohs(udp_hdr->dest) ==
				    ROCE_V2_UDP_DPORT)
				rc = true;
			break;
			}
		default:
			break;
		}
	}

	return rc;
}

static int bnxt_re_process_raw_qp_pkt_rx(struct bnxt_re_qp *gsi_qp,
					 struct bnxt_qplib_cqe *cqe)
{
	struct bnxt_re_dev *rdev = gsi_qp->rdev;
	struct bnxt_re_sqp_entries *sqp_entry = NULL;
	struct bnxt_re_qp *gsi_sqp = rdev->gsi_ctx.gsi_sqp;
	dma_addr_t shrq_hdr_buf_map;
	struct ib_sge s_sge[2] = {};
	struct ib_sge r_sge[2] = {};
	struct bnxt_re_ah *gsi_sah;
	struct ib_recv_wr rwr = {};
	dma_addr_t rq_hdr_buf_map;
	struct ib_ud_wr udwr = {};
	struct ib_send_wr *swr;
	u32 skip_bytes = 0;
	int pkt_type = 0;
	void *rq_hdr_buf;
	u32 offset = 0;
	u32 tbl_idx;
	int rc;

	swr = &udwr.wr;
	tbl_idx = cqe->wr_id;

	rq_hdr_buf = gsi_qp->qplib_qp.rq_hdr_buf +
			(tbl_idx * gsi_qp->qplib_qp.rq_hdr_buf_size);
	rq_hdr_buf_map = bnxt_qplib_get_qp_buf_from_index(&gsi_qp->qplib_qp,
							  tbl_idx);

	/* Shadow QP header buffer */
	shrq_hdr_buf_map = bnxt_qplib_get_qp_buf_from_index(&gsi_qp->qplib_qp,
							    tbl_idx);
	sqp_entry = &rdev->gsi_ctx.sqp_tbl[tbl_idx];

	/* Store this cqe */
	memcpy(&sqp_entry->cqe, cqe, sizeof(struct bnxt_qplib_cqe));
	sqp_entry->qp1_qp = gsi_qp;

	/* Find packet type from the cqe */

	pkt_type = bnxt_re_check_packet_type(cqe->raweth_qp1_flags,
					     cqe->raweth_qp1_flags2);
	if (pkt_type < 0) {
		ibdev_err(&rdev->ibdev, "Invalid packet\n");
		return -EINVAL;
	}

	/* Adjust the offset for the user buffer and post in the rq */

	if (pkt_type == BNXT_RE_ROCEV2_IPV4_PACKET)
		offset = 20;

	/*
	 * QP1 loopback packet has 4 bytes of internal header before
	 * ether header. Skip these four bytes.
	 */
	if (bnxt_re_is_loopback_packet(rdev, rq_hdr_buf))
		skip_bytes = 4;

	/* First send SGE . Skip the ether header*/
	s_sge[0].addr = rq_hdr_buf_map + BNXT_QPLIB_MAX_QP1_RQ_ETH_HDR_SIZE
			+ skip_bytes;
	s_sge[0].lkey = 0xFFFFFFFF;
	s_sge[0].length = offset ? BNXT_QPLIB_MAX_GRH_HDR_SIZE_IPV4 :
				BNXT_QPLIB_MAX_GRH_HDR_SIZE_IPV6;

	/* Second Send SGE */
	s_sge[1].addr = s_sge[0].addr + s_sge[0].length +
			BNXT_QPLIB_MAX_QP1_RQ_BDETH_HDR_SIZE;
	if (pkt_type != BNXT_RE_ROCE_V1_PACKET)
		s_sge[1].addr += 8;
	s_sge[1].lkey = 0xFFFFFFFF;
	s_sge[1].length = 256;

	/* First recv SGE */

	r_sge[0].addr = shrq_hdr_buf_map;
	r_sge[0].lkey = 0xFFFFFFFF;
	r_sge[0].length = 40;

	r_sge[1].addr = sqp_entry->sge.addr + offset;
	r_sge[1].lkey = sqp_entry->sge.lkey;
	r_sge[1].length = BNXT_QPLIB_MAX_GRH_HDR_SIZE_IPV6 + 256 - offset;

	/* Create receive work request */
	rwr.num_sge = 2;
	rwr.sg_list = r_sge;
	rwr.wr_id = tbl_idx;
	rwr.next = NULL;

	rc = bnxt_re_post_recv_shadow_qp(rdev, gsi_sqp, &rwr);
	if (rc) {
		ibdev_err(&rdev->ibdev,
			  "Failed to post Rx buffers to shadow QP");
		return -ENOMEM;
	}

	swr->num_sge = 2;
	swr->sg_list = s_sge;
	swr->wr_id = tbl_idx;
	swr->opcode = IB_WR_SEND;
	swr->next = NULL;
	gsi_sah = rdev->gsi_ctx.gsi_sah;
	udwr.ah = &gsi_sah->ib_ah;
	udwr.remote_qpn = gsi_sqp->qplib_qp.id;
	udwr.remote_qkey = gsi_sqp->qplib_qp.qkey;

	/* post data received  in the send queue */
	return bnxt_re_post_send_shadow_qp(rdev, gsi_sqp, swr);
}

static void bnxt_re_process_res_rawqp1_wc(struct ib_wc *wc,
					  struct bnxt_qplib_cqe *cqe)
{
	wc->opcode = IB_WC_RECV;
	wc->status = __rawqp1_to_ib_wc_status(cqe->status);
	wc->wc_flags |= IB_WC_GRH;
}

static bool bnxt_re_check_if_vlan_valid(struct bnxt_re_dev *rdev,
					u16 vlan_id)
{
	/*
	 * Check if the vlan is configured in the host.  If not configured, it
	 * can be a transparent VLAN. So dont report the vlan id.
	 */
	if (!__vlan_find_dev_deep_rcu(rdev->netdev,
				      htons(ETH_P_8021Q), vlan_id))
		return false;
	return true;
}

static bool bnxt_re_is_vlan_pkt(struct bnxt_qplib_cqe *orig_cqe,
				u16 *vid, u8 *sl)
{
	bool ret = false;
	u32 metadata;
	u16 tpid;

	metadata = orig_cqe->raweth_qp1_metadata;
	if (orig_cqe->raweth_qp1_flags2 &
		CQ_RES_RAWETH_QP1_RAWETH_QP1_FLAGS2_META_FORMAT_VLAN) {
		tpid = ((metadata &
			 CQ_RES_RAWETH_QP1_RAWETH_QP1_METADATA_TPID_MASK) >>
			 CQ_RES_RAWETH_QP1_RAWETH_QP1_METADATA_TPID_SFT);
		if (tpid == ETH_P_8021Q) {
			*vid = metadata &
			       CQ_RES_RAWETH_QP1_RAWETH_QP1_METADATA_VID_MASK;
			*sl = (metadata &
			       CQ_RES_RAWETH_QP1_RAWETH_QP1_METADATA_PRI_MASK) >>
			       CQ_RES_RAWETH_QP1_RAWETH_QP1_METADATA_PRI_SFT;
			ret = true;
		}
	}

	return ret;
}

static void bnxt_re_process_res_rc_wc(struct ib_wc *wc,
				      struct bnxt_qplib_cqe *cqe)
{
	wc->opcode = IB_WC_RECV;
	wc->status = __rc_to_ib_wc_status(cqe->status);

	if (cqe->flags & CQ_RES_RC_FLAGS_IMM)
		wc->wc_flags |= IB_WC_WITH_IMM;
	if (cqe->flags & CQ_RES_RC_FLAGS_INV)
		wc->wc_flags |= IB_WC_WITH_INVALIDATE;
	if ((cqe->flags & (CQ_RES_RC_FLAGS_RDMA | CQ_RES_RC_FLAGS_IMM)) ==
	    (CQ_RES_RC_FLAGS_RDMA | CQ_RES_RC_FLAGS_IMM))
		wc->opcode = IB_WC_RECV_RDMA_WITH_IMM;
}

static void bnxt_re_process_res_shadow_qp_wc(struct bnxt_re_qp *gsi_sqp,
					     struct ib_wc *wc,
					     struct bnxt_qplib_cqe *cqe)
{
	struct bnxt_re_dev *rdev = gsi_sqp->rdev;
	struct bnxt_re_qp *gsi_qp = NULL;
	struct bnxt_qplib_cqe *orig_cqe = NULL;
	struct bnxt_re_sqp_entries *sqp_entry = NULL;
	int nw_type;
	u32 tbl_idx;
	u16 vlan_id;
	u8 sl;

	tbl_idx = cqe->wr_id;

	sqp_entry = &rdev->gsi_ctx.sqp_tbl[tbl_idx];
	gsi_qp = sqp_entry->qp1_qp;
	orig_cqe = &sqp_entry->cqe;

	wc->wr_id = sqp_entry->wrid;
	wc->byte_len = orig_cqe->length;
	wc->qp = &gsi_qp->ib_qp;

	wc->ex.imm_data = cpu_to_be32(orig_cqe->immdata);
	wc->src_qp = orig_cqe->src_qp;
	memcpy(wc->smac, orig_cqe->smac, ETH_ALEN);
	if (bnxt_re_is_vlan_pkt(orig_cqe, &vlan_id, &sl)) {
		if (bnxt_re_check_if_vlan_valid(rdev, vlan_id)) {
			wc->vlan_id = vlan_id;
			wc->sl = sl;
			wc->wc_flags |= IB_WC_WITH_VLAN;
		}
	}
	wc->port_num = 1;
	wc->vendor_err = orig_cqe->status;

	wc->opcode = IB_WC_RECV;
	wc->status = __rawqp1_to_ib_wc_status(orig_cqe->status);
	wc->wc_flags |= IB_WC_GRH;

	nw_type = bnxt_re_check_packet_type(orig_cqe->raweth_qp1_flags,
					    orig_cqe->raweth_qp1_flags2);
	if (nw_type >= 0) {
		wc->network_hdr_type = bnxt_re_to_ib_nw_type(nw_type);
		wc->wc_flags |= IB_WC_WITH_NETWORK_HDR_TYPE;
	}
}

static void bnxt_re_process_res_ud_wc(struct bnxt_re_qp *qp,
				      struct ib_wc *wc,
				      struct bnxt_qplib_cqe *cqe)
{
	struct bnxt_re_dev *rdev;
	u16 vlan_id = 0;
	u8 nw_type;

	rdev = qp->rdev;
	wc->opcode = IB_WC_RECV;
	wc->status = __rc_to_ib_wc_status(cqe->status);

	if (cqe->flags & CQ_RES_UD_FLAGS_IMM)
		wc->wc_flags |= IB_WC_WITH_IMM;
	/* report only on GSI QP for Thor */
	if (qp->qplib_qp.type == CMDQ_CREATE_QP_TYPE_GSI) {
		wc->wc_flags |= IB_WC_GRH;
		memcpy(wc->smac, cqe->smac, ETH_ALEN);
		wc->wc_flags |= IB_WC_WITH_SMAC;
		if (cqe->flags & CQ_RES_UD_FLAGS_META_FORMAT_VLAN) {
			vlan_id = (cqe->cfa_meta & 0xFFF);
		}
		/* Mark only if vlan_id is non zero */
		if (vlan_id && bnxt_re_check_if_vlan_valid(rdev, vlan_id)) {
			wc->vlan_id = vlan_id;
			wc->wc_flags |= IB_WC_WITH_VLAN;
		}
		nw_type = (cqe->flags & CQ_RES_UD_FLAGS_ROCE_IP_VER_MASK) >>
			   CQ_RES_UD_FLAGS_ROCE_IP_VER_SFT;
		wc->network_hdr_type = bnxt_re_to_ib_nw_type(nw_type);
		wc->wc_flags |= IB_WC_WITH_NETWORK_HDR_TYPE;
	}

}

static int send_phantom_wqe(struct bnxt_re_qp *qp)
{
	struct bnxt_qplib_qp *lib_qp = &qp->qplib_qp;
	unsigned long flags;
	int rc;

	spin_lock_irqsave(&qp->sq_lock, flags);

	rc = bnxt_re_bind_fence_mw(lib_qp);
	if (!rc) {
		lib_qp->sq.phantom_wqe_cnt++;
		ibdev_dbg(&qp->rdev->ibdev,
			  "qp %#x sq->prod %#x sw_prod %#x phantom_wqe_cnt %d\n",
			  lib_qp->id, lib_qp->sq.hwq.prod,
			  HWQ_CMP(lib_qp->sq.hwq.prod, &lib_qp->sq.hwq),
			  lib_qp->sq.phantom_wqe_cnt);
	}

	spin_unlock_irqrestore(&qp->sq_lock, flags);
	return rc;
}

int bnxt_re_poll_cq(struct ib_cq *ib_cq, int num_entries, struct ib_wc *wc)
{
	struct bnxt_re_cq *cq = container_of(ib_cq, struct bnxt_re_cq, ib_cq);
	struct bnxt_re_qp *qp, *sh_qp;
	struct bnxt_qplib_cqe *cqe;
	int i, ncqe, budget;
	struct bnxt_qplib_q *sq;
	struct bnxt_qplib_qp *lib_qp;
	u32 tbl_idx;
	struct bnxt_re_sqp_entries *sqp_entry = NULL;
	unsigned long flags;

	/* User CQ; the only processing we do is to
	 * complete any pending CQ resize operation.
	 */
	if (cq->umem) {
		if (cq->resize_umem)
			bnxt_re_resize_cq_complete(cq);
		return 0;
	}

	spin_lock_irqsave(&cq->cq_lock, flags);
	budget = min_t(u32, num_entries, cq->max_cql);
	num_entries = budget;
	if (!cq->cql) {
		ibdev_err(&cq->rdev->ibdev, "POLL CQ : no CQL to use");
		goto exit;
	}
	cqe = &cq->cql[0];
	while (budget) {
		lib_qp = NULL;
		ncqe = bnxt_qplib_poll_cq(&cq->qplib_cq, cqe, budget, &lib_qp);
		if (lib_qp) {
			sq = &lib_qp->sq;
			if (sq->send_phantom) {
				qp = container_of(lib_qp,
						  struct bnxt_re_qp, qplib_qp);
				if (send_phantom_wqe(qp) == -ENOMEM)
					ibdev_err(&cq->rdev->ibdev,
						  "Phantom failed! Scheduled to send again\n");
				else
					sq->send_phantom = false;
			}
		}
		if (ncqe < budget)
			ncqe += bnxt_qplib_process_flush_list(&cq->qplib_cq,
							      cqe + ncqe,
							      budget - ncqe);

		if (!ncqe)
			break;

		for (i = 0; i < ncqe; i++, cqe++) {
			/* Transcribe each qplib_wqe back to ib_wc */
			memset(wc, 0, sizeof(*wc));

			wc->wr_id = cqe->wr_id;
			wc->byte_len = cqe->length;
			qp = container_of
				((struct bnxt_qplib_qp *)
				 (unsigned long)(cqe->qp_handle),
				 struct bnxt_re_qp, qplib_qp);
			wc->qp = &qp->ib_qp;
			if (cqe->flags & CQ_RES_RC_FLAGS_IMM)
				wc->ex.imm_data = cpu_to_be32(cqe->immdata);
			else
				wc->ex.invalidate_rkey = cqe->invrkey;
			wc->src_qp = cqe->src_qp;
			memcpy(wc->smac, cqe->smac, ETH_ALEN);
			wc->port_num = 1;
			wc->vendor_err = cqe->status;

			switch (cqe->opcode) {
			case CQ_BASE_CQE_TYPE_REQ:
				sh_qp = qp->rdev->gsi_ctx.gsi_sqp;
				if (sh_qp &&
				    qp->qplib_qp.id == sh_qp->qplib_qp.id) {
					/* Handle this completion with
					 * the stored completion
					 */
					memset(wc, 0, sizeof(*wc));
					continue;
				}
				bnxt_re_process_req_wc(wc, cqe);
				break;
			case CQ_BASE_CQE_TYPE_RES_RAWETH_QP1:
				if (!cqe->status) {
					int rc = 0;

					rc = bnxt_re_process_raw_qp_pkt_rx
								(qp, cqe);
					if (!rc) {
						memset(wc, 0, sizeof(*wc));
						continue;
					}
					cqe->status = -1;
				}
				/* Errors need not be looped back.
				 * But change the wr_id to the one
				 * stored in the table
				 */
				tbl_idx = cqe->wr_id;
				sqp_entry = &cq->rdev->gsi_ctx.sqp_tbl[tbl_idx];
				wc->wr_id = sqp_entry->wrid;
				bnxt_re_process_res_rawqp1_wc(wc, cqe);
				break;
			case CQ_BASE_CQE_TYPE_RES_RC:
				bnxt_re_process_res_rc_wc(wc, cqe);
				break;
			case CQ_BASE_CQE_TYPE_RES_UD:
				sh_qp = qp->rdev->gsi_ctx.gsi_sqp;
				if (sh_qp &&
				    qp->qplib_qp.id == sh_qp->qplib_qp.id) {
					/* Handle this completion with
					 * the stored completion
					 */
					if (cqe->status) {
						continue;
					} else {
						bnxt_re_process_res_shadow_qp_wc
								(qp, wc, cqe);
						break;
					}
				}
				bnxt_re_process_res_ud_wc(qp, wc, cqe);
				break;
			default:
				ibdev_err(&cq->rdev->ibdev,
					  "POLL CQ : type 0x%x not handled",
					  cqe->opcode);
				continue;
			}
			wc++;
			budget--;
		}
	}
exit:
	spin_unlock_irqrestore(&cq->cq_lock, flags);
	return num_entries - budget;
}

int bnxt_re_req_notify_cq(struct ib_cq *ib_cq,
			  enum ib_cq_notify_flags ib_cqn_flags)
{
	struct bnxt_re_cq *cq = container_of(ib_cq, struct bnxt_re_cq, ib_cq);
	int type = 0, rc = 0;
	unsigned long flags;

	spin_lock_irqsave(&cq->cq_lock, flags);
	/* Trigger on the very next completion */
	if (ib_cqn_flags & IB_CQ_NEXT_COMP)
		type = DBC_DBC_TYPE_CQ_ARMALL;
	/* Trigger on the next solicited completion */
	else if (ib_cqn_flags & IB_CQ_SOLICITED)
		type = DBC_DBC_TYPE_CQ_ARMSE;

	/* Poll to see if there are missed events */
	if ((ib_cqn_flags & IB_CQ_REPORT_MISSED_EVENTS) &&
	    !(bnxt_qplib_is_cq_empty(&cq->qplib_cq))) {
		rc = 1;
		goto exit;
	}
	bnxt_qplib_req_notify_cq(&cq->qplib_cq, type);

exit:
	spin_unlock_irqrestore(&cq->cq_lock, flags);
	return rc;
}

/* Memory Regions */
struct ib_mr *bnxt_re_get_dma_mr(struct ib_pd *ib_pd, int mr_access_flags)
{
	struct bnxt_re_pd *pd = container_of(ib_pd, struct bnxt_re_pd, ib_pd);
	struct bnxt_re_dev *rdev = pd->rdev;
	struct bnxt_re_mr *mr;
	u32 active_mrs;
	int rc;

	mr = kzalloc(sizeof(*mr), GFP_KERNEL);
	if (!mr)
		return ERR_PTR(-ENOMEM);

	mr->rdev = rdev;
	mr->qplib_mr.pd = &pd->qplib_pd;
	mr->qplib_mr.access_flags = __from_ib_access_flags(mr_access_flags);
	mr->qplib_mr.type = CMDQ_ALLOCATE_MRW_MRW_FLAGS_PMR;

	if (mr_access_flags & IB_ACCESS_RELAXED_ORDERING)
		bnxt_re_check_and_set_relaxed_ordering(rdev, &mr->qplib_mr);

	/* Allocate and register 0 as the address */
	rc = bnxt_qplib_alloc_mrw(&rdev->qplib_res, &mr->qplib_mr);
	if (rc)
		goto fail;

	mr->qplib_mr.hwq.level = PBL_LVL_MAX;
	mr->qplib_mr.total_size = -1; /* Infinte length */
	rc = bnxt_qplib_reg_mr(&rdev->qplib_res, &mr->qplib_mr, NULL, 0,
			       PAGE_SIZE);
	if (rc)
		goto fail_mr;

	mr->ib_mr.lkey = mr->qplib_mr.lkey;
	if (mr_access_flags & (IB_ACCESS_REMOTE_WRITE | IB_ACCESS_REMOTE_READ |
			       IB_ACCESS_REMOTE_ATOMIC))
		mr->ib_mr.rkey = mr->ib_mr.lkey;
	active_mrs = atomic_inc_return(&rdev->stats.res.mr_count);
	if (active_mrs > rdev->stats.res.mr_watermark)
		rdev->stats.res.mr_watermark = active_mrs;

	return &mr->ib_mr;

fail_mr:
	bnxt_qplib_free_mrw(&rdev->qplib_res, &mr->qplib_mr);
fail:
	kfree(mr);
	return ERR_PTR(rc);
}

int bnxt_re_dereg_mr(struct ib_mr *ib_mr, struct ib_udata *udata)
{
	struct bnxt_re_mr *mr = container_of(ib_mr, struct bnxt_re_mr, ib_mr);
	struct bnxt_re_dev *rdev = mr->rdev;
	int rc;

	rc = bnxt_qplib_free_mrw(&rdev->qplib_res, &mr->qplib_mr);
	if (rc) {
		ibdev_err(&rdev->ibdev, "Dereg MR failed: %#x\n", rc);
		return rc;
	}

	if (mr->pages) {
		rc = bnxt_qplib_free_fast_reg_page_list(&rdev->qplib_res,
							&mr->qplib_frpl);
		kfree(mr->pages);
		mr->npages = 0;
		mr->pages = NULL;
	}
	ib_umem_release(mr->ib_umem);

	kfree(mr);
	atomic_dec(&rdev->stats.res.mr_count);
	return rc;
}

static int bnxt_re_set_page(struct ib_mr *ib_mr, u64 addr)
{
	struct bnxt_re_mr *mr = container_of(ib_mr, struct bnxt_re_mr, ib_mr);

	if (unlikely(mr->npages == mr->qplib_frpl.max_pg_ptrs))
		return -ENOMEM;

	mr->pages[mr->npages++] = addr;
	return 0;
}

int bnxt_re_map_mr_sg(struct ib_mr *ib_mr, struct scatterlist *sg, int sg_nents,
		      unsigned int *sg_offset)
{
	struct bnxt_re_mr *mr = container_of(ib_mr, struct bnxt_re_mr, ib_mr);

	mr->npages = 0;
	return ib_sg_to_pages(ib_mr, sg, sg_nents, sg_offset, bnxt_re_set_page);
}

struct ib_mr *bnxt_re_alloc_mr(struct ib_pd *ib_pd, enum ib_mr_type type,
			       u32 max_num_sg)
{
	struct bnxt_re_pd *pd = container_of(ib_pd, struct bnxt_re_pd, ib_pd);
	struct bnxt_re_dev *rdev = pd->rdev;
	struct bnxt_re_mr *mr = NULL;
	u32 active_mrs;
	int rc;

	if (type != IB_MR_TYPE_MEM_REG) {
		ibdev_dbg(&rdev->ibdev, "MR type 0x%x not supported", type);
		return ERR_PTR(-EINVAL);
	}
	if (max_num_sg > MAX_PBL_LVL_1_PGS)
		return ERR_PTR(-EINVAL);

	mr = kzalloc(sizeof(*mr), GFP_KERNEL);
	if (!mr)
		return ERR_PTR(-ENOMEM);

	mr->rdev = rdev;
	mr->qplib_mr.pd = &pd->qplib_pd;
	mr->qplib_mr.access_flags = BNXT_QPLIB_FR_PMR;
	mr->qplib_mr.type = CMDQ_ALLOCATE_MRW_MRW_FLAGS_PMR;

	rc = bnxt_qplib_alloc_mrw(&rdev->qplib_res, &mr->qplib_mr);
	if (rc)
		goto bail;

	mr->ib_mr.lkey = mr->qplib_mr.lkey;
	mr->ib_mr.rkey = mr->ib_mr.lkey;

	mr->pages = kcalloc(max_num_sg, sizeof(u64), GFP_KERNEL);
	if (!mr->pages) {
		rc = -ENOMEM;
		goto fail;
	}
	rc = bnxt_qplib_alloc_fast_reg_page_list(&rdev->qplib_res,
						 &mr->qplib_frpl, max_num_sg);
	if (rc) {
		ibdev_err(&rdev->ibdev,
			  "Failed to allocate HW FR page list");
		goto fail_mr;
	}

	active_mrs = atomic_inc_return(&rdev->stats.res.mr_count);
	if (active_mrs > rdev->stats.res.mr_watermark)
		rdev->stats.res.mr_watermark = active_mrs;
	return &mr->ib_mr;

fail_mr:
	kfree(mr->pages);
fail:
	bnxt_qplib_free_mrw(&rdev->qplib_res, &mr->qplib_mr);
bail:
	kfree(mr);
	return ERR_PTR(rc);
}

struct ib_mw *bnxt_re_alloc_mw(struct ib_pd *ib_pd, enum ib_mw_type type,
			       struct ib_udata *udata)
{
	struct bnxt_re_pd *pd = container_of(ib_pd, struct bnxt_re_pd, ib_pd);
	struct bnxt_re_dev *rdev = pd->rdev;
	struct bnxt_re_mw *mw;
	u32 active_mws;
	int rc;

	mw = kzalloc(sizeof(*mw), GFP_KERNEL);
	if (!mw)
		return ERR_PTR(-ENOMEM);
	mw->rdev = rdev;
	mw->qplib_mw.pd = &pd->qplib_pd;

	mw->qplib_mw.type = (type == IB_MW_TYPE_1 ?
			       CMDQ_ALLOCATE_MRW_MRW_FLAGS_MW_TYPE1 :
			       CMDQ_ALLOCATE_MRW_MRW_FLAGS_MW_TYPE2B);
	rc = bnxt_qplib_alloc_mrw(&rdev->qplib_res, &mw->qplib_mw);
	if (rc) {
		ibdev_err(&rdev->ibdev, "Allocate MW failed!");
		goto fail;
	}
	mw->ib_mw.rkey = mw->qplib_mw.rkey;

	active_mws = atomic_inc_return(&rdev->stats.res.mw_count);
	if (active_mws > rdev->stats.res.mw_watermark)
		rdev->stats.res.mw_watermark = active_mws;
	return &mw->ib_mw;

fail:
	kfree(mw);
	return ERR_PTR(rc);
}

int bnxt_re_dealloc_mw(struct ib_mw *ib_mw)
{
	struct bnxt_re_mw *mw = container_of(ib_mw, struct bnxt_re_mw, ib_mw);
	struct bnxt_re_dev *rdev = mw->rdev;
	int rc;

	rc = bnxt_qplib_free_mrw(&rdev->qplib_res, &mw->qplib_mw);
	if (rc) {
		ibdev_err(&rdev->ibdev, "Free MW failed: %#x\n", rc);
		return rc;
	}

	kfree(mw);
	atomic_dec(&rdev->stats.res.mw_count);
	return rc;
}

static struct ib_mr *__bnxt_re_user_reg_mr(struct ib_pd *ib_pd, u64 length, u64 virt_addr,
					   int mr_access_flags, struct ib_umem *umem)
{
	struct bnxt_re_pd *pd = container_of(ib_pd, struct bnxt_re_pd, ib_pd);
	struct bnxt_re_dev *rdev = pd->rdev;
	unsigned long page_size;
	struct bnxt_re_mr *mr;
	int umem_pgs, rc;
	u32 active_mrs;

	if (length > BNXT_RE_MAX_MR_SIZE) {
		ibdev_err(&rdev->ibdev, "MR Size: %lld > Max supported:%lld\n",
			  length, BNXT_RE_MAX_MR_SIZE);
		return ERR_PTR(-ENOMEM);
	}

	page_size = ib_umem_find_best_pgsz(umem, BNXT_RE_PAGE_SIZE_SUPPORTED, virt_addr);
	if (!page_size) {
		ibdev_err(&rdev->ibdev, "umem page size unsupported!");
		return ERR_PTR(-EINVAL);
	}

	mr = kzalloc(sizeof(*mr), GFP_KERNEL);
	if (!mr)
		return ERR_PTR(-ENOMEM);

	mr->rdev = rdev;
	mr->qplib_mr.pd = &pd->qplib_pd;
	mr->qplib_mr.access_flags = __from_ib_access_flags(mr_access_flags);
	mr->qplib_mr.type = CMDQ_ALLOCATE_MRW_MRW_FLAGS_MR;

	if (!_is_alloc_mr_unified(rdev->dev_attr.dev_cap_flags)) {
		rc = bnxt_qplib_alloc_mrw(&rdev->qplib_res, &mr->qplib_mr);
		if (rc) {
			ibdev_err(&rdev->ibdev, "Failed to allocate MR rc = %d", rc);
			rc = -EIO;
			goto free_mr;
		}
		/* The fixed portion of the rkey is the same as the lkey */
		mr->ib_mr.rkey = mr->qplib_mr.rkey;
	} else {
		mr->qplib_mr.flags = CMDQ_REGISTER_MR_FLAGS_ALLOC_MR;
	}
	mr->ib_umem = umem;
	mr->qplib_mr.va = virt_addr;
	mr->qplib_mr.total_size = length;

	if (mr_access_flags & IB_ACCESS_RELAXED_ORDERING)
		bnxt_re_check_and_set_relaxed_ordering(rdev, &mr->qplib_mr);

	umem_pgs = ib_umem_num_dma_blocks(umem, page_size);
	rc = bnxt_qplib_reg_mr(&rdev->qplib_res, &mr->qplib_mr, umem,
			       umem_pgs, page_size);
	if (rc) {
		ibdev_err(&rdev->ibdev, "Failed to register user MR - rc = %d\n", rc);
		rc = -EIO;
		goto free_mrw;
	}

	mr->ib_mr.lkey = mr->qplib_mr.lkey;
	mr->ib_mr.rkey = mr->qplib_mr.lkey;
	active_mrs = atomic_inc_return(&rdev->stats.res.mr_count);
	if (active_mrs > rdev->stats.res.mr_watermark)
		rdev->stats.res.mr_watermark = active_mrs;

	return &mr->ib_mr;

free_mrw:
	bnxt_qplib_free_mrw(&rdev->qplib_res, &mr->qplib_mr);
free_mr:
	kfree(mr);
	return ERR_PTR(rc);
}

struct ib_mr *bnxt_re_reg_user_mr(struct ib_pd *ib_pd, u64 start, u64 length,
				  u64 virt_addr, int mr_access_flags,
				  struct ib_udata *udata)
{
	struct bnxt_re_pd *pd = container_of(ib_pd, struct bnxt_re_pd, ib_pd);
	struct bnxt_re_dev *rdev = pd->rdev;
	struct ib_umem *umem;
	struct ib_mr *ib_mr;

	umem = ib_umem_get(&rdev->ibdev, start, length, mr_access_flags);
	if (IS_ERR(umem))
		return ERR_CAST(umem);

	ib_mr = __bnxt_re_user_reg_mr(ib_pd, length, virt_addr, mr_access_flags, umem);
	if (IS_ERR(ib_mr))
		ib_umem_release(umem);
	return ib_mr;
}

struct ib_mr *bnxt_re_reg_user_mr_dmabuf(struct ib_pd *ib_pd, u64 start,
					 u64 length, u64 virt_addr, int fd,
					 int mr_access_flags,
					 struct uverbs_attr_bundle *attrs)
{
	struct bnxt_re_pd *pd = container_of(ib_pd, struct bnxt_re_pd, ib_pd);
	struct bnxt_re_dev *rdev = pd->rdev;
	struct ib_umem_dmabuf *umem_dmabuf;
	struct ib_umem *umem;
	struct ib_mr *ib_mr;

	umem_dmabuf = ib_umem_dmabuf_get_pinned(&rdev->ibdev, start, length,
						fd, mr_access_flags);
	if (IS_ERR(umem_dmabuf))
		return ERR_CAST(umem_dmabuf);

	umem = &umem_dmabuf->umem;

	ib_mr = __bnxt_re_user_reg_mr(ib_pd, length, virt_addr, mr_access_flags, umem);
	if (IS_ERR(ib_mr))
		ib_umem_release(umem);
	return ib_mr;
}

int bnxt_re_alloc_ucontext(struct ib_ucontext *ctx, struct ib_udata *udata)
{
	struct ib_device *ibdev = ctx->device;
	struct bnxt_re_ucontext *uctx =
		container_of(ctx, struct bnxt_re_ucontext, ib_uctx);
	struct bnxt_re_dev *rdev = to_bnxt_re_dev(ibdev, ibdev);
	struct bnxt_qplib_dev_attr *dev_attr = &rdev->dev_attr;
	struct bnxt_re_user_mmap_entry *entry;
	struct bnxt_re_uctx_resp resp = {};
	struct bnxt_re_uctx_req ureq = {};
	u32 chip_met_rev_num = 0;
	int rc;

	ibdev_dbg(ibdev, "ABI version requested %u", ibdev->ops.uverbs_abi_ver);

	if (ibdev->ops.uverbs_abi_ver != BNXT_RE_ABI_VERSION) {
		ibdev_dbg(ibdev, " is different from the device %d ",
			  BNXT_RE_ABI_VERSION);
		return -EPERM;
	}

	uctx->rdev = rdev;

	uctx->shpg = (void *)__get_free_page(GFP_KERNEL);
	if (!uctx->shpg) {
		rc = -ENOMEM;
		goto fail;
	}
	spin_lock_init(&uctx->sh_lock);

	resp.comp_mask = BNXT_RE_UCNTX_CMASK_HAVE_CCTX;
	chip_met_rev_num = rdev->chip_ctx->chip_num;
	chip_met_rev_num |= ((u32)rdev->chip_ctx->chip_rev & 0xFF) <<
			     BNXT_RE_CHIP_ID0_CHIP_REV_SFT;
	chip_met_rev_num |= ((u32)rdev->chip_ctx->chip_metal & 0xFF) <<
			     BNXT_RE_CHIP_ID0_CHIP_MET_SFT;
	resp.chip_id0 = chip_met_rev_num;
	/*Temp, Use xa_alloc instead */
	resp.dev_id = rdev->en_dev->pdev->devfn;
	resp.max_qp = rdev->qplib_ctx.qpc_count;
	resp.pg_size = PAGE_SIZE;
	resp.cqe_sz = sizeof(struct cq_base);
	resp.max_cqd = dev_attr->max_cq_wqes;

	if (rdev->chip_ctx->modes.db_push)
		resp.comp_mask |= BNXT_RE_UCNTX_CMASK_WC_DPI_ENABLED;

	entry = bnxt_re_mmap_entry_insert(uctx, 0, BNXT_RE_MMAP_SH_PAGE, NULL);
	if (!entry) {
		rc = -ENOMEM;
		goto cfail;
	}
	uctx->shpage_mmap = &entry->rdma_entry;
	if (rdev->pacing.dbr_pacing)
		resp.comp_mask |= BNXT_RE_UCNTX_CMASK_DBR_PACING_ENABLED;

<<<<<<< HEAD
=======
	if (_is_host_msn_table(rdev->qplib_res.dattr->dev_cap_flags2))
		resp.comp_mask |= BNXT_RE_UCNTX_CMASK_MSN_TABLE_ENABLED;

>>>>>>> a6ad5510
	if (udata->inlen >= sizeof(ureq)) {
		rc = ib_copy_from_udata(&ureq, udata, min(udata->inlen, sizeof(ureq)));
		if (rc)
			goto cfail;
		if (ureq.comp_mask & BNXT_RE_COMP_MASK_REQ_UCNTX_POW2_SUPPORT) {
			resp.comp_mask |= BNXT_RE_UCNTX_CMASK_POW2_DISABLED;
<<<<<<< HEAD
			uctx->cmask |= BNXT_RE_UCNTX_CMASK_POW2_DISABLED;
=======
			uctx->cmask |= BNXT_RE_UCNTX_CAP_POW2_DISABLED;
		}
		if (ureq.comp_mask & BNXT_RE_COMP_MASK_REQ_UCNTX_VAR_WQE_SUPPORT) {
			resp.comp_mask |= BNXT_RE_UCNTX_CMASK_HAVE_MODE;
			resp.mode = rdev->chip_ctx->modes.wqe_mode;
			if (resp.mode == BNXT_QPLIB_WQE_MODE_VARIABLE)
				uctx->cmask |= BNXT_RE_UCNTX_CAP_VAR_WQE_ENABLED;
>>>>>>> a6ad5510
		}
	}

	rc = ib_copy_to_udata(udata, &resp, min(udata->outlen, sizeof(resp)));
	if (rc) {
		ibdev_err(ibdev, "Failed to copy user context");
		rc = -EFAULT;
		goto cfail;
	}

	return 0;
cfail:
	free_page((unsigned long)uctx->shpg);
	uctx->shpg = NULL;
fail:
	return rc;
}

void bnxt_re_dealloc_ucontext(struct ib_ucontext *ib_uctx)
{
	struct bnxt_re_ucontext *uctx = container_of(ib_uctx,
						   struct bnxt_re_ucontext,
						   ib_uctx);

	struct bnxt_re_dev *rdev = uctx->rdev;

	rdma_user_mmap_entry_remove(uctx->shpage_mmap);
	uctx->shpage_mmap = NULL;
	if (uctx->shpg)
		free_page((unsigned long)uctx->shpg);

	if (uctx->dpi.dbr) {
		/* Free DPI only if this is the first PD allocated by the
		 * application and mark the context dpi as NULL
		 */
		bnxt_qplib_dealloc_dpi(&rdev->qplib_res, &uctx->dpi);
		uctx->dpi.dbr = NULL;
	}
}

static struct bnxt_re_cq *bnxt_re_search_for_cq(struct bnxt_re_dev *rdev, u32 cq_id)
{
	struct bnxt_re_cq *cq = NULL, *tmp_cq;

	hash_for_each_possible(rdev->cq_hash, tmp_cq, hash_entry, cq_id) {
		if (tmp_cq->qplib_cq.id == cq_id) {
			cq = tmp_cq;
			break;
		}
	}
	return cq;
}

static struct bnxt_re_srq *bnxt_re_search_for_srq(struct bnxt_re_dev *rdev, u32 srq_id)
{
	struct bnxt_re_srq *srq = NULL, *tmp_srq;

	hash_for_each_possible(rdev->srq_hash, tmp_srq, hash_entry, srq_id) {
		if (tmp_srq->qplib_srq.id == srq_id) {
			srq = tmp_srq;
			break;
		}
	}
	return srq;
}

/* Helper function to mmap the virtual memory from user app */
int bnxt_re_mmap(struct ib_ucontext *ib_uctx, struct vm_area_struct *vma)
{
	struct bnxt_re_ucontext *uctx = container_of(ib_uctx,
						   struct bnxt_re_ucontext,
						   ib_uctx);
	struct bnxt_re_user_mmap_entry *bnxt_entry;
	struct rdma_user_mmap_entry *rdma_entry;
	int ret = 0;
	u64 pfn;

	rdma_entry = rdma_user_mmap_entry_get(&uctx->ib_uctx, vma);
	if (!rdma_entry)
		return -EINVAL;

	bnxt_entry = container_of(rdma_entry, struct bnxt_re_user_mmap_entry,
				  rdma_entry);

	switch (bnxt_entry->mmap_flag) {
	case BNXT_RE_MMAP_WC_DB:
		pfn = bnxt_entry->mem_offset >> PAGE_SHIFT;
		ret = rdma_user_mmap_io(ib_uctx, vma, pfn, PAGE_SIZE,
					pgprot_writecombine(vma->vm_page_prot),
					rdma_entry);
		break;
	case BNXT_RE_MMAP_UC_DB:
		pfn = bnxt_entry->mem_offset >> PAGE_SHIFT;
		ret = rdma_user_mmap_io(ib_uctx, vma, pfn, PAGE_SIZE,
					pgprot_noncached(vma->vm_page_prot),
				rdma_entry);
		break;
	case BNXT_RE_MMAP_SH_PAGE:
		ret = vm_insert_page(vma, vma->vm_start, virt_to_page(uctx->shpg));
		break;
	case BNXT_RE_MMAP_DBR_BAR:
		pfn = bnxt_entry->mem_offset >> PAGE_SHIFT;
		ret = rdma_user_mmap_io(ib_uctx, vma, pfn, PAGE_SIZE,
					pgprot_noncached(vma->vm_page_prot),
					rdma_entry);
		break;
	case BNXT_RE_MMAP_DBR_PAGE:
	case BNXT_RE_MMAP_TOGGLE_PAGE:
		/* Driver doesn't expect write access for user space */
		if (vma->vm_flags & VM_WRITE)
			return -EFAULT;
		ret = vm_insert_page(vma, vma->vm_start,
				     virt_to_page((void *)bnxt_entry->mem_offset));
		break;
	default:
		ret = -EINVAL;
		break;
	}

	rdma_user_mmap_entry_put(rdma_entry);
	return ret;
}

void bnxt_re_mmap_free(struct rdma_user_mmap_entry *rdma_entry)
{
	struct bnxt_re_user_mmap_entry *bnxt_entry;

	bnxt_entry = container_of(rdma_entry, struct bnxt_re_user_mmap_entry,
				  rdma_entry);

	kfree(bnxt_entry);
}

static int UVERBS_HANDLER(BNXT_RE_METHOD_NOTIFY_DRV)(struct uverbs_attr_bundle *attrs)
{
	struct bnxt_re_ucontext *uctx;

	uctx = container_of(ib_uverbs_get_ucontext(attrs), struct bnxt_re_ucontext, ib_uctx);
	bnxt_re_pacing_alert(uctx->rdev);
	return 0;
}

static int UVERBS_HANDLER(BNXT_RE_METHOD_ALLOC_PAGE)(struct uverbs_attr_bundle *attrs)
{
	struct ib_uobject *uobj = uverbs_attr_get_uobject(attrs, BNXT_RE_ALLOC_PAGE_HANDLE);
	enum bnxt_re_alloc_page_type alloc_type;
	struct bnxt_re_user_mmap_entry *entry;
	enum bnxt_re_mmap_flag mmap_flag;
	struct bnxt_qplib_chip_ctx *cctx;
	struct bnxt_re_ucontext *uctx;
	struct bnxt_re_dev *rdev;
	u64 mmap_offset;
	u32 length;
	u32 dpi;
	u64 addr;
	int err;

	uctx = container_of(ib_uverbs_get_ucontext(attrs), struct bnxt_re_ucontext, ib_uctx);
	if (IS_ERR(uctx))
		return PTR_ERR(uctx);

	err = uverbs_get_const(&alloc_type, attrs, BNXT_RE_ALLOC_PAGE_TYPE);
	if (err)
		return err;

	rdev = uctx->rdev;
	cctx = rdev->chip_ctx;

	switch (alloc_type) {
	case BNXT_RE_ALLOC_WC_PAGE:
		if (cctx->modes.db_push)  {
			if (bnxt_qplib_alloc_dpi(&rdev->qplib_res, &uctx->wcdpi,
						 uctx, BNXT_QPLIB_DPI_TYPE_WC))
				return -ENOMEM;
			length = PAGE_SIZE;
			dpi = uctx->wcdpi.dpi;
			addr = (u64)uctx->wcdpi.umdbr;
			mmap_flag = BNXT_RE_MMAP_WC_DB;
		} else {
			return -EINVAL;
		}

		break;
	case BNXT_RE_ALLOC_DBR_BAR_PAGE:
		length = PAGE_SIZE;
		addr = (u64)rdev->pacing.dbr_bar_addr;
		mmap_flag = BNXT_RE_MMAP_DBR_BAR;
		break;

	case BNXT_RE_ALLOC_DBR_PAGE:
		length = PAGE_SIZE;
		addr = (u64)rdev->pacing.dbr_page;
		mmap_flag = BNXT_RE_MMAP_DBR_PAGE;
		break;

	default:
		return -EOPNOTSUPP;
	}

	entry = bnxt_re_mmap_entry_insert(uctx, addr, mmap_flag, &mmap_offset);
	if (!entry)
		return -ENOMEM;

	uobj->object = entry;
	uverbs_finalize_uobj_create(attrs, BNXT_RE_ALLOC_PAGE_HANDLE);
	err = uverbs_copy_to(attrs, BNXT_RE_ALLOC_PAGE_MMAP_OFFSET,
			     &mmap_offset, sizeof(mmap_offset));
	if (err)
		return err;

	err = uverbs_copy_to(attrs, BNXT_RE_ALLOC_PAGE_MMAP_LENGTH,
			     &length, sizeof(length));
	if (err)
		return err;

	err = uverbs_copy_to(attrs, BNXT_RE_ALLOC_PAGE_DPI,
			     &dpi, sizeof(length));
	if (err)
		return err;

	return 0;
}

static int alloc_page_obj_cleanup(struct ib_uobject *uobject,
				  enum rdma_remove_reason why,
			    struct uverbs_attr_bundle *attrs)
{
	struct  bnxt_re_user_mmap_entry *entry = uobject->object;
	struct bnxt_re_ucontext *uctx = entry->uctx;

	switch (entry->mmap_flag) {
	case BNXT_RE_MMAP_WC_DB:
		if (uctx && uctx->wcdpi.dbr) {
			struct bnxt_re_dev *rdev = uctx->rdev;

			bnxt_qplib_dealloc_dpi(&rdev->qplib_res, &uctx->wcdpi);
			uctx->wcdpi.dbr = NULL;
		}
		break;
	case BNXT_RE_MMAP_DBR_BAR:
	case BNXT_RE_MMAP_DBR_PAGE:
		break;
	default:
		goto exit;
	}
	rdma_user_mmap_entry_remove(&entry->rdma_entry);
exit:
	return 0;
}

DECLARE_UVERBS_NAMED_METHOD(BNXT_RE_METHOD_ALLOC_PAGE,
			    UVERBS_ATTR_IDR(BNXT_RE_ALLOC_PAGE_HANDLE,
					    BNXT_RE_OBJECT_ALLOC_PAGE,
					    UVERBS_ACCESS_NEW,
					    UA_MANDATORY),
			    UVERBS_ATTR_CONST_IN(BNXT_RE_ALLOC_PAGE_TYPE,
						 enum bnxt_re_alloc_page_type,
						 UA_MANDATORY),
			    UVERBS_ATTR_PTR_OUT(BNXT_RE_ALLOC_PAGE_MMAP_OFFSET,
						UVERBS_ATTR_TYPE(u64),
						UA_MANDATORY),
			    UVERBS_ATTR_PTR_OUT(BNXT_RE_ALLOC_PAGE_MMAP_LENGTH,
						UVERBS_ATTR_TYPE(u32),
						UA_MANDATORY),
			    UVERBS_ATTR_PTR_OUT(BNXT_RE_ALLOC_PAGE_DPI,
						UVERBS_ATTR_TYPE(u32),
						UA_MANDATORY));

DECLARE_UVERBS_NAMED_METHOD_DESTROY(BNXT_RE_METHOD_DESTROY_PAGE,
				    UVERBS_ATTR_IDR(BNXT_RE_DESTROY_PAGE_HANDLE,
						    BNXT_RE_OBJECT_ALLOC_PAGE,
						    UVERBS_ACCESS_DESTROY,
						    UA_MANDATORY));

DECLARE_UVERBS_NAMED_OBJECT(BNXT_RE_OBJECT_ALLOC_PAGE,
			    UVERBS_TYPE_ALLOC_IDR(alloc_page_obj_cleanup),
			    &UVERBS_METHOD(BNXT_RE_METHOD_ALLOC_PAGE),
			    &UVERBS_METHOD(BNXT_RE_METHOD_DESTROY_PAGE));

DECLARE_UVERBS_NAMED_METHOD(BNXT_RE_METHOD_NOTIFY_DRV);

DECLARE_UVERBS_GLOBAL_METHODS(BNXT_RE_OBJECT_NOTIFY_DRV,
			      &UVERBS_METHOD(BNXT_RE_METHOD_NOTIFY_DRV));

/* Toggle MEM */
static int UVERBS_HANDLER(BNXT_RE_METHOD_GET_TOGGLE_MEM)(struct uverbs_attr_bundle *attrs)
{
	struct ib_uobject *uobj = uverbs_attr_get_uobject(attrs, BNXT_RE_TOGGLE_MEM_HANDLE);
	enum bnxt_re_mmap_flag mmap_flag = BNXT_RE_MMAP_TOGGLE_PAGE;
	enum bnxt_re_get_toggle_mem_type res_type;
	struct bnxt_re_user_mmap_entry *entry;
	struct bnxt_re_ucontext *uctx;
	struct ib_ucontext *ib_uctx;
	struct bnxt_re_dev *rdev;
	struct bnxt_re_srq *srq;
	u32 length = PAGE_SIZE;
	struct bnxt_re_cq *cq;
	u64 mem_offset;
	u32 offset = 0;
	u64 addr = 0;
	u32 res_id;
	int err;

	ib_uctx = ib_uverbs_get_ucontext(attrs);
	if (IS_ERR(ib_uctx))
		return PTR_ERR(ib_uctx);

	err = uverbs_get_const(&res_type, attrs, BNXT_RE_TOGGLE_MEM_TYPE);
	if (err)
		return err;

	uctx = container_of(ib_uctx, struct bnxt_re_ucontext, ib_uctx);
	rdev = uctx->rdev;
	err = uverbs_copy_from(&res_id, attrs, BNXT_RE_TOGGLE_MEM_RES_ID);
	if (err)
		return err;

	switch (res_type) {
	case BNXT_RE_CQ_TOGGLE_MEM:
		cq = bnxt_re_search_for_cq(rdev, res_id);
		if (!cq)
			return -EINVAL;

		addr = (u64)cq->uctx_cq_page;
		break;
	case BNXT_RE_SRQ_TOGGLE_MEM:
		srq = bnxt_re_search_for_srq(rdev, res_id);
		if (!srq)
			return -EINVAL;

		addr = (u64)srq->uctx_srq_page;
		break;

	default:
		return -EOPNOTSUPP;
	}

	entry = bnxt_re_mmap_entry_insert(uctx, addr, mmap_flag, &mem_offset);
	if (!entry)
		return -ENOMEM;

	uobj->object = entry;
	uverbs_finalize_uobj_create(attrs, BNXT_RE_TOGGLE_MEM_HANDLE);
	err = uverbs_copy_to(attrs, BNXT_RE_TOGGLE_MEM_MMAP_PAGE,
			     &mem_offset, sizeof(mem_offset));
	if (err)
		return err;

	err = uverbs_copy_to(attrs, BNXT_RE_TOGGLE_MEM_MMAP_LENGTH,
			     &length, sizeof(length));
	if (err)
		return err;

	err = uverbs_copy_to(attrs, BNXT_RE_TOGGLE_MEM_MMAP_OFFSET,
			     &offset, sizeof(length));
	if (err)
		return err;

	return 0;
}

static int get_toggle_mem_obj_cleanup(struct ib_uobject *uobject,
				      enum rdma_remove_reason why,
				      struct uverbs_attr_bundle *attrs)
{
	struct  bnxt_re_user_mmap_entry *entry = uobject->object;

	rdma_user_mmap_entry_remove(&entry->rdma_entry);
	return 0;
}

DECLARE_UVERBS_NAMED_METHOD(BNXT_RE_METHOD_GET_TOGGLE_MEM,
			    UVERBS_ATTR_IDR(BNXT_RE_TOGGLE_MEM_HANDLE,
					    BNXT_RE_OBJECT_GET_TOGGLE_MEM,
					    UVERBS_ACCESS_NEW,
					    UA_MANDATORY),
			    UVERBS_ATTR_CONST_IN(BNXT_RE_TOGGLE_MEM_TYPE,
						 enum bnxt_re_get_toggle_mem_type,
						 UA_MANDATORY),
			    UVERBS_ATTR_PTR_IN(BNXT_RE_TOGGLE_MEM_RES_ID,
					       UVERBS_ATTR_TYPE(u32),
					       UA_MANDATORY),
			    UVERBS_ATTR_PTR_OUT(BNXT_RE_TOGGLE_MEM_MMAP_PAGE,
						UVERBS_ATTR_TYPE(u64),
						UA_MANDATORY),
			    UVERBS_ATTR_PTR_OUT(BNXT_RE_TOGGLE_MEM_MMAP_OFFSET,
						UVERBS_ATTR_TYPE(u32),
						UA_MANDATORY),
			    UVERBS_ATTR_PTR_OUT(BNXT_RE_TOGGLE_MEM_MMAP_LENGTH,
						UVERBS_ATTR_TYPE(u32),
						UA_MANDATORY));

DECLARE_UVERBS_NAMED_METHOD_DESTROY(BNXT_RE_METHOD_RELEASE_TOGGLE_MEM,
				    UVERBS_ATTR_IDR(BNXT_RE_RELEASE_TOGGLE_MEM_HANDLE,
						    BNXT_RE_OBJECT_GET_TOGGLE_MEM,
						    UVERBS_ACCESS_DESTROY,
						    UA_MANDATORY));

DECLARE_UVERBS_NAMED_OBJECT(BNXT_RE_OBJECT_GET_TOGGLE_MEM,
			    UVERBS_TYPE_ALLOC_IDR(get_toggle_mem_obj_cleanup),
			    &UVERBS_METHOD(BNXT_RE_METHOD_GET_TOGGLE_MEM),
			    &UVERBS_METHOD(BNXT_RE_METHOD_RELEASE_TOGGLE_MEM));

const struct uapi_definition bnxt_re_uapi_defs[] = {
	UAPI_DEF_CHAIN_OBJ_TREE_NAMED(BNXT_RE_OBJECT_ALLOC_PAGE),
	UAPI_DEF_CHAIN_OBJ_TREE_NAMED(BNXT_RE_OBJECT_NOTIFY_DRV),
	UAPI_DEF_CHAIN_OBJ_TREE_NAMED(BNXT_RE_OBJECT_GET_TOGGLE_MEM),
	{}
};<|MERGE_RESOLUTION|>--- conflicted
+++ resolved
@@ -1270,12 +1270,8 @@
 
 static int bnxt_re_init_sq_attr(struct bnxt_re_qp *qp,
 				struct ib_qp_init_attr *init_attr,
-<<<<<<< HEAD
-				struct bnxt_re_ucontext *uctx)
-=======
 				struct bnxt_re_ucontext *uctx,
 				struct bnxt_re_qp_req *ureq)
->>>>>>> a6ad5510
 {
 	struct bnxt_qplib_dev_attr *dev_attr;
 	struct bnxt_qplib_qp *qplqp;
@@ -1306,15 +1302,6 @@
 		if (rc)
 			return rc;
 
-<<<<<<< HEAD
-	entries = init_attr->cap.max_send_wr;
-	/* Allocate 128 + 1 more than what's provided */
-	diff = (qplqp->wqe_mode == BNXT_QPLIB_WQE_MODE_VARIABLE) ?
-		0 : BNXT_QPLIB_RESERVED_QP_WRS;
-	entries = bnxt_re_init_depth(entries + diff + 1, uctx);
-	sq->max_wqe = min_t(u32, entries, dev_attr->max_qp_wqes + diff + 1);
-	sq->max_sw_wqe = bnxt_qplib_get_depth(sq, qplqp->wqe_mode, true);
-=======
 		/* Allocate 128 + 1 more than what's provided */
 		diff = (qplqp->wqe_mode == BNXT_QPLIB_WQE_MODE_VARIABLE) ?
 			0 : BNXT_QPLIB_RESERVED_QP_WRS;
@@ -1326,7 +1313,6 @@
 			sq->max_sw_wqe = sq->max_wqe;
 
 	}
->>>>>>> a6ad5510
 	sq->q_full_delta = diff + 1;
 	/*
 	 * Reserving one slot for Phantom WQE. Application can
@@ -1393,7 +1379,6 @@
 				struct bnxt_re_qp_req *ureq)
 {
 	struct bnxt_qplib_dev_attr *dev_attr;
-	struct bnxt_re_ucontext *uctx;
 	struct bnxt_qplib_qp *qplqp;
 	struct bnxt_re_dev *rdev;
 	struct bnxt_re_cq *cq;
@@ -1403,7 +1388,6 @@
 	qplqp = &qp->qplib_qp;
 	dev_attr = &rdev->dev_attr;
 
-	uctx = rdma_udata_to_drv_context(udata, struct bnxt_re_ucontext, ib_uctx);
 	/* Setup misc params */
 	ether_addr_copy(qplqp->smac, rdev->netdev->dev_addr);
 	qplqp->pd = &pd->qplib_pd;
@@ -1451,11 +1435,7 @@
 		bnxt_re_adjust_gsi_rq_attr(qp);
 
 	/* Setup SQ */
-<<<<<<< HEAD
-	rc = bnxt_re_init_sq_attr(qp, init_attr, uctx);
-=======
 	rc = bnxt_re_init_sq_attr(qp, init_attr, uctx, ureq);
->>>>>>> a6ad5510
 	if (rc)
 		goto out;
 	if (init_attr->qp_type == IB_QPT_GSI)
@@ -3027,19 +3007,11 @@
 {
 	struct bnxt_re_cq *cq = container_of(ibcq, struct bnxt_re_cq, ib_cq);
 	struct bnxt_re_dev *rdev = to_bnxt_re_dev(ibcq->device, ibdev);
-<<<<<<< HEAD
-	struct bnxt_re_ucontext *uctx =
-		rdma_udata_to_drv_context(udata, struct bnxt_re_ucontext, ib_uctx);
-	struct bnxt_qplib_dev_attr *dev_attr = &rdev->dev_attr;
-	int rc, entries;
-	int cqe = attr->cqe;
-=======
 	struct ib_udata *udata = &attrs->driver_udata;
 	struct bnxt_re_ucontext *uctx =
 		rdma_udata_to_drv_context(udata, struct bnxt_re_ucontext, ib_uctx);
 	struct bnxt_qplib_dev_attr *dev_attr = &rdev->dev_attr;
 	struct bnxt_qplib_chip_ctx *cctx;
->>>>>>> a6ad5510
 	struct bnxt_qplib_nq *nq = NULL;
 	unsigned int nq_alloc_cnt;
 	int cqe = attr->cqe;
@@ -4296,21 +4268,15 @@
 	if (rdev->pacing.dbr_pacing)
 		resp.comp_mask |= BNXT_RE_UCNTX_CMASK_DBR_PACING_ENABLED;
 
-<<<<<<< HEAD
-=======
 	if (_is_host_msn_table(rdev->qplib_res.dattr->dev_cap_flags2))
 		resp.comp_mask |= BNXT_RE_UCNTX_CMASK_MSN_TABLE_ENABLED;
 
->>>>>>> a6ad5510
 	if (udata->inlen >= sizeof(ureq)) {
 		rc = ib_copy_from_udata(&ureq, udata, min(udata->inlen, sizeof(ureq)));
 		if (rc)
 			goto cfail;
 		if (ureq.comp_mask & BNXT_RE_COMP_MASK_REQ_UCNTX_POW2_SUPPORT) {
 			resp.comp_mask |= BNXT_RE_UCNTX_CMASK_POW2_DISABLED;
-<<<<<<< HEAD
-			uctx->cmask |= BNXT_RE_UCNTX_CMASK_POW2_DISABLED;
-=======
 			uctx->cmask |= BNXT_RE_UCNTX_CAP_POW2_DISABLED;
 		}
 		if (ureq.comp_mask & BNXT_RE_COMP_MASK_REQ_UCNTX_VAR_WQE_SUPPORT) {
@@ -4318,7 +4284,6 @@
 			resp.mode = rdev->chip_ctx->modes.wqe_mode;
 			if (resp.mode == BNXT_QPLIB_WQE_MODE_VARIABLE)
 				uctx->cmask |= BNXT_RE_UCNTX_CAP_VAR_WQE_ENABLED;
->>>>>>> a6ad5510
 		}
 	}
 
