--- conflicted
+++ resolved
@@ -631,29 +631,6 @@
 {
 	struct mlx5_cache_ent *ent = mr->cache_ent;
 
-<<<<<<< HEAD
-	mr->cache_ent = NULL;
-	spin_lock_irq(&ent->lock);
-	ent->total_mrs--;
-	spin_unlock_irq(&ent->lock);
-}
-
-void mlx5_mr_cache_free(struct mlx5_ib_dev *dev, struct mlx5_ib_mr *mr)
-{
-	struct mlx5_cache_ent *ent = mr->cache_ent;
-
-	if (!ent)
-		return;
-
-	if (mlx5_mr_cache_invalidate(mr)) {
-		detach_mr_from_cache(mr);
-		destroy_mkey(dev, mr);
-		kfree(mr);
-		return;
-	}
-
-=======
->>>>>>> 3b17187f
 	spin_lock_irq(&ent->lock);
 	list_add_tail(&mr->list, &ent->head);
 	ent->available_mrs++;
@@ -1377,18 +1354,6 @@
 	return ERR_PTR(err);
 }
 
-<<<<<<< HEAD
-static void set_mr_fields(struct mlx5_ib_dev *dev, struct mlx5_ib_mr *mr,
-			  u64 length, int access_flags)
-{
-	mr->ibmr.lkey = mr->mmkey.key;
-	mr->ibmr.rkey = mr->mmkey.key;
-	mr->ibmr.length = length;
-	mr->access_flags = access_flags;
-}
-
-=======
->>>>>>> 3b17187f
 static struct ib_mr *mlx5_ib_get_dm_mr(struct ib_pd *pd, u64 start_addr,
 				       u64 length, int acc, int mode)
 {
@@ -1509,14 +1474,7 @@
 
 	mlx5_ib_dbg(dev, "mkey 0x%x\n", mr->mmkey.key);
 
-<<<<<<< HEAD
-	mr->umem = umem;
-	mr->npages = npages;
-	atomic_add(mr->npages, &dev->mdev->priv.reg_pages);
-	set_mr_fields(dev, mr, length, access_flags);
-=======
 	atomic_add(ib_umem_num_pages(umem), &dev->mdev->priv.reg_pages);
->>>>>>> 3b17187f
 
 	if (xlt_with_umr) {
 		/*
@@ -1768,10 +1726,6 @@
 	if (!mlx5_ib_can_load_pas_with_umr(dev, new_umem->length))
 		return false;
 
-<<<<<<< HEAD
-	if (!mr->umem)
-		return -EINVAL;
-=======
 	*page_size =
 		mlx5_umem_find_best_pgsz(new_umem, mkc, log_page_size, 0, iova);
 	if (WARN_ON(!*page_size))
@@ -1788,7 +1742,6 @@
 	int upd_flags = MLX5_IB_UPD_XLT_ADDR | MLX5_IB_UPD_XLT_ENABLE;
 	struct ib_umem *old_umem = mr->umem;
 	int err;
->>>>>>> 3b17187f
 
 	/*
 	 * To keep everything simple the MR is revoked before we start to mess
@@ -1820,23 +1773,8 @@
 		 * The MR is revoked at this point so there is no issue to free
 		 * new_umem.
 		 */
-<<<<<<< HEAD
-		flags |= IB_MR_REREG_TRANS;
-		atomic_sub(mr->npages, &dev->mdev->priv.reg_pages);
-		mr->npages = 0;
-		ib_umem_release(mr->umem);
-		mr->umem = NULL;
-
-		err = mr_umem_get(dev, addr, len, access_flags, &mr->umem,
-				  &npages, &page_shift, &ncont, &order);
-		if (err)
-			goto err;
-		mr->npages = ncont;
-		atomic_add(mr->npages, &dev->mdev->priv.reg_pages);
-=======
 		mr->umem = old_umem;
 		return err;
->>>>>>> 3b17187f
 	}
 
 	atomic_sub(ib_umem_num_pages(old_umem), &dev->mdev->priv.reg_pages);
@@ -1891,17 +1829,10 @@
 		 */
 		err = revoke_mr(mr);
 		if (err)
-<<<<<<< HEAD
-			goto err;
-	}
-
-	set_mr_fields(dev, mr, len, access_flags);
-=======
 			return ERR_PTR(err);
 		umem = mr->umem;
 		mr->umem = NULL;
 		atomic_sub(ib_umem_num_pages(umem), &dev->mdev->priv.reg_pages);
->>>>>>> 3b17187f
 
 		return create_real_mr(new_pd, umem, mr->mmkey.iova,
 				      new_access_flags);
