/*
 * Copyright (c) 2013-2015, Mellanox Technologies. All rights reserved.
 *
 * This software is available to you under a choice of one of two
 * licenses.  You may choose to be licensed under the terms of the GNU
 * General Public License (GPL) Version 2, available from the file
 * COPYING in the main directory of this source tree, or the
 * OpenIB.org BSD license below:
 *
 *     Redistribution and use in source and binary forms, with or
 *     without modification, are permitted provided that the following
 *     conditions are met:
 *
 *      - Redistributions of source code must retain the above
 *        copyright notice, this list of conditions and the following
 *        disclaimer.
 *
 *      - Redistributions in binary form must reproduce the above
 *        copyright notice, this list of conditions and the following
 *        disclaimer in the documentation and/or other materials
 *        provided with the distribution.
 *
 * THE SOFTWARE IS PROVIDED "AS IS", WITHOUT WARRANTY OF ANY KIND,
 * EXPRESS OR IMPLIED, INCLUDING BUT NOT LIMITED TO THE WARRANTIES OF
 * MERCHANTABILITY, FITNESS FOR A PARTICULAR PURPOSE AND
 * NONINFRINGEMENT. IN NO EVENT SHALL THE AUTHORS OR COPYRIGHT HOLDERS
 * BE LIABLE FOR ANY CLAIM, DAMAGES OR OTHER LIABILITY, WHETHER IN AN
 * ACTION OF CONTRACT, TORT OR OTHERWISE, ARISING FROM, OUT OF OR IN
 * CONNECTION WITH THE SOFTWARE OR THE USE OR OTHER DEALINGS IN THE
 * SOFTWARE.
 */

#include <linux/io.h>
#include <rdma/ib_umem_odp.h>
#include "mlx5_ib.h"

/*
 * Fill in a physical address list. ib_umem_num_dma_blocks() entries will be
 * filled in the pas array.
 */
void mlx5_ib_populate_pas(struct ib_umem *umem, size_t page_size, __be64 *pas,
			  u64 access_flags)
{
	struct ib_block_iter biter;

	rdma_umem_for_each_dma_block (umem, &biter, page_size) {
		*pas = cpu_to_be64(rdma_block_iter_dma_address(&biter) |
				   access_flags);
		pas++;
	}
}

/*
 * Compute the page shift and page_offset for mailboxes that use a quantized
 * page_offset. The granulatity of the page offset scales according to page
 * size.
 */
unsigned long __mlx5_umem_find_best_quantized_pgoff(
	struct ib_umem *umem, unsigned long pgsz_bitmap,
	unsigned int page_offset_bits, u64 pgoff_bitmask, unsigned int scale,
	unsigned int *page_offset_quantized)
{
	const u64 page_offset_mask = (1UL << page_offset_bits) - 1;
	unsigned long page_size;
	u64 page_offset;

	page_size = ib_umem_find_best_pgoff(umem, pgsz_bitmap, pgoff_bitmask);
	if (!page_size)
		return 0;

	/*
	 * page size is the largest possible page size.
	 *
	 * Reduce the page_size, and thus the page_offset and quanta, until the
	 * page_offset fits into the mailbox field. Once page_size < scale this
	 * loop is guaranteed to terminate.
	 */
	page_offset = ib_umem_dma_offset(umem, page_size);
	while (page_offset & ~(u64)(page_offset_mask * (page_size / scale))) {
		page_size /= 2;
		page_offset = ib_umem_dma_offset(umem, page_size);
	}

	/*
	 * The address is not aligned, or otherwise cannot be represented by the
	 * page_offset.
	 */
	if (!(pgsz_bitmap & page_size))
		return 0;

	*page_offset_quantized =
		(unsigned long)page_offset / (page_size / scale);
	if (WARN_ON(*page_offset_quantized > page_offset_mask))
		return 0;
	return page_size;
<<<<<<< HEAD
}

#define WR_ID_BF 0xBF
#define WR_ID_END 0xBAD
#define TEST_WC_NUM_WQES 255
#define TEST_WC_POLLING_MAX_TIME_JIFFIES msecs_to_jiffies(100)
static int post_send_nop(struct mlx5_ib_dev *dev, struct ib_qp *ibqp, u64 wr_id,
			 bool signaled)
{
	struct mlx5_ib_qp *qp = to_mqp(ibqp);
	struct mlx5_wqe_ctrl_seg *ctrl;
	struct mlx5_bf *bf = &qp->bf;
	__be32 mmio_wqe[16] = {};
	unsigned long flags;
	unsigned int idx;

	if (unlikely(dev->mdev->state == MLX5_DEVICE_STATE_INTERNAL_ERROR))
		return -EIO;

	spin_lock_irqsave(&qp->sq.lock, flags);

	idx = qp->sq.cur_post & (qp->sq.wqe_cnt - 1);
	ctrl = mlx5_frag_buf_get_wqe(&qp->sq.fbc, idx);

	memset(ctrl, 0, sizeof(struct mlx5_wqe_ctrl_seg));
	ctrl->fm_ce_se = signaled ? MLX5_WQE_CTRL_CQ_UPDATE : 0;
	ctrl->opmod_idx_opcode =
		cpu_to_be32(((u32)(qp->sq.cur_post) << 8) | MLX5_OPCODE_NOP);
	ctrl->qpn_ds = cpu_to_be32((sizeof(struct mlx5_wqe_ctrl_seg) / 16) |
				   (qp->trans_qp.base.mqp.qpn << 8));

	qp->sq.wrid[idx] = wr_id;
	qp->sq.w_list[idx].opcode = MLX5_OPCODE_NOP;
	qp->sq.wqe_head[idx] = qp->sq.head + 1;
	qp->sq.cur_post += DIV_ROUND_UP(sizeof(struct mlx5_wqe_ctrl_seg),
					MLX5_SEND_WQE_BB);
	qp->sq.w_list[idx].next = qp->sq.cur_post;
	qp->sq.head++;

	memcpy(mmio_wqe, ctrl, sizeof(*ctrl));
	((struct mlx5_wqe_ctrl_seg *)&mmio_wqe)->fm_ce_se |=
		MLX5_WQE_CTRL_CQ_UPDATE;

	/* Make sure that descriptors are written before
	 * updating doorbell record and ringing the doorbell
	 */
	wmb();

	qp->db.db[MLX5_SND_DBR] = cpu_to_be32(qp->sq.cur_post);

	/* Make sure doorbell record is visible to the HCA before
	 * we hit doorbell
	 */
	wmb();
	__iowrite64_copy(bf->bfreg->map + bf->offset, mmio_wqe,
			 sizeof(mmio_wqe) / 8);

	bf->offset ^= bf->buf_size;

	spin_unlock_irqrestore(&qp->sq.lock, flags);

	return 0;
}

static int test_wc_poll_cq_result(struct mlx5_ib_dev *dev, struct ib_cq *cq)
{
	int ret;
	struct ib_wc wc = {};
	unsigned long end = jiffies + TEST_WC_POLLING_MAX_TIME_JIFFIES;

	do {
		ret = ib_poll_cq(cq, 1, &wc);
		if (ret < 0 || wc.status)
			return ret < 0 ? ret : -EINVAL;
		if (ret)
			break;
	} while (!time_after(jiffies, end));

	if (!ret)
		return -ETIMEDOUT;

	if (wc.wr_id != WR_ID_BF)
		ret = 0;

	return ret;
}

static int test_wc_do_send(struct mlx5_ib_dev *dev, struct ib_qp *qp)
{
	int err, i;

	for (i = 0; i < TEST_WC_NUM_WQES; i++) {
		err = post_send_nop(dev, qp, WR_ID_BF, false);
		if (err)
			return err;
	}

	return post_send_nop(dev, qp, WR_ID_END, true);
}

int mlx5_ib_test_wc(struct mlx5_ib_dev *dev)
{
	struct ib_cq_init_attr cq_attr = { .cqe = TEST_WC_NUM_WQES + 1 };
	int port_type_cap = MLX5_CAP_GEN(dev->mdev, port_type);
	struct ib_qp_init_attr qp_init_attr = {
		.cap = { .max_send_wr = TEST_WC_NUM_WQES },
		.qp_type = IB_QPT_UD,
		.sq_sig_type = IB_SIGNAL_REQ_WR,
		.create_flags = MLX5_IB_QP_CREATE_WC_TEST,
	};
	struct ib_qp_attr qp_attr = { .port_num = 1 };
	struct ib_device *ibdev = &dev->ib_dev;
	struct ib_qp *qp;
	struct ib_cq *cq;
	struct ib_pd *pd;
	int ret;

	if (!MLX5_CAP_GEN(dev->mdev, bf))
		return 0;

	if (!dev->mdev->roce.roce_en &&
	    port_type_cap == MLX5_CAP_PORT_TYPE_ETH) {
		if (mlx5_core_is_pf(dev->mdev))
			dev->wc_support = arch_can_pci_mmap_wc();
		return 0;
	}

	ret = mlx5_alloc_bfreg(dev->mdev, &dev->wc_bfreg, true, false);
	if (ret)
		goto print_err;

	if (!dev->wc_bfreg.wc)
		goto out1;

	pd = ib_alloc_pd(ibdev, 0);
	if (IS_ERR(pd)) {
		ret = PTR_ERR(pd);
		goto out1;
	}

	cq = ib_create_cq(ibdev, NULL, NULL, NULL, &cq_attr);
	if (IS_ERR(cq)) {
		ret = PTR_ERR(cq);
		goto out2;
	}

	qp_init_attr.recv_cq = cq;
	qp_init_attr.send_cq = cq;
	qp = ib_create_qp(pd, &qp_init_attr);
	if (IS_ERR(qp)) {
		ret = PTR_ERR(qp);
		goto out3;
	}

	qp_attr.qp_state = IB_QPS_INIT;
	ret = ib_modify_qp(qp, &qp_attr,
			   IB_QP_STATE | IB_QP_PORT | IB_QP_PKEY_INDEX |
				   IB_QP_QKEY);
	if (ret)
		goto out4;

	qp_attr.qp_state = IB_QPS_RTR;
	ret = ib_modify_qp(qp, &qp_attr, IB_QP_STATE);
	if (ret)
		goto out4;

	qp_attr.qp_state = IB_QPS_RTS;
	ret = ib_modify_qp(qp, &qp_attr, IB_QP_STATE | IB_QP_SQ_PSN);
	if (ret)
		goto out4;

	ret = test_wc_do_send(dev, qp);
	if (ret < 0)
		goto out4;

	ret = test_wc_poll_cq_result(dev, cq);
	if (ret > 0) {
		dev->wc_support = true;
		ret = 0;
	}

out4:
	ib_destroy_qp(qp);
out3:
	ib_destroy_cq(cq);
out2:
	ib_dealloc_pd(pd);
out1:
	mlx5_free_bfreg(dev->mdev, &dev->wc_bfreg);
print_err:
	if (ret)
		mlx5_ib_err(
			dev,
			"Error %d while trying to test write-combining support\n",
			ret);
	return ret;
=======
>>>>>>> a6ad5510
}<|MERGE_RESOLUTION|>--- conflicted
+++ resolved
@@ -30,7 +30,6 @@
  * SOFTWARE.
  */
 
-#include <linux/io.h>
 #include <rdma/ib_umem_odp.h>
 #include "mlx5_ib.h"
 
@@ -93,203 +92,4 @@
 	if (WARN_ON(*page_offset_quantized > page_offset_mask))
 		return 0;
 	return page_size;
-<<<<<<< HEAD
-}
-
-#define WR_ID_BF 0xBF
-#define WR_ID_END 0xBAD
-#define TEST_WC_NUM_WQES 255
-#define TEST_WC_POLLING_MAX_TIME_JIFFIES msecs_to_jiffies(100)
-static int post_send_nop(struct mlx5_ib_dev *dev, struct ib_qp *ibqp, u64 wr_id,
-			 bool signaled)
-{
-	struct mlx5_ib_qp *qp = to_mqp(ibqp);
-	struct mlx5_wqe_ctrl_seg *ctrl;
-	struct mlx5_bf *bf = &qp->bf;
-	__be32 mmio_wqe[16] = {};
-	unsigned long flags;
-	unsigned int idx;
-
-	if (unlikely(dev->mdev->state == MLX5_DEVICE_STATE_INTERNAL_ERROR))
-		return -EIO;
-
-	spin_lock_irqsave(&qp->sq.lock, flags);
-
-	idx = qp->sq.cur_post & (qp->sq.wqe_cnt - 1);
-	ctrl = mlx5_frag_buf_get_wqe(&qp->sq.fbc, idx);
-
-	memset(ctrl, 0, sizeof(struct mlx5_wqe_ctrl_seg));
-	ctrl->fm_ce_se = signaled ? MLX5_WQE_CTRL_CQ_UPDATE : 0;
-	ctrl->opmod_idx_opcode =
-		cpu_to_be32(((u32)(qp->sq.cur_post) << 8) | MLX5_OPCODE_NOP);
-	ctrl->qpn_ds = cpu_to_be32((sizeof(struct mlx5_wqe_ctrl_seg) / 16) |
-				   (qp->trans_qp.base.mqp.qpn << 8));
-
-	qp->sq.wrid[idx] = wr_id;
-	qp->sq.w_list[idx].opcode = MLX5_OPCODE_NOP;
-	qp->sq.wqe_head[idx] = qp->sq.head + 1;
-	qp->sq.cur_post += DIV_ROUND_UP(sizeof(struct mlx5_wqe_ctrl_seg),
-					MLX5_SEND_WQE_BB);
-	qp->sq.w_list[idx].next = qp->sq.cur_post;
-	qp->sq.head++;
-
-	memcpy(mmio_wqe, ctrl, sizeof(*ctrl));
-	((struct mlx5_wqe_ctrl_seg *)&mmio_wqe)->fm_ce_se |=
-		MLX5_WQE_CTRL_CQ_UPDATE;
-
-	/* Make sure that descriptors are written before
-	 * updating doorbell record and ringing the doorbell
-	 */
-	wmb();
-
-	qp->db.db[MLX5_SND_DBR] = cpu_to_be32(qp->sq.cur_post);
-
-	/* Make sure doorbell record is visible to the HCA before
-	 * we hit doorbell
-	 */
-	wmb();
-	__iowrite64_copy(bf->bfreg->map + bf->offset, mmio_wqe,
-			 sizeof(mmio_wqe) / 8);
-
-	bf->offset ^= bf->buf_size;
-
-	spin_unlock_irqrestore(&qp->sq.lock, flags);
-
-	return 0;
-}
-
-static int test_wc_poll_cq_result(struct mlx5_ib_dev *dev, struct ib_cq *cq)
-{
-	int ret;
-	struct ib_wc wc = {};
-	unsigned long end = jiffies + TEST_WC_POLLING_MAX_TIME_JIFFIES;
-
-	do {
-		ret = ib_poll_cq(cq, 1, &wc);
-		if (ret < 0 || wc.status)
-			return ret < 0 ? ret : -EINVAL;
-		if (ret)
-			break;
-	} while (!time_after(jiffies, end));
-
-	if (!ret)
-		return -ETIMEDOUT;
-
-	if (wc.wr_id != WR_ID_BF)
-		ret = 0;
-
-	return ret;
-}
-
-static int test_wc_do_send(struct mlx5_ib_dev *dev, struct ib_qp *qp)
-{
-	int err, i;
-
-	for (i = 0; i < TEST_WC_NUM_WQES; i++) {
-		err = post_send_nop(dev, qp, WR_ID_BF, false);
-		if (err)
-			return err;
-	}
-
-	return post_send_nop(dev, qp, WR_ID_END, true);
-}
-
-int mlx5_ib_test_wc(struct mlx5_ib_dev *dev)
-{
-	struct ib_cq_init_attr cq_attr = { .cqe = TEST_WC_NUM_WQES + 1 };
-	int port_type_cap = MLX5_CAP_GEN(dev->mdev, port_type);
-	struct ib_qp_init_attr qp_init_attr = {
-		.cap = { .max_send_wr = TEST_WC_NUM_WQES },
-		.qp_type = IB_QPT_UD,
-		.sq_sig_type = IB_SIGNAL_REQ_WR,
-		.create_flags = MLX5_IB_QP_CREATE_WC_TEST,
-	};
-	struct ib_qp_attr qp_attr = { .port_num = 1 };
-	struct ib_device *ibdev = &dev->ib_dev;
-	struct ib_qp *qp;
-	struct ib_cq *cq;
-	struct ib_pd *pd;
-	int ret;
-
-	if (!MLX5_CAP_GEN(dev->mdev, bf))
-		return 0;
-
-	if (!dev->mdev->roce.roce_en &&
-	    port_type_cap == MLX5_CAP_PORT_TYPE_ETH) {
-		if (mlx5_core_is_pf(dev->mdev))
-			dev->wc_support = arch_can_pci_mmap_wc();
-		return 0;
-	}
-
-	ret = mlx5_alloc_bfreg(dev->mdev, &dev->wc_bfreg, true, false);
-	if (ret)
-		goto print_err;
-
-	if (!dev->wc_bfreg.wc)
-		goto out1;
-
-	pd = ib_alloc_pd(ibdev, 0);
-	if (IS_ERR(pd)) {
-		ret = PTR_ERR(pd);
-		goto out1;
-	}
-
-	cq = ib_create_cq(ibdev, NULL, NULL, NULL, &cq_attr);
-	if (IS_ERR(cq)) {
-		ret = PTR_ERR(cq);
-		goto out2;
-	}
-
-	qp_init_attr.recv_cq = cq;
-	qp_init_attr.send_cq = cq;
-	qp = ib_create_qp(pd, &qp_init_attr);
-	if (IS_ERR(qp)) {
-		ret = PTR_ERR(qp);
-		goto out3;
-	}
-
-	qp_attr.qp_state = IB_QPS_INIT;
-	ret = ib_modify_qp(qp, &qp_attr,
-			   IB_QP_STATE | IB_QP_PORT | IB_QP_PKEY_INDEX |
-				   IB_QP_QKEY);
-	if (ret)
-		goto out4;
-
-	qp_attr.qp_state = IB_QPS_RTR;
-	ret = ib_modify_qp(qp, &qp_attr, IB_QP_STATE);
-	if (ret)
-		goto out4;
-
-	qp_attr.qp_state = IB_QPS_RTS;
-	ret = ib_modify_qp(qp, &qp_attr, IB_QP_STATE | IB_QP_SQ_PSN);
-	if (ret)
-		goto out4;
-
-	ret = test_wc_do_send(dev, qp);
-	if (ret < 0)
-		goto out4;
-
-	ret = test_wc_poll_cq_result(dev, cq);
-	if (ret > 0) {
-		dev->wc_support = true;
-		ret = 0;
-	}
-
-out4:
-	ib_destroy_qp(qp);
-out3:
-	ib_destroy_cq(cq);
-out2:
-	ib_dealloc_pd(pd);
-out1:
-	mlx5_free_bfreg(dev->mdev, &dev->wc_bfreg);
-print_err:
-	if (ret)
-		mlx5_ib_err(
-			dev,
-			"Error %d while trying to test write-combining support\n",
-			ret);
-	return ret;
-=======
->>>>>>> a6ad5510
 }