--- conflicted
+++ resolved
@@ -1800,21 +1800,10 @@
 static void destroy_mc(struct rdma_id_private *id_priv,
 		       struct cma_multicast *mc)
 {
-<<<<<<< HEAD
-	if (rdma_cap_ib_mcast(id_priv->id.device, id_priv->id.port_num)) {
-		ib_sa_free_multicast(mc->multicast.ib);
-		kfree(mc);
-		return;
-	}
-
-	if (rdma_protocol_roce(id_priv->id.device,
-				      id_priv->id.port_num)) {
-=======
 	if (rdma_cap_ib_mcast(id_priv->id.device, id_priv->id.port_num))
 		ib_sa_free_multicast(mc->sa_mc);
 
 	if (rdma_protocol_roce(id_priv->id.device, id_priv->id.port_num)) {
->>>>>>> d1988041
 		struct rdma_dev_addr *dev_addr =
 			&id_priv->id.route.addr.dev_addr;
 		struct net_device *ndev = NULL;
@@ -1823,13 +1812,6 @@
 			ndev = dev_get_by_index(dev_addr->net,
 						dev_addr->bound_dev_if);
 		if (ndev) {
-<<<<<<< HEAD
-			cma_igmp_send(ndev, &mc->multicast.ib->rec.mgid, false);
-			dev_put(ndev);
-		}
-		kref_put(&mc->mcref, release_mc);
-	}
-=======
 			union ib_gid mgid;
 
 			cma_set_mgid(id_priv, (struct sockaddr *)&mc->addr,
@@ -1839,7 +1821,6 @@
 		}
 	}
 	kfree(mc);
->>>>>>> d1988041
 }
 
 static void cma_leave_mc_groups(struct rdma_id_private *id_priv)
@@ -3207,13 +3188,7 @@
 	rdma_addr_get_sgid(&id_priv->id.route.addr.dev_addr, &gid);
 	rdma_addr_set_dgid(&id_priv->id.route.addr.dev_addr, &gid);
 
-<<<<<<< HEAD
-	atomic_inc(&id_priv->refcount);
-	cma_init_resolve_addr_work(work, id_priv);
-	queue_work(cma_wq, &work->work);
-=======
 	enqueue_resolve_addr_work(work, id_priv);
->>>>>>> d1988041
 	return 0;
 err:
 	kfree(work);
@@ -3238,13 +3213,7 @@
 	rdma_addr_set_dgid(&id_priv->id.route.addr.dev_addr, (union ib_gid *)
 		&(((struct sockaddr_ib *) &id_priv->id.route.addr.dst_addr)->sib_addr));
 
-<<<<<<< HEAD
-	atomic_inc(&id_priv->refcount);
-	cma_init_resolve_addr_work(work, id_priv);
-	queue_work(cma_wq, &work->work);
-=======
 	enqueue_resolve_addr_work(work, id_priv);
->>>>>>> d1988041
 	return 0;
 err:
 	kfree(work);
@@ -3284,16 +3253,6 @@
 {
 	int ret;
 
-<<<<<<< HEAD
-	id_priv = container_of(id, struct rdma_id_private, id);
-	memcpy(cma_dst_addr(id_priv), dst_addr, rdma_addr_size(dst_addr));
-	if (id_priv->state == RDMA_CM_IDLE) {
-		ret = cma_bind_addr(id, src_addr, dst_addr);
-		if (ret) {
-			memset(cma_dst_addr(id_priv), 0,
-			       rdma_addr_size(dst_addr));
-			return ret;
-=======
 	memcpy(cma_dst_addr(id_priv), dst_addr, rdma_addr_size(dst_addr));
 	if (!cma_comp_exch(id_priv, RDMA_CM_ADDR_BOUND, RDMA_CM_ADDR_QUERY)) {
 		/* For a well behaved ULP state will be RDMA_CM_IDLE */
@@ -3304,21 +3263,10 @@
 					   RDMA_CM_ADDR_QUERY))) {
 			ret = -EINVAL;
 			goto err_dst;
->>>>>>> d1988041
 		}
 	}
 
 	if (cma_family(id_priv) != dst_addr->sa_family) {
-<<<<<<< HEAD
-		memset(cma_dst_addr(id_priv), 0, rdma_addr_size(dst_addr));
-		return -EINVAL;
-	}
-
-	if (!cma_comp_exch(id_priv, RDMA_CM_ADDR_BOUND, RDMA_CM_ADDR_QUERY)) {
-		memset(cma_dst_addr(id_priv), 0, rdma_addr_size(dst_addr));
-		return -EINVAL;
-	}
-=======
 		ret = -EINVAL;
 		goto err_state;
 	}
@@ -3341,7 +3289,6 @@
 	ret = resolve_prepare_src(id_priv, src_addr, dst_addr);
 	if (ret)
 		return ret;
->>>>>>> d1988041
 
 	if (cma_any_addr(dst_addr)) {
 		ret = cma_resolve_loopback(id_priv);
@@ -4456,27 +4403,6 @@
 	else
 		pr_debug_ratelimited("RDMA CM: MULTICAST_ERROR: failed to join multicast. status %d\n",
 				     status);
-<<<<<<< HEAD
-	event.status = status;
-	event.param.ud.private_data = mc->context;
-	if (!status) {
-		struct rdma_dev_addr *dev_addr =
-			&id_priv->id.route.addr.dev_addr;
-		struct net_device *ndev =
-			dev_get_by_index(dev_addr->net, dev_addr->bound_dev_if);
-		enum ib_gid_type gid_type =
-			id_priv->cma_dev->default_gid_type[id_priv->id.port_num -
-			rdma_start_port(id_priv->cma_dev->device)];
-
-		event.event = RDMA_CM_EVENT_MULTICAST_JOIN;
-		ret = ib_init_ah_from_mcmember(id_priv->id.device,
-					       id_priv->id.port_num,
-					       &multicast->rec,
-					       ndev, gid_type,
-					       &event.param.ud.ah_attr);
-		if (ret)
-			event.event = RDMA_CM_EVENT_MULTICAST_ERROR;
-=======
 
 	event->status = status;
 	event->param.ud.private_data = mc->context;
@@ -4500,7 +4426,6 @@
 		event->event = RDMA_CM_EVENT_MULTICAST_ERROR;
 		goto out;
 	}
->>>>>>> d1988041
 
 	event->param.ud.qp_num = 0xFFFFFF;
 	event->param.ud.qkey = be32_to_cpu(multicast->rec.qkey);
@@ -4730,12 +4655,6 @@
 
 	/* Not supported for kernel QPs */
 	if (WARN_ON(id->qp))
-<<<<<<< HEAD
-		return -EINVAL;
-
-	if (!id->device)
-=======
->>>>>>> d1988041
 		return -EINVAL;
 
 	/* ULP is calling this wrong. */
