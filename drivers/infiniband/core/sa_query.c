/*
 * Copyright (c) 2004 Topspin Communications.  All rights reserved.
 * Copyright (c) 2005 Voltaire, Inc.  All rights reserved.
 * Copyright (c) 2006 Intel Corporation.  All rights reserved.
 *
 * This software is available to you under a choice of one of two
 * licenses.  You may choose to be licensed under the terms of the GNU
 * General Public License (GPL) Version 2, available from the file
 * COPYING in the main directory of this source tree, or the
 * OpenIB.org BSD license below:
 *
 *     Redistribution and use in source and binary forms, with or
 *     without modification, are permitted provided that the following
 *     conditions are met:
 *
 *      - Redistributions of source code must retain the above
 *        copyright notice, this list of conditions and the following
 *        disclaimer.
 *
 *      - Redistributions in binary form must reproduce the above
 *        copyright notice, this list of conditions and the following
 *        disclaimer in the documentation and/or other materials
 *        provided with the distribution.
 *
 * THE SOFTWARE IS PROVIDED "AS IS", WITHOUT WARRANTY OF ANY KIND,
 * EXPRESS OR IMPLIED, INCLUDING BUT NOT LIMITED TO THE WARRANTIES OF
 * MERCHANTABILITY, FITNESS FOR A PARTICULAR PURPOSE AND
 * NONINFRINGEMENT. IN NO EVENT SHALL THE AUTHORS OR COPYRIGHT HOLDERS
 * BE LIABLE FOR ANY CLAIM, DAMAGES OR OTHER LIABILITY, WHETHER IN AN
 * ACTION OF CONTRACT, TORT OR OTHERWISE, ARISING FROM, OUT OF OR IN
 * CONNECTION WITH THE SOFTWARE OR THE USE OR OTHER DEALINGS IN THE
 * SOFTWARE.
 */

#include <linux/module.h>
#include <linux/init.h>
#include <linux/err.h>
#include <linux/random.h>
#include <linux/spinlock.h>
#include <linux/slab.h>
#include <linux/dma-mapping.h>
#include <linux/kref.h>
#include <linux/xarray.h>
#include <linux/workqueue.h>
#include <uapi/linux/if_ether.h>
#include <rdma/ib_pack.h>
#include <rdma/ib_cache.h>
#include <rdma/rdma_netlink.h>
#include <net/netlink.h>
#include <uapi/rdma/ib_user_sa.h>
#include <rdma/ib_marshall.h>
#include <rdma/ib_addr.h>
#include <rdma/opa_addr.h>
#include "sa.h"
#include "core_priv.h"

#define IB_SA_LOCAL_SVC_TIMEOUT_MIN		100
#define IB_SA_LOCAL_SVC_TIMEOUT_DEFAULT		2000
#define IB_SA_LOCAL_SVC_TIMEOUT_MAX		200000
#define IB_SA_CPI_MAX_RETRY_CNT			3
#define IB_SA_CPI_RETRY_WAIT			1000 /*msecs */
static int sa_local_svc_timeout_ms = IB_SA_LOCAL_SVC_TIMEOUT_DEFAULT;

struct ib_sa_sm_ah {
	struct ib_ah        *ah;
	struct kref          ref;
	u16		     pkey_index;
	u8		     src_path_mask;
};

enum rdma_class_port_info_type {
	RDMA_CLASS_PORT_INFO_IB,
	RDMA_CLASS_PORT_INFO_OPA
};

struct rdma_class_port_info {
	enum rdma_class_port_info_type type;
	union {
		struct ib_class_port_info ib;
		struct opa_class_port_info opa;
	};
};

struct ib_sa_classport_cache {
	bool valid;
	int retry_cnt;
	struct rdma_class_port_info data;
};

struct ib_sa_port {
	struct ib_mad_agent *agent;
	struct ib_sa_sm_ah  *sm_ah;
	struct work_struct   update_task;
	struct ib_sa_classport_cache classport_info;
	struct delayed_work ib_cpi_work;
	spinlock_t                   classport_lock; /* protects class port info set */
	spinlock_t           ah_lock;
	u8                   port_num;
};

struct ib_sa_device {
	int                     start_port, end_port;
	struct ib_event_handler event_handler;
	struct ib_sa_port port[0];
};

struct ib_sa_query {
	void (*callback)(struct ib_sa_query *, int, struct ib_sa_mad *);
	void (*release)(struct ib_sa_query *);
	struct ib_sa_client    *client;
	struct ib_sa_port      *port;
	struct ib_mad_send_buf *mad_buf;
	struct ib_sa_sm_ah     *sm_ah;
	int			id;
	u32			flags;
	struct list_head	list; /* Local svc request list */
	u32			seq; /* Local svc request sequence number */
	unsigned long		timeout; /* Local svc timeout */
	u8			path_use; /* How will the pathrecord be used */
};

#define IB_SA_ENABLE_LOCAL_SERVICE	0x00000001
#define IB_SA_CANCEL			0x00000002
#define IB_SA_QUERY_OPA			0x00000004

struct ib_sa_service_query {
	void (*callback)(int, struct ib_sa_service_rec *, void *);
	void *context;
	struct ib_sa_query sa_query;
};

struct ib_sa_path_query {
	void (*callback)(int, struct sa_path_rec *, void *);
	void *context;
	struct ib_sa_query sa_query;
	struct sa_path_rec *conv_pr;
};

struct ib_sa_guidinfo_query {
	void (*callback)(int, struct ib_sa_guidinfo_rec *, void *);
	void *context;
	struct ib_sa_query sa_query;
};

struct ib_sa_classport_info_query {
	void (*callback)(void *);
	void *context;
	struct ib_sa_query sa_query;
};

struct ib_sa_mcmember_query {
	void (*callback)(int, struct ib_sa_mcmember_rec *, void *);
	void *context;
	struct ib_sa_query sa_query;
};

static LIST_HEAD(ib_nl_request_list);
static DEFINE_SPINLOCK(ib_nl_request_lock);
static atomic_t ib_nl_sa_request_seq;
static struct workqueue_struct *ib_nl_wq;
static struct delayed_work ib_nl_timed_work;
static const struct nla_policy ib_nl_policy[LS_NLA_TYPE_MAX] = {
	[LS_NLA_TYPE_PATH_RECORD]	= {.type = NLA_BINARY,
		.len = sizeof(struct ib_path_rec_data)},
	[LS_NLA_TYPE_TIMEOUT]		= {.type = NLA_U32},
	[LS_NLA_TYPE_SERVICE_ID]	= {.type = NLA_U64},
	[LS_NLA_TYPE_DGID]		= {.type = NLA_BINARY,
		.len = sizeof(struct rdma_nla_ls_gid)},
	[LS_NLA_TYPE_SGID]		= {.type = NLA_BINARY,
		.len = sizeof(struct rdma_nla_ls_gid)},
	[LS_NLA_TYPE_TCLASS]		= {.type = NLA_U8},
	[LS_NLA_TYPE_PKEY]		= {.type = NLA_U16},
	[LS_NLA_TYPE_QOS_CLASS]		= {.type = NLA_U16},
};


static void ib_sa_add_one(struct ib_device *device);
static void ib_sa_remove_one(struct ib_device *device, void *client_data);

static struct ib_client sa_client = {
	.name   = "sa",
	.add    = ib_sa_add_one,
	.remove = ib_sa_remove_one
};

static DEFINE_XARRAY_FLAGS(queries, XA_FLAGS_ALLOC | XA_FLAGS_LOCK_IRQ);

static DEFINE_SPINLOCK(tid_lock);
static u32 tid;

#define PATH_REC_FIELD(field) \
	.struct_offset_bytes = offsetof(struct sa_path_rec, field),	\
	.struct_size_bytes   = sizeof((struct sa_path_rec *)0)->field,	\
	.field_name          = "sa_path_rec:" #field

static const struct ib_field path_rec_table[] = {
	{ PATH_REC_FIELD(service_id),
	  .offset_words = 0,
	  .offset_bits  = 0,
	  .size_bits    = 64 },
	{ PATH_REC_FIELD(dgid),
	  .offset_words = 2,
	  .offset_bits  = 0,
	  .size_bits    = 128 },
	{ PATH_REC_FIELD(sgid),
	  .offset_words = 6,
	  .offset_bits  = 0,
	  .size_bits    = 128 },
	{ PATH_REC_FIELD(ib.dlid),
	  .offset_words = 10,
	  .offset_bits  = 0,
	  .size_bits    = 16 },
	{ PATH_REC_FIELD(ib.slid),
	  .offset_words = 10,
	  .offset_bits  = 16,
	  .size_bits    = 16 },
	{ PATH_REC_FIELD(ib.raw_traffic),
	  .offset_words = 11,
	  .offset_bits  = 0,
	  .size_bits    = 1 },
	{ RESERVED,
	  .offset_words = 11,
	  .offset_bits  = 1,
	  .size_bits    = 3 },
	{ PATH_REC_FIELD(flow_label),
	  .offset_words = 11,
	  .offset_bits  = 4,
	  .size_bits    = 20 },
	{ PATH_REC_FIELD(hop_limit),
	  .offset_words = 11,
	  .offset_bits  = 24,
	  .size_bits    = 8 },
	{ PATH_REC_FIELD(traffic_class),
	  .offset_words = 12,
	  .offset_bits  = 0,
	  .size_bits    = 8 },
	{ PATH_REC_FIELD(reversible),
	  .offset_words = 12,
	  .offset_bits  = 8,
	  .size_bits    = 1 },
	{ PATH_REC_FIELD(numb_path),
	  .offset_words = 12,
	  .offset_bits  = 9,
	  .size_bits    = 7 },
	{ PATH_REC_FIELD(pkey),
	  .offset_words = 12,
	  .offset_bits  = 16,
	  .size_bits    = 16 },
	{ PATH_REC_FIELD(qos_class),
	  .offset_words = 13,
	  .offset_bits  = 0,
	  .size_bits    = 12 },
	{ PATH_REC_FIELD(sl),
	  .offset_words = 13,
	  .offset_bits  = 12,
	  .size_bits    = 4 },
	{ PATH_REC_FIELD(mtu_selector),
	  .offset_words = 13,
	  .offset_bits  = 16,
	  .size_bits    = 2 },
	{ PATH_REC_FIELD(mtu),
	  .offset_words = 13,
	  .offset_bits  = 18,
	  .size_bits    = 6 },
	{ PATH_REC_FIELD(rate_selector),
	  .offset_words = 13,
	  .offset_bits  = 24,
	  .size_bits    = 2 },
	{ PATH_REC_FIELD(rate),
	  .offset_words = 13,
	  .offset_bits  = 26,
	  .size_bits    = 6 },
	{ PATH_REC_FIELD(packet_life_time_selector),
	  .offset_words = 14,
	  .offset_bits  = 0,
	  .size_bits    = 2 },
	{ PATH_REC_FIELD(packet_life_time),
	  .offset_words = 14,
	  .offset_bits  = 2,
	  .size_bits    = 6 },
	{ PATH_REC_FIELD(preference),
	  .offset_words = 14,
	  .offset_bits  = 8,
	  .size_bits    = 8 },
	{ RESERVED,
	  .offset_words = 14,
	  .offset_bits  = 16,
	  .size_bits    = 48 },
};

#define OPA_PATH_REC_FIELD(field) \
	.struct_offset_bytes = \
		offsetof(struct sa_path_rec, field), \
	.struct_size_bytes   = \
		sizeof((struct sa_path_rec *)0)->field,	\
	.field_name          = "sa_path_rec:" #field

static const struct ib_field opa_path_rec_table[] = {
	{ OPA_PATH_REC_FIELD(service_id),
	  .offset_words = 0,
	  .offset_bits  = 0,
	  .size_bits    = 64 },
	{ OPA_PATH_REC_FIELD(dgid),
	  .offset_words = 2,
	  .offset_bits  = 0,
	  .size_bits    = 128 },
	{ OPA_PATH_REC_FIELD(sgid),
	  .offset_words = 6,
	  .offset_bits  = 0,
	  .size_bits    = 128 },
	{ OPA_PATH_REC_FIELD(opa.dlid),
	  .offset_words = 10,
	  .offset_bits  = 0,
	  .size_bits    = 32 },
	{ OPA_PATH_REC_FIELD(opa.slid),
	  .offset_words = 11,
	  .offset_bits  = 0,
	  .size_bits    = 32 },
	{ OPA_PATH_REC_FIELD(opa.raw_traffic),
	  .offset_words = 12,
	  .offset_bits  = 0,
	  .size_bits    = 1 },
	{ RESERVED,
	  .offset_words = 12,
	  .offset_bits  = 1,
	  .size_bits    = 3 },
	{ OPA_PATH_REC_FIELD(flow_label),
	  .offset_words = 12,
	  .offset_bits  = 4,
	  .size_bits    = 20 },
	{ OPA_PATH_REC_FIELD(hop_limit),
	  .offset_words = 12,
	  .offset_bits  = 24,
	  .size_bits    = 8 },
	{ OPA_PATH_REC_FIELD(traffic_class),
	  .offset_words = 13,
	  .offset_bits  = 0,
	  .size_bits    = 8 },
	{ OPA_PATH_REC_FIELD(reversible),
	  .offset_words = 13,
	  .offset_bits  = 8,
	  .size_bits    = 1 },
	{ OPA_PATH_REC_FIELD(numb_path),
	  .offset_words = 13,
	  .offset_bits  = 9,
	  .size_bits    = 7 },
	{ OPA_PATH_REC_FIELD(pkey),
	  .offset_words = 13,
	  .offset_bits  = 16,
	  .size_bits    = 16 },
	{ OPA_PATH_REC_FIELD(opa.l2_8B),
	  .offset_words = 14,
	  .offset_bits  = 0,
	  .size_bits    = 1 },
	{ OPA_PATH_REC_FIELD(opa.l2_10B),
	  .offset_words = 14,
	  .offset_bits  = 1,
	  .size_bits    = 1 },
	{ OPA_PATH_REC_FIELD(opa.l2_9B),
	  .offset_words = 14,
	  .offset_bits  = 2,
	  .size_bits    = 1 },
	{ OPA_PATH_REC_FIELD(opa.l2_16B),
	  .offset_words = 14,
	  .offset_bits  = 3,
	  .size_bits    = 1 },
	{ RESERVED,
	  .offset_words = 14,
	  .offset_bits  = 4,
	  .size_bits    = 2 },
	{ OPA_PATH_REC_FIELD(opa.qos_type),
	  .offset_words = 14,
	  .offset_bits  = 6,
	  .size_bits    = 2 },
	{ OPA_PATH_REC_FIELD(opa.qos_priority),
	  .offset_words = 14,
	  .offset_bits  = 8,
	  .size_bits    = 8 },
	{ RESERVED,
	  .offset_words = 14,
	  .offset_bits  = 16,
	  .size_bits    = 3 },
	{ OPA_PATH_REC_FIELD(sl),
	  .offset_words = 14,
	  .offset_bits  = 19,
	  .size_bits    = 5 },
	{ RESERVED,
	  .offset_words = 14,
	  .offset_bits  = 24,
	  .size_bits    = 8 },
	{ OPA_PATH_REC_FIELD(mtu_selector),
	  .offset_words = 15,
	  .offset_bits  = 0,
	  .size_bits    = 2 },
	{ OPA_PATH_REC_FIELD(mtu),
	  .offset_words = 15,
	  .offset_bits  = 2,
	  .size_bits    = 6 },
	{ OPA_PATH_REC_FIELD(rate_selector),
	  .offset_words = 15,
	  .offset_bits  = 8,
	  .size_bits    = 2 },
	{ OPA_PATH_REC_FIELD(rate),
	  .offset_words = 15,
	  .offset_bits  = 10,
	  .size_bits    = 6 },
	{ OPA_PATH_REC_FIELD(packet_life_time_selector),
	  .offset_words = 15,
	  .offset_bits  = 16,
	  .size_bits    = 2 },
	{ OPA_PATH_REC_FIELD(packet_life_time),
	  .offset_words = 15,
	  .offset_bits  = 18,
	  .size_bits    = 6 },
	{ OPA_PATH_REC_FIELD(preference),
	  .offset_words = 15,
	  .offset_bits  = 24,
	  .size_bits    = 8 },
};

#define MCMEMBER_REC_FIELD(field) \
	.struct_offset_bytes = offsetof(struct ib_sa_mcmember_rec, field),	\
	.struct_size_bytes   = sizeof ((struct ib_sa_mcmember_rec *) 0)->field,	\
	.field_name          = "sa_mcmember_rec:" #field

static const struct ib_field mcmember_rec_table[] = {
	{ MCMEMBER_REC_FIELD(mgid),
	  .offset_words = 0,
	  .offset_bits  = 0,
	  .size_bits    = 128 },
	{ MCMEMBER_REC_FIELD(port_gid),
	  .offset_words = 4,
	  .offset_bits  = 0,
	  .size_bits    = 128 },
	{ MCMEMBER_REC_FIELD(qkey),
	  .offset_words = 8,
	  .offset_bits  = 0,
	  .size_bits    = 32 },
	{ MCMEMBER_REC_FIELD(mlid),
	  .offset_words = 9,
	  .offset_bits  = 0,
	  .size_bits    = 16 },
	{ MCMEMBER_REC_FIELD(mtu_selector),
	  .offset_words = 9,
	  .offset_bits  = 16,
	  .size_bits    = 2 },
	{ MCMEMBER_REC_FIELD(mtu),
	  .offset_words = 9,
	  .offset_bits  = 18,
	  .size_bits    = 6 },
	{ MCMEMBER_REC_FIELD(traffic_class),
	  .offset_words = 9,
	  .offset_bits  = 24,
	  .size_bits    = 8 },
	{ MCMEMBER_REC_FIELD(pkey),
	  .offset_words = 10,
	  .offset_bits  = 0,
	  .size_bits    = 16 },
	{ MCMEMBER_REC_FIELD(rate_selector),
	  .offset_words = 10,
	  .offset_bits  = 16,
	  .size_bits    = 2 },
	{ MCMEMBER_REC_FIELD(rate),
	  .offset_words = 10,
	  .offset_bits  = 18,
	  .size_bits    = 6 },
	{ MCMEMBER_REC_FIELD(packet_life_time_selector),
	  .offset_words = 10,
	  .offset_bits  = 24,
	  .size_bits    = 2 },
	{ MCMEMBER_REC_FIELD(packet_life_time),
	  .offset_words = 10,
	  .offset_bits  = 26,
	  .size_bits    = 6 },
	{ MCMEMBER_REC_FIELD(sl),
	  .offset_words = 11,
	  .offset_bits  = 0,
	  .size_bits    = 4 },
	{ MCMEMBER_REC_FIELD(flow_label),
	  .offset_words = 11,
	  .offset_bits  = 4,
	  .size_bits    = 20 },
	{ MCMEMBER_REC_FIELD(hop_limit),
	  .offset_words = 11,
	  .offset_bits  = 24,
	  .size_bits    = 8 },
	{ MCMEMBER_REC_FIELD(scope),
	  .offset_words = 12,
	  .offset_bits  = 0,
	  .size_bits    = 4 },
	{ MCMEMBER_REC_FIELD(join_state),
	  .offset_words = 12,
	  .offset_bits  = 4,
	  .size_bits    = 4 },
	{ MCMEMBER_REC_FIELD(proxy_join),
	  .offset_words = 12,
	  .offset_bits  = 8,
	  .size_bits    = 1 },
	{ RESERVED,
	  .offset_words = 12,
	  .offset_bits  = 9,
	  .size_bits    = 23 },
};

#define SERVICE_REC_FIELD(field) \
	.struct_offset_bytes = offsetof(struct ib_sa_service_rec, field),	\
	.struct_size_bytes   = sizeof ((struct ib_sa_service_rec *) 0)->field,	\
	.field_name          = "sa_service_rec:" #field

static const struct ib_field service_rec_table[] = {
	{ SERVICE_REC_FIELD(id),
	  .offset_words = 0,
	  .offset_bits  = 0,
	  .size_bits    = 64 },
	{ SERVICE_REC_FIELD(gid),
	  .offset_words = 2,
	  .offset_bits  = 0,
	  .size_bits    = 128 },
	{ SERVICE_REC_FIELD(pkey),
	  .offset_words = 6,
	  .offset_bits  = 0,
	  .size_bits    = 16 },
	{ SERVICE_REC_FIELD(lease),
	  .offset_words = 7,
	  .offset_bits  = 0,
	  .size_bits    = 32 },
	{ SERVICE_REC_FIELD(key),
	  .offset_words = 8,
	  .offset_bits  = 0,
	  .size_bits    = 128 },
	{ SERVICE_REC_FIELD(name),
	  .offset_words = 12,
	  .offset_bits  = 0,
	  .size_bits    = 64*8 },
	{ SERVICE_REC_FIELD(data8),
	  .offset_words = 28,
	  .offset_bits  = 0,
	  .size_bits    = 16*8 },
	{ SERVICE_REC_FIELD(data16),
	  .offset_words = 32,
	  .offset_bits  = 0,
	  .size_bits    = 8*16 },
	{ SERVICE_REC_FIELD(data32),
	  .offset_words = 36,
	  .offset_bits  = 0,
	  .size_bits    = 4*32 },
	{ SERVICE_REC_FIELD(data64),
	  .offset_words = 40,
	  .offset_bits  = 0,
	  .size_bits    = 2*64 },
};

#define CLASSPORTINFO_REC_FIELD(field) \
	.struct_offset_bytes = offsetof(struct ib_class_port_info, field),	\
	.struct_size_bytes   = sizeof((struct ib_class_port_info *)0)->field,	\
	.field_name          = "ib_class_port_info:" #field

static const struct ib_field ib_classport_info_rec_table[] = {
	{ CLASSPORTINFO_REC_FIELD(base_version),
	  .offset_words = 0,
	  .offset_bits  = 0,
	  .size_bits    = 8 },
	{ CLASSPORTINFO_REC_FIELD(class_version),
	  .offset_words = 0,
	  .offset_bits  = 8,
	  .size_bits    = 8 },
	{ CLASSPORTINFO_REC_FIELD(capability_mask),
	  .offset_words = 0,
	  .offset_bits  = 16,
	  .size_bits    = 16 },
	{ CLASSPORTINFO_REC_FIELD(cap_mask2_resp_time),
	  .offset_words = 1,
	  .offset_bits  = 0,
	  .size_bits    = 32 },
	{ CLASSPORTINFO_REC_FIELD(redirect_gid),
	  .offset_words = 2,
	  .offset_bits  = 0,
	  .size_bits    = 128 },
	{ CLASSPORTINFO_REC_FIELD(redirect_tcslfl),
	  .offset_words = 6,
	  .offset_bits  = 0,
	  .size_bits    = 32 },
	{ CLASSPORTINFO_REC_FIELD(redirect_lid),
	  .offset_words = 7,
	  .offset_bits  = 0,
	  .size_bits    = 16 },
	{ CLASSPORTINFO_REC_FIELD(redirect_pkey),
	  .offset_words = 7,
	  .offset_bits  = 16,
	  .size_bits    = 16 },

	{ CLASSPORTINFO_REC_FIELD(redirect_qp),
	  .offset_words = 8,
	  .offset_bits  = 0,
	  .size_bits    = 32 },
	{ CLASSPORTINFO_REC_FIELD(redirect_qkey),
	  .offset_words = 9,
	  .offset_bits  = 0,
	  .size_bits    = 32 },

	{ CLASSPORTINFO_REC_FIELD(trap_gid),
	  .offset_words = 10,
	  .offset_bits  = 0,
	  .size_bits    = 128 },
	{ CLASSPORTINFO_REC_FIELD(trap_tcslfl),
	  .offset_words = 14,
	  .offset_bits  = 0,
	  .size_bits    = 32 },

	{ CLASSPORTINFO_REC_FIELD(trap_lid),
	  .offset_words = 15,
	  .offset_bits  = 0,
	  .size_bits    = 16 },
	{ CLASSPORTINFO_REC_FIELD(trap_pkey),
	  .offset_words = 15,
	  .offset_bits  = 16,
	  .size_bits    = 16 },

	{ CLASSPORTINFO_REC_FIELD(trap_hlqp),
	  .offset_words = 16,
	  .offset_bits  = 0,
	  .size_bits    = 32 },
	{ CLASSPORTINFO_REC_FIELD(trap_qkey),
	  .offset_words = 17,
	  .offset_bits  = 0,
	  .size_bits    = 32 },
};

#define OPA_CLASSPORTINFO_REC_FIELD(field) \
	.struct_offset_bytes =\
		offsetof(struct opa_class_port_info, field),	\
	.struct_size_bytes   = \
		sizeof((struct opa_class_port_info *)0)->field,	\
	.field_name          = "opa_class_port_info:" #field

static const struct ib_field opa_classport_info_rec_table[] = {
	{ OPA_CLASSPORTINFO_REC_FIELD(base_version),
	  .offset_words = 0,
	  .offset_bits  = 0,
	  .size_bits    = 8 },
	{ OPA_CLASSPORTINFO_REC_FIELD(class_version),
	  .offset_words = 0,
	  .offset_bits  = 8,
	  .size_bits    = 8 },
	{ OPA_CLASSPORTINFO_REC_FIELD(cap_mask),
	  .offset_words = 0,
	  .offset_bits  = 16,
	  .size_bits    = 16 },
	{ OPA_CLASSPORTINFO_REC_FIELD(cap_mask2_resp_time),
	  .offset_words = 1,
	  .offset_bits  = 0,
	  .size_bits    = 32 },
	{ OPA_CLASSPORTINFO_REC_FIELD(redirect_gid),
	  .offset_words = 2,
	  .offset_bits  = 0,
	  .size_bits    = 128 },
	{ OPA_CLASSPORTINFO_REC_FIELD(redirect_tc_fl),
	  .offset_words = 6,
	  .offset_bits  = 0,
	  .size_bits    = 32 },
	{ OPA_CLASSPORTINFO_REC_FIELD(redirect_lid),
	  .offset_words = 7,
	  .offset_bits  = 0,
	  .size_bits    = 32 },
	{ OPA_CLASSPORTINFO_REC_FIELD(redirect_sl_qp),
	  .offset_words = 8,
	  .offset_bits  = 0,
	  .size_bits    = 32 },
	{ OPA_CLASSPORTINFO_REC_FIELD(redirect_qkey),
	  .offset_words = 9,
	  .offset_bits  = 0,
	  .size_bits    = 32 },
	{ OPA_CLASSPORTINFO_REC_FIELD(trap_gid),
	  .offset_words = 10,
	  .offset_bits  = 0,
	  .size_bits    = 128 },
	{ OPA_CLASSPORTINFO_REC_FIELD(trap_tc_fl),
	  .offset_words = 14,
	  .offset_bits  = 0,
	  .size_bits    = 32 },
	{ OPA_CLASSPORTINFO_REC_FIELD(trap_lid),
	  .offset_words = 15,
	  .offset_bits  = 0,
	  .size_bits    = 32 },
	{ OPA_CLASSPORTINFO_REC_FIELD(trap_hl_qp),
	  .offset_words = 16,
	  .offset_bits  = 0,
	  .size_bits    = 32 },
	{ OPA_CLASSPORTINFO_REC_FIELD(trap_qkey),
	  .offset_words = 17,
	  .offset_bits  = 0,
	  .size_bits    = 32 },
	{ OPA_CLASSPORTINFO_REC_FIELD(trap_pkey),
	  .offset_words = 18,
	  .offset_bits  = 0,
	  .size_bits    = 16 },
	{ OPA_CLASSPORTINFO_REC_FIELD(redirect_pkey),
	  .offset_words = 18,
	  .offset_bits  = 16,
	  .size_bits    = 16 },
	{ OPA_CLASSPORTINFO_REC_FIELD(trap_sl_rsvd),
	  .offset_words = 19,
	  .offset_bits  = 0,
	  .size_bits    = 8 },
	{ RESERVED,
	  .offset_words = 19,
	  .offset_bits  = 8,
	  .size_bits    = 24 },
};

#define GUIDINFO_REC_FIELD(field) \
	.struct_offset_bytes = offsetof(struct ib_sa_guidinfo_rec, field),	\
	.struct_size_bytes   = sizeof((struct ib_sa_guidinfo_rec *) 0)->field,	\
	.field_name          = "sa_guidinfo_rec:" #field

static const struct ib_field guidinfo_rec_table[] = {
	{ GUIDINFO_REC_FIELD(lid),
	  .offset_words = 0,
	  .offset_bits  = 0,
	  .size_bits    = 16 },
	{ GUIDINFO_REC_FIELD(block_num),
	  .offset_words = 0,
	  .offset_bits  = 16,
	  .size_bits    = 8 },
	{ GUIDINFO_REC_FIELD(res1),
	  .offset_words = 0,
	  .offset_bits  = 24,
	  .size_bits    = 8 },
	{ GUIDINFO_REC_FIELD(res2),
	  .offset_words = 1,
	  .offset_bits  = 0,
	  .size_bits    = 32 },
	{ GUIDINFO_REC_FIELD(guid_info_list),
	  .offset_words = 2,
	  .offset_bits  = 0,
	  .size_bits    = 512 },
};

static inline void ib_sa_disable_local_svc(struct ib_sa_query *query)
{
	query->flags &= ~IB_SA_ENABLE_LOCAL_SERVICE;
}

static inline int ib_sa_query_cancelled(struct ib_sa_query *query)
{
	return (query->flags & IB_SA_CANCEL);
}

static void ib_nl_set_path_rec_attrs(struct sk_buff *skb,
				     struct ib_sa_query *query)
{
	struct sa_path_rec *sa_rec = query->mad_buf->context[1];
	struct ib_sa_mad *mad = query->mad_buf->mad;
	ib_sa_comp_mask comp_mask = mad->sa_hdr.comp_mask;
	u16 val16;
	u64 val64;
	struct rdma_ls_resolve_header *header;

	query->mad_buf->context[1] = NULL;

	/* Construct the family header first */
	header = skb_put(skb, NLMSG_ALIGN(sizeof(*header)));
	memcpy(header->device_name, dev_name(&query->port->agent->device->dev),
	       LS_DEVICE_NAME_MAX);
	header->port_num = query->port->port_num;

	if ((comp_mask & IB_SA_PATH_REC_REVERSIBLE) &&
	    sa_rec->reversible != 0)
		query->path_use = LS_RESOLVE_PATH_USE_GMP;
	else
		query->path_use = LS_RESOLVE_PATH_USE_UNIDIRECTIONAL;
	header->path_use = query->path_use;

	/* Now build the attributes */
	if (comp_mask & IB_SA_PATH_REC_SERVICE_ID) {
		val64 = be64_to_cpu(sa_rec->service_id);
		nla_put(skb, RDMA_NLA_F_MANDATORY | LS_NLA_TYPE_SERVICE_ID,
			sizeof(val64), &val64);
	}
	if (comp_mask & IB_SA_PATH_REC_DGID)
		nla_put(skb, RDMA_NLA_F_MANDATORY | LS_NLA_TYPE_DGID,
			sizeof(sa_rec->dgid), &sa_rec->dgid);
	if (comp_mask & IB_SA_PATH_REC_SGID)
		nla_put(skb, RDMA_NLA_F_MANDATORY | LS_NLA_TYPE_SGID,
			sizeof(sa_rec->sgid), &sa_rec->sgid);
	if (comp_mask & IB_SA_PATH_REC_TRAFFIC_CLASS)
		nla_put(skb, RDMA_NLA_F_MANDATORY | LS_NLA_TYPE_TCLASS,
			sizeof(sa_rec->traffic_class), &sa_rec->traffic_class);

	if (comp_mask & IB_SA_PATH_REC_PKEY) {
		val16 = be16_to_cpu(sa_rec->pkey);
		nla_put(skb, RDMA_NLA_F_MANDATORY | LS_NLA_TYPE_PKEY,
			sizeof(val16), &val16);
	}
	if (comp_mask & IB_SA_PATH_REC_QOS_CLASS) {
		val16 = be16_to_cpu(sa_rec->qos_class);
		nla_put(skb, RDMA_NLA_F_MANDATORY | LS_NLA_TYPE_QOS_CLASS,
			sizeof(val16), &val16);
	}
}

static int ib_nl_get_path_rec_attrs_len(ib_sa_comp_mask comp_mask)
{
	int len = 0;

	if (comp_mask & IB_SA_PATH_REC_SERVICE_ID)
		len += nla_total_size(sizeof(u64));
	if (comp_mask & IB_SA_PATH_REC_DGID)
		len += nla_total_size(sizeof(struct rdma_nla_ls_gid));
	if (comp_mask & IB_SA_PATH_REC_SGID)
		len += nla_total_size(sizeof(struct rdma_nla_ls_gid));
	if (comp_mask & IB_SA_PATH_REC_TRAFFIC_CLASS)
		len += nla_total_size(sizeof(u8));
	if (comp_mask & IB_SA_PATH_REC_PKEY)
		len += nla_total_size(sizeof(u16));
	if (comp_mask & IB_SA_PATH_REC_QOS_CLASS)
		len += nla_total_size(sizeof(u16));

	/*
	 * Make sure that at least some of the required comp_mask bits are
	 * set.
	 */
	if (WARN_ON(len == 0))
		return len;

	/* Add the family header */
	len += NLMSG_ALIGN(sizeof(struct rdma_ls_resolve_header));

	return len;
}

static int ib_nl_send_msg(struct ib_sa_query *query, gfp_t gfp_mask)
{
	struct sk_buff *skb = NULL;
	struct nlmsghdr *nlh;
	void *data;
	struct ib_sa_mad *mad;
	int len;

	mad = query->mad_buf->mad;
	len = ib_nl_get_path_rec_attrs_len(mad->sa_hdr.comp_mask);
	if (len <= 0)
		return -EMSGSIZE;

	skb = nlmsg_new(len, gfp_mask);
	if (!skb)
		return -ENOMEM;

	/* Put nlmsg header only for now */
	data = ibnl_put_msg(skb, &nlh, query->seq, 0, RDMA_NL_LS,
			    RDMA_NL_LS_OP_RESOLVE, NLM_F_REQUEST);
	if (!data) {
		nlmsg_free(skb);
		return -EMSGSIZE;
	}

	/* Add attributes */
	ib_nl_set_path_rec_attrs(skb, query);

	/* Repair the nlmsg header length */
	nlmsg_end(skb, nlh);

	return rdma_nl_multicast(&init_net, skb, RDMA_NL_GROUP_LS, gfp_mask);
}

static int ib_nl_make_request(struct ib_sa_query *query, gfp_t gfp_mask)
{
	unsigned long flags;
	unsigned long delay;
	int ret;

	INIT_LIST_HEAD(&query->list);
	query->seq = (u32)atomic_inc_return(&ib_nl_sa_request_seq);

	/* Put the request on the list first.*/
	spin_lock_irqsave(&ib_nl_request_lock, flags);
	delay = msecs_to_jiffies(sa_local_svc_timeout_ms);
	query->timeout = delay + jiffies;
	list_add_tail(&query->list, &ib_nl_request_list);
	/* Start the timeout if this is the only request */
	if (ib_nl_request_list.next == &query->list)
		queue_delayed_work(ib_nl_wq, &ib_nl_timed_work, delay);
	spin_unlock_irqrestore(&ib_nl_request_lock, flags);

	ret = ib_nl_send_msg(query, gfp_mask);
	if (ret) {
		ret = -EIO;
		/* Remove the request */
		spin_lock_irqsave(&ib_nl_request_lock, flags);
		list_del(&query->list);
		spin_unlock_irqrestore(&ib_nl_request_lock, flags);
	}

	return ret;
}

static int ib_nl_cancel_request(struct ib_sa_query *query)
{
	unsigned long flags;
	struct ib_sa_query *wait_query;
	int found = 0;

	spin_lock_irqsave(&ib_nl_request_lock, flags);
	list_for_each_entry(wait_query, &ib_nl_request_list, list) {
		/* Let the timeout to take care of the callback */
		if (query == wait_query) {
			query->flags |= IB_SA_CANCEL;
			query->timeout = jiffies;
			list_move(&query->list, &ib_nl_request_list);
			found = 1;
			mod_delayed_work(ib_nl_wq, &ib_nl_timed_work, 1);
			break;
		}
	}
	spin_unlock_irqrestore(&ib_nl_request_lock, flags);

	return found;
}

static void send_handler(struct ib_mad_agent *agent,
			 struct ib_mad_send_wc *mad_send_wc);

static void ib_nl_process_good_resolve_rsp(struct ib_sa_query *query,
					   const struct nlmsghdr *nlh)
{
	struct ib_mad_send_wc mad_send_wc;
	struct ib_sa_mad *mad = NULL;
	const struct nlattr *head, *curr;
	struct ib_path_rec_data  *rec;
	int len, rem;
	u32 mask = 0;
	int status = -EIO;

	if (query->callback) {
		head = (const struct nlattr *) nlmsg_data(nlh);
		len = nlmsg_len(nlh);
		switch (query->path_use) {
		case LS_RESOLVE_PATH_USE_UNIDIRECTIONAL:
			mask = IB_PATH_PRIMARY | IB_PATH_OUTBOUND;
			break;

		case LS_RESOLVE_PATH_USE_ALL:
		case LS_RESOLVE_PATH_USE_GMP:
		default:
			mask = IB_PATH_PRIMARY | IB_PATH_GMP |
				IB_PATH_BIDIRECTIONAL;
			break;
		}
		nla_for_each_attr(curr, head, len, rem) {
			if (curr->nla_type == LS_NLA_TYPE_PATH_RECORD) {
				rec = nla_data(curr);
				/*
				 * Get the first one. In the future, we may
				 * need to get up to 6 pathrecords.
				 */
				if ((rec->flags & mask) == mask) {
					mad = query->mad_buf->mad;
					mad->mad_hdr.method |=
						IB_MGMT_METHOD_RESP;
					memcpy(mad->data, rec->path_rec,
					       sizeof(rec->path_rec));
					status = 0;
					break;
				}
			}
		}
		query->callback(query, status, mad);
	}

	mad_send_wc.send_buf = query->mad_buf;
	mad_send_wc.status = IB_WC_SUCCESS;
	send_handler(query->mad_buf->mad_agent, &mad_send_wc);
}

static void ib_nl_request_timeout(struct work_struct *work)
{
	unsigned long flags;
	struct ib_sa_query *query;
	unsigned long delay;
	struct ib_mad_send_wc mad_send_wc;
	int ret;

	spin_lock_irqsave(&ib_nl_request_lock, flags);
	while (!list_empty(&ib_nl_request_list)) {
		query = list_entry(ib_nl_request_list.next,
				   struct ib_sa_query, list);

		if (time_after(query->timeout, jiffies)) {
			delay = query->timeout - jiffies;
			if ((long)delay <= 0)
				delay = 1;
			queue_delayed_work(ib_nl_wq, &ib_nl_timed_work, delay);
			break;
		}

		list_del(&query->list);
		ib_sa_disable_local_svc(query);
		/* Hold the lock to protect against query cancellation */
		if (ib_sa_query_cancelled(query))
			ret = -1;
		else
			ret = ib_post_send_mad(query->mad_buf, NULL);
		if (ret) {
			mad_send_wc.send_buf = query->mad_buf;
			mad_send_wc.status = IB_WC_WR_FLUSH_ERR;
			spin_unlock_irqrestore(&ib_nl_request_lock, flags);
			send_handler(query->port->agent, &mad_send_wc);
			spin_lock_irqsave(&ib_nl_request_lock, flags);
		}
	}
	spin_unlock_irqrestore(&ib_nl_request_lock, flags);
}

int ib_nl_handle_set_timeout(struct sk_buff *skb,
			     struct nlmsghdr *nlh,
			     struct netlink_ext_ack *extack)
{
	int timeout, delta, abs_delta;
	const struct nlattr *attr;
	unsigned long flags;
	struct ib_sa_query *query;
	long delay = 0;
	struct nlattr *tb[LS_NLA_TYPE_MAX];
	int ret;

	if (!(nlh->nlmsg_flags & NLM_F_REQUEST) ||
	    !(NETLINK_CB(skb).sk))
		return -EPERM;

	ret = nla_parse_deprecated(tb, LS_NLA_TYPE_MAX - 1, nlmsg_data(nlh),
				   nlmsg_len(nlh), ib_nl_policy, NULL);
	attr = (const struct nlattr *)tb[LS_NLA_TYPE_TIMEOUT];
	if (ret || !attr)
		goto settimeout_out;

	timeout = *(int *) nla_data(attr);
	if (timeout < IB_SA_LOCAL_SVC_TIMEOUT_MIN)
		timeout = IB_SA_LOCAL_SVC_TIMEOUT_MIN;
	if (timeout > IB_SA_LOCAL_SVC_TIMEOUT_MAX)
		timeout = IB_SA_LOCAL_SVC_TIMEOUT_MAX;

	delta = timeout - sa_local_svc_timeout_ms;
	if (delta < 0)
		abs_delta = -delta;
	else
		abs_delta = delta;

	if (delta != 0) {
		spin_lock_irqsave(&ib_nl_request_lock, flags);
		sa_local_svc_timeout_ms = timeout;
		list_for_each_entry(query, &ib_nl_request_list, list) {
			if (delta < 0 && abs_delta > query->timeout)
				query->timeout = 0;
			else
				query->timeout += delta;

			/* Get the new delay from the first entry */
			if (!delay) {
				delay = query->timeout - jiffies;
				if (delay <= 0)
					delay = 1;
			}
		}
		if (delay)
			mod_delayed_work(ib_nl_wq, &ib_nl_timed_work,
					 (unsigned long)delay);
		spin_unlock_irqrestore(&ib_nl_request_lock, flags);
	}

settimeout_out:
	return skb->len;
}

static inline int ib_nl_is_good_resolve_resp(const struct nlmsghdr *nlh)
{
	struct nlattr *tb[LS_NLA_TYPE_MAX];
	int ret;

	if (nlh->nlmsg_flags & RDMA_NL_LS_F_ERR)
		return 0;

	ret = nla_parse_deprecated(tb, LS_NLA_TYPE_MAX - 1, nlmsg_data(nlh),
				   nlmsg_len(nlh), ib_nl_policy, NULL);
	if (ret)
		return 0;

	return 1;
}

int ib_nl_handle_resolve_resp(struct sk_buff *skb,
			      struct nlmsghdr *nlh,
			      struct netlink_ext_ack *extack)
{
	unsigned long flags;
	struct ib_sa_query *query;
	struct ib_mad_send_buf *send_buf;
	struct ib_mad_send_wc mad_send_wc;
	int found = 0;
	int ret;

	if ((nlh->nlmsg_flags & NLM_F_REQUEST) ||
	    !(NETLINK_CB(skb).sk))
		return -EPERM;

	spin_lock_irqsave(&ib_nl_request_lock, flags);
	list_for_each_entry(query, &ib_nl_request_list, list) {
		/*
		 * If the query is cancelled, let the timeout routine
		 * take care of it.
		 */
		if (nlh->nlmsg_seq == query->seq) {
			found = !ib_sa_query_cancelled(query);
			if (found)
				list_del(&query->list);
			break;
		}
	}

	if (!found) {
		spin_unlock_irqrestore(&ib_nl_request_lock, flags);
		goto resp_out;
	}

	send_buf = query->mad_buf;

	if (!ib_nl_is_good_resolve_resp(nlh)) {
		/* if the result is a failure, send out the packet via IB */
		ib_sa_disable_local_svc(query);
		ret = ib_post_send_mad(query->mad_buf, NULL);
		spin_unlock_irqrestore(&ib_nl_request_lock, flags);
		if (ret) {
			mad_send_wc.send_buf = send_buf;
			mad_send_wc.status = IB_WC_GENERAL_ERR;
			send_handler(query->port->agent, &mad_send_wc);
		}
	} else {
		spin_unlock_irqrestore(&ib_nl_request_lock, flags);
		ib_nl_process_good_resolve_rsp(query, nlh);
	}

resp_out:
	return skb->len;
}

static void free_sm_ah(struct kref *kref)
{
	struct ib_sa_sm_ah *sm_ah = container_of(kref, struct ib_sa_sm_ah, ref);

	rdma_destroy_ah(sm_ah->ah, 0);
	kfree(sm_ah);
}

void ib_sa_register_client(struct ib_sa_client *client)
{
	atomic_set(&client->users, 1);
	init_completion(&client->comp);
}
EXPORT_SYMBOL(ib_sa_register_client);

void ib_sa_unregister_client(struct ib_sa_client *client)
{
	ib_sa_client_put(client);
	wait_for_completion(&client->comp);
}
EXPORT_SYMBOL(ib_sa_unregister_client);

/**
 * ib_sa_cancel_query - try to cancel an SA query
 * @id:ID of query to cancel
 * @query:query pointer to cancel
 *
 * Try to cancel an SA query.  If the id and query don't match up or
 * the query has already completed, nothing is done.  Otherwise the
 * query is canceled and will complete with a status of -EINTR.
 */
void ib_sa_cancel_query(int id, struct ib_sa_query *query)
{
	unsigned long flags;
	struct ib_mad_agent *agent;
	struct ib_mad_send_buf *mad_buf;

	xa_lock_irqsave(&queries, flags);
	if (xa_load(&queries, id) != query) {
		xa_unlock_irqrestore(&queries, flags);
		return;
	}
	agent = query->port->agent;
	mad_buf = query->mad_buf;
	xa_unlock_irqrestore(&queries, flags);

	/*
	 * If the query is still on the netlink request list, schedule
	 * it to be cancelled by the timeout routine. Otherwise, it has been
	 * sent to the MAD layer and has to be cancelled from there.
	 */
	if (!ib_nl_cancel_request(query))
		ib_cancel_mad(agent, mad_buf);
}
EXPORT_SYMBOL(ib_sa_cancel_query);

static u8 get_src_path_mask(struct ib_device *device, u8 port_num)
{
	struct ib_sa_device *sa_dev;
	struct ib_sa_port   *port;
	unsigned long flags;
	u8 src_path_mask;

	sa_dev = ib_get_client_data(device, &sa_client);
	if (!sa_dev)
		return 0x7f;

	port  = &sa_dev->port[port_num - sa_dev->start_port];
	spin_lock_irqsave(&port->ah_lock, flags);
	src_path_mask = port->sm_ah ? port->sm_ah->src_path_mask : 0x7f;
	spin_unlock_irqrestore(&port->ah_lock, flags);

	return src_path_mask;
}

<<<<<<< HEAD
static int roce_resolve_route_from_path(struct sa_path_rec *rec,
					const struct ib_gid_attr *attr)
{
	struct rdma_dev_addr dev_addr = {};
	union {
		struct sockaddr_in  _sockaddr_in;
		struct sockaddr_in6 _sockaddr_in6;
	} sgid_addr, dgid_addr;
	int ret;

	if (rec->roce.route_resolved)
		return 0;
	if (!attr || !attr->ndev)
		return -EINVAL;

	dev_addr.bound_dev_if = attr->ndev->ifindex;
	/* TODO: Use net from the ib_gid_attr once it is added to it,
	 * until than, limit itself to init_net.
	 */
	dev_addr.net = &init_net;

	rdma_gid2ip((struct sockaddr *)&sgid_addr, &rec->sgid);
	rdma_gid2ip((struct sockaddr *)&dgid_addr, &rec->dgid);

	/* validate the route */
	ret = rdma_resolve_ip_route((struct sockaddr *)&sgid_addr,
				    (struct sockaddr *)&dgid_addr, &dev_addr);
	if (ret)
		return ret;

	if ((dev_addr.network == RDMA_NETWORK_IPV4 ||
	     dev_addr.network == RDMA_NETWORK_IPV6) &&
	    rec->rec_type != SA_PATH_REC_TYPE_ROCE_V2)
		return -EINVAL;

	rec->roce.route_resolved = true;
	return 0;
}

=======
>>>>>>> f7688b48
static int init_ah_attr_grh_fields(struct ib_device *device, u8 port_num,
				   struct sa_path_rec *rec,
				   struct rdma_ah_attr *ah_attr,
				   const struct ib_gid_attr *gid_attr)
{
	enum ib_gid_type type = sa_conv_pathrec_to_gid_type(rec);

	if (!gid_attr) {
		gid_attr = rdma_find_gid_by_port(device, &rec->sgid, type,
						 port_num, NULL);
		if (IS_ERR(gid_attr))
			return PTR_ERR(gid_attr);
	} else
		rdma_hold_gid_attr(gid_attr);

	rdma_move_grh_sgid_attr(ah_attr, &rec->dgid,
				be32_to_cpu(rec->flow_label),
				rec->hop_limit,	rec->traffic_class,
				gid_attr);
	return 0;
}

/**
 * ib_init_ah_attr_from_path - Initialize address handle attributes based on
 *   an SA path record.
 * @device: Device associated ah attributes initialization.
 * @port_num: Port on the specified device.
 * @rec: path record entry to use for ah attributes initialization.
 * @ah_attr: address handle attributes to initialization from path record.
 * @sgid_attr: SGID attribute to consider during initialization.
 *
 * When ib_init_ah_attr_from_path() returns success,
 * (a) for IB link layer it optionally contains a reference to SGID attribute
 * when GRH is present for IB link layer.
 * (b) for RoCE link layer it contains a reference to SGID attribute.
 * User must invoke rdma_destroy_ah_attr() to release reference to SGID
 * attributes which are initialized using ib_init_ah_attr_from_path().
 */
int ib_init_ah_attr_from_path(struct ib_device *device, u8 port_num,
			      struct sa_path_rec *rec,
			      struct rdma_ah_attr *ah_attr,
			      const struct ib_gid_attr *gid_attr)
{
	int ret = 0;

	memset(ah_attr, 0, sizeof(*ah_attr));
	ah_attr->type = rdma_ah_find_type(device, port_num);
	rdma_ah_set_sl(ah_attr, rec->sl);
	rdma_ah_set_port_num(ah_attr, port_num);
	rdma_ah_set_static_rate(ah_attr, rec->rate);

	if (sa_path_is_roce(rec)) {
		ret = roce_resolve_route_from_path(rec, gid_attr);
		if (ret)
			return ret;

		memcpy(ah_attr->roce.dmac, sa_path_get_dmac(rec), ETH_ALEN);
	} else {
		rdma_ah_set_dlid(ah_attr, be32_to_cpu(sa_path_get_dlid(rec)));
		if (sa_path_is_opa(rec) &&
		    rdma_ah_get_dlid(ah_attr) == be16_to_cpu(IB_LID_PERMISSIVE))
			rdma_ah_set_make_grd(ah_attr, true);

		rdma_ah_set_path_bits(ah_attr,
				      be32_to_cpu(sa_path_get_slid(rec)) &
				      get_src_path_mask(device, port_num));
	}

	if (rec->hop_limit > 0 || sa_path_is_roce(rec))
		ret = init_ah_attr_grh_fields(device, port_num,
					      rec, ah_attr, gid_attr);
	return ret;
}
EXPORT_SYMBOL(ib_init_ah_attr_from_path);

static int alloc_mad(struct ib_sa_query *query, gfp_t gfp_mask)
{
	struct rdma_ah_attr ah_attr;
	unsigned long flags;

	spin_lock_irqsave(&query->port->ah_lock, flags);
	if (!query->port->sm_ah) {
		spin_unlock_irqrestore(&query->port->ah_lock, flags);
		return -EAGAIN;
	}
	kref_get(&query->port->sm_ah->ref);
	query->sm_ah = query->port->sm_ah;
	spin_unlock_irqrestore(&query->port->ah_lock, flags);

	/*
	 * Always check if sm_ah has valid dlid assigned,
	 * before querying for class port info
	 */
	if ((rdma_query_ah(query->sm_ah->ah, &ah_attr) < 0) ||
	    !rdma_is_valid_unicast_lid(&ah_attr)) {
		kref_put(&query->sm_ah->ref, free_sm_ah);
		return -EAGAIN;
	}
	query->mad_buf = ib_create_send_mad(query->port->agent, 1,
					    query->sm_ah->pkey_index,
					    0, IB_MGMT_SA_HDR, IB_MGMT_SA_DATA,
					    gfp_mask,
					    ((query->flags & IB_SA_QUERY_OPA) ?
					     OPA_MGMT_BASE_VERSION :
					     IB_MGMT_BASE_VERSION));
	if (IS_ERR(query->mad_buf)) {
		kref_put(&query->sm_ah->ref, free_sm_ah);
		return -ENOMEM;
	}

	query->mad_buf->ah = query->sm_ah->ah;

	return 0;
}

static void free_mad(struct ib_sa_query *query)
{
	ib_free_send_mad(query->mad_buf);
	kref_put(&query->sm_ah->ref, free_sm_ah);
}

static void init_mad(struct ib_sa_query *query, struct ib_mad_agent *agent)
{
	struct ib_sa_mad *mad = query->mad_buf->mad;
	unsigned long flags;

	memset(mad, 0, sizeof *mad);

	if (query->flags & IB_SA_QUERY_OPA) {
		mad->mad_hdr.base_version  = OPA_MGMT_BASE_VERSION;
		mad->mad_hdr.class_version = OPA_SA_CLASS_VERSION;
	} else {
		mad->mad_hdr.base_version  = IB_MGMT_BASE_VERSION;
		mad->mad_hdr.class_version = IB_SA_CLASS_VERSION;
	}
	mad->mad_hdr.mgmt_class    = IB_MGMT_CLASS_SUBN_ADM;
	spin_lock_irqsave(&tid_lock, flags);
	mad->mad_hdr.tid           =
		cpu_to_be64(((u64) agent->hi_tid) << 32 | tid++);
	spin_unlock_irqrestore(&tid_lock, flags);
}

static int send_mad(struct ib_sa_query *query, unsigned long timeout_ms,
		    gfp_t gfp_mask)
{
	unsigned long flags;
	int ret, id;

	xa_lock_irqsave(&queries, flags);
	ret = __xa_alloc(&queries, &id, query, xa_limit_32b, gfp_mask);
	xa_unlock_irqrestore(&queries, flags);
	if (ret < 0)
		return ret;

	query->mad_buf->timeout_ms  = timeout_ms;
	query->mad_buf->context[0] = query;
	query->id = id;

	if ((query->flags & IB_SA_ENABLE_LOCAL_SERVICE) &&
	    (!(query->flags & IB_SA_QUERY_OPA))) {
		if (rdma_nl_chk_listeners(RDMA_NL_GROUP_LS)) {
			if (!ib_nl_make_request(query, gfp_mask))
				return id;
		}
		ib_sa_disable_local_svc(query);
	}

	ret = ib_post_send_mad(query->mad_buf, NULL);
	if (ret) {
		xa_lock_irqsave(&queries, flags);
		__xa_erase(&queries, id);
		xa_unlock_irqrestore(&queries, flags);
	}

	/*
	 * It's not safe to dereference query any more, because the
	 * send may already have completed and freed the query in
	 * another context.
	 */
	return ret ? ret : id;
}

void ib_sa_unpack_path(void *attribute, struct sa_path_rec *rec)
{
	ib_unpack(path_rec_table, ARRAY_SIZE(path_rec_table), attribute, rec);
}
EXPORT_SYMBOL(ib_sa_unpack_path);

void ib_sa_pack_path(struct sa_path_rec *rec, void *attribute)
{
	ib_pack(path_rec_table, ARRAY_SIZE(path_rec_table), rec, attribute);
}
EXPORT_SYMBOL(ib_sa_pack_path);

static bool ib_sa_opa_pathrecord_support(struct ib_sa_client *client,
					 struct ib_device *device,
					 u8 port_num)
{
	struct ib_sa_device *sa_dev = ib_get_client_data(device, &sa_client);
	struct ib_sa_port *port;
	unsigned long flags;
	bool ret = false;

	if (!sa_dev)
		return ret;

	port = &sa_dev->port[port_num - sa_dev->start_port];
	spin_lock_irqsave(&port->classport_lock, flags);
	if (!port->classport_info.valid)
		goto ret;

	if (port->classport_info.data.type == RDMA_CLASS_PORT_INFO_OPA)
		ret = opa_get_cpi_capmask2(&port->classport_info.data.opa) &
			OPA_CLASS_PORT_INFO_PR_SUPPORT;
ret:
	spin_unlock_irqrestore(&port->classport_lock, flags);
	return ret;
}

enum opa_pr_supported {
	PR_NOT_SUPPORTED,
	PR_OPA_SUPPORTED,
	PR_IB_SUPPORTED
};

/**
 * Check if current PR query can be an OPA query.
 * Retuns PR_NOT_SUPPORTED if a path record query is not
 * possible, PR_OPA_SUPPORTED if an OPA path record query
 * is possible and PR_IB_SUPPORTED if an IB path record
 * query is possible.
 */
static int opa_pr_query_possible(struct ib_sa_client *client,
				 struct ib_device *device,
				 u8 port_num,
				 struct sa_path_rec *rec)
{
	struct ib_port_attr port_attr;

	if (ib_query_port(device, port_num, &port_attr))
		return PR_NOT_SUPPORTED;

	if (ib_sa_opa_pathrecord_support(client, device, port_num))
		return PR_OPA_SUPPORTED;

	if (port_attr.lid >= be16_to_cpu(IB_MULTICAST_LID_BASE))
		return PR_NOT_SUPPORTED;
	else
		return PR_IB_SUPPORTED;
}

static void ib_sa_path_rec_callback(struct ib_sa_query *sa_query,
				    int status,
				    struct ib_sa_mad *mad)
{
	struct ib_sa_path_query *query =
		container_of(sa_query, struct ib_sa_path_query, sa_query);

	if (mad) {
		struct sa_path_rec rec;

		if (sa_query->flags & IB_SA_QUERY_OPA) {
			ib_unpack(opa_path_rec_table,
				  ARRAY_SIZE(opa_path_rec_table),
				  mad->data, &rec);
			rec.rec_type = SA_PATH_REC_TYPE_OPA;
			query->callback(status, &rec, query->context);
		} else {
			ib_unpack(path_rec_table,
				  ARRAY_SIZE(path_rec_table),
				  mad->data, &rec);
			rec.rec_type = SA_PATH_REC_TYPE_IB;
			sa_path_set_dmac_zero(&rec);

			if (query->conv_pr) {
				struct sa_path_rec opa;

				memset(&opa, 0, sizeof(struct sa_path_rec));
				sa_convert_path_ib_to_opa(&opa, &rec);
				query->callback(status, &opa, query->context);
			} else {
				query->callback(status, &rec, query->context);
			}
		}
	} else
		query->callback(status, NULL, query->context);
}

static void ib_sa_path_rec_release(struct ib_sa_query *sa_query)
{
	struct ib_sa_path_query *query =
		container_of(sa_query, struct ib_sa_path_query, sa_query);

	kfree(query->conv_pr);
	kfree(query);
}

/**
 * ib_sa_path_rec_get - Start a Path get query
 * @client:SA client
 * @device:device to send query on
 * @port_num: port number to send query on
 * @rec:Path Record to send in query
 * @comp_mask:component mask to send in query
 * @timeout_ms:time to wait for response
 * @gfp_mask:GFP mask to use for internal allocations
 * @callback:function called when query completes, times out or is
 * canceled
 * @context:opaque user context passed to callback
 * @sa_query:query context, used to cancel query
 *
 * Send a Path Record Get query to the SA to look up a path.  The
 * callback function will be called when the query completes (or
 * fails); status is 0 for a successful response, -EINTR if the query
 * is canceled, -ETIMEDOUT is the query timed out, or -EIO if an error
 * occurred sending the query.  The resp parameter of the callback is
 * only valid if status is 0.
 *
 * If the return value of ib_sa_path_rec_get() is negative, it is an
 * error code.  Otherwise it is a query ID that can be used to cancel
 * the query.
 */
int ib_sa_path_rec_get(struct ib_sa_client *client,
		       struct ib_device *device, u8 port_num,
		       struct sa_path_rec *rec,
		       ib_sa_comp_mask comp_mask,
		       unsigned long timeout_ms, gfp_t gfp_mask,
		       void (*callback)(int status,
					struct sa_path_rec *resp,
					void *context),
		       void *context,
		       struct ib_sa_query **sa_query)
{
	struct ib_sa_path_query *query;
	struct ib_sa_device *sa_dev = ib_get_client_data(device, &sa_client);
	struct ib_sa_port   *port;
	struct ib_mad_agent *agent;
	struct ib_sa_mad *mad;
	enum opa_pr_supported status;
	int ret;

	if (!sa_dev)
		return -ENODEV;

	if ((rec->rec_type != SA_PATH_REC_TYPE_IB) &&
	    (rec->rec_type != SA_PATH_REC_TYPE_OPA))
		return -EINVAL;

	port  = &sa_dev->port[port_num - sa_dev->start_port];
	agent = port->agent;

	query = kzalloc(sizeof(*query), gfp_mask);
	if (!query)
		return -ENOMEM;

	query->sa_query.port     = port;
	if (rec->rec_type == SA_PATH_REC_TYPE_OPA) {
		status = opa_pr_query_possible(client, device, port_num, rec);
		if (status == PR_NOT_SUPPORTED) {
			ret = -EINVAL;
			goto err1;
		} else if (status == PR_OPA_SUPPORTED) {
			query->sa_query.flags |= IB_SA_QUERY_OPA;
		} else {
			query->conv_pr =
				kmalloc(sizeof(*query->conv_pr), gfp_mask);
			if (!query->conv_pr) {
				ret = -ENOMEM;
				goto err1;
			}
		}
	}

	ret = alloc_mad(&query->sa_query, gfp_mask);
	if (ret)
		goto err2;

	ib_sa_client_get(client);
	query->sa_query.client = client;
	query->callback        = callback;
	query->context         = context;

	mad = query->sa_query.mad_buf->mad;
	init_mad(&query->sa_query, agent);

	query->sa_query.callback = callback ? ib_sa_path_rec_callback : NULL;
	query->sa_query.release  = ib_sa_path_rec_release;
	mad->mad_hdr.method	 = IB_MGMT_METHOD_GET;
	mad->mad_hdr.attr_id	 = cpu_to_be16(IB_SA_ATTR_PATH_REC);
	mad->sa_hdr.comp_mask	 = comp_mask;

	if (query->sa_query.flags & IB_SA_QUERY_OPA) {
		ib_pack(opa_path_rec_table, ARRAY_SIZE(opa_path_rec_table),
			rec, mad->data);
	} else if (query->conv_pr) {
		sa_convert_path_opa_to_ib(query->conv_pr, rec);
		ib_pack(path_rec_table, ARRAY_SIZE(path_rec_table),
			query->conv_pr, mad->data);
	} else {
		ib_pack(path_rec_table, ARRAY_SIZE(path_rec_table),
			rec, mad->data);
	}

	*sa_query = &query->sa_query;

	query->sa_query.flags |= IB_SA_ENABLE_LOCAL_SERVICE;
	query->sa_query.mad_buf->context[1] = (query->conv_pr) ?
						query->conv_pr : rec;

	ret = send_mad(&query->sa_query, timeout_ms, gfp_mask);
	if (ret < 0)
		goto err3;

	return ret;

err3:
	*sa_query = NULL;
	ib_sa_client_put(query->sa_query.client);
	free_mad(&query->sa_query);
err2:
	kfree(query->conv_pr);
err1:
	kfree(query);
	return ret;
}
EXPORT_SYMBOL(ib_sa_path_rec_get);

static void ib_sa_service_rec_callback(struct ib_sa_query *sa_query,
				    int status,
				    struct ib_sa_mad *mad)
{
	struct ib_sa_service_query *query =
		container_of(sa_query, struct ib_sa_service_query, sa_query);

	if (mad) {
		struct ib_sa_service_rec rec;

		ib_unpack(service_rec_table, ARRAY_SIZE(service_rec_table),
			  mad->data, &rec);
		query->callback(status, &rec, query->context);
	} else
		query->callback(status, NULL, query->context);
}

static void ib_sa_service_rec_release(struct ib_sa_query *sa_query)
{
	kfree(container_of(sa_query, struct ib_sa_service_query, sa_query));
}

/**
 * ib_sa_service_rec_query - Start Service Record operation
 * @client:SA client
 * @device:device to send request on
 * @port_num: port number to send request on
 * @method:SA method - should be get, set, or delete
 * @rec:Service Record to send in request
 * @comp_mask:component mask to send in request
 * @timeout_ms:time to wait for response
 * @gfp_mask:GFP mask to use for internal allocations
 * @callback:function called when request completes, times out or is
 * canceled
 * @context:opaque user context passed to callback
 * @sa_query:request context, used to cancel request
 *
 * Send a Service Record set/get/delete to the SA to register,
 * unregister or query a service record.
 * The callback function will be called when the request completes (or
 * fails); status is 0 for a successful response, -EINTR if the query
 * is canceled, -ETIMEDOUT is the query timed out, or -EIO if an error
 * occurred sending the query.  The resp parameter of the callback is
 * only valid if status is 0.
 *
 * If the return value of ib_sa_service_rec_query() is negative, it is an
 * error code.  Otherwise it is a request ID that can be used to cancel
 * the query.
 */
int ib_sa_service_rec_query(struct ib_sa_client *client,
			    struct ib_device *device, u8 port_num, u8 method,
			    struct ib_sa_service_rec *rec,
			    ib_sa_comp_mask comp_mask,
			    unsigned long timeout_ms, gfp_t gfp_mask,
			    void (*callback)(int status,
					     struct ib_sa_service_rec *resp,
					     void *context),
			    void *context,
			    struct ib_sa_query **sa_query)
{
	struct ib_sa_service_query *query;
	struct ib_sa_device *sa_dev = ib_get_client_data(device, &sa_client);
	struct ib_sa_port   *port;
	struct ib_mad_agent *agent;
	struct ib_sa_mad *mad;
	int ret;

	if (!sa_dev)
		return -ENODEV;

	port  = &sa_dev->port[port_num - sa_dev->start_port];
	agent = port->agent;

	if (method != IB_MGMT_METHOD_GET &&
	    method != IB_MGMT_METHOD_SET &&
	    method != IB_SA_METHOD_DELETE)
		return -EINVAL;

	query = kzalloc(sizeof(*query), gfp_mask);
	if (!query)
		return -ENOMEM;

	query->sa_query.port     = port;
	ret = alloc_mad(&query->sa_query, gfp_mask);
	if (ret)
		goto err1;

	ib_sa_client_get(client);
	query->sa_query.client = client;
	query->callback        = callback;
	query->context         = context;

	mad = query->sa_query.mad_buf->mad;
	init_mad(&query->sa_query, agent);

	query->sa_query.callback = callback ? ib_sa_service_rec_callback : NULL;
	query->sa_query.release  = ib_sa_service_rec_release;
	mad->mad_hdr.method	 = method;
	mad->mad_hdr.attr_id	 = cpu_to_be16(IB_SA_ATTR_SERVICE_REC);
	mad->sa_hdr.comp_mask	 = comp_mask;

	ib_pack(service_rec_table, ARRAY_SIZE(service_rec_table),
		rec, mad->data);

	*sa_query = &query->sa_query;

	ret = send_mad(&query->sa_query, timeout_ms, gfp_mask);
	if (ret < 0)
		goto err2;

	return ret;

err2:
	*sa_query = NULL;
	ib_sa_client_put(query->sa_query.client);
	free_mad(&query->sa_query);

err1:
	kfree(query);
	return ret;
}
EXPORT_SYMBOL(ib_sa_service_rec_query);

static void ib_sa_mcmember_rec_callback(struct ib_sa_query *sa_query,
					int status,
					struct ib_sa_mad *mad)
{
	struct ib_sa_mcmember_query *query =
		container_of(sa_query, struct ib_sa_mcmember_query, sa_query);

	if (mad) {
		struct ib_sa_mcmember_rec rec;

		ib_unpack(mcmember_rec_table, ARRAY_SIZE(mcmember_rec_table),
			  mad->data, &rec);
		query->callback(status, &rec, query->context);
	} else
		query->callback(status, NULL, query->context);
}

static void ib_sa_mcmember_rec_release(struct ib_sa_query *sa_query)
{
	kfree(container_of(sa_query, struct ib_sa_mcmember_query, sa_query));
}

int ib_sa_mcmember_rec_query(struct ib_sa_client *client,
			     struct ib_device *device, u8 port_num,
			     u8 method,
			     struct ib_sa_mcmember_rec *rec,
			     ib_sa_comp_mask comp_mask,
			     unsigned long timeout_ms, gfp_t gfp_mask,
			     void (*callback)(int status,
					      struct ib_sa_mcmember_rec *resp,
					      void *context),
			     void *context,
			     struct ib_sa_query **sa_query)
{
	struct ib_sa_mcmember_query *query;
	struct ib_sa_device *sa_dev = ib_get_client_data(device, &sa_client);
	struct ib_sa_port   *port;
	struct ib_mad_agent *agent;
	struct ib_sa_mad *mad;
	int ret;

	if (!sa_dev)
		return -ENODEV;

	port  = &sa_dev->port[port_num - sa_dev->start_port];
	agent = port->agent;

	query = kzalloc(sizeof(*query), gfp_mask);
	if (!query)
		return -ENOMEM;

	query->sa_query.port     = port;
	ret = alloc_mad(&query->sa_query, gfp_mask);
	if (ret)
		goto err1;

	ib_sa_client_get(client);
	query->sa_query.client = client;
	query->callback        = callback;
	query->context         = context;

	mad = query->sa_query.mad_buf->mad;
	init_mad(&query->sa_query, agent);

	query->sa_query.callback = callback ? ib_sa_mcmember_rec_callback : NULL;
	query->sa_query.release  = ib_sa_mcmember_rec_release;
	mad->mad_hdr.method	 = method;
	mad->mad_hdr.attr_id	 = cpu_to_be16(IB_SA_ATTR_MC_MEMBER_REC);
	mad->sa_hdr.comp_mask	 = comp_mask;

	ib_pack(mcmember_rec_table, ARRAY_SIZE(mcmember_rec_table),
		rec, mad->data);

	*sa_query = &query->sa_query;

	ret = send_mad(&query->sa_query, timeout_ms, gfp_mask);
	if (ret < 0)
		goto err2;

	return ret;

err2:
	*sa_query = NULL;
	ib_sa_client_put(query->sa_query.client);
	free_mad(&query->sa_query);

err1:
	kfree(query);
	return ret;
}

/* Support GuidInfoRecord */
static void ib_sa_guidinfo_rec_callback(struct ib_sa_query *sa_query,
					int status,
					struct ib_sa_mad *mad)
{
	struct ib_sa_guidinfo_query *query =
		container_of(sa_query, struct ib_sa_guidinfo_query, sa_query);

	if (mad) {
		struct ib_sa_guidinfo_rec rec;

		ib_unpack(guidinfo_rec_table, ARRAY_SIZE(guidinfo_rec_table),
			  mad->data, &rec);
		query->callback(status, &rec, query->context);
	} else
		query->callback(status, NULL, query->context);
}

static void ib_sa_guidinfo_rec_release(struct ib_sa_query *sa_query)
{
	kfree(container_of(sa_query, struct ib_sa_guidinfo_query, sa_query));
}

int ib_sa_guid_info_rec_query(struct ib_sa_client *client,
			      struct ib_device *device, u8 port_num,
			      struct ib_sa_guidinfo_rec *rec,
			      ib_sa_comp_mask comp_mask, u8 method,
			      unsigned long timeout_ms, gfp_t gfp_mask,
			      void (*callback)(int status,
					       struct ib_sa_guidinfo_rec *resp,
					       void *context),
			      void *context,
			      struct ib_sa_query **sa_query)
{
	struct ib_sa_guidinfo_query *query;
	struct ib_sa_device *sa_dev = ib_get_client_data(device, &sa_client);
	struct ib_sa_port *port;
	struct ib_mad_agent *agent;
	struct ib_sa_mad *mad;
	int ret;

	if (!sa_dev)
		return -ENODEV;

	if (method != IB_MGMT_METHOD_GET &&
	    method != IB_MGMT_METHOD_SET &&
	    method != IB_SA_METHOD_DELETE) {
		return -EINVAL;
	}

	port  = &sa_dev->port[port_num - sa_dev->start_port];
	agent = port->agent;

	query = kzalloc(sizeof(*query), gfp_mask);
	if (!query)
		return -ENOMEM;

	query->sa_query.port = port;
	ret = alloc_mad(&query->sa_query, gfp_mask);
	if (ret)
		goto err1;

	ib_sa_client_get(client);
	query->sa_query.client = client;
	query->callback        = callback;
	query->context         = context;

	mad = query->sa_query.mad_buf->mad;
	init_mad(&query->sa_query, agent);

	query->sa_query.callback = callback ? ib_sa_guidinfo_rec_callback : NULL;
	query->sa_query.release  = ib_sa_guidinfo_rec_release;

	mad->mad_hdr.method	 = method;
	mad->mad_hdr.attr_id	 = cpu_to_be16(IB_SA_ATTR_GUID_INFO_REC);
	mad->sa_hdr.comp_mask	 = comp_mask;

	ib_pack(guidinfo_rec_table, ARRAY_SIZE(guidinfo_rec_table), rec,
		mad->data);

	*sa_query = &query->sa_query;

	ret = send_mad(&query->sa_query, timeout_ms, gfp_mask);
	if (ret < 0)
		goto err2;

	return ret;

err2:
	*sa_query = NULL;
	ib_sa_client_put(query->sa_query.client);
	free_mad(&query->sa_query);

err1:
	kfree(query);
	return ret;
}
EXPORT_SYMBOL(ib_sa_guid_info_rec_query);

bool ib_sa_sendonly_fullmem_support(struct ib_sa_client *client,
				    struct ib_device *device,
				    u8 port_num)
{
	struct ib_sa_device *sa_dev = ib_get_client_data(device, &sa_client);
	struct ib_sa_port *port;
	bool ret = false;
	unsigned long flags;

	if (!sa_dev)
		return ret;

	port  = &sa_dev->port[port_num - sa_dev->start_port];

	spin_lock_irqsave(&port->classport_lock, flags);
	if ((port->classport_info.valid) &&
	    (port->classport_info.data.type == RDMA_CLASS_PORT_INFO_IB))
		ret = ib_get_cpi_capmask2(&port->classport_info.data.ib)
			& IB_SA_CAP_MASK2_SENDONLY_FULL_MEM_SUPPORT;
	spin_unlock_irqrestore(&port->classport_lock, flags);
	return ret;
}
EXPORT_SYMBOL(ib_sa_sendonly_fullmem_support);

struct ib_classport_info_context {
	struct completion	done;
	struct ib_sa_query	*sa_query;
};

static void ib_classportinfo_cb(void *context)
{
	struct ib_classport_info_context *cb_ctx = context;

	complete(&cb_ctx->done);
}

static void ib_sa_classport_info_rec_callback(struct ib_sa_query *sa_query,
					      int status,
					      struct ib_sa_mad *mad)
{
	unsigned long flags;
	struct ib_sa_classport_info_query *query =
		container_of(sa_query, struct ib_sa_classport_info_query, sa_query);
	struct ib_sa_classport_cache *info = &sa_query->port->classport_info;

	if (mad) {
		if (sa_query->flags & IB_SA_QUERY_OPA) {
			struct opa_class_port_info rec;

			ib_unpack(opa_classport_info_rec_table,
				  ARRAY_SIZE(opa_classport_info_rec_table),
				  mad->data, &rec);

			spin_lock_irqsave(&sa_query->port->classport_lock,
					  flags);
			if (!status && !info->valid) {
				memcpy(&info->data.opa, &rec,
				       sizeof(info->data.opa));

				info->valid = true;
				info->data.type = RDMA_CLASS_PORT_INFO_OPA;
			}
			spin_unlock_irqrestore(&sa_query->port->classport_lock,
					       flags);

		} else {
			struct ib_class_port_info rec;

			ib_unpack(ib_classport_info_rec_table,
				  ARRAY_SIZE(ib_classport_info_rec_table),
				  mad->data, &rec);

			spin_lock_irqsave(&sa_query->port->classport_lock,
					  flags);
			if (!status && !info->valid) {
				memcpy(&info->data.ib, &rec,
				       sizeof(info->data.ib));

				info->valid = true;
				info->data.type = RDMA_CLASS_PORT_INFO_IB;
			}
			spin_unlock_irqrestore(&sa_query->port->classport_lock,
					       flags);
		}
	}
	query->callback(query->context);
}

static void ib_sa_classport_info_rec_release(struct ib_sa_query *sa_query)
{
	kfree(container_of(sa_query, struct ib_sa_classport_info_query,
			   sa_query));
}

static int ib_sa_classport_info_rec_query(struct ib_sa_port *port,
					  unsigned long timeout_ms,
					  void (*callback)(void *context),
					  void *context,
					  struct ib_sa_query **sa_query)
{
	struct ib_mad_agent *agent;
	struct ib_sa_classport_info_query *query;
	struct ib_sa_mad *mad;
	gfp_t gfp_mask = GFP_KERNEL;
	int ret;

	agent = port->agent;

	query = kzalloc(sizeof(*query), gfp_mask);
	if (!query)
		return -ENOMEM;

	query->sa_query.port = port;
	query->sa_query.flags |= rdma_cap_opa_ah(port->agent->device,
						 port->port_num) ?
				 IB_SA_QUERY_OPA : 0;
	ret = alloc_mad(&query->sa_query, gfp_mask);
	if (ret)
		goto err_free;

	query->callback = callback;
	query->context = context;

	mad = query->sa_query.mad_buf->mad;
	init_mad(&query->sa_query, agent);

	query->sa_query.callback = ib_sa_classport_info_rec_callback;
	query->sa_query.release  = ib_sa_classport_info_rec_release;
	mad->mad_hdr.method	 = IB_MGMT_METHOD_GET;
	mad->mad_hdr.attr_id	 = cpu_to_be16(IB_SA_ATTR_CLASS_PORTINFO);
	mad->sa_hdr.comp_mask	 = 0;
	*sa_query = &query->sa_query;

	ret = send_mad(&query->sa_query, timeout_ms, gfp_mask);
	if (ret < 0)
		goto err_free_mad;

	return ret;

err_free_mad:
	*sa_query = NULL;
	free_mad(&query->sa_query);

err_free:
	kfree(query);
	return ret;
}

static void update_ib_cpi(struct work_struct *work)
{
	struct ib_sa_port *port =
		container_of(work, struct ib_sa_port, ib_cpi_work.work);
	struct ib_classport_info_context *cb_context;
	unsigned long flags;
	int ret;

	/* If the classport info is valid, nothing
	 * to do here.
	 */
	spin_lock_irqsave(&port->classport_lock, flags);
	if (port->classport_info.valid) {
		spin_unlock_irqrestore(&port->classport_lock, flags);
		return;
	}
	spin_unlock_irqrestore(&port->classport_lock, flags);

	cb_context = kmalloc(sizeof(*cb_context), GFP_KERNEL);
	if (!cb_context)
		goto err_nomem;

	init_completion(&cb_context->done);

	ret = ib_sa_classport_info_rec_query(port, 3000,
					     ib_classportinfo_cb, cb_context,
					     &cb_context->sa_query);
	if (ret < 0)
		goto free_cb_err;
	wait_for_completion(&cb_context->done);
free_cb_err:
	kfree(cb_context);
	spin_lock_irqsave(&port->classport_lock, flags);

	/* If the classport info is still not valid, the query should have
	 * failed for some reason. Retry issuing the query
	 */
	if (!port->classport_info.valid) {
		port->classport_info.retry_cnt++;
		if (port->classport_info.retry_cnt <=
		    IB_SA_CPI_MAX_RETRY_CNT) {
			unsigned long delay =
				msecs_to_jiffies(IB_SA_CPI_RETRY_WAIT);

			queue_delayed_work(ib_wq, &port->ib_cpi_work, delay);
		}
	}
	spin_unlock_irqrestore(&port->classport_lock, flags);

err_nomem:
	return;
}

static void send_handler(struct ib_mad_agent *agent,
			 struct ib_mad_send_wc *mad_send_wc)
{
	struct ib_sa_query *query = mad_send_wc->send_buf->context[0];
	unsigned long flags;

	if (query->callback)
		switch (mad_send_wc->status) {
		case IB_WC_SUCCESS:
			/* No callback -- already got recv */
			break;
		case IB_WC_RESP_TIMEOUT_ERR:
			query->callback(query, -ETIMEDOUT, NULL);
			break;
		case IB_WC_WR_FLUSH_ERR:
			query->callback(query, -EINTR, NULL);
			break;
		default:
			query->callback(query, -EIO, NULL);
			break;
		}

	xa_lock_irqsave(&queries, flags);
	__xa_erase(&queries, query->id);
	xa_unlock_irqrestore(&queries, flags);

	free_mad(query);
	if (query->client)
		ib_sa_client_put(query->client);
	query->release(query);
}

static void recv_handler(struct ib_mad_agent *mad_agent,
			 struct ib_mad_send_buf *send_buf,
			 struct ib_mad_recv_wc *mad_recv_wc)
{
	struct ib_sa_query *query;

	if (!send_buf)
		return;

	query = send_buf->context[0];
	if (query->callback) {
		if (mad_recv_wc->wc->status == IB_WC_SUCCESS)
			query->callback(query,
					mad_recv_wc->recv_buf.mad->mad_hdr.status ?
					-EINVAL : 0,
					(struct ib_sa_mad *) mad_recv_wc->recv_buf.mad);
		else
			query->callback(query, -EIO, NULL);
	}

	ib_free_recv_mad(mad_recv_wc);
}

static void update_sm_ah(struct work_struct *work)
{
	struct ib_sa_port *port =
		container_of(work, struct ib_sa_port, update_task);
	struct ib_sa_sm_ah *new_ah;
	struct ib_port_attr port_attr;
	struct rdma_ah_attr   ah_attr;
	bool grh_required;

	if (ib_query_port(port->agent->device, port->port_num, &port_attr)) {
		pr_warn("Couldn't query port\n");
		return;
	}

	new_ah = kmalloc(sizeof(*new_ah), GFP_KERNEL);
	if (!new_ah)
		return;

	kref_init(&new_ah->ref);
	new_ah->src_path_mask = (1 << port_attr.lmc) - 1;

	new_ah->pkey_index = 0;
	if (ib_find_pkey(port->agent->device, port->port_num,
			 IB_DEFAULT_PKEY_FULL, &new_ah->pkey_index))
		pr_err("Couldn't find index for default PKey\n");

	memset(&ah_attr, 0, sizeof(ah_attr));
	ah_attr.type = rdma_ah_find_type(port->agent->device,
					 port->port_num);
	rdma_ah_set_dlid(&ah_attr, port_attr.sm_lid);
	rdma_ah_set_sl(&ah_attr, port_attr.sm_sl);
	rdma_ah_set_port_num(&ah_attr, port->port_num);

	grh_required = rdma_is_grh_required(port->agent->device,
					    port->port_num);

	/*
	 * The OPA sm_lid of 0xFFFF needs special handling so that it can be
	 * differentiated from a permissive LID of 0xFFFF.  We set the
	 * grh_required flag here so the SA can program the DGID in the
	 * address handle appropriately
	 */
	if (ah_attr.type == RDMA_AH_ATTR_TYPE_OPA &&
	    (grh_required ||
	     port_attr.sm_lid == be16_to_cpu(IB_LID_PERMISSIVE)))
		rdma_ah_set_make_grd(&ah_attr, true);

	if (ah_attr.type == RDMA_AH_ATTR_TYPE_IB && grh_required) {
		rdma_ah_set_ah_flags(&ah_attr, IB_AH_GRH);
		rdma_ah_set_subnet_prefix(&ah_attr,
					  cpu_to_be64(port_attr.subnet_prefix));
		rdma_ah_set_interface_id(&ah_attr,
					 cpu_to_be64(IB_SA_WELL_KNOWN_GUID));
	}

	new_ah->ah = rdma_create_ah(port->agent->qp->pd, &ah_attr,
				    RDMA_CREATE_AH_SLEEPABLE);
	if (IS_ERR(new_ah->ah)) {
		pr_warn("Couldn't create new SM AH\n");
		kfree(new_ah);
		return;
	}

	spin_lock_irq(&port->ah_lock);
	if (port->sm_ah)
		kref_put(&port->sm_ah->ref, free_sm_ah);
	port->sm_ah = new_ah;
	spin_unlock_irq(&port->ah_lock);
}

static void ib_sa_event(struct ib_event_handler *handler,
			struct ib_event *event)
{
	if (event->event == IB_EVENT_PORT_ERR    ||
	    event->event == IB_EVENT_PORT_ACTIVE ||
	    event->event == IB_EVENT_LID_CHANGE  ||
	    event->event == IB_EVENT_PKEY_CHANGE ||
	    event->event == IB_EVENT_SM_CHANGE   ||
	    event->event == IB_EVENT_CLIENT_REREGISTER) {
		unsigned long flags;
		struct ib_sa_device *sa_dev =
			container_of(handler, typeof(*sa_dev), event_handler);
		u8 port_num = event->element.port_num - sa_dev->start_port;
		struct ib_sa_port *port = &sa_dev->port[port_num];

		if (!rdma_cap_ib_sa(handler->device, port->port_num))
			return;

		spin_lock_irqsave(&port->ah_lock, flags);
		if (port->sm_ah)
			kref_put(&port->sm_ah->ref, free_sm_ah);
		port->sm_ah = NULL;
		spin_unlock_irqrestore(&port->ah_lock, flags);

		if (event->event == IB_EVENT_SM_CHANGE ||
		    event->event == IB_EVENT_CLIENT_REREGISTER ||
		    event->event == IB_EVENT_LID_CHANGE ||
		    event->event == IB_EVENT_PORT_ACTIVE) {
			unsigned long delay =
				msecs_to_jiffies(IB_SA_CPI_RETRY_WAIT);

			spin_lock_irqsave(&port->classport_lock, flags);
			port->classport_info.valid = false;
			port->classport_info.retry_cnt = 0;
			spin_unlock_irqrestore(&port->classport_lock, flags);
			queue_delayed_work(ib_wq,
					   &port->ib_cpi_work, delay);
		}
		queue_work(ib_wq, &sa_dev->port[port_num].update_task);
	}
}

static void ib_sa_add_one(struct ib_device *device)
{
	struct ib_sa_device *sa_dev;
	int s, e, i;
	int count = 0;

	s = rdma_start_port(device);
	e = rdma_end_port(device);

	sa_dev = kzalloc(struct_size(sa_dev, port, e - s + 1), GFP_KERNEL);
	if (!sa_dev)
		return;

	sa_dev->start_port = s;
	sa_dev->end_port   = e;

	for (i = 0; i <= e - s; ++i) {
		spin_lock_init(&sa_dev->port[i].ah_lock);
		if (!rdma_cap_ib_sa(device, i + 1))
			continue;

		sa_dev->port[i].sm_ah    = NULL;
		sa_dev->port[i].port_num = i + s;

		spin_lock_init(&sa_dev->port[i].classport_lock);
		sa_dev->port[i].classport_info.valid = false;

		sa_dev->port[i].agent =
			ib_register_mad_agent(device, i + s, IB_QPT_GSI,
					      NULL, 0, send_handler,
					      recv_handler, sa_dev, 0);
		if (IS_ERR(sa_dev->port[i].agent))
			goto err;

		INIT_WORK(&sa_dev->port[i].update_task, update_sm_ah);
		INIT_DELAYED_WORK(&sa_dev->port[i].ib_cpi_work,
				  update_ib_cpi);

		count++;
	}

	if (!count)
		goto free;

	ib_set_client_data(device, &sa_client, sa_dev);

	/*
	 * We register our event handler after everything is set up,
	 * and then update our cached info after the event handler is
	 * registered to avoid any problems if a port changes state
	 * during our initialization.
	 */

	INIT_IB_EVENT_HANDLER(&sa_dev->event_handler, device, ib_sa_event);
	ib_register_event_handler(&sa_dev->event_handler);

	for (i = 0; i <= e - s; ++i) {
		if (rdma_cap_ib_sa(device, i + 1))
			update_sm_ah(&sa_dev->port[i].update_task);
	}

	return;

err:
	while (--i >= 0) {
		if (rdma_cap_ib_sa(device, i + 1))
			ib_unregister_mad_agent(sa_dev->port[i].agent);
	}
free:
	kfree(sa_dev);
	return;
}

static void ib_sa_remove_one(struct ib_device *device, void *client_data)
{
	struct ib_sa_device *sa_dev = client_data;
	int i;

	if (!sa_dev)
		return;

	ib_unregister_event_handler(&sa_dev->event_handler);
	flush_workqueue(ib_wq);

	for (i = 0; i <= sa_dev->end_port - sa_dev->start_port; ++i) {
		if (rdma_cap_ib_sa(device, i + 1)) {
			cancel_delayed_work_sync(&sa_dev->port[i].ib_cpi_work);
			ib_unregister_mad_agent(sa_dev->port[i].agent);
			if (sa_dev->port[i].sm_ah)
				kref_put(&sa_dev->port[i].sm_ah->ref, free_sm_ah);
		}

	}

	kfree(sa_dev);
}

int ib_sa_init(void)
{
	int ret;

	get_random_bytes(&tid, sizeof tid);

	atomic_set(&ib_nl_sa_request_seq, 0);

	ret = ib_register_client(&sa_client);
	if (ret) {
		pr_err("Couldn't register ib_sa client\n");
		goto err1;
	}

	ret = mcast_init();
	if (ret) {
		pr_err("Couldn't initialize multicast handling\n");
		goto err2;
	}

	ib_nl_wq = alloc_ordered_workqueue("ib_nl_sa_wq", WQ_MEM_RECLAIM);
	if (!ib_nl_wq) {
		ret = -ENOMEM;
		goto err3;
	}

	INIT_DELAYED_WORK(&ib_nl_timed_work, ib_nl_request_timeout);

	return 0;

err3:
	mcast_cleanup();
err2:
	ib_unregister_client(&sa_client);
err1:
	return ret;
}

void ib_sa_cleanup(void)
{
	cancel_delayed_work(&ib_nl_timed_work);
	flush_workqueue(ib_nl_wq);
	destroy_workqueue(ib_nl_wq);
	mcast_cleanup();
	ib_unregister_client(&sa_client);
	WARN_ON(!xa_empty(&queries));
}<|MERGE_RESOLUTION|>--- conflicted
+++ resolved
@@ -1217,48 +1217,6 @@
 	return src_path_mask;
 }
 
-<<<<<<< HEAD
-static int roce_resolve_route_from_path(struct sa_path_rec *rec,
-					const struct ib_gid_attr *attr)
-{
-	struct rdma_dev_addr dev_addr = {};
-	union {
-		struct sockaddr_in  _sockaddr_in;
-		struct sockaddr_in6 _sockaddr_in6;
-	} sgid_addr, dgid_addr;
-	int ret;
-
-	if (rec->roce.route_resolved)
-		return 0;
-	if (!attr || !attr->ndev)
-		return -EINVAL;
-
-	dev_addr.bound_dev_if = attr->ndev->ifindex;
-	/* TODO: Use net from the ib_gid_attr once it is added to it,
-	 * until than, limit itself to init_net.
-	 */
-	dev_addr.net = &init_net;
-
-	rdma_gid2ip((struct sockaddr *)&sgid_addr, &rec->sgid);
-	rdma_gid2ip((struct sockaddr *)&dgid_addr, &rec->dgid);
-
-	/* validate the route */
-	ret = rdma_resolve_ip_route((struct sockaddr *)&sgid_addr,
-				    (struct sockaddr *)&dgid_addr, &dev_addr);
-	if (ret)
-		return ret;
-
-	if ((dev_addr.network == RDMA_NETWORK_IPV4 ||
-	     dev_addr.network == RDMA_NETWORK_IPV6) &&
-	    rec->rec_type != SA_PATH_REC_TYPE_ROCE_V2)
-		return -EINVAL;
-
-	rec->roce.route_resolved = true;
-	return 0;
-}
-
-=======
->>>>>>> f7688b48
 static int init_ah_attr_grh_fields(struct ib_device *device, u8 port_num,
 				   struct sa_path_rec *rec,
 				   struct rdma_ah_attr *ah_attr,
