/*
 * Copyright (c) 2004 Topspin Communications.  All rights reserved.
 * Copyright (c) 2005 Sun Microsystems, Inc. All rights reserved.
 *
 * This software is available to you under a choice of one of two
 * licenses.  You may choose to be licensed under the terms of the GNU
 * General Public License (GPL) Version 2, available from the file
 * COPYING in the main directory of this source tree, or the
 * OpenIB.org BSD license below:
 *
 *     Redistribution and use in source and binary forms, with or
 *     without modification, are permitted provided that the following
 *     conditions are met:
 *
 *      - Redistributions of source code must retain the above
 *        copyright notice, this list of conditions and the following
 *        disclaimer.
 *
 *      - Redistributions in binary form must reproduce the above
 *        copyright notice, this list of conditions and the following
 *        disclaimer in the documentation and/or other materials
 *        provided with the distribution.
 *
 * THE SOFTWARE IS PROVIDED "AS IS", WITHOUT WARRANTY OF ANY KIND,
 * EXPRESS OR IMPLIED, INCLUDING BUT NOT LIMITED TO THE WARRANTIES OF
 * MERCHANTABILITY, FITNESS FOR A PARTICULAR PURPOSE AND
 * NONINFRINGEMENT. IN NO EVENT SHALL THE AUTHORS OR COPYRIGHT HOLDERS
 * BE LIABLE FOR ANY CLAIM, DAMAGES OR OTHER LIABILITY, WHETHER IN AN
 * ACTION OF CONTRACT, TORT OR OTHERWISE, ARISING FROM, OUT OF OR IN
 * CONNECTION WITH THE SOFTWARE OR THE USE OR OTHER DEALINGS IN THE
 * SOFTWARE.
 */

#include <linux/module.h>
#include <linux/string.h>
#include <linux/errno.h>
#include <linux/kernel.h>
#include <linux/slab.h>
#include <linux/init.h>
#include <linux/netdevice.h>
#include <net/net_namespace.h>
#include <linux/security.h>
#include <linux/notifier.h>
#include <linux/hashtable.h>
#include <rdma/rdma_netlink.h>
#include <rdma/ib_addr.h>
#include <rdma/ib_cache.h>
#include <rdma/rdma_counter.h>

#include "core_priv.h"
#include "restrack.h"

MODULE_AUTHOR("Roland Dreier");
MODULE_DESCRIPTION("core kernel InfiniBand API");
MODULE_LICENSE("Dual BSD/GPL");

struct workqueue_struct *ib_comp_wq;
struct workqueue_struct *ib_comp_unbound_wq;
struct workqueue_struct *ib_wq;
EXPORT_SYMBOL_GPL(ib_wq);
static struct workqueue_struct *ib_unreg_wq;

/*
 * Each of the three rwsem locks (devices, clients, client_data) protects the
 * xarray of the same name. Specifically it allows the caller to assert that
 * the MARK will/will not be changing under the lock, and for devices and
 * clients, that the value in the xarray is still a valid pointer. Change of
 * the MARK is linked to the object state, so holding the lock and testing the
 * MARK also asserts that the contained object is in a certain state.
 *
 * This is used to build a two stage register/unregister flow where objects
 * can continue to be in the xarray even though they are still in progress to
 * register/unregister.
 *
 * The xarray itself provides additional locking, and restartable iteration,
 * which is also relied on.
 *
 * Locks should not be nested, with the exception of client_data, which is
 * allowed to nest under the read side of the other two locks.
 *
 * The devices_rwsem also protects the device name list, any change or
 * assignment of device name must also hold the write side to guarantee unique
 * names.
 */

/*
 * devices contains devices that have had their names assigned. The
 * devices may not be registered. Users that care about the registration
 * status need to call ib_device_try_get() on the device to ensure it is
 * registered, and keep it registered, for the required duration.
 *
 */
static DEFINE_XARRAY_FLAGS(devices, XA_FLAGS_ALLOC);
static DECLARE_RWSEM(devices_rwsem);
#define DEVICE_REGISTERED XA_MARK_1

static u32 highest_client_id;
#define CLIENT_REGISTERED XA_MARK_1
static DEFINE_XARRAY_FLAGS(clients, XA_FLAGS_ALLOC);
static DECLARE_RWSEM(clients_rwsem);

static void ib_client_put(struct ib_client *client)
{
	if (refcount_dec_and_test(&client->uses))
		complete(&client->uses_zero);
}

/*
 * If client_data is registered then the corresponding client must also still
 * be registered.
 */
#define CLIENT_DATA_REGISTERED XA_MARK_1

unsigned int rdma_dev_net_id;

/*
 * A list of net namespaces is maintained in an xarray. This is necessary
 * because we can't get the locking right using the existing net ns list. We
 * would require a init_net callback after the list is updated.
 */
static DEFINE_XARRAY_FLAGS(rdma_nets, XA_FLAGS_ALLOC);
/*
 * rwsem to protect accessing the rdma_nets xarray entries.
 */
static DECLARE_RWSEM(rdma_nets_rwsem);

bool ib_devices_shared_netns = true;
module_param_named(netns_mode, ib_devices_shared_netns, bool, 0444);
MODULE_PARM_DESC(netns_mode,
		 "Share device among net namespaces; default=1 (shared)");
/**
 * rdma_dev_access_netns() - Return whether an rdma device can be accessed
 *			     from a specified net namespace or not.
 * @dev:	Pointer to rdma device which needs to be checked
 * @net:	Pointer to net namesapce for which access to be checked
 *
 * When the rdma device is in shared mode, it ignores the net namespace.
 * When the rdma device is exclusive to a net namespace, rdma device net
 * namespace is checked against the specified one.
 */
bool rdma_dev_access_netns(const struct ib_device *dev, const struct net *net)
{
	return (ib_devices_shared_netns ||
		net_eq(read_pnet(&dev->coredev.rdma_net), net));
}
EXPORT_SYMBOL(rdma_dev_access_netns);

/*
 * xarray has this behavior where it won't iterate over NULL values stored in
 * allocated arrays.  So we need our own iterator to see all values stored in
 * the array. This does the same thing as xa_for_each except that it also
 * returns NULL valued entries if the array is allocating. Simplified to only
 * work on simple xarrays.
 */
static void *xan_find_marked(struct xarray *xa, unsigned long *indexp,
			     xa_mark_t filter)
{
	XA_STATE(xas, xa, *indexp);
	void *entry;

	rcu_read_lock();
	do {
		entry = xas_find_marked(&xas, ULONG_MAX, filter);
		if (xa_is_zero(entry))
			break;
	} while (xas_retry(&xas, entry));
	rcu_read_unlock();

	if (entry) {
		*indexp = xas.xa_index;
		if (xa_is_zero(entry))
			return NULL;
		return entry;
	}
	return XA_ERROR(-ENOENT);
}
#define xan_for_each_marked(xa, index, entry, filter)                          \
	for (index = 0, entry = xan_find_marked(xa, &(index), filter);         \
	     !xa_is_err(entry);                                                \
	     (index)++, entry = xan_find_marked(xa, &(index), filter))

/* RCU hash table mapping netdevice pointers to struct ib_port_data */
static DEFINE_SPINLOCK(ndev_hash_lock);
static DECLARE_HASHTABLE(ndev_hash, 5);

static void free_netdevs(struct ib_device *ib_dev);
static void ib_unregister_work(struct work_struct *work);
static void __ib_unregister_device(struct ib_device *device);
static int ib_security_change(struct notifier_block *nb, unsigned long event,
			      void *lsm_data);
static void ib_policy_change_task(struct work_struct *work);
static DECLARE_WORK(ib_policy_change_work, ib_policy_change_task);

static void __ibdev_printk(const char *level, const struct ib_device *ibdev,
			   struct va_format *vaf)
{
	if (ibdev && ibdev->dev.parent)
		dev_printk_emit(level[1] - '0',
				ibdev->dev.parent,
				"%s %s %s: %pV",
				dev_driver_string(ibdev->dev.parent),
				dev_name(ibdev->dev.parent),
				dev_name(&ibdev->dev),
				vaf);
	else if (ibdev)
		printk("%s%s: %pV",
		       level, dev_name(&ibdev->dev), vaf);
	else
		printk("%s(NULL ib_device): %pV", level, vaf);
}

void ibdev_printk(const char *level, const struct ib_device *ibdev,
		  const char *format, ...)
{
	struct va_format vaf;
	va_list args;

	va_start(args, format);

	vaf.fmt = format;
	vaf.va = &args;

	__ibdev_printk(level, ibdev, &vaf);

	va_end(args);
}
EXPORT_SYMBOL(ibdev_printk);

#define define_ibdev_printk_level(func, level)                  \
void func(const struct ib_device *ibdev, const char *fmt, ...)  \
{                                                               \
	struct va_format vaf;                                   \
	va_list args;                                           \
								\
	va_start(args, fmt);                                    \
								\
	vaf.fmt = fmt;                                          \
	vaf.va = &args;                                         \
								\
	__ibdev_printk(level, ibdev, &vaf);                     \
								\
	va_end(args);                                           \
}                                                               \
EXPORT_SYMBOL(func);

define_ibdev_printk_level(ibdev_emerg, KERN_EMERG);
define_ibdev_printk_level(ibdev_alert, KERN_ALERT);
define_ibdev_printk_level(ibdev_crit, KERN_CRIT);
define_ibdev_printk_level(ibdev_err, KERN_ERR);
define_ibdev_printk_level(ibdev_warn, KERN_WARNING);
define_ibdev_printk_level(ibdev_notice, KERN_NOTICE);
define_ibdev_printk_level(ibdev_info, KERN_INFO);

static struct notifier_block ibdev_lsm_nb = {
	.notifier_call = ib_security_change,
};

static int rdma_dev_change_netns(struct ib_device *device, struct net *cur_net,
				 struct net *net);

/* Pointer to the RCU head at the start of the ib_port_data array */
struct ib_port_data_rcu {
	struct rcu_head rcu_head;
	struct ib_port_data pdata[];
};

static void ib_device_check_mandatory(struct ib_device *device)
{
#define IB_MANDATORY_FUNC(x) { offsetof(struct ib_device_ops, x), #x }
	static const struct {
		size_t offset;
		char  *name;
	} mandatory_table[] = {
		IB_MANDATORY_FUNC(query_device),
		IB_MANDATORY_FUNC(query_port),
		IB_MANDATORY_FUNC(alloc_pd),
		IB_MANDATORY_FUNC(dealloc_pd),
		IB_MANDATORY_FUNC(create_qp),
		IB_MANDATORY_FUNC(modify_qp),
		IB_MANDATORY_FUNC(destroy_qp),
		IB_MANDATORY_FUNC(post_send),
		IB_MANDATORY_FUNC(post_recv),
		IB_MANDATORY_FUNC(create_cq),
		IB_MANDATORY_FUNC(destroy_cq),
		IB_MANDATORY_FUNC(poll_cq),
		IB_MANDATORY_FUNC(req_notify_cq),
		IB_MANDATORY_FUNC(get_dma_mr),
		IB_MANDATORY_FUNC(reg_user_mr),
		IB_MANDATORY_FUNC(dereg_mr),
		IB_MANDATORY_FUNC(get_port_immutable)
	};
	int i;

	device->kverbs_provider = true;
	for (i = 0; i < ARRAY_SIZE(mandatory_table); ++i) {
		if (!*(void **) ((void *) &device->ops +
				 mandatory_table[i].offset)) {
			device->kverbs_provider = false;
			break;
		}
	}
}

/*
 * Caller must perform ib_device_put() to return the device reference count
 * when ib_device_get_by_index() returns valid device pointer.
 */
struct ib_device *ib_device_get_by_index(const struct net *net, u32 index)
{
	struct ib_device *device;

	down_read(&devices_rwsem);
	device = xa_load(&devices, index);
	if (device) {
		if (!rdma_dev_access_netns(device, net)) {
			device = NULL;
			goto out;
		}

		if (!ib_device_try_get(device))
			device = NULL;
	}
out:
	up_read(&devices_rwsem);
	return device;
}

/**
 * ib_device_put - Release IB device reference
 * @device: device whose reference to be released
 *
 * ib_device_put() releases reference to the IB device to allow it to be
 * unregistered and eventually free.
 */
void ib_device_put(struct ib_device *device)
{
	if (refcount_dec_and_test(&device->refcount))
		complete(&device->unreg_completion);
}
EXPORT_SYMBOL(ib_device_put);

static struct ib_device *__ib_device_get_by_name(const char *name)
{
	struct ib_device *device;
	unsigned long index;

	xa_for_each (&devices, index, device)
		if (!strcmp(name, dev_name(&device->dev)))
			return device;

	return NULL;
}

/**
 * ib_device_get_by_name - Find an IB device by name
 * @name: The name to look for
 * @driver_id: The driver ID that must match (RDMA_DRIVER_UNKNOWN matches all)
 *
 * Find and hold an ib_device by its name. The caller must call
 * ib_device_put() on the returned pointer.
 */
struct ib_device *ib_device_get_by_name(const char *name,
					enum rdma_driver_id driver_id)
{
	struct ib_device *device;

	down_read(&devices_rwsem);
	device = __ib_device_get_by_name(name);
	if (device && driver_id != RDMA_DRIVER_UNKNOWN &&
	    device->ops.driver_id != driver_id)
		device = NULL;

	if (device) {
		if (!ib_device_try_get(device))
			device = NULL;
	}
	up_read(&devices_rwsem);
	return device;
}
EXPORT_SYMBOL(ib_device_get_by_name);

static int rename_compat_devs(struct ib_device *device)
{
	struct ib_core_device *cdev;
	unsigned long index;
	int ret = 0;

	mutex_lock(&device->compat_devs_mutex);
	xa_for_each (&device->compat_devs, index, cdev) {
		ret = device_rename(&cdev->dev, dev_name(&device->dev));
		if (ret) {
			dev_warn(&cdev->dev,
				 "Fail to rename compatdev to new name %s\n",
				 dev_name(&device->dev));
			break;
		}
	}
	mutex_unlock(&device->compat_devs_mutex);
	return ret;
}

int ib_device_rename(struct ib_device *ibdev, const char *name)
{
	unsigned long index;
	void *client_data;
	int ret;

	down_write(&devices_rwsem);
	if (!strcmp(name, dev_name(&ibdev->dev))) {
		up_write(&devices_rwsem);
		return 0;
	}

	if (__ib_device_get_by_name(name)) {
		up_write(&devices_rwsem);
		return -EEXIST;
	}

	ret = device_rename(&ibdev->dev, name);
	if (ret) {
		up_write(&devices_rwsem);
		return ret;
	}

	strscpy(ibdev->name, name, IB_DEVICE_NAME_MAX);
	ret = rename_compat_devs(ibdev);

	downgrade_write(&devices_rwsem);
	down_read(&ibdev->client_data_rwsem);
	xan_for_each_marked(&ibdev->client_data, index, client_data,
			    CLIENT_DATA_REGISTERED) {
		struct ib_client *client = xa_load(&clients, index);

		if (!client || !client->rename)
			continue;

		client->rename(ibdev, client_data);
	}
	up_read(&ibdev->client_data_rwsem);
	up_read(&devices_rwsem);
	return 0;
}

int ib_device_set_dim(struct ib_device *ibdev, u8 use_dim)
{
	if (use_dim > 1)
		return -EINVAL;
	ibdev->use_cq_dim = use_dim;

	return 0;
}

static int alloc_name(struct ib_device *ibdev, const char *name)
{
	struct ib_device *device;
	unsigned long index;
	struct ida inuse;
	int rc;
	int i;

	lockdep_assert_held_write(&devices_rwsem);
	ida_init(&inuse);
	xa_for_each (&devices, index, device) {
		char buf[IB_DEVICE_NAME_MAX];

		if (sscanf(dev_name(&device->dev), name, &i) != 1)
			continue;
		if (i < 0 || i >= INT_MAX)
			continue;
		snprintf(buf, sizeof buf, name, i);
		if (strcmp(buf, dev_name(&device->dev)) != 0)
			continue;

		rc = ida_alloc_range(&inuse, i, i, GFP_KERNEL);
		if (rc < 0)
			goto out;
	}

	rc = ida_alloc(&inuse, GFP_KERNEL);
	if (rc < 0)
		goto out;

	rc = dev_set_name(&ibdev->dev, name, rc);
out:
	ida_destroy(&inuse);
	return rc;
}

static void ib_device_release(struct device *device)
{
	struct ib_device *dev = container_of(device, struct ib_device, dev);

	free_netdevs(dev);
	WARN_ON(refcount_read(&dev->refcount));
	if (dev->hw_stats_data)
		ib_device_release_hw_stats(dev->hw_stats_data);
	if (dev->port_data) {
		ib_cache_release_one(dev);
		ib_security_release_port_pkey_list(dev);
		rdma_counter_release(dev);
		kfree_rcu(container_of(dev->port_data, struct ib_port_data_rcu,
				       pdata[0]),
			  rcu_head);
	}

	mutex_destroy(&dev->subdev_lock);
	mutex_destroy(&dev->unregistration_lock);
	mutex_destroy(&dev->compat_devs_mutex);

	xa_destroy(&dev->compat_devs);
	xa_destroy(&dev->client_data);
	kfree_rcu(dev, rcu_head);
}

static int ib_device_uevent(const struct device *device,
			    struct kobj_uevent_env *env)
{
	if (add_uevent_var(env, "NAME=%s", dev_name(device)))
		return -ENOMEM;

	/*
	 * It would be nice to pass the node GUID with the event...
	 */

	return 0;
}

static const void *net_namespace(const struct device *d)
{
	const struct ib_core_device *coredev =
			container_of(d, struct ib_core_device, dev);

	return read_pnet(&coredev->rdma_net);
}

static struct class ib_class = {
	.name    = "infiniband",
	.dev_release = ib_device_release,
	.dev_uevent = ib_device_uevent,
	.ns_type = &net_ns_type_operations,
	.namespace = net_namespace,
};

static void rdma_init_coredev(struct ib_core_device *coredev,
			      struct ib_device *dev, struct net *net)
{
	/* This BUILD_BUG_ON is intended to catch layout change
	 * of union of ib_core_device and device.
	 * dev must be the first element as ib_core and providers
	 * driver uses it. Adding anything in ib_core_device before
	 * device will break this assumption.
	 */
	BUILD_BUG_ON(offsetof(struct ib_device, coredev.dev) !=
		     offsetof(struct ib_device, dev));

	coredev->dev.class = &ib_class;
	coredev->dev.groups = dev->groups;
	device_initialize(&coredev->dev);
	coredev->owner = dev;
	INIT_LIST_HEAD(&coredev->port_list);
	write_pnet(&coredev->rdma_net, net);
}

/**
 * _ib_alloc_device - allocate an IB device struct
 * @size:size of structure to allocate
 *
 * Low-level drivers should use ib_alloc_device() to allocate &struct
 * ib_device.  @size is the size of the structure to be allocated,
 * including any private data used by the low-level driver.
 * ib_dealloc_device() must be used to free structures allocated with
 * ib_alloc_device().
 */
struct ib_device *_ib_alloc_device(size_t size)
{
	struct ib_device *device;
	unsigned int i;

	if (WARN_ON(size < sizeof(struct ib_device)))
		return NULL;

	device = kzalloc(size, GFP_KERNEL);
	if (!device)
		return NULL;

	if (rdma_restrack_init(device)) {
		kfree(device);
		return NULL;
	}

	rdma_init_coredev(&device->coredev, device, &init_net);

	INIT_LIST_HEAD(&device->event_handler_list);
	spin_lock_init(&device->qp_open_list_lock);
	init_rwsem(&device->event_handler_rwsem);
	mutex_init(&device->unregistration_lock);
	/*
	 * client_data needs to be alloc because we don't want our mark to be
	 * destroyed if the user stores NULL in the client data.
	 */
	xa_init_flags(&device->client_data, XA_FLAGS_ALLOC);
	init_rwsem(&device->client_data_rwsem);
	xa_init_flags(&device->compat_devs, XA_FLAGS_ALLOC);
	mutex_init(&device->compat_devs_mutex);
	init_completion(&device->unreg_completion);
	INIT_WORK(&device->unregistration_work, ib_unregister_work);

	spin_lock_init(&device->cq_pools_lock);
	for (i = 0; i < ARRAY_SIZE(device->cq_pools); i++)
		INIT_LIST_HEAD(&device->cq_pools[i]);

	rwlock_init(&device->cache_lock);

	device->uverbs_cmd_mask =
		BIT_ULL(IB_USER_VERBS_CMD_ALLOC_MW) |
		BIT_ULL(IB_USER_VERBS_CMD_ALLOC_PD) |
		BIT_ULL(IB_USER_VERBS_CMD_ATTACH_MCAST) |
		BIT_ULL(IB_USER_VERBS_CMD_CLOSE_XRCD) |
		BIT_ULL(IB_USER_VERBS_CMD_CREATE_AH) |
		BIT_ULL(IB_USER_VERBS_CMD_CREATE_COMP_CHANNEL) |
		BIT_ULL(IB_USER_VERBS_CMD_CREATE_CQ) |
		BIT_ULL(IB_USER_VERBS_CMD_CREATE_QP) |
		BIT_ULL(IB_USER_VERBS_CMD_CREATE_SRQ) |
		BIT_ULL(IB_USER_VERBS_CMD_CREATE_XSRQ) |
		BIT_ULL(IB_USER_VERBS_CMD_DEALLOC_MW) |
		BIT_ULL(IB_USER_VERBS_CMD_DEALLOC_PD) |
		BIT_ULL(IB_USER_VERBS_CMD_DEREG_MR) |
		BIT_ULL(IB_USER_VERBS_CMD_DESTROY_AH) |
		BIT_ULL(IB_USER_VERBS_CMD_DESTROY_CQ) |
		BIT_ULL(IB_USER_VERBS_CMD_DESTROY_QP) |
		BIT_ULL(IB_USER_VERBS_CMD_DESTROY_SRQ) |
		BIT_ULL(IB_USER_VERBS_CMD_DETACH_MCAST) |
		BIT_ULL(IB_USER_VERBS_CMD_GET_CONTEXT) |
		BIT_ULL(IB_USER_VERBS_CMD_MODIFY_QP) |
		BIT_ULL(IB_USER_VERBS_CMD_MODIFY_SRQ) |
		BIT_ULL(IB_USER_VERBS_CMD_OPEN_QP) |
		BIT_ULL(IB_USER_VERBS_CMD_OPEN_XRCD) |
		BIT_ULL(IB_USER_VERBS_CMD_QUERY_DEVICE) |
		BIT_ULL(IB_USER_VERBS_CMD_QUERY_PORT) |
		BIT_ULL(IB_USER_VERBS_CMD_QUERY_QP) |
		BIT_ULL(IB_USER_VERBS_CMD_QUERY_SRQ) |
		BIT_ULL(IB_USER_VERBS_CMD_REG_MR) |
		BIT_ULL(IB_USER_VERBS_CMD_REREG_MR) |
		BIT_ULL(IB_USER_VERBS_CMD_RESIZE_CQ);

	mutex_init(&device->subdev_lock);
	INIT_LIST_HEAD(&device->subdev_list_head);
	INIT_LIST_HEAD(&device->subdev_list);

	return device;
}
EXPORT_SYMBOL(_ib_alloc_device);

/**
 * ib_dealloc_device - free an IB device struct
 * @device:structure to free
 *
 * Free a structure allocated with ib_alloc_device().
 */
void ib_dealloc_device(struct ib_device *device)
{
	if (device->ops.dealloc_driver)
		device->ops.dealloc_driver(device);

	/*
	 * ib_unregister_driver() requires all devices to remain in the xarray
	 * while their ops are callable. The last op we call is dealloc_driver
	 * above.  This is needed to create a fence on op callbacks prior to
	 * allowing the driver module to unload.
	 */
	down_write(&devices_rwsem);
	if (xa_load(&devices, device->index) == device)
		xa_erase(&devices, device->index);
	up_write(&devices_rwsem);

	/* Expedite releasing netdev references */
	free_netdevs(device);

	WARN_ON(!xa_empty(&device->compat_devs));
	WARN_ON(!xa_empty(&device->client_data));
	WARN_ON(refcount_read(&device->refcount));
	rdma_restrack_clean(device);
	/* Balances with device_initialize */
	put_device(&device->dev);
}
EXPORT_SYMBOL(ib_dealloc_device);

/*
 * add_client_context() and remove_client_context() must be safe against
 * parallel calls on the same device - registration/unregistration of both the
 * device and client can be occurring in parallel.
 *
 * The routines need to be a fence, any caller must not return until the add
 * or remove is fully completed.
 */
static int add_client_context(struct ib_device *device,
			      struct ib_client *client)
{
	int ret = 0;

	if (!device->kverbs_provider && !client->no_kverbs_req)
		return 0;

	down_write(&device->client_data_rwsem);
	/*
	 * So long as the client is registered hold both the client and device
	 * unregistration locks.
	 */
	if (!refcount_inc_not_zero(&client->uses))
		goto out_unlock;
	refcount_inc(&device->refcount);

	/*
	 * Another caller to add_client_context got here first and has already
	 * completely initialized context.
	 */
	if (xa_get_mark(&device->client_data, client->client_id,
		    CLIENT_DATA_REGISTERED))
		goto out;

	ret = xa_err(xa_store(&device->client_data, client->client_id, NULL,
			      GFP_KERNEL));
	if (ret)
		goto out;
	downgrade_write(&device->client_data_rwsem);
	if (client->add) {
		if (client->add(device)) {
			/*
			 * If a client fails to add then the error code is
			 * ignored, but we won't call any more ops on this
			 * client.
			 */
			xa_erase(&device->client_data, client->client_id);
			up_read(&device->client_data_rwsem);
			ib_device_put(device);
			ib_client_put(client);
			return 0;
		}
	}

	/* Readers shall not see a client until add has been completed */
	xa_set_mark(&device->client_data, client->client_id,
		    CLIENT_DATA_REGISTERED);
	up_read(&device->client_data_rwsem);
	return 0;

out:
	ib_device_put(device);
	ib_client_put(client);
out_unlock:
	up_write(&device->client_data_rwsem);
	return ret;
}

static void remove_client_context(struct ib_device *device,
				  unsigned int client_id)
{
	struct ib_client *client;
	void *client_data;

	down_write(&device->client_data_rwsem);
	if (!xa_get_mark(&device->client_data, client_id,
			 CLIENT_DATA_REGISTERED)) {
		up_write(&device->client_data_rwsem);
		return;
	}
	client_data = xa_load(&device->client_data, client_id);
	xa_clear_mark(&device->client_data, client_id, CLIENT_DATA_REGISTERED);
	client = xa_load(&clients, client_id);
	up_write(&device->client_data_rwsem);

	/*
	 * Notice we cannot be holding any exclusive locks when calling the
	 * remove callback as the remove callback can recurse back into any
	 * public functions in this module and thus try for any locks those
	 * functions take.
	 *
	 * For this reason clients and drivers should not call the
	 * unregistration functions will holdling any locks.
	 */
	if (client->remove)
		client->remove(device, client_data);

	xa_erase(&device->client_data, client_id);
	ib_device_put(device);
	ib_client_put(client);
}

static int alloc_port_data(struct ib_device *device)
{
	struct ib_port_data_rcu *pdata_rcu;
	u32 port;

	if (device->port_data)
		return 0;

	/* This can only be called once the physical port range is defined */
	if (WARN_ON(!device->phys_port_cnt))
		return -EINVAL;

	/* Reserve U32_MAX so the logic to go over all the ports is sane */
	if (WARN_ON(device->phys_port_cnt == U32_MAX))
		return -EINVAL;

	/*
	 * device->port_data is indexed directly by the port number to make
	 * access to this data as efficient as possible.
	 *
	 * Therefore port_data is declared as a 1 based array with potential
	 * empty slots at the beginning.
	 */
	pdata_rcu = kzalloc(struct_size(pdata_rcu, pdata,
					size_add(rdma_end_port(device), 1)),
			    GFP_KERNEL);
	if (!pdata_rcu)
		return -ENOMEM;
	/*
	 * The rcu_head is put in front of the port data array and the stored
	 * pointer is adjusted since we never need to see that member until
	 * kfree_rcu.
	 */
	device->port_data = pdata_rcu->pdata;

	rdma_for_each_port (device, port) {
		struct ib_port_data *pdata = &device->port_data[port];

		pdata->ib_dev = device;
		spin_lock_init(&pdata->pkey_list_lock);
		INIT_LIST_HEAD(&pdata->pkey_list);
		spin_lock_init(&pdata->netdev_lock);
		INIT_HLIST_NODE(&pdata->ndev_hash_link);
	}
	return 0;
}

static int verify_immutable(const struct ib_device *dev, u32 port)
{
	return WARN_ON(!rdma_cap_ib_mad(dev, port) &&
			    rdma_max_mad_size(dev, port) != 0);
}

static int setup_port_data(struct ib_device *device)
{
	u32 port;
	int ret;

	ret = alloc_port_data(device);
	if (ret)
		return ret;

	rdma_for_each_port (device, port) {
		struct ib_port_data *pdata = &device->port_data[port];

		ret = device->ops.get_port_immutable(device, port,
						     &pdata->immutable);
		if (ret)
			return ret;

		if (verify_immutable(device, port))
			return -EINVAL;
	}
	return 0;
}

/**
 * ib_port_immutable_read() - Read rdma port's immutable data
 * @dev: IB device
 * @port: port number whose immutable data to read. It starts with index 1 and
 *        valid upto including rdma_end_port().
 */
const struct ib_port_immutable*
ib_port_immutable_read(struct ib_device *dev, unsigned int port)
{
	WARN_ON(!rdma_is_port_valid(dev, port));
	return &dev->port_data[port].immutable;
}
EXPORT_SYMBOL(ib_port_immutable_read);

void ib_get_device_fw_str(struct ib_device *dev, char *str)
{
	if (dev->ops.get_dev_fw_str)
		dev->ops.get_dev_fw_str(dev, str);
	else
		str[0] = '\0';
}
EXPORT_SYMBOL(ib_get_device_fw_str);

static void ib_policy_change_task(struct work_struct *work)
{
	struct ib_device *dev;
	unsigned long index;

	down_read(&devices_rwsem);
	xa_for_each_marked (&devices, index, dev, DEVICE_REGISTERED) {
		unsigned int i;

		rdma_for_each_port (dev, i) {
			u64 sp;
			ib_get_cached_subnet_prefix(dev, i, &sp);
			ib_security_cache_change(dev, i, sp);
		}
	}
	up_read(&devices_rwsem);
}

static int ib_security_change(struct notifier_block *nb, unsigned long event,
			      void *lsm_data)
{
	if (event != LSM_POLICY_CHANGE)
		return NOTIFY_DONE;

	schedule_work(&ib_policy_change_work);
	ib_mad_agent_security_change();

	return NOTIFY_OK;
}

static void compatdev_release(struct device *dev)
{
	struct ib_core_device *cdev =
		container_of(dev, struct ib_core_device, dev);

	kfree(cdev);
}

static int add_one_compat_dev(struct ib_device *device,
			      struct rdma_dev_net *rnet)
{
	struct ib_core_device *cdev;
	int ret;

	lockdep_assert_held(&rdma_nets_rwsem);
	if (!ib_devices_shared_netns)
		return 0;

	/*
	 * Create and add compat device in all namespaces other than where it
	 * is currently bound to.
	 */
	if (net_eq(read_pnet(&rnet->net),
		   read_pnet(&device->coredev.rdma_net)))
		return 0;

	/*
	 * The first of init_net() or ib_register_device() to take the
	 * compat_devs_mutex wins and gets to add the device. Others will wait
	 * for completion here.
	 */
	mutex_lock(&device->compat_devs_mutex);
	cdev = xa_load(&device->compat_devs, rnet->id);
	if (cdev) {
		ret = 0;
		goto done;
	}
	ret = xa_reserve(&device->compat_devs, rnet->id, GFP_KERNEL);
	if (ret)
		goto done;

	cdev = kzalloc(sizeof(*cdev), GFP_KERNEL);
	if (!cdev) {
		ret = -ENOMEM;
		goto cdev_err;
	}

	cdev->dev.parent = device->dev.parent;
	rdma_init_coredev(cdev, device, read_pnet(&rnet->net));
	cdev->dev.release = compatdev_release;
	ret = dev_set_name(&cdev->dev, "%s", dev_name(&device->dev));
	if (ret)
		goto add_err;

	ret = device_add(&cdev->dev);
	if (ret)
		goto add_err;
	ret = ib_setup_port_attrs(cdev);
	if (ret)
		goto port_err;

	ret = xa_err(xa_store(&device->compat_devs, rnet->id,
			      cdev, GFP_KERNEL));
	if (ret)
		goto insert_err;

	mutex_unlock(&device->compat_devs_mutex);
	return 0;

insert_err:
	ib_free_port_attrs(cdev);
port_err:
	device_del(&cdev->dev);
add_err:
	put_device(&cdev->dev);
cdev_err:
	xa_release(&device->compat_devs, rnet->id);
done:
	mutex_unlock(&device->compat_devs_mutex);
	return ret;
}

static void remove_one_compat_dev(struct ib_device *device, u32 id)
{
	struct ib_core_device *cdev;

	mutex_lock(&device->compat_devs_mutex);
	cdev = xa_erase(&device->compat_devs, id);
	mutex_unlock(&device->compat_devs_mutex);
	if (cdev) {
		ib_free_port_attrs(cdev);
		device_del(&cdev->dev);
		put_device(&cdev->dev);
	}
}

static void remove_compat_devs(struct ib_device *device)
{
	struct ib_core_device *cdev;
	unsigned long index;

	xa_for_each (&device->compat_devs, index, cdev)
		remove_one_compat_dev(device, index);
}

static int add_compat_devs(struct ib_device *device)
{
	struct rdma_dev_net *rnet;
	unsigned long index;
	int ret = 0;

	lockdep_assert_held(&devices_rwsem);

	down_read(&rdma_nets_rwsem);
	xa_for_each (&rdma_nets, index, rnet) {
		ret = add_one_compat_dev(device, rnet);
		if (ret)
			break;
	}
	up_read(&rdma_nets_rwsem);
	return ret;
}

static void remove_all_compat_devs(void)
{
	struct ib_compat_device *cdev;
	struct ib_device *dev;
	unsigned long index;

	down_read(&devices_rwsem);
	xa_for_each (&devices, index, dev) {
		unsigned long c_index = 0;

		/* Hold nets_rwsem so that any other thread modifying this
		 * system param can sync with this thread.
		 */
		down_read(&rdma_nets_rwsem);
		xa_for_each (&dev->compat_devs, c_index, cdev)
			remove_one_compat_dev(dev, c_index);
		up_read(&rdma_nets_rwsem);
	}
	up_read(&devices_rwsem);
}

static int add_all_compat_devs(void)
{
	struct rdma_dev_net *rnet;
	struct ib_device *dev;
	unsigned long index;
	int ret = 0;

	down_read(&devices_rwsem);
	xa_for_each_marked (&devices, index, dev, DEVICE_REGISTERED) {
		unsigned long net_index = 0;

		/* Hold nets_rwsem so that any other thread modifying this
		 * system param can sync with this thread.
		 */
		down_read(&rdma_nets_rwsem);
		xa_for_each (&rdma_nets, net_index, rnet) {
			ret = add_one_compat_dev(dev, rnet);
			if (ret)
				break;
		}
		up_read(&rdma_nets_rwsem);
	}
	up_read(&devices_rwsem);
	if (ret)
		remove_all_compat_devs();
	return ret;
}

int rdma_compatdev_set(u8 enable)
{
	struct rdma_dev_net *rnet;
	unsigned long index;
	int ret = 0;

	down_write(&rdma_nets_rwsem);
	if (ib_devices_shared_netns == enable) {
		up_write(&rdma_nets_rwsem);
		return 0;
	}

	/* enable/disable of compat devices is not supported
	 * when more than default init_net exists.
	 */
	xa_for_each (&rdma_nets, index, rnet) {
		ret++;
		break;
	}
	if (!ret)
		ib_devices_shared_netns = enable;
	up_write(&rdma_nets_rwsem);
	if (ret)
		return -EBUSY;

	if (enable)
		ret = add_all_compat_devs();
	else
		remove_all_compat_devs();
	return ret;
}

static void rdma_dev_exit_net(struct net *net)
{
	struct rdma_dev_net *rnet = rdma_net_to_dev_net(net);
	struct ib_device *dev;
	unsigned long index;
	int ret;

	down_write(&rdma_nets_rwsem);
	/*
	 * Prevent the ID from being re-used and hide the id from xa_for_each.
	 */
	ret = xa_err(xa_store(&rdma_nets, rnet->id, NULL, GFP_KERNEL));
	WARN_ON(ret);
	up_write(&rdma_nets_rwsem);

	down_read(&devices_rwsem);
	xa_for_each (&devices, index, dev) {
		get_device(&dev->dev);
		/*
		 * Release the devices_rwsem so that pontentially blocking
		 * device_del, doesn't hold the devices_rwsem for too long.
		 */
		up_read(&devices_rwsem);

		remove_one_compat_dev(dev, rnet->id);

		/*
		 * If the real device is in the NS then move it back to init.
		 */
		rdma_dev_change_netns(dev, net, &init_net);

		put_device(&dev->dev);
		down_read(&devices_rwsem);
	}
	up_read(&devices_rwsem);

	rdma_nl_net_exit(rnet);
	xa_erase(&rdma_nets, rnet->id);
}

static __net_init int rdma_dev_init_net(struct net *net)
{
	struct rdma_dev_net *rnet = rdma_net_to_dev_net(net);
	unsigned long index;
	struct ib_device *dev;
	int ret;

	write_pnet(&rnet->net, net);

	ret = rdma_nl_net_init(rnet);
	if (ret)
		return ret;

	/* No need to create any compat devices in default init_net. */
	if (net_eq(net, &init_net))
		return 0;

	ret = xa_alloc(&rdma_nets, &rnet->id, rnet, xa_limit_32b, GFP_KERNEL);
	if (ret) {
		rdma_nl_net_exit(rnet);
		return ret;
	}

	down_read(&devices_rwsem);
	xa_for_each_marked (&devices, index, dev, DEVICE_REGISTERED) {
		/* Hold nets_rwsem so that netlink command cannot change
		 * system configuration for device sharing mode.
		 */
		down_read(&rdma_nets_rwsem);
		ret = add_one_compat_dev(dev, rnet);
		up_read(&rdma_nets_rwsem);
		if (ret)
			break;
	}
	up_read(&devices_rwsem);

	if (ret)
		rdma_dev_exit_net(net);

	return ret;
}

/*
 * Assign the unique string device name and the unique device index. This is
 * undone by ib_dealloc_device.
 */
static int assign_name(struct ib_device *device, const char *name)
{
	static u32 last_id;
	int ret;

	down_write(&devices_rwsem);
	/* Assign a unique name to the device */
	if (strchr(name, '%'))
		ret = alloc_name(device, name);
	else
		ret = dev_set_name(&device->dev, name);
	if (ret)
		goto out;

	if (__ib_device_get_by_name(dev_name(&device->dev))) {
		ret = -ENFILE;
		goto out;
	}
	strscpy(device->name, dev_name(&device->dev), IB_DEVICE_NAME_MAX);

	ret = xa_alloc_cyclic(&devices, &device->index, device, xa_limit_31b,
			&last_id, GFP_KERNEL);
	if (ret > 0)
		ret = 0;

out:
	up_write(&devices_rwsem);
	return ret;
}

/*
 * setup_device() allocates memory and sets up data that requires calling the
 * device ops, this is the only reason these actions are not done during
 * ib_alloc_device. It is undone by ib_dealloc_device().
 */
static int setup_device(struct ib_device *device)
{
	struct ib_udata uhw = {.outlen = 0, .inlen = 0};
	int ret;

	ib_device_check_mandatory(device);

	ret = setup_port_data(device);
	if (ret) {
		dev_warn(&device->dev, "Couldn't create per-port data\n");
		return ret;
	}

	memset(&device->attrs, 0, sizeof(device->attrs));
	ret = device->ops.query_device(device, &device->attrs, &uhw);
	if (ret) {
		dev_warn(&device->dev,
			 "Couldn't query the device attributes\n");
		return ret;
	}

	return 0;
}

static void disable_device(struct ib_device *device)
{
	u32 cid;

	WARN_ON(!refcount_read(&device->refcount));

	down_write(&devices_rwsem);
	xa_clear_mark(&devices, device->index, DEVICE_REGISTERED);
	up_write(&devices_rwsem);

	/*
	 * Remove clients in LIFO order, see assign_client_id. This could be
	 * more efficient if xarray learns to reverse iterate. Since no new
	 * clients can be added to this ib_device past this point we only need
	 * the maximum possible client_id value here.
	 */
	down_read(&clients_rwsem);
	cid = highest_client_id;
	up_read(&clients_rwsem);
	while (cid) {
		cid--;
		remove_client_context(device, cid);
	}

	ib_cq_pool_cleanup(device);

	/* Pairs with refcount_set in enable_device */
	ib_device_put(device);
	wait_for_completion(&device->unreg_completion);

	/*
	 * compat devices must be removed after device refcount drops to zero.
	 * Otherwise init_net() may add more compatdevs after removing compat
	 * devices and before device is disabled.
	 */
	remove_compat_devs(device);
}

/*
 * An enabled device is visible to all clients and to all the public facing
 * APIs that return a device pointer. This always returns with a new get, even
 * if it fails.
 */
static int enable_device_and_get(struct ib_device *device)
{
	struct ib_client *client;
	unsigned long index;
	int ret = 0;

	/*
	 * One ref belongs to the xa and the other belongs to this
	 * thread. This is needed to guard against parallel unregistration.
	 */
	refcount_set(&device->refcount, 2);
	down_write(&devices_rwsem);
	xa_set_mark(&devices, device->index, DEVICE_REGISTERED);

	/*
	 * By using downgrade_write() we ensure that no other thread can clear
	 * DEVICE_REGISTERED while we are completing the client setup.
	 */
	downgrade_write(&devices_rwsem);

	if (device->ops.enable_driver) {
		ret = device->ops.enable_driver(device);
		if (ret)
			goto out;
	}

	down_read(&clients_rwsem);
	xa_for_each_marked (&clients, index, client, CLIENT_REGISTERED) {
		ret = add_client_context(device, client);
		if (ret)
			break;
	}
	up_read(&clients_rwsem);
	if (!ret)
		ret = add_compat_devs(device);
out:
	up_read(&devices_rwsem);
	return ret;
}

static void prevent_dealloc_device(struct ib_device *ib_dev)
{
}

static void ib_device_notify_register(struct ib_device *device)
{
	struct net_device *netdev;
	u32 port;
	int ret;

	ret = rdma_nl_notify_event(device, 0, RDMA_REGISTER_EVENT);
	if (ret)
		return;

	rdma_for_each_port(device, port) {
		netdev = ib_device_get_netdev(device, port);
		if (!netdev)
			continue;

		ret = rdma_nl_notify_event(device, port,
					   RDMA_NETDEV_ATTACH_EVENT);
		dev_put(netdev);
		if (ret)
			return;
	}
}

/**
 * ib_register_device - Register an IB device with IB core
 * @device: Device to register
 * @name: unique string device name. This may include a '%' which will
 * 	  cause a unique index to be added to the passed device name.
 * @dma_device: pointer to a DMA-capable device. If %NULL, then the IB
 *	        device will be used. In this case the caller should fully
 *		setup the ibdev for DMA. This usually means using dma_virt_ops.
 *
 * Low-level drivers use ib_register_device() to register their
 * devices with the IB core.  All registered clients will receive a
 * callback for each device that is added. @device must be allocated
 * with ib_alloc_device().
 *
 * If the driver uses ops.dealloc_driver and calls any ib_unregister_device()
 * asynchronously then the device pointer may become freed as soon as this
 * function returns.
 */
int ib_register_device(struct ib_device *device, const char *name,
		       struct device *dma_device)
{
	int ret;

	ret = assign_name(device, name);
	if (ret)
		return ret;

	/*
	 * If the caller does not provide a DMA capable device then the IB core
	 * will set up ib_sge and scatterlist structures that stash the kernel
	 * virtual address into the address field.
	 */
	WARN_ON(dma_device && !dma_device->dma_parms);
	device->dma_device = dma_device;

	ret = setup_device(device);
	if (ret)
		return ret;

	ret = ib_cache_setup_one(device);
	if (ret) {
		dev_warn(&device->dev,
			 "Couldn't set up InfiniBand P_Key/GID cache\n");
		return ret;
	}

	device->groups[0] = &ib_dev_attr_group;
	device->groups[1] = device->ops.device_group;
	ret = ib_setup_device_attrs(device);
	if (ret)
		goto cache_cleanup;

	ib_device_register_rdmacg(device);

	rdma_counter_init(device);

	/*
	 * Ensure that ADD uevent is not fired because it
	 * is too early amd device is not initialized yet.
	 */
	dev_set_uevent_suppress(&device->dev, true);
	ret = device_add(&device->dev);
	if (ret)
		goto cg_cleanup;

	ret = ib_setup_port_attrs(&device->coredev);
	if (ret) {
		dev_warn(&device->dev,
			 "Couldn't register device with driver model\n");
		goto dev_cleanup;
	}

	ret = enable_device_and_get(device);
	if (ret) {
		void (*dealloc_fn)(struct ib_device *);

		/*
		 * If we hit this error flow then we don't want to
		 * automatically dealloc the device since the caller is
		 * expected to call ib_dealloc_device() after
		 * ib_register_device() fails. This is tricky due to the
		 * possibility for a parallel unregistration along with this
		 * error flow. Since we have a refcount here we know any
		 * parallel flow is stopped in disable_device and will see the
		 * special dealloc_driver pointer, causing the responsibility to
		 * ib_dealloc_device() to revert back to this thread.
		 */
		dealloc_fn = device->ops.dealloc_driver;
		device->ops.dealloc_driver = prevent_dealloc_device;
		ib_device_put(device);
		__ib_unregister_device(device);
		device->ops.dealloc_driver = dealloc_fn;
		dev_set_uevent_suppress(&device->dev, false);
		return ret;
	}
	dev_set_uevent_suppress(&device->dev, false);
	/* Mark for userspace that device is ready */
	kobject_uevent(&device->dev.kobj, KOBJ_ADD);

	ib_device_notify_register(device);
	ib_device_put(device);

	return 0;

dev_cleanup:
	device_del(&device->dev);
cg_cleanup:
	dev_set_uevent_suppress(&device->dev, false);
	ib_device_unregister_rdmacg(device);
cache_cleanup:
	ib_cache_cleanup_one(device);
	return ret;
}
EXPORT_SYMBOL(ib_register_device);

/* Callers must hold a get on the device. */
static void __ib_unregister_device(struct ib_device *ib_dev)
{
	struct ib_device *sub, *tmp;

	mutex_lock(&ib_dev->subdev_lock);
	list_for_each_entry_safe_reverse(sub, tmp,
					 &ib_dev->subdev_list_head,
					 subdev_list) {
		list_del(&sub->subdev_list);
		ib_dev->ops.del_sub_dev(sub);
		ib_device_put(ib_dev);
	}
	mutex_unlock(&ib_dev->subdev_lock);

	/*
	 * We have a registration lock so that all the calls to unregister are
	 * fully fenced, once any unregister returns the device is truely
	 * unregistered even if multiple callers are unregistering it at the
	 * same time. This also interacts with the registration flow and
	 * provides sane semantics if register and unregister are racing.
	 */
	mutex_lock(&ib_dev->unregistration_lock);
	if (!refcount_read(&ib_dev->refcount))
		goto out;

	disable_device(ib_dev);
	rdma_nl_notify_event(ib_dev, 0, RDMA_UNREGISTER_EVENT);

	/* Expedite removing unregistered pointers from the hash table */
	free_netdevs(ib_dev);

	ib_free_port_attrs(&ib_dev->coredev);
	device_del(&ib_dev->dev);
	ib_device_unregister_rdmacg(ib_dev);
	ib_cache_cleanup_one(ib_dev);

	/*
	 * Drivers using the new flow may not call ib_dealloc_device except
	 * in error unwind prior to registration success.
	 */
	if (ib_dev->ops.dealloc_driver &&
	    ib_dev->ops.dealloc_driver != prevent_dealloc_device) {
		WARN_ON(kref_read(&ib_dev->dev.kobj.kref) <= 1);
		ib_dealloc_device(ib_dev);
	}
out:
	mutex_unlock(&ib_dev->unregistration_lock);
}

/**
 * ib_unregister_device - Unregister an IB device
 * @ib_dev: The device to unregister
 *
 * Unregister an IB device.  All clients will receive a remove callback.
 *
 * Callers should call this routine only once, and protect against races with
 * registration. Typically it should only be called as part of a remove
 * callback in an implementation of driver core's struct device_driver and
 * related.
 *
 * If ops.dealloc_driver is used then ib_dev will be freed upon return from
 * this function.
 */
void ib_unregister_device(struct ib_device *ib_dev)
{
	get_device(&ib_dev->dev);
	__ib_unregister_device(ib_dev);
	put_device(&ib_dev->dev);
}
EXPORT_SYMBOL(ib_unregister_device);

/**
 * ib_unregister_device_and_put - Unregister a device while holding a 'get'
 * @ib_dev: The device to unregister
 *
 * This is the same as ib_unregister_device(), except it includes an internal
 * ib_device_put() that should match a 'get' obtained by the caller.
 *
 * It is safe to call this routine concurrently from multiple threads while
 * holding the 'get'. When the function returns the device is fully
 * unregistered.
 *
 * Drivers using this flow MUST use the driver_unregister callback to clean up
 * their resources associated with the device and dealloc it.
 */
void ib_unregister_device_and_put(struct ib_device *ib_dev)
{
	WARN_ON(!ib_dev->ops.dealloc_driver);
	get_device(&ib_dev->dev);
	ib_device_put(ib_dev);
	__ib_unregister_device(ib_dev);
	put_device(&ib_dev->dev);
}
EXPORT_SYMBOL(ib_unregister_device_and_put);

/**
 * ib_unregister_driver - Unregister all IB devices for a driver
 * @driver_id: The driver to unregister
 *
 * This implements a fence for device unregistration. It only returns once all
 * devices associated with the driver_id have fully completed their
 * unregistration and returned from ib_unregister_device*().
 *
 * If device's are not yet unregistered it goes ahead and starts unregistering
 * them.
 *
 * This does not block creation of new devices with the given driver_id, that
 * is the responsibility of the caller.
 */
void ib_unregister_driver(enum rdma_driver_id driver_id)
{
	struct ib_device *ib_dev;
	unsigned long index;

	down_read(&devices_rwsem);
	xa_for_each (&devices, index, ib_dev) {
		if (ib_dev->ops.driver_id != driver_id)
			continue;

		get_device(&ib_dev->dev);
		up_read(&devices_rwsem);

		WARN_ON(!ib_dev->ops.dealloc_driver);
		__ib_unregister_device(ib_dev);

		put_device(&ib_dev->dev);
		down_read(&devices_rwsem);
	}
	up_read(&devices_rwsem);
}
EXPORT_SYMBOL(ib_unregister_driver);

static void ib_unregister_work(struct work_struct *work)
{
	struct ib_device *ib_dev =
		container_of(work, struct ib_device, unregistration_work);

	__ib_unregister_device(ib_dev);
	put_device(&ib_dev->dev);
}

/**
 * ib_unregister_device_queued - Unregister a device using a work queue
 * @ib_dev: The device to unregister
 *
 * This schedules an asynchronous unregistration using a WQ for the device. A
 * driver should use this to avoid holding locks while doing unregistration,
 * such as holding the RTNL lock.
 *
 * Drivers using this API must use ib_unregister_driver before module unload
 * to ensure that all scheduled unregistrations have completed.
 */
void ib_unregister_device_queued(struct ib_device *ib_dev)
{
	WARN_ON(!refcount_read(&ib_dev->refcount));
	WARN_ON(!ib_dev->ops.dealloc_driver);
	get_device(&ib_dev->dev);
	if (!queue_work(ib_unreg_wq, &ib_dev->unregistration_work))
		put_device(&ib_dev->dev);
}
EXPORT_SYMBOL(ib_unregister_device_queued);

/*
 * The caller must pass in a device that has the kref held and the refcount
 * released. If the device is in cur_net and still registered then it is moved
 * into net.
 */
static int rdma_dev_change_netns(struct ib_device *device, struct net *cur_net,
				 struct net *net)
{
	int ret2 = -EINVAL;
	int ret;

	mutex_lock(&device->unregistration_lock);

	/*
	 * If a device not under ib_device_get() or if the unregistration_lock
	 * is not held, the namespace can be changed, or it can be unregistered.
	 * Check again under the lock.
	 */
	if (refcount_read(&device->refcount) == 0 ||
	    !net_eq(cur_net, read_pnet(&device->coredev.rdma_net))) {
		ret = -ENODEV;
		goto out;
	}

	kobject_uevent(&device->dev.kobj, KOBJ_REMOVE);
	disable_device(device);

	/*
	 * At this point no one can be using the device, so it is safe to
	 * change the namespace.
	 */
	write_pnet(&device->coredev.rdma_net, net);

	down_read(&devices_rwsem);
	/*
	 * Currently rdma devices are system wide unique. So the device name
	 * is guaranteed free in the new namespace. Publish the new namespace
	 * at the sysfs level.
	 */
	ret = device_rename(&device->dev, dev_name(&device->dev));
	up_read(&devices_rwsem);
	if (ret) {
		dev_warn(&device->dev,
			 "%s: Couldn't rename device after namespace change\n",
			 __func__);
		/* Try and put things back and re-enable the device */
		write_pnet(&device->coredev.rdma_net, cur_net);
	}

	ret2 = enable_device_and_get(device);
	if (ret2) {
		/*
		 * This shouldn't really happen, but if it does, let the user
		 * retry at later point. So don't disable the device.
		 */
		dev_warn(&device->dev,
			 "%s: Couldn't re-enable device after namespace change\n",
			 __func__);
	}
	kobject_uevent(&device->dev.kobj, KOBJ_ADD);

	ib_device_put(device);
out:
	mutex_unlock(&device->unregistration_lock);
	if (ret)
		return ret;
	return ret2;
}

int ib_device_set_netns_put(struct sk_buff *skb,
			    struct ib_device *dev, u32 ns_fd)
{
	struct net *net;
	int ret;

	net = get_net_ns_by_fd(ns_fd);
	if (IS_ERR(net)) {
		ret = PTR_ERR(net);
		goto net_err;
	}

	if (!netlink_ns_capable(skb, net->user_ns, CAP_NET_ADMIN)) {
		ret = -EPERM;
		goto ns_err;
	}

	/*
	 * All the ib_clients, including uverbs, are reset when the namespace is
	 * changed and this cannot be blocked waiting for userspace to do
	 * something, so disassociation is mandatory.
	 */
	if (!dev->ops.disassociate_ucontext || ib_devices_shared_netns) {
		ret = -EOPNOTSUPP;
		goto ns_err;
	}

	get_device(&dev->dev);
	ib_device_put(dev);
	ret = rdma_dev_change_netns(dev, current->nsproxy->net_ns, net);
	put_device(&dev->dev);

	put_net(net);
	return ret;

ns_err:
	put_net(net);
net_err:
	ib_device_put(dev);
	return ret;
}

static struct pernet_operations rdma_dev_net_ops = {
	.init = rdma_dev_init_net,
	.exit = rdma_dev_exit_net,
	.id = &rdma_dev_net_id,
	.size = sizeof(struct rdma_dev_net),
};

static int assign_client_id(struct ib_client *client)
{
	int ret;

	lockdep_assert_held(&clients_rwsem);
	/*
	 * The add/remove callbacks must be called in FIFO/LIFO order. To
	 * achieve this we assign client_ids so they are sorted in
	 * registration order.
	 */
	client->client_id = highest_client_id;
	ret = xa_insert(&clients, client->client_id, client, GFP_KERNEL);
	if (ret)
		return ret;

	highest_client_id++;
	xa_set_mark(&clients, client->client_id, CLIENT_REGISTERED);
	return 0;
}

static void remove_client_id(struct ib_client *client)
{
	down_write(&clients_rwsem);
	xa_erase(&clients, client->client_id);
	for (; highest_client_id; highest_client_id--)
		if (xa_load(&clients, highest_client_id - 1))
			break;
	up_write(&clients_rwsem);
}

/**
 * ib_register_client - Register an IB client
 * @client:Client to register
 *
 * Upper level users of the IB drivers can use ib_register_client() to
 * register callbacks for IB device addition and removal.  When an IB
 * device is added, each registered client's add method will be called
 * (in the order the clients were registered), and when a device is
 * removed, each client's remove method will be called (in the reverse
 * order that clients were registered).  In addition, when
 * ib_register_client() is called, the client will receive an add
 * callback for all devices already registered.
 */
int ib_register_client(struct ib_client *client)
{
	struct ib_device *device;
	unsigned long index;
	bool need_unreg = false;
	int ret;

	refcount_set(&client->uses, 1);
	init_completion(&client->uses_zero);

	/*
	 * The devices_rwsem is held in write mode to ensure that a racing
	 * ib_register_device() sees a consisent view of clients and devices.
	 */
	down_write(&devices_rwsem);
	down_write(&clients_rwsem);
	ret = assign_client_id(client);
	if (ret)
		goto out;

	need_unreg = true;
	xa_for_each_marked (&devices, index, device, DEVICE_REGISTERED) {
		ret = add_client_context(device, client);
		if (ret)
			goto out;
	}
	ret = 0;
out:
	up_write(&clients_rwsem);
	up_write(&devices_rwsem);
	if (need_unreg && ret)
		ib_unregister_client(client);
	return ret;
}
EXPORT_SYMBOL(ib_register_client);

/**
 * ib_unregister_client - Unregister an IB client
 * @client:Client to unregister
 *
 * Upper level users use ib_unregister_client() to remove their client
 * registration.  When ib_unregister_client() is called, the client
 * will receive a remove callback for each IB device still registered.
 *
 * This is a full fence, once it returns no client callbacks will be called,
 * or are running in another thread.
 */
void ib_unregister_client(struct ib_client *client)
{
	struct ib_device *device;
	unsigned long index;

	down_write(&clients_rwsem);
	ib_client_put(client);
	xa_clear_mark(&clients, client->client_id, CLIENT_REGISTERED);
	up_write(&clients_rwsem);

	/* We do not want to have locks while calling client->remove() */
	rcu_read_lock();
	xa_for_each (&devices, index, device) {
		if (!ib_device_try_get(device))
			continue;
		rcu_read_unlock();

		remove_client_context(device, client->client_id);

		ib_device_put(device);
		rcu_read_lock();
	}
	rcu_read_unlock();

	/*
	 * remove_client_context() is not a fence, it can return even though a
	 * removal is ongoing. Wait until all removals are completed.
	 */
	wait_for_completion(&client->uses_zero);
	remove_client_id(client);
}
EXPORT_SYMBOL(ib_unregister_client);

static int __ib_get_global_client_nl_info(const char *client_name,
					  struct ib_client_nl_info *res)
{
	struct ib_client *client;
	unsigned long index;
	int ret = -ENOENT;

	down_read(&clients_rwsem);
	xa_for_each_marked (&clients, index, client, CLIENT_REGISTERED) {
		if (strcmp(client->name, client_name) != 0)
			continue;
		if (!client->get_global_nl_info) {
			ret = -EOPNOTSUPP;
			break;
		}
		ret = client->get_global_nl_info(res);
		if (WARN_ON(ret == -ENOENT))
			ret = -EINVAL;
		if (!ret && res->cdev)
			get_device(res->cdev);
		break;
	}
	up_read(&clients_rwsem);
	return ret;
}

static int __ib_get_client_nl_info(struct ib_device *ibdev,
				   const char *client_name,
				   struct ib_client_nl_info *res)
{
	unsigned long index;
	void *client_data;
	int ret = -ENOENT;

	down_read(&ibdev->client_data_rwsem);
	xan_for_each_marked (&ibdev->client_data, index, client_data,
			     CLIENT_DATA_REGISTERED) {
		struct ib_client *client = xa_load(&clients, index);

		if (!client || strcmp(client->name, client_name) != 0)
			continue;
		if (!client->get_nl_info) {
			ret = -EOPNOTSUPP;
			break;
		}
		ret = client->get_nl_info(ibdev, client_data, res);
		if (WARN_ON(ret == -ENOENT))
			ret = -EINVAL;

		/*
		 * The cdev is guaranteed valid as long as we are inside the
		 * client_data_rwsem as remove_one can't be called. Keep it
		 * valid for the caller.
		 */
		if (!ret && res->cdev)
			get_device(res->cdev);
		break;
	}
	up_read(&ibdev->client_data_rwsem);

	return ret;
}

/**
 * ib_get_client_nl_info - Fetch the nl_info from a client
 * @ibdev: IB device
 * @client_name: Name of the client
 * @res: Result of the query
 */
int ib_get_client_nl_info(struct ib_device *ibdev, const char *client_name,
			  struct ib_client_nl_info *res)
{
	int ret;

	if (ibdev)
		ret = __ib_get_client_nl_info(ibdev, client_name, res);
	else
		ret = __ib_get_global_client_nl_info(client_name, res);
#ifdef CONFIG_MODULES
	if (ret == -ENOENT) {
		request_module("rdma-client-%s", client_name);
		if (ibdev)
			ret = __ib_get_client_nl_info(ibdev, client_name, res);
		else
			ret = __ib_get_global_client_nl_info(client_name, res);
	}
#endif
	if (ret) {
		if (ret == -ENOENT)
			return -EOPNOTSUPP;
		return ret;
	}

	if (WARN_ON(!res->cdev))
		return -EINVAL;
	return 0;
}

/**
 * ib_set_client_data - Set IB client context
 * @device:Device to set context for
 * @client:Client to set context for
 * @data:Context to set
 *
 * ib_set_client_data() sets client context data that can be retrieved with
 * ib_get_client_data(). This can only be called while the client is
 * registered to the device, once the ib_client remove() callback returns this
 * cannot be called.
 */
void ib_set_client_data(struct ib_device *device, struct ib_client *client,
			void *data)
{
	void *rc;

	if (WARN_ON(IS_ERR(data)))
		data = NULL;

	rc = xa_store(&device->client_data, client->client_id, data,
		      GFP_KERNEL);
	WARN_ON(xa_is_err(rc));
}
EXPORT_SYMBOL(ib_set_client_data);

/**
 * ib_register_event_handler - Register an IB event handler
 * @event_handler:Handler to register
 *
 * ib_register_event_handler() registers an event handler that will be
 * called back when asynchronous IB events occur (as defined in
 * chapter 11 of the InfiniBand Architecture Specification). This
 * callback occurs in workqueue context.
 */
void ib_register_event_handler(struct ib_event_handler *event_handler)
{
	down_write(&event_handler->device->event_handler_rwsem);
	list_add_tail(&event_handler->list,
		      &event_handler->device->event_handler_list);
	up_write(&event_handler->device->event_handler_rwsem);
}
EXPORT_SYMBOL(ib_register_event_handler);

/**
 * ib_unregister_event_handler - Unregister an event handler
 * @event_handler:Handler to unregister
 *
 * Unregister an event handler registered with
 * ib_register_event_handler().
 */
void ib_unregister_event_handler(struct ib_event_handler *event_handler)
{
	down_write(&event_handler->device->event_handler_rwsem);
	list_del(&event_handler->list);
	up_write(&event_handler->device->event_handler_rwsem);
}
EXPORT_SYMBOL(ib_unregister_event_handler);

void ib_dispatch_event_clients(struct ib_event *event)
{
	struct ib_event_handler *handler;

	down_read(&event->device->event_handler_rwsem);

	list_for_each_entry(handler, &event->device->event_handler_list, list)
		handler->handler(handler, event);

	up_read(&event->device->event_handler_rwsem);
}

static int iw_query_port(struct ib_device *device,
			   u32 port_num,
			   struct ib_port_attr *port_attr)
{
	struct in_device *inetdev;
	struct net_device *netdev;

	memset(port_attr, 0, sizeof(*port_attr));

	netdev = ib_device_get_netdev(device, port_num);
	if (!netdev)
		return -ENODEV;

	port_attr->max_mtu = IB_MTU_4096;
	port_attr->active_mtu = ib_mtu_int_to_enum(netdev->mtu);

	if (!netif_carrier_ok(netdev)) {
		port_attr->state = IB_PORT_DOWN;
		port_attr->phys_state = IB_PORT_PHYS_STATE_DISABLED;
	} else {
		rcu_read_lock();
		inetdev = __in_dev_get_rcu(netdev);

		if (inetdev && inetdev->ifa_list) {
			port_attr->state = IB_PORT_ACTIVE;
			port_attr->phys_state = IB_PORT_PHYS_STATE_LINK_UP;
		} else {
			port_attr->state = IB_PORT_INIT;
			port_attr->phys_state =
				IB_PORT_PHYS_STATE_PORT_CONFIGURATION_TRAINING;
		}

		rcu_read_unlock();
	}

	dev_put(netdev);
	return device->ops.query_port(device, port_num, port_attr);
}

static int __ib_query_port(struct ib_device *device,
			   u32 port_num,
			   struct ib_port_attr *port_attr)
{
	int err;

	memset(port_attr, 0, sizeof(*port_attr));

	err = device->ops.query_port(device, port_num, port_attr);
	if (err || port_attr->subnet_prefix)
		return err;

	if (rdma_port_get_link_layer(device, port_num) !=
	    IB_LINK_LAYER_INFINIBAND)
		return 0;

	ib_get_cached_subnet_prefix(device, port_num,
				    &port_attr->subnet_prefix);
	return 0;
}

/**
 * ib_query_port - Query IB port attributes
 * @device:Device to query
 * @port_num:Port number to query
 * @port_attr:Port attributes
 *
 * ib_query_port() returns the attributes of a port through the
 * @port_attr pointer.
 */
int ib_query_port(struct ib_device *device,
		  u32 port_num,
		  struct ib_port_attr *port_attr)
{
	if (!rdma_is_port_valid(device, port_num))
		return -EINVAL;

	if (rdma_protocol_iwarp(device, port_num))
		return iw_query_port(device, port_num, port_attr);
	else
		return __ib_query_port(device, port_num, port_attr);
}
EXPORT_SYMBOL(ib_query_port);

static void add_ndev_hash(struct ib_port_data *pdata)
{
	unsigned long flags;

	might_sleep();

	spin_lock_irqsave(&ndev_hash_lock, flags);
	if (hash_hashed(&pdata->ndev_hash_link)) {
		hash_del_rcu(&pdata->ndev_hash_link);
		spin_unlock_irqrestore(&ndev_hash_lock, flags);
		/*
		 * We cannot do hash_add_rcu after a hash_del_rcu until the
		 * grace period
		 */
		synchronize_rcu();
		spin_lock_irqsave(&ndev_hash_lock, flags);
	}
	if (pdata->netdev)
		hash_add_rcu(ndev_hash, &pdata->ndev_hash_link,
			     (uintptr_t)pdata->netdev);
	spin_unlock_irqrestore(&ndev_hash_lock, flags);
}

/**
 * ib_device_set_netdev - Associate the ib_dev with an underlying net_device
 * @ib_dev: Device to modify
 * @ndev: net_device to affiliate, may be NULL
 * @port: IB port the net_device is connected to
 *
 * Drivers should use this to link the ib_device to a netdev so the netdev
 * shows up in interfaces like ib_enum_roce_netdev. Only one netdev may be
 * affiliated with any port.
 *
 * The caller must ensure that the given ndev is not unregistered or
 * unregistering, and that either the ib_device is unregistered or
 * ib_device_set_netdev() is called with NULL when the ndev sends a
 * NETDEV_UNREGISTER event.
 */
int ib_device_set_netdev(struct ib_device *ib_dev, struct net_device *ndev,
			 u32 port)
{
	enum rdma_nl_notify_event_type etype;
	struct net_device *old_ndev;
	struct ib_port_data *pdata;
	unsigned long flags;
	int ret;

	if (!rdma_is_port_valid(ib_dev, port))
		return -EINVAL;

	/*
	 * Drivers wish to call this before ib_register_driver, so we have to
	 * setup the port data early.
	 */
	ret = alloc_port_data(ib_dev);
	if (ret)
		return ret;

	pdata = &ib_dev->port_data[port];
	spin_lock_irqsave(&pdata->netdev_lock, flags);
	old_ndev = rcu_dereference_protected(
		pdata->netdev, lockdep_is_held(&pdata->netdev_lock));
	if (old_ndev == ndev) {
		spin_unlock_irqrestore(&pdata->netdev_lock, flags);
		return 0;
	}

	rcu_assign_pointer(pdata->netdev, ndev);
	netdev_put(old_ndev, &pdata->netdev_tracker);
	netdev_hold(ndev, &pdata->netdev_tracker, GFP_ATOMIC);
	spin_unlock_irqrestore(&pdata->netdev_lock, flags);

	add_ndev_hash(pdata);
<<<<<<< HEAD
=======

	/* Make sure that the device is registered before we send events */
	if (xa_load(&devices, ib_dev->index) != ib_dev)
		return 0;

	etype = ndev ? RDMA_NETDEV_ATTACH_EVENT : RDMA_NETDEV_DETACH_EVENT;
	rdma_nl_notify_event(ib_dev, port, etype);

>>>>>>> a6ad5510
	return 0;
}
EXPORT_SYMBOL(ib_device_set_netdev);

static void free_netdevs(struct ib_device *ib_dev)
{
	unsigned long flags;
	u32 port;

	if (!ib_dev->port_data)
		return;

	rdma_for_each_port (ib_dev, port) {
		struct ib_port_data *pdata = &ib_dev->port_data[port];
		struct net_device *ndev;

		spin_lock_irqsave(&pdata->netdev_lock, flags);
		ndev = rcu_dereference_protected(
			pdata->netdev, lockdep_is_held(&pdata->netdev_lock));
		if (ndev) {
			spin_lock(&ndev_hash_lock);
			hash_del_rcu(&pdata->ndev_hash_link);
			spin_unlock(&ndev_hash_lock);

			/*
			 * If this is the last dev_put there is still a
			 * synchronize_rcu before the netdev is kfreed, so we
			 * can continue to rely on unlocked pointer
			 * comparisons after the put
			 */
			rcu_assign_pointer(pdata->netdev, NULL);
			netdev_put(ndev, &pdata->netdev_tracker);
		}
		spin_unlock_irqrestore(&pdata->netdev_lock, flags);
	}
}

struct net_device *ib_device_get_netdev(struct ib_device *ib_dev,
					u32 port)
{
	struct ib_port_data *pdata;
	struct net_device *res;

	if (!rdma_is_port_valid(ib_dev, port))
		return NULL;

	if (!ib_dev->port_data)
		return NULL;

	pdata = &ib_dev->port_data[port];

	/*
	 * New drivers should use ib_device_set_netdev() not the legacy
	 * get_netdev().
	 */
	if (ib_dev->ops.get_netdev)
		res = ib_dev->ops.get_netdev(ib_dev, port);
	else {
		spin_lock(&pdata->netdev_lock);
		res = rcu_dereference_protected(
			pdata->netdev, lockdep_is_held(&pdata->netdev_lock));
		dev_hold(res);
		spin_unlock(&pdata->netdev_lock);
	}

	return res;
}
EXPORT_SYMBOL(ib_device_get_netdev);

/**
 * ib_device_get_by_netdev - Find an IB device associated with a netdev
 * @ndev: netdev to locate
 * @driver_id: The driver ID that must match (RDMA_DRIVER_UNKNOWN matches all)
 *
 * Find and hold an ib_device that is associated with a netdev via
 * ib_device_set_netdev(). The caller must call ib_device_put() on the
 * returned pointer.
 */
struct ib_device *ib_device_get_by_netdev(struct net_device *ndev,
					  enum rdma_driver_id driver_id)
{
	struct ib_device *res = NULL;
	struct ib_port_data *cur;

	rcu_read_lock();
	hash_for_each_possible_rcu (ndev_hash, cur, ndev_hash_link,
				    (uintptr_t)ndev) {
		if (rcu_access_pointer(cur->netdev) == ndev &&
		    (driver_id == RDMA_DRIVER_UNKNOWN ||
		     cur->ib_dev->ops.driver_id == driver_id) &&
		    ib_device_try_get(cur->ib_dev)) {
			res = cur->ib_dev;
			break;
		}
	}
	rcu_read_unlock();

	return res;
}
EXPORT_SYMBOL(ib_device_get_by_netdev);

/**
 * ib_enum_roce_netdev - enumerate all RoCE ports
 * @ib_dev : IB device we want to query
 * @filter: Should we call the callback?
 * @filter_cookie: Cookie passed to filter
 * @cb: Callback to call for each found RoCE ports
 * @cookie: Cookie passed back to the callback
 *
 * Enumerates all of the physical RoCE ports of ib_dev
 * which are related to netdevice and calls callback() on each
 * device for which filter() function returns non zero.
 */
void ib_enum_roce_netdev(struct ib_device *ib_dev,
			 roce_netdev_filter filter,
			 void *filter_cookie,
			 roce_netdev_callback cb,
			 void *cookie)
{
	u32 port;

	rdma_for_each_port (ib_dev, port)
		if (rdma_protocol_roce(ib_dev, port)) {
			struct net_device *idev =
				ib_device_get_netdev(ib_dev, port);

			if (filter(ib_dev, port, idev, filter_cookie))
				cb(ib_dev, port, idev, cookie);
			dev_put(idev);
		}
}

/**
 * ib_enum_all_roce_netdevs - enumerate all RoCE devices
 * @filter: Should we call the callback?
 * @filter_cookie: Cookie passed to filter
 * @cb: Callback to call for each found RoCE ports
 * @cookie: Cookie passed back to the callback
 *
 * Enumerates all RoCE devices' physical ports which are related
 * to netdevices and calls callback() on each device for which
 * filter() function returns non zero.
 */
void ib_enum_all_roce_netdevs(roce_netdev_filter filter,
			      void *filter_cookie,
			      roce_netdev_callback cb,
			      void *cookie)
{
	struct ib_device *dev;
	unsigned long index;

	down_read(&devices_rwsem);
	xa_for_each_marked (&devices, index, dev, DEVICE_REGISTERED)
		ib_enum_roce_netdev(dev, filter, filter_cookie, cb, cookie);
	up_read(&devices_rwsem);
}

/*
 * ib_enum_all_devs - enumerate all ib_devices
 * @cb: Callback to call for each found ib_device
 *
 * Enumerates all ib_devices and calls callback() on each device.
 */
int ib_enum_all_devs(nldev_callback nldev_cb, struct sk_buff *skb,
		     struct netlink_callback *cb)
{
	unsigned long index;
	struct ib_device *dev;
	unsigned int idx = 0;
	int ret = 0;

	down_read(&devices_rwsem);
	xa_for_each_marked (&devices, index, dev, DEVICE_REGISTERED) {
		if (!rdma_dev_access_netns(dev, sock_net(skb->sk)))
			continue;

		ret = nldev_cb(dev, skb, cb, idx);
		if (ret)
			break;
		idx++;
	}
	up_read(&devices_rwsem);
	return ret;
}

/**
 * ib_query_pkey - Get P_Key table entry
 * @device:Device to query
 * @port_num:Port number to query
 * @index:P_Key table index to query
 * @pkey:Returned P_Key
 *
 * ib_query_pkey() fetches the specified P_Key table entry.
 */
int ib_query_pkey(struct ib_device *device,
		  u32 port_num, u16 index, u16 *pkey)
{
	if (!rdma_is_port_valid(device, port_num))
		return -EINVAL;

	if (!device->ops.query_pkey)
		return -EOPNOTSUPP;

	return device->ops.query_pkey(device, port_num, index, pkey);
}
EXPORT_SYMBOL(ib_query_pkey);

/**
 * ib_modify_device - Change IB device attributes
 * @device:Device to modify
 * @device_modify_mask:Mask of attributes to change
 * @device_modify:New attribute values
 *
 * ib_modify_device() changes a device's attributes as specified by
 * the @device_modify_mask and @device_modify structure.
 */
int ib_modify_device(struct ib_device *device,
		     int device_modify_mask,
		     struct ib_device_modify *device_modify)
{
	if (!device->ops.modify_device)
		return -EOPNOTSUPP;

	return device->ops.modify_device(device, device_modify_mask,
					 device_modify);
}
EXPORT_SYMBOL(ib_modify_device);

/**
 * ib_modify_port - Modifies the attributes for the specified port.
 * @device: The device to modify.
 * @port_num: The number of the port to modify.
 * @port_modify_mask: Mask used to specify which attributes of the port
 *   to change.
 * @port_modify: New attribute values for the port.
 *
 * ib_modify_port() changes a port's attributes as specified by the
 * @port_modify_mask and @port_modify structure.
 */
int ib_modify_port(struct ib_device *device,
		   u32 port_num, int port_modify_mask,
		   struct ib_port_modify *port_modify)
{
	int rc;

	if (!rdma_is_port_valid(device, port_num))
		return -EINVAL;

	if (device->ops.modify_port)
		rc = device->ops.modify_port(device, port_num,
					     port_modify_mask,
					     port_modify);
	else if (rdma_protocol_roce(device, port_num) &&
		 ((port_modify->set_port_cap_mask & ~IB_PORT_CM_SUP) == 0 ||
		  (port_modify->clr_port_cap_mask & ~IB_PORT_CM_SUP) == 0))
		rc = 0;
	else
		rc = -EOPNOTSUPP;
	return rc;
}
EXPORT_SYMBOL(ib_modify_port);

/**
 * ib_find_gid - Returns the port number and GID table index where
 *   a specified GID value occurs. Its searches only for IB link layer.
 * @device: The device to query.
 * @gid: The GID value to search for.
 * @port_num: The port number of the device where the GID value was found.
 * @index: The index into the GID table where the GID was found.  This
 *   parameter may be NULL.
 */
int ib_find_gid(struct ib_device *device, union ib_gid *gid,
		u32 *port_num, u16 *index)
{
	union ib_gid tmp_gid;
	u32 port;
	int ret, i;

	rdma_for_each_port (device, port) {
		if (!rdma_protocol_ib(device, port))
			continue;

		for (i = 0; i < device->port_data[port].immutable.gid_tbl_len;
		     ++i) {
			ret = rdma_query_gid(device, port, i, &tmp_gid);
			if (ret)
				continue;

			if (!memcmp(&tmp_gid, gid, sizeof *gid)) {
				*port_num = port;
				if (index)
					*index = i;
				return 0;
			}
		}
	}

	return -ENOENT;
}
EXPORT_SYMBOL(ib_find_gid);

/**
 * ib_find_pkey - Returns the PKey table index where a specified
 *   PKey value occurs.
 * @device: The device to query.
 * @port_num: The port number of the device to search for the PKey.
 * @pkey: The PKey value to search for.
 * @index: The index into the PKey table where the PKey was found.
 */
int ib_find_pkey(struct ib_device *device,
		 u32 port_num, u16 pkey, u16 *index)
{
	int ret, i;
	u16 tmp_pkey;
	int partial_ix = -1;

	for (i = 0; i < device->port_data[port_num].immutable.pkey_tbl_len;
	     ++i) {
		ret = ib_query_pkey(device, port_num, i, &tmp_pkey);
		if (ret)
			return ret;
		if ((pkey & 0x7fff) == (tmp_pkey & 0x7fff)) {
			/* if there is full-member pkey take it.*/
			if (tmp_pkey & 0x8000) {
				*index = i;
				return 0;
			}
			if (partial_ix < 0)
				partial_ix = i;
		}
	}

	/*no full-member, if exists take the limited*/
	if (partial_ix >= 0) {
		*index = partial_ix;
		return 0;
	}
	return -ENOENT;
}
EXPORT_SYMBOL(ib_find_pkey);

/**
 * ib_get_net_dev_by_params() - Return the appropriate net_dev
 * for a received CM request
 * @dev:	An RDMA device on which the request has been received.
 * @port:	Port number on the RDMA device.
 * @pkey:	The Pkey the request came on.
 * @gid:	A GID that the net_dev uses to communicate.
 * @addr:	Contains the IP address that the request specified as its
 *		destination.
 *
 */
struct net_device *ib_get_net_dev_by_params(struct ib_device *dev,
					    u32 port,
					    u16 pkey,
					    const union ib_gid *gid,
					    const struct sockaddr *addr)
{
	struct net_device *net_dev = NULL;
	unsigned long index;
	void *client_data;

	if (!rdma_protocol_ib(dev, port))
		return NULL;

	/*
	 * Holding the read side guarantees that the client will not become
	 * unregistered while we are calling get_net_dev_by_params()
	 */
	down_read(&dev->client_data_rwsem);
	xan_for_each_marked (&dev->client_data, index, client_data,
			     CLIENT_DATA_REGISTERED) {
		struct ib_client *client = xa_load(&clients, index);

		if (!client || !client->get_net_dev_by_params)
			continue;

		net_dev = client->get_net_dev_by_params(dev, port, pkey, gid,
							addr, client_data);
		if (net_dev)
			break;
	}
	up_read(&dev->client_data_rwsem);

	return net_dev;
}
EXPORT_SYMBOL(ib_get_net_dev_by_params);

void ib_set_device_ops(struct ib_device *dev, const struct ib_device_ops *ops)
{
	struct ib_device_ops *dev_ops = &dev->ops;
#define SET_DEVICE_OP(ptr, name)                                               \
	do {                                                                   \
		if (ops->name)                                                 \
			if (!((ptr)->name))				       \
				(ptr)->name = ops->name;                       \
	} while (0)

#define SET_OBJ_SIZE(ptr, name) SET_DEVICE_OP(ptr, size_##name)

	if (ops->driver_id != RDMA_DRIVER_UNKNOWN) {
		WARN_ON(dev_ops->driver_id != RDMA_DRIVER_UNKNOWN &&
			dev_ops->driver_id != ops->driver_id);
		dev_ops->driver_id = ops->driver_id;
	}
	if (ops->owner) {
		WARN_ON(dev_ops->owner && dev_ops->owner != ops->owner);
		dev_ops->owner = ops->owner;
	}
	if (ops->uverbs_abi_ver)
		dev_ops->uverbs_abi_ver = ops->uverbs_abi_ver;

	dev_ops->uverbs_no_driver_id_binding |=
		ops->uverbs_no_driver_id_binding;

	SET_DEVICE_OP(dev_ops, add_gid);
	SET_DEVICE_OP(dev_ops, add_sub_dev);
	SET_DEVICE_OP(dev_ops, advise_mr);
	SET_DEVICE_OP(dev_ops, alloc_dm);
	SET_DEVICE_OP(dev_ops, alloc_hw_device_stats);
	SET_DEVICE_OP(dev_ops, alloc_hw_port_stats);
	SET_DEVICE_OP(dev_ops, alloc_mr);
	SET_DEVICE_OP(dev_ops, alloc_mr_integrity);
	SET_DEVICE_OP(dev_ops, alloc_mw);
	SET_DEVICE_OP(dev_ops, alloc_pd);
	SET_DEVICE_OP(dev_ops, alloc_rdma_netdev);
	SET_DEVICE_OP(dev_ops, alloc_ucontext);
	SET_DEVICE_OP(dev_ops, alloc_xrcd);
	SET_DEVICE_OP(dev_ops, attach_mcast);
	SET_DEVICE_OP(dev_ops, check_mr_status);
	SET_DEVICE_OP(dev_ops, counter_alloc_stats);
	SET_DEVICE_OP(dev_ops, counter_bind_qp);
	SET_DEVICE_OP(dev_ops, counter_dealloc);
	SET_DEVICE_OP(dev_ops, counter_unbind_qp);
	SET_DEVICE_OP(dev_ops, counter_update_stats);
	SET_DEVICE_OP(dev_ops, create_ah);
	SET_DEVICE_OP(dev_ops, create_counters);
	SET_DEVICE_OP(dev_ops, create_cq);
	SET_DEVICE_OP(dev_ops, create_flow);
	SET_DEVICE_OP(dev_ops, create_qp);
	SET_DEVICE_OP(dev_ops, create_rwq_ind_table);
	SET_DEVICE_OP(dev_ops, create_srq);
	SET_DEVICE_OP(dev_ops, create_user_ah);
	SET_DEVICE_OP(dev_ops, create_wq);
	SET_DEVICE_OP(dev_ops, dealloc_dm);
	SET_DEVICE_OP(dev_ops, dealloc_driver);
	SET_DEVICE_OP(dev_ops, dealloc_mw);
	SET_DEVICE_OP(dev_ops, dealloc_pd);
	SET_DEVICE_OP(dev_ops, dealloc_ucontext);
	SET_DEVICE_OP(dev_ops, dealloc_xrcd);
	SET_DEVICE_OP(dev_ops, del_gid);
	SET_DEVICE_OP(dev_ops, del_sub_dev);
	SET_DEVICE_OP(dev_ops, dereg_mr);
	SET_DEVICE_OP(dev_ops, destroy_ah);
	SET_DEVICE_OP(dev_ops, destroy_counters);
	SET_DEVICE_OP(dev_ops, destroy_cq);
	SET_DEVICE_OP(dev_ops, destroy_flow);
	SET_DEVICE_OP(dev_ops, destroy_flow_action);
	SET_DEVICE_OP(dev_ops, destroy_qp);
	SET_DEVICE_OP(dev_ops, destroy_rwq_ind_table);
	SET_DEVICE_OP(dev_ops, destroy_srq);
	SET_DEVICE_OP(dev_ops, destroy_wq);
	SET_DEVICE_OP(dev_ops, device_group);
	SET_DEVICE_OP(dev_ops, detach_mcast);
	SET_DEVICE_OP(dev_ops, disassociate_ucontext);
	SET_DEVICE_OP(dev_ops, drain_rq);
	SET_DEVICE_OP(dev_ops, drain_sq);
	SET_DEVICE_OP(dev_ops, enable_driver);
	SET_DEVICE_OP(dev_ops, fill_res_cm_id_entry);
	SET_DEVICE_OP(dev_ops, fill_res_cq_entry);
	SET_DEVICE_OP(dev_ops, fill_res_cq_entry_raw);
	SET_DEVICE_OP(dev_ops, fill_res_mr_entry);
	SET_DEVICE_OP(dev_ops, fill_res_mr_entry_raw);
	SET_DEVICE_OP(dev_ops, fill_res_qp_entry);
	SET_DEVICE_OP(dev_ops, fill_res_qp_entry_raw);
	SET_DEVICE_OP(dev_ops, fill_res_srq_entry);
	SET_DEVICE_OP(dev_ops, fill_res_srq_entry_raw);
	SET_DEVICE_OP(dev_ops, fill_stat_mr_entry);
	SET_DEVICE_OP(dev_ops, get_dev_fw_str);
	SET_DEVICE_OP(dev_ops, get_dma_mr);
	SET_DEVICE_OP(dev_ops, get_hw_stats);
	SET_DEVICE_OP(dev_ops, get_link_layer);
	SET_DEVICE_OP(dev_ops, get_netdev);
	SET_DEVICE_OP(dev_ops, get_numa_node);
	SET_DEVICE_OP(dev_ops, get_port_immutable);
	SET_DEVICE_OP(dev_ops, get_vector_affinity);
	SET_DEVICE_OP(dev_ops, get_vf_config);
	SET_DEVICE_OP(dev_ops, get_vf_guid);
	SET_DEVICE_OP(dev_ops, get_vf_stats);
	SET_DEVICE_OP(dev_ops, iw_accept);
	SET_DEVICE_OP(dev_ops, iw_add_ref);
	SET_DEVICE_OP(dev_ops, iw_connect);
	SET_DEVICE_OP(dev_ops, iw_create_listen);
	SET_DEVICE_OP(dev_ops, iw_destroy_listen);
	SET_DEVICE_OP(dev_ops, iw_get_qp);
	SET_DEVICE_OP(dev_ops, iw_reject);
	SET_DEVICE_OP(dev_ops, iw_rem_ref);
	SET_DEVICE_OP(dev_ops, map_mr_sg);
	SET_DEVICE_OP(dev_ops, map_mr_sg_pi);
	SET_DEVICE_OP(dev_ops, mmap);
	SET_DEVICE_OP(dev_ops, mmap_free);
	SET_DEVICE_OP(dev_ops, modify_ah);
	SET_DEVICE_OP(dev_ops, modify_cq);
	SET_DEVICE_OP(dev_ops, modify_device);
	SET_DEVICE_OP(dev_ops, modify_hw_stat);
	SET_DEVICE_OP(dev_ops, modify_port);
	SET_DEVICE_OP(dev_ops, modify_qp);
	SET_DEVICE_OP(dev_ops, modify_srq);
	SET_DEVICE_OP(dev_ops, modify_wq);
	SET_DEVICE_OP(dev_ops, peek_cq);
	SET_DEVICE_OP(dev_ops, poll_cq);
	SET_DEVICE_OP(dev_ops, port_groups);
	SET_DEVICE_OP(dev_ops, post_recv);
	SET_DEVICE_OP(dev_ops, post_send);
	SET_DEVICE_OP(dev_ops, post_srq_recv);
	SET_DEVICE_OP(dev_ops, process_mad);
	SET_DEVICE_OP(dev_ops, query_ah);
	SET_DEVICE_OP(dev_ops, query_device);
	SET_DEVICE_OP(dev_ops, query_gid);
	SET_DEVICE_OP(dev_ops, query_pkey);
	SET_DEVICE_OP(dev_ops, query_port);
	SET_DEVICE_OP(dev_ops, query_qp);
	SET_DEVICE_OP(dev_ops, query_srq);
	SET_DEVICE_OP(dev_ops, query_ucontext);
	SET_DEVICE_OP(dev_ops, rdma_netdev_get_params);
	SET_DEVICE_OP(dev_ops, read_counters);
	SET_DEVICE_OP(dev_ops, reg_dm_mr);
	SET_DEVICE_OP(dev_ops, reg_user_mr);
	SET_DEVICE_OP(dev_ops, reg_user_mr_dmabuf);
	SET_DEVICE_OP(dev_ops, req_notify_cq);
	SET_DEVICE_OP(dev_ops, rereg_user_mr);
	SET_DEVICE_OP(dev_ops, resize_cq);
	SET_DEVICE_OP(dev_ops, set_vf_guid);
	SET_DEVICE_OP(dev_ops, set_vf_link_state);

	SET_OBJ_SIZE(dev_ops, ib_ah);
	SET_OBJ_SIZE(dev_ops, ib_counters);
	SET_OBJ_SIZE(dev_ops, ib_cq);
	SET_OBJ_SIZE(dev_ops, ib_mw);
	SET_OBJ_SIZE(dev_ops, ib_pd);
	SET_OBJ_SIZE(dev_ops, ib_qp);
	SET_OBJ_SIZE(dev_ops, ib_rwq_ind_table);
	SET_OBJ_SIZE(dev_ops, ib_srq);
	SET_OBJ_SIZE(dev_ops, ib_ucontext);
	SET_OBJ_SIZE(dev_ops, ib_xrcd);
}
EXPORT_SYMBOL(ib_set_device_ops);

int ib_add_sub_device(struct ib_device *parent,
		      enum rdma_nl_dev_type type,
		      const char *name)
{
	struct ib_device *sub;
	int ret = 0;

	if (!parent->ops.add_sub_dev || !parent->ops.del_sub_dev)
		return -EOPNOTSUPP;

	if (!ib_device_try_get(parent))
		return -EINVAL;

	sub = parent->ops.add_sub_dev(parent, type, name);
	if (IS_ERR(sub)) {
		ib_device_put(parent);
		return PTR_ERR(sub);
	}

	sub->type = type;
	sub->parent = parent;

	mutex_lock(&parent->subdev_lock);
	list_add_tail(&parent->subdev_list_head, &sub->subdev_list);
	mutex_unlock(&parent->subdev_lock);

	return ret;
}
EXPORT_SYMBOL(ib_add_sub_device);

int ib_del_sub_device_and_put(struct ib_device *sub)
{
	struct ib_device *parent = sub->parent;

	if (!parent)
		return -EOPNOTSUPP;

	mutex_lock(&parent->subdev_lock);
	list_del(&sub->subdev_list);
	mutex_unlock(&parent->subdev_lock);

	ib_device_put(sub);
	parent->ops.del_sub_dev(sub);
	ib_device_put(parent);

	return 0;
}
EXPORT_SYMBOL(ib_del_sub_device_and_put);

#ifdef CONFIG_INFINIBAND_VIRT_DMA
int ib_dma_virt_map_sg(struct ib_device *dev, struct scatterlist *sg, int nents)
{
	struct scatterlist *s;
	int i;

	for_each_sg(sg, s, nents, i) {
		sg_dma_address(s) = (uintptr_t)sg_virt(s);
		sg_dma_len(s) = s->length;
	}
	return nents;
}
EXPORT_SYMBOL(ib_dma_virt_map_sg);
#endif /* CONFIG_INFINIBAND_VIRT_DMA */

static const struct rdma_nl_cbs ibnl_ls_cb_table[RDMA_NL_LS_NUM_OPS] = {
	[RDMA_NL_LS_OP_RESOLVE] = {
		.doit = ib_nl_handle_resolve_resp,
		.flags = RDMA_NL_ADMIN_PERM,
	},
	[RDMA_NL_LS_OP_SET_TIMEOUT] = {
		.doit = ib_nl_handle_set_timeout,
		.flags = RDMA_NL_ADMIN_PERM,
	},
	[RDMA_NL_LS_OP_IP_RESOLVE] = {
		.doit = ib_nl_handle_ip_res_resp,
		.flags = RDMA_NL_ADMIN_PERM,
	},
};

static int __init ib_core_init(void)
{
	int ret = -ENOMEM;

	ib_wq = alloc_workqueue("infiniband", 0, 0);
	if (!ib_wq)
		return -ENOMEM;

	ib_unreg_wq = alloc_workqueue("ib-unreg-wq", WQ_UNBOUND,
				      WQ_UNBOUND_MAX_ACTIVE);
	if (!ib_unreg_wq)
		goto err;

	ib_comp_wq = alloc_workqueue("ib-comp-wq",
			WQ_HIGHPRI | WQ_MEM_RECLAIM | WQ_SYSFS, 0);
	if (!ib_comp_wq)
		goto err_unbound;

	ib_comp_unbound_wq =
		alloc_workqueue("ib-comp-unb-wq",
				WQ_UNBOUND | WQ_HIGHPRI | WQ_MEM_RECLAIM |
				WQ_SYSFS, WQ_UNBOUND_MAX_ACTIVE);
	if (!ib_comp_unbound_wq)
		goto err_comp;

	ret = class_register(&ib_class);
	if (ret) {
		pr_warn("Couldn't create InfiniBand device class\n");
		goto err_comp_unbound;
	}

	rdma_nl_init();

	ret = addr_init();
	if (ret) {
		pr_warn("Couldn't init IB address resolution\n");
		goto err_ibnl;
	}

	ret = ib_mad_init();
	if (ret) {
		pr_warn("Couldn't init IB MAD\n");
		goto err_addr;
	}

	ret = ib_sa_init();
	if (ret) {
		pr_warn("Couldn't init SA\n");
		goto err_mad;
	}

	ret = register_blocking_lsm_notifier(&ibdev_lsm_nb);
	if (ret) {
		pr_warn("Couldn't register LSM notifier. ret %d\n", ret);
		goto err_sa;
	}

	ret = register_pernet_device(&rdma_dev_net_ops);
	if (ret) {
		pr_warn("Couldn't init compat dev. ret %d\n", ret);
		goto err_compat;
	}

	nldev_init();
	rdma_nl_register(RDMA_NL_LS, ibnl_ls_cb_table);
	ret = roce_gid_mgmt_init();
	if (ret) {
		pr_warn("Couldn't init RoCE GID management\n");
		goto err_parent;
	}

	return 0;

err_parent:
	rdma_nl_unregister(RDMA_NL_LS);
	nldev_exit();
	unregister_pernet_device(&rdma_dev_net_ops);
err_compat:
	unregister_blocking_lsm_notifier(&ibdev_lsm_nb);
err_sa:
	ib_sa_cleanup();
err_mad:
	ib_mad_cleanup();
err_addr:
	addr_cleanup();
err_ibnl:
	class_unregister(&ib_class);
err_comp_unbound:
	destroy_workqueue(ib_comp_unbound_wq);
err_comp:
	destroy_workqueue(ib_comp_wq);
err_unbound:
	destroy_workqueue(ib_unreg_wq);
err:
	destroy_workqueue(ib_wq);
	return ret;
}

static void __exit ib_core_cleanup(void)
{
	roce_gid_mgmt_cleanup();
	rdma_nl_unregister(RDMA_NL_LS);
	nldev_exit();
	unregister_pernet_device(&rdma_dev_net_ops);
	unregister_blocking_lsm_notifier(&ibdev_lsm_nb);
	ib_sa_cleanup();
	ib_mad_cleanup();
	addr_cleanup();
	rdma_nl_exit();
	class_unregister(&ib_class);
	destroy_workqueue(ib_comp_unbound_wq);
	destroy_workqueue(ib_comp_wq);
	/* Make sure that any pending umem accounting work is done. */
	destroy_workqueue(ib_wq);
	destroy_workqueue(ib_unreg_wq);
	WARN_ON(!xa_empty(&clients));
	WARN_ON(!xa_empty(&devices));
}

MODULE_ALIAS_RDMA_NETLINK(RDMA_NL_LS, 4);

/* ib core relies on netdev stack to first register net_ns_type_operations
 * ns kobject type before ib_core initialization.
 */
fs_initcall(ib_core_init);
module_exit(ib_core_cleanup);<|MERGE_RESOLUTION|>--- conflicted
+++ resolved
@@ -2217,8 +2217,6 @@
 	spin_unlock_irqrestore(&pdata->netdev_lock, flags);
 
 	add_ndev_hash(pdata);
-<<<<<<< HEAD
-=======
 
 	/* Make sure that the device is registered before we send events */
 	if (xa_load(&devices, ib_dev->index) != ib_dev)
@@ -2227,7 +2225,6 @@
 	etype = ndev ? RDMA_NETDEV_ATTACH_EVENT : RDMA_NETDEV_DETACH_EVENT;
 	rdma_nl_notify_event(ib_dev, port, etype);
 
->>>>>>> a6ad5510
 	return 0;
 }
 EXPORT_SYMBOL(ib_device_set_netdev);
