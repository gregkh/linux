/* SPDX-License-Identifier: GPL-2.0-or-later */
/*
 * RDMA Transport Layer
 *
 * Copyright (c) 2014 - 2018 ProfitBricks GmbH. All rights reserved.
 * Copyright (c) 2018 - 2019 1&1 IONOS Cloud GmbH. All rights reserved.
 * Copyright (c) 2019 - 2020 1&1 IONOS SE. All rights reserved.
 */

#ifndef RTRS_SRV_H
#define RTRS_SRV_H

#include <linux/device.h>
#include <linux/refcount.h>
#include <linux/percpu.h>
#include "rtrs-pri.h"

/*
 * enum rtrs_srv_state - Server states.
 */
enum rtrs_srv_state {
	RTRS_SRV_CONNECTING,
	RTRS_SRV_CONNECTED,
	RTRS_SRV_CLOSING,
	RTRS_SRV_CLOSED,
};

/* stats for Read and write operation.
 * see Documentation/ABI/testing/sysfs-class-rtrs-server for details
 */
struct rtrs_srv_stats_rdma_stats {
	struct {
		u64 cnt;
		u64 size_total;
	} dir[2];
};

struct rtrs_srv_stats {
<<<<<<< HEAD
	struct kobject				kobj_stats;
	struct rtrs_srv_stats_rdma_stats	rdma_stats;
	struct rtrs_srv_path			*srv_path;
=======
	struct kobject					kobj_stats;
	struct rtrs_srv_stats_rdma_stats __percpu	*rdma_stats;
	struct rtrs_srv_path				*srv_path;
>>>>>>> d60c95ef
};

struct rtrs_srv_con {
	struct rtrs_con		c;
	struct list_head	rsp_wr_wait_list;
	spinlock_t		rsp_wr_wait_lock;
};

/* IO context in rtrs_srv, each io has one */
struct rtrs_srv_op {
	struct rtrs_srv_con		*con;
	u32				msg_id;
	u8				dir;
	struct rtrs_msg_rdma_read	*rd_msg;
	struct ib_rdma_wr		tx_wr;
	struct ib_sge			tx_sg;
	struct list_head		wait_list;
	int				status;
};

/*
 * server side memory region context, when always_invalidate=Y, we need
 * queue_depth of memory region to invalidate each memory region.
 */
struct rtrs_srv_mr {
	struct ib_mr	*mr;
	struct sg_table	sgt;
	struct ib_cqe	inv_cqe;	/* only for always_invalidate=true */
	u32		msg_id;		/* only for always_invalidate=true */
	u32		msg_off;	/* only for always_invalidate=true */
	struct rtrs_iu	*iu;		/* send buffer for new rkey msg */
};

struct rtrs_srv_path {
	struct rtrs_path	s;
<<<<<<< HEAD
	struct rtrs_srv	*srv;
=======
	struct rtrs_srv_sess	*srv;
>>>>>>> d60c95ef
	struct work_struct	close_work;
	enum rtrs_srv_state	state;
	spinlock_t		state_lock;
	int			cur_cq_vector;
	struct rtrs_srv_op	**ops_ids;
	struct percpu_ref       ids_inflight_ref;
	struct completion       complete_done;
	struct rtrs_srv_mr	*mrs;
	unsigned int		mrs_num;
	dma_addr_t		*dma_addr;
	bool			established;
	unsigned int		mem_bits;
	struct kobject		kobj;
	struct rtrs_srv_stats	*stats;
};

static inline struct rtrs_srv_path *to_srv_path(struct rtrs_path *s)
{
	return container_of(s, struct rtrs_srv_path, s);
}

struct rtrs_srv_sess {
	struct list_head	paths_list;
	int			paths_up;
	struct mutex		paths_ev_mutex;
	size_t			paths_num;
	struct mutex		paths_mutex;
	uuid_t			paths_uuid;
	refcount_t		refcount;
	struct rtrs_srv_ctx	*ctx;
	struct list_head	ctx_list;
	void			*priv;
	size_t			queue_depth;
	struct page		**chunks;
	struct device		dev;
	unsigned int		dev_ref;
	struct kobject		*kobj_paths;
};

struct rtrs_srv_ctx {
	struct rtrs_srv_ops ops;
	struct rdma_cm_id *cm_id_ip;
	struct rdma_cm_id *cm_id_ib;
	struct mutex srv_mutex;
	struct list_head srv_list;
};

struct rtrs_srv_ib_ctx {
	struct rtrs_srv_ctx	*srv_ctx;
	u16			port;
	struct mutex            ib_dev_mutex;
	int			ib_dev_count;
};

extern struct class *rtrs_dev_class;

void close_path(struct rtrs_srv_path *srv_path);

static inline void rtrs_srv_update_rdma_stats(struct rtrs_srv_stats *s,
					      size_t size, int d)
{
	this_cpu_inc(s->rdma_stats->dir[d].cnt);
	this_cpu_add(s->rdma_stats->dir[d].size_total, size);
}

/* functions which are implemented in rtrs-srv-stats.c */
int rtrs_srv_reset_rdma_stats(struct rtrs_srv_stats *stats, bool enable);
ssize_t rtrs_srv_stats_rdma_to_str(struct rtrs_srv_stats *stats, char *page);
int rtrs_srv_reset_all_stats(struct rtrs_srv_stats *stats, bool enable);
ssize_t rtrs_srv_reset_all_help(struct rtrs_srv_stats *stats,
				 char *page, size_t len);

/* functions which are implemented in rtrs-srv-sysfs.c */
int rtrs_srv_create_path_files(struct rtrs_srv_path *srv_path);
void rtrs_srv_destroy_path_files(struct rtrs_srv_path *srv_path);

#endif /* RTRS_SRV_H */<|MERGE_RESOLUTION|>--- conflicted
+++ resolved
@@ -36,15 +36,9 @@
 };
 
 struct rtrs_srv_stats {
-<<<<<<< HEAD
-	struct kobject				kobj_stats;
-	struct rtrs_srv_stats_rdma_stats	rdma_stats;
-	struct rtrs_srv_path			*srv_path;
-=======
 	struct kobject					kobj_stats;
 	struct rtrs_srv_stats_rdma_stats __percpu	*rdma_stats;
 	struct rtrs_srv_path				*srv_path;
->>>>>>> d60c95ef
 };
 
 struct rtrs_srv_con {
@@ -80,11 +74,7 @@
 
 struct rtrs_srv_path {
 	struct rtrs_path	s;
-<<<<<<< HEAD
-	struct rtrs_srv	*srv;
-=======
 	struct rtrs_srv_sess	*srv;
->>>>>>> d60c95ef
 	struct work_struct	close_work;
 	enum rtrs_srv_state	state;
 	spinlock_t		state_lock;
