--- conflicted
+++ resolved
@@ -139,11 +139,6 @@
 
 	if (cpufreq.asyncclk)
 		clk_put(cpufreq.asyncclk);
-<<<<<<< HEAD
-
-	return 0;
-=======
->>>>>>> 98817289
 }
 
 static struct platform_driver davinci_cpufreq_driver = {
