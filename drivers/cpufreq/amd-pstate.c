// SPDX-License-Identifier: GPL-2.0-or-later
/*
 * amd-pstate.c - AMD Processor P-state Frequency Driver
 *
 * Copyright (C) 2021 Advanced Micro Devices, Inc. All Rights Reserved.
 *
 * Author: Huang Rui <ray.huang@amd.com>
 *
 * AMD P-State introduces a new CPU performance scaling design for AMD
 * processors using the ACPI Collaborative Performance and Power Control (CPPC)
 * feature which works with the AMD SMU firmware providing a finer grained
 * frequency control range. It is to replace the legacy ACPI P-States control,
 * allows a flexible, low-latency interface for the Linux kernel to directly
 * communicate the performance hints to hardware.
 *
 * AMD P-State is supported on recent AMD Zen base CPU series include some of
 * Zen2 and Zen3 processors. _CPC needs to be present in the ACPI tables of AMD
 * P-State supported system. And there are two types of hardware implementations
 * for AMD P-State: 1) Full MSR Solution and 2) Shared Memory Solution.
 * X86_FEATURE_CPPC CPU feature flag is used to distinguish the different types.
 */

#define pr_fmt(fmt) KBUILD_MODNAME ": " fmt

#include <linux/bitfield.h>
#include <linux/kernel.h>
#include <linux/module.h>
#include <linux/init.h>
#include <linux/smp.h>
#include <linux/sched.h>
#include <linux/cpufreq.h>
#include <linux/compiler.h>
#include <linux/dmi.h>
#include <linux/slab.h>
#include <linux/acpi.h>
#include <linux/io.h>
#include <linux/delay.h>
#include <linux/uaccess.h>
#include <linux/static_call.h>
#include <linux/topology.h>

#include <acpi/processor.h>
#include <acpi/cppc_acpi.h>

#include <asm/msr.h>
#include <asm/processor.h>
#include <asm/cpufeature.h>
#include <asm/cpu_device_id.h>

#include "amd-pstate.h"
#include "amd-pstate-trace.h"

#define AMD_PSTATE_TRANSITION_LATENCY	20000
#define AMD_PSTATE_TRANSITION_DELAY	1000
#define AMD_PSTATE_FAST_CPPC_TRANSITION_DELAY 600

#define AMD_CPPC_EPP_PERFORMANCE		0x00
#define AMD_CPPC_EPP_BALANCE_PERFORMANCE	0x80
#define AMD_CPPC_EPP_BALANCE_POWERSAVE		0xBF
#define AMD_CPPC_EPP_POWERSAVE			0xFF

static const char * const amd_pstate_mode_string[] = {
	[AMD_PSTATE_UNDEFINED]   = "undefined",
	[AMD_PSTATE_DISABLE]     = "disable",
	[AMD_PSTATE_PASSIVE]     = "passive",
	[AMD_PSTATE_ACTIVE]      = "active",
	[AMD_PSTATE_GUIDED]      = "guided",
	NULL,
};

const char *amd_pstate_get_mode_string(enum amd_pstate_mode mode)
{
	if (mode < 0 || mode >= AMD_PSTATE_MAX)
		return NULL;
	return amd_pstate_mode_string[mode];
}
EXPORT_SYMBOL_GPL(amd_pstate_get_mode_string);

struct quirk_entry {
	u32 nominal_freq;
	u32 lowest_freq;
};

static struct cpufreq_driver *current_pstate_driver;
static struct cpufreq_driver amd_pstate_driver;
static struct cpufreq_driver amd_pstate_epp_driver;
static int cppc_state = AMD_PSTATE_UNDEFINED;
static bool amd_pstate_prefcore = true;
static struct quirk_entry *quirks;

/*
 * AMD Energy Preference Performance (EPP)
 * The EPP is used in the CCLK DPM controller to drive
 * the frequency that a core is going to operate during
 * short periods of activity. EPP values will be utilized for
 * different OS profiles (balanced, performance, power savings)
 * display strings corresponding to EPP index in the
 * energy_perf_strings[]
 *	index		String
 *-------------------------------------
 *	0		default
 *	1		performance
 *	2		balance_performance
 *	3		balance_power
 *	4		power
 */
enum energy_perf_value_index {
	EPP_INDEX_DEFAULT = 0,
	EPP_INDEX_PERFORMANCE,
	EPP_INDEX_BALANCE_PERFORMANCE,
	EPP_INDEX_BALANCE_POWERSAVE,
	EPP_INDEX_POWERSAVE,
};

static const char * const energy_perf_strings[] = {
	[EPP_INDEX_DEFAULT] = "default",
	[EPP_INDEX_PERFORMANCE] = "performance",
	[EPP_INDEX_BALANCE_PERFORMANCE] = "balance_performance",
	[EPP_INDEX_BALANCE_POWERSAVE] = "balance_power",
	[EPP_INDEX_POWERSAVE] = "power",
	NULL
};

static unsigned int epp_values[] = {
	[EPP_INDEX_DEFAULT] = 0,
	[EPP_INDEX_PERFORMANCE] = AMD_CPPC_EPP_PERFORMANCE,
	[EPP_INDEX_BALANCE_PERFORMANCE] = AMD_CPPC_EPP_BALANCE_PERFORMANCE,
	[EPP_INDEX_BALANCE_POWERSAVE] = AMD_CPPC_EPP_BALANCE_POWERSAVE,
	[EPP_INDEX_POWERSAVE] = AMD_CPPC_EPP_POWERSAVE,
 };

typedef int (*cppc_mode_transition_fn)(int);

static struct quirk_entry quirk_amd_7k62 = {
	.nominal_freq = 2600,
	.lowest_freq = 550,
};

static inline u8 freq_to_perf(union perf_cached perf, u32 nominal_freq, unsigned int freq_val)
{
	u32 perf_val = DIV_ROUND_UP_ULL((u64)freq_val * perf.nominal_perf, nominal_freq);

	return (u8)clamp(perf_val, perf.lowest_perf, perf.highest_perf);
}

static inline u32 perf_to_freq(union perf_cached perf, u32 nominal_freq, u8 perf_val)
{
	return DIV_ROUND_UP_ULL((u64)nominal_freq * perf_val,
				perf.nominal_perf);
}

static int __init dmi_matched_7k62_bios_bug(const struct dmi_system_id *dmi)
{
	/**
	 * match the broken bios for family 17h processor support CPPC V2
	 * broken BIOS lack of nominal_freq and lowest_freq capabilities
	 * definition in ACPI tables
	 */
	if (cpu_feature_enabled(X86_FEATURE_ZEN2)) {
		quirks = dmi->driver_data;
		pr_info("Overriding nominal and lowest frequencies for %s\n", dmi->ident);
		return 1;
	}

	return 0;
}

static const struct dmi_system_id amd_pstate_quirks_table[] __initconst = {
	{
		.callback = dmi_matched_7k62_bios_bug,
		.ident = "AMD EPYC 7K62",
		.matches = {
			DMI_MATCH(DMI_BIOS_VERSION, "5.14"),
			DMI_MATCH(DMI_BIOS_RELEASE, "12/12/2019"),
		},
		.driver_data = &quirk_amd_7k62,
	},
	{}
};
MODULE_DEVICE_TABLE(dmi, amd_pstate_quirks_table);

static inline int get_mode_idx_from_str(const char *str, size_t size)
{
	int i;

	for (i=0; i < AMD_PSTATE_MAX; i++) {
		if (!strncmp(str, amd_pstate_mode_string[i], size))
			return i;
	}
	return -EINVAL;
}

static DEFINE_MUTEX(amd_pstate_driver_lock);

static u8 msr_get_epp(struct amd_cpudata *cpudata)
{
	u64 value;
	int ret;

	ret = rdmsrl_on_cpu(cpudata->cpu, MSR_AMD_CPPC_REQ, &value);
	if (ret < 0) {
		pr_debug("Could not retrieve energy perf value (%d)\n", ret);
		return ret;
	}

	return FIELD_GET(AMD_CPPC_EPP_PERF_MASK, value);
}

DEFINE_STATIC_CALL(amd_pstate_get_epp, msr_get_epp);

static inline s16 amd_pstate_get_epp(struct amd_cpudata *cpudata)
{
	return static_call(amd_pstate_get_epp)(cpudata);
}

static u8 shmem_get_epp(struct amd_cpudata *cpudata)
{
	u64 epp;
	int ret;

	ret = cppc_get_epp_perf(cpudata->cpu, &epp);
	if (ret < 0) {
		pr_debug("Could not retrieve energy perf value (%d)\n", ret);
		return ret;
	}

	return FIELD_GET(AMD_CPPC_EPP_PERF_MASK, epp);
}

<<<<<<< HEAD
static int msr_update_perf(struct amd_cpudata *cpudata, u8 min_perf,
=======
static int msr_update_perf(struct cpufreq_policy *policy, u8 min_perf,
>>>>>>> fc85704c
			   u8 des_perf, u8 max_perf, u8 epp, bool fast_switch)
{
	struct amd_cpudata *cpudata = policy->driver_data;
	u64 value, prev;

	value = prev = READ_ONCE(cpudata->cppc_req_cached);

	value &= ~(AMD_CPPC_MAX_PERF_MASK | AMD_CPPC_MIN_PERF_MASK |
		   AMD_CPPC_DES_PERF_MASK | AMD_CPPC_EPP_PERF_MASK);
	value |= FIELD_PREP(AMD_CPPC_MAX_PERF_MASK, max_perf);
	value |= FIELD_PREP(AMD_CPPC_DES_PERF_MASK, des_perf);
	value |= FIELD_PREP(AMD_CPPC_MIN_PERF_MASK, min_perf);
	value |= FIELD_PREP(AMD_CPPC_EPP_PERF_MASK, epp);

	if (trace_amd_pstate_epp_perf_enabled()) {
		union perf_cached perf = READ_ONCE(cpudata->perf);

		trace_amd_pstate_epp_perf(cpudata->cpu,
					  perf.highest_perf,
					  epp,
					  min_perf,
					  max_perf,
					  policy->boost_enabled,
					  value != prev);
	}

	if (value == prev)
		return 0;

	if (fast_switch) {
		wrmsrl(MSR_AMD_CPPC_REQ, value);
		return 0;
	} else {
		int ret = wrmsrl_on_cpu(cpudata->cpu, MSR_AMD_CPPC_REQ, value);

		if (ret)
			return ret;
	}

	WRITE_ONCE(cpudata->cppc_req_cached, value);

	return 0;
}

DEFINE_STATIC_CALL(amd_pstate_update_perf, msr_update_perf);

<<<<<<< HEAD
static inline int amd_pstate_update_perf(struct amd_cpudata *cpudata,
=======
static inline int amd_pstate_update_perf(struct cpufreq_policy *policy,
>>>>>>> fc85704c
					  u8 min_perf, u8 des_perf,
					  u8 max_perf, u8 epp,
					  bool fast_switch)
{
	return static_call(amd_pstate_update_perf)(policy, min_perf, des_perf,
						   max_perf, epp, fast_switch);
}

<<<<<<< HEAD
static int msr_set_epp(struct amd_cpudata *cpudata, u8 epp)
=======
static int msr_set_epp(struct cpufreq_policy *policy, u8 epp)
>>>>>>> fc85704c
{
	struct amd_cpudata *cpudata = policy->driver_data;
	u64 value, prev;
	int ret;

	value = prev = READ_ONCE(cpudata->cppc_req_cached);
	value &= ~AMD_CPPC_EPP_PERF_MASK;
	value |= FIELD_PREP(AMD_CPPC_EPP_PERF_MASK, epp);

	if (trace_amd_pstate_epp_perf_enabled()) {
		union perf_cached perf = cpudata->perf;

		trace_amd_pstate_epp_perf(cpudata->cpu, perf.highest_perf,
					  epp,
					  FIELD_GET(AMD_CPPC_MIN_PERF_MASK,
						    cpudata->cppc_req_cached),
					  FIELD_GET(AMD_CPPC_MAX_PERF_MASK,
						    cpudata->cppc_req_cached),
					  policy->boost_enabled,
					  value != prev);
	}

	if (value == prev)
		return 0;

	ret = wrmsrl_on_cpu(cpudata->cpu, MSR_AMD_CPPC_REQ, value);
	if (ret) {
		pr_err("failed to set energy perf value (%d)\n", ret);
		return ret;
	}

	/* update both so that msr_update_perf() can effectively check */
	WRITE_ONCE(cpudata->cppc_req_cached, value);

	return ret;
}

DEFINE_STATIC_CALL(amd_pstate_set_epp, msr_set_epp);

<<<<<<< HEAD
static inline int amd_pstate_set_epp(struct amd_cpudata *cpudata, u8 epp)
=======
static inline int amd_pstate_set_epp(struct cpufreq_policy *policy, u8 epp)
>>>>>>> fc85704c
{
	return static_call(amd_pstate_set_epp)(policy, epp);
}

<<<<<<< HEAD
static int shmem_set_epp(struct amd_cpudata *cpudata, u8 epp)
=======
static int shmem_set_epp(struct cpufreq_policy *policy, u8 epp)
>>>>>>> fc85704c
{
	struct amd_cpudata *cpudata = policy->driver_data;
	struct cppc_perf_ctrls perf_ctrls;
	u8 epp_cached;
	u64 value;
	int ret;


	epp_cached = FIELD_GET(AMD_CPPC_EPP_PERF_MASK, cpudata->cppc_req_cached);
	if (trace_amd_pstate_epp_perf_enabled()) {
		union perf_cached perf = cpudata->perf;

		trace_amd_pstate_epp_perf(cpudata->cpu, perf.highest_perf,
					  epp,
					  FIELD_GET(AMD_CPPC_MIN_PERF_MASK,
						    cpudata->cppc_req_cached),
					  FIELD_GET(AMD_CPPC_MAX_PERF_MASK,
						    cpudata->cppc_req_cached),
					  policy->boost_enabled,
					  epp != epp_cached);
	}

	if (epp == epp_cached)
		return 0;

	perf_ctrls.energy_perf = epp;
	ret = cppc_set_epp_perf(cpudata->cpu, &perf_ctrls, 1);
	if (ret) {
		pr_debug("failed to set energy perf value (%d)\n", ret);
		return ret;
	}

	value = READ_ONCE(cpudata->cppc_req_cached);
	value &= ~AMD_CPPC_EPP_PERF_MASK;
	value |= FIELD_PREP(AMD_CPPC_EPP_PERF_MASK, epp);
	WRITE_ONCE(cpudata->cppc_req_cached, value);

	return ret;
}

static inline int msr_cppc_enable(struct cpufreq_policy *policy)
{
<<<<<<< HEAD
	struct amd_cpudata *cpudata = policy->driver_data;
	u8 epp;

	if (!pref_index)
		epp = cpudata->epp_default;
	else
		epp = epp_values[pref_index];

	if (epp > 0 && cpudata->policy == CPUFREQ_POLICY_PERFORMANCE) {
		pr_debug("EPP cannot be set under performance policy\n");
		return -EBUSY;
	}

	if (trace_amd_pstate_epp_perf_enabled()) {
		trace_amd_pstate_epp_perf(cpudata->cpu, cpudata->highest_perf,
					  epp,
					  FIELD_GET(AMD_CPPC_MIN_PERF_MASK, cpudata->cppc_req_cached),
					  FIELD_GET(AMD_CPPC_MAX_PERF_MASK, cpudata->cppc_req_cached),
					  policy->boost_enabled);
	}

	return amd_pstate_set_epp(cpudata, epp);
=======
	return wrmsrl_safe_on_cpu(policy->cpu, MSR_AMD_CPPC_ENABLE, 1);
>>>>>>> fc85704c
}

static int shmem_cppc_enable(struct cpufreq_policy *policy)
{
	return cppc_set_enable(policy->cpu, 1);
}

DEFINE_STATIC_CALL(amd_pstate_cppc_enable, msr_cppc_enable);

static inline int amd_pstate_cppc_enable(struct cpufreq_policy *policy)
{
	return static_call(amd_pstate_cppc_enable)(policy);
}

static int msr_init_perf(struct amd_cpudata *cpudata)
{
	union perf_cached perf = READ_ONCE(cpudata->perf);
	u64 cap1, numerator;

	int ret = rdmsrl_safe_on_cpu(cpudata->cpu, MSR_AMD_CPPC_CAP1,
				     &cap1);
	if (ret)
		return ret;

	ret = amd_get_boost_ratio_numerator(cpudata->cpu, &numerator);
	if (ret)
		return ret;

	perf.highest_perf = numerator;
	perf.max_limit_perf = numerator;
	perf.min_limit_perf = FIELD_GET(AMD_CPPC_LOWEST_PERF_MASK, cap1);
	perf.nominal_perf = FIELD_GET(AMD_CPPC_NOMINAL_PERF_MASK, cap1);
	perf.lowest_nonlinear_perf = FIELD_GET(AMD_CPPC_LOWNONLIN_PERF_MASK, cap1);
	perf.lowest_perf = FIELD_GET(AMD_CPPC_LOWEST_PERF_MASK, cap1);
	WRITE_ONCE(cpudata->perf, perf);
	WRITE_ONCE(cpudata->prefcore_ranking, FIELD_GET(AMD_CPPC_HIGHEST_PERF_MASK, cap1));

	return 0;
}

static int shmem_init_perf(struct amd_cpudata *cpudata)
{
	struct cppc_perf_caps cppc_perf;
	union perf_cached perf = READ_ONCE(cpudata->perf);
	u64 numerator;

	int ret = cppc_get_perf_caps(cpudata->cpu, &cppc_perf);
	if (ret)
		return ret;

	ret = amd_get_boost_ratio_numerator(cpudata->cpu, &numerator);
	if (ret)
		return ret;

	perf.highest_perf = numerator;
	perf.max_limit_perf = numerator;
	perf.min_limit_perf = cppc_perf.lowest_perf;
	perf.nominal_perf = cppc_perf.nominal_perf;
	perf.lowest_nonlinear_perf = cppc_perf.lowest_nonlinear_perf;
	perf.lowest_perf = cppc_perf.lowest_perf;
	WRITE_ONCE(cpudata->perf, perf);
	WRITE_ONCE(cpudata->prefcore_ranking, cppc_perf.highest_perf);

	if (cppc_state == AMD_PSTATE_ACTIVE)
		return 0;

	ret = cppc_get_auto_sel_caps(cpudata->cpu, &cppc_perf);
	if (ret) {
		pr_warn("failed to get auto_sel, ret: %d\n", ret);
		return 0;
	}

	ret = cppc_set_auto_sel(cpudata->cpu,
			(cppc_state == AMD_PSTATE_PASSIVE) ? 0 : 1);

	if (ret)
		pr_warn("failed to set auto_sel, ret: %d\n", ret);

	return ret;
}

DEFINE_STATIC_CALL(amd_pstate_init_perf, msr_init_perf);

static inline int amd_pstate_init_perf(struct amd_cpudata *cpudata)
{
	return static_call(amd_pstate_init_perf)(cpudata);
}

<<<<<<< HEAD
static int shmem_update_perf(struct amd_cpudata *cpudata, u8 min_perf,
=======
static int shmem_update_perf(struct cpufreq_policy *policy, u8 min_perf,
>>>>>>> fc85704c
			     u8 des_perf, u8 max_perf, u8 epp, bool fast_switch)
{
	struct amd_cpudata *cpudata = policy->driver_data;
	struct cppc_perf_ctrls perf_ctrls;
	u64 value, prev;
	int ret;

	if (cppc_state == AMD_PSTATE_ACTIVE) {
		int ret = shmem_set_epp(policy, epp);

		if (ret)
			return ret;
	}

	value = prev = READ_ONCE(cpudata->cppc_req_cached);

	value &= ~(AMD_CPPC_MAX_PERF_MASK | AMD_CPPC_MIN_PERF_MASK |
		   AMD_CPPC_DES_PERF_MASK | AMD_CPPC_EPP_PERF_MASK);
	value |= FIELD_PREP(AMD_CPPC_MAX_PERF_MASK, max_perf);
	value |= FIELD_PREP(AMD_CPPC_DES_PERF_MASK, des_perf);
	value |= FIELD_PREP(AMD_CPPC_MIN_PERF_MASK, min_perf);
	value |= FIELD_PREP(AMD_CPPC_EPP_PERF_MASK, epp);

	if (trace_amd_pstate_epp_perf_enabled()) {
		union perf_cached perf = READ_ONCE(cpudata->perf);

		trace_amd_pstate_epp_perf(cpudata->cpu,
					  perf.highest_perf,
					  epp,
					  min_perf,
					  max_perf,
					  policy->boost_enabled,
					  value != prev);
	}

	if (value == prev)
		return 0;

	perf_ctrls.max_perf = max_perf;
	perf_ctrls.min_perf = min_perf;
	perf_ctrls.desired_perf = des_perf;

	ret = cppc_set_perf(cpudata->cpu, &perf_ctrls);
	if (ret)
		return ret;

	WRITE_ONCE(cpudata->cppc_req_cached, value);

	return 0;
}

static inline bool amd_pstate_sample(struct amd_cpudata *cpudata)
{
	u64 aperf, mperf, tsc;
	unsigned long flags;

	local_irq_save(flags);
	rdmsrl(MSR_IA32_APERF, aperf);
	rdmsrl(MSR_IA32_MPERF, mperf);
	tsc = rdtsc();

	if (cpudata->prev.mperf == mperf || cpudata->prev.tsc == tsc) {
		local_irq_restore(flags);
		return false;
	}

	local_irq_restore(flags);

	cpudata->cur.aperf = aperf;
	cpudata->cur.mperf = mperf;
	cpudata->cur.tsc =  tsc;
	cpudata->cur.aperf -= cpudata->prev.aperf;
	cpudata->cur.mperf -= cpudata->prev.mperf;
	cpudata->cur.tsc -= cpudata->prev.tsc;

	cpudata->prev.aperf = aperf;
	cpudata->prev.mperf = mperf;
	cpudata->prev.tsc = tsc;

	cpudata->freq = div64_u64((cpudata->cur.aperf * cpu_khz), cpudata->cur.mperf);

	return true;
}

static void amd_pstate_update(struct amd_cpudata *cpudata, u8 min_perf,
			      u8 des_perf, u8 max_perf, bool fast_switch, int gov_flags)
{
<<<<<<< HEAD
	unsigned long max_freq;
	struct cpufreq_policy *policy = cpufreq_cpu_get(cpudata->cpu);
	u8 nominal_perf = READ_ONCE(cpudata->nominal_perf);

	if (!policy)
		return;

=======
	struct cpufreq_policy *policy __free(put_cpufreq_policy) = cpufreq_cpu_get(cpudata->cpu);
	union perf_cached perf = READ_ONCE(cpudata->perf);

	if (!policy)
		return;

>>>>>>> fc85704c
	des_perf = clamp_t(u8, des_perf, min_perf, max_perf);

	policy->cur = perf_to_freq(perf, cpudata->nominal_freq, des_perf);

	if ((cppc_state == AMD_PSTATE_GUIDED) && (gov_flags & CPUFREQ_GOV_DYNAMIC_SWITCHING)) {
		min_perf = des_perf;
		des_perf = 0;
	}

	/* limit the max perf when core performance boost feature is disabled */
	if (!cpudata->boost_supported)
<<<<<<< HEAD
		max_perf = min_t(u8, nominal_perf, max_perf);
=======
		max_perf = min_t(u8, perf.nominal_perf, max_perf);
>>>>>>> fc85704c

	if (trace_amd_pstate_perf_enabled() && amd_pstate_sample(cpudata)) {
		trace_amd_pstate_perf(min_perf, des_perf, max_perf, cpudata->freq,
			cpudata->cur.mperf, cpudata->cur.aperf, cpudata->cur.tsc,
				cpudata->cpu, fast_switch);
	}

	amd_pstate_update_perf(policy, min_perf, des_perf, max_perf, 0, fast_switch);
}

static int amd_pstate_verify(struct cpufreq_policy_data *policy_data)
{
	/*
	 * Initialize lower frequency limit (i.e.policy->min) with
	 * lowest_nonlinear_frequency which is the most energy efficient
	 * frequency. Override the initial value set by cpufreq core and
	 * amd-pstate qos_requests.
	 */
	if (policy_data->min == FREQ_QOS_MIN_DEFAULT_VALUE) {
		struct cpufreq_policy *policy __free(put_cpufreq_policy) =
					      cpufreq_cpu_get(policy_data->cpu);
		struct amd_cpudata *cpudata;

		if (!policy)
			return -EINVAL;

		cpudata = policy->driver_data;
		policy_data->min = cpudata->lowest_nonlinear_freq;
	}

	cpufreq_verify_within_cpu_limits(policy_data);

	return 0;
}

static void amd_pstate_update_min_max_limit(struct cpufreq_policy *policy)
{
<<<<<<< HEAD
	u8 max_limit_perf, min_limit_perf, max_perf;
	u32 max_freq;
=======
>>>>>>> fc85704c
	struct amd_cpudata *cpudata = policy->driver_data;
	union perf_cached perf = READ_ONCE(cpudata->perf);

	perf.max_limit_perf = freq_to_perf(perf, cpudata->nominal_freq, policy->max);
	WRITE_ONCE(cpudata->max_limit_freq, policy->max);

	if (cpudata->policy == CPUFREQ_POLICY_PERFORMANCE) {
		perf.min_limit_perf = min(perf.nominal_perf, perf.max_limit_perf);
		WRITE_ONCE(cpudata->min_limit_freq, min(cpudata->nominal_freq, cpudata->max_limit_freq));
	} else {
		perf.min_limit_perf = freq_to_perf(perf, cpudata->nominal_freq, policy->min);
		WRITE_ONCE(cpudata->min_limit_freq, policy->min);
	}

	WRITE_ONCE(cpudata->perf, perf);
}

static int amd_pstate_update_freq(struct cpufreq_policy *policy,
				  unsigned int target_freq, bool fast_switch)
{
	struct cpufreq_freqs freqs;
<<<<<<< HEAD
	struct amd_cpudata *cpudata = policy->driver_data;
	u8 des_perf, cap_perf;
=======
	struct amd_cpudata *cpudata;
	union perf_cached perf;
	u8 des_perf;
>>>>>>> fc85704c

	cpudata = policy->driver_data;

	if (policy->min != cpudata->min_limit_freq || policy->max != cpudata->max_limit_freq)
		amd_pstate_update_min_max_limit(policy);

<<<<<<< HEAD
	cap_perf = READ_ONCE(cpudata->highest_perf);
=======
	perf = READ_ONCE(cpudata->perf);
>>>>>>> fc85704c

	freqs.old = policy->cur;
	freqs.new = target_freq;

	des_perf = freq_to_perf(perf, cpudata->nominal_freq, target_freq);

	WARN_ON(fast_switch && !policy->fast_switch_enabled);
	/*
	 * If fast_switch is desired, then there aren't any registered
	 * transition notifiers. See comment for
	 * cpufreq_enable_fast_switch().
	 */
	if (!fast_switch)
		cpufreq_freq_transition_begin(policy, &freqs);

<<<<<<< HEAD
	amd_pstate_update(cpudata, cpudata->min_limit_perf, des_perf,
			  cpudata->max_limit_perf, fast_switch,
=======
	amd_pstate_update(cpudata, perf.min_limit_perf, des_perf,
			  perf.max_limit_perf, fast_switch,
>>>>>>> fc85704c
			  policy->governor->flags);

	if (!fast_switch)
		cpufreq_freq_transition_end(policy, &freqs, false);

	return 0;
}

static int amd_pstate_target(struct cpufreq_policy *policy,
			     unsigned int target_freq,
			     unsigned int relation)
{
	return amd_pstate_update_freq(policy, target_freq, false);
}

static unsigned int amd_pstate_fast_switch(struct cpufreq_policy *policy,
				  unsigned int target_freq)
{
	if (!amd_pstate_update_freq(policy, target_freq, true))
		return target_freq;
	return policy->cur;
}

static void amd_pstate_adjust_perf(unsigned int cpu,
				   unsigned long _min_perf,
				   unsigned long target_perf,
				   unsigned long capacity)
{
<<<<<<< HEAD
	u8 max_perf, min_perf, des_perf, cap_perf, min_limit_perf;
	struct cpufreq_policy *policy = cpufreq_cpu_get(cpu);
=======
	u8 max_perf, min_perf, des_perf, cap_perf;
	struct cpufreq_policy *policy __free(put_cpufreq_policy) = cpufreq_cpu_get(cpu);
>>>>>>> fc85704c
	struct amd_cpudata *cpudata;
	union perf_cached perf;

	if (!policy)
		return;

	cpudata = policy->driver_data;

	if (policy->min != cpudata->min_limit_freq || policy->max != cpudata->max_limit_freq)
		amd_pstate_update_min_max_limit(policy);

<<<<<<< HEAD
	cap_perf = READ_ONCE(cpudata->highest_perf);
	min_limit_perf = READ_ONCE(cpudata->min_limit_perf);
=======
	perf = READ_ONCE(cpudata->perf);
	cap_perf = perf.highest_perf;
>>>>>>> fc85704c

	des_perf = cap_perf;
	if (target_perf < capacity)
		des_perf = DIV_ROUND_UP(cap_perf * target_perf, capacity);

	if (_min_perf < capacity)
		min_perf = DIV_ROUND_UP(cap_perf * _min_perf, capacity);
	else
		min_perf = cap_perf;

<<<<<<< HEAD
	if (min_perf < min_limit_perf)
		min_perf = min_limit_perf;
=======
	if (min_perf < perf.min_limit_perf)
		min_perf = perf.min_limit_perf;
>>>>>>> fc85704c

	max_perf = perf.max_limit_perf;
	if (max_perf < min_perf)
		max_perf = min_perf;

	amd_pstate_update(cpudata, min_perf, des_perf, max_perf, true,
			policy->governor->flags);
}

static int amd_pstate_cpu_boost_update(struct cpufreq_policy *policy, bool on)
{
	struct amd_cpudata *cpudata = policy->driver_data;
	union perf_cached perf = READ_ONCE(cpudata->perf);
	u32 nominal_freq, max_freq;
	int ret = 0;

	nominal_freq = READ_ONCE(cpudata->nominal_freq);
	max_freq = perf_to_freq(perf, cpudata->nominal_freq, perf.highest_perf);

	if (on)
		policy->cpuinfo.max_freq = max_freq;
	else if (policy->cpuinfo.max_freq > nominal_freq)
		policy->cpuinfo.max_freq = nominal_freq;

	policy->max = policy->cpuinfo.max_freq;

	if (cppc_state == AMD_PSTATE_PASSIVE) {
		ret = freq_qos_update_request(&cpudata->req[1], policy->cpuinfo.max_freq);
		if (ret < 0)
			pr_debug("Failed to update freq constraint: CPU%d\n", cpudata->cpu);
	}

	return ret < 0 ? ret : 0;
}

static int amd_pstate_set_boost(struct cpufreq_policy *policy, int state)
{
	struct amd_cpudata *cpudata = policy->driver_data;
	int ret;

	if (!cpudata->boost_supported) {
		pr_err("Boost mode is not supported by this processor or SBIOS\n");
		return -EOPNOTSUPP;
	}

	ret = amd_pstate_cpu_boost_update(policy, state);
	refresh_frequency_limits(policy);

	return ret;
}

static int amd_pstate_init_boost_support(struct amd_cpudata *cpudata)
{
	u64 boost_val;
	int ret = -1;

	/*
	 * If platform has no CPB support or disable it, initialize current driver
	 * boost_enabled state to be false, it is not an error for cpufreq core to handle.
	 */
	if (!cpu_feature_enabled(X86_FEATURE_CPB)) {
		pr_debug_once("Boost CPB capabilities not present in the processor\n");
		ret = 0;
		goto exit_err;
	}

	ret = rdmsrl_on_cpu(cpudata->cpu, MSR_K7_HWCR, &boost_val);
	if (ret) {
		pr_err_once("failed to read initial CPU boost state!\n");
		ret = -EIO;
		goto exit_err;
	}

	if (!(boost_val & MSR_K7_HWCR_CPB_DIS))
		cpudata->boost_supported = true;

	return 0;

exit_err:
	cpudata->boost_supported = false;
	return ret;
}

static void amd_perf_ctl_reset(unsigned int cpu)
{
	wrmsrl_on_cpu(cpu, MSR_AMD_PERF_CTL, 0);
}

#define CPPC_MAX_PERF	U8_MAX

static void amd_pstate_init_prefcore(struct amd_cpudata *cpudata)
{
	/* user disabled or not detected */
	if (!amd_pstate_prefcore)
		return;

	cpudata->hw_prefcore = true;

	/* Priorities must be initialized before ITMT support can be toggled on. */
	sched_set_itmt_core_prio((int)READ_ONCE(cpudata->prefcore_ranking), cpudata->cpu);
}

static void amd_pstate_update_limits(unsigned int cpu)
{
	struct cpufreq_policy *policy __free(put_cpufreq_policy) = cpufreq_cpu_get(cpu);
	struct amd_cpudata *cpudata;
	u32 prev_high = 0, cur_high = 0;
	bool highest_perf_changed = false;

	if (!amd_pstate_prefcore)
		return;

	if (!policy)
		return;

	if (amd_get_highest_perf(cpu, &cur_high))
		return;

	cpudata = policy->driver_data;

	prev_high = READ_ONCE(cpudata->prefcore_ranking);
	highest_perf_changed = (prev_high != cur_high);
	if (highest_perf_changed) {
		WRITE_ONCE(cpudata->prefcore_ranking, cur_high);

		if (cur_high < CPPC_MAX_PERF)
			sched_set_itmt_core_prio((int)cur_high, cpu);
	}
}

/*
 * Get pstate transition delay time from ACPI tables that firmware set
 * instead of using hardcode value directly.
 */
static u32 amd_pstate_get_transition_delay_us(unsigned int cpu)
{
	u32 transition_delay_ns;

	transition_delay_ns = cppc_get_transition_latency(cpu);
	if (transition_delay_ns == CPUFREQ_ETERNAL) {
		if (cpu_feature_enabled(X86_FEATURE_AMD_FAST_CPPC))
			return AMD_PSTATE_FAST_CPPC_TRANSITION_DELAY;
		else
			return AMD_PSTATE_TRANSITION_DELAY;
	}

	return transition_delay_ns / NSEC_PER_USEC;
}

/*
 * Get pstate transition latency value from ACPI tables that firmware
 * set instead of using hardcode value directly.
 */
static u32 amd_pstate_get_transition_latency(unsigned int cpu)
{
	u32 transition_latency;

	transition_latency = cppc_get_transition_latency(cpu);
	if (transition_latency  == CPUFREQ_ETERNAL)
		return AMD_PSTATE_TRANSITION_LATENCY;

	return transition_latency;
}

/*
 * amd_pstate_init_freq: Initialize the nominal_freq and lowest_nonlinear_freq
 *			 for the @cpudata object.
 *
 * Requires: all perf members of @cpudata to be initialized.
 *
 * Returns 0 on success, non-zero value on failure.
 */
static int amd_pstate_init_freq(struct amd_cpudata *cpudata)
{
<<<<<<< HEAD
	int ret;
	u32 min_freq, max_freq;
	u8 highest_perf, nominal_perf, lowest_nonlinear_perf;
	u32 nominal_freq, lowest_nonlinear_freq;
=======
	u32 min_freq, max_freq, nominal_freq, lowest_nonlinear_freq;
>>>>>>> fc85704c
	struct cppc_perf_caps cppc_perf;
	union perf_cached perf;
	int ret;

	ret = cppc_get_perf_caps(cpudata->cpu, &cppc_perf);
	if (ret)
		return ret;
	perf = READ_ONCE(cpudata->perf);

	if (quirks && quirks->nominal_freq)
		nominal_freq = quirks->nominal_freq;
	else
		nominal_freq = cppc_perf.nominal_freq;
	nominal_freq *= 1000;

	if (quirks && quirks->lowest_freq) {
		min_freq = quirks->lowest_freq;
		perf.lowest_perf = freq_to_perf(perf, nominal_freq, min_freq);
		WRITE_ONCE(cpudata->perf, perf);
	} else
		min_freq = cppc_perf.lowest_freq;

	min_freq *= 1000;

	WRITE_ONCE(cpudata->nominal_freq, nominal_freq);

	max_freq = perf_to_freq(perf, nominal_freq, perf.highest_perf);
	lowest_nonlinear_freq = perf_to_freq(perf, nominal_freq, perf.lowest_nonlinear_perf);
	WRITE_ONCE(cpudata->lowest_nonlinear_freq, lowest_nonlinear_freq);

	/**
	 * Below values need to be initialized correctly, otherwise driver will fail to load
	 * max_freq is calculated according to (nominal_freq * highest_perf)/nominal_perf
	 * lowest_nonlinear_freq is a value between [min_freq, nominal_freq]
	 * Check _CPC in ACPI table objects if any values are incorrect
	 */
	if (min_freq <= 0 || max_freq <= 0 || nominal_freq <= 0 || min_freq > max_freq) {
		pr_err("min_freq(%d) or max_freq(%d) or nominal_freq(%d) value is incorrect\n",
			min_freq, max_freq, nominal_freq);
		return -EINVAL;
	}

	if (lowest_nonlinear_freq <= min_freq || lowest_nonlinear_freq > nominal_freq) {
		pr_err("lowest_nonlinear_freq(%d) value is out of range [min_freq(%d), nominal_freq(%d)]\n",
			lowest_nonlinear_freq, min_freq, nominal_freq);
		return -EINVAL;
	}

	return 0;
}

static int amd_pstate_cpu_init(struct cpufreq_policy *policy)
{
	struct amd_cpudata *cpudata;
	union perf_cached perf;
	struct device *dev;
	int ret;

	/*
	 * Resetting PERF_CTL_MSR will put the CPU in P0 frequency,
	 * which is ideal for initialization process.
	 */
	amd_perf_ctl_reset(policy->cpu);
	dev = get_cpu_device(policy->cpu);
	if (!dev)
		return -ENODEV;

	cpudata = kzalloc(sizeof(*cpudata), GFP_KERNEL);
	if (!cpudata)
		return -ENOMEM;

	cpudata->cpu = policy->cpu;

	ret = amd_pstate_init_perf(cpudata);
	if (ret)
		goto free_cpudata1;

	amd_pstate_init_prefcore(cpudata);

	ret = amd_pstate_init_freq(cpudata);
	if (ret)
		goto free_cpudata1;

	ret = amd_pstate_init_boost_support(cpudata);
	if (ret)
		goto free_cpudata1;

	policy->cpuinfo.transition_latency = amd_pstate_get_transition_latency(policy->cpu);
	policy->transition_delay_us = amd_pstate_get_transition_delay_us(policy->cpu);

	perf = READ_ONCE(cpudata->perf);

	policy->cpuinfo.min_freq = policy->min = perf_to_freq(perf,
							      cpudata->nominal_freq,
							      perf.lowest_perf);
	policy->cpuinfo.max_freq = policy->max = perf_to_freq(perf,
							      cpudata->nominal_freq,
							      perf.highest_perf);

	ret = amd_pstate_cppc_enable(policy);
	if (ret)
		goto free_cpudata1;

	policy->boost_supported = READ_ONCE(cpudata->boost_supported);

	/* It will be updated by governor */
	policy->cur = policy->cpuinfo.min_freq;

	if (cpu_feature_enabled(X86_FEATURE_CPPC))
		policy->fast_switch_possible = true;

	ret = freq_qos_add_request(&policy->constraints, &cpudata->req[0],
				   FREQ_QOS_MIN, FREQ_QOS_MIN_DEFAULT_VALUE);
	if (ret < 0) {
		dev_err(dev, "Failed to add min-freq constraint (%d)\n", ret);
		goto free_cpudata1;
	}

	ret = freq_qos_add_request(&policy->constraints, &cpudata->req[1],
				   FREQ_QOS_MAX, policy->cpuinfo.max_freq);
	if (ret < 0) {
		dev_err(dev, "Failed to add max-freq constraint (%d)\n", ret);
		goto free_cpudata2;
	}

	policy->driver_data = cpudata;

	if (!current_pstate_driver->adjust_perf)
		current_pstate_driver->adjust_perf = amd_pstate_adjust_perf;

	return 0;

free_cpudata2:
	freq_qos_remove_request(&cpudata->req[0]);
free_cpudata1:
	pr_warn("Failed to initialize CPU %d: %d\n", policy->cpu, ret);
	kfree(cpudata);
	return ret;
}

static void amd_pstate_cpu_exit(struct cpufreq_policy *policy)
{
	struct amd_cpudata *cpudata = policy->driver_data;

	freq_qos_remove_request(&cpudata->req[1]);
	freq_qos_remove_request(&cpudata->req[0]);
	policy->fast_switch_possible = false;
	kfree(cpudata);
}

/* Sysfs attributes */

/*
 * This frequency is to indicate the maximum hardware frequency.
 * If boost is not active but supported, the frequency will be larger than the
 * one in cpuinfo.
 */
static ssize_t show_amd_pstate_max_freq(struct cpufreq_policy *policy,
					char *buf)
{
	struct amd_cpudata *cpudata;
	union perf_cached perf;

	cpudata = policy->driver_data;
	perf = READ_ONCE(cpudata->perf);

	return sysfs_emit(buf, "%u\n",
			  perf_to_freq(perf, cpudata->nominal_freq, perf.highest_perf));
}

static ssize_t show_amd_pstate_lowest_nonlinear_freq(struct cpufreq_policy *policy,
						     char *buf)
{
	struct amd_cpudata *cpudata;
	union perf_cached perf;

	cpudata = policy->driver_data;
	perf = READ_ONCE(cpudata->perf);

	return sysfs_emit(buf, "%u\n",
			  perf_to_freq(perf, cpudata->nominal_freq, perf.lowest_nonlinear_perf));
}

/*
 * In some of ASICs, the highest_perf is not the one in the _CPC table, so we
 * need to expose it to sysfs.
 */
static ssize_t show_amd_pstate_highest_perf(struct cpufreq_policy *policy,
					    char *buf)
{
<<<<<<< HEAD
	u8 perf;
	struct amd_cpudata *cpudata = policy->driver_data;
=======
	struct amd_cpudata *cpudata;
>>>>>>> fc85704c

	cpudata = policy->driver_data;

	return sysfs_emit(buf, "%u\n", cpudata->perf.highest_perf);
}

static ssize_t show_amd_pstate_prefcore_ranking(struct cpufreq_policy *policy,
						char *buf)
{
	u8 perf;
	struct amd_cpudata *cpudata = policy->driver_data;

	perf = READ_ONCE(cpudata->prefcore_ranking);

	return sysfs_emit(buf, "%u\n", perf);
}

static ssize_t show_amd_pstate_hw_prefcore(struct cpufreq_policy *policy,
					   char *buf)
{
	bool hw_prefcore;
	struct amd_cpudata *cpudata = policy->driver_data;

	hw_prefcore = READ_ONCE(cpudata->hw_prefcore);

	return sysfs_emit(buf, "%s\n", str_enabled_disabled(hw_prefcore));
}

static ssize_t show_energy_performance_available_preferences(
				struct cpufreq_policy *policy, char *buf)
{
	int i = 0;
	int offset = 0;
	struct amd_cpudata *cpudata = policy->driver_data;

	if (cpudata->policy == CPUFREQ_POLICY_PERFORMANCE)
		return sysfs_emit_at(buf, offset, "%s\n",
				energy_perf_strings[EPP_INDEX_PERFORMANCE]);

	while (energy_perf_strings[i] != NULL)
		offset += sysfs_emit_at(buf, offset, "%s ", energy_perf_strings[i++]);

	offset += sysfs_emit_at(buf, offset, "\n");

	return offset;
}

static ssize_t store_energy_performance_preference(
		struct cpufreq_policy *policy, const char *buf, size_t count)
{
	struct amd_cpudata *cpudata = policy->driver_data;
	char str_preference[21];
	ssize_t ret;
	u8 epp;

	ret = sscanf(buf, "%20s", str_preference);
	if (ret != 1)
		return -EINVAL;

	ret = match_string(energy_perf_strings, -1, str_preference);
	if (ret < 0)
		return -EINVAL;

	if (!ret)
		epp = cpudata->epp_default;
	else
		epp = epp_values[ret];

	if (epp > 0 && policy->policy == CPUFREQ_POLICY_PERFORMANCE) {
		pr_debug("EPP cannot be set under performance policy\n");
		return -EBUSY;
	}

	ret = amd_pstate_set_epp(policy, epp);

	return ret ? ret : count;
}

static ssize_t show_energy_performance_preference(
				struct cpufreq_policy *policy, char *buf)
{
	struct amd_cpudata *cpudata = policy->driver_data;
<<<<<<< HEAD
	u8 preference;
=======
	u8 preference, epp;

	epp = FIELD_GET(AMD_CPPC_EPP_PERF_MASK, cpudata->cppc_req_cached);
>>>>>>> fc85704c

	switch (epp) {
	case AMD_CPPC_EPP_PERFORMANCE:
		preference = EPP_INDEX_PERFORMANCE;
		break;
	case AMD_CPPC_EPP_BALANCE_PERFORMANCE:
		preference = EPP_INDEX_BALANCE_PERFORMANCE;
		break;
	case AMD_CPPC_EPP_BALANCE_POWERSAVE:
		preference = EPP_INDEX_BALANCE_POWERSAVE;
		break;
	case AMD_CPPC_EPP_POWERSAVE:
		preference = EPP_INDEX_POWERSAVE;
		break;
	default:
		return -EINVAL;
	}

	return sysfs_emit(buf, "%s\n", energy_perf_strings[preference]);
}

static void amd_pstate_driver_cleanup(void)
{
	if (amd_pstate_prefcore)
		sched_clear_itmt_support();

	cppc_state = AMD_PSTATE_DISABLE;
	current_pstate_driver = NULL;
}

static int amd_pstate_set_driver(int mode_idx)
{
	if (mode_idx >= AMD_PSTATE_DISABLE && mode_idx < AMD_PSTATE_MAX) {
		cppc_state = mode_idx;
		if (cppc_state == AMD_PSTATE_DISABLE)
			pr_info("driver is explicitly disabled\n");

		if (cppc_state == AMD_PSTATE_ACTIVE)
			current_pstate_driver = &amd_pstate_epp_driver;

		if (cppc_state == AMD_PSTATE_PASSIVE || cppc_state == AMD_PSTATE_GUIDED)
			current_pstate_driver = &amd_pstate_driver;

		return 0;
	}

	return -EINVAL;
}

static int amd_pstate_register_driver(int mode)
{
	int ret;

	ret = amd_pstate_set_driver(mode);
	if (ret)
		return ret;

	cppc_state = mode;

	/* at least one CPU supports CPB */
	current_pstate_driver->boost_enabled = cpu_feature_enabled(X86_FEATURE_CPB);

	ret = cpufreq_register_driver(current_pstate_driver);
	if (ret) {
		amd_pstate_driver_cleanup();
		return ret;
	}

	/* Enable ITMT support once all CPUs have initialized their asym priorities. */
	if (amd_pstate_prefcore)
		sched_set_itmt_support();

	return 0;
}

static int amd_pstate_unregister_driver(int dummy)
{
	cpufreq_unregister_driver(current_pstate_driver);
	amd_pstate_driver_cleanup();
	return 0;
}

static int amd_pstate_change_mode_without_dvr_change(int mode)
{
	int cpu = 0;

	cppc_state = mode;

	if (cpu_feature_enabled(X86_FEATURE_CPPC) || cppc_state == AMD_PSTATE_ACTIVE)
		return 0;

	for_each_present_cpu(cpu) {
		cppc_set_auto_sel(cpu, (cppc_state == AMD_PSTATE_PASSIVE) ? 0 : 1);
	}

	return 0;
}

static int amd_pstate_change_driver_mode(int mode)
{
	int ret;

	ret = amd_pstate_unregister_driver(0);
	if (ret)
		return ret;

	ret = amd_pstate_register_driver(mode);
	if (ret)
		return ret;

	return 0;
}

static cppc_mode_transition_fn mode_state_machine[AMD_PSTATE_MAX][AMD_PSTATE_MAX] = {
	[AMD_PSTATE_DISABLE]         = {
		[AMD_PSTATE_DISABLE]     = NULL,
		[AMD_PSTATE_PASSIVE]     = amd_pstate_register_driver,
		[AMD_PSTATE_ACTIVE]      = amd_pstate_register_driver,
		[AMD_PSTATE_GUIDED]      = amd_pstate_register_driver,
	},
	[AMD_PSTATE_PASSIVE]         = {
		[AMD_PSTATE_DISABLE]     = amd_pstate_unregister_driver,
		[AMD_PSTATE_PASSIVE]     = NULL,
		[AMD_PSTATE_ACTIVE]      = amd_pstate_change_driver_mode,
		[AMD_PSTATE_GUIDED]      = amd_pstate_change_mode_without_dvr_change,
	},
	[AMD_PSTATE_ACTIVE]          = {
		[AMD_PSTATE_DISABLE]     = amd_pstate_unregister_driver,
		[AMD_PSTATE_PASSIVE]     = amd_pstate_change_driver_mode,
		[AMD_PSTATE_ACTIVE]      = NULL,
		[AMD_PSTATE_GUIDED]      = amd_pstate_change_driver_mode,
	},
	[AMD_PSTATE_GUIDED]          = {
		[AMD_PSTATE_DISABLE]     = amd_pstate_unregister_driver,
		[AMD_PSTATE_PASSIVE]     = amd_pstate_change_mode_without_dvr_change,
		[AMD_PSTATE_ACTIVE]      = amd_pstate_change_driver_mode,
		[AMD_PSTATE_GUIDED]      = NULL,
	},
};

static ssize_t amd_pstate_show_status(char *buf)
{
	if (!current_pstate_driver)
		return sysfs_emit(buf, "disable\n");

	return sysfs_emit(buf, "%s\n", amd_pstate_mode_string[cppc_state]);
}

int amd_pstate_update_status(const char *buf, size_t size)
{
	int mode_idx;

	if (size > strlen("passive") || size < strlen("active"))
		return -EINVAL;

	mode_idx = get_mode_idx_from_str(buf, size);

	if (mode_idx < 0 || mode_idx >= AMD_PSTATE_MAX)
		return -EINVAL;

	if (mode_state_machine[cppc_state][mode_idx]) {
		guard(mutex)(&amd_pstate_driver_lock);
		return mode_state_machine[cppc_state][mode_idx](mode_idx);
	}

	return 0;
}
EXPORT_SYMBOL_GPL(amd_pstate_update_status);

static ssize_t status_show(struct device *dev,
			   struct device_attribute *attr, char *buf)
{

	guard(mutex)(&amd_pstate_driver_lock);

	return amd_pstate_show_status(buf);
}

static ssize_t status_store(struct device *a, struct device_attribute *b,
			    const char *buf, size_t count)
{
	char *p = memchr(buf, '\n', count);
	int ret;

	ret = amd_pstate_update_status(buf, p ? p - buf : count);

	return ret < 0 ? ret : count;
}

static ssize_t prefcore_show(struct device *dev,
			     struct device_attribute *attr, char *buf)
{
	return sysfs_emit(buf, "%s\n", str_enabled_disabled(amd_pstate_prefcore));
}

cpufreq_freq_attr_ro(amd_pstate_max_freq);
cpufreq_freq_attr_ro(amd_pstate_lowest_nonlinear_freq);

cpufreq_freq_attr_ro(amd_pstate_highest_perf);
cpufreq_freq_attr_ro(amd_pstate_prefcore_ranking);
cpufreq_freq_attr_ro(amd_pstate_hw_prefcore);
cpufreq_freq_attr_rw(energy_performance_preference);
cpufreq_freq_attr_ro(energy_performance_available_preferences);
static DEVICE_ATTR_RW(status);
static DEVICE_ATTR_RO(prefcore);

static struct freq_attr *amd_pstate_attr[] = {
	&amd_pstate_max_freq,
	&amd_pstate_lowest_nonlinear_freq,
	&amd_pstate_highest_perf,
	&amd_pstate_prefcore_ranking,
	&amd_pstate_hw_prefcore,
	NULL,
};

static struct freq_attr *amd_pstate_epp_attr[] = {
	&amd_pstate_max_freq,
	&amd_pstate_lowest_nonlinear_freq,
	&amd_pstate_highest_perf,
	&amd_pstate_prefcore_ranking,
	&amd_pstate_hw_prefcore,
	&energy_performance_preference,
	&energy_performance_available_preferences,
	NULL,
};

static struct attribute *pstate_global_attributes[] = {
	&dev_attr_status.attr,
	&dev_attr_prefcore.attr,
	NULL
};

static const struct attribute_group amd_pstate_global_attr_group = {
	.name = "amd_pstate",
	.attrs = pstate_global_attributes,
};

static bool amd_pstate_acpi_pm_profile_server(void)
{
	switch (acpi_gbl_FADT.preferred_profile) {
	case PM_ENTERPRISE_SERVER:
	case PM_SOHO_SERVER:
	case PM_PERFORMANCE_SERVER:
		return true;
	}
	return false;
}

static bool amd_pstate_acpi_pm_profile_undefined(void)
{
	if (acpi_gbl_FADT.preferred_profile == PM_UNSPECIFIED)
		return true;
	if (acpi_gbl_FADT.preferred_profile >= NR_PM_PROFILES)
		return true;
	return false;
}

static int amd_pstate_epp_cpu_init(struct cpufreq_policy *policy)
{
	struct amd_cpudata *cpudata;
	union perf_cached perf;
	struct device *dev;
	u64 value;
	int ret;

	/*
	 * Resetting PERF_CTL_MSR will put the CPU in P0 frequency,
	 * which is ideal for initialization process.
	 */
	amd_perf_ctl_reset(policy->cpu);
	dev = get_cpu_device(policy->cpu);
	if (!dev)
		return -ENODEV;

	cpudata = kzalloc(sizeof(*cpudata), GFP_KERNEL);
	if (!cpudata)
		return -ENOMEM;

	cpudata->cpu = policy->cpu;

	ret = amd_pstate_init_perf(cpudata);
	if (ret)
		goto free_cpudata1;

	amd_pstate_init_prefcore(cpudata);

	ret = amd_pstate_init_freq(cpudata);
	if (ret)
		goto free_cpudata1;

	ret = amd_pstate_init_boost_support(cpudata);
	if (ret)
		goto free_cpudata1;

	perf = READ_ONCE(cpudata->perf);

	policy->cpuinfo.min_freq = policy->min = perf_to_freq(perf,
							      cpudata->nominal_freq,
							      perf.lowest_perf);
	policy->cpuinfo.max_freq = policy->max = perf_to_freq(perf,
							      cpudata->nominal_freq,
							      perf.highest_perf);
	policy->driver_data = cpudata;

	ret = amd_pstate_cppc_enable(policy);
	if (ret)
		goto free_cpudata1;

	/* It will be updated by governor */
	policy->cur = policy->cpuinfo.min_freq;


	policy->boost_supported = READ_ONCE(cpudata->boost_supported);

	/*
	 * Set the policy to provide a valid fallback value in case
	 * the default cpufreq governor is neither powersave nor performance.
	 */
	if (amd_pstate_acpi_pm_profile_server() ||
	    amd_pstate_acpi_pm_profile_undefined()) {
		policy->policy = CPUFREQ_POLICY_PERFORMANCE;
		cpudata->epp_default = amd_pstate_get_epp(cpudata);
	} else {
		policy->policy = CPUFREQ_POLICY_POWERSAVE;
		cpudata->epp_default = AMD_CPPC_EPP_BALANCE_PERFORMANCE;
	}

	if (cpu_feature_enabled(X86_FEATURE_CPPC)) {
		ret = rdmsrl_on_cpu(cpudata->cpu, MSR_AMD_CPPC_REQ, &value);
		if (ret)
			return ret;
		WRITE_ONCE(cpudata->cppc_req_cached, value);
	}
	ret = amd_pstate_set_epp(policy, cpudata->epp_default);
	if (ret)
		return ret;

	current_pstate_driver->adjust_perf = NULL;

	return 0;

free_cpudata1:
	pr_warn("Failed to initialize CPU %d: %d\n", policy->cpu, ret);
	kfree(cpudata);
	return ret;
}

static void amd_pstate_epp_cpu_exit(struct cpufreq_policy *policy)
{
	struct amd_cpudata *cpudata = policy->driver_data;

	if (cpudata) {
		kfree(cpudata);
		policy->driver_data = NULL;
	}

	pr_debug("CPU %d exiting\n", policy->cpu);
}

static int amd_pstate_epp_update_limit(struct cpufreq_policy *policy)
{
	struct amd_cpudata *cpudata = policy->driver_data;
<<<<<<< HEAD
=======
	union perf_cached perf;
>>>>>>> fc85704c
	u8 epp;

	if (policy->min != cpudata->min_limit_freq || policy->max != cpudata->max_limit_freq)
		amd_pstate_update_min_max_limit(policy);

	if (cpudata->policy == CPUFREQ_POLICY_PERFORMANCE)
		epp = 0;
	else
		epp = FIELD_GET(AMD_CPPC_EPP_PERF_MASK, cpudata->cppc_req_cached);

	perf = READ_ONCE(cpudata->perf);

	return amd_pstate_update_perf(policy, perf.min_limit_perf, 0U,
				      perf.max_limit_perf, epp, false);
}

static int amd_pstate_epp_set_policy(struct cpufreq_policy *policy)
{
	struct amd_cpudata *cpudata = policy->driver_data;
	int ret;

	if (!policy->cpuinfo.max_freq)
		return -ENODEV;

	cpudata->policy = policy->policy;

	ret = amd_pstate_epp_update_limit(policy);
	if (ret)
		return ret;

	/*
	 * policy->cur is never updated with the amd_pstate_epp driver, but it
	 * is used as a stale frequency value. So, keep it within limits.
	 */
	policy->cur = policy->min;

	return 0;
}

<<<<<<< HEAD
static int amd_pstate_epp_reenable(struct cpufreq_policy *policy)
{
	struct amd_cpudata *cpudata = policy->driver_data;
	u8 max_perf;
	int ret;

	ret = amd_pstate_cppc_enable(true);
	if (ret)
		pr_err("failed to enable amd pstate during resume, return %d\n", ret);

	max_perf = READ_ONCE(cpudata->highest_perf);

	if (trace_amd_pstate_epp_perf_enabled()) {
		trace_amd_pstate_epp_perf(cpudata->cpu, cpudata->highest_perf,
					  cpudata->epp_cached,
					  FIELD_GET(AMD_CPPC_MIN_PERF_MASK, cpudata->cppc_req_cached),
					  max_perf, policy->boost_enabled);
	}

	return amd_pstate_epp_update_limit(policy);
}

=======
>>>>>>> fc85704c
static int amd_pstate_epp_cpu_online(struct cpufreq_policy *policy)
{
	pr_debug("AMD CPU Core %d going online\n", policy->cpu);

	return amd_pstate_cppc_enable(policy);
}

static int amd_pstate_epp_cpu_offline(struct cpufreq_policy *policy)
{
<<<<<<< HEAD
	struct amd_cpudata *cpudata = policy->driver_data;
	u8 min_perf;

	if (cpudata->suspended)
		return 0;

	min_perf = READ_ONCE(cpudata->lowest_perf);

	guard(mutex)(&amd_pstate_limits_lock);

	if (trace_amd_pstate_epp_perf_enabled()) {
		trace_amd_pstate_epp_perf(cpudata->cpu, cpudata->highest_perf,
					  AMD_CPPC_EPP_BALANCE_POWERSAVE,
					  min_perf, min_perf, policy->boost_enabled);
	}

	return amd_pstate_update_perf(cpudata, min_perf, 0, min_perf,
				      AMD_CPPC_EPP_BALANCE_POWERSAVE, false);
=======
	return 0;
>>>>>>> fc85704c
}

static int amd_pstate_epp_suspend(struct cpufreq_policy *policy)
{
	struct amd_cpudata *cpudata = policy->driver_data;

	/* invalidate to ensure it's rewritten during resume */
	cpudata->cppc_req_cached = 0;

	/* invalidate to ensure it's rewritten during resume */
	cpudata->cppc_req_cached = 0;

	/* set this flag to avoid setting core offline*/
	cpudata->suspended = true;

	return 0;
}

static int amd_pstate_epp_resume(struct cpufreq_policy *policy)
{
	struct amd_cpudata *cpudata = policy->driver_data;

	if (cpudata->suspended) {
		int ret;

		/* enable amd pstate from suspend state*/
		ret = amd_pstate_epp_update_limit(policy);
		if (ret)
			return ret;

		cpudata->suspended = false;
	}

	return 0;
}

static struct cpufreq_driver amd_pstate_driver = {
	.flags		= CPUFREQ_CONST_LOOPS | CPUFREQ_NEED_UPDATE_LIMITS,
	.verify		= amd_pstate_verify,
	.target		= amd_pstate_target,
	.fast_switch    = amd_pstate_fast_switch,
	.init		= amd_pstate_cpu_init,
	.exit		= amd_pstate_cpu_exit,
	.set_boost	= amd_pstate_set_boost,
	.update_limits	= amd_pstate_update_limits,
	.name		= "amd-pstate",
	.attr		= amd_pstate_attr,
};

static struct cpufreq_driver amd_pstate_epp_driver = {
	.flags		= CPUFREQ_CONST_LOOPS,
	.verify		= amd_pstate_verify,
	.setpolicy	= amd_pstate_epp_set_policy,
	.init		= amd_pstate_epp_cpu_init,
	.exit		= amd_pstate_epp_cpu_exit,
	.offline	= amd_pstate_epp_cpu_offline,
	.online		= amd_pstate_epp_cpu_online,
	.suspend	= amd_pstate_epp_suspend,
	.resume		= amd_pstate_epp_resume,
	.update_limits	= amd_pstate_update_limits,
	.set_boost	= amd_pstate_set_boost,
	.name		= "amd-pstate-epp",
	.attr		= amd_pstate_epp_attr,
};

/*
 * CPPC function is not supported for family ID 17H with model_ID ranging from 0x10 to 0x2F.
 * show the debug message that helps to check if the CPU has CPPC support for loading issue.
 */
static bool amd_cppc_supported(void)
{
	struct cpuinfo_x86 *c = &cpu_data(0);
	bool warn = false;

	if ((boot_cpu_data.x86 == 0x17) && (boot_cpu_data.x86_model < 0x30)) {
		pr_debug_once("CPPC feature is not supported by the processor\n");
		return false;
	}

	/*
	 * If the CPPC feature is disabled in the BIOS for processors
	 * that support MSR-based CPPC, the AMD Pstate driver may not
	 * function correctly.
	 *
	 * For such processors, check the CPPC flag and display a
	 * warning message if the platform supports CPPC.
	 *
	 * Note: The code check below will not abort the driver
	 * registration process because of the code is added for
	 * debugging purposes. Besides, it may still be possible for
	 * the driver to work using the shared-memory mechanism.
	 */
	if (!cpu_feature_enabled(X86_FEATURE_CPPC)) {
		if (cpu_feature_enabled(X86_FEATURE_ZEN2)) {
			switch (c->x86_model) {
			case 0x60 ... 0x6F:
			case 0x80 ... 0xAF:
				warn = true;
				break;
			}
		} else if (cpu_feature_enabled(X86_FEATURE_ZEN3) ||
			   cpu_feature_enabled(X86_FEATURE_ZEN4)) {
			switch (c->x86_model) {
			case 0x10 ... 0x1F:
			case 0x40 ... 0xAF:
				warn = true;
				break;
			}
		} else if (cpu_feature_enabled(X86_FEATURE_ZEN5)) {
			warn = true;
		}
	}

	if (warn)
		pr_warn_once("The CPPC feature is supported but currently disabled by the BIOS.\n"
					"Please enable it if your BIOS has the CPPC option.\n");
	return true;
}

static int __init amd_pstate_init(void)
{
	struct device *dev_root;
	int ret;

	if (boot_cpu_data.x86_vendor != X86_VENDOR_AMD)
		return -ENODEV;

	/* show debug message only if CPPC is not supported */
	if (!amd_cppc_supported())
		return -EOPNOTSUPP;

	/* show warning message when BIOS broken or ACPI disabled */
	if (!acpi_cpc_valid()) {
		pr_warn_once("the _CPC object is not present in SBIOS or ACPI disabled\n");
		return -ENODEV;
	}

	/* don't keep reloading if cpufreq_driver exists */
	if (cpufreq_get_current_driver())
		return -EEXIST;

	quirks = NULL;

	/* check if this machine need CPPC quirks */
	dmi_check_system(amd_pstate_quirks_table);

	/*
	* determine the driver mode from the command line or kernel config.
	* If no command line input is provided, cppc_state will be AMD_PSTATE_UNDEFINED.
	* command line options will override the kernel config settings.
	*/

	if (cppc_state == AMD_PSTATE_UNDEFINED) {
		/* Disable on the following configs by default:
		 * 1. Undefined platforms
		 * 2. Server platforms with CPUs older than Family 0x1A.
		 */
		if (amd_pstate_acpi_pm_profile_undefined() ||
		    (amd_pstate_acpi_pm_profile_server() && boot_cpu_data.x86 < 0x1A)) {
			pr_info("driver load is disabled, boot with specific mode to enable this\n");
			return -ENODEV;
		}
		/* get driver mode from kernel config option [1:4] */
		cppc_state = CONFIG_X86_AMD_PSTATE_DEFAULT_MODE;
	}

	if (cppc_state == AMD_PSTATE_DISABLE) {
		pr_info("driver load is disabled, boot with specific mode to enable this\n");
		return -ENODEV;
	}

	/* capability check */
	if (cpu_feature_enabled(X86_FEATURE_CPPC)) {
		pr_debug("AMD CPPC MSR based functionality is supported\n");
	} else {
		pr_debug("AMD CPPC shared memory based functionality is supported\n");
		static_call_update(amd_pstate_cppc_enable, shmem_cppc_enable);
		static_call_update(amd_pstate_init_perf, shmem_init_perf);
		static_call_update(amd_pstate_update_perf, shmem_update_perf);
		static_call_update(amd_pstate_get_epp, shmem_get_epp);
		static_call_update(amd_pstate_set_epp, shmem_set_epp);
	}

	if (amd_pstate_prefcore) {
		ret = amd_detect_prefcore(&amd_pstate_prefcore);
		if (ret)
			return ret;
	}

	ret = amd_pstate_register_driver(cppc_state);
	if (ret) {
		pr_err("failed to register with return %d\n", ret);
		return ret;
	}

	dev_root = bus_get_dev_root(&cpu_subsys);
	if (dev_root) {
		ret = sysfs_create_group(&dev_root->kobj, &amd_pstate_global_attr_group);
		put_device(dev_root);
		if (ret) {
			pr_err("sysfs attribute export failed with error %d.\n", ret);
			goto global_attr_free;
		}
	}

	return ret;

global_attr_free:
	cpufreq_unregister_driver(current_pstate_driver);
	return ret;
}
device_initcall(amd_pstate_init);

static int __init amd_pstate_param(char *str)
{
	size_t size;
	int mode_idx;

	if (!str)
		return -EINVAL;

	size = strlen(str);
	mode_idx = get_mode_idx_from_str(str, size);

	return amd_pstate_set_driver(mode_idx);
}

static int __init amd_prefcore_param(char *str)
{
	if (!strcmp(str, "disable"))
		amd_pstate_prefcore = false;

	return 0;
}

early_param("amd_pstate", amd_pstate_param);
early_param("amd_prefcore", amd_prefcore_param);

MODULE_AUTHOR("Huang Rui <ray.huang@amd.com>");
MODULE_DESCRIPTION("AMD Processor P-state Frequency Driver");<|MERGE_RESOLUTION|>--- conflicted
+++ resolved
@@ -227,11 +227,7 @@
 	return FIELD_GET(AMD_CPPC_EPP_PERF_MASK, epp);
 }
 
-<<<<<<< HEAD
-static int msr_update_perf(struct amd_cpudata *cpudata, u8 min_perf,
-=======
 static int msr_update_perf(struct cpufreq_policy *policy, u8 min_perf,
->>>>>>> fc85704c
 			   u8 des_perf, u8 max_perf, u8 epp, bool fast_switch)
 {
 	struct amd_cpudata *cpudata = policy->driver_data;
@@ -278,11 +274,7 @@
 
 DEFINE_STATIC_CALL(amd_pstate_update_perf, msr_update_perf);
 
-<<<<<<< HEAD
-static inline int amd_pstate_update_perf(struct amd_cpudata *cpudata,
-=======
 static inline int amd_pstate_update_perf(struct cpufreq_policy *policy,
->>>>>>> fc85704c
 					  u8 min_perf, u8 des_perf,
 					  u8 max_perf, u8 epp,
 					  bool fast_switch)
@@ -291,11 +283,7 @@
 						   max_perf, epp, fast_switch);
 }
 
-<<<<<<< HEAD
-static int msr_set_epp(struct amd_cpudata *cpudata, u8 epp)
-=======
 static int msr_set_epp(struct cpufreq_policy *policy, u8 epp)
->>>>>>> fc85704c
 {
 	struct amd_cpudata *cpudata = policy->driver_data;
 	u64 value, prev;
@@ -335,20 +323,12 @@
 
 DEFINE_STATIC_CALL(amd_pstate_set_epp, msr_set_epp);
 
-<<<<<<< HEAD
-static inline int amd_pstate_set_epp(struct amd_cpudata *cpudata, u8 epp)
-=======
 static inline int amd_pstate_set_epp(struct cpufreq_policy *policy, u8 epp)
->>>>>>> fc85704c
 {
 	return static_call(amd_pstate_set_epp)(policy, epp);
 }
 
-<<<<<<< HEAD
-static int shmem_set_epp(struct amd_cpudata *cpudata, u8 epp)
-=======
 static int shmem_set_epp(struct cpufreq_policy *policy, u8 epp)
->>>>>>> fc85704c
 {
 	struct amd_cpudata *cpudata = policy->driver_data;
 	struct cppc_perf_ctrls perf_ctrls;
@@ -391,32 +371,7 @@
 
 static inline int msr_cppc_enable(struct cpufreq_policy *policy)
 {
-<<<<<<< HEAD
-	struct amd_cpudata *cpudata = policy->driver_data;
-	u8 epp;
-
-	if (!pref_index)
-		epp = cpudata->epp_default;
-	else
-		epp = epp_values[pref_index];
-
-	if (epp > 0 && cpudata->policy == CPUFREQ_POLICY_PERFORMANCE) {
-		pr_debug("EPP cannot be set under performance policy\n");
-		return -EBUSY;
-	}
-
-	if (trace_amd_pstate_epp_perf_enabled()) {
-		trace_amd_pstate_epp_perf(cpudata->cpu, cpudata->highest_perf,
-					  epp,
-					  FIELD_GET(AMD_CPPC_MIN_PERF_MASK, cpudata->cppc_req_cached),
-					  FIELD_GET(AMD_CPPC_MAX_PERF_MASK, cpudata->cppc_req_cached),
-					  policy->boost_enabled);
-	}
-
-	return amd_pstate_set_epp(cpudata, epp);
-=======
 	return wrmsrl_safe_on_cpu(policy->cpu, MSR_AMD_CPPC_ENABLE, 1);
->>>>>>> fc85704c
 }
 
 static int shmem_cppc_enable(struct cpufreq_policy *policy)
@@ -505,11 +460,7 @@
 	return static_call(amd_pstate_init_perf)(cpudata);
 }
 
-<<<<<<< HEAD
-static int shmem_update_perf(struct amd_cpudata *cpudata, u8 min_perf,
-=======
 static int shmem_update_perf(struct cpufreq_policy *policy, u8 min_perf,
->>>>>>> fc85704c
 			     u8 des_perf, u8 max_perf, u8 epp, bool fast_switch)
 {
 	struct amd_cpudata *cpudata = policy->driver_data;
@@ -597,22 +548,12 @@
 static void amd_pstate_update(struct amd_cpudata *cpudata, u8 min_perf,
 			      u8 des_perf, u8 max_perf, bool fast_switch, int gov_flags)
 {
-<<<<<<< HEAD
-	unsigned long max_freq;
-	struct cpufreq_policy *policy = cpufreq_cpu_get(cpudata->cpu);
-	u8 nominal_perf = READ_ONCE(cpudata->nominal_perf);
+	struct cpufreq_policy *policy __free(put_cpufreq_policy) = cpufreq_cpu_get(cpudata->cpu);
+	union perf_cached perf = READ_ONCE(cpudata->perf);
 
 	if (!policy)
 		return;
 
-=======
-	struct cpufreq_policy *policy __free(put_cpufreq_policy) = cpufreq_cpu_get(cpudata->cpu);
-	union perf_cached perf = READ_ONCE(cpudata->perf);
-
-	if (!policy)
-		return;
-
->>>>>>> fc85704c
 	des_perf = clamp_t(u8, des_perf, min_perf, max_perf);
 
 	policy->cur = perf_to_freq(perf, cpudata->nominal_freq, des_perf);
@@ -624,11 +565,7 @@
 
 	/* limit the max perf when core performance boost feature is disabled */
 	if (!cpudata->boost_supported)
-<<<<<<< HEAD
-		max_perf = min_t(u8, nominal_perf, max_perf);
-=======
 		max_perf = min_t(u8, perf.nominal_perf, max_perf);
->>>>>>> fc85704c
 
 	if (trace_amd_pstate_perf_enabled() && amd_pstate_sample(cpudata)) {
 		trace_amd_pstate_perf(min_perf, des_perf, max_perf, cpudata->freq,
@@ -666,11 +603,6 @@
 
 static void amd_pstate_update_min_max_limit(struct cpufreq_policy *policy)
 {
-<<<<<<< HEAD
-	u8 max_limit_perf, min_limit_perf, max_perf;
-	u32 max_freq;
-=======
->>>>>>> fc85704c
 	struct amd_cpudata *cpudata = policy->driver_data;
 	union perf_cached perf = READ_ONCE(cpudata->perf);
 
@@ -692,25 +624,16 @@
 				  unsigned int target_freq, bool fast_switch)
 {
 	struct cpufreq_freqs freqs;
-<<<<<<< HEAD
-	struct amd_cpudata *cpudata = policy->driver_data;
-	u8 des_perf, cap_perf;
-=======
 	struct amd_cpudata *cpudata;
 	union perf_cached perf;
 	u8 des_perf;
->>>>>>> fc85704c
 
 	cpudata = policy->driver_data;
 
 	if (policy->min != cpudata->min_limit_freq || policy->max != cpudata->max_limit_freq)
 		amd_pstate_update_min_max_limit(policy);
 
-<<<<<<< HEAD
-	cap_perf = READ_ONCE(cpudata->highest_perf);
-=======
 	perf = READ_ONCE(cpudata->perf);
->>>>>>> fc85704c
 
 	freqs.old = policy->cur;
 	freqs.new = target_freq;
@@ -726,13 +649,8 @@
 	if (!fast_switch)
 		cpufreq_freq_transition_begin(policy, &freqs);
 
-<<<<<<< HEAD
-	amd_pstate_update(cpudata, cpudata->min_limit_perf, des_perf,
-			  cpudata->max_limit_perf, fast_switch,
-=======
 	amd_pstate_update(cpudata, perf.min_limit_perf, des_perf,
 			  perf.max_limit_perf, fast_switch,
->>>>>>> fc85704c
 			  policy->governor->flags);
 
 	if (!fast_switch)
@@ -761,13 +679,8 @@
 				   unsigned long target_perf,
 				   unsigned long capacity)
 {
-<<<<<<< HEAD
-	u8 max_perf, min_perf, des_perf, cap_perf, min_limit_perf;
-	struct cpufreq_policy *policy = cpufreq_cpu_get(cpu);
-=======
 	u8 max_perf, min_perf, des_perf, cap_perf;
 	struct cpufreq_policy *policy __free(put_cpufreq_policy) = cpufreq_cpu_get(cpu);
->>>>>>> fc85704c
 	struct amd_cpudata *cpudata;
 	union perf_cached perf;
 
@@ -779,13 +692,8 @@
 	if (policy->min != cpudata->min_limit_freq || policy->max != cpudata->max_limit_freq)
 		amd_pstate_update_min_max_limit(policy);
 
-<<<<<<< HEAD
-	cap_perf = READ_ONCE(cpudata->highest_perf);
-	min_limit_perf = READ_ONCE(cpudata->min_limit_perf);
-=======
 	perf = READ_ONCE(cpudata->perf);
 	cap_perf = perf.highest_perf;
->>>>>>> fc85704c
 
 	des_perf = cap_perf;
 	if (target_perf < capacity)
@@ -796,13 +704,8 @@
 	else
 		min_perf = cap_perf;
 
-<<<<<<< HEAD
-	if (min_perf < min_limit_perf)
-		min_perf = min_limit_perf;
-=======
 	if (min_perf < perf.min_limit_perf)
 		min_perf = perf.min_limit_perf;
->>>>>>> fc85704c
 
 	max_perf = perf.max_limit_perf;
 	if (max_perf < min_perf)
@@ -977,14 +880,7 @@
  */
 static int amd_pstate_init_freq(struct amd_cpudata *cpudata)
 {
-<<<<<<< HEAD
-	int ret;
-	u32 min_freq, max_freq;
-	u8 highest_perf, nominal_perf, lowest_nonlinear_perf;
-	u32 nominal_freq, lowest_nonlinear_freq;
-=======
 	u32 min_freq, max_freq, nominal_freq, lowest_nonlinear_freq;
->>>>>>> fc85704c
 	struct cppc_perf_caps cppc_perf;
 	union perf_cached perf;
 	int ret;
@@ -1175,12 +1071,7 @@
 static ssize_t show_amd_pstate_highest_perf(struct cpufreq_policy *policy,
 					    char *buf)
 {
-<<<<<<< HEAD
-	u8 perf;
-	struct amd_cpudata *cpudata = policy->driver_data;
-=======
 	struct amd_cpudata *cpudata;
->>>>>>> fc85704c
 
 	cpudata = policy->driver_data;
 
@@ -1263,13 +1154,9 @@
 				struct cpufreq_policy *policy, char *buf)
 {
 	struct amd_cpudata *cpudata = policy->driver_data;
-<<<<<<< HEAD
-	u8 preference;
-=======
 	u8 preference, epp;
 
 	epp = FIELD_GET(AMD_CPPC_EPP_PERF_MASK, cpudata->cppc_req_cached);
->>>>>>> fc85704c
 
 	switch (epp) {
 	case AMD_CPPC_EPP_PERFORMANCE:
@@ -1632,10 +1519,7 @@
 static int amd_pstate_epp_update_limit(struct cpufreq_policy *policy)
 {
 	struct amd_cpudata *cpudata = policy->driver_data;
-<<<<<<< HEAD
-=======
 	union perf_cached perf;
->>>>>>> fc85704c
 	u8 epp;
 
 	if (policy->min != cpudata->min_limit_freq || policy->max != cpudata->max_limit_freq)
@@ -1675,70 +1559,21 @@
 	return 0;
 }
 
-<<<<<<< HEAD
-static int amd_pstate_epp_reenable(struct cpufreq_policy *policy)
+static int amd_pstate_epp_cpu_online(struct cpufreq_policy *policy)
+{
+	pr_debug("AMD CPU Core %d going online\n", policy->cpu);
+
+	return amd_pstate_cppc_enable(policy);
+}
+
+static int amd_pstate_epp_cpu_offline(struct cpufreq_policy *policy)
+{
+	return 0;
+}
+
+static int amd_pstate_epp_suspend(struct cpufreq_policy *policy)
 {
 	struct amd_cpudata *cpudata = policy->driver_data;
-	u8 max_perf;
-	int ret;
-
-	ret = amd_pstate_cppc_enable(true);
-	if (ret)
-		pr_err("failed to enable amd pstate during resume, return %d\n", ret);
-
-	max_perf = READ_ONCE(cpudata->highest_perf);
-
-	if (trace_amd_pstate_epp_perf_enabled()) {
-		trace_amd_pstate_epp_perf(cpudata->cpu, cpudata->highest_perf,
-					  cpudata->epp_cached,
-					  FIELD_GET(AMD_CPPC_MIN_PERF_MASK, cpudata->cppc_req_cached),
-					  max_perf, policy->boost_enabled);
-	}
-
-	return amd_pstate_epp_update_limit(policy);
-}
-
-=======
->>>>>>> fc85704c
-static int amd_pstate_epp_cpu_online(struct cpufreq_policy *policy)
-{
-	pr_debug("AMD CPU Core %d going online\n", policy->cpu);
-
-	return amd_pstate_cppc_enable(policy);
-}
-
-static int amd_pstate_epp_cpu_offline(struct cpufreq_policy *policy)
-{
-<<<<<<< HEAD
-	struct amd_cpudata *cpudata = policy->driver_data;
-	u8 min_perf;
-
-	if (cpudata->suspended)
-		return 0;
-
-	min_perf = READ_ONCE(cpudata->lowest_perf);
-
-	guard(mutex)(&amd_pstate_limits_lock);
-
-	if (trace_amd_pstate_epp_perf_enabled()) {
-		trace_amd_pstate_epp_perf(cpudata->cpu, cpudata->highest_perf,
-					  AMD_CPPC_EPP_BALANCE_POWERSAVE,
-					  min_perf, min_perf, policy->boost_enabled);
-	}
-
-	return amd_pstate_update_perf(cpudata, min_perf, 0, min_perf,
-				      AMD_CPPC_EPP_BALANCE_POWERSAVE, false);
-=======
-	return 0;
->>>>>>> fc85704c
-}
-
-static int amd_pstate_epp_suspend(struct cpufreq_policy *policy)
-{
-	struct amd_cpudata *cpudata = policy->driver_data;
-
-	/* invalidate to ensure it's rewritten during resume */
-	cpudata->cppc_req_cached = 0;
 
 	/* invalidate to ensure it's rewritten during resume */
 	cpudata->cppc_req_cached = 0;
