// SPDX-License-Identifier: GPL-2.0-or-later
/*
 * amd-pstate.c - AMD Processor P-state Frequency Driver
 *
 * Copyright (C) 2021 Advanced Micro Devices, Inc. All Rights Reserved.
 *
 * Author: Huang Rui <ray.huang@amd.com>
 *
 * AMD P-State introduces a new CPU performance scaling design for AMD
 * processors using the ACPI Collaborative Performance and Power Control (CPPC)
 * feature which works with the AMD SMU firmware providing a finer grained
 * frequency control range. It is to replace the legacy ACPI P-States control,
 * allows a flexible, low-latency interface for the Linux kernel to directly
 * communicate the performance hints to hardware.
 *
 * AMD P-State is supported on recent AMD Zen base CPU series include some of
 * Zen2 and Zen3 processors. _CPC needs to be present in the ACPI tables of AMD
 * P-State supported system. And there are two types of hardware implementations
 * for AMD P-State: 1) Full MSR Solution and 2) Shared Memory Solution.
 * X86_FEATURE_CPPC CPU feature flag is used to distinguish the different types.
 */

#define pr_fmt(fmt) KBUILD_MODNAME ": " fmt

#include <linux/kernel.h>
#include <linux/module.h>
#include <linux/init.h>
#include <linux/smp.h>
#include <linux/sched.h>
#include <linux/cpufreq.h>
#include <linux/compiler.h>
#include <linux/dmi.h>
#include <linux/slab.h>
#include <linux/acpi.h>
#include <linux/io.h>
#include <linux/delay.h>
#include <linux/uaccess.h>
#include <linux/static_call.h>
#include <linux/topology.h>

#include <acpi/processor.h>
#include <acpi/cppc_acpi.h>

#include <asm/msr.h>
#include <asm/processor.h>
#include <asm/cpufeature.h>
#include <asm/cpu_device_id.h>

#include "amd-pstate.h"
#include "amd-pstate-trace.h"

#define AMD_PSTATE_TRANSITION_LATENCY	20000
#define AMD_PSTATE_TRANSITION_DELAY	1000
#define AMD_PSTATE_FAST_CPPC_TRANSITION_DELAY 600

#define AMD_CPPC_EPP_PERFORMANCE		0x00
#define AMD_CPPC_EPP_BALANCE_PERFORMANCE	0x80
#define AMD_CPPC_EPP_BALANCE_POWERSAVE		0xBF
#define AMD_CPPC_EPP_POWERSAVE			0xFF

static const char * const amd_pstate_mode_string[] = {
	[AMD_PSTATE_UNDEFINED]   = "undefined",
	[AMD_PSTATE_DISABLE]     = "disable",
	[AMD_PSTATE_PASSIVE]     = "passive",
	[AMD_PSTATE_ACTIVE]      = "active",
	[AMD_PSTATE_GUIDED]      = "guided",
	NULL,
};

const char *amd_pstate_get_mode_string(enum amd_pstate_mode mode)
{
	if (mode < 0 || mode >= AMD_PSTATE_MAX)
		return NULL;
	return amd_pstate_mode_string[mode];
}
EXPORT_SYMBOL_GPL(amd_pstate_get_mode_string);

struct quirk_entry {
	u32 nominal_freq;
	u32 lowest_freq;
};

static struct cpufreq_driver *current_pstate_driver;
static struct cpufreq_driver amd_pstate_driver;
static struct cpufreq_driver amd_pstate_epp_driver;
static int cppc_state = AMD_PSTATE_UNDEFINED;
static bool cppc_enabled;
static bool amd_pstate_prefcore = true;
static struct quirk_entry *quirks;

/*
 * AMD Energy Preference Performance (EPP)
 * The EPP is used in the CCLK DPM controller to drive
 * the frequency that a core is going to operate during
 * short periods of activity. EPP values will be utilized for
 * different OS profiles (balanced, performance, power savings)
 * display strings corresponding to EPP index in the
 * energy_perf_strings[]
 *	index		String
 *-------------------------------------
 *	0		default
 *	1		performance
 *	2		balance_performance
 *	3		balance_power
 *	4		power
 */
enum energy_perf_value_index {
	EPP_INDEX_DEFAULT = 0,
	EPP_INDEX_PERFORMANCE,
	EPP_INDEX_BALANCE_PERFORMANCE,
	EPP_INDEX_BALANCE_POWERSAVE,
	EPP_INDEX_POWERSAVE,
};

static const char * const energy_perf_strings[] = {
	[EPP_INDEX_DEFAULT] = "default",
	[EPP_INDEX_PERFORMANCE] = "performance",
	[EPP_INDEX_BALANCE_PERFORMANCE] = "balance_performance",
	[EPP_INDEX_BALANCE_POWERSAVE] = "balance_power",
	[EPP_INDEX_POWERSAVE] = "power",
	NULL
};

static unsigned int epp_values[] = {
	[EPP_INDEX_DEFAULT] = 0,
	[EPP_INDEX_PERFORMANCE] = AMD_CPPC_EPP_PERFORMANCE,
	[EPP_INDEX_BALANCE_PERFORMANCE] = AMD_CPPC_EPP_BALANCE_PERFORMANCE,
	[EPP_INDEX_BALANCE_POWERSAVE] = AMD_CPPC_EPP_BALANCE_POWERSAVE,
	[EPP_INDEX_POWERSAVE] = AMD_CPPC_EPP_POWERSAVE,
 };

typedef int (*cppc_mode_transition_fn)(int);

static struct quirk_entry quirk_amd_7k62 = {
	.nominal_freq = 2600,
	.lowest_freq = 550,
};

static int __init dmi_matched_7k62_bios_bug(const struct dmi_system_id *dmi)
{
	/**
	 * match the broken bios for family 17h processor support CPPC V2
	 * broken BIOS lack of nominal_freq and lowest_freq capabilities
	 * definition in ACPI tables
	 */
	if (cpu_feature_enabled(X86_FEATURE_ZEN2)) {
		quirks = dmi->driver_data;
		pr_info("Overriding nominal and lowest frequencies for %s\n", dmi->ident);
		return 1;
	}

	return 0;
}

static const struct dmi_system_id amd_pstate_quirks_table[] __initconst = {
	{
		.callback = dmi_matched_7k62_bios_bug,
		.ident = "AMD EPYC 7K62",
		.matches = {
			DMI_MATCH(DMI_BIOS_VERSION, "5.14"),
			DMI_MATCH(DMI_BIOS_RELEASE, "12/12/2019"),
		},
		.driver_data = &quirk_amd_7k62,
	},
	{}
};
MODULE_DEVICE_TABLE(dmi, amd_pstate_quirks_table);

static inline int get_mode_idx_from_str(const char *str, size_t size)
{
	int i;

	for (i=0; i < AMD_PSTATE_MAX; i++) {
		if (!strncmp(str, amd_pstate_mode_string[i], size))
			return i;
	}
	return -EINVAL;
}

static DEFINE_MUTEX(amd_pstate_limits_lock);
static DEFINE_MUTEX(amd_pstate_driver_lock);

static s16 amd_pstate_get_epp(struct amd_cpudata *cpudata, u64 cppc_req_cached)
{
	u64 epp;
	int ret;

	if (cpu_feature_enabled(X86_FEATURE_CPPC)) {
		if (!cppc_req_cached) {
			epp = rdmsrl_on_cpu(cpudata->cpu, MSR_AMD_CPPC_REQ,
					&cppc_req_cached);
			if (epp)
				return epp;
		}
		epp = (cppc_req_cached >> 24) & 0xFF;
	} else {
		ret = cppc_get_epp_perf(cpudata->cpu, &epp);
		if (ret < 0) {
			pr_debug("Could not retrieve energy perf value (%d)\n", ret);
			return -EIO;
		}
	}

	return (s16)(epp & 0xff);
}

static int amd_pstate_get_energy_pref_index(struct amd_cpudata *cpudata)
{
	s16 epp;
	int index = -EINVAL;

	epp = amd_pstate_get_epp(cpudata, 0);
	if (epp < 0)
		return epp;

	switch (epp) {
	case AMD_CPPC_EPP_PERFORMANCE:
		index = EPP_INDEX_PERFORMANCE;
		break;
	case AMD_CPPC_EPP_BALANCE_PERFORMANCE:
		index = EPP_INDEX_BALANCE_PERFORMANCE;
		break;
	case AMD_CPPC_EPP_BALANCE_POWERSAVE:
		index = EPP_INDEX_BALANCE_POWERSAVE;
		break;
	case AMD_CPPC_EPP_POWERSAVE:
		index = EPP_INDEX_POWERSAVE;
		break;
	default:
		break;
	}

	return index;
}

static void pstate_update_perf(struct amd_cpudata *cpudata, u32 min_perf,
			       u32 des_perf, u32 max_perf, bool fast_switch)
{
	if (fast_switch)
		wrmsrl(MSR_AMD_CPPC_REQ, READ_ONCE(cpudata->cppc_req_cached));
	else
		wrmsrl_on_cpu(cpudata->cpu, MSR_AMD_CPPC_REQ,
			      READ_ONCE(cpudata->cppc_req_cached));
}

DEFINE_STATIC_CALL(amd_pstate_update_perf, pstate_update_perf);

static inline void amd_pstate_update_perf(struct amd_cpudata *cpudata,
					  u32 min_perf, u32 des_perf,
					  u32 max_perf, bool fast_switch)
{
	static_call(amd_pstate_update_perf)(cpudata, min_perf, des_perf,
					    max_perf, fast_switch);
}

static int amd_pstate_set_epp(struct amd_cpudata *cpudata, u32 epp)
{
	int ret;
	struct cppc_perf_ctrls perf_ctrls;

	if (cpu_feature_enabled(X86_FEATURE_CPPC)) {
		u64 value = READ_ONCE(cpudata->cppc_req_cached);

		value &= ~GENMASK_ULL(31, 24);
		value |= (u64)epp << 24;
		WRITE_ONCE(cpudata->cppc_req_cached, value);

		ret = wrmsrl_on_cpu(cpudata->cpu, MSR_AMD_CPPC_REQ, value);
		if (!ret)
			cpudata->epp_cached = epp;
	} else {
		amd_pstate_update_perf(cpudata, cpudata->min_limit_perf, 0U,
					     cpudata->max_limit_perf, false);

		perf_ctrls.energy_perf = epp;
		ret = cppc_set_epp_perf(cpudata->cpu, &perf_ctrls, 1);
		if (ret) {
			pr_debug("failed to set energy perf value (%d)\n", ret);
			return ret;
		}
		cpudata->epp_cached = epp;
	}

	return ret;
}

static int amd_pstate_set_energy_pref_index(struct amd_cpudata *cpudata,
		int pref_index)
{
	int epp = -EINVAL;
	int ret;

	if (!pref_index)
		epp = cpudata->epp_default;

	if (epp == -EINVAL)
		epp = epp_values[pref_index];

	if (epp > 0 && cpudata->policy == CPUFREQ_POLICY_PERFORMANCE) {
		pr_debug("EPP cannot be set under performance policy\n");
		return -EBUSY;
	}

	ret = amd_pstate_set_epp(cpudata, epp);

	return ret;
}

static inline int pstate_enable(bool enable)
{
	int ret, cpu;
	unsigned long logical_proc_id_mask = 0;

	if (enable == cppc_enabled)
		return 0;

	for_each_present_cpu(cpu) {
		unsigned long logical_id = topology_logical_package_id(cpu);

		if (test_bit(logical_id, &logical_proc_id_mask))
			continue;

		set_bit(logical_id, &logical_proc_id_mask);

		ret = wrmsrl_safe_on_cpu(cpu, MSR_AMD_CPPC_ENABLE,
				enable);
		if (ret)
			return ret;
	}

	cppc_enabled = enable;
	return 0;
}

static int cppc_enable(bool enable)
{
	int cpu, ret = 0;
	struct cppc_perf_ctrls perf_ctrls;

	if (enable == cppc_enabled)
		return 0;

	for_each_present_cpu(cpu) {
		ret = cppc_set_enable(cpu, enable);
		if (ret)
			return ret;

		/* Enable autonomous mode for EPP */
		if (cppc_state == AMD_PSTATE_ACTIVE) {
			/* Set desired perf as zero to allow EPP firmware control */
			perf_ctrls.desired_perf = 0;
			ret = cppc_set_perf(cpu, &perf_ctrls);
			if (ret)
				return ret;
		}
	}

	cppc_enabled = enable;
	return ret;
}

DEFINE_STATIC_CALL(amd_pstate_enable, pstate_enable);

static inline int amd_pstate_enable(bool enable)
{
	return static_call(amd_pstate_enable)(enable);
}

static int pstate_init_perf(struct amd_cpudata *cpudata)
{
	u64 cap1;

	int ret = rdmsrl_safe_on_cpu(cpudata->cpu, MSR_AMD_CPPC_CAP1,
				     &cap1);
	if (ret)
		return ret;

	WRITE_ONCE(cpudata->highest_perf, AMD_CPPC_HIGHEST_PERF(cap1));
	WRITE_ONCE(cpudata->max_limit_perf, AMD_CPPC_HIGHEST_PERF(cap1));
	WRITE_ONCE(cpudata->nominal_perf, AMD_CPPC_NOMINAL_PERF(cap1));
	WRITE_ONCE(cpudata->lowest_nonlinear_perf, AMD_CPPC_LOWNONLIN_PERF(cap1));
	WRITE_ONCE(cpudata->lowest_perf, AMD_CPPC_LOWEST_PERF(cap1));
	WRITE_ONCE(cpudata->prefcore_ranking, AMD_CPPC_HIGHEST_PERF(cap1));
	WRITE_ONCE(cpudata->min_limit_perf, AMD_CPPC_LOWEST_PERF(cap1));
	return 0;
}

static int cppc_init_perf(struct amd_cpudata *cpudata)
{
	struct cppc_perf_caps cppc_perf;

	int ret = cppc_get_perf_caps(cpudata->cpu, &cppc_perf);
	if (ret)
		return ret;

	WRITE_ONCE(cpudata->highest_perf, cppc_perf.highest_perf);
	WRITE_ONCE(cpudata->max_limit_perf, cppc_perf.highest_perf);
	WRITE_ONCE(cpudata->nominal_perf, cppc_perf.nominal_perf);
	WRITE_ONCE(cpudata->lowest_nonlinear_perf,
		   cppc_perf.lowest_nonlinear_perf);
	WRITE_ONCE(cpudata->lowest_perf, cppc_perf.lowest_perf);
	WRITE_ONCE(cpudata->prefcore_ranking, cppc_perf.highest_perf);
	WRITE_ONCE(cpudata->min_limit_perf, cppc_perf.lowest_perf);

	if (cppc_state == AMD_PSTATE_ACTIVE)
		return 0;

	ret = cppc_get_auto_sel_caps(cpudata->cpu, &cppc_perf);
	if (ret) {
		pr_warn("failed to get auto_sel, ret: %d\n", ret);
		return 0;
	}

	ret = cppc_set_auto_sel(cpudata->cpu,
			(cppc_state == AMD_PSTATE_PASSIVE) ? 0 : 1);

	if (ret)
		pr_warn("failed to set auto_sel, ret: %d\n", ret);

	return ret;
}

DEFINE_STATIC_CALL(amd_pstate_init_perf, pstate_init_perf);

static inline int amd_pstate_init_perf(struct amd_cpudata *cpudata)
{
	return static_call(amd_pstate_init_perf)(cpudata);
}

static void cppc_update_perf(struct amd_cpudata *cpudata,
			     u32 min_perf, u32 des_perf,
			     u32 max_perf, bool fast_switch)
{
	struct cppc_perf_ctrls perf_ctrls;

	perf_ctrls.max_perf = max_perf;
	perf_ctrls.min_perf = min_perf;
	perf_ctrls.desired_perf = des_perf;

	cppc_set_perf(cpudata->cpu, &perf_ctrls);
}

static inline bool amd_pstate_sample(struct amd_cpudata *cpudata)
{
	u64 aperf, mperf, tsc;
	unsigned long flags;

	local_irq_save(flags);
	rdmsrl(MSR_IA32_APERF, aperf);
	rdmsrl(MSR_IA32_MPERF, mperf);
	tsc = rdtsc();

	if (cpudata->prev.mperf == mperf || cpudata->prev.tsc == tsc) {
		local_irq_restore(flags);
		return false;
	}

	local_irq_restore(flags);

	cpudata->cur.aperf = aperf;
	cpudata->cur.mperf = mperf;
	cpudata->cur.tsc =  tsc;
	cpudata->cur.aperf -= cpudata->prev.aperf;
	cpudata->cur.mperf -= cpudata->prev.mperf;
	cpudata->cur.tsc -= cpudata->prev.tsc;

	cpudata->prev.aperf = aperf;
	cpudata->prev.mperf = mperf;
	cpudata->prev.tsc = tsc;

	cpudata->freq = div64_u64((cpudata->cur.aperf * cpu_khz), cpudata->cur.mperf);

	return true;
}

static void amd_pstate_update(struct amd_cpudata *cpudata, u32 min_perf,
			      u32 des_perf, u32 max_perf, bool fast_switch, int gov_flags)
{
	unsigned long max_freq;
	struct cpufreq_policy *policy = cpufreq_cpu_get(cpudata->cpu);
	u64 prev = READ_ONCE(cpudata->cppc_req_cached);
	u32 nominal_perf = READ_ONCE(cpudata->nominal_perf);
	u64 value = prev;

	min_perf = clamp_t(unsigned long, min_perf, cpudata->min_limit_perf,
			cpudata->max_limit_perf);
	max_perf = clamp_t(unsigned long, max_perf, cpudata->min_limit_perf,
			cpudata->max_limit_perf);
	des_perf = clamp_t(unsigned long, des_perf, min_perf, max_perf);

	max_freq = READ_ONCE(cpudata->max_limit_freq);
	policy->cur = div_u64(des_perf * max_freq, max_perf);

	if ((cppc_state == AMD_PSTATE_GUIDED) && (gov_flags & CPUFREQ_GOV_DYNAMIC_SWITCHING)) {
		min_perf = des_perf;
		des_perf = 0;
	}

	value &= ~AMD_CPPC_MIN_PERF(~0L);
	value |= AMD_CPPC_MIN_PERF(min_perf);

	value &= ~AMD_CPPC_DES_PERF(~0L);
	value |= AMD_CPPC_DES_PERF(des_perf);

	/* limit the max perf when core performance boost feature is disabled */
	if (!cpudata->boost_supported)
		max_perf = min_t(unsigned long, nominal_perf, max_perf);

	value &= ~AMD_CPPC_MAX_PERF(~0L);
	value |= AMD_CPPC_MAX_PERF(max_perf);

	if (trace_amd_pstate_perf_enabled() && amd_pstate_sample(cpudata)) {
		trace_amd_pstate_perf(min_perf, des_perf, max_perf, cpudata->freq,
			cpudata->cur.mperf, cpudata->cur.aperf, cpudata->cur.tsc,
				cpudata->cpu, (value != prev), fast_switch);
	}

	if (value == prev)
		goto cpufreq_policy_put;

	WRITE_ONCE(cpudata->cppc_req_cached, value);

	amd_pstate_update_perf(cpudata, min_perf, des_perf,
			       max_perf, fast_switch);

cpufreq_policy_put:
	cpufreq_cpu_put(policy);
}

static int amd_pstate_verify(struct cpufreq_policy_data *policy)
{
	cpufreq_verify_within_cpu_limits(policy);

	return 0;
}

static int amd_pstate_update_min_max_limit(struct cpufreq_policy *policy)
{
	u32 max_limit_perf, min_limit_perf, lowest_perf, max_perf;
	struct amd_cpudata *cpudata = policy->driver_data;

	if (cpudata->boost_supported && !policy->boost_enabled)
		max_perf = READ_ONCE(cpudata->nominal_perf);
	else
		max_perf = READ_ONCE(cpudata->highest_perf);

	max_limit_perf = div_u64(policy->max * max_perf, policy->cpuinfo.max_freq);
	min_limit_perf = div_u64(policy->min * max_perf, policy->cpuinfo.max_freq);

	lowest_perf = READ_ONCE(cpudata->lowest_perf);
	if (min_limit_perf < lowest_perf)
		min_limit_perf = lowest_perf;

	if (max_limit_perf < min_limit_perf)
		max_limit_perf = min_limit_perf;

	WRITE_ONCE(cpudata->max_limit_perf, max_limit_perf);
	WRITE_ONCE(cpudata->min_limit_perf, min_limit_perf);
	WRITE_ONCE(cpudata->max_limit_freq, policy->max);
	WRITE_ONCE(cpudata->min_limit_freq, policy->min);

	return 0;
}

static int amd_pstate_update_freq(struct cpufreq_policy *policy,
				  unsigned int target_freq, bool fast_switch)
{
	struct cpufreq_freqs freqs;
	struct amd_cpudata *cpudata = policy->driver_data;
	unsigned long max_perf, min_perf, des_perf, cap_perf;

	if (!cpudata->max_freq)
		return -ENODEV;

	if (policy->min != cpudata->min_limit_freq || policy->max != cpudata->max_limit_freq)
		amd_pstate_update_min_max_limit(policy);

	cap_perf = READ_ONCE(cpudata->highest_perf);
	min_perf = READ_ONCE(cpudata->lowest_perf);
	max_perf = cap_perf;

	freqs.old = policy->cur;
	freqs.new = target_freq;

	des_perf = DIV_ROUND_CLOSEST(target_freq * cap_perf,
				     cpudata->max_freq);

	WARN_ON(fast_switch && !policy->fast_switch_enabled);
	/*
	 * If fast_switch is desired, then there aren't any registered
	 * transition notifiers. See comment for
	 * cpufreq_enable_fast_switch().
	 */
	if (!fast_switch)
		cpufreq_freq_transition_begin(policy, &freqs);

	amd_pstate_update(cpudata, min_perf, des_perf,
			max_perf, fast_switch, policy->governor->flags);

	if (!fast_switch)
		cpufreq_freq_transition_end(policy, &freqs, false);

	return 0;
}

static int amd_pstate_target(struct cpufreq_policy *policy,
			     unsigned int target_freq,
			     unsigned int relation)
{
	return amd_pstate_update_freq(policy, target_freq, false);
}

static unsigned int amd_pstate_fast_switch(struct cpufreq_policy *policy,
				  unsigned int target_freq)
{
	if (!amd_pstate_update_freq(policy, target_freq, true))
		return target_freq;
	return policy->cur;
}

static void amd_pstate_adjust_perf(unsigned int cpu,
				   unsigned long _min_perf,
				   unsigned long target_perf,
				   unsigned long capacity)
{
	unsigned long max_perf, min_perf, des_perf,
		      cap_perf, lowest_nonlinear_perf;
	struct cpufreq_policy *policy = cpufreq_cpu_get(cpu);
	struct amd_cpudata *cpudata;

	if (!policy)
		return;

	cpudata = policy->driver_data;

	if (policy->min != cpudata->min_limit_freq || policy->max != cpudata->max_limit_freq)
		amd_pstate_update_min_max_limit(policy);


	cap_perf = READ_ONCE(cpudata->highest_perf);
	lowest_nonlinear_perf = READ_ONCE(cpudata->lowest_nonlinear_perf);

	des_perf = cap_perf;
	if (target_perf < capacity)
		des_perf = DIV_ROUND_UP(cap_perf * target_perf, capacity);

	min_perf = READ_ONCE(cpudata->lowest_perf);
	if (_min_perf < capacity)
		min_perf = DIV_ROUND_UP(cap_perf * _min_perf, capacity);

	if (min_perf < lowest_nonlinear_perf)
		min_perf = lowest_nonlinear_perf;

	max_perf = cap_perf;
	if (max_perf < min_perf)
		max_perf = min_perf;

	des_perf = clamp_t(unsigned long, des_perf, min_perf, max_perf);

	amd_pstate_update(cpudata, min_perf, des_perf, max_perf, true,
			policy->governor->flags);
	cpufreq_cpu_put(policy);
}

static int amd_pstate_cpu_boost_update(struct cpufreq_policy *policy, bool on)
{
	struct amd_cpudata *cpudata = policy->driver_data;
	u32 nominal_freq, max_freq;
	int ret = 0;

	nominal_freq = READ_ONCE(cpudata->nominal_freq);
	max_freq = READ_ONCE(cpudata->max_freq);

	if (on)
		policy->cpuinfo.max_freq = max_freq;
	else if (policy->cpuinfo.max_freq > nominal_freq * 1000)
		policy->cpuinfo.max_freq = nominal_freq * 1000;

	policy->max = policy->cpuinfo.max_freq;

	if (cppc_state == AMD_PSTATE_PASSIVE) {
		ret = freq_qos_update_request(&cpudata->req[1], policy->cpuinfo.max_freq);
		if (ret < 0)
			pr_debug("Failed to update freq constraint: CPU%d\n", cpudata->cpu);
	}

	return ret < 0 ? ret : 0;
}

static int amd_pstate_set_boost(struct cpufreq_policy *policy, int state)
{
	struct amd_cpudata *cpudata = policy->driver_data;
	int ret;

	if (!cpudata->boost_supported) {
		pr_err("Boost mode is not supported by this processor or SBIOS\n");
		return -EOPNOTSUPP;
	}
	mutex_lock(&amd_pstate_driver_lock);
	ret = amd_pstate_cpu_boost_update(policy, state);
	WRITE_ONCE(cpudata->boost_state, !ret ? state : false);
	policy->boost_enabled = !ret ? state : false;
	refresh_frequency_limits(policy);
	mutex_unlock(&amd_pstate_driver_lock);

	return ret;
}

static int amd_pstate_init_boost_support(struct amd_cpudata *cpudata)
{
	u64 boost_val;
	int ret = -1;

	/*
	 * If platform has no CPB support or disable it, initialize current driver
	 * boost_enabled state to be false, it is not an error for cpufreq core to handle.
	 */
	if (!cpu_feature_enabled(X86_FEATURE_CPB)) {
		pr_debug_once("Boost CPB capabilities not present in the processor\n");
		ret = 0;
		goto exit_err;
	}

	/* at least one CPU supports CPB, even if others fail later on to set up */
	current_pstate_driver->boost_enabled = true;

	ret = rdmsrl_on_cpu(cpudata->cpu, MSR_K7_HWCR, &boost_val);
	if (ret) {
		pr_err_once("failed to read initial CPU boost state!\n");
		ret = -EIO;
		goto exit_err;
	}

	if (!(boost_val & MSR_K7_HWCR_CPB_DIS))
		cpudata->boost_supported = true;

	return 0;

exit_err:
	cpudata->boost_supported = false;
	return ret;
}

static void amd_perf_ctl_reset(unsigned int cpu)
{
	wrmsrl_on_cpu(cpu, MSR_AMD_PERF_CTL, 0);
}

/*
 * Set amd-pstate preferred core enable can't be done directly from cpufreq callbacks
 * due to locking, so queue the work for later.
 */
static void amd_pstste_sched_prefcore_workfn(struct work_struct *work)
{
	sched_set_itmt_support();
}
static DECLARE_WORK(sched_prefcore_work, amd_pstste_sched_prefcore_workfn);

#define CPPC_MAX_PERF	U8_MAX

static void amd_pstate_init_prefcore(struct amd_cpudata *cpudata)
{
	/* user disabled or not detected */
	if (!amd_pstate_prefcore)
		return;

	cpudata->hw_prefcore = true;

	/*
	 * The priorities can be set regardless of whether or not
	 * sched_set_itmt_support(true) has been called and it is valid to
	 * update them at any time after it has been called.
	 */
	sched_set_itmt_core_prio((int)READ_ONCE(cpudata->highest_perf), cpudata->cpu);

	schedule_work(&sched_prefcore_work);
}

static void amd_pstate_update_limits(unsigned int cpu)
{
	struct cpufreq_policy *policy = cpufreq_cpu_get(cpu);
	struct amd_cpudata *cpudata;
	u32 prev_high = 0, cur_high = 0;
	int ret;
	bool highest_perf_changed = false;

	if (!policy)
		return;

	cpudata = policy->driver_data;
<<<<<<< HEAD

	mutex_lock(&amd_pstate_driver_lock);
	if ((!amd_pstate_prefcore) || (!cpudata->hw_prefcore))
		goto free_cpufreq_put;
=======
>>>>>>> fa10f348

	if (!amd_pstate_prefcore)
		return;

	mutex_lock(&amd_pstate_driver_lock);
	ret = amd_get_highest_perf(cpu, &cur_high);
	if (ret)
		goto free_cpufreq_put;

	prev_high = READ_ONCE(cpudata->prefcore_ranking);
	highest_perf_changed = (prev_high != cur_high);
	if (highest_perf_changed) {
		WRITE_ONCE(cpudata->prefcore_ranking, cur_high);

		if (cur_high < CPPC_MAX_PERF)
			sched_set_itmt_core_prio((int)cur_high, cpu);
	}

free_cpufreq_put:
	cpufreq_cpu_put(policy);

	if (!highest_perf_changed)
		cpufreq_update_policy(cpu);

	mutex_unlock(&amd_pstate_driver_lock);
}

/*
 * Get pstate transition delay time from ACPI tables that firmware set
 * instead of using hardcode value directly.
 */
static u32 amd_pstate_get_transition_delay_us(unsigned int cpu)
{
	u32 transition_delay_ns;

	transition_delay_ns = cppc_get_transition_latency(cpu);
	if (transition_delay_ns == CPUFREQ_ETERNAL) {
		if (cpu_feature_enabled(X86_FEATURE_FAST_CPPC))
			return AMD_PSTATE_FAST_CPPC_TRANSITION_DELAY;
		else
			return AMD_PSTATE_TRANSITION_DELAY;
	}

	return transition_delay_ns / NSEC_PER_USEC;
}

/*
 * Get pstate transition latency value from ACPI tables that firmware
 * set instead of using hardcode value directly.
 */
static u32 amd_pstate_get_transition_latency(unsigned int cpu)
{
	u32 transition_latency;

	transition_latency = cppc_get_transition_latency(cpu);
	if (transition_latency  == CPUFREQ_ETERNAL)
		return AMD_PSTATE_TRANSITION_LATENCY;

	return transition_latency;
}

/*
 * amd_pstate_init_freq: Initialize the max_freq, min_freq,
 *                       nominal_freq and lowest_nonlinear_freq for
 *                       the @cpudata object.
 *
 *  Requires: highest_perf, lowest_perf, nominal_perf and
 *            lowest_nonlinear_perf members of @cpudata to be
 *            initialized.
 *
 *  Returns 0 on success, non-zero value on failure.
 */
static int amd_pstate_init_freq(struct amd_cpudata *cpudata)
{
	int ret;
	u32 min_freq, max_freq;
	u64 numerator;
	u32 nominal_perf, nominal_freq;
	u32 lowest_nonlinear_perf, lowest_nonlinear_freq;
	u32 boost_ratio, lowest_nonlinear_ratio;
	struct cppc_perf_caps cppc_perf;

	ret = cppc_get_perf_caps(cpudata->cpu, &cppc_perf);
	if (ret)
		return ret;

	if (quirks && quirks->lowest_freq)
		min_freq = quirks->lowest_freq * 1000;
	else
		min_freq = cppc_perf.lowest_freq * 1000;

	if (quirks && quirks->nominal_freq)
		nominal_freq = quirks->nominal_freq ;
	else
		nominal_freq = cppc_perf.nominal_freq;

	nominal_perf = READ_ONCE(cpudata->nominal_perf);

	ret = amd_get_boost_ratio_numerator(cpudata->cpu, &numerator);
	if (ret)
		return ret;
	boost_ratio = div_u64(numerator << SCHED_CAPACITY_SHIFT, nominal_perf);
	max_freq = (nominal_freq * boost_ratio >> SCHED_CAPACITY_SHIFT) * 1000;

	lowest_nonlinear_perf = READ_ONCE(cpudata->lowest_nonlinear_perf);
	lowest_nonlinear_ratio = div_u64(lowest_nonlinear_perf << SCHED_CAPACITY_SHIFT,
					 nominal_perf);
	lowest_nonlinear_freq = (nominal_freq * lowest_nonlinear_ratio >> SCHED_CAPACITY_SHIFT) * 1000;

	WRITE_ONCE(cpudata->min_freq, min_freq);
	WRITE_ONCE(cpudata->lowest_nonlinear_freq, lowest_nonlinear_freq);
	WRITE_ONCE(cpudata->nominal_freq, nominal_freq);
	WRITE_ONCE(cpudata->max_freq, max_freq);

	/**
	 * Below values need to be initialized correctly, otherwise driver will fail to load
	 * max_freq is calculated according to (nominal_freq * highest_perf)/nominal_perf
	 * lowest_nonlinear_freq is a value between [min_freq, nominal_freq]
	 * Check _CPC in ACPI table objects if any values are incorrect
	 */
	if (min_freq <= 0 || max_freq <= 0 || nominal_freq <= 0 || min_freq > max_freq) {
		pr_err("min_freq(%d) or max_freq(%d) or nominal_freq(%d) value is incorrect\n",
			min_freq, max_freq, nominal_freq * 1000);
		return -EINVAL;
	}

	if (lowest_nonlinear_freq <= min_freq || lowest_nonlinear_freq > nominal_freq * 1000) {
		pr_err("lowest_nonlinear_freq(%d) value is out of range [min_freq(%d), nominal_freq(%d)]\n",
			lowest_nonlinear_freq, min_freq, nominal_freq * 1000);
		return -EINVAL;
	}

	return 0;
}

static int amd_pstate_cpu_init(struct cpufreq_policy *policy)
{
	int min_freq, max_freq, ret;
	struct device *dev;
	struct amd_cpudata *cpudata;

	/*
	 * Resetting PERF_CTL_MSR will put the CPU in P0 frequency,
	 * which is ideal for initialization process.
	 */
	amd_perf_ctl_reset(policy->cpu);
	dev = get_cpu_device(policy->cpu);
	if (!dev)
		return -ENODEV;

	cpudata = kzalloc(sizeof(*cpudata), GFP_KERNEL);
	if (!cpudata)
		return -ENOMEM;

	cpudata->cpu = policy->cpu;

	ret = amd_pstate_init_perf(cpudata);
	if (ret)
		goto free_cpudata1;

	amd_pstate_init_prefcore(cpudata);

	ret = amd_pstate_init_freq(cpudata);
	if (ret)
		goto free_cpudata1;

	ret = amd_pstate_init_boost_support(cpudata);
	if (ret)
		goto free_cpudata1;

	min_freq = READ_ONCE(cpudata->min_freq);
	max_freq = READ_ONCE(cpudata->max_freq);

	policy->cpuinfo.transition_latency = amd_pstate_get_transition_latency(policy->cpu);
	policy->transition_delay_us = amd_pstate_get_transition_delay_us(policy->cpu);

	policy->min = min_freq;
	policy->max = max_freq;

	policy->cpuinfo.min_freq = min_freq;
	policy->cpuinfo.max_freq = max_freq;

	policy->boost_enabled = READ_ONCE(cpudata->boost_supported);

	/* It will be updated by governor */
	policy->cur = policy->cpuinfo.min_freq;

	if (cpu_feature_enabled(X86_FEATURE_CPPC))
		policy->fast_switch_possible = true;

	ret = freq_qos_add_request(&policy->constraints, &cpudata->req[0],
				   FREQ_QOS_MIN, policy->cpuinfo.min_freq);
	if (ret < 0) {
		dev_err(dev, "Failed to add min-freq constraint (%d)\n", ret);
		goto free_cpudata1;
	}

	ret = freq_qos_add_request(&policy->constraints, &cpudata->req[1],
				   FREQ_QOS_MAX, policy->cpuinfo.max_freq);
	if (ret < 0) {
		dev_err(dev, "Failed to add max-freq constraint (%d)\n", ret);
		goto free_cpudata2;
	}

	cpudata->max_limit_freq = max_freq;
	cpudata->min_limit_freq = min_freq;

	policy->driver_data = cpudata;

	if (!current_pstate_driver->adjust_perf)
		current_pstate_driver->adjust_perf = amd_pstate_adjust_perf;

	return 0;

free_cpudata2:
	freq_qos_remove_request(&cpudata->req[0]);
free_cpudata1:
	kfree(cpudata);
	return ret;
}

static void amd_pstate_cpu_exit(struct cpufreq_policy *policy)
{
	struct amd_cpudata *cpudata = policy->driver_data;

	freq_qos_remove_request(&cpudata->req[1]);
	freq_qos_remove_request(&cpudata->req[0]);
	policy->fast_switch_possible = false;
	kfree(cpudata);
}

static int amd_pstate_cpu_resume(struct cpufreq_policy *policy)
{
	int ret;

	ret = amd_pstate_enable(true);
	if (ret)
		pr_err("failed to enable amd-pstate during resume, return %d\n", ret);

	return ret;
}

static int amd_pstate_cpu_suspend(struct cpufreq_policy *policy)
{
	int ret;

	ret = amd_pstate_enable(false);
	if (ret)
		pr_err("failed to disable amd-pstate during suspend, return %d\n", ret);

	return ret;
}

/* Sysfs attributes */

/*
 * This frequency is to indicate the maximum hardware frequency.
 * If boost is not active but supported, the frequency will be larger than the
 * one in cpuinfo.
 */
static ssize_t show_amd_pstate_max_freq(struct cpufreq_policy *policy,
					char *buf)
{
	int max_freq;
	struct amd_cpudata *cpudata = policy->driver_data;

	max_freq = READ_ONCE(cpudata->max_freq);
	if (max_freq < 0)
		return max_freq;

	return sysfs_emit(buf, "%u\n", max_freq);
}

static ssize_t show_amd_pstate_lowest_nonlinear_freq(struct cpufreq_policy *policy,
						     char *buf)
{
	int freq;
	struct amd_cpudata *cpudata = policy->driver_data;

	freq = READ_ONCE(cpudata->lowest_nonlinear_freq);
	if (freq < 0)
		return freq;

	return sysfs_emit(buf, "%u\n", freq);
}

/*
 * In some of ASICs, the highest_perf is not the one in the _CPC table, so we
 * need to expose it to sysfs.
 */
static ssize_t show_amd_pstate_highest_perf(struct cpufreq_policy *policy,
					    char *buf)
{
	u32 perf;
	struct amd_cpudata *cpudata = policy->driver_data;

	perf = READ_ONCE(cpudata->highest_perf);

	return sysfs_emit(buf, "%u\n", perf);
}

static ssize_t show_amd_pstate_prefcore_ranking(struct cpufreq_policy *policy,
						char *buf)
{
	u32 perf;
	struct amd_cpudata *cpudata = policy->driver_data;

	perf = READ_ONCE(cpudata->prefcore_ranking);

	return sysfs_emit(buf, "%u\n", perf);
}

static ssize_t show_amd_pstate_hw_prefcore(struct cpufreq_policy *policy,
					   char *buf)
{
	bool hw_prefcore;
	struct amd_cpudata *cpudata = policy->driver_data;

	hw_prefcore = READ_ONCE(cpudata->hw_prefcore);

	return sysfs_emit(buf, "%s\n", str_enabled_disabled(hw_prefcore));
}

static ssize_t show_energy_performance_available_preferences(
				struct cpufreq_policy *policy, char *buf)
{
	int i = 0;
	int offset = 0;
	struct amd_cpudata *cpudata = policy->driver_data;

	if (cpudata->policy == CPUFREQ_POLICY_PERFORMANCE)
		return sysfs_emit_at(buf, offset, "%s\n",
				energy_perf_strings[EPP_INDEX_PERFORMANCE]);

	while (energy_perf_strings[i] != NULL)
		offset += sysfs_emit_at(buf, offset, "%s ", energy_perf_strings[i++]);

	offset += sysfs_emit_at(buf, offset, "\n");

	return offset;
}

static ssize_t store_energy_performance_preference(
		struct cpufreq_policy *policy, const char *buf, size_t count)
{
	struct amd_cpudata *cpudata = policy->driver_data;
	char str_preference[21];
	ssize_t ret;

	ret = sscanf(buf, "%20s", str_preference);
	if (ret != 1)
		return -EINVAL;

	ret = match_string(energy_perf_strings, -1, str_preference);
	if (ret < 0)
		return -EINVAL;

	mutex_lock(&amd_pstate_limits_lock);
	ret = amd_pstate_set_energy_pref_index(cpudata, ret);
	mutex_unlock(&amd_pstate_limits_lock);

	return ret ?: count;
}

static ssize_t show_energy_performance_preference(
				struct cpufreq_policy *policy, char *buf)
{
	struct amd_cpudata *cpudata = policy->driver_data;
	int preference;

	preference = amd_pstate_get_energy_pref_index(cpudata);
	if (preference < 0)
		return preference;

	return sysfs_emit(buf, "%s\n", energy_perf_strings[preference]);
}

static void amd_pstate_driver_cleanup(void)
{
	amd_pstate_enable(false);
	cppc_state = AMD_PSTATE_DISABLE;
	current_pstate_driver = NULL;
}

static int amd_pstate_register_driver(int mode)
{
	int ret;

	if (mode == AMD_PSTATE_PASSIVE || mode == AMD_PSTATE_GUIDED)
		current_pstate_driver = &amd_pstate_driver;
	else if (mode == AMD_PSTATE_ACTIVE)
		current_pstate_driver = &amd_pstate_epp_driver;
	else
		return -EINVAL;

	cppc_state = mode;

	ret = amd_pstate_enable(true);
	if (ret) {
		pr_err("failed to enable cppc during amd-pstate driver registration, return %d\n",
		       ret);
		amd_pstate_driver_cleanup();
		return ret;
	}

	ret = cpufreq_register_driver(current_pstate_driver);
	if (ret) {
		amd_pstate_driver_cleanup();
		return ret;
	}

	return 0;
}

static int amd_pstate_unregister_driver(int dummy)
{
	cpufreq_unregister_driver(current_pstate_driver);
	amd_pstate_driver_cleanup();
	return 0;
}

static int amd_pstate_change_mode_without_dvr_change(int mode)
{
	int cpu = 0;

	cppc_state = mode;

	if (cpu_feature_enabled(X86_FEATURE_CPPC) || cppc_state == AMD_PSTATE_ACTIVE)
		return 0;

	for_each_present_cpu(cpu) {
		cppc_set_auto_sel(cpu, (cppc_state == AMD_PSTATE_PASSIVE) ? 0 : 1);
	}

	return 0;
}

static int amd_pstate_change_driver_mode(int mode)
{
	int ret;

	ret = amd_pstate_unregister_driver(0);
	if (ret)
		return ret;

	ret = amd_pstate_register_driver(mode);
	if (ret)
		return ret;

	return 0;
}

static cppc_mode_transition_fn mode_state_machine[AMD_PSTATE_MAX][AMD_PSTATE_MAX] = {
	[AMD_PSTATE_DISABLE]         = {
		[AMD_PSTATE_DISABLE]     = NULL,
		[AMD_PSTATE_PASSIVE]     = amd_pstate_register_driver,
		[AMD_PSTATE_ACTIVE]      = amd_pstate_register_driver,
		[AMD_PSTATE_GUIDED]      = amd_pstate_register_driver,
	},
	[AMD_PSTATE_PASSIVE]         = {
		[AMD_PSTATE_DISABLE]     = amd_pstate_unregister_driver,
		[AMD_PSTATE_PASSIVE]     = NULL,
		[AMD_PSTATE_ACTIVE]      = amd_pstate_change_driver_mode,
		[AMD_PSTATE_GUIDED]      = amd_pstate_change_mode_without_dvr_change,
	},
	[AMD_PSTATE_ACTIVE]          = {
		[AMD_PSTATE_DISABLE]     = amd_pstate_unregister_driver,
		[AMD_PSTATE_PASSIVE]     = amd_pstate_change_driver_mode,
		[AMD_PSTATE_ACTIVE]      = NULL,
		[AMD_PSTATE_GUIDED]      = amd_pstate_change_driver_mode,
	},
	[AMD_PSTATE_GUIDED]          = {
		[AMD_PSTATE_DISABLE]     = amd_pstate_unregister_driver,
		[AMD_PSTATE_PASSIVE]     = amd_pstate_change_mode_without_dvr_change,
		[AMD_PSTATE_ACTIVE]      = amd_pstate_change_driver_mode,
		[AMD_PSTATE_GUIDED]      = NULL,
	},
};

static ssize_t amd_pstate_show_status(char *buf)
{
	if (!current_pstate_driver)
		return sysfs_emit(buf, "disable\n");

	return sysfs_emit(buf, "%s\n", amd_pstate_mode_string[cppc_state]);
}

int amd_pstate_update_status(const char *buf, size_t size)
{
	int mode_idx;

	if (size > strlen("passive") || size < strlen("active"))
		return -EINVAL;

	mode_idx = get_mode_idx_from_str(buf, size);

	if (mode_idx < 0 || mode_idx >= AMD_PSTATE_MAX)
		return -EINVAL;

	if (mode_state_machine[cppc_state][mode_idx])
		return mode_state_machine[cppc_state][mode_idx](mode_idx);

	return 0;
}
EXPORT_SYMBOL_GPL(amd_pstate_update_status);

static ssize_t status_show(struct device *dev,
			   struct device_attribute *attr, char *buf)
{
	ssize_t ret;

	mutex_lock(&amd_pstate_driver_lock);
	ret = amd_pstate_show_status(buf);
	mutex_unlock(&amd_pstate_driver_lock);

	return ret;
}

static ssize_t status_store(struct device *a, struct device_attribute *b,
			    const char *buf, size_t count)
{
	char *p = memchr(buf, '\n', count);
	int ret;

	mutex_lock(&amd_pstate_driver_lock);
	ret = amd_pstate_update_status(buf, p ? p - buf : count);
	mutex_unlock(&amd_pstate_driver_lock);

	return ret < 0 ? ret : count;
}

static ssize_t prefcore_show(struct device *dev,
			     struct device_attribute *attr, char *buf)
{
	return sysfs_emit(buf, "%s\n", str_enabled_disabled(amd_pstate_prefcore));
}

cpufreq_freq_attr_ro(amd_pstate_max_freq);
cpufreq_freq_attr_ro(amd_pstate_lowest_nonlinear_freq);

cpufreq_freq_attr_ro(amd_pstate_highest_perf);
cpufreq_freq_attr_ro(amd_pstate_prefcore_ranking);
cpufreq_freq_attr_ro(amd_pstate_hw_prefcore);
cpufreq_freq_attr_rw(energy_performance_preference);
cpufreq_freq_attr_ro(energy_performance_available_preferences);
static DEVICE_ATTR_RW(status);
static DEVICE_ATTR_RO(prefcore);

static struct freq_attr *amd_pstate_attr[] = {
	&amd_pstate_max_freq,
	&amd_pstate_lowest_nonlinear_freq,
	&amd_pstate_highest_perf,
	&amd_pstate_prefcore_ranking,
	&amd_pstate_hw_prefcore,
	NULL,
};

static struct freq_attr *amd_pstate_epp_attr[] = {
	&amd_pstate_max_freq,
	&amd_pstate_lowest_nonlinear_freq,
	&amd_pstate_highest_perf,
	&amd_pstate_prefcore_ranking,
	&amd_pstate_hw_prefcore,
	&energy_performance_preference,
	&energy_performance_available_preferences,
	NULL,
};

static struct attribute *pstate_global_attributes[] = {
	&dev_attr_status.attr,
	&dev_attr_prefcore.attr,
	NULL
};

static const struct attribute_group amd_pstate_global_attr_group = {
	.name = "amd_pstate",
	.attrs = pstate_global_attributes,
};

static bool amd_pstate_acpi_pm_profile_server(void)
{
	switch (acpi_gbl_FADT.preferred_profile) {
	case PM_ENTERPRISE_SERVER:
	case PM_SOHO_SERVER:
	case PM_PERFORMANCE_SERVER:
		return true;
	}
	return false;
}

static bool amd_pstate_acpi_pm_profile_undefined(void)
{
	if (acpi_gbl_FADT.preferred_profile == PM_UNSPECIFIED)
		return true;
	if (acpi_gbl_FADT.preferred_profile >= NR_PM_PROFILES)
		return true;
	return false;
}

static int amd_pstate_epp_cpu_init(struct cpufreq_policy *policy)
{
	int min_freq, max_freq, ret;
	struct amd_cpudata *cpudata;
	struct device *dev;
	u64 value;

	/*
	 * Resetting PERF_CTL_MSR will put the CPU in P0 frequency,
	 * which is ideal for initialization process.
	 */
	amd_perf_ctl_reset(policy->cpu);
	dev = get_cpu_device(policy->cpu);
	if (!dev)
		return -ENODEV;

	cpudata = kzalloc(sizeof(*cpudata), GFP_KERNEL);
	if (!cpudata)
		return -ENOMEM;

	cpudata->cpu = policy->cpu;
	cpudata->epp_policy = 0;

	ret = amd_pstate_init_perf(cpudata);
	if (ret)
		goto free_cpudata1;

	amd_pstate_init_prefcore(cpudata);

	ret = amd_pstate_init_freq(cpudata);
	if (ret)
		goto free_cpudata1;

	ret = amd_pstate_init_boost_support(cpudata);
	if (ret)
		goto free_cpudata1;

	min_freq = READ_ONCE(cpudata->min_freq);
	max_freq = READ_ONCE(cpudata->max_freq);

	policy->cpuinfo.min_freq = min_freq;
	policy->cpuinfo.max_freq = max_freq;
	/* It will be updated by governor */
	policy->cur = policy->cpuinfo.min_freq;

	policy->driver_data = cpudata;

	cpudata->epp_cached = cpudata->epp_default = amd_pstate_get_epp(cpudata, 0);

	policy->min = policy->cpuinfo.min_freq;
	policy->max = policy->cpuinfo.max_freq;

	policy->boost_enabled = READ_ONCE(cpudata->boost_supported);

	/*
	 * Set the policy to provide a valid fallback value in case
	 * the default cpufreq governor is neither powersave nor performance.
	 */
	if (amd_pstate_acpi_pm_profile_server() ||
	    amd_pstate_acpi_pm_profile_undefined())
		policy->policy = CPUFREQ_POLICY_PERFORMANCE;
	else
		policy->policy = CPUFREQ_POLICY_POWERSAVE;

	if (cpu_feature_enabled(X86_FEATURE_CPPC)) {
		ret = rdmsrl_on_cpu(cpudata->cpu, MSR_AMD_CPPC_REQ, &value);
		if (ret)
			return ret;
		WRITE_ONCE(cpudata->cppc_req_cached, value);

		ret = rdmsrl_on_cpu(cpudata->cpu, MSR_AMD_CPPC_CAP1, &value);
		if (ret)
			return ret;
		WRITE_ONCE(cpudata->cppc_cap1_cached, value);
	}

	return 0;

free_cpudata1:
	kfree(cpudata);
	return ret;
}

static void amd_pstate_epp_cpu_exit(struct cpufreq_policy *policy)
{
	struct amd_cpudata *cpudata = policy->driver_data;

	if (cpudata) {
		kfree(cpudata);
		policy->driver_data = NULL;
	}

	pr_debug("CPU %d exiting\n", policy->cpu);
}

static int amd_pstate_epp_update_limit(struct cpufreq_policy *policy)
{
	struct amd_cpudata *cpudata = policy->driver_data;
	u32 max_perf, min_perf, min_limit_perf, max_limit_perf;
	u64 value;
	s16 epp;

	if (cpudata->boost_supported && !policy->boost_enabled)
		max_perf = READ_ONCE(cpudata->nominal_perf);
	else
		max_perf = READ_ONCE(cpudata->highest_perf);
	min_perf = READ_ONCE(cpudata->lowest_perf);
	max_limit_perf = div_u64(policy->max * max_perf, policy->cpuinfo.max_freq);
	min_limit_perf = div_u64(policy->min * max_perf, policy->cpuinfo.max_freq);

	if (min_limit_perf < min_perf)
		min_limit_perf = min_perf;

	if (max_limit_perf < min_limit_perf)
		max_limit_perf = min_limit_perf;

	WRITE_ONCE(cpudata->max_limit_perf, max_limit_perf);
	WRITE_ONCE(cpudata->min_limit_perf, min_limit_perf);

	max_perf = clamp_t(unsigned long, max_perf, cpudata->min_limit_perf,
			cpudata->max_limit_perf);
	min_perf = clamp_t(unsigned long, min_perf, cpudata->min_limit_perf,
			cpudata->max_limit_perf);
	value = READ_ONCE(cpudata->cppc_req_cached);

	if (cpudata->policy == CPUFREQ_POLICY_PERFORMANCE)
		min_perf = min(cpudata->nominal_perf, max_perf);

	/* Initial min/max values for CPPC Performance Controls Register */
	value &= ~AMD_CPPC_MIN_PERF(~0L);
	value |= AMD_CPPC_MIN_PERF(min_perf);

	value &= ~AMD_CPPC_MAX_PERF(~0L);
	value |= AMD_CPPC_MAX_PERF(max_perf);

	/* CPPC EPP feature require to set zero to the desire perf bit */
	value &= ~AMD_CPPC_DES_PERF(~0L);
	value |= AMD_CPPC_DES_PERF(0);

	cpudata->epp_policy = cpudata->policy;

	/* Get BIOS pre-defined epp value */
	epp = amd_pstate_get_epp(cpudata, value);
	if (epp < 0) {
		/**
		 * This return value can only be negative for shared_memory
		 * systems where EPP register read/write not supported.
		 */
		return epp;
	}

	if (cpudata->policy == CPUFREQ_POLICY_PERFORMANCE)
		epp = 0;

	/* Set initial EPP value */
	if (cpu_feature_enabled(X86_FEATURE_CPPC)) {
		value &= ~GENMASK_ULL(31, 24);
		value |= (u64)epp << 24;
	}

	WRITE_ONCE(cpudata->cppc_req_cached, value);
	return amd_pstate_set_epp(cpudata, epp);
}

static int amd_pstate_epp_set_policy(struct cpufreq_policy *policy)
{
	struct amd_cpudata *cpudata = policy->driver_data;
	int ret;

	if (!policy->cpuinfo.max_freq)
		return -ENODEV;

	pr_debug("set_policy: cpuinfo.max %u policy->max %u\n",
				policy->cpuinfo.max_freq, policy->max);

	cpudata->policy = policy->policy;

	ret = amd_pstate_epp_update_limit(policy);
	if (ret)
		return ret;

	/*
	 * policy->cur is never updated with the amd_pstate_epp driver, but it
	 * is used as a stale frequency value. So, keep it within limits.
	 */
	policy->cur = policy->min;

	return 0;
}

static void amd_pstate_epp_reenable(struct amd_cpudata *cpudata)
{
	struct cppc_perf_ctrls perf_ctrls;
	u64 value, max_perf;
	int ret;

	ret = amd_pstate_enable(true);
	if (ret)
		pr_err("failed to enable amd pstate during resume, return %d\n", ret);

	value = READ_ONCE(cpudata->cppc_req_cached);
	max_perf = READ_ONCE(cpudata->highest_perf);

	if (cpu_feature_enabled(X86_FEATURE_CPPC)) {
		wrmsrl_on_cpu(cpudata->cpu, MSR_AMD_CPPC_REQ, value);
	} else {
		perf_ctrls.max_perf = max_perf;
		perf_ctrls.energy_perf = AMD_CPPC_ENERGY_PERF_PREF(cpudata->epp_cached);
		cppc_set_perf(cpudata->cpu, &perf_ctrls);
	}
}

static int amd_pstate_epp_cpu_online(struct cpufreq_policy *policy)
{
	struct amd_cpudata *cpudata = policy->driver_data;

	pr_debug("AMD CPU Core %d going online\n", cpudata->cpu);

	if (cppc_state == AMD_PSTATE_ACTIVE) {
		amd_pstate_epp_reenable(cpudata);
		cpudata->suspended = false;
	}

	return 0;
}

static void amd_pstate_epp_offline(struct cpufreq_policy *policy)
{
	struct amd_cpudata *cpudata = policy->driver_data;
	struct cppc_perf_ctrls perf_ctrls;
	int min_perf;
	u64 value;

	min_perf = READ_ONCE(cpudata->lowest_perf);
	value = READ_ONCE(cpudata->cppc_req_cached);

	mutex_lock(&amd_pstate_limits_lock);
	if (cpu_feature_enabled(X86_FEATURE_CPPC)) {
		cpudata->epp_policy = CPUFREQ_POLICY_UNKNOWN;

		/* Set max perf same as min perf */
		value &= ~AMD_CPPC_MAX_PERF(~0L);
		value |= AMD_CPPC_MAX_PERF(min_perf);
		value &= ~AMD_CPPC_MIN_PERF(~0L);
		value |= AMD_CPPC_MIN_PERF(min_perf);
		wrmsrl_on_cpu(cpudata->cpu, MSR_AMD_CPPC_REQ, value);
	} else {
		perf_ctrls.desired_perf = 0;
		perf_ctrls.max_perf = min_perf;
		perf_ctrls.energy_perf = AMD_CPPC_ENERGY_PERF_PREF(HWP_EPP_BALANCE_POWERSAVE);
		cppc_set_perf(cpudata->cpu, &perf_ctrls);
	}
	mutex_unlock(&amd_pstate_limits_lock);
}

static int amd_pstate_epp_cpu_offline(struct cpufreq_policy *policy)
{
	struct amd_cpudata *cpudata = policy->driver_data;

	pr_debug("AMD CPU Core %d going offline\n", cpudata->cpu);

	if (cpudata->suspended)
		return 0;

	if (cppc_state == AMD_PSTATE_ACTIVE)
		amd_pstate_epp_offline(policy);

	return 0;
}

static int amd_pstate_epp_verify_policy(struct cpufreq_policy_data *policy)
{
	cpufreq_verify_within_cpu_limits(policy);
	pr_debug("policy_max =%d, policy_min=%d\n", policy->max, policy->min);
	return 0;
}

static int amd_pstate_epp_suspend(struct cpufreq_policy *policy)
{
	struct amd_cpudata *cpudata = policy->driver_data;
	int ret;

	/* avoid suspending when EPP is not enabled */
	if (cppc_state != AMD_PSTATE_ACTIVE)
		return 0;

	/* set this flag to avoid setting core offline*/
	cpudata->suspended = true;

	/* disable CPPC in lowlevel firmware */
	ret = amd_pstate_enable(false);
	if (ret)
		pr_err("failed to suspend, return %d\n", ret);

	return 0;
}

static int amd_pstate_epp_resume(struct cpufreq_policy *policy)
{
	struct amd_cpudata *cpudata = policy->driver_data;

	if (cpudata->suspended) {
		mutex_lock(&amd_pstate_limits_lock);

		/* enable amd pstate from suspend state*/
		amd_pstate_epp_reenable(cpudata);

		mutex_unlock(&amd_pstate_limits_lock);

		cpudata->suspended = false;
	}

	return 0;
}

static struct cpufreq_driver amd_pstate_driver = {
	.flags		= CPUFREQ_CONST_LOOPS | CPUFREQ_NEED_UPDATE_LIMITS,
	.verify		= amd_pstate_verify,
	.target		= amd_pstate_target,
	.fast_switch    = amd_pstate_fast_switch,
	.init		= amd_pstate_cpu_init,
	.exit		= amd_pstate_cpu_exit,
	.suspend	= amd_pstate_cpu_suspend,
	.resume		= amd_pstate_cpu_resume,
	.set_boost	= amd_pstate_set_boost,
	.update_limits	= amd_pstate_update_limits,
	.name		= "amd-pstate",
	.attr		= amd_pstate_attr,
};

static struct cpufreq_driver amd_pstate_epp_driver = {
	.flags		= CPUFREQ_CONST_LOOPS,
	.verify		= amd_pstate_epp_verify_policy,
	.setpolicy	= amd_pstate_epp_set_policy,
	.init		= amd_pstate_epp_cpu_init,
	.exit		= amd_pstate_epp_cpu_exit,
	.offline	= amd_pstate_epp_cpu_offline,
	.online		= amd_pstate_epp_cpu_online,
	.suspend	= amd_pstate_epp_suspend,
	.resume		= amd_pstate_epp_resume,
	.update_limits	= amd_pstate_update_limits,
	.set_boost	= amd_pstate_set_boost,
	.name		= "amd-pstate-epp",
	.attr		= amd_pstate_epp_attr,
};

static int __init amd_pstate_set_driver(int mode_idx)
{
	if (mode_idx >= AMD_PSTATE_DISABLE && mode_idx < AMD_PSTATE_MAX) {
		cppc_state = mode_idx;
		if (cppc_state == AMD_PSTATE_DISABLE)
			pr_info("driver is explicitly disabled\n");

		if (cppc_state == AMD_PSTATE_ACTIVE)
			current_pstate_driver = &amd_pstate_epp_driver;

		if (cppc_state == AMD_PSTATE_PASSIVE || cppc_state == AMD_PSTATE_GUIDED)
			current_pstate_driver = &amd_pstate_driver;

		return 0;
	}

	return -EINVAL;
}

/**
 * CPPC function is not supported for family ID 17H with model_ID ranging from 0x10 to 0x2F.
 * show the debug message that helps to check if the CPU has CPPC support for loading issue.
 */
static bool amd_cppc_supported(void)
{
	struct cpuinfo_x86 *c = &cpu_data(0);
	bool warn = false;

	if ((boot_cpu_data.x86 == 0x17) && (boot_cpu_data.x86_model < 0x30)) {
		pr_debug_once("CPPC feature is not supported by the processor\n");
		return false;
	}

	/*
	 * If the CPPC feature is disabled in the BIOS for processors
	 * that support MSR-based CPPC, the AMD Pstate driver may not
	 * function correctly.
	 *
	 * For such processors, check the CPPC flag and display a
	 * warning message if the platform supports CPPC.
	 *
	 * Note: The code check below will not abort the driver
	 * registration process because of the code is added for
	 * debugging purposes. Besides, it may still be possible for
	 * the driver to work using the shared-memory mechanism.
	 */
	if (!cpu_feature_enabled(X86_FEATURE_CPPC)) {
		if (cpu_feature_enabled(X86_FEATURE_ZEN2)) {
			switch (c->x86_model) {
			case 0x60 ... 0x6F:
			case 0x80 ... 0xAF:
				warn = true;
				break;
			}
		} else if (cpu_feature_enabled(X86_FEATURE_ZEN3) ||
			   cpu_feature_enabled(X86_FEATURE_ZEN4)) {
			switch (c->x86_model) {
			case 0x10 ... 0x1F:
			case 0x40 ... 0xAF:
				warn = true;
				break;
			}
		} else if (cpu_feature_enabled(X86_FEATURE_ZEN5)) {
			warn = true;
		}
	}

	if (warn)
		pr_warn_once("The CPPC feature is supported but currently disabled by the BIOS.\n"
					"Please enable it if your BIOS has the CPPC option.\n");
	return true;
}

static int __init amd_pstate_init(void)
{
	struct device *dev_root;
	int ret;

	if (boot_cpu_data.x86_vendor != X86_VENDOR_AMD)
		return -ENODEV;

	/* show debug message only if CPPC is not supported */
	if (!amd_cppc_supported())
		return -EOPNOTSUPP;

	/* show warning message when BIOS broken or ACPI disabled */
	if (!acpi_cpc_valid()) {
		pr_warn_once("the _CPC object is not present in SBIOS or ACPI disabled\n");
		return -ENODEV;
	}

	/* don't keep reloading if cpufreq_driver exists */
	if (cpufreq_get_current_driver())
		return -EEXIST;

	quirks = NULL;

	/* check if this machine need CPPC quirks */
	dmi_check_system(amd_pstate_quirks_table);

	/*
	* determine the driver mode from the command line or kernel config.
	* If no command line input is provided, cppc_state will be AMD_PSTATE_UNDEFINED.
	* command line options will override the kernel config settings.
	*/

	if (cppc_state == AMD_PSTATE_UNDEFINED) {
		/* Disable on the following configs by default:
		 * 1. Undefined platforms
		 * 2. Server platforms
		 */
		if (amd_pstate_acpi_pm_profile_undefined() ||
		    amd_pstate_acpi_pm_profile_server()) {
			pr_info("driver load is disabled, boot with specific mode to enable this\n");
			return -ENODEV;
		}
		/* get driver mode from kernel config option [1:4] */
		cppc_state = CONFIG_X86_AMD_PSTATE_DEFAULT_MODE;
	}

	switch (cppc_state) {
	case AMD_PSTATE_DISABLE:
		pr_info("driver load is disabled, boot with specific mode to enable this\n");
		return -ENODEV;
	case AMD_PSTATE_PASSIVE:
	case AMD_PSTATE_ACTIVE:
	case AMD_PSTATE_GUIDED:
		ret = amd_pstate_set_driver(cppc_state);
		if (ret)
			return ret;
		break;
	default:
		return -EINVAL;
	}

	/* capability check */
	if (cpu_feature_enabled(X86_FEATURE_CPPC)) {
		pr_debug("AMD CPPC MSR based functionality is supported\n");
		if (cppc_state != AMD_PSTATE_ACTIVE)
			current_pstate_driver->adjust_perf = amd_pstate_adjust_perf;
	} else {
		pr_debug("AMD CPPC shared memory based functionality is supported\n");
		static_call_update(amd_pstate_enable, cppc_enable);
		static_call_update(amd_pstate_init_perf, cppc_init_perf);
		static_call_update(amd_pstate_update_perf, cppc_update_perf);
	}

	if (amd_pstate_prefcore) {
		ret = amd_detect_prefcore(&amd_pstate_prefcore);
		if (ret)
			return ret;
	}

	/* enable amd pstate feature */
	ret = amd_pstate_enable(true);
	if (ret) {
		pr_err("failed to enable driver mode(%d)\n", cppc_state);
		return ret;
	}

	ret = cpufreq_register_driver(current_pstate_driver);
	if (ret) {
		pr_err("failed to register with return %d\n", ret);
		goto disable_driver;
	}

	dev_root = bus_get_dev_root(&cpu_subsys);
	if (dev_root) {
		ret = sysfs_create_group(&dev_root->kobj, &amd_pstate_global_attr_group);
		put_device(dev_root);
		if (ret) {
			pr_err("sysfs attribute export failed with error %d.\n", ret);
			goto global_attr_free;
		}
	}

	return ret;

global_attr_free:
	cpufreq_unregister_driver(current_pstate_driver);
disable_driver:
	amd_pstate_enable(false);
	return ret;
}
device_initcall(amd_pstate_init);

static int __init amd_pstate_param(char *str)
{
	size_t size;
	int mode_idx;

	if (!str)
		return -EINVAL;

	size = strlen(str);
	mode_idx = get_mode_idx_from_str(str, size);

	return amd_pstate_set_driver(mode_idx);
}

static int __init amd_prefcore_param(char *str)
{
	if (!strcmp(str, "disable"))
		amd_pstate_prefcore = false;

	return 0;
}

early_param("amd_pstate", amd_pstate_param);
early_param("amd_prefcore", amd_prefcore_param);

MODULE_AUTHOR("Huang Rui <ray.huang@amd.com>");
MODULE_DESCRIPTION("AMD Processor P-state Frequency Driver");<|MERGE_RESOLUTION|>--- conflicted
+++ resolved
@@ -788,13 +788,6 @@
 		return;
 
 	cpudata = policy->driver_data;
-<<<<<<< HEAD
-
-	mutex_lock(&amd_pstate_driver_lock);
-	if ((!amd_pstate_prefcore) || (!cpudata->hw_prefcore))
-		goto free_cpufreq_put;
-=======
->>>>>>> fa10f348
 
 	if (!amd_pstate_prefcore)
 		return;
