// SPDX-License-Identifier: GPL-2.0-or-later
/*
 * amd-pstate.c - AMD Processor P-state Frequency Driver
 *
 * Copyright (C) 2021 Advanced Micro Devices, Inc. All Rights Reserved.
 *
 * Author: Huang Rui <ray.huang@amd.com>
 *
 * AMD P-State introduces a new CPU performance scaling design for AMD
 * processors using the ACPI Collaborative Performance and Power Control (CPPC)
 * feature which works with the AMD SMU firmware providing a finer grained
 * frequency control range. It is to replace the legacy ACPI P-States control,
 * allows a flexible, low-latency interface for the Linux kernel to directly
 * communicate the performance hints to hardware.
 *
 * AMD P-State is supported on recent AMD Zen base CPU series include some of
 * Zen2 and Zen3 processors. _CPC needs to be present in the ACPI tables of AMD
 * P-State supported system. And there are two types of hardware implementations
 * for AMD P-State: 1) Full MSR Solution and 2) Shared Memory Solution.
 * X86_FEATURE_CPPC CPU feature flag is used to distinguish the different types.
 */

#define pr_fmt(fmt) KBUILD_MODNAME ": " fmt

#include <linux/kernel.h>
#include <linux/module.h>
#include <linux/init.h>
#include <linux/smp.h>
#include <linux/sched.h>
#include <linux/cpufreq.h>
#include <linux/compiler.h>
#include <linux/dmi.h>
#include <linux/slab.h>
#include <linux/acpi.h>
#include <linux/io.h>
#include <linux/delay.h>
#include <linux/uaccess.h>
#include <linux/static_call.h>
<<<<<<< HEAD
#include <linux/amd-pstate.h>
=======
>>>>>>> a6ad5510
#include <linux/topology.h>

#include <acpi/processor.h>
#include <acpi/cppc_acpi.h>

#include <asm/msr.h>
#include <asm/processor.h>
#include <asm/cpufeature.h>
#include <asm/cpu_device_id.h>

#include "amd-pstate.h"
#include "amd-pstate-trace.h"

#define AMD_PSTATE_TRANSITION_LATENCY	20000
#define AMD_PSTATE_TRANSITION_DELAY	1000
<<<<<<< HEAD
#define CPPC_HIGHEST_PERF_PERFORMANCE	196
#define CPPC_HIGHEST_PERF_DEFAULT	166
=======
#define AMD_PSTATE_FAST_CPPC_TRANSITION_DELAY 600

#define AMD_CPPC_EPP_PERFORMANCE		0x00
#define AMD_CPPC_EPP_BALANCE_PERFORMANCE	0x80
#define AMD_CPPC_EPP_BALANCE_POWERSAVE		0xBF
#define AMD_CPPC_EPP_POWERSAVE			0xFF

static const char * const amd_pstate_mode_string[] = {
	[AMD_PSTATE_UNDEFINED]   = "undefined",
	[AMD_PSTATE_DISABLE]     = "disable",
	[AMD_PSTATE_PASSIVE]     = "passive",
	[AMD_PSTATE_ACTIVE]      = "active",
	[AMD_PSTATE_GUIDED]      = "guided",
	NULL,
};

const char *amd_pstate_get_mode_string(enum amd_pstate_mode mode)
{
	if (mode < 0 || mode >= AMD_PSTATE_MAX)
		return NULL;
	return amd_pstate_mode_string[mode];
}
EXPORT_SYMBOL_GPL(amd_pstate_get_mode_string);

struct quirk_entry {
	u32 nominal_freq;
	u32 lowest_freq;
};
>>>>>>> a6ad5510

static struct cpufreq_driver *current_pstate_driver;
static struct cpufreq_driver amd_pstate_driver;
static struct cpufreq_driver amd_pstate_epp_driver;
static int cppc_state = AMD_PSTATE_UNDEFINED;
static bool cppc_enabled;
static bool amd_pstate_prefcore = true;
<<<<<<< HEAD
=======
static struct quirk_entry *quirks;
>>>>>>> a6ad5510

/*
 * AMD Energy Preference Performance (EPP)
 * The EPP is used in the CCLK DPM controller to drive
 * the frequency that a core is going to operate during
 * short periods of activity. EPP values will be utilized for
 * different OS profiles (balanced, performance, power savings)
 * display strings corresponding to EPP index in the
 * energy_perf_strings[]
 *	index		String
 *-------------------------------------
 *	0		default
 *	1		performance
 *	2		balance_performance
 *	3		balance_power
 *	4		power
 */
enum energy_perf_value_index {
	EPP_INDEX_DEFAULT = 0,
	EPP_INDEX_PERFORMANCE,
	EPP_INDEX_BALANCE_PERFORMANCE,
	EPP_INDEX_BALANCE_POWERSAVE,
	EPP_INDEX_POWERSAVE,
};

static const char * const energy_perf_strings[] = {
	[EPP_INDEX_DEFAULT] = "default",
	[EPP_INDEX_PERFORMANCE] = "performance",
	[EPP_INDEX_BALANCE_PERFORMANCE] = "balance_performance",
	[EPP_INDEX_BALANCE_POWERSAVE] = "balance_power",
	[EPP_INDEX_POWERSAVE] = "power",
	NULL
};

static unsigned int epp_values[] = {
	[EPP_INDEX_DEFAULT] = 0,
	[EPP_INDEX_PERFORMANCE] = AMD_CPPC_EPP_PERFORMANCE,
	[EPP_INDEX_BALANCE_PERFORMANCE] = AMD_CPPC_EPP_BALANCE_PERFORMANCE,
	[EPP_INDEX_BALANCE_POWERSAVE] = AMD_CPPC_EPP_BALANCE_POWERSAVE,
	[EPP_INDEX_POWERSAVE] = AMD_CPPC_EPP_POWERSAVE,
 };

typedef int (*cppc_mode_transition_fn)(int);

static struct quirk_entry quirk_amd_7k62 = {
	.nominal_freq = 2600,
	.lowest_freq = 550,
};

static int __init dmi_matched_7k62_bios_bug(const struct dmi_system_id *dmi)
{
	/**
	 * match the broken bios for family 17h processor support CPPC V2
	 * broken BIOS lack of nominal_freq and lowest_freq capabilities
	 * definition in ACPI tables
	 */
	if (cpu_feature_enabled(X86_FEATURE_ZEN2)) {
		quirks = dmi->driver_data;
		pr_info("Overriding nominal and lowest frequencies for %s\n", dmi->ident);
		return 1;
	}

	return 0;
}

static const struct dmi_system_id amd_pstate_quirks_table[] __initconst = {
	{
		.callback = dmi_matched_7k62_bios_bug,
		.ident = "AMD EPYC 7K62",
		.matches = {
			DMI_MATCH(DMI_BIOS_VERSION, "5.14"),
			DMI_MATCH(DMI_BIOS_RELEASE, "12/12/2019"),
		},
		.driver_data = &quirk_amd_7k62,
	},
	{}
};
MODULE_DEVICE_TABLE(dmi, amd_pstate_quirks_table);

static inline int get_mode_idx_from_str(const char *str, size_t size)
{
	int i;

	for (i=0; i < AMD_PSTATE_MAX; i++) {
		if (!strncmp(str, amd_pstate_mode_string[i], size))
			return i;
	}
	return -EINVAL;
}

static DEFINE_MUTEX(amd_pstate_limits_lock);
static DEFINE_MUTEX(amd_pstate_driver_lock);

static s16 amd_pstate_get_epp(struct amd_cpudata *cpudata, u64 cppc_req_cached)
{
	u64 epp;
	int ret;

	if (cpu_feature_enabled(X86_FEATURE_CPPC)) {
		if (!cppc_req_cached) {
			epp = rdmsrl_on_cpu(cpudata->cpu, MSR_AMD_CPPC_REQ,
					&cppc_req_cached);
			if (epp)
				return epp;
		}
		epp = (cppc_req_cached >> 24) & 0xFF;
	} else {
		ret = cppc_get_epp_perf(cpudata->cpu, &epp);
		if (ret < 0) {
			pr_debug("Could not retrieve energy perf value (%d)\n", ret);
			return -EIO;
		}
	}

	return (s16)(epp & 0xff);
}

static int amd_pstate_get_energy_pref_index(struct amd_cpudata *cpudata)
{
	s16 epp;
	int index = -EINVAL;

	epp = amd_pstate_get_epp(cpudata, 0);
	if (epp < 0)
		return epp;

	switch (epp) {
	case AMD_CPPC_EPP_PERFORMANCE:
		index = EPP_INDEX_PERFORMANCE;
		break;
	case AMD_CPPC_EPP_BALANCE_PERFORMANCE:
		index = EPP_INDEX_BALANCE_PERFORMANCE;
		break;
	case AMD_CPPC_EPP_BALANCE_POWERSAVE:
		index = EPP_INDEX_BALANCE_POWERSAVE;
		break;
	case AMD_CPPC_EPP_POWERSAVE:
		index = EPP_INDEX_POWERSAVE;
		break;
	default:
		break;
	}

	return index;
}

static void pstate_update_perf(struct amd_cpudata *cpudata, u32 min_perf,
			       u32 des_perf, u32 max_perf, bool fast_switch)
{
	if (fast_switch)
		wrmsrl(MSR_AMD_CPPC_REQ, READ_ONCE(cpudata->cppc_req_cached));
	else
		wrmsrl_on_cpu(cpudata->cpu, MSR_AMD_CPPC_REQ,
			      READ_ONCE(cpudata->cppc_req_cached));
}

DEFINE_STATIC_CALL(amd_pstate_update_perf, pstate_update_perf);

static inline void amd_pstate_update_perf(struct amd_cpudata *cpudata,
					  u32 min_perf, u32 des_perf,
					  u32 max_perf, bool fast_switch)
{
	static_call(amd_pstate_update_perf)(cpudata, min_perf, des_perf,
					    max_perf, fast_switch);
}

static int amd_pstate_set_epp(struct amd_cpudata *cpudata, u32 epp)
{
	int ret;
	struct cppc_perf_ctrls perf_ctrls;

	if (cpu_feature_enabled(X86_FEATURE_CPPC)) {
		u64 value = READ_ONCE(cpudata->cppc_req_cached);

		value &= ~GENMASK_ULL(31, 24);
		value |= (u64)epp << 24;
		WRITE_ONCE(cpudata->cppc_req_cached, value);

		ret = wrmsrl_on_cpu(cpudata->cpu, MSR_AMD_CPPC_REQ, value);
		if (!ret)
			cpudata->epp_cached = epp;
	} else {
		amd_pstate_update_perf(cpudata, cpudata->min_limit_perf, 0U,
					     cpudata->max_limit_perf, false);

		perf_ctrls.energy_perf = epp;
		ret = cppc_set_epp_perf(cpudata->cpu, &perf_ctrls, 1);
		if (ret) {
			pr_debug("failed to set energy perf value (%d)\n", ret);
			return ret;
		}
		cpudata->epp_cached = epp;
	}

	return ret;
}

static int amd_pstate_set_energy_pref_index(struct amd_cpudata *cpudata,
		int pref_index)
{
	int epp = -EINVAL;
	int ret;

	if (!pref_index)
		epp = cpudata->epp_default;

	if (epp == -EINVAL)
		epp = epp_values[pref_index];

	if (epp > 0 && cpudata->policy == CPUFREQ_POLICY_PERFORMANCE) {
		pr_debug("EPP cannot be set under performance policy\n");
		return -EBUSY;
	}

	ret = amd_pstate_set_epp(cpudata, epp);

	return ret;
}

static inline int pstate_enable(bool enable)
{
	int ret, cpu;
	unsigned long logical_proc_id_mask = 0;

	if (enable == cppc_enabled)
		return 0;

	for_each_present_cpu(cpu) {
		unsigned long logical_id = topology_logical_package_id(cpu);

		if (test_bit(logical_id, &logical_proc_id_mask))
			continue;

		set_bit(logical_id, &logical_proc_id_mask);

		ret = wrmsrl_safe_on_cpu(cpu, MSR_AMD_CPPC_ENABLE,
				enable);
		if (ret)
			return ret;
	}

	cppc_enabled = enable;
	return 0;
}

static int cppc_enable(bool enable)
{
	int cpu, ret = 0;
	struct cppc_perf_ctrls perf_ctrls;

	if (enable == cppc_enabled)
		return 0;

	for_each_present_cpu(cpu) {
		ret = cppc_set_enable(cpu, enable);
		if (ret)
			return ret;

		/* Enable autonomous mode for EPP */
		if (cppc_state == AMD_PSTATE_ACTIVE) {
			/* Set desired perf as zero to allow EPP firmware control */
			perf_ctrls.desired_perf = 0;
			ret = cppc_set_perf(cpu, &perf_ctrls);
			if (ret)
				return ret;
		}
	}

	cppc_enabled = enable;
	return ret;
}

DEFINE_STATIC_CALL(amd_pstate_enable, pstate_enable);

static inline int amd_pstate_enable(bool enable)
{
	return static_call(amd_pstate_enable)(enable);
}

static u32 amd_pstate_highest_perf_set(struct amd_cpudata *cpudata)
{
	struct cpuinfo_x86 *c = &cpu_data(0);

	/*
	 * For AMD CPUs with Family ID 19H and Model ID range 0x70 to 0x7f,
	 * the highest performance level is set to 196.
	 * https://bugzilla.kernel.org/show_bug.cgi?id=218759
	 */
	if (c->x86 == 0x19 && (c->x86_model >= 0x70 && c->x86_model <= 0x7f))
		return CPPC_HIGHEST_PERF_PERFORMANCE;

	return CPPC_HIGHEST_PERF_DEFAULT;
}

static int pstate_init_perf(struct amd_cpudata *cpudata)
{
	u64 cap1;

	int ret = rdmsrl_safe_on_cpu(cpudata->cpu, MSR_AMD_CPPC_CAP1,
				     &cap1);
	if (ret)
		return ret;

<<<<<<< HEAD
	/* For platforms that do not support the preferred core feature, the
	 * highest_pef may be configured with 166 or 255, to avoid max frequency
	 * calculated wrongly. we take the AMD_CPPC_HIGHEST_PERF(cap1) value as
	 * the default max perf.
	 */
	if (cpudata->hw_prefcore)
		highest_perf = amd_pstate_highest_perf_set(cpudata);
	else
		highest_perf = AMD_CPPC_HIGHEST_PERF(cap1);

	WRITE_ONCE(cpudata->highest_perf, highest_perf);
	WRITE_ONCE(cpudata->max_limit_perf, highest_perf);
	WRITE_ONCE(cpudata->nominal_perf, AMD_CPPC_NOMINAL_PERF(cap1));
	WRITE_ONCE(cpudata->lowest_nonlinear_perf, AMD_CPPC_LOWNONLIN_PERF(cap1));
	WRITE_ONCE(cpudata->lowest_perf, AMD_CPPC_LOWEST_PERF(cap1));
=======
	WRITE_ONCE(cpudata->highest_perf, AMD_CPPC_HIGHEST_PERF(cap1));
	WRITE_ONCE(cpudata->max_limit_perf, AMD_CPPC_HIGHEST_PERF(cap1));
	WRITE_ONCE(cpudata->nominal_perf, AMD_CPPC_NOMINAL_PERF(cap1));
	WRITE_ONCE(cpudata->lowest_nonlinear_perf, AMD_CPPC_LOWNONLIN_PERF(cap1));
	WRITE_ONCE(cpudata->lowest_perf, AMD_CPPC_LOWEST_PERF(cap1));
	WRITE_ONCE(cpudata->prefcore_ranking, AMD_CPPC_HIGHEST_PERF(cap1));
>>>>>>> a6ad5510
	WRITE_ONCE(cpudata->min_limit_perf, AMD_CPPC_LOWEST_PERF(cap1));
	return 0;
}

static int cppc_init_perf(struct amd_cpudata *cpudata)
{
	struct cppc_perf_caps cppc_perf;

	int ret = cppc_get_perf_caps(cpudata->cpu, &cppc_perf);
	if (ret)
		return ret;

<<<<<<< HEAD
	if (cpudata->hw_prefcore)
		highest_perf = amd_pstate_highest_perf_set(cpudata);
	else
		highest_perf = cppc_perf.highest_perf;

	WRITE_ONCE(cpudata->highest_perf, highest_perf);
	WRITE_ONCE(cpudata->max_limit_perf, highest_perf);
=======
	WRITE_ONCE(cpudata->highest_perf, cppc_perf.highest_perf);
	WRITE_ONCE(cpudata->max_limit_perf, cppc_perf.highest_perf);
>>>>>>> a6ad5510
	WRITE_ONCE(cpudata->nominal_perf, cppc_perf.nominal_perf);
	WRITE_ONCE(cpudata->lowest_nonlinear_perf,
		   cppc_perf.lowest_nonlinear_perf);
	WRITE_ONCE(cpudata->lowest_perf, cppc_perf.lowest_perf);
<<<<<<< HEAD
=======
	WRITE_ONCE(cpudata->prefcore_ranking, cppc_perf.highest_perf);
>>>>>>> a6ad5510
	WRITE_ONCE(cpudata->min_limit_perf, cppc_perf.lowest_perf);

	if (cppc_state == AMD_PSTATE_ACTIVE)
		return 0;

	ret = cppc_get_auto_sel_caps(cpudata->cpu, &cppc_perf);
	if (ret) {
		pr_warn("failed to get auto_sel, ret: %d\n", ret);
		return 0;
	}

	ret = cppc_set_auto_sel(cpudata->cpu,
			(cppc_state == AMD_PSTATE_PASSIVE) ? 0 : 1);

	if (ret)
		pr_warn("failed to set auto_sel, ret: %d\n", ret);

	return ret;
}

DEFINE_STATIC_CALL(amd_pstate_init_perf, pstate_init_perf);

static inline int amd_pstate_init_perf(struct amd_cpudata *cpudata)
{
	return static_call(amd_pstate_init_perf)(cpudata);
}

static void cppc_update_perf(struct amd_cpudata *cpudata,
			     u32 min_perf, u32 des_perf,
			     u32 max_perf, bool fast_switch)
{
	struct cppc_perf_ctrls perf_ctrls;

	perf_ctrls.max_perf = max_perf;
	perf_ctrls.min_perf = min_perf;
	perf_ctrls.desired_perf = des_perf;

	cppc_set_perf(cpudata->cpu, &perf_ctrls);
}

static inline bool amd_pstate_sample(struct amd_cpudata *cpudata)
{
	u64 aperf, mperf, tsc;
	unsigned long flags;

	local_irq_save(flags);
	rdmsrl(MSR_IA32_APERF, aperf);
	rdmsrl(MSR_IA32_MPERF, mperf);
	tsc = rdtsc();

	if (cpudata->prev.mperf == mperf || cpudata->prev.tsc == tsc) {
		local_irq_restore(flags);
		return false;
	}

	local_irq_restore(flags);

	cpudata->cur.aperf = aperf;
	cpudata->cur.mperf = mperf;
	cpudata->cur.tsc =  tsc;
	cpudata->cur.aperf -= cpudata->prev.aperf;
	cpudata->cur.mperf -= cpudata->prev.mperf;
	cpudata->cur.tsc -= cpudata->prev.tsc;

	cpudata->prev.aperf = aperf;
	cpudata->prev.mperf = mperf;
	cpudata->prev.tsc = tsc;

	cpudata->freq = div64_u64((cpudata->cur.aperf * cpu_khz), cpudata->cur.mperf);

	return true;
}

static void amd_pstate_update(struct amd_cpudata *cpudata, u32 min_perf,
			      u32 des_perf, u32 max_perf, bool fast_switch, int gov_flags)
{
	unsigned long max_freq;
	struct cpufreq_policy *policy = cpufreq_cpu_get(cpudata->cpu);
	u64 prev = READ_ONCE(cpudata->cppc_req_cached);
	u32 nominal_perf = READ_ONCE(cpudata->nominal_perf);
	u64 value = prev;

	min_perf = clamp_t(unsigned long, min_perf, cpudata->min_limit_perf,
			cpudata->max_limit_perf);
	max_perf = clamp_t(unsigned long, max_perf, cpudata->min_limit_perf,
			cpudata->max_limit_perf);
	des_perf = clamp_t(unsigned long, des_perf, min_perf, max_perf);

	max_freq = READ_ONCE(cpudata->max_limit_freq);
	policy->cur = div_u64(des_perf * max_freq, max_perf);

	if ((cppc_state == AMD_PSTATE_GUIDED) && (gov_flags & CPUFREQ_GOV_DYNAMIC_SWITCHING)) {
		min_perf = des_perf;
		des_perf = 0;
	}

	value &= ~AMD_CPPC_MIN_PERF(~0L);
	value |= AMD_CPPC_MIN_PERF(min_perf);

	value &= ~AMD_CPPC_DES_PERF(~0L);
	value |= AMD_CPPC_DES_PERF(des_perf);

	/* limit the max perf when core performance boost feature is disabled */
	if (!cpudata->boost_supported)
		max_perf = min_t(unsigned long, nominal_perf, max_perf);

	value &= ~AMD_CPPC_MAX_PERF(~0L);
	value |= AMD_CPPC_MAX_PERF(max_perf);

	if (trace_amd_pstate_perf_enabled() && amd_pstate_sample(cpudata)) {
		trace_amd_pstate_perf(min_perf, des_perf, max_perf, cpudata->freq,
			cpudata->cur.mperf, cpudata->cur.aperf, cpudata->cur.tsc,
				cpudata->cpu, (value != prev), fast_switch);
	}

	if (value == prev)
		goto cpufreq_policy_put;

	WRITE_ONCE(cpudata->cppc_req_cached, value);

	amd_pstate_update_perf(cpudata, min_perf, des_perf,
			       max_perf, fast_switch);

cpufreq_policy_put:
	cpufreq_cpu_put(policy);
}

static int amd_pstate_verify(struct cpufreq_policy_data *policy)
{
	cpufreq_verify_within_cpu_limits(policy);

	return 0;
}

static int amd_pstate_update_min_max_limit(struct cpufreq_policy *policy)
{
<<<<<<< HEAD
	u32 max_limit_perf, min_limit_perf;
	struct amd_cpudata *cpudata = policy->driver_data;

	max_limit_perf = div_u64(policy->max * cpudata->highest_perf, cpudata->max_freq);
	min_limit_perf = div_u64(policy->min * cpudata->highest_perf, cpudata->max_freq);
=======
	u32 max_limit_perf, min_limit_perf, lowest_perf, max_perf;
	struct amd_cpudata *cpudata = policy->driver_data;

	if (cpudata->boost_supported && !policy->boost_enabled)
		max_perf = READ_ONCE(cpudata->nominal_perf);
	else
		max_perf = READ_ONCE(cpudata->highest_perf);

	max_limit_perf = div_u64(policy->max * max_perf, policy->cpuinfo.max_freq);
	min_limit_perf = div_u64(policy->min * max_perf, policy->cpuinfo.max_freq);

	lowest_perf = READ_ONCE(cpudata->lowest_perf);
	if (min_limit_perf < lowest_perf)
		min_limit_perf = lowest_perf;

	if (max_limit_perf < min_limit_perf)
		max_limit_perf = min_limit_perf;
>>>>>>> a6ad5510

	WRITE_ONCE(cpudata->max_limit_perf, max_limit_perf);
	WRITE_ONCE(cpudata->min_limit_perf, min_limit_perf);
	WRITE_ONCE(cpudata->max_limit_freq, policy->max);
	WRITE_ONCE(cpudata->min_limit_freq, policy->min);

	return 0;
}

static int amd_pstate_update_freq(struct cpufreq_policy *policy,
				  unsigned int target_freq, bool fast_switch)
{
	struct cpufreq_freqs freqs;
	struct amd_cpudata *cpudata = policy->driver_data;
	unsigned long max_perf, min_perf, des_perf, cap_perf;

	if (!cpudata->max_freq)
		return -ENODEV;

	if (policy->min != cpudata->min_limit_freq || policy->max != cpudata->max_limit_freq)
		amd_pstate_update_min_max_limit(policy);

	cap_perf = READ_ONCE(cpudata->highest_perf);
	min_perf = READ_ONCE(cpudata->lowest_perf);
	max_perf = cap_perf;

	freqs.old = policy->cur;
	freqs.new = target_freq;

	des_perf = DIV_ROUND_CLOSEST(target_freq * cap_perf,
				     cpudata->max_freq);

	WARN_ON(fast_switch && !policy->fast_switch_enabled);
	/*
	 * If fast_switch is desired, then there aren't any registered
	 * transition notifiers. See comment for
	 * cpufreq_enable_fast_switch().
	 */
	if (!fast_switch)
		cpufreq_freq_transition_begin(policy, &freqs);

	amd_pstate_update(cpudata, min_perf, des_perf,
			max_perf, fast_switch, policy->governor->flags);

	if (!fast_switch)
		cpufreq_freq_transition_end(policy, &freqs, false);

	return 0;
}

static int amd_pstate_target(struct cpufreq_policy *policy,
			     unsigned int target_freq,
			     unsigned int relation)
{
	return amd_pstate_update_freq(policy, target_freq, false);
}

static unsigned int amd_pstate_fast_switch(struct cpufreq_policy *policy,
				  unsigned int target_freq)
{
	if (!amd_pstate_update_freq(policy, target_freq, true))
		return target_freq;
	return policy->cur;
}

static void amd_pstate_adjust_perf(unsigned int cpu,
				   unsigned long _min_perf,
				   unsigned long target_perf,
				   unsigned long capacity)
{
	unsigned long max_perf, min_perf, des_perf,
		      cap_perf, lowest_nonlinear_perf;
	struct cpufreq_policy *policy = cpufreq_cpu_get(cpu);
	struct amd_cpudata *cpudata;

	if (!policy)
		return;

	cpudata = policy->driver_data;

	if (policy->min != cpudata->min_limit_freq || policy->max != cpudata->max_limit_freq)
		amd_pstate_update_min_max_limit(policy);


	if (policy->min != cpudata->min_limit_freq || policy->max != cpudata->max_limit_freq)
		amd_pstate_update_min_max_limit(policy);


	cap_perf = READ_ONCE(cpudata->highest_perf);
	lowest_nonlinear_perf = READ_ONCE(cpudata->lowest_nonlinear_perf);

	des_perf = cap_perf;
	if (target_perf < capacity)
		des_perf = DIV_ROUND_UP(cap_perf * target_perf, capacity);

	min_perf = READ_ONCE(cpudata->lowest_perf);
	if (_min_perf < capacity)
		min_perf = DIV_ROUND_UP(cap_perf * _min_perf, capacity);

	if (min_perf < lowest_nonlinear_perf)
		min_perf = lowest_nonlinear_perf;

	max_perf = cap_perf;
	if (max_perf < min_perf)
		max_perf = min_perf;

	des_perf = clamp_t(unsigned long, des_perf, min_perf, max_perf);

	amd_pstate_update(cpudata, min_perf, des_perf, max_perf, true,
			policy->governor->flags);
	cpufreq_cpu_put(policy);
}

static int amd_pstate_cpu_boost_update(struct cpufreq_policy *policy, bool on)
{
	struct amd_cpudata *cpudata = policy->driver_data;
	u32 nominal_freq, max_freq;
	int ret = 0;

	nominal_freq = READ_ONCE(cpudata->nominal_freq);
	max_freq = READ_ONCE(cpudata->max_freq);

	if (on)
		policy->cpuinfo.max_freq = max_freq;
	else if (policy->cpuinfo.max_freq > nominal_freq * 1000)
		policy->cpuinfo.max_freq = nominal_freq * 1000;

	policy->max = policy->cpuinfo.max_freq;

	if (cppc_state == AMD_PSTATE_PASSIVE) {
		ret = freq_qos_update_request(&cpudata->req[1], policy->cpuinfo.max_freq);
		if (ret < 0)
			pr_debug("Failed to update freq constraint: CPU%d\n", cpudata->cpu);
	}

	return ret < 0 ? ret : 0;
}

static int amd_pstate_set_boost(struct cpufreq_policy *policy, int state)
{
	struct amd_cpudata *cpudata = policy->driver_data;
	int ret;

	if (!cpudata->boost_supported) {
		pr_err("Boost mode is not supported by this processor or SBIOS\n");
		return -EOPNOTSUPP;
	}
	mutex_lock(&amd_pstate_driver_lock);
	ret = amd_pstate_cpu_boost_update(policy, state);
	WRITE_ONCE(cpudata->boost_state, !ret ? state : false);
	policy->boost_enabled = !ret ? state : false;
	refresh_frequency_limits(policy);
	mutex_unlock(&amd_pstate_driver_lock);

	return ret;
}

static int amd_pstate_init_boost_support(struct amd_cpudata *cpudata)
{
	u64 boost_val;
	int ret = -1;

	/*
	 * If platform has no CPB support or disable it, initialize current driver
	 * boost_enabled state to be false, it is not an error for cpufreq core to handle.
	 */
	if (!cpu_feature_enabled(X86_FEATURE_CPB)) {
		pr_debug_once("Boost CPB capabilities not present in the processor\n");
		ret = 0;
		goto exit_err;
	}

	/* at least one CPU supports CPB, even if others fail later on to set up */
	current_pstate_driver->boost_enabled = true;

	ret = rdmsrl_on_cpu(cpudata->cpu, MSR_K7_HWCR, &boost_val);
	if (ret) {
		pr_err_once("failed to read initial CPU boost state!\n");
		ret = -EIO;
		goto exit_err;
	}

	if (!(boost_val & MSR_K7_HWCR_CPB_DIS))
		cpudata->boost_supported = true;

	return 0;

exit_err:
	cpudata->boost_supported = false;
	return ret;
}

static void amd_perf_ctl_reset(unsigned int cpu)
{
	wrmsrl_on_cpu(cpu, MSR_AMD_PERF_CTL, 0);
}

/*
 * Set amd-pstate preferred core enable can't be done directly from cpufreq callbacks
 * due to locking, so queue the work for later.
 */
static void amd_pstste_sched_prefcore_workfn(struct work_struct *work)
{
	sched_set_itmt_support();
}
static DECLARE_WORK(sched_prefcore_work, amd_pstste_sched_prefcore_workfn);

#define CPPC_MAX_PERF	U8_MAX

static void amd_pstate_init_prefcore(struct amd_cpudata *cpudata)
{
	/* user disabled or not detected */
	if (!amd_pstate_prefcore)
		return;

	cpudata->hw_prefcore = true;

	/*
	 * The priorities can be set regardless of whether or not
	 * sched_set_itmt_support(true) has been called and it is valid to
	 * update them at any time after it has been called.
	 */
	sched_set_itmt_core_prio((int)READ_ONCE(cpudata->highest_perf), cpudata->cpu);

	schedule_work(&sched_prefcore_work);
}

static void amd_pstate_update_limits(unsigned int cpu)
{
	struct cpufreq_policy *policy = cpufreq_cpu_get(cpu);
	struct amd_cpudata *cpudata;
	u32 prev_high = 0, cur_high = 0;
	int ret;
	bool highest_perf_changed = false;

	if (!policy)
		return;

	cpudata = policy->driver_data;

	if (!amd_pstate_prefcore)
		return;

	mutex_lock(&amd_pstate_driver_lock);
	ret = amd_get_highest_perf(cpu, &cur_high);
	if (ret)
		goto free_cpufreq_put;

	prev_high = READ_ONCE(cpudata->prefcore_ranking);
	highest_perf_changed = (prev_high != cur_high);
	if (highest_perf_changed) {
		WRITE_ONCE(cpudata->prefcore_ranking, cur_high);

		if (cur_high < CPPC_MAX_PERF)
			sched_set_itmt_core_prio((int)cur_high, cpu);
	}

free_cpufreq_put:
	cpufreq_cpu_put(policy);

	if (!highest_perf_changed)
		cpufreq_update_policy(cpu);

	mutex_unlock(&amd_pstate_driver_lock);
}

/*
 * Get pstate transition delay time from ACPI tables that firmware set
 * instead of using hardcode value directly.
 */
static u32 amd_pstate_get_transition_delay_us(unsigned int cpu)
{
	u32 transition_delay_ns;

	transition_delay_ns = cppc_get_transition_latency(cpu);
	if (transition_delay_ns == CPUFREQ_ETERNAL) {
		if (cpu_feature_enabled(X86_FEATURE_FAST_CPPC))
			return AMD_PSTATE_FAST_CPPC_TRANSITION_DELAY;
		else
			return AMD_PSTATE_TRANSITION_DELAY;
	}

	return transition_delay_ns / NSEC_PER_USEC;
}

/*
 * Get pstate transition latency value from ACPI tables that firmware
 * set instead of using hardcode value directly.
 */
static u32 amd_pstate_get_transition_latency(unsigned int cpu)
{
	u32 transition_latency;

	transition_latency = cppc_get_transition_latency(cpu);
	if (transition_latency  == CPUFREQ_ETERNAL)
		return AMD_PSTATE_TRANSITION_LATENCY;

	return transition_latency;
}

/*
 * amd_pstate_init_freq: Initialize the max_freq, min_freq,
 *                       nominal_freq and lowest_nonlinear_freq for
 *                       the @cpudata object.
 *
 *  Requires: highest_perf, lowest_perf, nominal_perf and
 *            lowest_nonlinear_perf members of @cpudata to be
 *            initialized.
 *
 *  Returns 0 on success, non-zero value on failure.
 */
static int amd_pstate_init_freq(struct amd_cpudata *cpudata)
{
	int ret;
	u32 min_freq, max_freq;
	u64 numerator;
	u32 nominal_perf, nominal_freq;
	u32 lowest_nonlinear_perf, lowest_nonlinear_freq;
	u32 boost_ratio, lowest_nonlinear_ratio;
	struct cppc_perf_caps cppc_perf;

	ret = cppc_get_perf_caps(cpudata->cpu, &cppc_perf);
	if (ret)
		return ret;

	if (quirks && quirks->lowest_freq)
		min_freq = quirks->lowest_freq * 1000;
	else
		min_freq = cppc_perf.lowest_freq * 1000;

	if (quirks && quirks->nominal_freq)
		nominal_freq = quirks->nominal_freq ;
	else
		nominal_freq = cppc_perf.nominal_freq;

	nominal_perf = READ_ONCE(cpudata->nominal_perf);

	ret = amd_get_boost_ratio_numerator(cpudata->cpu, &numerator);
	if (ret)
		return ret;
	boost_ratio = div_u64(numerator << SCHED_CAPACITY_SHIFT, nominal_perf);
	max_freq = (nominal_freq * boost_ratio >> SCHED_CAPACITY_SHIFT) * 1000;

	lowest_nonlinear_perf = READ_ONCE(cpudata->lowest_nonlinear_perf);
	lowest_nonlinear_ratio = div_u64(lowest_nonlinear_perf << SCHED_CAPACITY_SHIFT,
					 nominal_perf);
	lowest_nonlinear_freq = (nominal_freq * lowest_nonlinear_ratio >> SCHED_CAPACITY_SHIFT) * 1000;

	WRITE_ONCE(cpudata->min_freq, min_freq);
	WRITE_ONCE(cpudata->lowest_nonlinear_freq, lowest_nonlinear_freq);
	WRITE_ONCE(cpudata->nominal_freq, nominal_freq);
	WRITE_ONCE(cpudata->max_freq, max_freq);

	/**
	 * Below values need to be initialized correctly, otherwise driver will fail to load
	 * max_freq is calculated according to (nominal_freq * highest_perf)/nominal_perf
	 * lowest_nonlinear_freq is a value between [min_freq, nominal_freq]
	 * Check _CPC in ACPI table objects if any values are incorrect
	 */
	if (min_freq <= 0 || max_freq <= 0 || nominal_freq <= 0 || min_freq > max_freq) {
		pr_err("min_freq(%d) or max_freq(%d) or nominal_freq(%d) value is incorrect\n",
			min_freq, max_freq, nominal_freq * 1000);
		return -EINVAL;
	}

	if (lowest_nonlinear_freq <= min_freq || lowest_nonlinear_freq > nominal_freq * 1000) {
		pr_err("lowest_nonlinear_freq(%d) value is out of range [min_freq(%d), nominal_freq(%d)]\n",
			lowest_nonlinear_freq, min_freq, nominal_freq * 1000);
		return -EINVAL;
	}

	return 0;
}

/*
 * Set amd-pstate preferred core enable can't be done directly from cpufreq callbacks
 * due to locking, so queue the work for later.
 */
static void amd_pstste_sched_prefcore_workfn(struct work_struct *work)
{
	sched_set_itmt_support();
}
static DECLARE_WORK(sched_prefcore_work, amd_pstste_sched_prefcore_workfn);

/*
 * Get the highest performance register value.
 * @cpu: CPU from which to get highest performance.
 * @highest_perf: Return address.
 *
 * Return: 0 for success, -EIO otherwise.
 */
static int amd_pstate_get_highest_perf(int cpu, u32 *highest_perf)
{
	int ret;

	if (boot_cpu_has(X86_FEATURE_CPPC)) {
		u64 cap1;

		ret = rdmsrl_safe_on_cpu(cpu, MSR_AMD_CPPC_CAP1, &cap1);
		if (ret)
			return ret;
		WRITE_ONCE(*highest_perf, AMD_CPPC_HIGHEST_PERF(cap1));
	} else {
		u64 cppc_highest_perf;

		ret = cppc_get_highest_perf(cpu, &cppc_highest_perf);
		if (ret)
			return ret;
		WRITE_ONCE(*highest_perf, cppc_highest_perf);
	}

	return (ret);
}

#define CPPC_MAX_PERF	U8_MAX

static void amd_pstate_init_prefcore(struct amd_cpudata *cpudata)
{
	int ret, prio;
	u32 highest_perf;

	ret = amd_pstate_get_highest_perf(cpudata->cpu, &highest_perf);
	if (ret)
		return;

	cpudata->hw_prefcore = true;
	/* check if CPPC preferred core feature is enabled*/
	if (highest_perf < CPPC_MAX_PERF)
		prio = (int)highest_perf;
	else {
		pr_debug("AMD CPPC preferred core is unsupported!\n");
		cpudata->hw_prefcore = false;
		return;
	}

	if (!amd_pstate_prefcore)
		return;

	/*
	 * The priorities can be set regardless of whether or not
	 * sched_set_itmt_support(true) has been called and it is valid to
	 * update them at any time after it has been called.
	 */
	sched_set_itmt_core_prio(prio, cpudata->cpu);

	schedule_work(&sched_prefcore_work);
}

static int amd_pstate_cpu_init(struct cpufreq_policy *policy)
{
	int min_freq, max_freq, ret;
	struct device *dev;
	struct amd_cpudata *cpudata;

	/*
	 * Resetting PERF_CTL_MSR will put the CPU in P0 frequency,
	 * which is ideal for initialization process.
	 */
	amd_perf_ctl_reset(policy->cpu);
	dev = get_cpu_device(policy->cpu);
	if (!dev)
		return -ENODEV;

	cpudata = kzalloc(sizeof(*cpudata), GFP_KERNEL);
	if (!cpudata)
		return -ENOMEM;

	cpudata->cpu = policy->cpu;

	amd_pstate_init_prefcore(cpudata);

	ret = amd_pstate_init_perf(cpudata);
	if (ret)
		goto free_cpudata1;

	amd_pstate_init_prefcore(cpudata);

	ret = amd_pstate_init_freq(cpudata);
	if (ret)
		goto free_cpudata1;

	ret = amd_pstate_init_boost_support(cpudata);
	if (ret)
		goto free_cpudata1;

	min_freq = READ_ONCE(cpudata->min_freq);
	max_freq = READ_ONCE(cpudata->max_freq);

	policy->cpuinfo.transition_latency = amd_pstate_get_transition_latency(policy->cpu);
	policy->transition_delay_us = amd_pstate_get_transition_delay_us(policy->cpu);

	policy->min = min_freq;
	policy->max = max_freq;

	policy->cpuinfo.min_freq = min_freq;
	policy->cpuinfo.max_freq = max_freq;

	policy->boost_enabled = READ_ONCE(cpudata->boost_supported);

	/* It will be updated by governor */
	policy->cur = policy->cpuinfo.min_freq;

	if (cpu_feature_enabled(X86_FEATURE_CPPC))
		policy->fast_switch_possible = true;

	ret = freq_qos_add_request(&policy->constraints, &cpudata->req[0],
				   FREQ_QOS_MIN, policy->cpuinfo.min_freq);
	if (ret < 0) {
		dev_err(dev, "Failed to add min-freq constraint (%d)\n", ret);
		goto free_cpudata1;
	}

	ret = freq_qos_add_request(&policy->constraints, &cpudata->req[1],
				   FREQ_QOS_MAX, policy->cpuinfo.max_freq);
	if (ret < 0) {
		dev_err(dev, "Failed to add max-freq constraint (%d)\n", ret);
		goto free_cpudata2;
	}

<<<<<<< HEAD
	/* Initial processor data capability frequencies */
	cpudata->max_freq = max_freq;
	cpudata->min_freq = min_freq;
	cpudata->max_limit_freq = max_freq;
	cpudata->min_limit_freq = min_freq;
	cpudata->nominal_freq = nominal_freq;
	cpudata->lowest_nonlinear_freq = lowest_nonlinear_freq;
=======
	cpudata->max_limit_freq = max_freq;
	cpudata->min_limit_freq = min_freq;
>>>>>>> a6ad5510

	policy->driver_data = cpudata;

	if (!current_pstate_driver->adjust_perf)
		current_pstate_driver->adjust_perf = amd_pstate_adjust_perf;

	return 0;

free_cpudata2:
	freq_qos_remove_request(&cpudata->req[0]);
free_cpudata1:
	kfree(cpudata);
	return ret;
}

static void amd_pstate_cpu_exit(struct cpufreq_policy *policy)
{
	struct amd_cpudata *cpudata = policy->driver_data;

	freq_qos_remove_request(&cpudata->req[1]);
	freq_qos_remove_request(&cpudata->req[0]);
	policy->fast_switch_possible = false;
	kfree(cpudata);
}

static int amd_pstate_cpu_resume(struct cpufreq_policy *policy)
{
	int ret;

	ret = amd_pstate_enable(true);
	if (ret)
		pr_err("failed to enable amd-pstate during resume, return %d\n", ret);

	return ret;
}

static int amd_pstate_cpu_suspend(struct cpufreq_policy *policy)
{
	int ret;

	ret = amd_pstate_enable(false);
	if (ret)
		pr_err("failed to disable amd-pstate during suspend, return %d\n", ret);

	return ret;
}

/* Sysfs attributes */

/*
 * This frequency is to indicate the maximum hardware frequency.
 * If boost is not active but supported, the frequency will be larger than the
 * one in cpuinfo.
 */
static ssize_t show_amd_pstate_max_freq(struct cpufreq_policy *policy,
					char *buf)
{
	int max_freq;
	struct amd_cpudata *cpudata = policy->driver_data;

	max_freq = READ_ONCE(cpudata->max_freq);
	if (max_freq < 0)
		return max_freq;

	return sysfs_emit(buf, "%u\n", max_freq);
}

static ssize_t show_amd_pstate_lowest_nonlinear_freq(struct cpufreq_policy *policy,
						     char *buf)
{
	int freq;
	struct amd_cpudata *cpudata = policy->driver_data;

	freq = READ_ONCE(cpudata->lowest_nonlinear_freq);
	if (freq < 0)
		return freq;

	return sysfs_emit(buf, "%u\n", freq);
}

/*
 * In some of ASICs, the highest_perf is not the one in the _CPC table, so we
 * need to expose it to sysfs.
 */
static ssize_t show_amd_pstate_highest_perf(struct cpufreq_policy *policy,
					    char *buf)
{
	u32 perf;
	struct amd_cpudata *cpudata = policy->driver_data;

	perf = READ_ONCE(cpudata->highest_perf);

	return sysfs_emit(buf, "%u\n", perf);
}

<<<<<<< HEAD
=======
static ssize_t show_amd_pstate_prefcore_ranking(struct cpufreq_policy *policy,
						char *buf)
{
	u32 perf;
	struct amd_cpudata *cpudata = policy->driver_data;

	perf = READ_ONCE(cpudata->prefcore_ranking);

	return sysfs_emit(buf, "%u\n", perf);
}

>>>>>>> a6ad5510
static ssize_t show_amd_pstate_hw_prefcore(struct cpufreq_policy *policy,
					   char *buf)
{
	bool hw_prefcore;
	struct amd_cpudata *cpudata = policy->driver_data;

	hw_prefcore = READ_ONCE(cpudata->hw_prefcore);

	return sysfs_emit(buf, "%s\n", str_enabled_disabled(hw_prefcore));
}

static ssize_t show_energy_performance_available_preferences(
				struct cpufreq_policy *policy, char *buf)
{
	int i = 0;
	int offset = 0;
	struct amd_cpudata *cpudata = policy->driver_data;

	if (cpudata->policy == CPUFREQ_POLICY_PERFORMANCE)
		return sysfs_emit_at(buf, offset, "%s\n",
				energy_perf_strings[EPP_INDEX_PERFORMANCE]);

	while (energy_perf_strings[i] != NULL)
		offset += sysfs_emit_at(buf, offset, "%s ", energy_perf_strings[i++]);

	offset += sysfs_emit_at(buf, offset, "\n");

	return offset;
}

static ssize_t store_energy_performance_preference(
		struct cpufreq_policy *policy, const char *buf, size_t count)
{
	struct amd_cpudata *cpudata = policy->driver_data;
	char str_preference[21];
	ssize_t ret;

	ret = sscanf(buf, "%20s", str_preference);
	if (ret != 1)
		return -EINVAL;

	ret = match_string(energy_perf_strings, -1, str_preference);
	if (ret < 0)
		return -EINVAL;

	mutex_lock(&amd_pstate_limits_lock);
	ret = amd_pstate_set_energy_pref_index(cpudata, ret);
	mutex_unlock(&amd_pstate_limits_lock);

	return ret ?: count;
}

static ssize_t show_energy_performance_preference(
				struct cpufreq_policy *policy, char *buf)
{
	struct amd_cpudata *cpudata = policy->driver_data;
	int preference;

	preference = amd_pstate_get_energy_pref_index(cpudata);
	if (preference < 0)
		return preference;

	return sysfs_emit(buf, "%s\n", energy_perf_strings[preference]);
}

static void amd_pstate_driver_cleanup(void)
{
	amd_pstate_enable(false);
	cppc_state = AMD_PSTATE_DISABLE;
	current_pstate_driver = NULL;
}

static int amd_pstate_register_driver(int mode)
{
	int ret;

	if (mode == AMD_PSTATE_PASSIVE || mode == AMD_PSTATE_GUIDED)
		current_pstate_driver = &amd_pstate_driver;
	else if (mode == AMD_PSTATE_ACTIVE)
		current_pstate_driver = &amd_pstate_epp_driver;
	else
		return -EINVAL;

	cppc_state = mode;

	ret = amd_pstate_enable(true);
	if (ret) {
		pr_err("failed to enable cppc during amd-pstate driver registration, return %d\n",
		       ret);
		amd_pstate_driver_cleanup();
		return ret;
	}

	ret = cpufreq_register_driver(current_pstate_driver);
	if (ret) {
		amd_pstate_driver_cleanup();
		return ret;
	}

	return 0;
}

static int amd_pstate_unregister_driver(int dummy)
{
	cpufreq_unregister_driver(current_pstate_driver);
	amd_pstate_driver_cleanup();
	return 0;
}

static int amd_pstate_change_mode_without_dvr_change(int mode)
{
	int cpu = 0;

	cppc_state = mode;

	if (cpu_feature_enabled(X86_FEATURE_CPPC) || cppc_state == AMD_PSTATE_ACTIVE)
		return 0;

	for_each_present_cpu(cpu) {
		cppc_set_auto_sel(cpu, (cppc_state == AMD_PSTATE_PASSIVE) ? 0 : 1);
	}

	return 0;
}

static int amd_pstate_change_driver_mode(int mode)
{
	int ret;

	ret = amd_pstate_unregister_driver(0);
	if (ret)
		return ret;

	ret = amd_pstate_register_driver(mode);
	if (ret)
		return ret;

	return 0;
}

static cppc_mode_transition_fn mode_state_machine[AMD_PSTATE_MAX][AMD_PSTATE_MAX] = {
	[AMD_PSTATE_DISABLE]         = {
		[AMD_PSTATE_DISABLE]     = NULL,
		[AMD_PSTATE_PASSIVE]     = amd_pstate_register_driver,
		[AMD_PSTATE_ACTIVE]      = amd_pstate_register_driver,
		[AMD_PSTATE_GUIDED]      = amd_pstate_register_driver,
	},
	[AMD_PSTATE_PASSIVE]         = {
		[AMD_PSTATE_DISABLE]     = amd_pstate_unregister_driver,
		[AMD_PSTATE_PASSIVE]     = NULL,
		[AMD_PSTATE_ACTIVE]      = amd_pstate_change_driver_mode,
		[AMD_PSTATE_GUIDED]      = amd_pstate_change_mode_without_dvr_change,
	},
	[AMD_PSTATE_ACTIVE]          = {
		[AMD_PSTATE_DISABLE]     = amd_pstate_unregister_driver,
		[AMD_PSTATE_PASSIVE]     = amd_pstate_change_driver_mode,
		[AMD_PSTATE_ACTIVE]      = NULL,
		[AMD_PSTATE_GUIDED]      = amd_pstate_change_driver_mode,
	},
	[AMD_PSTATE_GUIDED]          = {
		[AMD_PSTATE_DISABLE]     = amd_pstate_unregister_driver,
		[AMD_PSTATE_PASSIVE]     = amd_pstate_change_mode_without_dvr_change,
		[AMD_PSTATE_ACTIVE]      = amd_pstate_change_driver_mode,
		[AMD_PSTATE_GUIDED]      = NULL,
	},
};

static ssize_t amd_pstate_show_status(char *buf)
{
	if (!current_pstate_driver)
		return sysfs_emit(buf, "disable\n");

	return sysfs_emit(buf, "%s\n", amd_pstate_mode_string[cppc_state]);
}

int amd_pstate_update_status(const char *buf, size_t size)
{
	int mode_idx;

	if (size > strlen("passive") || size < strlen("active"))
		return -EINVAL;

	mode_idx = get_mode_idx_from_str(buf, size);

	if (mode_idx < 0 || mode_idx >= AMD_PSTATE_MAX)
		return -EINVAL;

	if (mode_state_machine[cppc_state][mode_idx])
		return mode_state_machine[cppc_state][mode_idx](mode_idx);

	return 0;
}
EXPORT_SYMBOL_GPL(amd_pstate_update_status);

static ssize_t status_show(struct device *dev,
			   struct device_attribute *attr, char *buf)
{
	ssize_t ret;

	mutex_lock(&amd_pstate_driver_lock);
	ret = amd_pstate_show_status(buf);
	mutex_unlock(&amd_pstate_driver_lock);

	return ret;
}

static ssize_t status_store(struct device *a, struct device_attribute *b,
			    const char *buf, size_t count)
{
	char *p = memchr(buf, '\n', count);
	int ret;

	mutex_lock(&amd_pstate_driver_lock);
	ret = amd_pstate_update_status(buf, p ? p - buf : count);
	mutex_unlock(&amd_pstate_driver_lock);

	return ret < 0 ? ret : count;
}

static ssize_t prefcore_show(struct device *dev,
			     struct device_attribute *attr, char *buf)
{
	return sysfs_emit(buf, "%s\n", str_enabled_disabled(amd_pstate_prefcore));
}

cpufreq_freq_attr_ro(amd_pstate_max_freq);
cpufreq_freq_attr_ro(amd_pstate_lowest_nonlinear_freq);

cpufreq_freq_attr_ro(amd_pstate_highest_perf);
<<<<<<< HEAD
=======
cpufreq_freq_attr_ro(amd_pstate_prefcore_ranking);
>>>>>>> a6ad5510
cpufreq_freq_attr_ro(amd_pstate_hw_prefcore);
cpufreq_freq_attr_rw(energy_performance_preference);
cpufreq_freq_attr_ro(energy_performance_available_preferences);
static DEVICE_ATTR_RW(status);
static DEVICE_ATTR_RO(prefcore);

static struct freq_attr *amd_pstate_attr[] = {
	&amd_pstate_max_freq,
	&amd_pstate_lowest_nonlinear_freq,
	&amd_pstate_highest_perf,
<<<<<<< HEAD
=======
	&amd_pstate_prefcore_ranking,
>>>>>>> a6ad5510
	&amd_pstate_hw_prefcore,
	NULL,
};

static struct freq_attr *amd_pstate_epp_attr[] = {
	&amd_pstate_max_freq,
	&amd_pstate_lowest_nonlinear_freq,
	&amd_pstate_highest_perf,
<<<<<<< HEAD
=======
	&amd_pstate_prefcore_ranking,
>>>>>>> a6ad5510
	&amd_pstate_hw_prefcore,
	&energy_performance_preference,
	&energy_performance_available_preferences,
	NULL,
};

static struct attribute *pstate_global_attributes[] = {
	&dev_attr_status.attr,
	&dev_attr_prefcore.attr,
	NULL
};

static const struct attribute_group amd_pstate_global_attr_group = {
	.name = "amd_pstate",
	.attrs = pstate_global_attributes,
};

static bool amd_pstate_acpi_pm_profile_server(void)
{
	switch (acpi_gbl_FADT.preferred_profile) {
	case PM_ENTERPRISE_SERVER:
	case PM_SOHO_SERVER:
	case PM_PERFORMANCE_SERVER:
		return true;
	}
	return false;
}

static bool amd_pstate_acpi_pm_profile_undefined(void)
{
	if (acpi_gbl_FADT.preferred_profile == PM_UNSPECIFIED)
		return true;
	if (acpi_gbl_FADT.preferred_profile >= NR_PM_PROFILES)
		return true;
	return false;
}

static int amd_pstate_epp_cpu_init(struct cpufreq_policy *policy)
{
	int min_freq, max_freq, ret;
	struct amd_cpudata *cpudata;
	struct device *dev;
	u64 value;

	/*
	 * Resetting PERF_CTL_MSR will put the CPU in P0 frequency,
	 * which is ideal for initialization process.
	 */
	amd_perf_ctl_reset(policy->cpu);
	dev = get_cpu_device(policy->cpu);
	if (!dev)
		return -ENODEV;

	cpudata = kzalloc(sizeof(*cpudata), GFP_KERNEL);
	if (!cpudata)
		return -ENOMEM;

	cpudata->cpu = policy->cpu;
	cpudata->epp_policy = 0;

	amd_pstate_init_prefcore(cpudata);

	ret = amd_pstate_init_perf(cpudata);
	if (ret)
		goto free_cpudata1;

	amd_pstate_init_prefcore(cpudata);

	ret = amd_pstate_init_freq(cpudata);
	if (ret)
		goto free_cpudata1;

	ret = amd_pstate_init_boost_support(cpudata);
	if (ret)
		goto free_cpudata1;

	min_freq = READ_ONCE(cpudata->min_freq);
	max_freq = READ_ONCE(cpudata->max_freq);

	policy->cpuinfo.min_freq = min_freq;
	policy->cpuinfo.max_freq = max_freq;
	/* It will be updated by governor */
	policy->cur = policy->cpuinfo.min_freq;

	policy->driver_data = cpudata;

	cpudata->epp_cached = cpudata->epp_default = amd_pstate_get_epp(cpudata, 0);

	policy->min = policy->cpuinfo.min_freq;
	policy->max = policy->cpuinfo.max_freq;

	policy->boost_enabled = READ_ONCE(cpudata->boost_supported);

	/*
	 * Set the policy to provide a valid fallback value in case
	 * the default cpufreq governor is neither powersave nor performance.
	 */
	if (amd_pstate_acpi_pm_profile_server() ||
	    amd_pstate_acpi_pm_profile_undefined())
		policy->policy = CPUFREQ_POLICY_PERFORMANCE;
	else
		policy->policy = CPUFREQ_POLICY_POWERSAVE;

	if (cpu_feature_enabled(X86_FEATURE_CPPC)) {
		ret = rdmsrl_on_cpu(cpudata->cpu, MSR_AMD_CPPC_REQ, &value);
		if (ret)
			return ret;
		WRITE_ONCE(cpudata->cppc_req_cached, value);

		ret = rdmsrl_on_cpu(cpudata->cpu, MSR_AMD_CPPC_CAP1, &value);
		if (ret)
			return ret;
		WRITE_ONCE(cpudata->cppc_cap1_cached, value);
	}

	return 0;

free_cpudata1:
	kfree(cpudata);
	return ret;
}

static void amd_pstate_epp_cpu_exit(struct cpufreq_policy *policy)
{
	struct amd_cpudata *cpudata = policy->driver_data;

	if (cpudata) {
		kfree(cpudata);
		policy->driver_data = NULL;
	}

	pr_debug("CPU %d exiting\n", policy->cpu);
}

<<<<<<< HEAD
static void amd_pstate_epp_update_limit(struct cpufreq_policy *policy)
=======
static int amd_pstate_epp_update_limit(struct cpufreq_policy *policy)
>>>>>>> a6ad5510
{
	struct amd_cpudata *cpudata = policy->driver_data;
	u32 max_perf, min_perf, min_limit_perf, max_limit_perf;
	u64 value;
	s16 epp;

	if (cpudata->boost_supported && !policy->boost_enabled)
		max_perf = READ_ONCE(cpudata->nominal_perf);
	else
		max_perf = READ_ONCE(cpudata->highest_perf);
	min_perf = READ_ONCE(cpudata->lowest_perf);
<<<<<<< HEAD
	max_limit_perf = div_u64(policy->max * cpudata->highest_perf, cpudata->max_freq);
	min_limit_perf = div_u64(policy->min * cpudata->highest_perf, cpudata->max_freq);

=======
	max_limit_perf = div_u64(policy->max * max_perf, policy->cpuinfo.max_freq);
	min_limit_perf = div_u64(policy->min * max_perf, policy->cpuinfo.max_freq);

	if (min_limit_perf < min_perf)
		min_limit_perf = min_perf;

	if (max_limit_perf < min_limit_perf)
		max_limit_perf = min_limit_perf;

>>>>>>> a6ad5510
	WRITE_ONCE(cpudata->max_limit_perf, max_limit_perf);
	WRITE_ONCE(cpudata->min_limit_perf, min_limit_perf);

	max_perf = clamp_t(unsigned long, max_perf, cpudata->min_limit_perf,
			cpudata->max_limit_perf);
	min_perf = clamp_t(unsigned long, min_perf, cpudata->min_limit_perf,
			cpudata->max_limit_perf);
	value = READ_ONCE(cpudata->cppc_req_cached);

	if (cpudata->policy == CPUFREQ_POLICY_PERFORMANCE)
		min_perf = min(cpudata->nominal_perf, max_perf);

	/* Initial min/max values for CPPC Performance Controls Register */
	value &= ~AMD_CPPC_MIN_PERF(~0L);
	value |= AMD_CPPC_MIN_PERF(min_perf);

	value &= ~AMD_CPPC_MAX_PERF(~0L);
	value |= AMD_CPPC_MAX_PERF(max_perf);

	/* CPPC EPP feature require to set zero to the desire perf bit */
	value &= ~AMD_CPPC_DES_PERF(~0L);
	value |= AMD_CPPC_DES_PERF(0);

	cpudata->epp_policy = cpudata->policy;

	/* Get BIOS pre-defined epp value */
	epp = amd_pstate_get_epp(cpudata, value);
	if (epp < 0) {
		/**
		 * This return value can only be negative for shared_memory
		 * systems where EPP register read/write not supported.
		 */
<<<<<<< HEAD
		return;
=======
		return epp;
>>>>>>> a6ad5510
	}

	if (cpudata->policy == CPUFREQ_POLICY_PERFORMANCE)
		epp = 0;

	/* Set initial EPP value */
	if (cpu_feature_enabled(X86_FEATURE_CPPC)) {
		value &= ~GENMASK_ULL(31, 24);
		value |= (u64)epp << 24;
	}

	WRITE_ONCE(cpudata->cppc_req_cached, value);
<<<<<<< HEAD
	amd_pstate_set_epp(cpudata, epp);
=======
	return amd_pstate_set_epp(cpudata, epp);
>>>>>>> a6ad5510
}

static int amd_pstate_epp_set_policy(struct cpufreq_policy *policy)
{
	struct amd_cpudata *cpudata = policy->driver_data;
	int ret;

	if (!policy->cpuinfo.max_freq)
		return -ENODEV;

	pr_debug("set_policy: cpuinfo.max %u policy->max %u\n",
				policy->cpuinfo.max_freq, policy->max);

	cpudata->policy = policy->policy;

<<<<<<< HEAD
	amd_pstate_epp_update_limit(policy);
=======
	ret = amd_pstate_epp_update_limit(policy);
	if (ret)
		return ret;

	/*
	 * policy->cur is never updated with the amd_pstate_epp driver, but it
	 * is used as a stale frequency value. So, keep it within limits.
	 */
	policy->cur = policy->min;
>>>>>>> a6ad5510

	return 0;
}

static void amd_pstate_epp_reenable(struct amd_cpudata *cpudata)
{
	struct cppc_perf_ctrls perf_ctrls;
	u64 value, max_perf;
	int ret;

	ret = amd_pstate_enable(true);
	if (ret)
		pr_err("failed to enable amd pstate during resume, return %d\n", ret);

	value = READ_ONCE(cpudata->cppc_req_cached);
	max_perf = READ_ONCE(cpudata->highest_perf);

	if (cpu_feature_enabled(X86_FEATURE_CPPC)) {
		wrmsrl_on_cpu(cpudata->cpu, MSR_AMD_CPPC_REQ, value);
	} else {
		perf_ctrls.max_perf = max_perf;
		perf_ctrls.energy_perf = AMD_CPPC_ENERGY_PERF_PREF(cpudata->epp_cached);
		cppc_set_perf(cpudata->cpu, &perf_ctrls);
	}
}

static int amd_pstate_epp_cpu_online(struct cpufreq_policy *policy)
{
	struct amd_cpudata *cpudata = policy->driver_data;

	pr_debug("AMD CPU Core %d going online\n", cpudata->cpu);

	if (cppc_state == AMD_PSTATE_ACTIVE) {
		amd_pstate_epp_reenable(cpudata);
		cpudata->suspended = false;
	}

	return 0;
}

static void amd_pstate_epp_offline(struct cpufreq_policy *policy)
{
	struct amd_cpudata *cpudata = policy->driver_data;
	struct cppc_perf_ctrls perf_ctrls;
	int min_perf;
	u64 value;

	min_perf = READ_ONCE(cpudata->lowest_perf);
	value = READ_ONCE(cpudata->cppc_req_cached);

	mutex_lock(&amd_pstate_limits_lock);
	if (cpu_feature_enabled(X86_FEATURE_CPPC)) {
		cpudata->epp_policy = CPUFREQ_POLICY_UNKNOWN;

		/* Set max perf same as min perf */
		value &= ~AMD_CPPC_MAX_PERF(~0L);
		value |= AMD_CPPC_MAX_PERF(min_perf);
		value &= ~AMD_CPPC_MIN_PERF(~0L);
		value |= AMD_CPPC_MIN_PERF(min_perf);
		wrmsrl_on_cpu(cpudata->cpu, MSR_AMD_CPPC_REQ, value);
	} else {
		perf_ctrls.desired_perf = 0;
		perf_ctrls.max_perf = min_perf;
		perf_ctrls.energy_perf = AMD_CPPC_ENERGY_PERF_PREF(HWP_EPP_BALANCE_POWERSAVE);
		cppc_set_perf(cpudata->cpu, &perf_ctrls);
	}
	mutex_unlock(&amd_pstate_limits_lock);
}

static int amd_pstate_epp_cpu_offline(struct cpufreq_policy *policy)
{
	struct amd_cpudata *cpudata = policy->driver_data;

	pr_debug("AMD CPU Core %d going offline\n", cpudata->cpu);

	if (cpudata->suspended)
		return 0;

	if (cppc_state == AMD_PSTATE_ACTIVE)
		amd_pstate_epp_offline(policy);

	return 0;
}

static int amd_pstate_epp_verify_policy(struct cpufreq_policy_data *policy)
{
	cpufreq_verify_within_cpu_limits(policy);
	pr_debug("policy_max =%d, policy_min=%d\n", policy->max, policy->min);
	return 0;
}

static int amd_pstate_epp_suspend(struct cpufreq_policy *policy)
{
	struct amd_cpudata *cpudata = policy->driver_data;
	int ret;

	/* avoid suspending when EPP is not enabled */
	if (cppc_state != AMD_PSTATE_ACTIVE)
		return 0;

	/* set this flag to avoid setting core offline*/
	cpudata->suspended = true;

	/* disable CPPC in lowlevel firmware */
	ret = amd_pstate_enable(false);
	if (ret)
		pr_err("failed to suspend, return %d\n", ret);

	return 0;
}

static int amd_pstate_epp_resume(struct cpufreq_policy *policy)
{
	struct amd_cpudata *cpudata = policy->driver_data;

	if (cpudata->suspended) {
		mutex_lock(&amd_pstate_limits_lock);

		/* enable amd pstate from suspend state*/
		amd_pstate_epp_reenable(cpudata);

		mutex_unlock(&amd_pstate_limits_lock);

		cpudata->suspended = false;
	}

	return 0;
}

static struct cpufreq_driver amd_pstate_driver = {
	.flags		= CPUFREQ_CONST_LOOPS | CPUFREQ_NEED_UPDATE_LIMITS,
	.verify		= amd_pstate_verify,
	.target		= amd_pstate_target,
	.fast_switch    = amd_pstate_fast_switch,
	.init		= amd_pstate_cpu_init,
	.exit		= amd_pstate_cpu_exit,
	.suspend	= amd_pstate_cpu_suspend,
	.resume		= amd_pstate_cpu_resume,
	.set_boost	= amd_pstate_set_boost,
	.update_limits	= amd_pstate_update_limits,
	.name		= "amd-pstate",
	.attr		= amd_pstate_attr,
};

static struct cpufreq_driver amd_pstate_epp_driver = {
	.flags		= CPUFREQ_CONST_LOOPS,
	.verify		= amd_pstate_epp_verify_policy,
	.setpolicy	= amd_pstate_epp_set_policy,
	.init		= amd_pstate_epp_cpu_init,
	.exit		= amd_pstate_epp_cpu_exit,
	.offline	= amd_pstate_epp_cpu_offline,
	.online		= amd_pstate_epp_cpu_online,
	.suspend	= amd_pstate_epp_suspend,
	.resume		= amd_pstate_epp_resume,
	.update_limits	= amd_pstate_update_limits,
	.set_boost	= amd_pstate_set_boost,
	.name		= "amd-pstate-epp",
	.attr		= amd_pstate_epp_attr,
};

static int __init amd_pstate_set_driver(int mode_idx)
{
	if (mode_idx >= AMD_PSTATE_DISABLE && mode_idx < AMD_PSTATE_MAX) {
		cppc_state = mode_idx;
		if (cppc_state == AMD_PSTATE_DISABLE)
			pr_info("driver is explicitly disabled\n");

		if (cppc_state == AMD_PSTATE_ACTIVE)
			current_pstate_driver = &amd_pstate_epp_driver;

		if (cppc_state == AMD_PSTATE_PASSIVE || cppc_state == AMD_PSTATE_GUIDED)
			current_pstate_driver = &amd_pstate_driver;

		return 0;
	}

	return -EINVAL;
}

/**
 * CPPC function is not supported for family ID 17H with model_ID ranging from 0x10 to 0x2F.
 * show the debug message that helps to check if the CPU has CPPC support for loading issue.
 */
static bool amd_cppc_supported(void)
{
	struct cpuinfo_x86 *c = &cpu_data(0);
	bool warn = false;

	if ((boot_cpu_data.x86 == 0x17) && (boot_cpu_data.x86_model < 0x30)) {
		pr_debug_once("CPPC feature is not supported by the processor\n");
		return false;
	}

	/*
	 * If the CPPC feature is disabled in the BIOS for processors
	 * that support MSR-based CPPC, the AMD Pstate driver may not
	 * function correctly.
	 *
	 * For such processors, check the CPPC flag and display a
	 * warning message if the platform supports CPPC.
	 *
	 * Note: The code check below will not abort the driver
	 * registration process because of the code is added for
	 * debugging purposes. Besides, it may still be possible for
	 * the driver to work using the shared-memory mechanism.
	 */
	if (!cpu_feature_enabled(X86_FEATURE_CPPC)) {
		if (cpu_feature_enabled(X86_FEATURE_ZEN2)) {
			switch (c->x86_model) {
			case 0x60 ... 0x6F:
			case 0x80 ... 0xAF:
				warn = true;
				break;
			}
		} else if (cpu_feature_enabled(X86_FEATURE_ZEN3) ||
			   cpu_feature_enabled(X86_FEATURE_ZEN4)) {
			switch (c->x86_model) {
			case 0x10 ... 0x1F:
			case 0x40 ... 0xAF:
				warn = true;
				break;
			}
		} else if (cpu_feature_enabled(X86_FEATURE_ZEN5)) {
			warn = true;
		}
	}

	if (warn)
		pr_warn_once("The CPPC feature is supported but currently disabled by the BIOS.\n"
					"Please enable it if your BIOS has the CPPC option.\n");
	return true;
}

static int __init amd_pstate_init(void)
{
	struct device *dev_root;
	int ret;

	if (boot_cpu_data.x86_vendor != X86_VENDOR_AMD)
		return -ENODEV;

	/* show debug message only if CPPC is not supported */
	if (!amd_cppc_supported())
		return -EOPNOTSUPP;

	/* show warning message when BIOS broken or ACPI disabled */
	if (!acpi_cpc_valid()) {
		pr_warn_once("the _CPC object is not present in SBIOS or ACPI disabled\n");
		return -ENODEV;
	}

	/* don't keep reloading if cpufreq_driver exists */
	if (cpufreq_get_current_driver())
		return -EEXIST;

	quirks = NULL;

	/* check if this machine need CPPC quirks */
	dmi_check_system(amd_pstate_quirks_table);

	/*
	* determine the driver mode from the command line or kernel config.
	* If no command line input is provided, cppc_state will be AMD_PSTATE_UNDEFINED.
	* command line options will override the kernel config settings.
	*/

	if (cppc_state == AMD_PSTATE_UNDEFINED) {
		/* Disable on the following configs by default:
		 * 1. Undefined platforms
		 * 2. Server platforms
		 */
		if (amd_pstate_acpi_pm_profile_undefined() ||
		    amd_pstate_acpi_pm_profile_server()) {
			pr_info("driver load is disabled, boot with specific mode to enable this\n");
			return -ENODEV;
		}
		/* get driver mode from kernel config option [1:4] */
		cppc_state = CONFIG_X86_AMD_PSTATE_DEFAULT_MODE;
	}

	switch (cppc_state) {
	case AMD_PSTATE_DISABLE:
		pr_info("driver load is disabled, boot with specific mode to enable this\n");
		return -ENODEV;
	case AMD_PSTATE_PASSIVE:
	case AMD_PSTATE_ACTIVE:
	case AMD_PSTATE_GUIDED:
		ret = amd_pstate_set_driver(cppc_state);
		if (ret)
			return ret;
		break;
	default:
		return -EINVAL;
	}

	/* capability check */
	if (cpu_feature_enabled(X86_FEATURE_CPPC)) {
		pr_debug("AMD CPPC MSR based functionality is supported\n");
		if (cppc_state != AMD_PSTATE_ACTIVE)
			current_pstate_driver->adjust_perf = amd_pstate_adjust_perf;
	} else {
		pr_debug("AMD CPPC shared memory based functionality is supported\n");
		static_call_update(amd_pstate_enable, cppc_enable);
		static_call_update(amd_pstate_init_perf, cppc_init_perf);
		static_call_update(amd_pstate_update_perf, cppc_update_perf);
	}

	if (amd_pstate_prefcore) {
		ret = amd_detect_prefcore(&amd_pstate_prefcore);
		if (ret)
			return ret;
	}

	/* enable amd pstate feature */
	ret = amd_pstate_enable(true);
	if (ret) {
		pr_err("failed to enable driver mode(%d)\n", cppc_state);
		return ret;
	}

	ret = cpufreq_register_driver(current_pstate_driver);
	if (ret) {
		pr_err("failed to register with return %d\n", ret);
		goto disable_driver;
	}

	dev_root = bus_get_dev_root(&cpu_subsys);
	if (dev_root) {
		ret = sysfs_create_group(&dev_root->kobj, &amd_pstate_global_attr_group);
		put_device(dev_root);
		if (ret) {
			pr_err("sysfs attribute export failed with error %d.\n", ret);
			goto global_attr_free;
		}
	}

	return ret;

global_attr_free:
	cpufreq_unregister_driver(current_pstate_driver);
disable_driver:
	amd_pstate_enable(false);
	return ret;
}
device_initcall(amd_pstate_init);

static int __init amd_pstate_param(char *str)
{
	size_t size;
	int mode_idx;

	if (!str)
		return -EINVAL;

	size = strlen(str);
	mode_idx = get_mode_idx_from_str(str, size);

	return amd_pstate_set_driver(mode_idx);
}

static int __init amd_prefcore_param(char *str)
{
	if (!strcmp(str, "disable"))
		amd_pstate_prefcore = false;

	return 0;
}

early_param("amd_pstate", amd_pstate_param);
early_param("amd_prefcore", amd_prefcore_param);

MODULE_AUTHOR("Huang Rui <ray.huang@amd.com>");
MODULE_DESCRIPTION("AMD Processor P-state Frequency Driver");<|MERGE_RESOLUTION|>--- conflicted
+++ resolved
@@ -36,10 +36,6 @@
 #include <linux/delay.h>
 #include <linux/uaccess.h>
 #include <linux/static_call.h>
-<<<<<<< HEAD
-#include <linux/amd-pstate.h>
-=======
->>>>>>> a6ad5510
 #include <linux/topology.h>
 
 #include <acpi/processor.h>
@@ -55,10 +51,6 @@
 
 #define AMD_PSTATE_TRANSITION_LATENCY	20000
 #define AMD_PSTATE_TRANSITION_DELAY	1000
-<<<<<<< HEAD
-#define CPPC_HIGHEST_PERF_PERFORMANCE	196
-#define CPPC_HIGHEST_PERF_DEFAULT	166
-=======
 #define AMD_PSTATE_FAST_CPPC_TRANSITION_DELAY 600
 
 #define AMD_CPPC_EPP_PERFORMANCE		0x00
@@ -87,7 +79,6 @@
 	u32 nominal_freq;
 	u32 lowest_freq;
 };
->>>>>>> a6ad5510
 
 static struct cpufreq_driver *current_pstate_driver;
 static struct cpufreq_driver amd_pstate_driver;
@@ -95,10 +86,7 @@
 static int cppc_state = AMD_PSTATE_UNDEFINED;
 static bool cppc_enabled;
 static bool amd_pstate_prefcore = true;
-<<<<<<< HEAD
-=======
 static struct quirk_entry *quirks;
->>>>>>> a6ad5510
 
 /*
  * AMD Energy Preference Performance (EPP)
@@ -378,21 +366,6 @@
 	return static_call(amd_pstate_enable)(enable);
 }
 
-static u32 amd_pstate_highest_perf_set(struct amd_cpudata *cpudata)
-{
-	struct cpuinfo_x86 *c = &cpu_data(0);
-
-	/*
-	 * For AMD CPUs with Family ID 19H and Model ID range 0x70 to 0x7f,
-	 * the highest performance level is set to 196.
-	 * https://bugzilla.kernel.org/show_bug.cgi?id=218759
-	 */
-	if (c->x86 == 0x19 && (c->x86_model >= 0x70 && c->x86_model <= 0x7f))
-		return CPPC_HIGHEST_PERF_PERFORMANCE;
-
-	return CPPC_HIGHEST_PERF_DEFAULT;
-}
-
 static int pstate_init_perf(struct amd_cpudata *cpudata)
 {
 	u64 cap1;
@@ -402,30 +375,12 @@
 	if (ret)
 		return ret;
 
-<<<<<<< HEAD
-	/* For platforms that do not support the preferred core feature, the
-	 * highest_pef may be configured with 166 or 255, to avoid max frequency
-	 * calculated wrongly. we take the AMD_CPPC_HIGHEST_PERF(cap1) value as
-	 * the default max perf.
-	 */
-	if (cpudata->hw_prefcore)
-		highest_perf = amd_pstate_highest_perf_set(cpudata);
-	else
-		highest_perf = AMD_CPPC_HIGHEST_PERF(cap1);
-
-	WRITE_ONCE(cpudata->highest_perf, highest_perf);
-	WRITE_ONCE(cpudata->max_limit_perf, highest_perf);
-	WRITE_ONCE(cpudata->nominal_perf, AMD_CPPC_NOMINAL_PERF(cap1));
-	WRITE_ONCE(cpudata->lowest_nonlinear_perf, AMD_CPPC_LOWNONLIN_PERF(cap1));
-	WRITE_ONCE(cpudata->lowest_perf, AMD_CPPC_LOWEST_PERF(cap1));
-=======
 	WRITE_ONCE(cpudata->highest_perf, AMD_CPPC_HIGHEST_PERF(cap1));
 	WRITE_ONCE(cpudata->max_limit_perf, AMD_CPPC_HIGHEST_PERF(cap1));
 	WRITE_ONCE(cpudata->nominal_perf, AMD_CPPC_NOMINAL_PERF(cap1));
 	WRITE_ONCE(cpudata->lowest_nonlinear_perf, AMD_CPPC_LOWNONLIN_PERF(cap1));
 	WRITE_ONCE(cpudata->lowest_perf, AMD_CPPC_LOWEST_PERF(cap1));
 	WRITE_ONCE(cpudata->prefcore_ranking, AMD_CPPC_HIGHEST_PERF(cap1));
->>>>>>> a6ad5510
 	WRITE_ONCE(cpudata->min_limit_perf, AMD_CPPC_LOWEST_PERF(cap1));
 	return 0;
 }
@@ -438,26 +393,13 @@
 	if (ret)
 		return ret;
 
-<<<<<<< HEAD
-	if (cpudata->hw_prefcore)
-		highest_perf = amd_pstate_highest_perf_set(cpudata);
-	else
-		highest_perf = cppc_perf.highest_perf;
-
-	WRITE_ONCE(cpudata->highest_perf, highest_perf);
-	WRITE_ONCE(cpudata->max_limit_perf, highest_perf);
-=======
 	WRITE_ONCE(cpudata->highest_perf, cppc_perf.highest_perf);
 	WRITE_ONCE(cpudata->max_limit_perf, cppc_perf.highest_perf);
->>>>>>> a6ad5510
 	WRITE_ONCE(cpudata->nominal_perf, cppc_perf.nominal_perf);
 	WRITE_ONCE(cpudata->lowest_nonlinear_perf,
 		   cppc_perf.lowest_nonlinear_perf);
 	WRITE_ONCE(cpudata->lowest_perf, cppc_perf.lowest_perf);
-<<<<<<< HEAD
-=======
 	WRITE_ONCE(cpudata->prefcore_ranking, cppc_perf.highest_perf);
->>>>>>> a6ad5510
 	WRITE_ONCE(cpudata->min_limit_perf, cppc_perf.lowest_perf);
 
 	if (cppc_state == AMD_PSTATE_ACTIVE)
@@ -594,13 +536,6 @@
 
 static int amd_pstate_update_min_max_limit(struct cpufreq_policy *policy)
 {
-<<<<<<< HEAD
-	u32 max_limit_perf, min_limit_perf;
-	struct amd_cpudata *cpudata = policy->driver_data;
-
-	max_limit_perf = div_u64(policy->max * cpudata->highest_perf, cpudata->max_freq);
-	min_limit_perf = div_u64(policy->min * cpudata->highest_perf, cpudata->max_freq);
-=======
 	u32 max_limit_perf, min_limit_perf, lowest_perf, max_perf;
 	struct amd_cpudata *cpudata = policy->driver_data;
 
@@ -618,7 +553,6 @@
 
 	if (max_limit_perf < min_limit_perf)
 		max_limit_perf = min_limit_perf;
->>>>>>> a6ad5510
 
 	WRITE_ONCE(cpudata->max_limit_perf, max_limit_perf);
 	WRITE_ONCE(cpudata->min_limit_perf, min_limit_perf);
@@ -698,10 +632,6 @@
 		return;
 
 	cpudata = policy->driver_data;
-
-	if (policy->min != cpudata->min_limit_freq || policy->max != cpudata->max_limit_freq)
-		amd_pstate_update_min_max_limit(policy);
-
 
 	if (policy->min != cpudata->min_limit_freq || policy->max != cpudata->max_limit_freq)
 		amd_pstate_update_min_max_limit(policy);
@@ -993,80 +923,6 @@
 	return 0;
 }
 
-/*
- * Set amd-pstate preferred core enable can't be done directly from cpufreq callbacks
- * due to locking, so queue the work for later.
- */
-static void amd_pstste_sched_prefcore_workfn(struct work_struct *work)
-{
-	sched_set_itmt_support();
-}
-static DECLARE_WORK(sched_prefcore_work, amd_pstste_sched_prefcore_workfn);
-
-/*
- * Get the highest performance register value.
- * @cpu: CPU from which to get highest performance.
- * @highest_perf: Return address.
- *
- * Return: 0 for success, -EIO otherwise.
- */
-static int amd_pstate_get_highest_perf(int cpu, u32 *highest_perf)
-{
-	int ret;
-
-	if (boot_cpu_has(X86_FEATURE_CPPC)) {
-		u64 cap1;
-
-		ret = rdmsrl_safe_on_cpu(cpu, MSR_AMD_CPPC_CAP1, &cap1);
-		if (ret)
-			return ret;
-		WRITE_ONCE(*highest_perf, AMD_CPPC_HIGHEST_PERF(cap1));
-	} else {
-		u64 cppc_highest_perf;
-
-		ret = cppc_get_highest_perf(cpu, &cppc_highest_perf);
-		if (ret)
-			return ret;
-		WRITE_ONCE(*highest_perf, cppc_highest_perf);
-	}
-
-	return (ret);
-}
-
-#define CPPC_MAX_PERF	U8_MAX
-
-static void amd_pstate_init_prefcore(struct amd_cpudata *cpudata)
-{
-	int ret, prio;
-	u32 highest_perf;
-
-	ret = amd_pstate_get_highest_perf(cpudata->cpu, &highest_perf);
-	if (ret)
-		return;
-
-	cpudata->hw_prefcore = true;
-	/* check if CPPC preferred core feature is enabled*/
-	if (highest_perf < CPPC_MAX_PERF)
-		prio = (int)highest_perf;
-	else {
-		pr_debug("AMD CPPC preferred core is unsupported!\n");
-		cpudata->hw_prefcore = false;
-		return;
-	}
-
-	if (!amd_pstate_prefcore)
-		return;
-
-	/*
-	 * The priorities can be set regardless of whether or not
-	 * sched_set_itmt_support(true) has been called and it is valid to
-	 * update them at any time after it has been called.
-	 */
-	sched_set_itmt_core_prio(prio, cpudata->cpu);
-
-	schedule_work(&sched_prefcore_work);
-}
-
 static int amd_pstate_cpu_init(struct cpufreq_policy *policy)
 {
 	int min_freq, max_freq, ret;
@@ -1088,8 +944,6 @@
 
 	cpudata->cpu = policy->cpu;
 
-	amd_pstate_init_prefcore(cpudata);
-
 	ret = amd_pstate_init_perf(cpudata);
 	if (ret)
 		goto free_cpudata1;
@@ -1138,18 +992,8 @@
 		goto free_cpudata2;
 	}
 
-<<<<<<< HEAD
-	/* Initial processor data capability frequencies */
-	cpudata->max_freq = max_freq;
-	cpudata->min_freq = min_freq;
 	cpudata->max_limit_freq = max_freq;
 	cpudata->min_limit_freq = min_freq;
-	cpudata->nominal_freq = nominal_freq;
-	cpudata->lowest_nonlinear_freq = lowest_nonlinear_freq;
-=======
-	cpudata->max_limit_freq = max_freq;
-	cpudata->min_limit_freq = min_freq;
->>>>>>> a6ad5510
 
 	policy->driver_data = cpudata;
 
@@ -1245,8 +1089,6 @@
 	return sysfs_emit(buf, "%u\n", perf);
 }
 
-<<<<<<< HEAD
-=======
 static ssize_t show_amd_pstate_prefcore_ranking(struct cpufreq_policy *policy,
 						char *buf)
 {
@@ -1258,7 +1100,6 @@
 	return sysfs_emit(buf, "%u\n", perf);
 }
 
->>>>>>> a6ad5510
 static ssize_t show_amd_pstate_hw_prefcore(struct cpufreq_policy *policy,
 					   char *buf)
 {
@@ -1488,10 +1329,7 @@
 cpufreq_freq_attr_ro(amd_pstate_lowest_nonlinear_freq);
 
 cpufreq_freq_attr_ro(amd_pstate_highest_perf);
-<<<<<<< HEAD
-=======
 cpufreq_freq_attr_ro(amd_pstate_prefcore_ranking);
->>>>>>> a6ad5510
 cpufreq_freq_attr_ro(amd_pstate_hw_prefcore);
 cpufreq_freq_attr_rw(energy_performance_preference);
 cpufreq_freq_attr_ro(energy_performance_available_preferences);
@@ -1502,10 +1340,7 @@
 	&amd_pstate_max_freq,
 	&amd_pstate_lowest_nonlinear_freq,
 	&amd_pstate_highest_perf,
-<<<<<<< HEAD
-=======
 	&amd_pstate_prefcore_ranking,
->>>>>>> a6ad5510
 	&amd_pstate_hw_prefcore,
 	NULL,
 };
@@ -1514,10 +1349,7 @@
 	&amd_pstate_max_freq,
 	&amd_pstate_lowest_nonlinear_freq,
 	&amd_pstate_highest_perf,
-<<<<<<< HEAD
-=======
 	&amd_pstate_prefcore_ranking,
->>>>>>> a6ad5510
 	&amd_pstate_hw_prefcore,
 	&energy_performance_preference,
 	&energy_performance_available_preferences,
@@ -1577,8 +1409,6 @@
 
 	cpudata->cpu = policy->cpu;
 	cpudata->epp_policy = 0;
-
-	amd_pstate_init_prefcore(cpudata);
 
 	ret = amd_pstate_init_perf(cpudata);
 	if (ret)
@@ -1652,11 +1482,7 @@
 	pr_debug("CPU %d exiting\n", policy->cpu);
 }
 
-<<<<<<< HEAD
-static void amd_pstate_epp_update_limit(struct cpufreq_policy *policy)
-=======
 static int amd_pstate_epp_update_limit(struct cpufreq_policy *policy)
->>>>>>> a6ad5510
 {
 	struct amd_cpudata *cpudata = policy->driver_data;
 	u32 max_perf, min_perf, min_limit_perf, max_limit_perf;
@@ -1668,11 +1494,6 @@
 	else
 		max_perf = READ_ONCE(cpudata->highest_perf);
 	min_perf = READ_ONCE(cpudata->lowest_perf);
-<<<<<<< HEAD
-	max_limit_perf = div_u64(policy->max * cpudata->highest_perf, cpudata->max_freq);
-	min_limit_perf = div_u64(policy->min * cpudata->highest_perf, cpudata->max_freq);
-
-=======
 	max_limit_perf = div_u64(policy->max * max_perf, policy->cpuinfo.max_freq);
 	min_limit_perf = div_u64(policy->min * max_perf, policy->cpuinfo.max_freq);
 
@@ -1682,7 +1503,6 @@
 	if (max_limit_perf < min_limit_perf)
 		max_limit_perf = min_limit_perf;
 
->>>>>>> a6ad5510
 	WRITE_ONCE(cpudata->max_limit_perf, max_limit_perf);
 	WRITE_ONCE(cpudata->min_limit_perf, min_limit_perf);
 
@@ -1715,11 +1535,7 @@
 		 * This return value can only be negative for shared_memory
 		 * systems where EPP register read/write not supported.
 		 */
-<<<<<<< HEAD
-		return;
-=======
 		return epp;
->>>>>>> a6ad5510
 	}
 
 	if (cpudata->policy == CPUFREQ_POLICY_PERFORMANCE)
@@ -1732,11 +1548,7 @@
 	}
 
 	WRITE_ONCE(cpudata->cppc_req_cached, value);
-<<<<<<< HEAD
-	amd_pstate_set_epp(cpudata, epp);
-=======
 	return amd_pstate_set_epp(cpudata, epp);
->>>>>>> a6ad5510
 }
 
 static int amd_pstate_epp_set_policy(struct cpufreq_policy *policy)
@@ -1752,9 +1564,6 @@
 
 	cpudata->policy = policy->policy;
 
-<<<<<<< HEAD
-	amd_pstate_epp_update_limit(policy);
-=======
 	ret = amd_pstate_epp_update_limit(policy);
 	if (ret)
 		return ret;
@@ -1764,7 +1573,6 @@
 	 * is used as a stale frequency value. So, keep it within limits.
 	 */
 	policy->cur = policy->min;
->>>>>>> a6ad5510
 
 	return 0;
 }
