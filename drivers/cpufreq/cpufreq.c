--- conflicted
+++ resolved
@@ -2717,17 +2717,10 @@
 	if (old_gov) {
 		policy->governor = old_gov;
 		if (cpufreq_init_governor(policy)) {
-<<<<<<< HEAD
 			policy->governor = NULL;
 		} else if (cpufreq_start_governor(policy)) {
 			cpufreq_exit_governor(policy);
 			policy->governor = NULL;
-=======
-			policy->governor = NULL;
-		} else if (cpufreq_start_governor(policy)) {
-			cpufreq_exit_governor(policy);
-			policy->governor = NULL;
->>>>>>> 25bf10be
 		}
 	}
 
