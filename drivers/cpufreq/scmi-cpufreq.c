// SPDX-License-Identifier: GPL-2.0
/*
 * System Control and Power Interface (SCMI) based CPUFreq Interface driver
 *
 * Copyright (C) 2018-2021 ARM Ltd.
 * Sudeep Holla <sudeep.holla@arm.com>
 */

#define pr_fmt(fmt) KBUILD_MODNAME ": " fmt

#include <linux/clk-provider.h>
#include <linux/cpu.h>
#include <linux/cpufreq.h>
#include <linux/cpumask.h>
#include <linux/energy_model.h>
#include <linux/export.h>
#include <linux/module.h>
#include <linux/pm_opp.h>
#include <linux/slab.h>
#include <linux/scmi_protocol.h>
#include <linux/types.h>
#include <linux/units.h>

struct scmi_data {
	int domain_id;
	int nr_opp;
	struct device *cpu_dev;
	cpumask_var_t opp_shared_cpus;
};

static struct scmi_protocol_handle *ph;
static const struct scmi_perf_proto_ops *perf_ops;

static unsigned int scmi_cpufreq_get_rate(unsigned int cpu)
{
	struct cpufreq_policy *policy = cpufreq_cpu_get_raw(cpu);
	struct scmi_data *priv = policy->driver_data;
	unsigned long rate;
	int ret;

	ret = perf_ops->freq_get(ph, priv->domain_id, &rate, false);
	if (ret)
		return 0;
	return rate / 1000;
}

/*
 * perf_ops->freq_set is not a synchronous, the actual OPP change will
 * happen asynchronously and can get notified if the events are
 * subscribed for by the SCMI firmware
 */
static int
scmi_cpufreq_set_target(struct cpufreq_policy *policy, unsigned int index)
{
	struct scmi_data *priv = policy->driver_data;
	u64 freq = policy->freq_table[index].frequency;

	return perf_ops->freq_set(ph, priv->domain_id, freq * 1000, false);
}

static unsigned int scmi_cpufreq_fast_switch(struct cpufreq_policy *policy,
					     unsigned int target_freq)
{
	struct scmi_data *priv = policy->driver_data;

	if (!perf_ops->freq_set(ph, priv->domain_id,
				target_freq * 1000, true))
		return target_freq;

	return 0;
}

static int
scmi_get_sharing_cpus(struct device *cpu_dev, struct cpumask *cpumask)
{
	int cpu, domain, tdomain;
	struct device *tcpu_dev;

	domain = perf_ops->device_domain_id(cpu_dev);
	if (domain < 0)
		return domain;

	for_each_possible_cpu(cpu) {
		if (cpu == cpu_dev->id)
			continue;

		tcpu_dev = get_cpu_device(cpu);
		if (!tcpu_dev)
			continue;

		tdomain = perf_ops->device_domain_id(tcpu_dev);
		if (tdomain == domain)
			cpumask_set_cpu(cpu, cpumask);
	}

	return 0;
}

static int __maybe_unused
scmi_get_cpu_power(struct device *cpu_dev, unsigned long *power,
		   unsigned long *KHz)
{
<<<<<<< HEAD
	bool power_scale_mw = perf_ops->power_scale_mw_get(ph);
=======
	enum scmi_power_scale power_scale = perf_ops->power_scale_get(ph);
>>>>>>> e6f4ff3f
	unsigned long Hz;
	int ret, domain;

	domain = perf_ops->device_domain_id(cpu_dev);
	if (domain < 0)
		return domain;

	/* Get the power cost of the performance domain. */
	Hz = *KHz * 1000;
	ret = perf_ops->est_power_get(ph, domain, &Hz, power);
	if (ret)
		return ret;

<<<<<<< HEAD
	/* Provide bigger resolution power to the Energy Model */
	if (power_scale_mw)
=======
	/* Convert the power to uW if it is mW (ignore bogoW) */
	if (power_scale == SCMI_POWER_MILLIWATTS)
>>>>>>> e6f4ff3f
		*power *= MICROWATT_PER_MILLIWATT;

	/* The EM framework specifies the frequency in KHz. */
	*KHz = Hz / 1000;

	return 0;
}

static int scmi_cpufreq_init(struct cpufreq_policy *policy)
{
	int ret, nr_opp;
	unsigned int latency;
	struct device *cpu_dev;
	struct scmi_data *priv;
	struct cpufreq_frequency_table *freq_table;

	cpu_dev = get_cpu_device(policy->cpu);
	if (!cpu_dev) {
		pr_err("failed to get cpu%d device\n", policy->cpu);
		return -ENODEV;
	}

	priv = kzalloc(sizeof(*priv), GFP_KERNEL);
	if (!priv)
		return -ENOMEM;

	if (!zalloc_cpumask_var(&priv->opp_shared_cpus, GFP_KERNEL)) {
		ret = -ENOMEM;
		goto out_free_priv;
	}

	/* Obtain CPUs that share SCMI performance controls */
	ret = scmi_get_sharing_cpus(cpu_dev, policy->cpus);
	if (ret) {
		dev_warn(cpu_dev, "failed to get sharing cpumask\n");
		goto out_free_cpumask;
	}

	/*
	 * Obtain CPUs that share performance levels.
	 * The OPP 'sharing cpus' info may come from DT through an empty opp
	 * table and opp-shared.
	 */
	ret = dev_pm_opp_of_get_sharing_cpus(cpu_dev, priv->opp_shared_cpus);
	if (ret || cpumask_empty(priv->opp_shared_cpus)) {
		/*
		 * Either opp-table is not set or no opp-shared was found.
		 * Use the CPU mask from SCMI to designate CPUs sharing an OPP
		 * table.
		 */
		cpumask_copy(priv->opp_shared_cpus, policy->cpus);
	}

	 /*
	  * A previous CPU may have marked OPPs as shared for a few CPUs, based on
	  * what OPP core provided. If the current CPU is part of those few, then
	  * there is no need to add OPPs again.
	  */
	nr_opp = dev_pm_opp_get_opp_count(cpu_dev);
	if (nr_opp <= 0) {
		ret = perf_ops->device_opps_add(ph, cpu_dev);
		if (ret) {
			dev_warn(cpu_dev, "failed to add opps to the device\n");
			goto out_free_cpumask;
		}

		nr_opp = dev_pm_opp_get_opp_count(cpu_dev);
		if (nr_opp <= 0) {
			dev_err(cpu_dev, "%s: No OPPs for this device: %d\n",
				__func__, nr_opp);

			ret = -ENODEV;
			goto out_free_opp;
		}

		ret = dev_pm_opp_set_sharing_cpus(cpu_dev, priv->opp_shared_cpus);
		if (ret) {
			dev_err(cpu_dev, "%s: failed to mark OPPs as shared: %d\n",
				__func__, ret);

			goto out_free_opp;
		}

		priv->nr_opp = nr_opp;
	}

	ret = dev_pm_opp_init_cpufreq_table(cpu_dev, &freq_table);
	if (ret) {
		dev_err(cpu_dev, "failed to init cpufreq table: %d\n", ret);
		goto out_free_opp;
	}

	priv->cpu_dev = cpu_dev;
	priv->domain_id = perf_ops->device_domain_id(cpu_dev);

	policy->driver_data = priv;
	policy->freq_table = freq_table;

	/* SCMI allows DVFS request for any domain from any CPU */
	policy->dvfs_possible_from_any_cpu = true;

	latency = perf_ops->transition_latency_get(ph, cpu_dev);
	if (!latency)
		latency = CPUFREQ_ETERNAL;

	policy->cpuinfo.transition_latency = latency;

	policy->fast_switch_possible =
		perf_ops->fast_switch_possible(ph, cpu_dev);

	return 0;

out_free_opp:
	dev_pm_opp_remove_all_dynamic(cpu_dev);

out_free_cpumask:
	free_cpumask_var(priv->opp_shared_cpus);

out_free_priv:
	kfree(priv);

	return ret;
}

static int scmi_cpufreq_exit(struct cpufreq_policy *policy)
{
	struct scmi_data *priv = policy->driver_data;

	dev_pm_opp_free_cpufreq_table(priv->cpu_dev, &policy->freq_table);
	dev_pm_opp_remove_all_dynamic(priv->cpu_dev);
	free_cpumask_var(priv->opp_shared_cpus);
	kfree(priv);

	return 0;
}

static void scmi_cpufreq_register_em(struct cpufreq_policy *policy)
{
	struct em_data_callback em_cb = EM_DATA_CB(scmi_get_cpu_power);
	enum scmi_power_scale power_scale = perf_ops->power_scale_get(ph);
	struct scmi_data *priv = policy->driver_data;
	bool em_power_scale = false;

	/*
	 * This callback will be called for each policy, but we don't need to
	 * register with EM every time. Despite not being part of the same
	 * policy, some CPUs may still share their perf-domains, and a CPU from
	 * another policy may already have registered with EM on behalf of CPUs
	 * of this policy.
	 */
	if (!priv->nr_opp)
		return;

	if (power_scale == SCMI_POWER_MILLIWATTS
	    || power_scale == SCMI_POWER_MICROWATTS)
		em_power_scale = true;

	em_dev_register_perf_domain(get_cpu_device(policy->cpu), priv->nr_opp,
				    &em_cb, priv->opp_shared_cpus,
				    em_power_scale);
}

static struct cpufreq_driver scmi_cpufreq_driver = {
	.name	= "scmi",
	.flags	= CPUFREQ_HAVE_GOVERNOR_PER_POLICY |
		  CPUFREQ_NEED_INITIAL_FREQ_CHECK |
		  CPUFREQ_IS_COOLING_DEV,
	.verify	= cpufreq_generic_frequency_table_verify,
	.attr	= cpufreq_generic_attr,
	.target_index	= scmi_cpufreq_set_target,
	.fast_switch	= scmi_cpufreq_fast_switch,
	.get	= scmi_cpufreq_get_rate,
	.init	= scmi_cpufreq_init,
	.exit	= scmi_cpufreq_exit,
	.register_em	= scmi_cpufreq_register_em,
};

static int scmi_cpufreq_probe(struct scmi_device *sdev)
{
	int ret;
	struct device *dev = &sdev->dev;
	const struct scmi_handle *handle;

	handle = sdev->handle;

	if (!handle)
		return -ENODEV;

	perf_ops = handle->devm_protocol_get(sdev, SCMI_PROTOCOL_PERF, &ph);
	if (IS_ERR(perf_ops))
		return PTR_ERR(perf_ops);

#ifdef CONFIG_COMMON_CLK
	/* dummy clock provider as needed by OPP if clocks property is used */
	if (of_find_property(dev->of_node, "#clock-cells", NULL))
		devm_of_clk_add_hw_provider(dev, of_clk_hw_simple_get, NULL);
#endif

	ret = cpufreq_register_driver(&scmi_cpufreq_driver);
	if (ret) {
		dev_err(dev, "%s: registering cpufreq failed, err: %d\n",
			__func__, ret);
	}

	return ret;
}

static void scmi_cpufreq_remove(struct scmi_device *sdev)
{
	cpufreq_unregister_driver(&scmi_cpufreq_driver);
}

static const struct scmi_device_id scmi_id_table[] = {
	{ SCMI_PROTOCOL_PERF, "cpufreq" },
	{ },
};
MODULE_DEVICE_TABLE(scmi, scmi_id_table);

static struct scmi_driver scmi_cpufreq_drv = {
	.name		= "scmi-cpufreq",
	.probe		= scmi_cpufreq_probe,
	.remove		= scmi_cpufreq_remove,
	.id_table	= scmi_id_table,
};
module_scmi_driver(scmi_cpufreq_drv);

MODULE_AUTHOR("Sudeep Holla <sudeep.holla@arm.com>");
MODULE_DESCRIPTION("ARM SCMI CPUFreq interface driver");
MODULE_LICENSE("GPL v2");<|MERGE_RESOLUTION|>--- conflicted
+++ resolved
@@ -100,11 +100,7 @@
 scmi_get_cpu_power(struct device *cpu_dev, unsigned long *power,
 		   unsigned long *KHz)
 {
-<<<<<<< HEAD
-	bool power_scale_mw = perf_ops->power_scale_mw_get(ph);
-=======
 	enum scmi_power_scale power_scale = perf_ops->power_scale_get(ph);
->>>>>>> e6f4ff3f
 	unsigned long Hz;
 	int ret, domain;
 
@@ -118,13 +114,8 @@
 	if (ret)
 		return ret;
 
-<<<<<<< HEAD
-	/* Provide bigger resolution power to the Energy Model */
-	if (power_scale_mw)
-=======
 	/* Convert the power to uW if it is mW (ignore bogoW) */
 	if (power_scale == SCMI_POWER_MILLIWATTS)
->>>>>>> e6f4ff3f
 		*power *= MICROWATT_PER_MILLIWATT;
 
 	/* The EM framework specifies the frequency in KHz. */
