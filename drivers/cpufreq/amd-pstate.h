--- conflicted
+++ resolved
@@ -86,19 +86,7 @@
 	struct	freq_qos_request req[2];
 	u64	cppc_req_cached;
 
-<<<<<<< HEAD
-	u8	highest_perf;
-	u8	nominal_perf;
-	u8	lowest_nonlinear_perf;
-	u8	lowest_perf;
-	u8	prefcore_ranking;
-	u8	min_limit_perf;
-	u8	max_limit_perf;
-	u32     min_limit_freq;
-	u32     max_limit_freq;
-=======
 	union perf_cached perf;
->>>>>>> fc85704c
 
 	u8	prefcore_ranking;
 	u32	min_limit_freq;
@@ -114,10 +102,6 @@
 	bool	hw_prefcore;
 
 	/* EPP feature related attributes*/
-<<<<<<< HEAD
-	u8	epp_cached;
-=======
->>>>>>> fc85704c
 	u32	policy;
 	bool	suspended;
 	u8	epp_default;
