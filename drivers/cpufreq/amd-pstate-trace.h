--- conflicted
+++ resolved
@@ -90,12 +90,8 @@
 		 u8 epp,
 		 u8 min_perf,
 		 u8 max_perf,
-<<<<<<< HEAD
-		 bool boost
-=======
 		 bool boost,
 		 bool changed
->>>>>>> fc85704c
 		 ),
 
 	TP_ARGS(cpu_id,
@@ -126,22 +122,14 @@
 		__entry->changed = changed;
 		),
 
-<<<<<<< HEAD
-	TP_printk("cpu%u: [%hhu<->%hhu]/%hhu, epp=%hhu, boost=%u",
-=======
 	TP_printk("cpu%u: [%hhu<->%hhu]/%hhu, epp=%hhu, boost=%u, changed=%u",
->>>>>>> fc85704c
 		  (unsigned int)__entry->cpu_id,
 		  (u8)__entry->min_perf,
 		  (u8)__entry->max_perf,
 		  (u8)__entry->highest_perf,
 		  (u8)__entry->epp,
-<<<<<<< HEAD
-		  (bool)__entry->boost
-=======
 		  (bool)__entry->boost,
 		  (bool)__entry->changed
->>>>>>> fc85704c
 		 )
 );
 
