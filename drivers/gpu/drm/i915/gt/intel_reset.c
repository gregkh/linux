// SPDX-License-Identifier: MIT
/*
 * Copyright © 2008-2018 Intel Corporation
 */

#include <linux/sched/mm.h>
#include <linux/stop_machine.h>
#include <linux/string_helpers.h>

#include "display/intel_display_reset.h"
#include "display/intel_overlay.h"

#include "gem/i915_gem_context.h"

#include "gt/intel_gt_regs.h"

#include "gt/uc/intel_gsc_fw.h"

#include "i915_drv.h"
#include "i915_file_private.h"
#include "i915_gpu_error.h"
#include "i915_irq.h"
#include "i915_reg.h"
#include "intel_breadcrumbs.h"
#include "intel_engine_pm.h"
#include "intel_engine_regs.h"
#include "intel_gt.h"
#include "intel_gt_pm.h"
#include "intel_gt_requests.h"
#include "intel_mchbar_regs.h"
#include "intel_pci_config.h"
#include "intel_reset.h"

#include "uc/intel_guc.h"

#define RESET_MAX_RETRIES 3

static void client_mark_guilty(struct i915_gem_context *ctx, bool banned)
{
	struct drm_i915_file_private *file_priv = ctx->file_priv;
	unsigned long prev_hang;
	unsigned int score;

	if (IS_ERR_OR_NULL(file_priv))
		return;

	score = 0;
	if (banned)
		score = I915_CLIENT_SCORE_CONTEXT_BAN;

	prev_hang = xchg(&file_priv->hang_timestamp, jiffies);
	if (time_before(jiffies, prev_hang + I915_CLIENT_FAST_HANG_JIFFIES))
		score += I915_CLIENT_SCORE_HANG_FAST;

	if (score) {
		atomic_add(score, &file_priv->ban_score);

		drm_dbg(&ctx->i915->drm,
			"client %s: gained %u ban score, now %u\n",
			ctx->name, score,
			atomic_read(&file_priv->ban_score));
	}
}

static bool mark_guilty(struct i915_request *rq)
{
	struct i915_gem_context *ctx;
	unsigned long prev_hang;
	bool banned;
	int i;

	if (intel_context_is_closed(rq->context))
		return true;

	rcu_read_lock();
	ctx = rcu_dereference(rq->context->gem_context);
	if (ctx && !kref_get_unless_zero(&ctx->ref))
		ctx = NULL;
	rcu_read_unlock();
	if (!ctx)
		return intel_context_is_banned(rq->context);

	atomic_inc(&ctx->guilty_count);

	/* Cool contexts are too cool to be banned! (Used for reset testing.) */
	if (!i915_gem_context_is_bannable(ctx)) {
		banned = false;
		goto out;
	}

	drm_notice(&ctx->i915->drm,
		   "%s context reset due to GPU hang\n",
		   ctx->name);

	/* Record the timestamp for the last N hangs */
	prev_hang = ctx->hang_timestamp[0];
	for (i = 0; i < ARRAY_SIZE(ctx->hang_timestamp) - 1; i++)
		ctx->hang_timestamp[i] = ctx->hang_timestamp[i + 1];
	ctx->hang_timestamp[i] = jiffies;

	/* If we have hung N+1 times in rapid succession, we ban the context! */
	banned = !i915_gem_context_is_recoverable(ctx);
	if (time_before(jiffies, prev_hang + CONTEXT_FAST_HANG_JIFFIES))
		banned = true;
	if (banned)
		drm_dbg(&ctx->i915->drm, "context %s: guilty %d, banned\n",
			ctx->name, atomic_read(&ctx->guilty_count));

	client_mark_guilty(ctx, banned);

out:
	i915_gem_context_put(ctx);
	return banned;
}

static void mark_innocent(struct i915_request *rq)
{
	struct i915_gem_context *ctx;

	rcu_read_lock();
	ctx = rcu_dereference(rq->context->gem_context);
	if (ctx)
		atomic_inc(&ctx->active_count);
	rcu_read_unlock();
}

void __i915_request_reset(struct i915_request *rq, bool guilty)
{
	bool banned = false;

	RQ_TRACE(rq, "guilty? %s\n", str_yes_no(guilty));
	GEM_BUG_ON(__i915_request_is_complete(rq));

	rcu_read_lock(); /* protect the GEM context */
	if (guilty) {
		i915_request_set_error_once(rq, -EIO);
		__i915_request_skip(rq);
		banned = mark_guilty(rq);
	} else {
		i915_request_set_error_once(rq, -EAGAIN);
		mark_innocent(rq);
	}
	rcu_read_unlock();

	if (banned)
		intel_context_ban(rq->context, rq);
}

static bool i915_in_reset(struct pci_dev *pdev)
{
	u8 gdrst;

	pci_read_config_byte(pdev, I915_GDRST, &gdrst);
	return gdrst & GRDOM_RESET_STATUS;
}

static int i915_do_reset(struct intel_gt *gt,
			 intel_engine_mask_t engine_mask,
			 unsigned int retry)
{
	struct pci_dev *pdev = to_pci_dev(gt->i915->drm.dev);
	int err;

	/* Assert reset for at least 20 usec, and wait for acknowledgement. */
	pci_write_config_byte(pdev, I915_GDRST, GRDOM_RESET_ENABLE);
	udelay(50);
	err = wait_for_atomic(i915_in_reset(pdev), 50);

	/* Clear the reset request. */
	pci_write_config_byte(pdev, I915_GDRST, 0);
	udelay(50);
	if (!err)
		err = wait_for_atomic(!i915_in_reset(pdev), 50);

	return err;
}

static bool g4x_reset_complete(struct pci_dev *pdev)
{
	u8 gdrst;

	pci_read_config_byte(pdev, I915_GDRST, &gdrst);
	return (gdrst & GRDOM_RESET_ENABLE) == 0;
}

static int g33_do_reset(struct intel_gt *gt,
			intel_engine_mask_t engine_mask,
			unsigned int retry)
{
	struct pci_dev *pdev = to_pci_dev(gt->i915->drm.dev);

	pci_write_config_byte(pdev, I915_GDRST, GRDOM_RESET_ENABLE);
	return wait_for_atomic(g4x_reset_complete(pdev), 50);
}

static int g4x_do_reset(struct intel_gt *gt,
			intel_engine_mask_t engine_mask,
			unsigned int retry)
{
	struct pci_dev *pdev = to_pci_dev(gt->i915->drm.dev);
	struct intel_uncore *uncore = gt->uncore;
	int ret;

	/* WaVcpClkGateDisableForMediaReset:ctg,elk */
	intel_uncore_rmw_fw(uncore, VDECCLK_GATE_D, 0, VCP_UNIT_CLOCK_GATE_DISABLE);
	intel_uncore_posting_read_fw(uncore, VDECCLK_GATE_D);

	pci_write_config_byte(pdev, I915_GDRST,
			      GRDOM_MEDIA | GRDOM_RESET_ENABLE);
	ret =  wait_for_atomic(g4x_reset_complete(pdev), 50);
	if (ret) {
		GT_TRACE(gt, "Wait for media reset failed\n");
		goto out;
	}

	pci_write_config_byte(pdev, I915_GDRST,
			      GRDOM_RENDER | GRDOM_RESET_ENABLE);
	ret =  wait_for_atomic(g4x_reset_complete(pdev), 50);
	if (ret) {
		GT_TRACE(gt, "Wait for render reset failed\n");
		goto out;
	}

out:
	pci_write_config_byte(pdev, I915_GDRST, 0);

	intel_uncore_rmw_fw(uncore, VDECCLK_GATE_D, VCP_UNIT_CLOCK_GATE_DISABLE, 0);
	intel_uncore_posting_read_fw(uncore, VDECCLK_GATE_D);

	return ret;
}

static int ilk_do_reset(struct intel_gt *gt, intel_engine_mask_t engine_mask,
			unsigned int retry)
{
	struct intel_uncore *uncore = gt->uncore;
	int ret;

	intel_uncore_write_fw(uncore, ILK_GDSR,
			      ILK_GRDOM_RENDER | ILK_GRDOM_RESET_ENABLE);
	ret = __intel_wait_for_register_fw(uncore, ILK_GDSR,
					   ILK_GRDOM_RESET_ENABLE, 0,
					   5000, 0,
					   NULL);
	if (ret) {
		GT_TRACE(gt, "Wait for render reset failed\n");
		goto out;
	}

	intel_uncore_write_fw(uncore, ILK_GDSR,
			      ILK_GRDOM_MEDIA | ILK_GRDOM_RESET_ENABLE);
	ret = __intel_wait_for_register_fw(uncore, ILK_GDSR,
					   ILK_GRDOM_RESET_ENABLE, 0,
					   5000, 0,
					   NULL);
	if (ret) {
		GT_TRACE(gt, "Wait for media reset failed\n");
		goto out;
	}

out:
	intel_uncore_write_fw(uncore, ILK_GDSR, 0);
	intel_uncore_posting_read_fw(uncore, ILK_GDSR);
	return ret;
}

/* Reset the hardware domains (GENX_GRDOM_*) specified by mask */
static int gen6_hw_domain_reset(struct intel_gt *gt, u32 hw_domain_mask)
{
	struct intel_uncore *uncore = gt->uncore;
<<<<<<< HEAD
	int loops = 2;
=======
	int loops;
>>>>>>> 98817289
	int err;

	/*
	 * On some platforms, e.g. Jasperlake, we see that the engine register
	 * state is not cleared until shortly after GDRST reports completion,
	 * causing a failure as we try to immediately resume while the internal
	 * state is still in flux. If we immediately repeat the reset, the
	 * second reset appears to serialise with the first, and since it is a
	 * no-op, the registers should retain their reset value. However, there
	 * is still a concern that upon leaving the second reset, the internal
	 * engine state is still in flux and not ready for resuming.
	 *
	 * Starting on MTL, there are some prep steps that we need to do when
	 * resetting some engines that need to be applied every time we write to
	 * GEN6_GDRST. As those are time consuming (tens of ms), we don't want
	 * to perform that twice, so, since the Jasperlake issue hasn't been
	 * observed on MTL, we avoid repeating the reset on newer platforms.
	 */
	loops = GRAPHICS_VER_FULL(gt->i915) < IP_VER(12, 70) ? 2 : 1;

	/*
	 * GEN6_GDRST is not in the gt power well, no need to check
	 * for fifo space for the write or forcewake the chip for
	 * the read
	 */
	do {
		intel_uncore_write_fw(uncore, GEN6_GDRST, hw_domain_mask);

<<<<<<< HEAD
		/*
		 * Wait for the device to ack the reset requests.
		 *
		 * On some platforms, e.g. Jasperlake, we see that the
		 * engine register state is not cleared until shortly after
		 * GDRST reports completion, causing a failure as we try
		 * to immediately resume while the internal state is still
		 * in flux. If we immediately repeat the reset, the second
		 * reset appears to serialise with the first, and since
		 * it is a no-op, the registers should retain their reset
		 * value. However, there is still a concern that upon
		 * leaving the second reset, the internal engine state
		 * is still in flux and not ready for resuming.
		 */
=======
		/* Wait for the device to ack the reset requests. */
>>>>>>> 98817289
		err = __intel_wait_for_register_fw(uncore, GEN6_GDRST,
						   hw_domain_mask, 0,
						   2000, 0,
						   NULL);
	} while (err == 0 && --loops);
	if (err)
		GT_TRACE(gt,
			 "Wait for 0x%08x engines reset failed\n",
			 hw_domain_mask);

	/*
	 * As we have observed that the engine state is still volatile
	 * after GDRST is acked, impose a small delay to let everything settle.
	 */
	udelay(50);

	return err;
}

static int __gen6_reset_engines(struct intel_gt *gt,
				intel_engine_mask_t engine_mask,
				unsigned int retry)
{
	struct intel_engine_cs *engine;
	u32 hw_mask;

	if (engine_mask == ALL_ENGINES) {
		hw_mask = GEN6_GRDOM_FULL;
	} else {
		intel_engine_mask_t tmp;

		hw_mask = 0;
		for_each_engine_masked(engine, gt, engine_mask, tmp) {
			hw_mask |= engine->reset_domain;
		}
	}

	return gen6_hw_domain_reset(gt, hw_mask);
}

static int gen6_reset_engines(struct intel_gt *gt,
			      intel_engine_mask_t engine_mask,
			      unsigned int retry)
{
	unsigned long flags;
	int ret;

	spin_lock_irqsave(&gt->uncore->lock, flags);
	ret = __gen6_reset_engines(gt, engine_mask, retry);
	spin_unlock_irqrestore(&gt->uncore->lock, flags);

	return ret;
}

static struct intel_engine_cs *find_sfc_paired_vecs_engine(struct intel_engine_cs *engine)
{
	int vecs_id;

	GEM_BUG_ON(engine->class != VIDEO_DECODE_CLASS);

	vecs_id = _VECS((engine->instance) / 2);

	return engine->gt->engine[vecs_id];
}

struct sfc_lock_data {
	i915_reg_t lock_reg;
	i915_reg_t ack_reg;
	i915_reg_t usage_reg;
	u32 lock_bit;
	u32 ack_bit;
	u32 usage_bit;
	u32 reset_bit;
};

static void get_sfc_forced_lock_data(struct intel_engine_cs *engine,
				     struct sfc_lock_data *sfc_lock)
{
	switch (engine->class) {
	default:
		MISSING_CASE(engine->class);
		fallthrough;
	case VIDEO_DECODE_CLASS:
		sfc_lock->lock_reg = GEN11_VCS_SFC_FORCED_LOCK(engine->mmio_base);
		sfc_lock->lock_bit = GEN11_VCS_SFC_FORCED_LOCK_BIT;

		sfc_lock->ack_reg = GEN11_VCS_SFC_LOCK_STATUS(engine->mmio_base);
		sfc_lock->ack_bit  = GEN11_VCS_SFC_LOCK_ACK_BIT;

		sfc_lock->usage_reg = GEN11_VCS_SFC_LOCK_STATUS(engine->mmio_base);
		sfc_lock->usage_bit = GEN11_VCS_SFC_USAGE_BIT;
		sfc_lock->reset_bit = GEN11_VCS_SFC_RESET_BIT(engine->instance);

		break;
	case VIDEO_ENHANCEMENT_CLASS:
		sfc_lock->lock_reg = GEN11_VECS_SFC_FORCED_LOCK(engine->mmio_base);
		sfc_lock->lock_bit = GEN11_VECS_SFC_FORCED_LOCK_BIT;

		sfc_lock->ack_reg = GEN11_VECS_SFC_LOCK_ACK(engine->mmio_base);
		sfc_lock->ack_bit  = GEN11_VECS_SFC_LOCK_ACK_BIT;

		sfc_lock->usage_reg = GEN11_VECS_SFC_USAGE(engine->mmio_base);
		sfc_lock->usage_bit = GEN11_VECS_SFC_USAGE_BIT;
		sfc_lock->reset_bit = GEN11_VECS_SFC_RESET_BIT(engine->instance);

		break;
	}
}

static int gen11_lock_sfc(struct intel_engine_cs *engine,
			  u32 *reset_mask,
			  u32 *unlock_mask)
{
	struct intel_uncore *uncore = engine->uncore;
	u8 vdbox_sfc_access = engine->gt->info.vdbox_sfc_access;
	struct sfc_lock_data sfc_lock;
	bool lock_obtained, lock_to_other = false;
	int ret;

	switch (engine->class) {
	case VIDEO_DECODE_CLASS:
		if ((BIT(engine->instance) & vdbox_sfc_access) == 0)
			return 0;

		fallthrough;
	case VIDEO_ENHANCEMENT_CLASS:
		get_sfc_forced_lock_data(engine, &sfc_lock);

		break;
	default:
		return 0;
	}

	if (!(intel_uncore_read_fw(uncore, sfc_lock.usage_reg) & sfc_lock.usage_bit)) {
		struct intel_engine_cs *paired_vecs;

		if (engine->class != VIDEO_DECODE_CLASS ||
		    GRAPHICS_VER(engine->i915) != 12)
			return 0;

		/*
		 * Wa_14010733141
		 *
		 * If the VCS-MFX isn't using the SFC, we also need to check
		 * whether VCS-HCP is using it.  If so, we need to issue a *VE*
		 * forced lock on the VE engine that shares the same SFC.
		 */
		if (!(intel_uncore_read_fw(uncore,
					   GEN12_HCP_SFC_LOCK_STATUS(engine->mmio_base)) &
		      GEN12_HCP_SFC_USAGE_BIT))
			return 0;

		paired_vecs = find_sfc_paired_vecs_engine(engine);
		get_sfc_forced_lock_data(paired_vecs, &sfc_lock);
		lock_to_other = true;
		*unlock_mask |= paired_vecs->mask;
	} else {
		*unlock_mask |= engine->mask;
	}

	/*
	 * If the engine is using an SFC, tell the engine that a software reset
	 * is going to happen. The engine will then try to force lock the SFC.
	 * If SFC ends up being locked to the engine we want to reset, we have
	 * to reset it as well (we will unlock it once the reset sequence is
	 * completed).
	 */
	intel_uncore_rmw_fw(uncore, sfc_lock.lock_reg, 0, sfc_lock.lock_bit);

	ret = __intel_wait_for_register_fw(uncore,
					   sfc_lock.ack_reg,
					   sfc_lock.ack_bit,
					   sfc_lock.ack_bit,
					   1000, 0, NULL);

	/*
	 * Was the SFC released while we were trying to lock it?
	 *
	 * We should reset both the engine and the SFC if:
	 *  - We were locking the SFC to this engine and the lock succeeded
	 *       OR
	 *  - We were locking the SFC to a different engine (Wa_14010733141)
	 *    but the SFC was released before the lock was obtained.
	 *
	 * Otherwise we need only reset the engine by itself and we can
	 * leave the SFC alone.
	 */
	lock_obtained = (intel_uncore_read_fw(uncore, sfc_lock.usage_reg) &
			sfc_lock.usage_bit) != 0;
	if (lock_obtained == lock_to_other)
		return 0;

	if (ret) {
		ENGINE_TRACE(engine, "Wait for SFC forced lock ack failed\n");
		return ret;
	}

	*reset_mask |= sfc_lock.reset_bit;
	return 0;
}

static void gen11_unlock_sfc(struct intel_engine_cs *engine)
{
	struct intel_uncore *uncore = engine->uncore;
	u8 vdbox_sfc_access = engine->gt->info.vdbox_sfc_access;
	struct sfc_lock_data sfc_lock = {};

	if (engine->class != VIDEO_DECODE_CLASS &&
	    engine->class != VIDEO_ENHANCEMENT_CLASS)
		return;

	if (engine->class == VIDEO_DECODE_CLASS &&
	    (BIT(engine->instance) & vdbox_sfc_access) == 0)
		return;

	get_sfc_forced_lock_data(engine, &sfc_lock);

	intel_uncore_rmw_fw(uncore, sfc_lock.lock_reg, sfc_lock.lock_bit, 0);
}

static int __gen11_reset_engines(struct intel_gt *gt,
				 intel_engine_mask_t engine_mask,
				 unsigned int retry)
{
	struct intel_engine_cs *engine;
	intel_engine_mask_t tmp;
	u32 reset_mask, unlock_mask = 0;
	int ret;

	if (engine_mask == ALL_ENGINES) {
		reset_mask = GEN11_GRDOM_FULL;
	} else {
		reset_mask = 0;
		for_each_engine_masked(engine, gt, engine_mask, tmp) {
			reset_mask |= engine->reset_domain;
			ret = gen11_lock_sfc(engine, &reset_mask, &unlock_mask);
			if (ret)
				goto sfc_unlock;
		}
	}

	ret = gen6_hw_domain_reset(gt, reset_mask);

sfc_unlock:
	/*
	 * We unlock the SFC based on the lock status and not the result of
	 * gen11_lock_sfc to make sure that we clean properly if something
	 * wrong happened during the lock (e.g. lock acquired after timeout
	 * expiration).
	 *
	 * Due to Wa_14010733141, we may have locked an SFC to an engine that
	 * wasn't being reset.  So instead of calling gen11_unlock_sfc()
	 * on engine_mask, we instead call it on the mask of engines that our
	 * gen11_lock_sfc() calls told us actually had locks attempted.
	 */
	for_each_engine_masked(engine, gt, unlock_mask, tmp)
		gen11_unlock_sfc(engine);

	return ret;
}

static int gen8_engine_reset_prepare(struct intel_engine_cs *engine)
{
	struct intel_uncore *uncore = engine->uncore;
	const i915_reg_t reg = RING_RESET_CTL(engine->mmio_base);
	u32 request, mask, ack;
	int ret;

	if (I915_SELFTEST_ONLY(should_fail(&engine->reset_timeout, 1)))
		return -ETIMEDOUT;

	ack = intel_uncore_read_fw(uncore, reg);
	if (ack & RESET_CTL_CAT_ERROR) {
		/*
		 * For catastrophic errors, ready-for-reset sequence
		 * needs to be bypassed: HAS#396813
		 */
		request = RESET_CTL_CAT_ERROR;
		mask = RESET_CTL_CAT_ERROR;

		/* Catastrophic errors need to be cleared by HW */
		ack = 0;
	} else if (!(ack & RESET_CTL_READY_TO_RESET)) {
		request = RESET_CTL_REQUEST_RESET;
		mask = RESET_CTL_READY_TO_RESET;
		ack = RESET_CTL_READY_TO_RESET;
	} else {
		return 0;
	}

	intel_uncore_write_fw(uncore, reg, _MASKED_BIT_ENABLE(request));
	ret = __intel_wait_for_register_fw(uncore, reg, mask, ack,
					   700, 0, NULL);
	if (ret)
		drm_err(&engine->i915->drm,
			"%s reset request timed out: {request: %08x, RESET_CTL: %08x}\n",
			engine->name, request,
			intel_uncore_read_fw(uncore, reg));

	return ret;
}

static void gen8_engine_reset_cancel(struct intel_engine_cs *engine)
{
	intel_uncore_write_fw(engine->uncore,
			      RING_RESET_CTL(engine->mmio_base),
			      _MASKED_BIT_DISABLE(RESET_CTL_REQUEST_RESET));
}

static int gen8_reset_engines(struct intel_gt *gt,
			      intel_engine_mask_t engine_mask,
			      unsigned int retry)
{
	struct intel_engine_cs *engine;
	const bool reset_non_ready = retry >= 1;
	intel_engine_mask_t tmp;
	unsigned long flags;
	int ret;

	spin_lock_irqsave(&gt->uncore->lock, flags);

	for_each_engine_masked(engine, gt, engine_mask, tmp) {
		ret = gen8_engine_reset_prepare(engine);
		if (ret && !reset_non_ready)
			goto skip_reset;

		/*
		 * If this is not the first failed attempt to prepare,
		 * we decide to proceed anyway.
		 *
		 * By doing so we risk context corruption and with
		 * some gens (kbl), possible system hang if reset
		 * happens during active bb execution.
		 *
		 * We rather take context corruption instead of
		 * failed reset with a wedged driver/gpu. And
		 * active bb execution case should be covered by
		 * stop_engines() we have before the reset.
		 */
	}

	/*
	 * Wa_22011100796:dg2, whenever Full soft reset is required,
	 * reset all individual engines firstly, and then do a full soft reset.
	 *
	 * This is best effort, so ignore any error from the initial reset.
	 */
	if (IS_DG2(gt->i915) && engine_mask == ALL_ENGINES)
		__gen11_reset_engines(gt, gt->info.engine_mask, 0);

	if (GRAPHICS_VER(gt->i915) >= 11)
		ret = __gen11_reset_engines(gt, engine_mask, retry);
	else
		ret = __gen6_reset_engines(gt, engine_mask, retry);

skip_reset:
	for_each_engine_masked(engine, gt, engine_mask, tmp)
		gen8_engine_reset_cancel(engine);

	spin_unlock_irqrestore(&gt->uncore->lock, flags);

	return ret;
}

static int mock_reset(struct intel_gt *gt,
		      intel_engine_mask_t mask,
		      unsigned int retry)
{
	return 0;
}

typedef int (*reset_func)(struct intel_gt *,
			  intel_engine_mask_t engine_mask,
			  unsigned int retry);

static reset_func intel_get_gpu_reset(const struct intel_gt *gt)
{
	struct drm_i915_private *i915 = gt->i915;

	if (is_mock_gt(gt))
		return mock_reset;
	else if (GRAPHICS_VER(i915) >= 8)
		return gen8_reset_engines;
	else if (GRAPHICS_VER(i915) >= 6)
		return gen6_reset_engines;
	else if (GRAPHICS_VER(i915) >= 5)
		return ilk_do_reset;
	else if (IS_G4X(i915))
		return g4x_do_reset;
	else if (IS_G33(i915) || IS_PINEVIEW(i915))
		return g33_do_reset;
	else if (GRAPHICS_VER(i915) >= 3)
		return i915_do_reset;
	else
		return NULL;
}

static int __reset_guc(struct intel_gt *gt)
{
	u32 guc_domain =
		GRAPHICS_VER(gt->i915) >= 11 ? GEN11_GRDOM_GUC : GEN9_GRDOM_GUC;

	return gen6_hw_domain_reset(gt, guc_domain);
}

static bool needs_wa_14015076503(struct intel_gt *gt, intel_engine_mask_t engine_mask)
{
	if (!IS_METEORLAKE(gt->i915) || !HAS_ENGINE(gt, GSC0))
		return false;

	if (!__HAS_ENGINE(engine_mask, GSC0))
		return false;

	return intel_gsc_uc_fw_init_done(&gt->uc.gsc);
}

static intel_engine_mask_t
wa_14015076503_start(struct intel_gt *gt, intel_engine_mask_t engine_mask, bool first)
{
	if (!needs_wa_14015076503(gt, engine_mask))
		return engine_mask;

	/*
	 * wa_14015076503: if the GSC FW is loaded, we need to alert it that
	 * we're going to do a GSC engine reset and then wait for 200ms for the
	 * FW to get ready for it. However, if this is the first ALL_ENGINES
	 * reset attempt and the GSC is not busy, we can try to instead reset
	 * the GuC and all the other engines individually to avoid the 200ms
	 * wait.
	 * Skipping the GSC engine is safe because, differently from other
	 * engines, the GSCCS only role is to forward the commands to the GSC
	 * FW, so it doesn't have any HW outside of the CS itself and therefore
	 * it has no state that we don't explicitly re-init on resume or on
	 * context switch LRC or power context). The HW for the GSC uC is
	 * managed by the GSC FW so we don't need to care about that.
	 */
	if (engine_mask == ALL_ENGINES && first && intel_engine_is_idle(gt->engine[GSC0])) {
		__reset_guc(gt);
		engine_mask = gt->info.engine_mask & ~BIT(GSC0);
	} else {
		intel_uncore_rmw(gt->uncore,
				 HECI_H_GS1(MTL_GSC_HECI2_BASE),
				 0, HECI_H_GS1_ER_PREP);

		/* make sure the reset bit is clear when writing the CSR reg */
		intel_uncore_rmw(gt->uncore,
				 HECI_H_CSR(MTL_GSC_HECI2_BASE),
				 HECI_H_CSR_RST, HECI_H_CSR_IG);
		msleep(200);
	}

	return engine_mask;
}

static void
wa_14015076503_end(struct intel_gt *gt, intel_engine_mask_t engine_mask)
{
	if (!needs_wa_14015076503(gt, engine_mask))
		return;

	intel_uncore_rmw(gt->uncore,
			 HECI_H_GS1(MTL_GSC_HECI2_BASE),
			 HECI_H_GS1_ER_PREP, 0);
}

int __intel_gt_reset(struct intel_gt *gt, intel_engine_mask_t engine_mask)
{
	const int retries = engine_mask == ALL_ENGINES ? RESET_MAX_RETRIES : 1;
	reset_func reset;
	int ret = -ETIMEDOUT;
	int retry;

	reset = intel_get_gpu_reset(gt);
	if (!reset)
		return -ENODEV;

	/*
	 * If the power well sleeps during the reset, the reset
	 * request may be dropped and never completes (causing -EIO).
	 */
	intel_uncore_forcewake_get(gt->uncore, FORCEWAKE_ALL);
	for (retry = 0; ret == -ETIMEDOUT && retry < retries; retry++) {
		intel_engine_mask_t reset_mask;

		reset_mask = wa_14015076503_start(gt, engine_mask, !retry);

		GT_TRACE(gt, "engine_mask=%x\n", reset_mask);
		preempt_disable();
		ret = reset(gt, reset_mask, retry);
		preempt_enable();

		wa_14015076503_end(gt, reset_mask);
	}
	intel_uncore_forcewake_put(gt->uncore, FORCEWAKE_ALL);

	return ret;
}

bool intel_has_gpu_reset(const struct intel_gt *gt)
{
	if (!gt->i915->params.reset)
		return NULL;

	return intel_get_gpu_reset(gt);
}

bool intel_has_reset_engine(const struct intel_gt *gt)
{
	if (gt->i915->params.reset < 2)
		return false;

	return INTEL_INFO(gt->i915)->has_reset_engine;
}

int intel_reset_guc(struct intel_gt *gt)
{
	int ret;

	GEM_BUG_ON(!HAS_GT_UC(gt->i915));

	intel_uncore_forcewake_get(gt->uncore, FORCEWAKE_ALL);
	ret = __reset_guc(gt);
	intel_uncore_forcewake_put(gt->uncore, FORCEWAKE_ALL);

	return ret;
}

/*
 * Ensure irq handler finishes, and not run again.
 * Also return the active request so that we only search for it once.
 */
static void reset_prepare_engine(struct intel_engine_cs *engine)
{
	/*
	 * During the reset sequence, we must prevent the engine from
	 * entering RC6. As the context state is undefined until we restart
	 * the engine, if it does enter RC6 during the reset, the state
	 * written to the powercontext is undefined and so we may lose
	 * GPU state upon resume, i.e. fail to restart after a reset.
	 */
	intel_uncore_forcewake_get(engine->uncore, FORCEWAKE_ALL);
	if (engine->reset.prepare)
		engine->reset.prepare(engine);
}

static void revoke_mmaps(struct intel_gt *gt)
{
	int i;

	for (i = 0; i < gt->ggtt->num_fences; i++) {
		struct drm_vma_offset_node *node;
		struct i915_vma *vma;
		u64 vma_offset;

		vma = READ_ONCE(gt->ggtt->fence_regs[i].vma);
		if (!vma)
			continue;

		if (!i915_vma_has_userfault(vma))
			continue;

		GEM_BUG_ON(vma->fence != &gt->ggtt->fence_regs[i]);

		if (!vma->mmo)
			continue;

		node = &vma->mmo->vma_node;
		vma_offset = vma->gtt_view.partial.offset << PAGE_SHIFT;

		unmap_mapping_range(gt->i915->drm.anon_inode->i_mapping,
				    drm_vma_node_offset_addr(node) + vma_offset,
				    vma->size,
				    1);
	}
}

static intel_engine_mask_t reset_prepare(struct intel_gt *gt)
{
	struct intel_engine_cs *engine;
	intel_engine_mask_t awake = 0;
	enum intel_engine_id id;

	/* For GuC mode, ensure submission is disabled before stopping ring */
	intel_uc_reset_prepare(&gt->uc);

	for_each_engine(engine, gt, id) {
		if (intel_engine_pm_get_if_awake(engine))
			awake |= engine->mask;
		reset_prepare_engine(engine);
	}

	return awake;
}

static void gt_revoke(struct intel_gt *gt)
{
	revoke_mmaps(gt);
}

static int gt_reset(struct intel_gt *gt, intel_engine_mask_t stalled_mask)
{
	struct intel_engine_cs *engine;
	enum intel_engine_id id;
	int err;

	/*
	 * Everything depends on having the GTT running, so we need to start
	 * there.
	 */
	err = i915_ggtt_enable_hw(gt->i915);
	if (err)
		return err;

	local_bh_disable();
	for_each_engine(engine, gt, id)
		__intel_engine_reset(engine, stalled_mask & engine->mask);
	local_bh_enable();

	intel_uc_reset(&gt->uc, ALL_ENGINES);

	intel_ggtt_restore_fences(gt->ggtt);

	return err;
}

static void reset_finish_engine(struct intel_engine_cs *engine)
{
	if (engine->reset.finish)
		engine->reset.finish(engine);
	intel_uncore_forcewake_put(engine->uncore, FORCEWAKE_ALL);

	intel_engine_signal_breadcrumbs(engine);
}

static void reset_finish(struct intel_gt *gt, intel_engine_mask_t awake)
{
	struct intel_engine_cs *engine;
	enum intel_engine_id id;

	for_each_engine(engine, gt, id) {
		reset_finish_engine(engine);
		if (awake & engine->mask)
			intel_engine_pm_put(engine);
	}

	intel_uc_reset_finish(&gt->uc);
}

static void nop_submit_request(struct i915_request *request)
{
	RQ_TRACE(request, "-EIO\n");

	request = i915_request_mark_eio(request);
	if (request) {
		i915_request_submit(request);
		intel_engine_signal_breadcrumbs(request->engine);

		i915_request_put(request);
	}
}

static void __intel_gt_set_wedged(struct intel_gt *gt)
{
	struct intel_engine_cs *engine;
	intel_engine_mask_t awake;
	enum intel_engine_id id;

	if (test_bit(I915_WEDGED, &gt->reset.flags))
		return;

	GT_TRACE(gt, "start\n");

	/*
	 * First, stop submission to hw, but do not yet complete requests by
	 * rolling the global seqno forward (since this would complete requests
	 * for which we haven't set the fence error to EIO yet).
	 */
	awake = reset_prepare(gt);

	/* Even if the GPU reset fails, it should still stop the engines */
	if (!INTEL_INFO(gt->i915)->gpu_reset_clobbers_display)
		__intel_gt_reset(gt, ALL_ENGINES);

	for_each_engine(engine, gt, id)
		engine->submit_request = nop_submit_request;

	/*
	 * Make sure no request can slip through without getting completed by
	 * either this call here to intel_engine_write_global_seqno, or the one
	 * in nop_submit_request.
	 */
	synchronize_rcu_expedited();
	set_bit(I915_WEDGED, &gt->reset.flags);

	/* Mark all executing requests as skipped */
	local_bh_disable();
	for_each_engine(engine, gt, id)
		if (engine->reset.cancel)
			engine->reset.cancel(engine);
	intel_uc_cancel_requests(&gt->uc);
	local_bh_enable();

	reset_finish(gt, awake);

	GT_TRACE(gt, "end\n");
}

void intel_gt_set_wedged(struct intel_gt *gt)
{
	intel_wakeref_t wakeref;

	if (test_bit(I915_WEDGED, &gt->reset.flags))
		return;

	wakeref = intel_runtime_pm_get(gt->uncore->rpm);
	mutex_lock(&gt->reset.mutex);

	if (GEM_SHOW_DEBUG()) {
		struct drm_printer p = drm_debug_printer(__func__);
		struct intel_engine_cs *engine;
		enum intel_engine_id id;

		drm_printf(&p, "called from %pS\n", (void *)_RET_IP_);
		for_each_engine(engine, gt, id) {
			if (intel_engine_is_idle(engine))
				continue;

			intel_engine_dump(engine, &p, "%s\n", engine->name);
		}
	}

	__intel_gt_set_wedged(gt);

	mutex_unlock(&gt->reset.mutex);
	intel_runtime_pm_put(gt->uncore->rpm, wakeref);
}

static bool __intel_gt_unset_wedged(struct intel_gt *gt)
{
	struct intel_gt_timelines *timelines = &gt->timelines;
	struct intel_timeline *tl;
	bool ok;

	if (!test_bit(I915_WEDGED, &gt->reset.flags))
		return true;

	/* Never fully initialised, recovery impossible */
	if (intel_gt_has_unrecoverable_error(gt))
		return false;

	GT_TRACE(gt, "start\n");

	/*
	 * Before unwedging, make sure that all pending operations
	 * are flushed and errored out - we may have requests waiting upon
	 * third party fences. We marked all inflight requests as EIO, and
	 * every execbuf since returned EIO, for consistency we want all
	 * the currently pending requests to also be marked as EIO, which
	 * is done inside our nop_submit_request - and so we must wait.
	 *
	 * No more can be submitted until we reset the wedged bit.
	 */
	spin_lock(&timelines->lock);
	list_for_each_entry(tl, &timelines->active_list, link) {
		struct dma_fence *fence;

		fence = i915_active_fence_get(&tl->last_request);
		if (!fence)
			continue;

		spin_unlock(&timelines->lock);

		/*
		 * All internal dependencies (i915_requests) will have
		 * been flushed by the set-wedge, but we may be stuck waiting
		 * for external fences. These should all be capped to 10s
		 * (I915_FENCE_TIMEOUT) so this wait should not be unbounded
		 * in the worst case.
		 */
		dma_fence_default_wait(fence, false, MAX_SCHEDULE_TIMEOUT);
		dma_fence_put(fence);

		/* Restart iteration after droping lock */
		spin_lock(&timelines->lock);
		tl = list_entry(&timelines->active_list, typeof(*tl), link);
	}
	spin_unlock(&timelines->lock);

	/* We must reset pending GPU events before restoring our submission */
	ok = !HAS_EXECLISTS(gt->i915); /* XXX better agnosticism desired */
	if (!INTEL_INFO(gt->i915)->gpu_reset_clobbers_display)
		ok = __intel_gt_reset(gt, ALL_ENGINES) == 0;
	if (!ok) {
		/*
		 * Warn CI about the unrecoverable wedged condition.
		 * Time for a reboot.
		 */
		add_taint_for_CI(gt->i915, TAINT_WARN);
		return false;
	}

	/*
	 * Undo nop_submit_request. We prevent all new i915 requests from
	 * being queued (by disallowing execbuf whilst wedged) so having
	 * waited for all active requests above, we know the system is idle
	 * and do not have to worry about a thread being inside
	 * engine->submit_request() as we swap over. So unlike installing
	 * the nop_submit_request on reset, we can do this from normal
	 * context and do not require stop_machine().
	 */
	intel_engines_reset_default_submission(gt);

	GT_TRACE(gt, "end\n");

	smp_mb__before_atomic(); /* complete takeover before enabling execbuf */
	clear_bit(I915_WEDGED, &gt->reset.flags);

	return true;
}

bool intel_gt_unset_wedged(struct intel_gt *gt)
{
	bool result;

	mutex_lock(&gt->reset.mutex);
	result = __intel_gt_unset_wedged(gt);
	mutex_unlock(&gt->reset.mutex);

	return result;
}

static int do_reset(struct intel_gt *gt, intel_engine_mask_t stalled_mask)
{
	int err, i;

	err = __intel_gt_reset(gt, ALL_ENGINES);
	for (i = 0; err && i < RESET_MAX_RETRIES; i++) {
		msleep(10 * (i + 1));
		err = __intel_gt_reset(gt, ALL_ENGINES);
	}
	if (err)
		return err;

	return gt_reset(gt, stalled_mask);
}

static int resume(struct intel_gt *gt)
{
	struct intel_engine_cs *engine;
	enum intel_engine_id id;
	int ret;

	for_each_engine(engine, gt, id) {
		ret = intel_engine_resume(engine);
		if (ret)
			return ret;
	}

	return 0;
}

/**
 * intel_gt_reset - reset chip after a hang
 * @gt: #intel_gt to reset
 * @stalled_mask: mask of the stalled engines with the guilty requests
 * @reason: user error message for why we are resetting
 *
 * Reset the chip.  Useful if a hang is detected. Marks the device as wedged
 * on failure.
 *
 * Procedure is fairly simple:
 *   - reset the chip using the reset reg
 *   - re-init context state
 *   - re-init hardware status page
 *   - re-init ring buffer
 *   - re-init interrupt state
 *   - re-init display
 */
void intel_gt_reset(struct intel_gt *gt,
		    intel_engine_mask_t stalled_mask,
		    const char *reason)
{
	intel_engine_mask_t awake;
	int ret;

	GT_TRACE(gt, "flags=%lx\n", gt->reset.flags);

	might_sleep();
	GEM_BUG_ON(!test_bit(I915_RESET_BACKOFF, &gt->reset.flags));

	/*
	 * FIXME: Revoking cpu mmap ptes cannot be done from a dma_fence
	 * critical section like gpu reset.
	 */
	gt_revoke(gt);

	mutex_lock(&gt->reset.mutex);

	/* Clear any previous failed attempts at recovery. Time to try again. */
	if (!__intel_gt_unset_wedged(gt))
		goto unlock;

	if (reason)
		drm_notice(&gt->i915->drm,
			   "Resetting chip for %s\n", reason);
	atomic_inc(&gt->i915->gpu_error.reset_count);

	awake = reset_prepare(gt);

	if (!intel_has_gpu_reset(gt)) {
		if (gt->i915->params.reset)
			drm_err(&gt->i915->drm, "GPU reset not supported\n");
		else
			drm_dbg(&gt->i915->drm, "GPU reset disabled\n");
		goto error;
	}

	if (INTEL_INFO(gt->i915)->gpu_reset_clobbers_display)
		intel_runtime_pm_disable_interrupts(gt->i915);

	if (do_reset(gt, stalled_mask)) {
		drm_err(&gt->i915->drm, "Failed to reset chip\n");
		goto taint;
	}

	if (INTEL_INFO(gt->i915)->gpu_reset_clobbers_display)
		intel_runtime_pm_enable_interrupts(gt->i915);

	intel_overlay_reset(gt->i915);

	/*
	 * Next we need to restore the context, but we don't use those
	 * yet either...
	 *
	 * Ring buffer needs to be re-initialized in the KMS case, or if X
	 * was running at the time of the reset (i.e. we weren't VT
	 * switched away).
	 */
	ret = intel_gt_init_hw(gt);
	if (ret) {
		drm_err(&gt->i915->drm,
			"Failed to initialise HW following reset (%d)\n",
			ret);
		goto taint;
	}

	ret = resume(gt);
	if (ret)
		goto taint;

finish:
	reset_finish(gt, awake);
unlock:
	mutex_unlock(&gt->reset.mutex);
	return;

taint:
	/*
	 * History tells us that if we cannot reset the GPU now, we
	 * never will. This then impacts everything that is run
	 * subsequently. On failing the reset, we mark the driver
	 * as wedged, preventing further execution on the GPU.
	 * We also want to go one step further and add a taint to the
	 * kernel so that any subsequent faults can be traced back to
	 * this failure. This is important for CI, where if the
	 * GPU/driver fails we would like to reboot and restart testing
	 * rather than continue on into oblivion. For everyone else,
	 * the system should still plod along, but they have been warned!
	 */
	add_taint_for_CI(gt->i915, TAINT_WARN);
error:
	__intel_gt_set_wedged(gt);
	goto finish;
}

static int intel_gt_reset_engine(struct intel_engine_cs *engine)
{
	return __intel_gt_reset(engine->gt, engine->mask);
}

int __intel_engine_reset_bh(struct intel_engine_cs *engine, const char *msg)
{
	struct intel_gt *gt = engine->gt;
	int ret;

	ENGINE_TRACE(engine, "flags=%lx\n", gt->reset.flags);
	GEM_BUG_ON(!test_bit(I915_RESET_ENGINE + engine->id, &gt->reset.flags));

	if (intel_engine_uses_guc(engine))
		return -ENODEV;

	if (!intel_engine_pm_get_if_awake(engine))
		return 0;

	reset_prepare_engine(engine);

	if (msg)
		drm_notice(&engine->i915->drm,
			   "Resetting %s for %s\n", engine->name, msg);
	i915_increase_reset_engine_count(&engine->i915->gpu_error, engine);

	ret = intel_gt_reset_engine(engine);
	if (ret) {
		/* If we fail here, we expect to fallback to a global reset */
		ENGINE_TRACE(engine, "Failed to reset %s, err: %d\n", engine->name, ret);
		goto out;
	}

	/*
	 * The request that caused the hang is stuck on elsp, we know the
	 * active request and can drop it, adjust head to skip the offending
	 * request to resume executing remaining requests in the queue.
	 */
	__intel_engine_reset(engine, true);

	/*
	 * The engine and its registers (and workarounds in case of render)
	 * have been reset to their default values. Follow the init_ring
	 * process to program RING_MODE, HWSP and re-enable submission.
	 */
	ret = intel_engine_resume(engine);

out:
	intel_engine_cancel_stop_cs(engine);
	reset_finish_engine(engine);
	intel_engine_pm_put_async(engine);
	return ret;
}

/**
 * intel_engine_reset - reset GPU engine to recover from a hang
 * @engine: engine to reset
 * @msg: reason for GPU reset; or NULL for no drm_notice()
 *
 * Reset a specific GPU engine. Useful if a hang is detected.
 * Returns zero on successful reset or otherwise an error code.
 *
 * Procedure is:
 *  - identifies the request that caused the hang and it is dropped
 *  - reset engine (which will force the engine to idle)
 *  - re-init/configure engine
 */
int intel_engine_reset(struct intel_engine_cs *engine, const char *msg)
{
	int err;

	local_bh_disable();
	err = __intel_engine_reset_bh(engine, msg);
	local_bh_enable();

	return err;
}

static void intel_gt_reset_global(struct intel_gt *gt,
				  u32 engine_mask,
				  const char *reason)
{
	struct kobject *kobj = &gt->i915->drm.primary->kdev->kobj;
	char *error_event[] = { I915_ERROR_UEVENT "=1", NULL };
	char *reset_event[] = { I915_RESET_UEVENT "=1", NULL };
	char *reset_done_event[] = { I915_ERROR_UEVENT "=0", NULL };
	struct intel_wedge_me w;

	kobject_uevent_env(kobj, KOBJ_CHANGE, error_event);

	GT_TRACE(gt, "resetting chip, engines=%x\n", engine_mask);
	kobject_uevent_env(kobj, KOBJ_CHANGE, reset_event);

	/* Use a watchdog to ensure that our reset completes */
	intel_wedge_on_timeout(&w, gt, 60 * HZ) {
		intel_display_reset_prepare(gt->i915);

		intel_gt_reset(gt, engine_mask, reason);

		intel_display_reset_finish(gt->i915);
	}

	if (!test_bit(I915_WEDGED, &gt->reset.flags))
		kobject_uevent_env(kobj, KOBJ_CHANGE, reset_done_event);
}

/**
 * intel_gt_handle_error - handle a gpu error
 * @gt: the intel_gt
 * @engine_mask: mask representing engines that are hung
 * @flags: control flags
 * @fmt: Error message format string
 *
 * Do some basic checking of register state at error time and
 * dump it to the syslog.  Also call i915_capture_error_state() to make
 * sure we get a record and make it available in debugfs.  Fire a uevent
 * so userspace knows something bad happened (should trigger collection
 * of a ring dump etc.).
 */
void intel_gt_handle_error(struct intel_gt *gt,
			   intel_engine_mask_t engine_mask,
			   unsigned long flags,
			   const char *fmt, ...)
{
	struct intel_engine_cs *engine;
	intel_wakeref_t wakeref;
	intel_engine_mask_t tmp;
	char error_msg[80];
	char *msg = NULL;

	if (fmt) {
		va_list args;

		va_start(args, fmt);
		vscnprintf(error_msg, sizeof(error_msg), fmt, args);
		va_end(args);

		msg = error_msg;
	}

	/*
	 * In most cases it's guaranteed that we get here with an RPM
	 * reference held, for example because there is a pending GPU
	 * request that won't finish until the reset is done. This
	 * isn't the case at least when we get here by doing a
	 * simulated reset via debugfs, so get an RPM reference.
	 */
	wakeref = intel_runtime_pm_get(gt->uncore->rpm);

	engine_mask &= gt->info.engine_mask;

	if (flags & I915_ERROR_CAPTURE) {
		i915_capture_error_state(gt, engine_mask, CORE_DUMP_FLAG_NONE);
		intel_gt_clear_error_registers(gt, engine_mask);
	}

	/*
	 * Try engine reset when available. We fall back to full reset if
	 * single reset fails.
	 */
	if (!intel_uc_uses_guc_submission(&gt->uc) &&
	    intel_has_reset_engine(gt) && !intel_gt_is_wedged(gt)) {
		local_bh_disable();
		for_each_engine_masked(engine, gt, engine_mask, tmp) {
			BUILD_BUG_ON(I915_RESET_MODESET >= I915_RESET_ENGINE);
			if (test_and_set_bit(I915_RESET_ENGINE + engine->id,
					     &gt->reset.flags))
				continue;

			if (__intel_engine_reset_bh(engine, msg) == 0)
				engine_mask &= ~engine->mask;

			clear_and_wake_up_bit(I915_RESET_ENGINE + engine->id,
					      &gt->reset.flags);
		}
		local_bh_enable();
	}

	if (!engine_mask)
		goto out;

	/* Full reset needs the mutex, stop any other user trying to do so. */
	if (test_and_set_bit(I915_RESET_BACKOFF, &gt->reset.flags)) {
		wait_event(gt->reset.queue,
			   !test_bit(I915_RESET_BACKOFF, &gt->reset.flags));
		goto out; /* piggy-back on the other reset */
	}

	/* Make sure i915_reset_trylock() sees the I915_RESET_BACKOFF */
	synchronize_rcu_expedited();

	/*
	 * Prevent any other reset-engine attempt. We don't do this for GuC
	 * submission the GuC owns the per-engine reset, not the i915.
	 */
	if (!intel_uc_uses_guc_submission(&gt->uc)) {
		for_each_engine(engine, gt, tmp) {
			while (test_and_set_bit(I915_RESET_ENGINE + engine->id,
						&gt->reset.flags))
				wait_on_bit(&gt->reset.flags,
					    I915_RESET_ENGINE + engine->id,
					    TASK_UNINTERRUPTIBLE);
		}
	}

	/* Flush everyone using a resource about to be clobbered */
	synchronize_srcu_expedited(&gt->reset.backoff_srcu);

	intel_gt_reset_global(gt, engine_mask, msg);

	if (!intel_uc_uses_guc_submission(&gt->uc)) {
		for_each_engine(engine, gt, tmp)
			clear_bit_unlock(I915_RESET_ENGINE + engine->id,
					 &gt->reset.flags);
	}
	clear_bit_unlock(I915_RESET_BACKOFF, &gt->reset.flags);
	smp_mb__after_atomic();
	wake_up_all(&gt->reset.queue);

out:
	intel_runtime_pm_put(gt->uncore->rpm, wakeref);
}

static int _intel_gt_reset_lock(struct intel_gt *gt, int *srcu, bool retry)
{
	might_lock(&gt->reset.backoff_srcu);
	if (retry)
		might_sleep();

	rcu_read_lock();
	while (test_bit(I915_RESET_BACKOFF, &gt->reset.flags)) {
		rcu_read_unlock();

		if (!retry)
			return -EBUSY;

		if (wait_event_interruptible(gt->reset.queue,
					     !test_bit(I915_RESET_BACKOFF,
						       &gt->reset.flags)))
			return -EINTR;

		rcu_read_lock();
	}
	*srcu = srcu_read_lock(&gt->reset.backoff_srcu);
	rcu_read_unlock();

	return 0;
}

int intel_gt_reset_trylock(struct intel_gt *gt, int *srcu)
{
	return _intel_gt_reset_lock(gt, srcu, false);
}

int intel_gt_reset_lock_interruptible(struct intel_gt *gt, int *srcu)
{
	return _intel_gt_reset_lock(gt, srcu, true);
}

void intel_gt_reset_unlock(struct intel_gt *gt, int tag)
__releases(&gt->reset.backoff_srcu)
{
	srcu_read_unlock(&gt->reset.backoff_srcu, tag);
}

int intel_gt_terminally_wedged(struct intel_gt *gt)
{
	might_sleep();

	if (!intel_gt_is_wedged(gt))
		return 0;

	if (intel_gt_has_unrecoverable_error(gt))
		return -EIO;

	/* Reset still in progress? Maybe we will recover? */
	if (wait_event_interruptible(gt->reset.queue,
				     !test_bit(I915_RESET_BACKOFF,
					       &gt->reset.flags)))
		return -EINTR;

	return intel_gt_is_wedged(gt) ? -EIO : 0;
}

void intel_gt_set_wedged_on_init(struct intel_gt *gt)
{
	BUILD_BUG_ON(I915_RESET_ENGINE + I915_NUM_ENGINES >
		     I915_WEDGED_ON_INIT);
	intel_gt_set_wedged(gt);
	i915_disable_error_state(gt->i915, -ENODEV);
	set_bit(I915_WEDGED_ON_INIT, &gt->reset.flags);

	/* Wedged on init is non-recoverable */
	add_taint_for_CI(gt->i915, TAINT_WARN);
}

void intel_gt_set_wedged_on_fini(struct intel_gt *gt)
{
	intel_gt_set_wedged(gt);
	i915_disable_error_state(gt->i915, -ENODEV);
	set_bit(I915_WEDGED_ON_FINI, &gt->reset.flags);
	intel_gt_retire_requests(gt); /* cleanup any wedged requests */
}

void intel_gt_init_reset(struct intel_gt *gt)
{
	init_waitqueue_head(&gt->reset.queue);
	mutex_init(&gt->reset.mutex);
	init_srcu_struct(&gt->reset.backoff_srcu);

	/*
	 * While undesirable to wait inside the shrinker, complain anyway.
	 *
	 * If we have to wait during shrinking, we guarantee forward progress
	 * by forcing the reset. Therefore during the reset we must not
	 * re-enter the shrinker. By declaring that we take the reset mutex
	 * within the shrinker, we forbid ourselves from performing any
	 * fs-reclaim or taking related locks during reset.
	 */
	i915_gem_shrinker_taints_mutex(gt->i915, &gt->reset.mutex);

	/* no GPU until we are ready! */
	__set_bit(I915_WEDGED, &gt->reset.flags);
}

void intel_gt_fini_reset(struct intel_gt *gt)
{
	cleanup_srcu_struct(&gt->reset.backoff_srcu);
}

static void intel_wedge_me(struct work_struct *work)
{
	struct intel_wedge_me *w = container_of(work, typeof(*w), work.work);

	drm_err(&w->gt->i915->drm,
		"%s timed out, cancelling all in-flight rendering.\n",
		w->name);
	intel_gt_set_wedged(w->gt);
}

void __intel_init_wedge(struct intel_wedge_me *w,
			struct intel_gt *gt,
			long timeout,
			const char *name)
{
	w->gt = gt;
	w->name = name;

	INIT_DELAYED_WORK_ONSTACK(&w->work, intel_wedge_me);
	queue_delayed_work(gt->i915->unordered_wq, &w->work, timeout);
}

void __intel_fini_wedge(struct intel_wedge_me *w)
{
	cancel_delayed_work_sync(&w->work);
	destroy_delayed_work_on_stack(&w->work);
	w->gt = NULL;
}

#if IS_ENABLED(CONFIG_DRM_I915_SELFTEST)
#include "selftest_reset.c"
#include "selftest_hangcheck.c"
#endif<|MERGE_RESOLUTION|>--- conflicted
+++ resolved
@@ -268,11 +268,7 @@
 static int gen6_hw_domain_reset(struct intel_gt *gt, u32 hw_domain_mask)
 {
 	struct intel_uncore *uncore = gt->uncore;
-<<<<<<< HEAD
-	int loops = 2;
-=======
 	int loops;
->>>>>>> 98817289
 	int err;
 
 	/*
@@ -301,24 +297,7 @@
 	do {
 		intel_uncore_write_fw(uncore, GEN6_GDRST, hw_domain_mask);
 
-<<<<<<< HEAD
-		/*
-		 * Wait for the device to ack the reset requests.
-		 *
-		 * On some platforms, e.g. Jasperlake, we see that the
-		 * engine register state is not cleared until shortly after
-		 * GDRST reports completion, causing a failure as we try
-		 * to immediately resume while the internal state is still
-		 * in flux. If we immediately repeat the reset, the second
-		 * reset appears to serialise with the first, and since
-		 * it is a no-op, the registers should retain their reset
-		 * value. However, there is still a concern that upon
-		 * leaving the second reset, the internal engine state
-		 * is still in flux and not ready for resuming.
-		 */
-=======
 		/* Wait for the device to ack the reset requests. */
->>>>>>> 98817289
 		err = __intel_wait_for_register_fw(uncore, GEN6_GDRST,
 						   hw_domain_mask, 0,
 						   2000, 0,
