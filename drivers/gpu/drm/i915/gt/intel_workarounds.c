--- conflicted
+++ resolved
@@ -771,12 +771,6 @@
 
 	/* Wa_18018764978:dg2 */
 	wa_mcr_masked_en(wal, XEHP_PSS_MODE2, SCOREBOARD_STALL_FLUSH_CONTROL);
-<<<<<<< HEAD
-
-	/* Wa_15010599737:dg2 */
-	wa_mcr_masked_en(wal, CHICKEN_RASTER_1, DIS_SF_ROUND_NEAREST_EVEN);
-=======
->>>>>>> a6ad5510
 
 	/* Wa_18019271663:dg2 */
 	wa_masked_en(wal, CACHE_MODE_1, MSAA_OPTIMIZATION_REDUC_DISABLE);
@@ -921,11 +915,6 @@
 
 	if (IS_GFX_GT_IP_RANGE(engine->gt, IP_VER(12, 70), IP_VER(12, 74)))
 		xelpg_ctx_workarounds_init(engine, wal);
-<<<<<<< HEAD
-	else if (IS_PONTEVECCHIO(i915))
-		; /* noop; none at this time */
-=======
->>>>>>> a6ad5510
 	else if (IS_DG2(i915))
 		dg2_ctx_workarounds_init(engine, wal);
 	else if (IS_DG1(i915))
@@ -2082,44 +2071,13 @@
 	case RENDER_CLASS:
 		/* Required by recommended tuning setting (not a workaround) */
 		whitelist_mcr_reg(w, XEHP_COMMON_SLICE_CHICKEN3);
-<<<<<<< HEAD
-
-=======
 		whitelist_reg(w, GEN7_COMMON_SLICE_CHICKEN1);
->>>>>>> a6ad5510
 		break;
 	default:
 		break;
 	}
 }
 
-<<<<<<< HEAD
-static void blacklist_trtt(struct intel_engine_cs *engine)
-{
-	struct i915_wa_list *w = &engine->whitelist;
-
-	/*
-	 * Prevent read/write access to [0x4400, 0x4600) which covers
-	 * the TRTT range across all engines. Note that normally userspace
-	 * cannot access the other engines' trtt control, but for simplicity
-	 * we cover the entire range on each engine.
-	 */
-	whitelist_reg_ext(w, _MMIO(0x4400),
-			  RING_FORCE_TO_NONPRIV_DENY |
-			  RING_FORCE_TO_NONPRIV_RANGE_64);
-	whitelist_reg_ext(w, _MMIO(0x4500),
-			  RING_FORCE_TO_NONPRIV_DENY |
-			  RING_FORCE_TO_NONPRIV_RANGE_64);
-}
-
-static void pvc_whitelist_build(struct intel_engine_cs *engine)
-{
-	/* Wa_16014440446:pvc */
-	blacklist_trtt(engine);
-}
-
-=======
->>>>>>> a6ad5510
 static void xelpg_whitelist_build(struct intel_engine_cs *engine)
 {
 	struct i915_wa_list *w = &engine->whitelist;
@@ -2146,11 +2104,6 @@
 		; /* none yet */
 	else if (IS_GFX_GT_IP_RANGE(engine->gt, IP_VER(12, 70), IP_VER(12, 74)))
 		xelpg_whitelist_build(engine);
-<<<<<<< HEAD
-	else if (IS_PONTEVECCHIO(i915))
-		pvc_whitelist_build(engine);
-=======
->>>>>>> a6ad5510
 	else if (IS_DG2(i915))
 		dg2_whitelist_build(engine);
 	else if (GRAPHICS_VER(i915) == 12)
@@ -2281,34 +2234,12 @@
 				  LSC_L1_FLUSH_CTL_3D_DATAPORT_FLUSH_EVENTS_MASK);
 	}
 
-<<<<<<< HEAD
-	if (IS_DG2_G11(i915) || IS_DG2_G10(i915)) {
-		/* Wa_22014600077:dg2 */
-		wa_mcr_add(wal, GEN10_CACHE_MODE_SS, 0,
-			   _MASKED_BIT_ENABLE(ENABLE_EU_COUNT_FOR_TDL_FLUSH),
-			   0 /* Wa_14012342262 write-only reg, so skip verification */,
-			   true);
-=======
 	if (IS_GFX_GT_IP_RANGE(gt, IP_VER(12, 70), IP_VER(12, 71)) ||
 	    IS_DG2(i915)) {
 		/* Wa_14015150844 */
 		wa_mcr_add(wal, XEHP_HDC_CHICKEN0, 0,
 			   _MASKED_BIT_ENABLE(DIS_ATOMIC_CHAINING_TYPED_WRITES),
 			   0, true);
-	}
-
-	if (IS_DG2(i915) || IS_ALDERLAKE_P(i915) || IS_ALDERLAKE_S(i915) ||
-	    IS_DG1(i915) || IS_ROCKETLAKE(i915) || IS_TIGERLAKE(i915)) {
-		/*
-		 * Wa_1606700617:tgl,dg1,adl-p
-		 * Wa_22010271021:tgl,rkl,dg1,adl-s,adl-p
-		 * Wa_14010826681:tgl,dg1,rkl,adl-p
-		 * Wa_18019627453:dg2
-		 */
-		wa_masked_en(wal,
-			     GEN9_CS_DEBUG_MODE1,
-			     FF_DOP_CLOCK_GATE_DISABLE);
->>>>>>> a6ad5510
 	}
 
 	if (IS_DG2(i915) || IS_ALDERLAKE_P(i915) || IS_ALDERLAKE_S(i915) ||
@@ -2854,12 +2785,6 @@
 
 	if (IS_GFX_GT_IP_STEP(gt, IP_VER(12, 70), STEP_B0, STEP_FOREVER) ||
 	    IS_GFX_GT_IP_STEP(gt, IP_VER(12, 71), STEP_B0, STEP_FOREVER) ||
-<<<<<<< HEAD
-	    IS_GFX_GT_IP_RANGE(gt, IP_VER(12, 74), IP_VER(12, 74)))
-		/* Wa_14017856879 */
-		wa_mcr_masked_en(wal, GEN9_ROW_CHICKEN3, MTL_DISABLE_FIX_FOR_EOT_FLUSH);
-
-=======
 	    IS_GFX_GT_IP_RANGE(gt, IP_VER(12, 74), IP_VER(12, 74))) {
 		/* Wa_14017856879 */
 		wa_mcr_masked_en(wal, GEN9_ROW_CHICKEN3, MTL_DISABLE_FIX_FOR_EOT_FLUSH);
@@ -2868,7 +2793,6 @@
 		wa_mcr_masked_en(wal, GEN8_ROW_CHICKEN2, XELPG_DISABLE_TDL_SVHS_GATING);
 	}
 
->>>>>>> a6ad5510
 	if (IS_GFX_GT_IP_STEP(gt, IP_VER(12, 70), STEP_A0, STEP_B0) ||
 	    IS_GFX_GT_IP_STEP(gt, IP_VER(12, 71), STEP_A0, STEP_B0))
 		/*
@@ -2896,42 +2820,23 @@
 
 	if (IS_GFX_GT_IP_STEP(gt, IP_VER(12, 70), STEP_A0, STEP_B0) ||
 	    IS_GFX_GT_IP_STEP(gt, IP_VER(12, 71), STEP_A0, STEP_B0) ||
-<<<<<<< HEAD
-	    IS_PONTEVECCHIO(i915) ||
-=======
->>>>>>> a6ad5510
 	    IS_DG2(i915)) {
 		/* Wa_22014226127 */
 		wa_mcr_write_or(wal, LSC_CHICKEN_BIT_0, DISABLE_D8_D16_COASLESCE);
 	}
 
-<<<<<<< HEAD
-	if (IS_PONTEVECCHIO(i915) || IS_DG2(i915)) {
-		/* Wa_14015227452:dg2,pvc */
-		wa_mcr_masked_en(wal, GEN9_ROW_CHICKEN4, XEHP_DIS_BBL_SYSPIPE);
-
-		/* Wa_16015675438:dg2,pvc */
-		wa_masked_en(wal, FF_SLICE_CS_CHICKEN2, GEN12_PERF_FIX_BALANCING_CFE_DISABLE);
-	}
-
-	if (IS_DG2(i915)) {
-=======
 	if (IS_DG2(i915)) {
 		/* Wa_14015227452:dg2,pvc */
 		wa_mcr_masked_en(wal, GEN9_ROW_CHICKEN4, XEHP_DIS_BBL_SYSPIPE);
 
->>>>>>> a6ad5510
 		/*
 		 * Wa_16011620976:dg2_g11
 		 * Wa_22015475538:dg2
 		 */
 		wa_mcr_write_or(wal, LSC_CHICKEN_BIT_0_UDW, DIS_CHAIN_2XSIMD8);
-<<<<<<< HEAD
-=======
 
 		/* Wa_18028616096 */
 		wa_mcr_write_or(wal, LSC_CHICKEN_BIT_0_UDW, UGM_FRAGMENT_THRESHOLD_TO_3);
->>>>>>> a6ad5510
 	}
 
 	if (IS_DG2_G11(i915)) {
@@ -2959,25 +2864,6 @@
 			   0 /* write-only, so skip validation */,
 			   true);
 	}
-<<<<<<< HEAD
-
-	if (IS_XEHPSDV(i915)) {
-		/* Wa_1409954639 */
-		wa_mcr_masked_en(wal,
-				 GEN8_ROW_CHICKEN,
-				 SYSTOLIC_DOP_CLOCK_GATING_DIS);
-
-		/* Wa_1607196519 */
-		wa_mcr_masked_en(wal,
-				 GEN9_ROW_CHICKEN4,
-				 GEN12_DISABLE_GRF_CLEAR);
-
-		/* Wa_14010449647:xehpsdv */
-		wa_mcr_masked_en(wal, GEN8_HALF_SLICE_CHICKEN1,
-				 GEN7_PSD_SINGLE_PORT_DISPATCH_ENABLE);
-	}
-=======
->>>>>>> a6ad5510
 }
 
 static void
