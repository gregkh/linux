// SPDX-License-Identifier: MIT
/*
 * Copyright © 2022 Intel Corporation
 */

#include <drm/drm_device.h>
#include <linux/sysfs.h>
#include <linux/printk.h>

#include "i915_drv.h"
#include "i915_reg.h"
#include "i915_sysfs.h"
#include "intel_gt.h"
#include "intel_gt_print.h"
#include "intel_gt_regs.h"
#include "intel_gt_sysfs.h"
#include "intel_gt_sysfs_pm.h"
#include "intel_pcode.h"
#include "intel_rc6.h"
#include "intel_rps.h"

enum intel_gt_sysfs_op {
	INTEL_GT_SYSFS_MIN = 0,
	INTEL_GT_SYSFS_MAX,
};

static int
sysfs_gt_attribute_w_func(struct kobject *kobj, struct attribute *attr,
			  int (func)(struct intel_gt *gt, u32 val), u32 val)
{
	struct intel_gt *gt;
	int ret;

	if (!is_object_gt(kobj)) {
		int i;
		struct device *dev = kobj_to_dev(kobj);
		struct drm_i915_private *i915 = kdev_minor_to_i915(dev);

		for_each_gt(gt, i915, i) {
			ret = func(gt, val);
			if (ret)
				break;
		}
	} else {
		gt = intel_gt_sysfs_get_drvdata(kobj, attr->name);
		ret = func(gt, val);
	}

	return ret;
}

static u32
sysfs_gt_attribute_r_func(struct kobject *kobj, struct attribute *attr,
			  u32 (func)(struct intel_gt *gt),
			  enum intel_gt_sysfs_op op)
{
	struct intel_gt *gt;
	u32 ret;

	ret = (op == INTEL_GT_SYSFS_MAX) ? 0 : (u32) -1;

	if (!is_object_gt(kobj)) {
		int i;
		struct device *dev = kobj_to_dev(kobj);
		struct drm_i915_private *i915 = kdev_minor_to_i915(dev);

		for_each_gt(gt, i915, i) {
			u32 val = func(gt);

			switch (op) {
			case INTEL_GT_SYSFS_MIN:
				if (val < ret)
					ret = val;
				break;

			case INTEL_GT_SYSFS_MAX:
				if (val > ret)
					ret = val;
				break;
			}
		}
	} else {
		gt = intel_gt_sysfs_get_drvdata(kobj, attr->name);
		ret = func(gt);
	}

	return ret;
}

/* RC6 interfaces will show the minimum RC6 residency value */
#define sysfs_gt_attribute_r_min_func(d, a, f) \
		sysfs_gt_attribute_r_func(d, a, f, INTEL_GT_SYSFS_MIN)

/* Frequency interfaces will show the maximum frequency value */
#define sysfs_gt_attribute_r_max_func(d, a, f) \
		sysfs_gt_attribute_r_func(d, a, f, INTEL_GT_SYSFS_MAX)

#define INTEL_GT_SYSFS_SHOW(_name, _attr_type)							\
	static ssize_t _name##_show_common(struct kobject *kobj,				\
					   struct attribute *attr, char *buff)			\
	{											\
		u32 val = sysfs_gt_attribute_r_##_attr_type##_func(kobj, attr,			\
								   __##_name##_show);		\
												\
		return sysfs_emit(buff, "%u\n", val);						\
	}											\
	static ssize_t _name##_show(struct kobject *kobj,					\
				    struct kobj_attribute *attr, char *buff)			\
	{											\
		return _name ##_show_common(kobj, &attr->attr, buff);				\
	}											\
	static ssize_t _name##_dev_show(struct device *dev,					\
					struct device_attribute *attr, char *buff)		\
	{											\
		return _name##_show_common(&dev->kobj, &attr->attr, buff);			\
	}

#define INTEL_GT_SYSFS_STORE(_name, _func)						\
	static ssize_t _name##_store_common(struct kobject *kobj,			\
					    struct attribute *attr,			\
					    const char *buff, size_t count)		\
	{										\
		int ret;								\
		u32 val;								\
											\
		ret = kstrtou32(buff, 0, &val);						\
		if (ret)								\
			return ret;							\
											\
		ret = sysfs_gt_attribute_w_func(kobj, attr, _func, val);		\
											\
		return ret ?: count;							\
	}										\
	static ssize_t _name##_store(struct kobject *kobj,				\
				     struct kobj_attribute *attr, const char *buff,	\
				     size_t count)					\
	{										\
		return _name##_store_common(kobj, &attr->attr, buff, count);		\
	}										\
	static ssize_t _name##_dev_store(struct device *dev,				\
					 struct device_attribute *attr,			\
					 const char *buff, size_t count)		\
	{										\
		return _name##_store_common(&dev->kobj, &attr->attr, buff, count);	\
	}

#define INTEL_GT_SYSFS_SHOW_MAX(_name) INTEL_GT_SYSFS_SHOW(_name, max)
#define INTEL_GT_SYSFS_SHOW_MIN(_name) INTEL_GT_SYSFS_SHOW(_name, min)

#define INTEL_GT_ATTR_RW(_name) \
	static struct kobj_attribute attr_##_name = __ATTR_RW(_name)

#define INTEL_GT_ATTR_RO(_name) \
	static struct kobj_attribute attr_##_name = __ATTR_RO(_name)

#define INTEL_GT_DUAL_ATTR_RW(_name) \
	static struct device_attribute dev_attr_##_name = __ATTR(_name, 0644,		\
								 _name##_dev_show,	\
								 _name##_dev_store);	\
	INTEL_GT_ATTR_RW(_name)

#define INTEL_GT_DUAL_ATTR_RO(_name) \
	static struct device_attribute dev_attr_##_name = __ATTR(_name, 0444,		\
								 _name##_dev_show,	\
								 NULL);			\
	INTEL_GT_ATTR_RO(_name)

<<<<<<< HEAD
#ifdef CONFIG_PM
static u32 get_residency(struct intel_gt *gt, i915_reg_t reg)
=======
static u32 get_residency(struct intel_gt *gt, enum intel_rc6_res_type id)
>>>>>>> 98817289
{
	intel_wakeref_t wakeref;
	u64 res = 0;

	with_intel_runtime_pm(gt->uncore->rpm, wakeref)
		res = intel_rc6_residency_us(&gt->rc6, id);

	return DIV_ROUND_CLOSEST_ULL(res, 1000);
}

static u8 get_rc6_mask(struct intel_gt *gt)
{
	u8 mask = 0;

	if (HAS_RC6(gt->i915))
		mask |= BIT(0);
	if (HAS_RC6p(gt->i915))
		mask |= BIT(1);
	if (HAS_RC6pp(gt->i915))
		mask |= BIT(2);

	return mask;
}

static ssize_t rc6_enable_show(struct kobject *kobj,
			       struct kobj_attribute *attr,
			       char *buff)
{
	struct intel_gt *gt = intel_gt_sysfs_get_drvdata(kobj, attr->attr.name);

	return sysfs_emit(buff, "%x\n", get_rc6_mask(gt));
}

static ssize_t rc6_enable_dev_show(struct device *dev,
				   struct device_attribute *attr,
				   char *buff)
{
	struct intel_gt *gt = intel_gt_sysfs_get_drvdata(&dev->kobj, attr->attr.name);

	return sysfs_emit(buff, "%x\n", get_rc6_mask(gt));
}

static u32 __rc6_residency_ms_show(struct intel_gt *gt)
{
<<<<<<< HEAD
	return get_residency(gt, GEN6_GT_GFX_RC6);
=======
	return get_residency(gt, INTEL_RC6_RES_RC6);
>>>>>>> 98817289
}

static u32 __rc6p_residency_ms_show(struct intel_gt *gt)
{
<<<<<<< HEAD
	return get_residency(gt, GEN6_GT_GFX_RC6p);
=======
	return get_residency(gt, INTEL_RC6_RES_RC6p);
>>>>>>> 98817289
}

static u32 __rc6pp_residency_ms_show(struct intel_gt *gt)
{
<<<<<<< HEAD
	return get_residency(gt, GEN6_GT_GFX_RC6pp);
=======
	return get_residency(gt, INTEL_RC6_RES_RC6pp);
>>>>>>> 98817289
}

static u32 __media_rc6_residency_ms_show(struct intel_gt *gt)
{
	return get_residency(gt, INTEL_RC6_RES_VLV_MEDIA);
}

INTEL_GT_SYSFS_SHOW_MIN(rc6_residency_ms);
INTEL_GT_SYSFS_SHOW_MIN(rc6p_residency_ms);
INTEL_GT_SYSFS_SHOW_MIN(rc6pp_residency_ms);
INTEL_GT_SYSFS_SHOW_MIN(media_rc6_residency_ms);

INTEL_GT_DUAL_ATTR_RO(rc6_enable);
INTEL_GT_DUAL_ATTR_RO(rc6_residency_ms);
INTEL_GT_DUAL_ATTR_RO(rc6p_residency_ms);
INTEL_GT_DUAL_ATTR_RO(rc6pp_residency_ms);
INTEL_GT_DUAL_ATTR_RO(media_rc6_residency_ms);

static struct attribute *rc6_attrs[] = {
	&attr_rc6_enable.attr,
	&attr_rc6_residency_ms.attr,
	NULL
};

static struct attribute *rc6p_attrs[] = {
	&attr_rc6p_residency_ms.attr,
	&attr_rc6pp_residency_ms.attr,
	NULL
};

static struct attribute *media_rc6_attrs[] = {
	&attr_media_rc6_residency_ms.attr,
	NULL
};

static struct attribute *rc6_dev_attrs[] = {
	&dev_attr_rc6_enable.attr,
	&dev_attr_rc6_residency_ms.attr,
	NULL
};

static struct attribute *rc6p_dev_attrs[] = {
	&dev_attr_rc6p_residency_ms.attr,
	&dev_attr_rc6pp_residency_ms.attr,
	NULL
};

static struct attribute *media_rc6_dev_attrs[] = {
	&dev_attr_media_rc6_residency_ms.attr,
	NULL
};

static const struct attribute_group rc6_attr_group[] = {
	{ .attrs = rc6_attrs, },
	{ .name = power_group_name, .attrs = rc6_dev_attrs, },
};

static const struct attribute_group rc6p_attr_group[] = {
	{ .attrs = rc6p_attrs, },
	{ .name = power_group_name, .attrs = rc6p_dev_attrs, },
};

static const struct attribute_group media_rc6_attr_group[] = {
	{ .attrs = media_rc6_attrs, },
	{ .name = power_group_name, .attrs = media_rc6_dev_attrs, },
};

static int __intel_gt_sysfs_create_group(struct kobject *kobj,
					 const struct attribute_group *grp)
{
	return is_object_gt(kobj) ?
	       sysfs_create_group(kobj, &grp[0]) :
	       sysfs_merge_group(kobj, &grp[1]);
}

static void intel_sysfs_rc6_init(struct intel_gt *gt, struct kobject *kobj)
{
	int ret;

	if (!IS_ENABLED(CONFIG_PM) || !HAS_RC6(gt->i915))
		return;

	ret = __intel_gt_sysfs_create_group(kobj, rc6_attr_group);
	if (ret)
		gt_warn(gt, "failed to create RC6 sysfs files (%pe)\n", ERR_PTR(ret));

	/*
	 * cannot use the is_visible() attribute because
	 * the upper object inherits from the parent group.
	 */
	if (HAS_RC6p(gt->i915)) {
		ret = __intel_gt_sysfs_create_group(kobj, rc6p_attr_group);
		if (ret)
			gt_warn(gt, "failed to create RC6p sysfs files (%pe)\n", ERR_PTR(ret));
	}

	if (IS_VALLEYVIEW(gt->i915) || IS_CHERRYVIEW(gt->i915)) {
		ret = __intel_gt_sysfs_create_group(kobj, media_rc6_attr_group);
		if (ret)
			gt_warn(gt, "failed to create media RC6 sysfs files (%pe)\n", ERR_PTR(ret));
	}
}

static u32 __act_freq_mhz_show(struct intel_gt *gt)
{
	return intel_rps_read_actual_frequency(&gt->rps);
}

static u32 __cur_freq_mhz_show(struct intel_gt *gt)
{
	return intel_rps_get_requested_frequency(&gt->rps);
}

static u32 __boost_freq_mhz_show(struct intel_gt *gt)
{
	return intel_rps_get_boost_frequency(&gt->rps);
}

static int __boost_freq_mhz_store(struct intel_gt *gt, u32 val)
{
	return intel_rps_set_boost_frequency(&gt->rps, val);
}

static u32 __RP0_freq_mhz_show(struct intel_gt *gt)
{
	return intel_rps_get_rp0_frequency(&gt->rps);
}

static u32 __RPn_freq_mhz_show(struct intel_gt *gt)
{
	return intel_rps_get_rpn_frequency(&gt->rps);
}

static u32 __RP1_freq_mhz_show(struct intel_gt *gt)
{
	return intel_rps_get_rp1_frequency(&gt->rps);
}

static u32 __max_freq_mhz_show(struct intel_gt *gt)
{
	return intel_rps_get_max_frequency(&gt->rps);
}

static int __set_max_freq(struct intel_gt *gt, u32 val)
{
	return intel_rps_set_max_frequency(&gt->rps, val);
}

static u32 __min_freq_mhz_show(struct intel_gt *gt)
{
	return intel_rps_get_min_frequency(&gt->rps);
}

static int __set_min_freq(struct intel_gt *gt, u32 val)
{
	return intel_rps_set_min_frequency(&gt->rps, val);
}

static u32 __vlv_rpe_freq_mhz_show(struct intel_gt *gt)
{
	struct intel_rps *rps = &gt->rps;

	return intel_gpu_freq(rps, rps->efficient_freq);
}

INTEL_GT_SYSFS_SHOW_MAX(act_freq_mhz);
INTEL_GT_SYSFS_SHOW_MAX(boost_freq_mhz);
INTEL_GT_SYSFS_SHOW_MAX(cur_freq_mhz);
INTEL_GT_SYSFS_SHOW_MAX(RP0_freq_mhz);
INTEL_GT_SYSFS_SHOW_MAX(RP1_freq_mhz);
INTEL_GT_SYSFS_SHOW_MAX(RPn_freq_mhz);
INTEL_GT_SYSFS_SHOW_MAX(max_freq_mhz);
INTEL_GT_SYSFS_SHOW_MIN(min_freq_mhz);
INTEL_GT_SYSFS_SHOW_MAX(vlv_rpe_freq_mhz);
INTEL_GT_SYSFS_STORE(boost_freq_mhz, __boost_freq_mhz_store);
INTEL_GT_SYSFS_STORE(max_freq_mhz, __set_max_freq);
INTEL_GT_SYSFS_STORE(min_freq_mhz, __set_min_freq);

#define INTEL_GT_RPS_SYSFS_ATTR(_name, _mode, _show, _store, _show_dev, _store_dev)		\
	static struct device_attribute dev_attr_gt_##_name = __ATTR(gt_##_name, _mode,		\
								    _show_dev, _store_dev);	\
	static struct kobj_attribute attr_rps_##_name = __ATTR(rps_##_name, _mode,		\
							       _show, _store)

#define INTEL_GT_RPS_SYSFS_ATTR_RO(_name)						\
		INTEL_GT_RPS_SYSFS_ATTR(_name, 0444, _name##_show, NULL,		\
					_name##_dev_show, NULL)
#define INTEL_GT_RPS_SYSFS_ATTR_RW(_name)						\
		INTEL_GT_RPS_SYSFS_ATTR(_name, 0644, _name##_show, _name##_store,	\
					_name##_dev_show, _name##_dev_store)

/* The below macros generate static structures */
INTEL_GT_RPS_SYSFS_ATTR_RO(act_freq_mhz);
INTEL_GT_RPS_SYSFS_ATTR_RO(cur_freq_mhz);
INTEL_GT_RPS_SYSFS_ATTR_RW(boost_freq_mhz);
INTEL_GT_RPS_SYSFS_ATTR_RO(RP0_freq_mhz);
INTEL_GT_RPS_SYSFS_ATTR_RO(RP1_freq_mhz);
INTEL_GT_RPS_SYSFS_ATTR_RO(RPn_freq_mhz);
INTEL_GT_RPS_SYSFS_ATTR_RW(max_freq_mhz);
INTEL_GT_RPS_SYSFS_ATTR_RW(min_freq_mhz);
INTEL_GT_RPS_SYSFS_ATTR_RO(vlv_rpe_freq_mhz);

#define GEN6_ATTR(p, s) { \
		&p##attr_##s##_act_freq_mhz.attr, \
		&p##attr_##s##_cur_freq_mhz.attr, \
		&p##attr_##s##_boost_freq_mhz.attr, \
		&p##attr_##s##_max_freq_mhz.attr, \
		&p##attr_##s##_min_freq_mhz.attr, \
		&p##attr_##s##_RP0_freq_mhz.attr, \
		&p##attr_##s##_RP1_freq_mhz.attr, \
		&p##attr_##s##_RPn_freq_mhz.attr, \
		NULL, \
	}

#define GEN6_RPS_ATTR GEN6_ATTR(, rps)
#define GEN6_GT_ATTR  GEN6_ATTR(dev_, gt)

static const struct attribute * const gen6_rps_attrs[] = GEN6_RPS_ATTR;
static const struct attribute * const gen6_gt_attrs[]  = GEN6_GT_ATTR;

static ssize_t punit_req_freq_mhz_show(struct kobject *kobj,
				       struct kobj_attribute *attr,
				       char *buff)
{
	struct intel_gt *gt = intel_gt_sysfs_get_drvdata(kobj, attr->attr.name);
	u32 preq = intel_rps_read_punit_req_frequency(&gt->rps);

	return sysfs_emit(buff, "%u\n", preq);
}

static ssize_t slpc_ignore_eff_freq_show(struct kobject *kobj,
					 struct kobj_attribute *attr,
					 char *buff)
{
	struct intel_gt *gt = intel_gt_sysfs_get_drvdata(kobj, attr->attr.name);
	struct intel_guc_slpc *slpc = &gt->uc.guc.slpc;

	return sysfs_emit(buff, "%u\n", slpc->ignore_eff_freq);
}

static ssize_t slpc_ignore_eff_freq_store(struct kobject *kobj,
					  struct kobj_attribute *attr,
					  const char *buff, size_t count)
{
	struct intel_gt *gt = intel_gt_sysfs_get_drvdata(kobj, attr->attr.name);
	struct intel_guc_slpc *slpc = &gt->uc.guc.slpc;
	int err;
	u32 val;

	err = kstrtou32(buff, 0, &val);
	if (err)
		return err;

	err = intel_guc_slpc_set_ignore_eff_freq(slpc, val);
	return err ?: count;
}

struct intel_gt_bool_throttle_attr {
	struct attribute attr;
	ssize_t (*show)(struct kobject *kobj, struct kobj_attribute *attr,
			char *buf);
	i915_reg_t (*reg32)(struct intel_gt *gt);
	u32 mask;
};

static ssize_t throttle_reason_bool_show(struct kobject *kobj,
					 struct kobj_attribute *attr,
					 char *buff)
{
	struct intel_gt *gt = intel_gt_sysfs_get_drvdata(kobj, attr->attr.name);
	struct intel_gt_bool_throttle_attr *t_attr =
				(struct intel_gt_bool_throttle_attr *) attr;
	bool val = rps_read_mask_mmio(&gt->rps, t_attr->reg32(gt), t_attr->mask);

	return sysfs_emit(buff, "%u\n", val);
}

#define INTEL_GT_RPS_BOOL_ATTR_RO(sysfs_func__, mask__) \
struct intel_gt_bool_throttle_attr attr_##sysfs_func__ = { \
	.attr = { .name = __stringify(sysfs_func__), .mode = 0444 }, \
	.show = throttle_reason_bool_show, \
	.reg32 = intel_gt_perf_limit_reasons_reg, \
	.mask = mask__, \
}

INTEL_GT_ATTR_RO(punit_req_freq_mhz);
static INTEL_GT_RPS_BOOL_ATTR_RO(throttle_reason_status, GT0_PERF_LIMIT_REASONS_MASK);
static INTEL_GT_RPS_BOOL_ATTR_RO(throttle_reason_pl1, POWER_LIMIT_1_MASK);
static INTEL_GT_RPS_BOOL_ATTR_RO(throttle_reason_pl2, POWER_LIMIT_2_MASK);
static INTEL_GT_RPS_BOOL_ATTR_RO(throttle_reason_pl4, POWER_LIMIT_4_MASK);
static INTEL_GT_RPS_BOOL_ATTR_RO(throttle_reason_thermal, THERMAL_LIMIT_MASK);
static INTEL_GT_RPS_BOOL_ATTR_RO(throttle_reason_prochot, PROCHOT_MASK);
static INTEL_GT_RPS_BOOL_ATTR_RO(throttle_reason_ratl, RATL_MASK);
static INTEL_GT_RPS_BOOL_ATTR_RO(throttle_reason_vr_thermalert, VR_THERMALERT_MASK);
static INTEL_GT_RPS_BOOL_ATTR_RO(throttle_reason_vr_tdc, VR_TDC_MASK);

static const struct attribute *throttle_reason_attrs[] = {
	&attr_throttle_reason_status.attr,
	&attr_throttle_reason_pl1.attr,
	&attr_throttle_reason_pl2.attr,
	&attr_throttle_reason_pl4.attr,
	&attr_throttle_reason_thermal.attr,
	&attr_throttle_reason_prochot.attr,
	&attr_throttle_reason_ratl.attr,
	&attr_throttle_reason_vr_thermalert.attr,
	&attr_throttle_reason_vr_tdc.attr,
	NULL
};

/*
 * Scaling for multipliers (aka frequency factors).
 * The format of the value in the register is u8.8.
 *
 * The presentation to userspace is inspired by the perf event framework.
 * See:
 *   Documentation/ABI/testing/sysfs-bus-event_source-devices-events
 * for description of:
 *   /sys/bus/event_source/devices/<pmu>/events/<event>.scale
 *
 * Summary: Expose two sysfs files for each multiplier.
 *
 * 1. File <attr> contains a raw hardware value.
 * 2. File <attr>.scale contains the multiplicative scale factor to be
 *    used by userspace to compute the actual value.
 *
 * So userspace knows that to get the frequency_factor it multiplies the
 * provided value by the specified scale factor and vice-versa.
 *
 * That way there is no precision loss in the kernel interface and API
 * is future proof should one day the hardware register change to u16.u16,
 * on some platform. (Or any other fixed point representation.)
 *
 * Example:
 * File <attr> contains the value 2.5, represented as u8.8 0x0280, which
 * is comprised of:
 * - an integer part of 2
 * - a fractional part of 0x80 (representing 0x80 / 2^8 == 0x80 / 256).
 * File <attr>.scale contains a string representation of floating point
 * value 0.00390625 (which is (1 / 256)).
 * Userspace computes the actual value:
 *   0x0280 * 0.00390625 -> 2.5
 * or converts an actual value to the value to be written into <attr>:
 *   2.5 / 0.00390625 -> 0x0280
 */

#define U8_8_VAL_MASK           0xffff
#define U8_8_SCALE_TO_VALUE     "0.00390625"

static ssize_t freq_factor_scale_show(struct kobject *kobj,
				      struct kobj_attribute *attr,
				      char *buff)
{
	return sysfs_emit(buff, "%s\n", U8_8_SCALE_TO_VALUE);
}

static u32 media_ratio_mode_to_factor(u32 mode)
{
	/* 0 -> 0, 1 -> 256, 2 -> 128 */
	return !mode ? mode : 256 / mode;
}

static ssize_t media_freq_factor_show(struct kobject *kobj,
				      struct kobj_attribute *attr,
				      char *buff)
{
	struct intel_gt *gt = intel_gt_sysfs_get_drvdata(kobj, attr->attr.name);
	struct intel_guc_slpc *slpc = &gt->uc.guc.slpc;
	intel_wakeref_t wakeref;
	u32 mode;

	/*
	 * Retrieve media_ratio_mode from GEN6_RPNSWREQ bit 13 set by
	 * GuC. GEN6_RPNSWREQ:13 value 0 represents 1:2 and 1 represents 1:1
	 */
	if (IS_XEHPSDV(gt->i915) &&
	    slpc->media_ratio_mode == SLPC_MEDIA_RATIO_MODE_DYNAMIC_CONTROL) {
		/*
		 * For XEHPSDV dynamic mode GEN6_RPNSWREQ:13 does not contain
		 * the media_ratio_mode, just return the cached media ratio
		 */
		mode = slpc->media_ratio_mode;
	} else {
		with_intel_runtime_pm(gt->uncore->rpm, wakeref)
			mode = intel_uncore_read(gt->uncore, GEN6_RPNSWREQ);
		mode = REG_FIELD_GET(GEN12_MEDIA_FREQ_RATIO, mode) ?
			SLPC_MEDIA_RATIO_MODE_FIXED_ONE_TO_ONE :
			SLPC_MEDIA_RATIO_MODE_FIXED_ONE_TO_TWO;
	}

	return sysfs_emit(buff, "%u\n", media_ratio_mode_to_factor(mode));
}

static ssize_t media_freq_factor_store(struct kobject *kobj,
				       struct kobj_attribute *attr,
				       const char *buff, size_t count)
{
	struct intel_gt *gt = intel_gt_sysfs_get_drvdata(kobj, attr->attr.name);
	struct intel_guc_slpc *slpc = &gt->uc.guc.slpc;
	u32 factor, mode;
	int err;

	err = kstrtou32(buff, 0, &factor);
	if (err)
		return err;

	for (mode = SLPC_MEDIA_RATIO_MODE_DYNAMIC_CONTROL;
	     mode <= SLPC_MEDIA_RATIO_MODE_FIXED_ONE_TO_TWO; mode++)
		if (factor == media_ratio_mode_to_factor(mode))
			break;

	if (mode > SLPC_MEDIA_RATIO_MODE_FIXED_ONE_TO_TWO)
		return -EINVAL;

	err = intel_guc_slpc_set_media_ratio_mode(slpc, mode);
	if (!err) {
		slpc->media_ratio_mode = mode;
		DRM_DEBUG("Set slpc->media_ratio_mode to %d", mode);
	}
	return err ?: count;
}

static ssize_t media_RP0_freq_mhz_show(struct kobject *kobj,
				       struct kobj_attribute *attr,
				       char *buff)
{
	struct intel_gt *gt = intel_gt_sysfs_get_drvdata(kobj, attr->attr.name);
	u32 val;
	int err;

	err = snb_pcode_read_p(gt->uncore, XEHP_PCODE_FREQUENCY_CONFIG,
			       PCODE_MBOX_FC_SC_READ_FUSED_P0,
			       PCODE_MBOX_DOMAIN_MEDIAFF, &val);

	if (err)
		return err;

	/* Fused media RP0 read from pcode is in units of 50 MHz */
	val *= GT_FREQUENCY_MULTIPLIER;

	return sysfs_emit(buff, "%u\n", val);
}

static ssize_t media_RPn_freq_mhz_show(struct kobject *kobj,
				       struct kobj_attribute *attr,
				       char *buff)
{
	struct intel_gt *gt = intel_gt_sysfs_get_drvdata(kobj, attr->attr.name);
	u32 val;
	int err;

	err = snb_pcode_read_p(gt->uncore, XEHP_PCODE_FREQUENCY_CONFIG,
			       PCODE_MBOX_FC_SC_READ_FUSED_PN,
			       PCODE_MBOX_DOMAIN_MEDIAFF, &val);

	if (err)
		return err;

	/* Fused media RPn read from pcode is in units of 50 MHz */
	val *= GT_FREQUENCY_MULTIPLIER;

	return sysfs_emit(buff, "%u\n", val);
}

INTEL_GT_ATTR_RW(media_freq_factor);
static struct kobj_attribute attr_media_freq_factor_scale =
	__ATTR(media_freq_factor.scale, 0444, freq_factor_scale_show, NULL);
INTEL_GT_ATTR_RO(media_RP0_freq_mhz);
INTEL_GT_ATTR_RO(media_RPn_freq_mhz);
<<<<<<< HEAD
=======

INTEL_GT_ATTR_RW(slpc_ignore_eff_freq);
>>>>>>> 98817289

static const struct attribute *media_perf_power_attrs[] = {
	&attr_media_freq_factor.attr,
	&attr_media_freq_factor_scale.attr,
	&attr_media_RP0_freq_mhz.attr,
	&attr_media_RPn_freq_mhz.attr,
<<<<<<< HEAD
=======
	NULL
};

static ssize_t
rps_up_threshold_pct_show(struct kobject *kobj, struct kobj_attribute *attr,
			  char *buf)
{
	struct intel_gt *gt = intel_gt_sysfs_get_drvdata(kobj, attr->attr.name);
	struct intel_rps *rps = &gt->rps;

	return sysfs_emit(buf, "%u\n", intel_rps_get_up_threshold(rps));
}

static ssize_t
rps_up_threshold_pct_store(struct kobject *kobj, struct kobj_attribute *attr,
			   const char *buf, size_t count)
{
	struct intel_gt *gt = intel_gt_sysfs_get_drvdata(kobj, attr->attr.name);
	struct intel_rps *rps = &gt->rps;
	int ret;
	u8 val;

	ret = kstrtou8(buf, 10, &val);
	if (ret)
		return ret;

	ret = intel_rps_set_up_threshold(rps, val);

	return ret == 0 ? count : ret;
}

static struct kobj_attribute rps_up_threshold_pct =
	__ATTR(rps_up_threshold_pct,
	       0664,
	       rps_up_threshold_pct_show,
	       rps_up_threshold_pct_store);

static ssize_t
rps_down_threshold_pct_show(struct kobject *kobj, struct kobj_attribute *attr,
			    char *buf)
{
	struct intel_gt *gt = intel_gt_sysfs_get_drvdata(kobj, attr->attr.name);
	struct intel_rps *rps = &gt->rps;

	return sysfs_emit(buf, "%u\n", intel_rps_get_down_threshold(rps));
}

static ssize_t
rps_down_threshold_pct_store(struct kobject *kobj, struct kobj_attribute *attr,
			     const char *buf, size_t count)
{
	struct intel_gt *gt = intel_gt_sysfs_get_drvdata(kobj, attr->attr.name);
	struct intel_rps *rps = &gt->rps;
	int ret;
	u8 val;

	ret = kstrtou8(buf, 10, &val);
	if (ret)
		return ret;

	ret = intel_rps_set_down_threshold(rps, val);

	return ret == 0 ? count : ret;
}

static struct kobj_attribute rps_down_threshold_pct =
	__ATTR(rps_down_threshold_pct,
	       0664,
	       rps_down_threshold_pct_show,
	       rps_down_threshold_pct_store);

static const struct attribute * const gen6_gt_rps_attrs[] = {
	&rps_up_threshold_pct.attr,
	&rps_down_threshold_pct.attr,
>>>>>>> 98817289
	NULL
};

static ssize_t
default_min_freq_mhz_show(struct kobject *kobj, struct kobj_attribute *attr, char *buf)
{
	struct intel_gt *gt = kobj_to_gt(kobj->parent);

	return sysfs_emit(buf, "%u\n", gt->defaults.min_freq);
}

static struct kobj_attribute default_min_freq_mhz =
__ATTR(rps_min_freq_mhz, 0444, default_min_freq_mhz_show, NULL);

static ssize_t
default_max_freq_mhz_show(struct kobject *kobj, struct kobj_attribute *attr, char *buf)
{
	struct intel_gt *gt = kobj_to_gt(kobj->parent);

	return sysfs_emit(buf, "%u\n", gt->defaults.max_freq);
}

static struct kobj_attribute default_max_freq_mhz =
__ATTR(rps_max_freq_mhz, 0444, default_max_freq_mhz_show, NULL);

static ssize_t
default_rps_up_threshold_pct_show(struct kobject *kobj,
				  struct kobj_attribute *attr,
				  char *buf)
{
	struct intel_gt *gt = kobj_to_gt(kobj->parent);

	return sysfs_emit(buf, "%u\n", gt->defaults.rps_up_threshold);
}

static struct kobj_attribute default_rps_up_threshold_pct =
__ATTR(rps_up_threshold_pct, 0444, default_rps_up_threshold_pct_show, NULL);

static ssize_t
default_rps_down_threshold_pct_show(struct kobject *kobj,
				    struct kobj_attribute *attr,
				    char *buf)
{
	struct intel_gt *gt = kobj_to_gt(kobj->parent);

	return sysfs_emit(buf, "%u\n", gt->defaults.rps_down_threshold);
}

static struct kobj_attribute default_rps_down_threshold_pct =
__ATTR(rps_down_threshold_pct, 0444, default_rps_down_threshold_pct_show, NULL);

static const struct attribute * const rps_defaults_attrs[] = {
	&default_min_freq_mhz.attr,
	&default_max_freq_mhz.attr,
	&default_rps_up_threshold_pct.attr,
	&default_rps_down_threshold_pct.attr,
	NULL
};

static int intel_sysfs_rps_init(struct intel_gt *gt, struct kobject *kobj)
{
	const struct attribute * const *attrs;
	struct attribute *vlv_attr;
	int ret;

	if (GRAPHICS_VER(gt->i915) < 6)
		return 0;

	if (is_object_gt(kobj)) {
		attrs = gen6_rps_attrs;
		vlv_attr = &attr_rps_vlv_rpe_freq_mhz.attr;
	} else {
		attrs = gen6_gt_attrs;
		vlv_attr = &dev_attr_gt_vlv_rpe_freq_mhz.attr;
	}

	ret = sysfs_create_files(kobj, attrs);
	if (ret)
		return ret;

	if (IS_VALLEYVIEW(gt->i915) || IS_CHERRYVIEW(gt->i915))
		ret = sysfs_create_file(kobj, vlv_attr);
<<<<<<< HEAD
=======

	if (is_object_gt(kobj) && !intel_uc_uses_guc_slpc(&gt->uc)) {
		ret = sysfs_create_files(kobj, gen6_gt_rps_attrs);
		if (ret)
			return ret;
	}
>>>>>>> 98817289

	return ret;
}

void intel_gt_sysfs_pm_init(struct intel_gt *gt, struct kobject *kobj)
{
	int ret;

	intel_sysfs_rc6_init(gt, kobj);

	ret = intel_sysfs_rps_init(gt, kobj);
	if (ret)
		gt_warn(gt, "failed to create RPS sysfs files (%pe)", ERR_PTR(ret));

	/* end of the legacy interfaces */
	if (!is_object_gt(kobj))
		return;

	ret = sysfs_create_file(kobj, &attr_punit_req_freq_mhz.attr);
	if (ret)
		gt_warn(gt, "failed to create punit_req_freq_mhz sysfs (%pe)", ERR_PTR(ret));

	if (intel_uc_uses_guc_slpc(&gt->uc)) {
		ret = sysfs_create_file(kobj, &attr_slpc_ignore_eff_freq.attr);
		if (ret)
			gt_warn(gt, "failed to create ignore_eff_freq sysfs (%pe)", ERR_PTR(ret));
	}

	if (i915_mmio_reg_valid(intel_gt_perf_limit_reasons_reg(gt))) {
		ret = sysfs_create_files(kobj, throttle_reason_attrs);
		if (ret)
			gt_warn(gt, "failed to create throttle sysfs files (%pe)", ERR_PTR(ret));
	}

	if (HAS_MEDIA_RATIO_MODE(gt->i915) && intel_uc_uses_guc_slpc(&gt->uc)) {
		ret = sysfs_create_files(kobj, media_perf_power_attrs);
		if (ret)
			gt_warn(gt, "failed to create media_perf_power_attrs sysfs (%pe)\n",
				ERR_PTR(ret));
	}

	ret = sysfs_create_files(gt->sysfs_defaults, rps_defaults_attrs);
	if (ret)
		gt_warn(gt, "failed to add rps defaults (%pe)\n", ERR_PTR(ret));
}<|MERGE_RESOLUTION|>--- conflicted
+++ resolved
@@ -165,12 +165,7 @@
 								 NULL);			\
 	INTEL_GT_ATTR_RO(_name)
 
-<<<<<<< HEAD
-#ifdef CONFIG_PM
-static u32 get_residency(struct intel_gt *gt, i915_reg_t reg)
-=======
 static u32 get_residency(struct intel_gt *gt, enum intel_rc6_res_type id)
->>>>>>> 98817289
 {
 	intel_wakeref_t wakeref;
 	u64 res = 0;
@@ -215,29 +210,17 @@
 
 static u32 __rc6_residency_ms_show(struct intel_gt *gt)
 {
-<<<<<<< HEAD
-	return get_residency(gt, GEN6_GT_GFX_RC6);
-=======
 	return get_residency(gt, INTEL_RC6_RES_RC6);
->>>>>>> 98817289
 }
 
 static u32 __rc6p_residency_ms_show(struct intel_gt *gt)
 {
-<<<<<<< HEAD
-	return get_residency(gt, GEN6_GT_GFX_RC6p);
-=======
 	return get_residency(gt, INTEL_RC6_RES_RC6p);
->>>>>>> 98817289
 }
 
 static u32 __rc6pp_residency_ms_show(struct intel_gt *gt)
 {
-<<<<<<< HEAD
-	return get_residency(gt, GEN6_GT_GFX_RC6pp);
-=======
 	return get_residency(gt, INTEL_RC6_RES_RC6pp);
->>>>>>> 98817289
 }
 
 static u32 __media_rc6_residency_ms_show(struct intel_gt *gt)
@@ -706,19 +689,14 @@
 	__ATTR(media_freq_factor.scale, 0444, freq_factor_scale_show, NULL);
 INTEL_GT_ATTR_RO(media_RP0_freq_mhz);
 INTEL_GT_ATTR_RO(media_RPn_freq_mhz);
-<<<<<<< HEAD
-=======
 
 INTEL_GT_ATTR_RW(slpc_ignore_eff_freq);
->>>>>>> 98817289
 
 static const struct attribute *media_perf_power_attrs[] = {
 	&attr_media_freq_factor.attr,
 	&attr_media_freq_factor_scale.attr,
 	&attr_media_RP0_freq_mhz.attr,
 	&attr_media_RPn_freq_mhz.attr,
-<<<<<<< HEAD
-=======
 	NULL
 };
 
@@ -793,7 +771,6 @@
 static const struct attribute * const gen6_gt_rps_attrs[] = {
 	&rps_up_threshold_pct.attr,
 	&rps_down_threshold_pct.attr,
->>>>>>> 98817289
 	NULL
 };
 
@@ -876,15 +853,12 @@
 
 	if (IS_VALLEYVIEW(gt->i915) || IS_CHERRYVIEW(gt->i915))
 		ret = sysfs_create_file(kobj, vlv_attr);
-<<<<<<< HEAD
-=======
 
 	if (is_object_gt(kobj) && !intel_uc_uses_guc_slpc(&gt->uc)) {
 		ret = sysfs_create_files(kobj, gen6_gt_rps_attrs);
 		if (ret)
 			return ret;
 	}
->>>>>>> 98817289
 
 	return ret;
 }
