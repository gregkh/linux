--- conflicted
+++ resolved
@@ -149,11 +149,7 @@
 {
 	struct drm_i915_private *i915 = obj_to_i915(obj);
 
-<<<<<<< HEAD
-	if (IS_GFX_GT_IP_RANGE(to_gt(i915), IP_VER(12, 70), IP_VER(12, 71))) {
-=======
 	if (IS_GFX_GT_IP_RANGE(to_gt(i915), IP_VER(12, 70), IP_VER(12, 74))) {
->>>>>>> a6ad5510
 		switch (obj->pat_index) {
 		case 0: return " WB";
 		case 1: return " WT";
