--- conflicted
+++ resolved
@@ -1145,41 +1145,6 @@
 	ops->set_pfn(se, s->shadow_page.mfn);
 }
 
-<<<<<<< HEAD
-/*
- * Check if can do 2M page
- * @vgpu: target vgpu
- * @entry: target pfn's gtt entry
- *
- * Return 1 if 2MB huge gtt shadowing is possible, 0 if miscondition,
- * negative if found err.
- */
-static int is_2MB_gtt_possible(struct intel_vgpu *vgpu,
-	struct intel_gvt_gtt_entry *entry)
-{
-	const struct intel_gvt_gtt_pte_ops *ops = vgpu->gvt->gtt.pte_ops;
-	kvm_pfn_t pfn;
-	int ret;
-
-	if (!HAS_PAGE_SIZES(vgpu->gvt->gt->i915, I915_GTT_PAGE_SIZE_2M))
-		return 0;
-
-	if (!vgpu->attached)
-		return -EINVAL;
-	pfn = gfn_to_pfn(vgpu->vfio_device.kvm, ops->get_pfn(entry));
-	if (is_error_noslot_pfn(pfn))
-		return -EINVAL;
-
-	if (!pfn_valid(pfn))
-		return -EINVAL;
-
-	ret = PageTransHuge(pfn_to_page(pfn));
-	kvm_release_pfn_clean(pfn);
-	return ret;
-}
-
-=======
->>>>>>> 98817289
 static int split_2MB_gtt_entry(struct intel_vgpu *vgpu,
 	struct intel_vgpu_ppgtt_spt *spt, unsigned long index,
 	struct intel_gvt_gtt_entry *se)
