--- conflicted
+++ resolved
@@ -124,11 +124,7 @@
 	 * that runtime-pm just works.
 	 */
 	with_intel_runtime_pm(&i915->runtime_pm, wakeref) {
-<<<<<<< HEAD
-		i915_gem_restore_gtt_mappings(i915);
-=======
 		i915_ggtt_resume(&i915->ggtt);
->>>>>>> 04d5ce62
 		i915_gem_restore_fences(&i915->ggtt);
 
 		i915_gem_resume(i915);
