/*
 * Copyright © 2007 David Airlie
 *
 * Permission is hereby granted, free of charge, to any person obtaining a
 * copy of this software and associated documentation files (the "Software"),
 * to deal in the Software without restriction, including without limitation
 * the rights to use, copy, modify, merge, publish, distribute, sublicense,
 * and/or sell copies of the Software, and to permit persons to whom the
 * Software is furnished to do so, subject to the following conditions:
 *
 * The above copyright notice and this permission notice (including the next
 * paragraph) shall be included in all copies or substantial portions of the
 * Software.
 *
 * THE SOFTWARE IS PROVIDED "AS IS", WITHOUT WARRANTY OF ANY KIND, EXPRESS OR
 * IMPLIED, INCLUDING BUT NOT LIMITED TO THE WARRANTIES OF MERCHANTABILITY,
 * FITNESS FOR A PARTICULAR PURPOSE AND NONINFRINGEMENT.  IN NO EVENT SHALL
 * THE AUTHORS OR COPYRIGHT HOLDERS BE LIABLE FOR ANY CLAIM, DAMAGES OR OTHER
 * LIABILITY, WHETHER IN AN ACTION OF CONTRACT, TORT OR OTHERWISE, ARISING
 * FROM, OUT OF OR IN CONNECTION WITH THE SOFTWARE OR THE USE OR OTHER
 * DEALINGS IN THE SOFTWARE.
 *
 * Authors:
 *     David Airlie
 */

#include <linux/module.h>
#include <linux/kernel.h>
#include <linux/errno.h>
#include <linux/string.h>
#include <linux/mm.h>
#include <linux/tty.h>
#include <linux/sysrq.h>
#include <linux/delay.h>
#include <linux/fb.h>
#include <linux/init.h>
#include <linux/vga_switcheroo.h>

#include <drm/drmP.h>
#include <drm/drm_crtc.h>
#include <drm/drm_fb_helper.h>
#include "intel_drv.h"
#include <drm/i915_drm.h>
#include "i915_drv.h"

static struct fb_ops intelfb_ops = {
	.owner = THIS_MODULE,
	.fb_check_var = drm_fb_helper_check_var,
	.fb_set_par = drm_fb_helper_set_par,
	.fb_fillrect = cfb_fillrect,
	.fb_copyarea = cfb_copyarea,
	.fb_imageblit = cfb_imageblit,
	.fb_pan_display = drm_fb_helper_pan_display,
	.fb_blank = drm_fb_helper_blank,
	.fb_setcmap = drm_fb_helper_setcmap,
	.fb_debug_enter = drm_fb_helper_debug_enter,
	.fb_debug_leave = drm_fb_helper_debug_leave,
};

static int intelfb_create(struct drm_fb_helper *helper,
			  struct drm_fb_helper_surface_size *sizes)
{
	struct intel_fbdev *ifbdev = (struct intel_fbdev *)helper;
	struct drm_device *dev = ifbdev->helper.dev;
	struct drm_i915_private *dev_priv = dev->dev_private;
	struct fb_info *info;
	struct drm_framebuffer *fb;
	struct drm_mode_fb_cmd2 mode_cmd = {};
	struct drm_i915_gem_object *obj;
	struct device *device = &dev->pdev->dev;
	int size, ret;

	/* we don't do packed 24bpp */
	if (sizes->surface_bpp == 24)
		sizes->surface_bpp = 32;

	mode_cmd.width = sizes->surface_width;
	mode_cmd.height = sizes->surface_height;

	mode_cmd.pitches[0] = ALIGN(mode_cmd.width * ((sizes->surface_bpp + 7) /
						      8), 64);
	mode_cmd.pixel_format = drm_mode_legacy_fb_format(sizes->surface_bpp,
							  sizes->surface_depth);

	size = mode_cmd.pitches[0] * mode_cmd.height;
	size = ALIGN(size, PAGE_SIZE);
	obj = i915_gem_object_create_stolen(dev, size);
	if (obj == NULL)
		obj = i915_gem_alloc_object(dev, size);
	if (!obj) {
		DRM_ERROR("failed to allocate framebuffer\n");
		ret = -ENOMEM;
		goto out;
	}

	mutex_lock(&dev->struct_mutex);

	/* Flush everything out, we'll be doing GTT only from now on */
	ret = intel_pin_and_fence_fb_obj(dev, obj, NULL);
	if (ret) {
		DRM_ERROR("failed to pin fb: %d\n", ret);
		goto out_unref;
	}

	info = framebuffer_alloc(0, device);
	if (!info) {
		ret = -ENOMEM;
		goto out_unpin;
	}

	info->par = ifbdev;

	ret = intel_framebuffer_init(dev, &ifbdev->ifb, &mode_cmd, obj);
	if (ret)
		goto out_unpin;

	fb = &ifbdev->ifb.base;

	ifbdev->helper.fb = fb;
	ifbdev->helper.fbdev = info;

	strcpy(info->fix.id, "inteldrmfb");

	info->flags = FBINFO_DEFAULT | FBINFO_CAN_FORCE_OUTPUT;
	info->fbops = &intelfb_ops;

	ret = fb_alloc_cmap(&info->cmap, 256, 0);
	if (ret) {
		ret = -ENOMEM;
		goto out_unpin;
	}
	/* setup aperture base/size for vesafb takeover */
	info->apertures = alloc_apertures(1);
	if (!info->apertures) {
		ret = -ENOMEM;
		goto out_unpin;
	}
	info->apertures->ranges[0].base = dev->mode_config.fb_base;
	info->apertures->ranges[0].size = dev_priv->gtt.mappable_end;

	info->fix.smem_start = dev->mode_config.fb_base + obj->gtt_offset;
	info->fix.smem_len = size;

	info->screen_base =
		ioremap_wc(dev_priv->gtt.mappable_base + obj->gtt_offset,
			   size);
	if (!info->screen_base) {
		ret = -ENOSPC;
		goto out_unpin;
	}
	info->screen_size = size;

<<<<<<< HEAD
=======
	/* This driver doesn't need a VT switch to restore the mode on resume */
	info->skip_vt_switch = true;

>>>>>>> bae36991
	drm_fb_helper_fill_fix(info, fb->pitches[0], fb->depth);
	drm_fb_helper_fill_var(info, &ifbdev->helper, sizes->fb_width, sizes->fb_height);

	/* If the object is shmemfs backed, it will have given us zeroed pages.
	 * If the object is stolen however, it will be full of whatever
	 * garbage was left in there.
	 */
	if (ifbdev->ifb.obj->stolen)
		memset_io(info->screen_base, 0, info->screen_size);

	/* Use default scratch pixmap (info->pixmap.flags = FB_PIXMAP_SYSTEM) */

	DRM_DEBUG_KMS("allocated %dx%d fb: 0x%08x, bo %p\n",
		      fb->width, fb->height,
		      obj->gtt_offset, obj);


	mutex_unlock(&dev->struct_mutex);
	vga_switcheroo_client_fb_set(dev->pdev, info);
	return 0;

out_unpin:
	i915_gem_object_unpin(obj);
out_unref:
	drm_gem_object_unreference(&obj->base);
	mutex_unlock(&dev->struct_mutex);
out:
	return ret;
}

static struct drm_fb_helper_funcs intel_fb_helper_funcs = {
	.gamma_set = intel_crtc_fb_gamma_set,
	.gamma_get = intel_crtc_fb_gamma_get,
	.fb_probe = intelfb_create,
};

static void intel_fbdev_destroy(struct drm_device *dev,
				struct intel_fbdev *ifbdev)
{
	struct fb_info *info;
	struct intel_framebuffer *ifb = &ifbdev->ifb;

	if (ifbdev->helper.fbdev) {
		info = ifbdev->helper.fbdev;
		unregister_framebuffer(info);
		iounmap(info->screen_base);
		if (info->cmap.len)
			fb_dealloc_cmap(&info->cmap);
		framebuffer_release(info);
	}

	drm_fb_helper_fini(&ifbdev->helper);

	drm_framebuffer_unregister_private(&ifb->base);
	drm_framebuffer_cleanup(&ifb->base);
	if (ifb->obj) {
		drm_gem_object_unreference_unlocked(&ifb->obj->base);
		ifb->obj = NULL;
	}
}

int intel_fbdev_init(struct drm_device *dev)
{
	struct intel_fbdev *ifbdev;
	drm_i915_private_t *dev_priv = dev->dev_private;
	int ret;

	ifbdev = kzalloc(sizeof(struct intel_fbdev), GFP_KERNEL);
	if (!ifbdev)
		return -ENOMEM;

	dev_priv->fbdev = ifbdev;
	ifbdev->helper.funcs = &intel_fb_helper_funcs;

	ret = drm_fb_helper_init(dev, &ifbdev->helper,
				 INTEL_INFO(dev)->num_pipes,
				 INTELFB_CONN_LIMIT);
	if (ret) {
		kfree(ifbdev);
		return ret;
	}

	drm_fb_helper_single_add_all_connectors(&ifbdev->helper);

	return 0;
}

void intel_fbdev_initial_config(struct drm_device *dev)
{
	drm_i915_private_t *dev_priv = dev->dev_private;

	/* Due to peculiar init order wrt to hpd handling this is separate. */
	drm_fb_helper_initial_config(&dev_priv->fbdev->helper, 32);
}

void intel_fbdev_fini(struct drm_device *dev)
{
	drm_i915_private_t *dev_priv = dev->dev_private;
	if (!dev_priv->fbdev)
		return;

	intel_fbdev_destroy(dev, dev_priv->fbdev);
	kfree(dev_priv->fbdev);
	dev_priv->fbdev = NULL;
}

void intel_fbdev_set_suspend(struct drm_device *dev, int state)
{
	drm_i915_private_t *dev_priv = dev->dev_private;
	if (!dev_priv->fbdev)
		return;

	fb_set_suspend(dev_priv->fbdev->helper.fbdev, state);
}

MODULE_LICENSE("GPL and additional rights");

void intel_fb_output_poll_changed(struct drm_device *dev)
{
	drm_i915_private_t *dev_priv = dev->dev_private;
	drm_fb_helper_hotplug_event(&dev_priv->fbdev->helper);
}

void intel_fb_restore_mode(struct drm_device *dev)
{
	int ret;
	drm_i915_private_t *dev_priv = dev->dev_private;
	struct drm_mode_config *config = &dev->mode_config;
	struct drm_plane *plane;

	drm_modeset_lock_all(dev);

	ret = drm_fb_helper_restore_fbdev_mode(&dev_priv->fbdev->helper);
	if (ret)
		DRM_DEBUG("failed to restore crtc mode\n");

	/* Be sure to shut off any planes that may be active */
	list_for_each_entry(plane, &config->plane_list, head)
		if (plane->enabled)
			plane->funcs->disable_plane(plane);

	drm_modeset_unlock_all(dev);
}<|MERGE_RESOLUTION|>--- conflicted
+++ resolved
@@ -150,12 +150,9 @@
 	}
 	info->screen_size = size;
 
-<<<<<<< HEAD
-=======
 	/* This driver doesn't need a VT switch to restore the mode on resume */
 	info->skip_vt_switch = true;
 
->>>>>>> bae36991
 	drm_fb_helper_fill_fix(info, fb->pitches[0], fb->depth);
 	drm_fb_helper_fill_var(info, &ifbdev->helper, sizes->fb_width, sizes->fb_height);
 
