/*
 * Copyright © 2006-2007 Intel Corporation
 * Copyright (c) 2006 Dave Airlie <airlied@linux.ie>
 *
 * Permission is hereby granted, free of charge, to any person obtaining a
 * copy of this software and associated documentation files (the "Software"),
 * to deal in the Software without restriction, including without limitation
 * the rights to use, copy, modify, merge, publish, distribute, sublicense,
 * and/or sell copies of the Software, and to permit persons to whom the
 * Software is furnished to do so, subject to the following conditions:
 *
 * The above copyright notice and this permission notice (including the next
 * paragraph) shall be included in all copies or substantial portions of the
 * Software.
 *
 * THE SOFTWARE IS PROVIDED "AS IS", WITHOUT WARRANTY OF ANY KIND, EXPRESS OR
 * IMPLIED, INCLUDING BUT NOT LIMITED TO THE WARRANTIES OF MERCHANTABILITY,
 * FITNESS FOR A PARTICULAR PURPOSE AND NONINFRINGEMENT.  IN NO EVENT SHALL
 * THE AUTHORS OR COPYRIGHT HOLDERS BE LIABLE FOR ANY CLAIM, DAMAGES OR OTHER
 * LIABILITY, WHETHER IN AN ACTION OF CONTRACT, TORT OR OTHERWISE, ARISING
 * FROM, OUT OF OR IN CONNECTION WITH THE SOFTWARE OR THE USE OR OTHER
 * DEALINGS IN THE SOFTWARE.
 *
 * Authors:
 *	Eric Anholt <eric@anholt.net>
 *      Dave Airlie <airlied@linux.ie>
 *      Jesse Barnes <jesse.barnes@intel.com>
 */

#include <acpi/button.h>
#include <linux/acpi.h>
#include <linux/dmi.h>
#include <linux/i2c.h>
#include <linux/slab.h>
#include <linux/vga_switcheroo.h>

#include <drm/drm_atomic_helper.h>
#include <drm/drm_crtc.h>
#include <drm/drm_edid.h>

#include "i915_drv.h"
#include "i915_reg.h"
#include "intel_atomic.h"
#include "intel_backlight.h"
#include "intel_connector.h"
#include "intel_de.h"
#include "intel_display_types.h"
#include "intel_dpll.h"
#include "intel_fdi.h"
#include "intel_gmbus.h"
#include "intel_lvds.h"
#include "intel_panel.h"

/* Private structure for the integrated LVDS support */
struct intel_lvds_pps {
	/* 100us units */
	int t1_t2;
	int t3;
	int t4;
	int t5;
	int tx;

	int divider;

	int port;
	bool powerdown_on_reset;
};

struct intel_lvds_encoder {
	struct intel_encoder base;

	bool is_dual_link;
	i915_reg_t reg;
	u32 a3_power;

	struct intel_lvds_pps init_pps;
	u32 init_lvds_val;

	struct intel_connector *attached_connector;
};

static struct intel_lvds_encoder *to_lvds_encoder(struct intel_encoder *encoder)
{
	return container_of(encoder, struct intel_lvds_encoder, base);
}

bool intel_lvds_port_enabled(struct drm_i915_private *dev_priv,
			     i915_reg_t lvds_reg, enum pipe *pipe)
{
	u32 val;

	val = intel_de_read(dev_priv, lvds_reg);

	/* asserts want to know the pipe even if the port is disabled */
	if (HAS_PCH_CPT(dev_priv))
		*pipe = (val & LVDS_PIPE_SEL_MASK_CPT) >> LVDS_PIPE_SEL_SHIFT_CPT;
	else
		*pipe = (val & LVDS_PIPE_SEL_MASK) >> LVDS_PIPE_SEL_SHIFT;

	return val & LVDS_PORT_EN;
}

static bool intel_lvds_get_hw_state(struct intel_encoder *encoder,
				    enum pipe *pipe)
{
	struct drm_i915_private *dev_priv = to_i915(encoder->base.dev);
	struct intel_lvds_encoder *lvds_encoder = to_lvds_encoder(encoder);
	intel_wakeref_t wakeref;
	bool ret;

	wakeref = intel_display_power_get_if_enabled(dev_priv,
						     encoder->power_domain);
	if (!wakeref)
		return false;

	ret = intel_lvds_port_enabled(dev_priv, lvds_encoder->reg, pipe);

	intel_display_power_put(dev_priv, encoder->power_domain, wakeref);

	return ret;
}

static void intel_lvds_get_config(struct intel_encoder *encoder,
				  struct intel_crtc_state *pipe_config)
{
	struct drm_i915_private *dev_priv = to_i915(encoder->base.dev);
	struct intel_lvds_encoder *lvds_encoder = to_lvds_encoder(encoder);
	u32 tmp, flags = 0;

	pipe_config->output_types |= BIT(INTEL_OUTPUT_LVDS);

	tmp = intel_de_read(dev_priv, lvds_encoder->reg);
	if (tmp & LVDS_HSYNC_POLARITY)
		flags |= DRM_MODE_FLAG_NHSYNC;
	else
		flags |= DRM_MODE_FLAG_PHSYNC;
	if (tmp & LVDS_VSYNC_POLARITY)
		flags |= DRM_MODE_FLAG_NVSYNC;
	else
		flags |= DRM_MODE_FLAG_PVSYNC;

	pipe_config->hw.adjusted_mode.flags |= flags;

	if (DISPLAY_VER(dev_priv) < 5)
		pipe_config->gmch_pfit.lvds_border_bits =
			tmp & LVDS_BORDER_ENABLE;

	/* gen2/3 store dither state in pfit control, needs to match */
	if (DISPLAY_VER(dev_priv) < 4) {
		tmp = intel_de_read(dev_priv, PFIT_CONTROL);

		pipe_config->gmch_pfit.control |= tmp & PANEL_8TO6_DITHER_ENABLE;
	}

	pipe_config->hw.adjusted_mode.crtc_clock = pipe_config->port_clock;
}

static void intel_lvds_pps_get_hw_state(struct drm_i915_private *dev_priv,
					struct intel_lvds_pps *pps)
{
	u32 val;

	pps->powerdown_on_reset = intel_de_read(dev_priv, PP_CONTROL(0)) & PANEL_POWER_RESET;

	val = intel_de_read(dev_priv, PP_ON_DELAYS(0));
	pps->port = REG_FIELD_GET(PANEL_PORT_SELECT_MASK, val);
	pps->t1_t2 = REG_FIELD_GET(PANEL_POWER_UP_DELAY_MASK, val);
	pps->t5 = REG_FIELD_GET(PANEL_LIGHT_ON_DELAY_MASK, val);

	val = intel_de_read(dev_priv, PP_OFF_DELAYS(0));
	pps->t3 = REG_FIELD_GET(PANEL_POWER_DOWN_DELAY_MASK, val);
	pps->tx = REG_FIELD_GET(PANEL_LIGHT_OFF_DELAY_MASK, val);

	val = intel_de_read(dev_priv, PP_DIVISOR(0));
	pps->divider = REG_FIELD_GET(PP_REFERENCE_DIVIDER_MASK, val);
	val = REG_FIELD_GET(PANEL_POWER_CYCLE_DELAY_MASK, val);
	/*
	 * Remove the BSpec specified +1 (100ms) offset that accounts for a
	 * too short power-cycle delay due to the asynchronous programming of
	 * the register.
	 */
	if (val)
		val--;
	/* Convert from 100ms to 100us units */
	pps->t4 = val * 1000;

	if (DISPLAY_VER(dev_priv) <= 4 &&
	    pps->t1_t2 == 0 && pps->t5 == 0 && pps->t3 == 0 && pps->tx == 0) {
		drm_dbg_kms(&dev_priv->drm,
			    "Panel power timings uninitialized, "
			    "setting defaults\n");
		/* Set T2 to 40ms and T5 to 200ms in 100 usec units */
		pps->t1_t2 = 40 * 10;
		pps->t5 = 200 * 10;
		/* Set T3 to 35ms and Tx to 200ms in 100 usec units */
		pps->t3 = 35 * 10;
		pps->tx = 200 * 10;
	}

	drm_dbg(&dev_priv->drm, "LVDS PPS:t1+t2 %d t3 %d t4 %d t5 %d tx %d "
		"divider %d port %d powerdown_on_reset %d\n",
		pps->t1_t2, pps->t3, pps->t4, pps->t5, pps->tx,
		pps->divider, pps->port, pps->powerdown_on_reset);
}

static void intel_lvds_pps_init_hw(struct drm_i915_private *dev_priv,
				   struct intel_lvds_pps *pps)
{
	u32 val;

	val = intel_de_read(dev_priv, PP_CONTROL(0));
	drm_WARN_ON(&dev_priv->drm,
		    (val & PANEL_UNLOCK_MASK) != PANEL_UNLOCK_REGS);
	if (pps->powerdown_on_reset)
		val |= PANEL_POWER_RESET;
	intel_de_write(dev_priv, PP_CONTROL(0), val);

	intel_de_write(dev_priv, PP_ON_DELAYS(0),
		       REG_FIELD_PREP(PANEL_PORT_SELECT_MASK, pps->port) | REG_FIELD_PREP(PANEL_POWER_UP_DELAY_MASK, pps->t1_t2) | REG_FIELD_PREP(PANEL_LIGHT_ON_DELAY_MASK, pps->t5));

	intel_de_write(dev_priv, PP_OFF_DELAYS(0),
		       REG_FIELD_PREP(PANEL_POWER_DOWN_DELAY_MASK, pps->t3) | REG_FIELD_PREP(PANEL_LIGHT_OFF_DELAY_MASK, pps->tx));

	intel_de_write(dev_priv, PP_DIVISOR(0),
		       REG_FIELD_PREP(PP_REFERENCE_DIVIDER_MASK, pps->divider) | REG_FIELD_PREP(PANEL_POWER_CYCLE_DELAY_MASK, DIV_ROUND_UP(pps->t4, 1000) + 1));
}

static void intel_pre_enable_lvds(struct intel_atomic_state *state,
				  struct intel_encoder *encoder,
				  const struct intel_crtc_state *pipe_config,
				  const struct drm_connector_state *conn_state)
{
	struct intel_lvds_encoder *lvds_encoder = to_lvds_encoder(encoder);
	struct drm_i915_private *dev_priv = to_i915(encoder->base.dev);
	struct intel_crtc *crtc = to_intel_crtc(pipe_config->uapi.crtc);
	const struct drm_display_mode *adjusted_mode = &pipe_config->hw.adjusted_mode;
	enum pipe pipe = crtc->pipe;
	u32 temp;

	if (HAS_PCH_SPLIT(dev_priv)) {
		assert_fdi_rx_pll_disabled(dev_priv, pipe);
		assert_shared_dpll_disabled(dev_priv,
					    pipe_config->shared_dpll);
	} else {
		assert_pll_disabled(dev_priv, pipe);
	}

	intel_lvds_pps_init_hw(dev_priv, &lvds_encoder->init_pps);

	temp = lvds_encoder->init_lvds_val;
	temp |= LVDS_PORT_EN | LVDS_A0A2_CLKA_POWER_UP;

	if (HAS_PCH_CPT(dev_priv)) {
		temp &= ~LVDS_PIPE_SEL_MASK_CPT;
		temp |= LVDS_PIPE_SEL_CPT(pipe);
	} else {
		temp &= ~LVDS_PIPE_SEL_MASK;
		temp |= LVDS_PIPE_SEL(pipe);
	}

	/* set the corresponsding LVDS_BORDER bit */
	temp &= ~LVDS_BORDER_ENABLE;
	temp |= pipe_config->gmch_pfit.lvds_border_bits;

	/*
	 * Set the B0-B3 data pairs corresponding to whether we're going to
	 * set the DPLLs for dual-channel mode or not.
	 */
	if (lvds_encoder->is_dual_link)
		temp |= LVDS_B0B3_POWER_UP | LVDS_CLKB_POWER_UP;
	else
		temp &= ~(LVDS_B0B3_POWER_UP | LVDS_CLKB_POWER_UP);

	/*
	 * It would be nice to set 24 vs 18-bit mode (LVDS_A3_POWER_UP)
	 * appropriately here, but we need to look more thoroughly into how
	 * panels behave in the two modes. For now, let's just maintain the
	 * value we got from the BIOS.
	 */
	temp &= ~LVDS_A3_POWER_MASK;
	temp |= lvds_encoder->a3_power;

	/*
	 * Set the dithering flag on LVDS as needed, note that there is no
	 * special lvds dither control bit on pch-split platforms, dithering is
	 * only controlled through the PIPECONF reg.
	 */
	if (DISPLAY_VER(dev_priv) == 4) {
		/*
		 * Bspec wording suggests that LVDS port dithering only exists
		 * for 18bpp panels.
		 */
		if (pipe_config->dither && pipe_config->pipe_bpp == 18)
			temp |= LVDS_ENABLE_DITHER;
		else
			temp &= ~LVDS_ENABLE_DITHER;
	}
	temp &= ~(LVDS_HSYNC_POLARITY | LVDS_VSYNC_POLARITY);
	if (adjusted_mode->flags & DRM_MODE_FLAG_NHSYNC)
		temp |= LVDS_HSYNC_POLARITY;
	if (adjusted_mode->flags & DRM_MODE_FLAG_NVSYNC)
		temp |= LVDS_VSYNC_POLARITY;

	intel_de_write(dev_priv, lvds_encoder->reg, temp);
}

/*
 * Sets the power state for the panel.
 */
static void intel_enable_lvds(struct intel_atomic_state *state,
			      struct intel_encoder *encoder,
			      const struct intel_crtc_state *pipe_config,
			      const struct drm_connector_state *conn_state)
{
	struct drm_device *dev = encoder->base.dev;
	struct intel_lvds_encoder *lvds_encoder = to_lvds_encoder(encoder);
	struct drm_i915_private *dev_priv = to_i915(dev);

	intel_de_write(dev_priv, lvds_encoder->reg,
		       intel_de_read(dev_priv, lvds_encoder->reg) | LVDS_PORT_EN);

	intel_de_write(dev_priv, PP_CONTROL(0),
		       intel_de_read(dev_priv, PP_CONTROL(0)) | PANEL_POWER_ON);
	intel_de_posting_read(dev_priv, lvds_encoder->reg);

	if (intel_de_wait_for_set(dev_priv, PP_STATUS(0), PP_ON, 5000))
		drm_err(&dev_priv->drm,
			"timed out waiting for panel to power on\n");

	intel_backlight_enable(pipe_config, conn_state);
}

static void intel_disable_lvds(struct intel_atomic_state *state,
			       struct intel_encoder *encoder,
			       const struct intel_crtc_state *old_crtc_state,
			       const struct drm_connector_state *old_conn_state)
{
	struct intel_lvds_encoder *lvds_encoder = to_lvds_encoder(encoder);
	struct drm_i915_private *dev_priv = to_i915(encoder->base.dev);

	intel_de_write(dev_priv, PP_CONTROL(0),
		       intel_de_read(dev_priv, PP_CONTROL(0)) & ~PANEL_POWER_ON);
	if (intel_de_wait_for_clear(dev_priv, PP_STATUS(0), PP_ON, 1000))
		drm_err(&dev_priv->drm,
			"timed out waiting for panel to power off\n");

	intel_de_write(dev_priv, lvds_encoder->reg,
		       intel_de_read(dev_priv, lvds_encoder->reg) & ~LVDS_PORT_EN);
	intel_de_posting_read(dev_priv, lvds_encoder->reg);
}

static void gmch_disable_lvds(struct intel_atomic_state *state,
			      struct intel_encoder *encoder,
			      const struct intel_crtc_state *old_crtc_state,
			      const struct drm_connector_state *old_conn_state)

{
	intel_backlight_disable(old_conn_state);

	intel_disable_lvds(state, encoder, old_crtc_state, old_conn_state);
}

static void pch_disable_lvds(struct intel_atomic_state *state,
			     struct intel_encoder *encoder,
			     const struct intel_crtc_state *old_crtc_state,
			     const struct drm_connector_state *old_conn_state)
{
	intel_backlight_disable(old_conn_state);
}

static void pch_post_disable_lvds(struct intel_atomic_state *state,
				  struct intel_encoder *encoder,
				  const struct intel_crtc_state *old_crtc_state,
				  const struct drm_connector_state *old_conn_state)
{
	intel_disable_lvds(state, encoder, old_crtc_state, old_conn_state);
}

static void intel_lvds_shutdown(struct intel_encoder *encoder)
{
	struct drm_i915_private *dev_priv = to_i915(encoder->base.dev);

	if (intel_de_wait_for_clear(dev_priv, PP_STATUS(0), PP_CYCLE_DELAY_ACTIVE, 5000))
		drm_err(&dev_priv->drm,
			"timed out waiting for panel power cycle delay\n");
}

static enum drm_mode_status
intel_lvds_mode_valid(struct drm_connector *connector,
		      struct drm_display_mode *mode)
{
	struct intel_connector *intel_connector = to_intel_connector(connector);
	const struct drm_display_mode *fixed_mode =
		intel_panel_fixed_mode(intel_connector, mode);
	int max_pixclk = to_i915(connector->dev)->max_dotclk_freq;
	enum drm_mode_status status;

	if (mode->flags & DRM_MODE_FLAG_DBLSCAN)
		return MODE_NO_DBLESCAN;

	status = intel_panel_mode_valid(intel_connector, mode);
	if (status != MODE_OK)
		return status;

	if (fixed_mode->clock > max_pixclk)
		return MODE_CLOCK_HIGH;

	return MODE_OK;
}

static int intel_lvds_compute_config(struct intel_encoder *intel_encoder,
				     struct intel_crtc_state *pipe_config,
				     struct drm_connector_state *conn_state)
{
	struct drm_i915_private *dev_priv = to_i915(intel_encoder->base.dev);
	struct intel_lvds_encoder *lvds_encoder =
		to_lvds_encoder(intel_encoder);
	struct intel_connector *intel_connector =
		lvds_encoder->attached_connector;
	struct drm_display_mode *adjusted_mode = &pipe_config->hw.adjusted_mode;
	struct intel_crtc *crtc = to_intel_crtc(pipe_config->uapi.crtc);
	unsigned int lvds_bpp;
	int ret;

	/* Should never happen!! */
	if (DISPLAY_VER(dev_priv) < 4 && crtc->pipe == 0) {
		drm_err(&dev_priv->drm, "Can't support LVDS on pipe A\n");
		return -EINVAL;
	}

	if (lvds_encoder->a3_power == LVDS_A3_POWER_UP)
		lvds_bpp = 8*3;
	else
		lvds_bpp = 6*3;

	if (lvds_bpp != pipe_config->pipe_bpp && !pipe_config->bw_constrained) {
		drm_dbg_kms(&dev_priv->drm,
			    "forcing display bpp (was %d) to LVDS (%d)\n",
			    pipe_config->pipe_bpp, lvds_bpp);
		pipe_config->pipe_bpp = lvds_bpp;
	}

	pipe_config->output_format = INTEL_OUTPUT_FORMAT_RGB;

	/*
	 * We have timings from the BIOS for the panel, put them in
	 * to the adjusted mode.  The CRTC will be set up for this mode,
	 * with the panel scaling set up to source from the H/VDisplay
	 * of the original mode.
	 */
	ret = intel_panel_compute_config(intel_connector, adjusted_mode);
	if (ret)
		return ret;

	if (adjusted_mode->flags & DRM_MODE_FLAG_DBLSCAN)
		return -EINVAL;

	if (HAS_PCH_SPLIT(dev_priv))
		pipe_config->has_pch_encoder = true;

	ret = intel_panel_fitting(pipe_config, conn_state);
	if (ret)
		return ret;

	/*
	 * XXX: It would be nice to support lower refresh rates on the
	 * panels to reduce power consumption, and perhaps match the
	 * user's requested refresh rate.
	 */

	return 0;
}

/*
 * Return the list of DDC modes if available, or the BIOS fixed mode otherwise.
 */
static int intel_lvds_get_modes(struct drm_connector *connector)
{
	struct intel_connector *intel_connector = to_intel_connector(connector);
	const struct drm_edid *fixed_edid = intel_connector->panel.fixed_edid;

	/* Use panel fixed edid if we have one */
	if (!IS_ERR_OR_NULL(fixed_edid)) {
		drm_edid_connector_update(connector, fixed_edid);

		return drm_edid_connector_add_modes(connector);
	}

	return intel_panel_get_modes(intel_connector);
}

static const struct drm_connector_helper_funcs intel_lvds_connector_helper_funcs = {
	.get_modes = intel_lvds_get_modes,
	.mode_valid = intel_lvds_mode_valid,
	.atomic_check = intel_digital_connector_atomic_check,
};

static const struct drm_connector_funcs intel_lvds_connector_funcs = {
	.detect = intel_panel_detect,
	.fill_modes = drm_helper_probe_single_connector_modes,
	.atomic_get_property = intel_digital_connector_atomic_get_property,
	.atomic_set_property = intel_digital_connector_atomic_set_property,
	.late_register = intel_connector_register,
	.early_unregister = intel_connector_unregister,
	.destroy = intel_connector_destroy,
	.atomic_destroy_state = drm_atomic_helper_connector_destroy_state,
	.atomic_duplicate_state = intel_digital_connector_duplicate_state,
};

static const struct drm_encoder_funcs intel_lvds_enc_funcs = {
	.destroy = intel_encoder_destroy,
};

static int intel_no_lvds_dmi_callback(const struct dmi_system_id *id)
{
	DRM_INFO("Skipping LVDS initialization for %s\n", id->ident);
	return 1;
}

/* These systems claim to have LVDS, but really don't */
static const struct dmi_system_id intel_no_lvds[] = {
	{
		.callback = intel_no_lvds_dmi_callback,
		.ident = "Apple Mac Mini (Core series)",
		.matches = {
			DMI_MATCH(DMI_SYS_VENDOR, "Apple"),
			DMI_MATCH(DMI_PRODUCT_NAME, "Macmini1,1"),
		},
	},
	{
		.callback = intel_no_lvds_dmi_callback,
		.ident = "Apple Mac Mini (Core 2 series)",
		.matches = {
			DMI_MATCH(DMI_SYS_VENDOR, "Apple"),
			DMI_MATCH(DMI_PRODUCT_NAME, "Macmini2,1"),
		},
	},
	{
		.callback = intel_no_lvds_dmi_callback,
		.ident = "MSI IM-945GSE-A",
		.matches = {
			DMI_MATCH(DMI_SYS_VENDOR, "MSI"),
			DMI_MATCH(DMI_PRODUCT_NAME, "A9830IMS"),
		},
	},
	{
		.callback = intel_no_lvds_dmi_callback,
		.ident = "Dell Studio Hybrid",
		.matches = {
			DMI_MATCH(DMI_SYS_VENDOR, "Dell Inc."),
			DMI_MATCH(DMI_PRODUCT_NAME, "Studio Hybrid 140g"),
		},
	},
	{
		.callback = intel_no_lvds_dmi_callback,
		.ident = "Dell OptiPlex FX170",
		.matches = {
			DMI_MATCH(DMI_SYS_VENDOR, "Dell Inc."),
			DMI_MATCH(DMI_PRODUCT_NAME, "OptiPlex FX170"),
		},
	},
	{
		.callback = intel_no_lvds_dmi_callback,
		.ident = "AOpen Mini PC",
		.matches = {
			DMI_MATCH(DMI_SYS_VENDOR, "AOpen"),
			DMI_MATCH(DMI_PRODUCT_NAME, "i965GMx-IF"),
		},
	},
	{
		.callback = intel_no_lvds_dmi_callback,
		.ident = "AOpen Mini PC MP915",
		.matches = {
			DMI_MATCH(DMI_BOARD_VENDOR, "AOpen"),
			DMI_MATCH(DMI_BOARD_NAME, "i915GMx-F"),
		},
	},
	{
		.callback = intel_no_lvds_dmi_callback,
		.ident = "AOpen i915GMm-HFS",
		.matches = {
			DMI_MATCH(DMI_BOARD_VENDOR, "AOpen"),
			DMI_MATCH(DMI_BOARD_NAME, "i915GMm-HFS"),
		},
	},
	{
		.callback = intel_no_lvds_dmi_callback,
                .ident = "AOpen i45GMx-I",
                .matches = {
                        DMI_MATCH(DMI_BOARD_VENDOR, "AOpen"),
                        DMI_MATCH(DMI_BOARD_NAME, "i45GMx-I"),
                },
        },
	{
		.callback = intel_no_lvds_dmi_callback,
		.ident = "Aopen i945GTt-VFA",
		.matches = {
			DMI_MATCH(DMI_PRODUCT_VERSION, "AO00001JW"),
		},
	},
	{
		.callback = intel_no_lvds_dmi_callback,
		.ident = "Clientron U800",
		.matches = {
			DMI_MATCH(DMI_SYS_VENDOR, "Clientron"),
			DMI_MATCH(DMI_PRODUCT_NAME, "U800"),
		},
	},
	{
                .callback = intel_no_lvds_dmi_callback,
                .ident = "Clientron E830",
                .matches = {
                        DMI_MATCH(DMI_SYS_VENDOR, "Clientron"),
                        DMI_MATCH(DMI_PRODUCT_NAME, "E830"),
                },
        },
        {
		.callback = intel_no_lvds_dmi_callback,
		.ident = "Asus EeeBox PC EB1007",
		.matches = {
			DMI_MATCH(DMI_SYS_VENDOR, "ASUSTeK Computer INC."),
			DMI_MATCH(DMI_PRODUCT_NAME, "EB1007"),
		},
	},
	{
		.callback = intel_no_lvds_dmi_callback,
		.ident = "Asus AT5NM10T-I",
		.matches = {
			DMI_MATCH(DMI_BOARD_VENDOR, "ASUSTeK Computer INC."),
			DMI_MATCH(DMI_BOARD_NAME, "AT5NM10T-I"),
		},
	},
	{
		.callback = intel_no_lvds_dmi_callback,
		.ident = "Hewlett-Packard HP t5740",
		.matches = {
			DMI_MATCH(DMI_BOARD_VENDOR, "Hewlett-Packard"),
			DMI_MATCH(DMI_PRODUCT_NAME, " t5740"),
		},
	},
	{
		.callback = intel_no_lvds_dmi_callback,
		.ident = "Hewlett-Packard t5745",
		.matches = {
			DMI_MATCH(DMI_BOARD_VENDOR, "Hewlett-Packard"),
			DMI_MATCH(DMI_PRODUCT_NAME, "hp t5745"),
		},
	},
	{
		.callback = intel_no_lvds_dmi_callback,
		.ident = "Hewlett-Packard st5747",
		.matches = {
			DMI_MATCH(DMI_BOARD_VENDOR, "Hewlett-Packard"),
			DMI_MATCH(DMI_PRODUCT_NAME, "hp st5747"),
		},
	},
	{
		.callback = intel_no_lvds_dmi_callback,
		.ident = "MSI Wind Box DC500",
		.matches = {
			DMI_MATCH(DMI_BOARD_VENDOR, "MICRO-STAR INTERNATIONAL CO., LTD"),
			DMI_MATCH(DMI_BOARD_NAME, "MS-7469"),
		},
	},
	{
		.callback = intel_no_lvds_dmi_callback,
		.ident = "Gigabyte GA-D525TUD",
		.matches = {
			DMI_MATCH(DMI_BOARD_VENDOR, "Gigabyte Technology Co., Ltd."),
			DMI_MATCH(DMI_BOARD_NAME, "D525TUD"),
		},
	},
	{
		.callback = intel_no_lvds_dmi_callback,
		.ident = "Supermicro X7SPA-H",
		.matches = {
			DMI_MATCH(DMI_SYS_VENDOR, "Supermicro"),
			DMI_MATCH(DMI_PRODUCT_NAME, "X7SPA-H"),
		},
	},
	{
		.callback = intel_no_lvds_dmi_callback,
		.ident = "Fujitsu Esprimo Q900",
		.matches = {
			DMI_MATCH(DMI_SYS_VENDOR, "FUJITSU"),
			DMI_MATCH(DMI_PRODUCT_NAME, "ESPRIMO Q900"),
		},
	},
	{
		.callback = intel_no_lvds_dmi_callback,
		.ident = "Intel D410PT",
		.matches = {
			DMI_MATCH(DMI_BOARD_VENDOR, "Intel"),
			DMI_MATCH(DMI_BOARD_NAME, "D410PT"),
		},
	},
	{
		.callback = intel_no_lvds_dmi_callback,
		.ident = "Intel D425KT",
		.matches = {
			DMI_MATCH(DMI_BOARD_VENDOR, "Intel"),
			DMI_EXACT_MATCH(DMI_BOARD_NAME, "D425KT"),
		},
	},
	{
		.callback = intel_no_lvds_dmi_callback,
		.ident = "Intel D510MO",
		.matches = {
			DMI_MATCH(DMI_BOARD_VENDOR, "Intel"),
			DMI_EXACT_MATCH(DMI_BOARD_NAME, "D510MO"),
		},
	},
	{
		.callback = intel_no_lvds_dmi_callback,
		.ident = "Intel D525MW",
		.matches = {
			DMI_MATCH(DMI_BOARD_VENDOR, "Intel"),
			DMI_EXACT_MATCH(DMI_BOARD_NAME, "D525MW"),
		},
	},
	{
		.callback = intel_no_lvds_dmi_callback,
		.ident = "Radiant P845",
		.matches = {
			DMI_MATCH(DMI_SYS_VENDOR, "Radiant Systems Inc"),
			DMI_MATCH(DMI_PRODUCT_NAME, "P845"),
		},
	},

	{ }	/* terminating entry */
};

static int intel_dual_link_lvds_callback(const struct dmi_system_id *id)
{
	DRM_INFO("Forcing lvds to dual link mode on %s\n", id->ident);
	return 1;
}

static const struct dmi_system_id intel_dual_link_lvds[] = {
	{
		.callback = intel_dual_link_lvds_callback,
		.ident = "Apple MacBook Pro 15\" (2010)",
		.matches = {
			DMI_MATCH(DMI_SYS_VENDOR, "Apple Inc."),
			DMI_MATCH(DMI_PRODUCT_NAME, "MacBookPro6,2"),
		},
	},
	{
		.callback = intel_dual_link_lvds_callback,
		.ident = "Apple MacBook Pro 15\" (2011)",
		.matches = {
			DMI_MATCH(DMI_SYS_VENDOR, "Apple Inc."),
			DMI_MATCH(DMI_PRODUCT_NAME, "MacBookPro8,2"),
		},
	},
	{
		.callback = intel_dual_link_lvds_callback,
		.ident = "Apple MacBook Pro 15\" (2012)",
		.matches = {
			DMI_MATCH(DMI_SYS_VENDOR, "Apple Inc."),
			DMI_MATCH(DMI_PRODUCT_NAME, "MacBookPro9,1"),
		},
	},
	{ }	/* terminating entry */
};

struct intel_encoder *intel_get_lvds_encoder(struct drm_i915_private *dev_priv)
{
	struct intel_encoder *encoder;

	for_each_intel_encoder(&dev_priv->drm, encoder) {
		if (encoder->type == INTEL_OUTPUT_LVDS)
			return encoder;
	}

	return NULL;
}

bool intel_is_dual_link_lvds(struct drm_i915_private *dev_priv)
{
	struct intel_encoder *encoder = intel_get_lvds_encoder(dev_priv);

	return encoder && to_lvds_encoder(encoder)->is_dual_link;
}

static bool compute_is_dual_link_lvds(struct intel_lvds_encoder *lvds_encoder)
{
	struct drm_i915_private *dev_priv = to_i915(lvds_encoder->base.base.dev);
	struct intel_connector *connector = lvds_encoder->attached_connector;
	const struct drm_display_mode *fixed_mode =
		intel_panel_preferred_fixed_mode(connector);
	unsigned int val;

	/* use the module option value if specified */
	if (dev_priv->params.lvds_channel_mode > 0)
		return dev_priv->params.lvds_channel_mode == 2;

	/* single channel LVDS is limited to 112 MHz */
	if (fixed_mode->clock > 112999)
		return true;

	if (dmi_check_system(intel_dual_link_lvds))
		return true;

	/*
	 * BIOS should set the proper LVDS register value at boot, but
	 * in reality, it doesn't set the value when the lid is closed;
	 * we need to check "the value to be set" in VBT when LVDS
	 * register is uninitialized.
	 */
	val = intel_de_read(dev_priv, lvds_encoder->reg);
	if (HAS_PCH_CPT(dev_priv))
		val &= ~(LVDS_DETECTED | LVDS_PIPE_SEL_MASK_CPT);
	else
		val &= ~(LVDS_DETECTED | LVDS_PIPE_SEL_MASK);
	if (val == 0)
		val = connector->panel.vbt.bios_lvds_val;

	return (val & LVDS_CLKB_POWER_MASK) == LVDS_CLKB_POWER_UP;
}

static void intel_lvds_add_properties(struct drm_connector *connector)
{
	intel_attach_scaling_mode_property(connector);
}

/**
 * intel_lvds_init - setup LVDS connectors on this device
 * @dev_priv: i915 device
 *
 * Create the connector, register the LVDS DDC bus, and try to figure out what
 * modes we can display on the LVDS panel (if present).
 */
void intel_lvds_init(struct drm_i915_private *dev_priv)
{
	struct intel_lvds_encoder *lvds_encoder;
	struct intel_encoder *intel_encoder;
	struct intel_connector *intel_connector;
	struct drm_connector *connector;
	struct drm_encoder *encoder;
	const struct drm_edid *drm_edid;
	i915_reg_t lvds_reg;
	u32 lvds;
	u8 pin;

	/* Skip init on machines we know falsely report LVDS */
	if (dmi_check_system(intel_no_lvds)) {
		drm_WARN(&dev_priv->drm, !dev_priv->display.vbt.int_lvds_support,
			 "Useless DMI match. Internal LVDS support disabled by VBT\n");
		return;
	}

	if (!dev_priv->display.vbt.int_lvds_support) {
		drm_dbg_kms(&dev_priv->drm,
			    "Internal LVDS support disabled by VBT\n");
		return;
	}

	if (HAS_PCH_SPLIT(dev_priv))
		lvds_reg = PCH_LVDS;
	else
		lvds_reg = LVDS;

	lvds = intel_de_read(dev_priv, lvds_reg);

	if (HAS_PCH_SPLIT(dev_priv)) {
		if ((lvds & LVDS_DETECTED) == 0)
			return;
	}

	pin = GMBUS_PIN_PANEL;
	if (!intel_bios_is_lvds_present(dev_priv, &pin)) {
		if ((lvds & LVDS_PORT_EN) == 0) {
			drm_dbg_kms(&dev_priv->drm,
				    "LVDS is not present in VBT\n");
			return;
		}
		drm_dbg_kms(&dev_priv->drm,
			    "LVDS is not present in VBT, but enabled anyway\n");
	}

	lvds_encoder = kzalloc(sizeof(*lvds_encoder), GFP_KERNEL);
	if (!lvds_encoder)
		return;

	intel_connector = intel_connector_alloc();
	if (!intel_connector) {
		kfree(lvds_encoder);
		return;
	}

	lvds_encoder->attached_connector = intel_connector;

	intel_encoder = &lvds_encoder->base;
	encoder = &intel_encoder->base;
	connector = &intel_connector->base;
	drm_connector_init(&dev_priv->drm, &intel_connector->base, &intel_lvds_connector_funcs,
			   DRM_MODE_CONNECTOR_LVDS);

	drm_encoder_init(&dev_priv->drm, &intel_encoder->base, &intel_lvds_enc_funcs,
			 DRM_MODE_ENCODER_LVDS, "LVDS");

	intel_encoder->enable = intel_enable_lvds;
	intel_encoder->pre_enable = intel_pre_enable_lvds;
	intel_encoder->compute_config = intel_lvds_compute_config;
	if (HAS_PCH_SPLIT(dev_priv)) {
		intel_encoder->disable = pch_disable_lvds;
		intel_encoder->post_disable = pch_post_disable_lvds;
	} else {
		intel_encoder->disable = gmch_disable_lvds;
	}
	intel_encoder->get_hw_state = intel_lvds_get_hw_state;
	intel_encoder->get_config = intel_lvds_get_config;
	intel_encoder->update_pipe = intel_backlight_update;
	intel_encoder->shutdown = intel_lvds_shutdown;
	intel_connector->get_hw_state = intel_connector_get_hw_state;

	intel_connector_attach_encoder(intel_connector, intel_encoder);

	intel_encoder->type = INTEL_OUTPUT_LVDS;
	intel_encoder->power_domain = POWER_DOMAIN_PORT_OTHER;
	intel_encoder->port = PORT_NONE;
	intel_encoder->cloneable = 0;
	if (DISPLAY_VER(dev_priv) < 4)
		intel_encoder->pipe_mask = BIT(PIPE_B);
	else
		intel_encoder->pipe_mask = ~0;

	drm_connector_helper_add(connector, &intel_lvds_connector_helper_funcs);
	connector->display_info.subpixel_order = SubPixelHorizontalRGB;

	lvds_encoder->reg = lvds_reg;

	intel_lvds_add_properties(connector);

	intel_lvds_pps_get_hw_state(dev_priv, &lvds_encoder->init_pps);
	lvds_encoder->init_lvds_val = lvds;

	/*
	 * LVDS discovery:
	 * 1) check for EDID on DDC
	 * 2) check for VBT data
	 * 3) check to see if LVDS is already on
	 *    if none of the above, no panel
	 */

	/*
	 * Attempt to get the fixed panel mode from DDC.  Assume that the
	 * preferred mode is the right one.
	 */
	mutex_lock(&dev_priv->drm.mode_config.mutex);
	if (vga_switcheroo_handler_flags() & VGA_SWITCHEROO_CAN_SWITCH_DDC) {
		const struct edid *edid;

		/* FIXME: Make drm_get_edid_switcheroo() return drm_edid */
		edid = drm_get_edid_switcheroo(connector,
					       intel_gmbus_get_adapter(dev_priv, pin));
		if (edid) {
			drm_edid = drm_edid_alloc(edid, (edid->extensions + 1) * EDID_LENGTH);
			kfree(edid);
		} else {
			drm_edid = NULL;
		}
	} else {
		drm_edid = drm_edid_read_ddc(connector,
					     intel_gmbus_get_adapter(dev_priv, pin));
	}
<<<<<<< HEAD
	intel_connector->edid = edid;

	intel_bios_init_panel_late(dev_priv, &intel_connector->panel, NULL,
				   IS_ERR(edid) ? NULL : edid);
=======
	if (drm_edid) {
		if (drm_edid_connector_update(connector, drm_edid) ||
		    !drm_edid_connector_add_modes(connector)) {
			drm_edid_connector_update(connector, NULL);
			drm_edid_free(drm_edid);
			drm_edid = ERR_PTR(-EINVAL);
		}
	} else {
		drm_edid = ERR_PTR(-ENOENT);
	}
	intel_bios_init_panel_late(dev_priv, &intel_connector->panel, NULL,
				   IS_ERR(drm_edid) ? NULL : drm_edid);
>>>>>>> 5729a900

	/* Try EDID first */
	intel_panel_add_edid_fixed_modes(intel_connector, true);

	/* Failed to get EDID, what about VBT? */
	if (!intel_panel_preferred_fixed_mode(intel_connector))
		intel_panel_add_vbt_lfp_fixed_mode(intel_connector);

	/*
	 * If we didn't get a fixed mode from EDID or VBT, try checking
	 * if the panel is already turned on.  If so, assume that
	 * whatever is currently programmed is the correct mode.
	 */
	if (!intel_panel_preferred_fixed_mode(intel_connector))
		intel_panel_add_encoder_fixed_mode(intel_connector, intel_encoder);

	mutex_unlock(&dev_priv->drm.mode_config.mutex);

	/* If we still don't have a mode after all that, give up. */
	if (!intel_panel_preferred_fixed_mode(intel_connector))
		goto failed;

	intel_panel_init(intel_connector, drm_edid);

	intel_backlight_setup(intel_connector, INVALID_PIPE);

	lvds_encoder->is_dual_link = compute_is_dual_link_lvds(lvds_encoder);
	drm_dbg_kms(&dev_priv->drm, "detected %s-link lvds configuration\n",
		    lvds_encoder->is_dual_link ? "dual" : "single");

	lvds_encoder->a3_power = lvds & LVDS_A3_POWER_MASK;

	return;

failed:
	drm_dbg_kms(&dev_priv->drm, "No LVDS modes found, disabling.\n");
	drm_connector_cleanup(connector);
	drm_encoder_cleanup(encoder);
	kfree(lvds_encoder);
	intel_connector_free(intel_connector);
	return;
}<|MERGE_RESOLUTION|>--- conflicted
+++ resolved
@@ -965,12 +965,6 @@
 		drm_edid = drm_edid_read_ddc(connector,
 					     intel_gmbus_get_adapter(dev_priv, pin));
 	}
-<<<<<<< HEAD
-	intel_connector->edid = edid;
-
-	intel_bios_init_panel_late(dev_priv, &intel_connector->panel, NULL,
-				   IS_ERR(edid) ? NULL : edid);
-=======
 	if (drm_edid) {
 		if (drm_edid_connector_update(connector, drm_edid) ||
 		    !drm_edid_connector_add_modes(connector)) {
@@ -983,7 +977,6 @@
 	}
 	intel_bios_init_panel_late(dev_priv, &intel_connector->panel, NULL,
 				   IS_ERR(drm_edid) ? NULL : drm_edid);
->>>>>>> 5729a900
 
 	/* Try EDID first */
 	intel_panel_add_edid_fixed_modes(intel_connector, true);
