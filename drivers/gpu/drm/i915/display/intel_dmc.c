--- conflicted
+++ resolved
@@ -547,11 +547,7 @@
 				       const u32 *mmioaddr, u32 mmio_count,
 				       int header_ver, u8 dmc_id)
 {
-<<<<<<< HEAD
-	struct drm_i915_private *i915 = container_of(dmc, typeof(*i915), dmc);
-=======
 	struct drm_i915_private *i915 = container_of(dmc, typeof(*i915), display.dmc);
->>>>>>> d60c95ef
 	u32 start_range, end_range;
 	int i;
 
