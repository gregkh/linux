/*
 * Copyright © 2006-2010 Intel Corporation
 * Copyright (c) 2006 Dave Airlie <airlied@linux.ie>
 *
 * Permission is hereby granted, free of charge, to any person obtaining a
 * copy of this software and associated documentation files (the "Software"),
 * to deal in the Software without restriction, including without limitation
 * the rights to use, copy, modify, merge, publish, distribute, sublicense,
 * and/or sell copies of the Software, and to permit persons to whom the
 * Software is furnished to do so, subject to the following conditions:
 *
 * The above copyright notice and this permission notice (including the next
 * paragraph) shall be included in all copies or substantial portions of the
 * Software.
 *
 * THE SOFTWARE IS PROVIDED "AS IS", WITHOUT WARRANTY OF ANY KIND, EXPRESS OR
 * IMPLIED, INCLUDING BUT NOT LIMITED TO THE WARRANTIES OF MERCHANTABILITY,
 * FITNESS FOR A PARTICULAR PURPOSE AND NONINFRINGEMENT.  IN NO EVENT SHALL
 * THE AUTHORS OR COPYRIGHT HOLDERS BE LIABLE FOR ANY CLAIM, DAMAGES OR OTHER
 * LIABILITY, WHETHER IN AN ACTION OF CONTRACT, TORT OR OTHERWISE, ARISING
 * FROM, OUT OF OR IN CONNECTION WITH THE SOFTWARE OR THE USE OR OTHER
 * DEALINGS IN THE SOFTWARE.
 *
 * Authors:
 *	Eric Anholt <eric@anholt.net>
 *      Dave Airlie <airlied@linux.ie>
 *      Jesse Barnes <jesse.barnes@intel.com>
 *      Chris Wilson <chris@chris-wilson.co.uk>
 */

#include <linux/kernel.h>
#include <linux/pwm.h>

#include <drm/drm_edid.h>

#include "i915_reg.h"
#include "intel_backlight.h"
#include "intel_connector.h"
#include "intel_de.h"
#include "intel_display_types.h"
#include "intel_drrs.h"
#include "intel_lvds_regs.h"
#include "intel_panel.h"
#include "intel_quirks.h"
#include "intel_vrr.h"

bool intel_panel_use_ssc(struct drm_i915_private *i915)
{
	if (i915->params.panel_use_ssc >= 0)
		return i915->params.panel_use_ssc != 0;
	return i915->display.vbt.lvds_use_ssc &&
		!intel_has_quirk(i915, QUIRK_LVDS_SSC_DISABLE);
}

const struct drm_display_mode *
intel_panel_preferred_fixed_mode(struct intel_connector *connector)
{
	return list_first_entry_or_null(&connector->panel.fixed_modes,
					struct drm_display_mode, head);
}

static bool is_in_vrr_range(struct intel_connector *connector, int vrefresh)
{
	const struct drm_display_info *info = &connector->base.display_info;

	return intel_vrr_is_capable(connector) &&
		vrefresh >= info->monitor_range.min_vfreq &&
		vrefresh <= info->monitor_range.max_vfreq;
}

static bool is_best_fixed_mode(struct intel_connector *connector,
			       int vrefresh, int fixed_mode_vrefresh,
			       const struct drm_display_mode *best_mode)
{
	/* we want to always return something */
	if (!best_mode)
		return true;

	/*
	 * With VRR always pick a mode with equal/higher than requested
	 * vrefresh, which we can then reduce to match the requested
	 * vrefresh by extending the vblank length.
	 */
	if (is_in_vrr_range(connector, vrefresh) &&
	    is_in_vrr_range(connector, fixed_mode_vrefresh) &&
	    fixed_mode_vrefresh < vrefresh)
		return false;

	/* pick the fixed_mode that is closest in terms of vrefresh */
	return abs(fixed_mode_vrefresh - vrefresh) <
		abs(drm_mode_vrefresh(best_mode) - vrefresh);
}

const struct drm_display_mode *
intel_panel_fixed_mode(struct intel_connector *connector,
		       const struct drm_display_mode *mode)
{
	const struct drm_display_mode *fixed_mode, *best_mode = NULL;
	int vrefresh = drm_mode_vrefresh(mode);

	list_for_each_entry(fixed_mode, &connector->panel.fixed_modes, head) {
		int fixed_mode_vrefresh = drm_mode_vrefresh(fixed_mode);

		if (is_best_fixed_mode(connector, vrefresh,
				       fixed_mode_vrefresh, best_mode))
			best_mode = fixed_mode;
	}

	return best_mode;
}

static bool is_alt_drrs_mode(const struct drm_display_mode *mode,
			     const struct drm_display_mode *preferred_mode)
{
	return drm_mode_match(mode, preferred_mode,
			      DRM_MODE_MATCH_TIMINGS |
			      DRM_MODE_MATCH_FLAGS |
			      DRM_MODE_MATCH_3D_FLAGS) &&
		mode->clock != preferred_mode->clock;
}

static bool is_alt_fixed_mode(const struct drm_display_mode *mode,
			      const struct drm_display_mode *preferred_mode)
{
	u32 sync_flags = DRM_MODE_FLAG_PHSYNC | DRM_MODE_FLAG_NHSYNC |
		DRM_MODE_FLAG_PVSYNC | DRM_MODE_FLAG_NVSYNC;

	return (mode->flags & ~sync_flags) == (preferred_mode->flags & ~sync_flags) &&
		mode->hdisplay == preferred_mode->hdisplay &&
		mode->vdisplay == preferred_mode->vdisplay;
}

const struct drm_display_mode *
intel_panel_downclock_mode(struct intel_connector *connector,
			   const struct drm_display_mode *adjusted_mode)
{
	const struct drm_display_mode *fixed_mode, *best_mode = NULL;
	int min_vrefresh = connector->panel.vbt.seamless_drrs_min_refresh_rate;
	int max_vrefresh = drm_mode_vrefresh(adjusted_mode);

	/* pick the fixed_mode with the lowest refresh rate */
	list_for_each_entry(fixed_mode, &connector->panel.fixed_modes, head) {
		int vrefresh = drm_mode_vrefresh(fixed_mode);

		if (is_alt_drrs_mode(fixed_mode, adjusted_mode) &&
		    vrefresh >= min_vrefresh && vrefresh < max_vrefresh) {
			max_vrefresh = vrefresh;
			best_mode = fixed_mode;
		}
	}

	return best_mode;
}

const struct drm_display_mode *
intel_panel_highest_mode(struct intel_connector *connector,
			 const struct drm_display_mode *adjusted_mode)
{
	const struct drm_display_mode *fixed_mode, *best_mode = adjusted_mode;

	/* pick the fixed_mode that has the highest clock */
	list_for_each_entry(fixed_mode, &connector->panel.fixed_modes, head) {
		if (fixed_mode->clock > best_mode->clock)
			best_mode = fixed_mode;
	}

	return best_mode;
}

int intel_panel_get_modes(struct intel_connector *connector)
{
	const struct drm_display_mode *fixed_mode;
	int num_modes = 0;

	list_for_each_entry(fixed_mode, &connector->panel.fixed_modes, head) {
		struct drm_display_mode *mode;

		mode = drm_mode_duplicate(connector->base.dev, fixed_mode);
		if (mode) {
			drm_mode_probed_add(&connector->base, mode);
			num_modes++;
		}
	}

	return num_modes;
}

static bool has_drrs_modes(struct intel_connector *connector)
{
	const struct drm_display_mode *mode1;

	list_for_each_entry(mode1, &connector->panel.fixed_modes, head) {
		const struct drm_display_mode *mode2 = mode1;

		list_for_each_entry_continue(mode2, &connector->panel.fixed_modes, head) {
			if (is_alt_drrs_mode(mode1, mode2))
				return true;
		}
	}

	return false;
}

enum drrs_type intel_panel_drrs_type(struct intel_connector *connector)
{
	return connector->panel.vbt.drrs_type;
}

int intel_panel_compute_config(struct intel_connector *connector,
			       struct drm_display_mode *adjusted_mode)
{
	const struct drm_display_mode *fixed_mode =
		intel_panel_fixed_mode(connector, adjusted_mode);
	int vrefresh, fixed_mode_vrefresh;
	bool is_vrr;

	if (!fixed_mode)
		return 0;

	vrefresh = drm_mode_vrefresh(adjusted_mode);
	fixed_mode_vrefresh = drm_mode_vrefresh(fixed_mode);

	/*
	 * Assume that we shouldn't muck about with the
	 * timings if they don't land in the VRR range.
	 */
	is_vrr = is_in_vrr_range(connector, vrefresh) &&
		is_in_vrr_range(connector, fixed_mode_vrefresh);

	if (!is_vrr) {
		/*
		 * We don't want to lie too much to the user about the refresh
		 * rate they're going to get. But we have to allow a bit of latitude
		 * for Xorg since it likes to automagically cook up modes with slightly
		 * off refresh rates.
		 */
		if (abs(vrefresh - fixed_mode_vrefresh) > 1) {
			drm_dbg_kms(connector->base.dev,
				    "[CONNECTOR:%d:%s] Requested mode vrefresh (%d Hz) does not match fixed mode vrefresh (%d Hz)\n",
				    connector->base.base.id, connector->base.name,
				    vrefresh, fixed_mode_vrefresh);

			return -EINVAL;
		}
	}

	drm_mode_copy(adjusted_mode, fixed_mode);

	if (is_vrr && fixed_mode_vrefresh != vrefresh)
		adjusted_mode->vtotal =
			DIV_ROUND_CLOSEST(adjusted_mode->clock * 1000,
					  adjusted_mode->htotal * vrefresh);

	drm_mode_set_crtcinfo(adjusted_mode, 0);

	return 0;
}

static void intel_panel_add_edid_alt_fixed_modes(struct intel_connector *connector)
{
	struct drm_i915_private *dev_priv = to_i915(connector->base.dev);
	const struct drm_display_mode *preferred_mode =
		intel_panel_preferred_fixed_mode(connector);
	struct drm_display_mode *mode, *next;

	list_for_each_entry_safe(mode, next, &connector->base.probed_modes, head) {
		if (!is_alt_fixed_mode(mode, preferred_mode))
			continue;

		drm_dbg_kms(&dev_priv->drm,
			    "[CONNECTOR:%d:%s] using alternate EDID fixed mode: " DRM_MODE_FMT "\n",
			    connector->base.base.id, connector->base.name,
			    DRM_MODE_ARG(mode));

		list_move_tail(&mode->head, &connector->panel.fixed_modes);
	}
}

static void intel_panel_add_edid_preferred_mode(struct intel_connector *connector)
{
	struct drm_i915_private *dev_priv = to_i915(connector->base.dev);
	struct drm_display_mode *scan, *fixed_mode = NULL;

	if (list_empty(&connector->base.probed_modes))
		return;

	/* make sure the preferred mode is first */
	list_for_each_entry(scan, &connector->base.probed_modes, head) {
		if (scan->type & DRM_MODE_TYPE_PREFERRED) {
			fixed_mode = scan;
			break;
		}
	}

	if (!fixed_mode)
		fixed_mode = list_first_entry(&connector->base.probed_modes,
					      typeof(*fixed_mode), head);

	drm_dbg_kms(&dev_priv->drm,
		    "[CONNECTOR:%d:%s] using %s EDID fixed mode: " DRM_MODE_FMT "\n",
		    connector->base.base.id, connector->base.name,
		    fixed_mode->type & DRM_MODE_TYPE_PREFERRED ? "preferred" : "first",
		    DRM_MODE_ARG(fixed_mode));

	fixed_mode->type |= DRM_MODE_TYPE_PREFERRED;

	list_move_tail(&fixed_mode->head, &connector->panel.fixed_modes);
}

static void intel_panel_destroy_probed_modes(struct intel_connector *connector)
{
	struct drm_i915_private *i915 = to_i915(connector->base.dev);
	struct drm_display_mode *mode, *next;

	list_for_each_entry_safe(mode, next, &connector->base.probed_modes, head) {
		drm_dbg_kms(&i915->drm,
			    "[CONNECTOR:%d:%s] not using EDID mode: " DRM_MODE_FMT "\n",
			    connector->base.base.id, connector->base.name,
			    DRM_MODE_ARG(mode));
		list_del(&mode->head);
		drm_mode_destroy(&i915->drm, mode);
	}
}

void intel_panel_add_edid_fixed_modes(struct intel_connector *connector,
				      bool use_alt_fixed_modes)
{
	intel_panel_add_edid_preferred_mode(connector);
	if (intel_panel_preferred_fixed_mode(connector) && use_alt_fixed_modes)
		intel_panel_add_edid_alt_fixed_modes(connector);
	intel_panel_destroy_probed_modes(connector);
}

static void intel_panel_add_fixed_mode(struct intel_connector *connector,
				       struct drm_display_mode *fixed_mode,
				       const char *type)
{
	struct drm_i915_private *i915 = to_i915(connector->base.dev);
	struct drm_display_info *info = &connector->base.display_info;

	if (!fixed_mode)
		return;

	fixed_mode->type |= DRM_MODE_TYPE_PREFERRED | DRM_MODE_TYPE_DRIVER;

	info->width_mm = fixed_mode->width_mm;
	info->height_mm = fixed_mode->height_mm;

	drm_dbg_kms(&i915->drm, "[CONNECTOR:%d:%s] using %s fixed mode: " DRM_MODE_FMT "\n",
		    connector->base.base.id, connector->base.name, type,
		    DRM_MODE_ARG(fixed_mode));

	list_add_tail(&fixed_mode->head, &connector->panel.fixed_modes);
}

void intel_panel_add_vbt_lfp_fixed_mode(struct intel_connector *connector)
{
	struct drm_i915_private *i915 = to_i915(connector->base.dev);
	const struct drm_display_mode *mode;

	mode = connector->panel.vbt.lfp_lvds_vbt_mode;
	if (!mode)
		return;

	intel_panel_add_fixed_mode(connector,
				   drm_mode_duplicate(&i915->drm, mode),
				   "VBT LFP");
}

void intel_panel_add_vbt_sdvo_fixed_mode(struct intel_connector *connector)
{
	struct drm_i915_private *i915 = to_i915(connector->base.dev);
	const struct drm_display_mode *mode;

	mode = connector->panel.vbt.sdvo_lvds_vbt_mode;
	if (!mode)
		return;

	intel_panel_add_fixed_mode(connector,
				   drm_mode_duplicate(&i915->drm, mode),
				   "VBT SDVO");
}

void intel_panel_add_encoder_fixed_mode(struct intel_connector *connector,
					struct intel_encoder *encoder)
{
	intel_panel_add_fixed_mode(connector,
				   intel_encoder_current_mode(encoder),
				   "current (BIOS)");
}

/* adjusted_mode has been preset to be the panel's fixed mode */
static int pch_panel_fitting(struct intel_crtc_state *crtc_state,
			     const struct drm_connector_state *conn_state)
{
	const struct drm_display_mode *adjusted_mode =
		&crtc_state->hw.adjusted_mode;
	int pipe_src_w = drm_rect_width(&crtc_state->pipe_src);
	int pipe_src_h = drm_rect_height(&crtc_state->pipe_src);
	int x, y, width, height;

	/* Native modes don't need fitting */
	if (adjusted_mode->crtc_hdisplay == pipe_src_w &&
	    adjusted_mode->crtc_vdisplay == pipe_src_h &&
	    crtc_state->output_format != INTEL_OUTPUT_FORMAT_YCBCR420)
		return 0;

	switch (conn_state->scaling_mode) {
	case DRM_MODE_SCALE_CENTER:
		width = pipe_src_w;
		height = pipe_src_h;
		x = (adjusted_mode->crtc_hdisplay - width + 1)/2;
		y = (adjusted_mode->crtc_vdisplay - height + 1)/2;
		break;

	case DRM_MODE_SCALE_ASPECT:
		/* Scale but preserve the aspect ratio */
		{
			u32 scaled_width = adjusted_mode->crtc_hdisplay * pipe_src_h;
			u32 scaled_height = pipe_src_w * adjusted_mode->crtc_vdisplay;
			if (scaled_width > scaled_height) { /* pillar */
				width = scaled_height / pipe_src_h;
				if (width & 1)
					width++;
				x = (adjusted_mode->crtc_hdisplay - width + 1) / 2;
				y = 0;
				height = adjusted_mode->crtc_vdisplay;
			} else if (scaled_width < scaled_height) { /* letter */
				height = scaled_width / pipe_src_w;
				if (height & 1)
				    height++;
				y = (adjusted_mode->crtc_vdisplay - height + 1) / 2;
				x = 0;
				width = adjusted_mode->crtc_hdisplay;
			} else {
				x = y = 0;
				width = adjusted_mode->crtc_hdisplay;
				height = adjusted_mode->crtc_vdisplay;
			}
		}
		break;

	case DRM_MODE_SCALE_NONE:
		WARN_ON(adjusted_mode->crtc_hdisplay != pipe_src_w);
		WARN_ON(adjusted_mode->crtc_vdisplay != pipe_src_h);
		fallthrough;
	case DRM_MODE_SCALE_FULLSCREEN:
		x = y = 0;
		width = adjusted_mode->crtc_hdisplay;
		height = adjusted_mode->crtc_vdisplay;
		break;

	default:
		MISSING_CASE(conn_state->scaling_mode);
		return -EINVAL;
	}

	drm_rect_init(&crtc_state->pch_pfit.dst,
		      x, y, width, height);
	crtc_state->pch_pfit.enabled = true;

	return 0;
}

static void
centre_horizontally(struct drm_display_mode *adjusted_mode,
		    int width)
{
	u32 border, sync_pos, blank_width, sync_width;

	/* keep the hsync and hblank widths constant */
	sync_width = adjusted_mode->crtc_hsync_end - adjusted_mode->crtc_hsync_start;
	blank_width = adjusted_mode->crtc_hblank_end - adjusted_mode->crtc_hblank_start;
	sync_pos = (blank_width - sync_width + 1) / 2;

	border = (adjusted_mode->crtc_hdisplay - width + 1) / 2;
	border += border & 1; /* make the border even */

	adjusted_mode->crtc_hdisplay = width;
	adjusted_mode->crtc_hblank_start = width + border;
	adjusted_mode->crtc_hblank_end = adjusted_mode->crtc_hblank_start + blank_width;

	adjusted_mode->crtc_hsync_start = adjusted_mode->crtc_hblank_start + sync_pos;
	adjusted_mode->crtc_hsync_end = adjusted_mode->crtc_hsync_start + sync_width;
}

static void
centre_vertically(struct drm_display_mode *adjusted_mode,
		  int height)
{
	u32 border, sync_pos, blank_width, sync_width;

	/* keep the vsync and vblank widths constant */
	sync_width = adjusted_mode->crtc_vsync_end - adjusted_mode->crtc_vsync_start;
	blank_width = adjusted_mode->crtc_vblank_end - adjusted_mode->crtc_vblank_start;
	sync_pos = (blank_width - sync_width + 1) / 2;

	border = (adjusted_mode->crtc_vdisplay - height + 1) / 2;

	adjusted_mode->crtc_vdisplay = height;
	adjusted_mode->crtc_vblank_start = height + border;
	adjusted_mode->crtc_vblank_end = adjusted_mode->crtc_vblank_start + blank_width;

	adjusted_mode->crtc_vsync_start = adjusted_mode->crtc_vblank_start + sync_pos;
	adjusted_mode->crtc_vsync_end = adjusted_mode->crtc_vsync_start + sync_width;
}

static u32 panel_fitter_scaling(u32 source, u32 target)
{
	/*
	 * Floating point operation is not supported. So the FACTOR
	 * is defined, which can avoid the floating point computation
	 * when calculating the panel ratio.
	 */
#define ACCURACY 12
#define FACTOR (1 << ACCURACY)
	u32 ratio = source * FACTOR / target;
	return (FACTOR * ratio + FACTOR/2) / FACTOR;
}

static void i965_scale_aspect(struct intel_crtc_state *crtc_state,
			      u32 *pfit_control)
{
	const struct drm_display_mode *adjusted_mode =
		&crtc_state->hw.adjusted_mode;
	int pipe_src_w = drm_rect_width(&crtc_state->pipe_src);
	int pipe_src_h = drm_rect_height(&crtc_state->pipe_src);
	u32 scaled_width = adjusted_mode->crtc_hdisplay * pipe_src_h;
	u32 scaled_height = pipe_src_w * adjusted_mode->crtc_vdisplay;

	/* 965+ is easy, it does everything in hw */
	if (scaled_width > scaled_height)
		*pfit_control |= PFIT_ENABLE |
			PFIT_SCALING_PILLAR;
	else if (scaled_width < scaled_height)
		*pfit_control |= PFIT_ENABLE |
			PFIT_SCALING_LETTER;
	else if (adjusted_mode->crtc_hdisplay != pipe_src_w)
		*pfit_control |= PFIT_ENABLE | PFIT_SCALING_AUTO;
}

static void i9xx_scale_aspect(struct intel_crtc_state *crtc_state,
			      u32 *pfit_control, u32 *pfit_pgm_ratios,
			      u32 *border)
{
	struct drm_display_mode *adjusted_mode = &crtc_state->hw.adjusted_mode;
	int pipe_src_w = drm_rect_width(&crtc_state->pipe_src);
	int pipe_src_h = drm_rect_height(&crtc_state->pipe_src);
	u32 scaled_width = adjusted_mode->crtc_hdisplay * pipe_src_h;
	u32 scaled_height = pipe_src_w * adjusted_mode->crtc_vdisplay;
	u32 bits;

	/*
	 * For earlier chips we have to calculate the scaling
	 * ratio by hand and program it into the
	 * PFIT_PGM_RATIO register
	 */
	if (scaled_width > scaled_height) { /* pillar */
		centre_horizontally(adjusted_mode,
				    scaled_height / pipe_src_h);

		*border = LVDS_BORDER_ENABLE;
		if (pipe_src_h != adjusted_mode->crtc_vdisplay) {
			bits = panel_fitter_scaling(pipe_src_h,
						    adjusted_mode->crtc_vdisplay);

			*pfit_pgm_ratios |= (PFIT_HORIZ_SCALE(bits) |
					     PFIT_VERT_SCALE(bits));
			*pfit_control |= (PFIT_ENABLE |
					  PFIT_VERT_INTERP_BILINEAR |
					  PFIT_HORIZ_INTERP_BILINEAR);
		}
	} else if (scaled_width < scaled_height) { /* letter */
		centre_vertically(adjusted_mode,
				  scaled_width / pipe_src_w);

		*border = LVDS_BORDER_ENABLE;
		if (pipe_src_w != adjusted_mode->crtc_hdisplay) {
			bits = panel_fitter_scaling(pipe_src_w,
						    adjusted_mode->crtc_hdisplay);

			*pfit_pgm_ratios |= (PFIT_HORIZ_SCALE(bits) |
					     PFIT_VERT_SCALE(bits));
			*pfit_control |= (PFIT_ENABLE |
					  PFIT_VERT_INTERP_BILINEAR |
					  PFIT_HORIZ_INTERP_BILINEAR);
		}
	} else {
		/* Aspects match, Let hw scale both directions */
		*pfit_control |= (PFIT_ENABLE |
				  PFIT_VERT_AUTO_SCALE |
				  PFIT_HORIZ_AUTO_SCALE |
				  PFIT_VERT_INTERP_BILINEAR |
				  PFIT_HORIZ_INTERP_BILINEAR);
	}
}

static int gmch_panel_fitting(struct intel_crtc_state *crtc_state,
			      const struct drm_connector_state *conn_state)
{
	struct intel_crtc *crtc = to_intel_crtc(crtc_state->uapi.crtc);
	struct drm_i915_private *dev_priv = to_i915(crtc->base.dev);
	u32 pfit_control = 0, pfit_pgm_ratios = 0, border = 0;
	struct drm_display_mode *adjusted_mode = &crtc_state->hw.adjusted_mode;
	int pipe_src_w = drm_rect_width(&crtc_state->pipe_src);
	int pipe_src_h = drm_rect_height(&crtc_state->pipe_src);

	/* Native modes don't need fitting */
	if (adjusted_mode->crtc_hdisplay == pipe_src_w &&
	    adjusted_mode->crtc_vdisplay == pipe_src_h)
		goto out;

	switch (conn_state->scaling_mode) {
	case DRM_MODE_SCALE_CENTER:
		/*
		 * For centered modes, we have to calculate border widths &
		 * heights and modify the values programmed into the CRTC.
		 */
		centre_horizontally(adjusted_mode, pipe_src_w);
		centre_vertically(adjusted_mode, pipe_src_h);
		border = LVDS_BORDER_ENABLE;
		break;
	case DRM_MODE_SCALE_ASPECT:
		/* Scale but preserve the aspect ratio */
		if (DISPLAY_VER(dev_priv) >= 4)
			i965_scale_aspect(crtc_state, &pfit_control);
		else
			i9xx_scale_aspect(crtc_state, &pfit_control,
					  &pfit_pgm_ratios, &border);
		break;
	case DRM_MODE_SCALE_FULLSCREEN:
		/*
		 * Full scaling, even if it changes the aspect ratio.
		 * Fortunately this is all done for us in hw.
		 */
		if (pipe_src_h != adjusted_mode->crtc_vdisplay ||
		    pipe_src_w != adjusted_mode->crtc_hdisplay) {
			pfit_control |= PFIT_ENABLE;
			if (DISPLAY_VER(dev_priv) >= 4)
				pfit_control |= PFIT_SCALING_AUTO;
			else
				pfit_control |= (PFIT_VERT_AUTO_SCALE |
						 PFIT_VERT_INTERP_BILINEAR |
						 PFIT_HORIZ_AUTO_SCALE |
						 PFIT_HORIZ_INTERP_BILINEAR);
		}
		break;
	default:
		MISSING_CASE(conn_state->scaling_mode);
		return -EINVAL;
	}

	/* 965+ wants fuzzy fitting */
	/* FIXME: handle multiple panels by failing gracefully */
	if (DISPLAY_VER(dev_priv) >= 4)
		pfit_control |= PFIT_PIPE(crtc->pipe) | PFIT_FILTER_FUZZY;

out:
	if ((pfit_control & PFIT_ENABLE) == 0) {
		pfit_control = 0;
		pfit_pgm_ratios = 0;
	}

	/* Make sure pre-965 set dither correctly for 18bpp panels. */
	if (DISPLAY_VER(dev_priv) < 4 && crtc_state->pipe_bpp == 18)
		pfit_control |= PFIT_PANEL_8TO6_DITHER_ENABLE;

	crtc_state->gmch_pfit.control = pfit_control;
	crtc_state->gmch_pfit.pgm_ratios = pfit_pgm_ratios;
	crtc_state->gmch_pfit.lvds_border_bits = border;

	return 0;
}

int intel_panel_fitting(struct intel_crtc_state *crtc_state,
			const struct drm_connector_state *conn_state)
{
	struct intel_crtc *crtc = to_intel_crtc(crtc_state->uapi.crtc);
	struct drm_i915_private *i915 = to_i915(crtc->base.dev);

	if (HAS_GMCH(i915))
		return gmch_panel_fitting(crtc_state, conn_state);
	else
		return pch_panel_fitting(crtc_state, conn_state);
}

enum drm_connector_status
intel_panel_detect(struct drm_connector *connector, bool force)
{
	struct drm_i915_private *i915 = to_i915(connector->dev);

	if (!INTEL_DISPLAY_ENABLED(i915))
		return connector_status_disconnected;

	return connector_status_connected;
}

enum drm_mode_status
intel_panel_mode_valid(struct intel_connector *connector,
		       const struct drm_display_mode *mode)
{
	const struct drm_display_mode *fixed_mode =
		intel_panel_fixed_mode(connector, mode);

	if (!fixed_mode)
		return MODE_OK;

	if (mode->hdisplay != fixed_mode->hdisplay)
		return MODE_PANEL;

	if (mode->vdisplay != fixed_mode->vdisplay)
		return MODE_PANEL;

	if (drm_mode_vrefresh(mode) != drm_mode_vrefresh(fixed_mode))
		return MODE_PANEL;

	return MODE_OK;
}

void intel_panel_init_alloc(struct intel_connector *connector)
<<<<<<< HEAD
{
	struct intel_panel *panel = &connector->panel;

	connector->panel.vbt.panel_type = -1;
	INIT_LIST_HEAD(&panel->fixed_modes);
}

int intel_panel_init(struct intel_connector *connector)
=======
>>>>>>> 98817289
{
	struct intel_panel *panel = &connector->panel;

	connector->panel.vbt.panel_type = -1;
	connector->panel.vbt.backlight.controller = -1;
	INIT_LIST_HEAD(&panel->fixed_modes);
}

int intel_panel_init(struct intel_connector *connector,
		     const struct drm_edid *fixed_edid)
{
	struct intel_panel *panel = &connector->panel;

	panel->fixed_edid = fixed_edid;

	intel_backlight_init_funcs(panel);

	if (!has_drrs_modes(connector))
		connector->panel.vbt.drrs_type = DRRS_TYPE_NONE;

	drm_dbg_kms(connector->base.dev,
		    "[CONNECTOR:%d:%s] DRRS type: %s\n",
		    connector->base.base.id, connector->base.name,
		    intel_drrs_type_str(intel_panel_drrs_type(connector)));

	return 0;
}

void intel_panel_fini(struct intel_connector *connector)
{
	struct intel_panel *panel = &connector->panel;
	struct drm_display_mode *fixed_mode, *next;

	if (!IS_ERR_OR_NULL(panel->fixed_edid))
		drm_edid_free(panel->fixed_edid);

	intel_backlight_destroy(panel);

	intel_bios_fini_panel(panel);

	list_for_each_entry_safe(fixed_mode, next, &panel->fixed_modes, head) {
		list_del(&fixed_mode->head);
		drm_mode_destroy(connector->base.dev, fixed_mode);
	}
}<|MERGE_RESOLUTION|>--- conflicted
+++ resolved
@@ -718,17 +718,6 @@
 }
 
 void intel_panel_init_alloc(struct intel_connector *connector)
-<<<<<<< HEAD
-{
-	struct intel_panel *panel = &connector->panel;
-
-	connector->panel.vbt.panel_type = -1;
-	INIT_LIST_HEAD(&panel->fixed_modes);
-}
-
-int intel_panel_init(struct intel_connector *connector)
-=======
->>>>>>> 98817289
 {
 	struct intel_panel *panel = &connector->panel;
 
