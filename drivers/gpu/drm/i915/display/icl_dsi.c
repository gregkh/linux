/*
 * Copyright © 2018 Intel Corporation
 *
 * Permission is hereby granted, free of charge, to any person obtaining a
 * copy of this software and associated documentation files (the "Software"),
 * to deal in the Software without restriction, including without limitation
 * the rights to use, copy, modify, merge, publish, distribute, sublicense,
 * and/or sell copies of the Software, and to permit persons to whom the
 * Software is furnished to do so, subject to the following conditions:
 *
 * The above copyright notice and this permission notice (including the next
 * paragraph) shall be included in all copies or substantial portions of the
 * Software.
 *
 * THE SOFTWARE IS PROVIDED "AS IS", WITHOUT WARRANTY OF ANY KIND, EXPRESS OR
 * IMPLIED, INCLUDING BUT NOT LIMITED TO THE WARRANTIES OF MERCHANTABILITY,
 * FITNESS FOR A PARTICULAR PURPOSE AND NONINFRINGEMENT.  IN NO EVENT SHALL
 * THE AUTHORS OR COPYRIGHT HOLDERS BE LIABLE FOR ANY CLAIM, DAMAGES OR OTHER
 * LIABILITY, WHETHER IN AN ACTION OF CONTRACT, TORT OR OTHERWISE, ARISING
 * FROM, OUT OF OR IN CONNECTION WITH THE SOFTWARE OR THE USE OR OTHER
 * DEALINGS IN THE SOFTWARE.
 *
 * Authors:
 *   Madhav Chauhan <madhav.chauhan@intel.com>
 *   Jani Nikula <jani.nikula@intel.com>
 */

#include <drm/display/drm_dsc_helper.h>
#include <drm/drm_atomic_helper.h>
#include <drm/drm_mipi_dsi.h>

#include "i915_reg.h"
#include "icl_dsi.h"
#include "icl_dsi_regs.h"
#include "intel_atomic.h"
#include "intel_backlight.h"
#include "intel_backlight_regs.h"
#include "intel_combo_phy.h"
#include "intel_combo_phy_regs.h"
#include "intel_connector.h"
#include "intel_crtc.h"
#include "intel_ddi.h"
#include "intel_de.h"
#include "intel_dsi.h"
#include "intel_dsi_vbt.h"
#include "intel_panel.h"
#include "intel_vdsc.h"
#include "intel_vdsc_regs.h"
#include "skl_scaler.h"
#include "skl_universal_plane.h"

static int header_credits_available(struct drm_i915_private *dev_priv,
				    enum transcoder dsi_trans)
{
	return (intel_de_read(dev_priv, DSI_CMD_TXCTL(dsi_trans)) & FREE_HEADER_CREDIT_MASK)
		>> FREE_HEADER_CREDIT_SHIFT;
}

static int payload_credits_available(struct drm_i915_private *dev_priv,
				     enum transcoder dsi_trans)
{
	return (intel_de_read(dev_priv, DSI_CMD_TXCTL(dsi_trans)) & FREE_PLOAD_CREDIT_MASK)
		>> FREE_PLOAD_CREDIT_SHIFT;
}

static bool wait_for_header_credits(struct drm_i915_private *dev_priv,
				    enum transcoder dsi_trans, int hdr_credit)
{
	if (wait_for_us(header_credits_available(dev_priv, dsi_trans) >=
			hdr_credit, 100)) {
		drm_err(&dev_priv->drm, "DSI header credits not released\n");
		return false;
	}

	return true;
}

static bool wait_for_payload_credits(struct drm_i915_private *dev_priv,
				     enum transcoder dsi_trans, int payld_credit)
{
	if (wait_for_us(payload_credits_available(dev_priv, dsi_trans) >=
			payld_credit, 100)) {
		drm_err(&dev_priv->drm, "DSI payload credits not released\n");
		return false;
	}

	return true;
}

static enum transcoder dsi_port_to_transcoder(enum port port)
{
	if (port == PORT_A)
		return TRANSCODER_DSI_0;
	else
		return TRANSCODER_DSI_1;
}

static void wait_for_cmds_dispatched_to_panel(struct intel_encoder *encoder)
{
	struct drm_i915_private *dev_priv = to_i915(encoder->base.dev);
	struct intel_dsi *intel_dsi = enc_to_intel_dsi(encoder);
	struct mipi_dsi_device *dsi;
	enum port port;
	enum transcoder dsi_trans;
	int ret;

	/* wait for header/payload credits to be released */
	for_each_dsi_port(port, intel_dsi->ports) {
		dsi_trans = dsi_port_to_transcoder(port);
		wait_for_header_credits(dev_priv, dsi_trans, MAX_HEADER_CREDIT);
		wait_for_payload_credits(dev_priv, dsi_trans, MAX_PLOAD_CREDIT);
	}

	/* send nop DCS command */
	for_each_dsi_port(port, intel_dsi->ports) {
		dsi = intel_dsi->dsi_hosts[port]->device;
		dsi->mode_flags |= MIPI_DSI_MODE_LPM;
		dsi->channel = 0;
		ret = mipi_dsi_dcs_nop(dsi);
		if (ret < 0)
			drm_err(&dev_priv->drm,
				"error sending DCS NOP command\n");
	}

	/* wait for header credits to be released */
	for_each_dsi_port(port, intel_dsi->ports) {
		dsi_trans = dsi_port_to_transcoder(port);
		wait_for_header_credits(dev_priv, dsi_trans, MAX_HEADER_CREDIT);
	}

	/* wait for LP TX in progress bit to be cleared */
	for_each_dsi_port(port, intel_dsi->ports) {
		dsi_trans = dsi_port_to_transcoder(port);
		if (wait_for_us(!(intel_de_read(dev_priv, DSI_LP_MSG(dsi_trans)) &
				  LPTX_IN_PROGRESS), 20))
			drm_err(&dev_priv->drm, "LPTX bit not cleared\n");
	}
}

static int dsi_send_pkt_payld(struct intel_dsi_host *host,
			      const struct mipi_dsi_packet *packet)
{
	struct intel_dsi *intel_dsi = host->intel_dsi;
	struct drm_i915_private *i915 = to_i915(intel_dsi->base.base.dev);
	enum transcoder dsi_trans = dsi_port_to_transcoder(host->port);
	const u8 *data = packet->payload;
	u32 len = packet->payload_length;
	int i, j;

	/* payload queue can accept *256 bytes*, check limit */
	if (len > MAX_PLOAD_CREDIT * 4) {
		drm_err(&i915->drm, "payload size exceeds max queue limit\n");
		return -EINVAL;
	}

	for (i = 0; i < len; i += 4) {
		u32 tmp = 0;

		if (!wait_for_payload_credits(i915, dsi_trans, 1))
			return -EBUSY;

		for (j = 0; j < min_t(u32, len - i, 4); j++)
			tmp |= *data++ << 8 * j;

		intel_de_write(i915, DSI_CMD_TXPYLD(dsi_trans), tmp);
	}

	return 0;
}

static int dsi_send_pkt_hdr(struct intel_dsi_host *host,
			    const struct mipi_dsi_packet *packet,
			    bool enable_lpdt)
{
	struct intel_dsi *intel_dsi = host->intel_dsi;
	struct drm_i915_private *dev_priv = to_i915(intel_dsi->base.base.dev);
	enum transcoder dsi_trans = dsi_port_to_transcoder(host->port);
	u32 tmp;

	if (!wait_for_header_credits(dev_priv, dsi_trans, 1))
		return -EBUSY;

	tmp = intel_de_read(dev_priv, DSI_CMD_TXHDR(dsi_trans));

	if (packet->payload)
		tmp |= PAYLOAD_PRESENT;
	else
		tmp &= ~PAYLOAD_PRESENT;

	tmp &= ~VBLANK_FENCE;

	if (enable_lpdt)
		tmp |= LP_DATA_TRANSFER;
	else
		tmp &= ~LP_DATA_TRANSFER;

	tmp &= ~(PARAM_WC_MASK | VC_MASK | DT_MASK);
	tmp |= ((packet->header[0] & VC_MASK) << VC_SHIFT);
	tmp |= ((packet->header[0] & DT_MASK) << DT_SHIFT);
	tmp |= (packet->header[1] << PARAM_WC_LOWER_SHIFT);
	tmp |= (packet->header[2] << PARAM_WC_UPPER_SHIFT);
	intel_de_write(dev_priv, DSI_CMD_TXHDR(dsi_trans), tmp);

	return 0;
}

void icl_dsi_frame_update(struct intel_crtc_state *crtc_state)
{
	struct intel_crtc *crtc = to_intel_crtc(crtc_state->uapi.crtc);
	struct drm_i915_private *dev_priv = to_i915(crtc->base.dev);
	u32 mode_flags;
	enum port port;

	mode_flags = crtc_state->mode_flags;

	/*
	 * case 1 also covers dual link
	 * In case of dual link, frame update should be set on
	 * DSI_0
	 */
	if (mode_flags & I915_MODE_FLAG_DSI_USE_TE0)
		port = PORT_A;
	else if (mode_flags & I915_MODE_FLAG_DSI_USE_TE1)
		port = PORT_B;
	else
		return;

	intel_de_rmw(dev_priv, DSI_CMD_FRMCTL(port), 0, DSI_FRAME_UPDATE_REQUEST);
}

static void dsi_program_swing_and_deemphasis(struct intel_encoder *encoder)
{
	struct drm_i915_private *dev_priv = to_i915(encoder->base.dev);
	struct intel_dsi *intel_dsi = enc_to_intel_dsi(encoder);
	enum phy phy;
	u32 tmp, mask, val;
	int lane;

	for_each_dsi_phy(phy, intel_dsi->phys) {
		/*
		 * Program voltage swing and pre-emphasis level values as per
		 * table in BSPEC under DDI buffer programing
		 */
		mask = SCALING_MODE_SEL_MASK | RTERM_SELECT_MASK;
		val = SCALING_MODE_SEL(0x2) | TAP2_DISABLE | TAP3_DISABLE |
		      RTERM_SELECT(0x6);
		tmp = intel_de_read(dev_priv, ICL_PORT_TX_DW5_LN(0, phy));
		tmp &= ~mask;
		tmp |= val;
		intel_de_write(dev_priv, ICL_PORT_TX_DW5_GRP(phy), tmp);
		intel_de_rmw(dev_priv, ICL_PORT_TX_DW5_AUX(phy), mask, val);

		mask = SWING_SEL_LOWER_MASK | SWING_SEL_UPPER_MASK |
		       RCOMP_SCALAR_MASK;
		val = SWING_SEL_UPPER(0x2) | SWING_SEL_LOWER(0x2) |
		      RCOMP_SCALAR(0x98);
		tmp = intel_de_read(dev_priv, ICL_PORT_TX_DW2_LN(0, phy));
		tmp &= ~mask;
		tmp |= val;
		intel_de_write(dev_priv, ICL_PORT_TX_DW2_GRP(phy), tmp);
		intel_de_rmw(dev_priv, ICL_PORT_TX_DW2_AUX(phy), mask, val);

		mask = POST_CURSOR_1_MASK | POST_CURSOR_2_MASK |
		       CURSOR_COEFF_MASK;
		val = POST_CURSOR_1(0x0) | POST_CURSOR_2(0x0) |
		      CURSOR_COEFF(0x3f);
		intel_de_rmw(dev_priv, ICL_PORT_TX_DW4_AUX(phy), mask, val);

		/* Bspec: must not use GRP register for write */
		for (lane = 0; lane <= 3; lane++)
			intel_de_rmw(dev_priv, ICL_PORT_TX_DW4_LN(lane, phy),
				     mask, val);
	}
}

static void configure_dual_link_mode(struct intel_encoder *encoder,
				     const struct intel_crtc_state *pipe_config)
{
	struct drm_i915_private *dev_priv = to_i915(encoder->base.dev);
	struct intel_dsi *intel_dsi = enc_to_intel_dsi(encoder);
	i915_reg_t dss_ctl1_reg, dss_ctl2_reg;
	u32 dss_ctl1;

	/* FIXME: Move all DSS handling to intel_vdsc.c */
	if (DISPLAY_VER(dev_priv) >= 12) {
		struct intel_crtc *crtc = to_intel_crtc(pipe_config->uapi.crtc);

		dss_ctl1_reg = ICL_PIPE_DSS_CTL1(crtc->pipe);
		dss_ctl2_reg = ICL_PIPE_DSS_CTL2(crtc->pipe);
	} else {
		dss_ctl1_reg = DSS_CTL1;
		dss_ctl2_reg = DSS_CTL2;
	}

	dss_ctl1 = intel_de_read(dev_priv, dss_ctl1_reg);
	dss_ctl1 |= SPLITTER_ENABLE;
	dss_ctl1 &= ~OVERLAP_PIXELS_MASK;
	dss_ctl1 |= OVERLAP_PIXELS(intel_dsi->pixel_overlap);

	if (intel_dsi->dual_link == DSI_DUAL_LINK_FRONT_BACK) {
		const struct drm_display_mode *adjusted_mode =
					&pipe_config->hw.adjusted_mode;
		u16 hactive = adjusted_mode->crtc_hdisplay;
		u16 dl_buffer_depth;

		dss_ctl1 &= ~DUAL_LINK_MODE_INTERLEAVE;
		dl_buffer_depth = hactive / 2 + intel_dsi->pixel_overlap;

		if (dl_buffer_depth > MAX_DL_BUFFER_TARGET_DEPTH)
			drm_err(&dev_priv->drm,
				"DL buffer depth exceed max value\n");

		dss_ctl1 &= ~LEFT_DL_BUF_TARGET_DEPTH_MASK;
		dss_ctl1 |= LEFT_DL_BUF_TARGET_DEPTH(dl_buffer_depth);
<<<<<<< HEAD
		dss_ctl2 = intel_de_read(dev_priv, dss_ctl2_reg);
		dss_ctl2 &= ~RIGHT_DL_BUF_TARGET_DEPTH_MASK;
		dss_ctl2 |= RIGHT_DL_BUF_TARGET_DEPTH(dl_buffer_depth);
		intel_de_write(dev_priv, dss_ctl2_reg, dss_ctl2);
=======
		intel_de_rmw(dev_priv, dss_ctl2_reg, RIGHT_DL_BUF_TARGET_DEPTH_MASK,
			     RIGHT_DL_BUF_TARGET_DEPTH(dl_buffer_depth));
>>>>>>> 98817289
	} else {
		/* Interleave */
		dss_ctl1 |= DUAL_LINK_MODE_INTERLEAVE;
	}

	intel_de_write(dev_priv, dss_ctl1_reg, dss_ctl1);
}

/* aka DSI 8X clock */
static int afe_clk(struct intel_encoder *encoder,
		   const struct intel_crtc_state *crtc_state)
{
	struct intel_dsi *intel_dsi = enc_to_intel_dsi(encoder);
	int bpp;

	if (crtc_state->dsc.compression_enable)
		bpp = crtc_state->dsc.compressed_bpp;
	else
		bpp = mipi_dsi_pixel_format_to_bpp(intel_dsi->pixel_format);

	return DIV_ROUND_CLOSEST(intel_dsi->pclk * bpp, intel_dsi->lane_count);
}

static void gen11_dsi_program_esc_clk_div(struct intel_encoder *encoder,
					  const struct intel_crtc_state *crtc_state)
{
	struct drm_i915_private *dev_priv = to_i915(encoder->base.dev);
	struct intel_dsi *intel_dsi = enc_to_intel_dsi(encoder);
	enum port port;
	int afe_clk_khz;
	int theo_word_clk, act_word_clk;
	u32 esc_clk_div_m, esc_clk_div_m_phy;

	afe_clk_khz = afe_clk(encoder, crtc_state);

	if (IS_ALDERLAKE_S(dev_priv) || IS_ALDERLAKE_P(dev_priv)) {
		theo_word_clk = DIV_ROUND_UP(afe_clk_khz, 8 * DSI_MAX_ESC_CLK);
		act_word_clk = max(3, theo_word_clk + (theo_word_clk + 1) % 2);
		esc_clk_div_m = act_word_clk * 8;
		esc_clk_div_m_phy = (act_word_clk - 1) / 2;
	} else {
		esc_clk_div_m = DIV_ROUND_UP(afe_clk_khz, DSI_MAX_ESC_CLK);
	}

	for_each_dsi_port(port, intel_dsi->ports) {
		intel_de_write(dev_priv, ICL_DSI_ESC_CLK_DIV(port),
			       esc_clk_div_m & ICL_ESC_CLK_DIV_MASK);
		intel_de_posting_read(dev_priv, ICL_DSI_ESC_CLK_DIV(port));
	}

	for_each_dsi_port(port, intel_dsi->ports) {
		intel_de_write(dev_priv, ICL_DPHY_ESC_CLK_DIV(port),
			       esc_clk_div_m & ICL_ESC_CLK_DIV_MASK);
		intel_de_posting_read(dev_priv, ICL_DPHY_ESC_CLK_DIV(port));
	}

	if (IS_ALDERLAKE_S(dev_priv) || IS_ALDERLAKE_P(dev_priv)) {
		for_each_dsi_port(port, intel_dsi->ports) {
			intel_de_write(dev_priv, ADL_MIPIO_DW(port, 8),
				       esc_clk_div_m_phy & TX_ESC_CLK_DIV_PHY);
			intel_de_posting_read(dev_priv, ADL_MIPIO_DW(port, 8));
		}
	}
}

static void get_dsi_io_power_domains(struct drm_i915_private *dev_priv,
				     struct intel_dsi *intel_dsi)
{
	enum port port;

	for_each_dsi_port(port, intel_dsi->ports) {
		drm_WARN_ON(&dev_priv->drm, intel_dsi->io_wakeref[port]);
		intel_dsi->io_wakeref[port] =
			intel_display_power_get(dev_priv,
						port == PORT_A ?
						POWER_DOMAIN_PORT_DDI_IO_A :
						POWER_DOMAIN_PORT_DDI_IO_B);
	}
}

static void gen11_dsi_enable_io_power(struct intel_encoder *encoder)
{
	struct drm_i915_private *dev_priv = to_i915(encoder->base.dev);
	struct intel_dsi *intel_dsi = enc_to_intel_dsi(encoder);
	enum port port;

	for_each_dsi_port(port, intel_dsi->ports)
		intel_de_rmw(dev_priv, ICL_DSI_IO_MODECTL(port),
			     0, COMBO_PHY_MODE_DSI);

	get_dsi_io_power_domains(dev_priv, intel_dsi);
}

static void gen11_dsi_power_up_lanes(struct intel_encoder *encoder)
{
	struct drm_i915_private *dev_priv = to_i915(encoder->base.dev);
	struct intel_dsi *intel_dsi = enc_to_intel_dsi(encoder);
	enum phy phy;

	for_each_dsi_phy(phy, intel_dsi->phys)
		intel_combo_phy_power_up_lanes(dev_priv, phy, true,
					       intel_dsi->lane_count, false);
}

static void gen11_dsi_config_phy_lanes_sequence(struct intel_encoder *encoder)
{
	struct drm_i915_private *dev_priv = to_i915(encoder->base.dev);
	struct intel_dsi *intel_dsi = enc_to_intel_dsi(encoder);
	enum phy phy;
	u32 tmp;
	int lane;

	/* Step 4b(i) set loadgen select for transmit and aux lanes */
	for_each_dsi_phy(phy, intel_dsi->phys) {
		intel_de_rmw(dev_priv, ICL_PORT_TX_DW4_AUX(phy), LOADGEN_SELECT, 0);
		for (lane = 0; lane <= 3; lane++)
			intel_de_rmw(dev_priv, ICL_PORT_TX_DW4_LN(lane, phy),
				     LOADGEN_SELECT, lane != 2 ? LOADGEN_SELECT : 0);
	}

	/* Step 4b(ii) set latency optimization for transmit and aux lanes */
	for_each_dsi_phy(phy, intel_dsi->phys) {
		intel_de_rmw(dev_priv, ICL_PORT_TX_DW2_AUX(phy),
			     FRC_LATENCY_OPTIM_MASK, FRC_LATENCY_OPTIM_VAL(0x5));
		tmp = intel_de_read(dev_priv, ICL_PORT_TX_DW2_LN(0, phy));
		tmp &= ~FRC_LATENCY_OPTIM_MASK;
		tmp |= FRC_LATENCY_OPTIM_VAL(0x5);
		intel_de_write(dev_priv, ICL_PORT_TX_DW2_GRP(phy), tmp);

		/* For EHL, TGL, set latency optimization for PCS_DW1 lanes */
		if (IS_JASPERLAKE(dev_priv) || IS_ELKHARTLAKE(dev_priv) ||
		    (DISPLAY_VER(dev_priv) >= 12)) {
			intel_de_rmw(dev_priv, ICL_PORT_PCS_DW1_AUX(phy),
				     LATENCY_OPTIM_MASK, LATENCY_OPTIM_VAL(0));

			tmp = intel_de_read(dev_priv,
					    ICL_PORT_PCS_DW1_LN(0, phy));
			tmp &= ~LATENCY_OPTIM_MASK;
			tmp |= LATENCY_OPTIM_VAL(0x1);
			intel_de_write(dev_priv, ICL_PORT_PCS_DW1_GRP(phy),
				       tmp);
		}
	}

}

static void gen11_dsi_voltage_swing_program_seq(struct intel_encoder *encoder)
{
	struct drm_i915_private *dev_priv = to_i915(encoder->base.dev);
	struct intel_dsi *intel_dsi = enc_to_intel_dsi(encoder);
	u32 tmp;
	enum phy phy;

	/* clear common keeper enable bit */
	for_each_dsi_phy(phy, intel_dsi->phys) {
		tmp = intel_de_read(dev_priv, ICL_PORT_PCS_DW1_LN(0, phy));
		tmp &= ~COMMON_KEEPER_EN;
		intel_de_write(dev_priv, ICL_PORT_PCS_DW1_GRP(phy), tmp);
		intel_de_rmw(dev_priv, ICL_PORT_PCS_DW1_AUX(phy), COMMON_KEEPER_EN, 0);
	}

	/*
	 * Set SUS Clock Config bitfield to 11b
	 * Note: loadgen select program is done
	 * as part of lane phy sequence configuration
	 */
	for_each_dsi_phy(phy, intel_dsi->phys)
		intel_de_rmw(dev_priv, ICL_PORT_CL_DW5(phy), 0, SUS_CLOCK_CONFIG);

	/* Clear training enable to change swing values */
	for_each_dsi_phy(phy, intel_dsi->phys) {
		tmp = intel_de_read(dev_priv, ICL_PORT_TX_DW5_LN(0, phy));
		tmp &= ~TX_TRAINING_EN;
		intel_de_write(dev_priv, ICL_PORT_TX_DW5_GRP(phy), tmp);
		intel_de_rmw(dev_priv, ICL_PORT_TX_DW5_AUX(phy), TX_TRAINING_EN, 0);
	}

	/* Program swing and de-emphasis */
	dsi_program_swing_and_deemphasis(encoder);

	/* Set training enable to trigger update */
	for_each_dsi_phy(phy, intel_dsi->phys) {
		tmp = intel_de_read(dev_priv, ICL_PORT_TX_DW5_LN(0, phy));
		tmp |= TX_TRAINING_EN;
		intel_de_write(dev_priv, ICL_PORT_TX_DW5_GRP(phy), tmp);
		intel_de_rmw(dev_priv, ICL_PORT_TX_DW5_AUX(phy), 0, TX_TRAINING_EN);
	}
}

static void gen11_dsi_enable_ddi_buffer(struct intel_encoder *encoder)
{
	struct drm_i915_private *dev_priv = to_i915(encoder->base.dev);
	struct intel_dsi *intel_dsi = enc_to_intel_dsi(encoder);
	enum port port;

	for_each_dsi_port(port, intel_dsi->ports) {
		intel_de_rmw(dev_priv, DDI_BUF_CTL(port), 0, DDI_BUF_CTL_ENABLE);

		if (wait_for_us(!(intel_de_read(dev_priv, DDI_BUF_CTL(port)) &
				  DDI_BUF_IS_IDLE),
				  500))
			drm_err(&dev_priv->drm, "DDI port:%c buffer idle\n",
				port_name(port));
	}
}

static void
gen11_dsi_setup_dphy_timings(struct intel_encoder *encoder,
			     const struct intel_crtc_state *crtc_state)
{
	struct drm_i915_private *dev_priv = to_i915(encoder->base.dev);
	struct intel_dsi *intel_dsi = enc_to_intel_dsi(encoder);
	enum port port;
	enum phy phy;

	/* Program DPHY clock lanes timings */
	for_each_dsi_port(port, intel_dsi->ports)
		intel_de_write(dev_priv, DPHY_CLK_TIMING_PARAM(port),
			       intel_dsi->dphy_reg);

	/* Program DPHY data lanes timings */
	for_each_dsi_port(port, intel_dsi->ports)
		intel_de_write(dev_priv, DPHY_DATA_TIMING_PARAM(port),
			       intel_dsi->dphy_data_lane_reg);

	/*
	 * If DSI link operating at or below an 800 MHz,
	 * TA_SURE should be override and programmed to
	 * a value '0' inside TA_PARAM_REGISTERS otherwise
	 * leave all fields at HW default values.
	 */
	if (DISPLAY_VER(dev_priv) == 11) {
		if (afe_clk(encoder, crtc_state) <= 800000) {
			for_each_dsi_port(port, intel_dsi->ports)
				intel_de_rmw(dev_priv, DPHY_TA_TIMING_PARAM(port),
					     TA_SURE_MASK,
					     TA_SURE_OVERRIDE | TA_SURE(0));
		}
	}

	if (IS_JASPERLAKE(dev_priv) || IS_ELKHARTLAKE(dev_priv)) {
		for_each_dsi_phy(phy, intel_dsi->phys)
			intel_de_rmw(dev_priv, ICL_DPHY_CHKN(phy),
				     0, ICL_DPHY_CHKN_AFE_OVER_PPI_STRAP);
	}
}

static void
gen11_dsi_setup_timings(struct intel_encoder *encoder,
			const struct intel_crtc_state *crtc_state)
{
	struct drm_i915_private *dev_priv = to_i915(encoder->base.dev);
	struct intel_dsi *intel_dsi = enc_to_intel_dsi(encoder);
	enum port port;

	/* Program T-INIT master registers */
	for_each_dsi_port(port, intel_dsi->ports)
		intel_de_rmw(dev_priv, ICL_DSI_T_INIT_MASTER(port),
			     DSI_T_INIT_MASTER_MASK, intel_dsi->init_count);

	/* shadow register inside display core */
	for_each_dsi_port(port, intel_dsi->ports)
		intel_de_write(dev_priv, DSI_CLK_TIMING_PARAM(port),
			       intel_dsi->dphy_reg);

	/* shadow register inside display core */
	for_each_dsi_port(port, intel_dsi->ports)
		intel_de_write(dev_priv, DSI_DATA_TIMING_PARAM(port),
			       intel_dsi->dphy_data_lane_reg);

	/* shadow register inside display core */
	if (DISPLAY_VER(dev_priv) == 11) {
		if (afe_clk(encoder, crtc_state) <= 800000) {
			for_each_dsi_port(port, intel_dsi->ports) {
				intel_de_rmw(dev_priv, DSI_TA_TIMING_PARAM(port),
					     TA_SURE_MASK,
					     TA_SURE_OVERRIDE | TA_SURE(0));
			}
		}
	}
}

static void gen11_dsi_gate_clocks(struct intel_encoder *encoder)
{
	struct drm_i915_private *dev_priv = to_i915(encoder->base.dev);
	struct intel_dsi *intel_dsi = enc_to_intel_dsi(encoder);
	u32 tmp;
	enum phy phy;

	mutex_lock(&dev_priv->display.dpll.lock);
	tmp = intel_de_read(dev_priv, ICL_DPCLKA_CFGCR0);
	for_each_dsi_phy(phy, intel_dsi->phys)
		tmp |= ICL_DPCLKA_CFGCR0_DDI_CLK_OFF(phy);

	intel_de_write(dev_priv, ICL_DPCLKA_CFGCR0, tmp);
	mutex_unlock(&dev_priv->display.dpll.lock);
}

static void gen11_dsi_ungate_clocks(struct intel_encoder *encoder)
{
	struct drm_i915_private *dev_priv = to_i915(encoder->base.dev);
	struct intel_dsi *intel_dsi = enc_to_intel_dsi(encoder);
	u32 tmp;
	enum phy phy;

	mutex_lock(&dev_priv->display.dpll.lock);
	tmp = intel_de_read(dev_priv, ICL_DPCLKA_CFGCR0);
	for_each_dsi_phy(phy, intel_dsi->phys)
		tmp &= ~ICL_DPCLKA_CFGCR0_DDI_CLK_OFF(phy);

	intel_de_write(dev_priv, ICL_DPCLKA_CFGCR0, tmp);
	mutex_unlock(&dev_priv->display.dpll.lock);
}

static bool gen11_dsi_is_clock_enabled(struct intel_encoder *encoder)
{
	struct drm_i915_private *dev_priv = to_i915(encoder->base.dev);
	struct intel_dsi *intel_dsi = enc_to_intel_dsi(encoder);
	bool clock_enabled = false;
	enum phy phy;
	u32 tmp;

	tmp = intel_de_read(dev_priv, ICL_DPCLKA_CFGCR0);

	for_each_dsi_phy(phy, intel_dsi->phys) {
		if (!(tmp & ICL_DPCLKA_CFGCR0_DDI_CLK_OFF(phy)))
			clock_enabled = true;
	}

	return clock_enabled;
}

static void gen11_dsi_map_pll(struct intel_encoder *encoder,
			      const struct intel_crtc_state *crtc_state)
{
	struct drm_i915_private *dev_priv = to_i915(encoder->base.dev);
	struct intel_dsi *intel_dsi = enc_to_intel_dsi(encoder);
	struct intel_shared_dpll *pll = crtc_state->shared_dpll;
	enum phy phy;
	u32 val;

	mutex_lock(&dev_priv->display.dpll.lock);

	val = intel_de_read(dev_priv, ICL_DPCLKA_CFGCR0);
	for_each_dsi_phy(phy, intel_dsi->phys) {
		val &= ~ICL_DPCLKA_CFGCR0_DDI_CLK_SEL_MASK(phy);
		val |= ICL_DPCLKA_CFGCR0_DDI_CLK_SEL(pll->info->id, phy);
	}
	intel_de_write(dev_priv, ICL_DPCLKA_CFGCR0, val);

	for_each_dsi_phy(phy, intel_dsi->phys) {
		val &= ~ICL_DPCLKA_CFGCR0_DDI_CLK_OFF(phy);
	}
	intel_de_write(dev_priv, ICL_DPCLKA_CFGCR0, val);

	intel_de_posting_read(dev_priv, ICL_DPCLKA_CFGCR0);

	mutex_unlock(&dev_priv->display.dpll.lock);
}

static void
gen11_dsi_configure_transcoder(struct intel_encoder *encoder,
			       const struct intel_crtc_state *pipe_config)
{
	struct drm_i915_private *dev_priv = to_i915(encoder->base.dev);
	struct intel_dsi *intel_dsi = enc_to_intel_dsi(encoder);
	struct intel_crtc *crtc = to_intel_crtc(pipe_config->uapi.crtc);
	enum pipe pipe = crtc->pipe;
	u32 tmp;
	enum port port;
	enum transcoder dsi_trans;

	for_each_dsi_port(port, intel_dsi->ports) {
		dsi_trans = dsi_port_to_transcoder(port);
		tmp = intel_de_read(dev_priv, DSI_TRANS_FUNC_CONF(dsi_trans));

		if (intel_dsi->eotp_pkt)
			tmp &= ~EOTP_DISABLED;
		else
			tmp |= EOTP_DISABLED;

		/* enable link calibration if freq > 1.5Gbps */
		if (afe_clk(encoder, pipe_config) >= 1500 * 1000) {
			tmp &= ~LINK_CALIBRATION_MASK;
			tmp |= CALIBRATION_ENABLED_INITIAL_ONLY;
		}

		/* configure continuous clock */
		tmp &= ~CONTINUOUS_CLK_MASK;
		if (intel_dsi->clock_stop)
			tmp |= CLK_ENTER_LP_AFTER_DATA;
		else
			tmp |= CLK_HS_CONTINUOUS;

		/* configure buffer threshold limit to minimum */
		tmp &= ~PIX_BUF_THRESHOLD_MASK;
		tmp |= PIX_BUF_THRESHOLD_1_4;

		/* set virtual channel to '0' */
		tmp &= ~PIX_VIRT_CHAN_MASK;
		tmp |= PIX_VIRT_CHAN(0);

		/* program BGR transmission */
		if (intel_dsi->bgr_enabled)
			tmp |= BGR_TRANSMISSION;

		/* select pixel format */
		tmp &= ~PIX_FMT_MASK;
		if (pipe_config->dsc.compression_enable) {
			tmp |= PIX_FMT_COMPRESSED;
		} else {
			switch (intel_dsi->pixel_format) {
			default:
				MISSING_CASE(intel_dsi->pixel_format);
				fallthrough;
			case MIPI_DSI_FMT_RGB565:
				tmp |= PIX_FMT_RGB565;
				break;
			case MIPI_DSI_FMT_RGB666_PACKED:
				tmp |= PIX_FMT_RGB666_PACKED;
				break;
			case MIPI_DSI_FMT_RGB666:
				tmp |= PIX_FMT_RGB666_LOOSE;
				break;
			case MIPI_DSI_FMT_RGB888:
				tmp |= PIX_FMT_RGB888;
				break;
			}
		}

		if (DISPLAY_VER(dev_priv) >= 12) {
			if (is_vid_mode(intel_dsi))
				tmp |= BLANKING_PACKET_ENABLE;
		}

		/* program DSI operation mode */
		if (is_vid_mode(intel_dsi)) {
			tmp &= ~OP_MODE_MASK;
			switch (intel_dsi->video_mode) {
			default:
				MISSING_CASE(intel_dsi->video_mode);
				fallthrough;
			case NON_BURST_SYNC_EVENTS:
				tmp |= VIDEO_MODE_SYNC_EVENT;
				break;
			case NON_BURST_SYNC_PULSE:
				tmp |= VIDEO_MODE_SYNC_PULSE;
				break;
			}
		} else {
			/*
			 * FIXME: Retrieve this info from VBT.
			 * As per the spec when dsi transcoder is operating
			 * in TE GATE mode, TE comes from GPIO
			 * which is UTIL PIN for DSI 0.
			 * Also this GPIO would not be used for other
			 * purposes is an assumption.
			 */
			tmp &= ~OP_MODE_MASK;
			tmp |= CMD_MODE_TE_GATE;
			tmp |= TE_SOURCE_GPIO;
		}

		intel_de_write(dev_priv, DSI_TRANS_FUNC_CONF(dsi_trans), tmp);
	}

	/* enable port sync mode if dual link */
	if (intel_dsi->dual_link) {
		for_each_dsi_port(port, intel_dsi->ports) {
			dsi_trans = dsi_port_to_transcoder(port);
			intel_de_rmw(dev_priv, TRANS_DDI_FUNC_CTL2(dsi_trans),
				     0, PORT_SYNC_MODE_ENABLE);
		}

		/* configure stream splitting */
		configure_dual_link_mode(encoder, pipe_config);
	}

	for_each_dsi_port(port, intel_dsi->ports) {
		dsi_trans = dsi_port_to_transcoder(port);

		/* select data lane width */
		tmp = intel_de_read(dev_priv, TRANS_DDI_FUNC_CTL(dsi_trans));
		tmp &= ~DDI_PORT_WIDTH_MASK;
		tmp |= DDI_PORT_WIDTH(intel_dsi->lane_count);

		/* select input pipe */
		tmp &= ~TRANS_DDI_EDP_INPUT_MASK;
		switch (pipe) {
		default:
			MISSING_CASE(pipe);
			fallthrough;
		case PIPE_A:
			tmp |= TRANS_DDI_EDP_INPUT_A_ON;
			break;
		case PIPE_B:
			tmp |= TRANS_DDI_EDP_INPUT_B_ONOFF;
			break;
		case PIPE_C:
			tmp |= TRANS_DDI_EDP_INPUT_C_ONOFF;
			break;
		case PIPE_D:
			tmp |= TRANS_DDI_EDP_INPUT_D_ONOFF;
			break;
		}

		/* enable DDI buffer */
		tmp |= TRANS_DDI_FUNC_ENABLE;
		intel_de_write(dev_priv, TRANS_DDI_FUNC_CTL(dsi_trans), tmp);
	}

	/* wait for link ready */
	for_each_dsi_port(port, intel_dsi->ports) {
		dsi_trans = dsi_port_to_transcoder(port);
		if (wait_for_us((intel_de_read(dev_priv, DSI_TRANS_FUNC_CONF(dsi_trans)) &
				 LINK_READY), 2500))
			drm_err(&dev_priv->drm, "DSI link not ready\n");
	}
}

static void
gen11_dsi_set_transcoder_timings(struct intel_encoder *encoder,
				 const struct intel_crtc_state *crtc_state)
{
	struct drm_i915_private *dev_priv = to_i915(encoder->base.dev);
	struct intel_dsi *intel_dsi = enc_to_intel_dsi(encoder);
	const struct drm_display_mode *adjusted_mode =
		&crtc_state->hw.adjusted_mode;
	enum port port;
	enum transcoder dsi_trans;
	/* horizontal timings */
	u16 htotal, hactive, hsync_start, hsync_end, hsync_size;
	u16 hback_porch;
	/* vertical timings */
	u16 vtotal, vactive, vsync_start, vsync_end, vsync_shift;
	int mul = 1, div = 1;

	/*
	 * Adjust horizontal timings (htotal, hsync_start, hsync_end) to account
	 * for slower link speed if DSC is enabled.
	 *
	 * The compression frequency ratio is the ratio between compressed and
	 * non-compressed link speeds, and simplifies down to the ratio between
	 * compressed and non-compressed bpp.
	 */
	if (crtc_state->dsc.compression_enable) {
		mul = crtc_state->dsc.compressed_bpp;
		div = mipi_dsi_pixel_format_to_bpp(intel_dsi->pixel_format);
	}

	hactive = adjusted_mode->crtc_hdisplay;

	if (is_vid_mode(intel_dsi))
		htotal = DIV_ROUND_UP(adjusted_mode->crtc_htotal * mul, div);
	else
		htotal = DIV_ROUND_UP((hactive + 160) * mul, div);

	hsync_start = DIV_ROUND_UP(adjusted_mode->crtc_hsync_start * mul, div);
	hsync_end = DIV_ROUND_UP(adjusted_mode->crtc_hsync_end * mul, div);
	hsync_size  = hsync_end - hsync_start;
	hback_porch = (adjusted_mode->crtc_htotal -
		       adjusted_mode->crtc_hsync_end);
	vactive = adjusted_mode->crtc_vdisplay;

	if (is_vid_mode(intel_dsi)) {
		vtotal = adjusted_mode->crtc_vtotal;
	} else {
		int bpp, line_time_us, byte_clk_period_ns;

		if (crtc_state->dsc.compression_enable)
			bpp = crtc_state->dsc.compressed_bpp;
		else
			bpp = mipi_dsi_pixel_format_to_bpp(intel_dsi->pixel_format);

		byte_clk_period_ns = 1000000 / afe_clk(encoder, crtc_state);
		line_time_us = (htotal * (bpp / 8) * byte_clk_period_ns) / (1000 * intel_dsi->lane_count);
		vtotal = vactive + DIV_ROUND_UP(400, line_time_us);
	}
	vsync_start = adjusted_mode->crtc_vsync_start;
	vsync_end = adjusted_mode->crtc_vsync_end;
	vsync_shift = hsync_start - htotal / 2;

	if (intel_dsi->dual_link) {
		hactive /= 2;
		if (intel_dsi->dual_link == DSI_DUAL_LINK_FRONT_BACK)
			hactive += intel_dsi->pixel_overlap;
		htotal /= 2;
	}

	/* minimum hactive as per bspec: 256 pixels */
	if (adjusted_mode->crtc_hdisplay < 256)
		drm_err(&dev_priv->drm, "hactive is less then 256 pixels\n");

	/* if RGB666 format, then hactive must be multiple of 4 pixels */
	if (intel_dsi->pixel_format == MIPI_DSI_FMT_RGB666 && hactive % 4 != 0)
		drm_err(&dev_priv->drm,
			"hactive pixels are not multiple of 4\n");

	/* program TRANS_HTOTAL register */
	for_each_dsi_port(port, intel_dsi->ports) {
		dsi_trans = dsi_port_to_transcoder(port);
		intel_de_write(dev_priv, TRANS_HTOTAL(dsi_trans),
			       HACTIVE(hactive - 1) | HTOTAL(htotal - 1));
	}

	/* TRANS_HSYNC register to be programmed only for video mode */
	if (is_vid_mode(intel_dsi)) {
		if (intel_dsi->video_mode == NON_BURST_SYNC_PULSE) {
			/* BSPEC: hsync size should be atleast 16 pixels */
			if (hsync_size < 16)
				drm_err(&dev_priv->drm,
					"hsync size < 16 pixels\n");
		}

		if (hback_porch < 16)
			drm_err(&dev_priv->drm, "hback porch < 16 pixels\n");

		if (intel_dsi->dual_link) {
			hsync_start /= 2;
			hsync_end /= 2;
		}

		for_each_dsi_port(port, intel_dsi->ports) {
			dsi_trans = dsi_port_to_transcoder(port);
			intel_de_write(dev_priv, TRANS_HSYNC(dsi_trans),
				       HSYNC_START(hsync_start - 1) | HSYNC_END(hsync_end - 1));
		}
	}

	/* program TRANS_VTOTAL register */
	for_each_dsi_port(port, intel_dsi->ports) {
		dsi_trans = dsi_port_to_transcoder(port);
		/*
		 * FIXME: Programing this by assuming progressive mode, since
		 * non-interlaced info from VBT is not saved inside
		 * struct drm_display_mode.
		 * For interlace mode: program required pixel minus 2
		 */
		intel_de_write(dev_priv, TRANS_VTOTAL(dsi_trans),
			       VACTIVE(vactive - 1) | VTOTAL(vtotal - 1));
	}

	if (vsync_end < vsync_start || vsync_end > vtotal)
		drm_err(&dev_priv->drm, "Invalid vsync_end value\n");

	if (vsync_start < vactive)
		drm_err(&dev_priv->drm, "vsync_start less than vactive\n");

	/* program TRANS_VSYNC register for video mode only */
	if (is_vid_mode(intel_dsi)) {
		for_each_dsi_port(port, intel_dsi->ports) {
			dsi_trans = dsi_port_to_transcoder(port);
			intel_de_write(dev_priv, TRANS_VSYNC(dsi_trans),
				       VSYNC_START(vsync_start - 1) | VSYNC_END(vsync_end - 1));
		}
	}

	/*
	 * FIXME: It has to be programmed only for video modes and interlaced
	 * modes. Put the check condition here once interlaced
	 * info available as described above.
	 * program TRANS_VSYNCSHIFT register
	 */
	if (is_vid_mode(intel_dsi)) {
		for_each_dsi_port(port, intel_dsi->ports) {
			dsi_trans = dsi_port_to_transcoder(port);
			intel_de_write(dev_priv, TRANS_VSYNCSHIFT(dsi_trans),
				       vsync_shift);
		}
	}

	/*
	 * program TRANS_VBLANK register, should be same as vtotal programmed
	 *
	 * FIXME get rid of these local hacks and do it right,
	 * this will not handle eg. delayed vblank correctly.
	 */
	if (DISPLAY_VER(dev_priv) >= 12) {
		for_each_dsi_port(port, intel_dsi->ports) {
			dsi_trans = dsi_port_to_transcoder(port);
			intel_de_write(dev_priv, TRANS_VBLANK(dsi_trans),
				       VBLANK_START(vactive - 1) | VBLANK_END(vtotal - 1));
		}
	}
}

static void gen11_dsi_enable_transcoder(struct intel_encoder *encoder)
{
	struct drm_i915_private *dev_priv = to_i915(encoder->base.dev);
	struct intel_dsi *intel_dsi = enc_to_intel_dsi(encoder);
	enum port port;
	enum transcoder dsi_trans;

	for_each_dsi_port(port, intel_dsi->ports) {
		dsi_trans = dsi_port_to_transcoder(port);
		intel_de_rmw(dev_priv, TRANSCONF(dsi_trans), 0, TRANSCONF_ENABLE);

		/* wait for transcoder to be enabled */
		if (intel_de_wait_for_set(dev_priv, TRANSCONF(dsi_trans),
					  TRANSCONF_STATE_ENABLE, 10))
			drm_err(&dev_priv->drm,
				"DSI transcoder not enabled\n");
	}
}

static void gen11_dsi_setup_timeouts(struct intel_encoder *encoder,
				     const struct intel_crtc_state *crtc_state)
{
	struct drm_i915_private *dev_priv = to_i915(encoder->base.dev);
	struct intel_dsi *intel_dsi = enc_to_intel_dsi(encoder);
	enum port port;
	enum transcoder dsi_trans;
	u32 hs_tx_timeout, lp_rx_timeout, ta_timeout, divisor, mul;

	/*
	 * escape clock count calculation:
	 * BYTE_CLK_COUNT = TIME_NS/(8 * UI)
	 * UI (nsec) = (10^6)/Bitrate
	 * TIME_NS = (BYTE_CLK_COUNT * 8 * 10^6)/ Bitrate
	 * ESCAPE_CLK_COUNT  = TIME_NS/ESC_CLK_NS
	 */
	divisor = intel_dsi_tlpx_ns(intel_dsi) * afe_clk(encoder, crtc_state) * 1000;
	mul = 8 * 1000000;
	hs_tx_timeout = DIV_ROUND_UP(intel_dsi->hs_tx_timeout * mul,
				     divisor);
	lp_rx_timeout = DIV_ROUND_UP(intel_dsi->lp_rx_timeout * mul, divisor);
	ta_timeout = DIV_ROUND_UP(intel_dsi->turn_arnd_val * mul, divisor);

	for_each_dsi_port(port, intel_dsi->ports) {
		dsi_trans = dsi_port_to_transcoder(port);

		/* program hst_tx_timeout */
		intel_de_rmw(dev_priv, DSI_HSTX_TO(dsi_trans),
			     HSTX_TIMEOUT_VALUE_MASK,
			     HSTX_TIMEOUT_VALUE(hs_tx_timeout));

		/* FIXME: DSI_CALIB_TO */

		/* program lp_rx_host timeout */
		intel_de_rmw(dev_priv, DSI_LPRX_HOST_TO(dsi_trans),
			     LPRX_TIMEOUT_VALUE_MASK,
			     LPRX_TIMEOUT_VALUE(lp_rx_timeout));

		/* FIXME: DSI_PWAIT_TO */

		/* program turn around timeout */
		intel_de_rmw(dev_priv, DSI_TA_TO(dsi_trans),
			     TA_TIMEOUT_VALUE_MASK,
			     TA_TIMEOUT_VALUE(ta_timeout));
	}
}

static void gen11_dsi_config_util_pin(struct intel_encoder *encoder,
				      bool enable)
{
	struct drm_i915_private *dev_priv = to_i915(encoder->base.dev);
	struct intel_dsi *intel_dsi = enc_to_intel_dsi(encoder);
	u32 tmp;

	/*
	 * used as TE i/p for DSI0,
	 * for dual link/DSI1 TE is from slave DSI1
	 * through GPIO.
	 */
	if (is_vid_mode(intel_dsi) || (intel_dsi->ports & BIT(PORT_B)))
		return;

	tmp = intel_de_read(dev_priv, UTIL_PIN_CTL);

	if (enable) {
		tmp |= UTIL_PIN_DIRECTION_INPUT;
		tmp |= UTIL_PIN_ENABLE;
	} else {
		tmp &= ~UTIL_PIN_ENABLE;
	}
	intel_de_write(dev_priv, UTIL_PIN_CTL, tmp);
}

static void
gen11_dsi_enable_port_and_phy(struct intel_encoder *encoder,
			      const struct intel_crtc_state *crtc_state)
{
	/* step 4a: power up all lanes of the DDI used by DSI */
	gen11_dsi_power_up_lanes(encoder);

	/* step 4b: configure lane sequencing of the Combo-PHY transmitters */
	gen11_dsi_config_phy_lanes_sequence(encoder);

	/* step 4c: configure voltage swing and skew */
	gen11_dsi_voltage_swing_program_seq(encoder);

	/* setup D-PHY timings */
	gen11_dsi_setup_dphy_timings(encoder, crtc_state);

	/* enable DDI buffer */
	gen11_dsi_enable_ddi_buffer(encoder);

	gen11_dsi_gate_clocks(encoder);

	gen11_dsi_setup_timings(encoder, crtc_state);

	/* Since transcoder is configured to take events from GPIO */
	gen11_dsi_config_util_pin(encoder, true);

	/* step 4h: setup DSI protocol timeouts */
	gen11_dsi_setup_timeouts(encoder, crtc_state);

	/* Step (4h, 4i, 4j, 4k): Configure transcoder */
	gen11_dsi_configure_transcoder(encoder, crtc_state);
}

static void gen11_dsi_powerup_panel(struct intel_encoder *encoder)
{
	struct drm_i915_private *dev_priv = to_i915(encoder->base.dev);
	struct intel_dsi *intel_dsi = enc_to_intel_dsi(encoder);
	struct mipi_dsi_device *dsi;
	enum port port;
	enum transcoder dsi_trans;
	u32 tmp;
	int ret;

	/* set maximum return packet size */
	for_each_dsi_port(port, intel_dsi->ports) {
		dsi_trans = dsi_port_to_transcoder(port);

		/*
		 * FIXME: This uses the number of DW's currently in the payload
		 * receive queue. This is probably not what we want here.
		 */
		tmp = intel_de_read(dev_priv, DSI_CMD_RXCTL(dsi_trans));
		tmp &= NUMBER_RX_PLOAD_DW_MASK;
		/* multiply "Number Rx Payload DW" by 4 to get max value */
		tmp = tmp * 4;
		dsi = intel_dsi->dsi_hosts[port]->device;
		ret = mipi_dsi_set_maximum_return_packet_size(dsi, tmp);
		if (ret < 0)
			drm_err(&dev_priv->drm,
				"error setting max return pkt size%d\n", tmp);
	}

<<<<<<< HEAD
	/* panel power on related mipi dsi vbt sequences */
	intel_dsi_vbt_exec_sequence(intel_dsi, MIPI_SEQ_POWER_ON);
	msleep(intel_dsi->panel_on_delay);
	intel_dsi_vbt_exec_sequence(intel_dsi, MIPI_SEQ_DEASSERT_RESET);
=======
>>>>>>> 98817289
	intel_dsi_vbt_exec_sequence(intel_dsi, MIPI_SEQ_INIT_OTP);

	/* ensure all panel commands dispatched before enabling transcoder */
	wait_for_cmds_dispatched_to_panel(encoder);
}

static void gen11_dsi_pre_pll_enable(struct intel_atomic_state *state,
				     struct intel_encoder *encoder,
				     const struct intel_crtc_state *crtc_state,
				     const struct drm_connector_state *conn_state)
{
	struct intel_dsi *intel_dsi = enc_to_intel_dsi(encoder);

	intel_dsi_wait_panel_power_cycle(intel_dsi);

	intel_dsi_vbt_exec_sequence(intel_dsi, MIPI_SEQ_POWER_ON);
	msleep(intel_dsi->panel_on_delay);
	intel_dsi_vbt_exec_sequence(intel_dsi, MIPI_SEQ_DEASSERT_RESET);

	/* step2: enable IO power */
	gen11_dsi_enable_io_power(encoder);

	/* step3: enable DSI PLL */
	gen11_dsi_program_esc_clk_div(encoder, crtc_state);
}

static void gen11_dsi_pre_enable(struct intel_atomic_state *state,
				 struct intel_encoder *encoder,
				 const struct intel_crtc_state *pipe_config,
				 const struct drm_connector_state *conn_state)
{
	/* step3b */
	gen11_dsi_map_pll(encoder, pipe_config);

	/* step4: enable DSI port and DPHY */
	gen11_dsi_enable_port_and_phy(encoder, pipe_config);

	/* step5: program and powerup panel */
	gen11_dsi_powerup_panel(encoder);

	intel_dsc_dsi_pps_write(encoder, pipe_config);

	/* step6c: configure transcoder timings */
	gen11_dsi_set_transcoder_timings(encoder, pipe_config);
}

/*
 * Wa_1409054076:icl,jsl,ehl
 * When pipe A is disabled and MIPI DSI is enabled on pipe B,
 * the AMT KVMR feature will incorrectly see pipe A as enabled.
 * Set 0x42080 bit 23=1 before enabling DSI on pipe B and leave
 * it set while DSI is enabled on pipe B
 */
static void icl_apply_kvmr_pipe_a_wa(struct intel_encoder *encoder,
				     enum pipe pipe, bool enable)
{
	struct drm_i915_private *dev_priv = to_i915(encoder->base.dev);

	if (DISPLAY_VER(dev_priv) == 11 && pipe == PIPE_B)
		intel_de_rmw(dev_priv, CHICKEN_PAR1_1,
			     IGNORE_KVMR_PIPE_A,
			     enable ? IGNORE_KVMR_PIPE_A : 0);
}

/*
 * Wa_16012360555:adl-p
 * SW will have to program the "LP to HS Wakeup Guardband"
 * to account for the repeaters on the HS Request/Ready
 * PPI signaling between the Display engine and the DPHY.
 */
static void adlp_set_lp_hs_wakeup_gb(struct intel_encoder *encoder)
{
	struct drm_i915_private *i915 = to_i915(encoder->base.dev);
	struct intel_dsi *intel_dsi = enc_to_intel_dsi(encoder);
	enum port port;

	if (DISPLAY_VER(i915) == 13) {
		for_each_dsi_port(port, intel_dsi->ports)
			intel_de_rmw(i915, TGL_DSI_CHKN_REG(port),
				     TGL_DSI_CHKN_LSHS_GB_MASK,
				     TGL_DSI_CHKN_LSHS_GB(4));
	}
}

static void gen11_dsi_enable(struct intel_atomic_state *state,
			     struct intel_encoder *encoder,
			     const struct intel_crtc_state *crtc_state,
			     const struct drm_connector_state *conn_state)
{
	struct intel_dsi *intel_dsi = enc_to_intel_dsi(encoder);
	struct intel_crtc *crtc = to_intel_crtc(crtc_state->uapi.crtc);

	/* Wa_1409054076:icl,jsl,ehl */
	icl_apply_kvmr_pipe_a_wa(encoder, crtc->pipe, true);

	/* Wa_16012360555:adl-p */
	adlp_set_lp_hs_wakeup_gb(encoder);

	/* step6d: enable dsi transcoder */
	gen11_dsi_enable_transcoder(encoder);

	intel_dsi_vbt_exec_sequence(intel_dsi, MIPI_SEQ_DISPLAY_ON);

	/* step7: enable backlight */
	intel_backlight_enable(crtc_state, conn_state);
	intel_dsi_vbt_exec_sequence(intel_dsi, MIPI_SEQ_BACKLIGHT_ON);

	intel_crtc_vblank_on(crtc_state);
}

static void gen11_dsi_disable_transcoder(struct intel_encoder *encoder)
{
	struct drm_i915_private *dev_priv = to_i915(encoder->base.dev);
	struct intel_dsi *intel_dsi = enc_to_intel_dsi(encoder);
	enum port port;
	enum transcoder dsi_trans;

	for_each_dsi_port(port, intel_dsi->ports) {
		dsi_trans = dsi_port_to_transcoder(port);

		/* disable transcoder */
		intel_de_rmw(dev_priv, TRANSCONF(dsi_trans), TRANSCONF_ENABLE, 0);

		/* wait for transcoder to be disabled */
		if (intel_de_wait_for_clear(dev_priv, TRANSCONF(dsi_trans),
					    TRANSCONF_STATE_ENABLE, 50))
			drm_err(&dev_priv->drm,
				"DSI trancoder not disabled\n");
	}
}

static void gen11_dsi_powerdown_panel(struct intel_encoder *encoder)
{
	struct intel_dsi *intel_dsi = enc_to_intel_dsi(encoder);

	intel_dsi_vbt_exec_sequence(intel_dsi, MIPI_SEQ_DISPLAY_OFF);

	/* ensure cmds dispatched to panel */
	wait_for_cmds_dispatched_to_panel(encoder);
}

static void gen11_dsi_deconfigure_trancoder(struct intel_encoder *encoder)
{
	struct drm_i915_private *dev_priv = to_i915(encoder->base.dev);
	struct intel_dsi *intel_dsi = enc_to_intel_dsi(encoder);
	enum port port;
	enum transcoder dsi_trans;
	u32 tmp;

	/* disable periodic update mode */
	if (is_cmd_mode(intel_dsi)) {
		for_each_dsi_port(port, intel_dsi->ports)
			intel_de_rmw(dev_priv, DSI_CMD_FRMCTL(port),
				     DSI_PERIODIC_FRAME_UPDATE_ENABLE, 0);
	}

	/* put dsi link in ULPS */
	for_each_dsi_port(port, intel_dsi->ports) {
		dsi_trans = dsi_port_to_transcoder(port);
		tmp = intel_de_read(dev_priv, DSI_LP_MSG(dsi_trans));
		tmp |= LINK_ENTER_ULPS;
		tmp &= ~LINK_ULPS_TYPE_LP11;
		intel_de_write(dev_priv, DSI_LP_MSG(dsi_trans), tmp);

		if (wait_for_us((intel_de_read(dev_priv, DSI_LP_MSG(dsi_trans)) &
				 LINK_IN_ULPS),
				10))
			drm_err(&dev_priv->drm, "DSI link not in ULPS\n");
	}

	/* disable ddi function */
	for_each_dsi_port(port, intel_dsi->ports) {
		dsi_trans = dsi_port_to_transcoder(port);
		intel_de_rmw(dev_priv, TRANS_DDI_FUNC_CTL(dsi_trans),
			     TRANS_DDI_FUNC_ENABLE, 0);
	}

	/* disable port sync mode if dual link */
	if (intel_dsi->dual_link) {
		for_each_dsi_port(port, intel_dsi->ports) {
			dsi_trans = dsi_port_to_transcoder(port);
			intel_de_rmw(dev_priv, TRANS_DDI_FUNC_CTL2(dsi_trans),
				     PORT_SYNC_MODE_ENABLE, 0);
		}
	}
}

static void gen11_dsi_disable_port(struct intel_encoder *encoder)
{
	struct drm_i915_private *dev_priv = to_i915(encoder->base.dev);
	struct intel_dsi *intel_dsi = enc_to_intel_dsi(encoder);
	enum port port;

	gen11_dsi_ungate_clocks(encoder);
	for_each_dsi_port(port, intel_dsi->ports) {
		intel_de_rmw(dev_priv, DDI_BUF_CTL(port), DDI_BUF_CTL_ENABLE, 0);

		if (wait_for_us((intel_de_read(dev_priv, DDI_BUF_CTL(port)) &
				 DDI_BUF_IS_IDLE),
				 8))
			drm_err(&dev_priv->drm,
				"DDI port:%c buffer not idle\n",
				port_name(port));
	}
	gen11_dsi_gate_clocks(encoder);
}

static void gen11_dsi_disable_io_power(struct intel_encoder *encoder)
{
	struct drm_i915_private *dev_priv = to_i915(encoder->base.dev);
	struct intel_dsi *intel_dsi = enc_to_intel_dsi(encoder);
	enum port port;

	for_each_dsi_port(port, intel_dsi->ports) {
		intel_wakeref_t wakeref;

		wakeref = fetch_and_zero(&intel_dsi->io_wakeref[port]);
		intel_display_power_put(dev_priv,
					port == PORT_A ?
					POWER_DOMAIN_PORT_DDI_IO_A :
					POWER_DOMAIN_PORT_DDI_IO_B,
					wakeref);
	}

	/* set mode to DDI */
	for_each_dsi_port(port, intel_dsi->ports)
		intel_de_rmw(dev_priv, ICL_DSI_IO_MODECTL(port),
			     COMBO_PHY_MODE_DSI, 0);
}

static void gen11_dsi_disable(struct intel_atomic_state *state,
			      struct intel_encoder *encoder,
			      const struct intel_crtc_state *old_crtc_state,
			      const struct drm_connector_state *old_conn_state)
{
	struct intel_dsi *intel_dsi = enc_to_intel_dsi(encoder);

	/* step1: turn off backlight */
	intel_dsi_vbt_exec_sequence(intel_dsi, MIPI_SEQ_BACKLIGHT_OFF);
	intel_backlight_disable(old_conn_state);
}

static void gen11_dsi_post_disable(struct intel_atomic_state *state,
				   struct intel_encoder *encoder,
				   const struct intel_crtc_state *old_crtc_state,
				   const struct drm_connector_state *old_conn_state)
{
	struct intel_dsi *intel_dsi = enc_to_intel_dsi(encoder);
	struct intel_crtc *crtc = to_intel_crtc(old_crtc_state->uapi.crtc);

	intel_crtc_vblank_off(old_crtc_state);

	/* step2d,e: disable transcoder and wait */
	gen11_dsi_disable_transcoder(encoder);

	/* Wa_1409054076:icl,jsl,ehl */
	icl_apply_kvmr_pipe_a_wa(encoder, crtc->pipe, false);

	/* step2f,g: powerdown panel */
	gen11_dsi_powerdown_panel(encoder);

	/* step2h,i,j: deconfig trancoder */
	gen11_dsi_deconfigure_trancoder(encoder);

	intel_dsc_disable(old_crtc_state);
	skl_scaler_disable(old_crtc_state);

	/* step3: disable port */
	gen11_dsi_disable_port(encoder);

	gen11_dsi_config_util_pin(encoder, false);

	/* step4: disable IO power */
	gen11_dsi_disable_io_power(encoder);

	intel_dsi_vbt_exec_sequence(intel_dsi, MIPI_SEQ_ASSERT_RESET);

	msleep(intel_dsi->panel_off_delay);
	intel_dsi_vbt_exec_sequence(intel_dsi, MIPI_SEQ_POWER_OFF);

	intel_dsi->panel_power_off_time = ktime_get_boottime();
}

static enum drm_mode_status gen11_dsi_mode_valid(struct drm_connector *connector,
						 struct drm_display_mode *mode)
{
	struct drm_i915_private *i915 = to_i915(connector->dev);
	enum drm_mode_status status;

	status = intel_cpu_transcoder_mode_valid(i915, mode);
	if (status != MODE_OK)
		return status;

	/* FIXME: DSC? */
	return intel_dsi_mode_valid(connector, mode);
}

static void gen11_dsi_get_timings(struct intel_encoder *encoder,
				  struct intel_crtc_state *pipe_config)
{
	struct intel_dsi *intel_dsi = enc_to_intel_dsi(encoder);
	struct drm_display_mode *adjusted_mode =
					&pipe_config->hw.adjusted_mode;

	if (pipe_config->dsc.compressed_bpp) {
		int div = pipe_config->dsc.compressed_bpp;
		int mul = mipi_dsi_pixel_format_to_bpp(intel_dsi->pixel_format);

		adjusted_mode->crtc_htotal =
			DIV_ROUND_UP(adjusted_mode->crtc_htotal * mul, div);
		adjusted_mode->crtc_hsync_start =
			DIV_ROUND_UP(adjusted_mode->crtc_hsync_start * mul, div);
		adjusted_mode->crtc_hsync_end =
			DIV_ROUND_UP(adjusted_mode->crtc_hsync_end * mul, div);
	}

	if (intel_dsi->dual_link) {
		adjusted_mode->crtc_hdisplay *= 2;
		if (intel_dsi->dual_link == DSI_DUAL_LINK_FRONT_BACK)
			adjusted_mode->crtc_hdisplay -=
						intel_dsi->pixel_overlap;
		adjusted_mode->crtc_htotal *= 2;
	}
	adjusted_mode->crtc_hblank_start = adjusted_mode->crtc_hdisplay;
	adjusted_mode->crtc_hblank_end = adjusted_mode->crtc_htotal;

	if (intel_dsi->operation_mode == INTEL_DSI_VIDEO_MODE) {
		if (intel_dsi->dual_link) {
			adjusted_mode->crtc_hsync_start *= 2;
			adjusted_mode->crtc_hsync_end *= 2;
		}
	}
	adjusted_mode->crtc_vblank_start = adjusted_mode->crtc_vdisplay;
	adjusted_mode->crtc_vblank_end = adjusted_mode->crtc_vtotal;
}

static bool gen11_dsi_is_periodic_cmd_mode(struct intel_dsi *intel_dsi)
{
	struct drm_device *dev = intel_dsi->base.base.dev;
	struct drm_i915_private *dev_priv = to_i915(dev);
	enum transcoder dsi_trans;
	u32 val;

	if (intel_dsi->ports == BIT(PORT_B))
		dsi_trans = TRANSCODER_DSI_1;
	else
		dsi_trans = TRANSCODER_DSI_0;

	val = intel_de_read(dev_priv, DSI_TRANS_FUNC_CONF(dsi_trans));
	return (val & DSI_PERIODIC_FRAME_UPDATE_ENABLE);
}

static void gen11_dsi_get_cmd_mode_config(struct intel_dsi *intel_dsi,
					  struct intel_crtc_state *pipe_config)
{
	if (intel_dsi->ports == (BIT(PORT_B) | BIT(PORT_A)))
		pipe_config->mode_flags |= I915_MODE_FLAG_DSI_USE_TE1 |
					    I915_MODE_FLAG_DSI_USE_TE0;
	else if (intel_dsi->ports == BIT(PORT_B))
		pipe_config->mode_flags |= I915_MODE_FLAG_DSI_USE_TE1;
	else
		pipe_config->mode_flags |= I915_MODE_FLAG_DSI_USE_TE0;
}

static void gen11_dsi_get_config(struct intel_encoder *encoder,
				 struct intel_crtc_state *pipe_config)
{
	struct intel_crtc *crtc = to_intel_crtc(pipe_config->uapi.crtc);
	struct intel_dsi *intel_dsi = enc_to_intel_dsi(encoder);

	intel_ddi_get_clock(encoder, pipe_config, icl_ddi_combo_get_pll(encoder));

	pipe_config->hw.adjusted_mode.crtc_clock = intel_dsi->pclk;
	if (intel_dsi->dual_link)
		pipe_config->hw.adjusted_mode.crtc_clock *= 2;

	gen11_dsi_get_timings(encoder, pipe_config);
	pipe_config->output_types |= BIT(INTEL_OUTPUT_DSI);
	pipe_config->pipe_bpp = bdw_get_pipe_misc_bpp(crtc);

	/* Get the details on which TE should be enabled */
	if (is_cmd_mode(intel_dsi))
		gen11_dsi_get_cmd_mode_config(intel_dsi, pipe_config);

	if (gen11_dsi_is_periodic_cmd_mode(intel_dsi))
		pipe_config->mode_flags |= I915_MODE_FLAG_DSI_PERIODIC_CMD_MODE;
}

static void gen11_dsi_sync_state(struct intel_encoder *encoder,
				 const struct intel_crtc_state *crtc_state)
{
	struct drm_i915_private *dev_priv = to_i915(encoder->base.dev);
	struct intel_crtc *intel_crtc;
	enum pipe pipe;

	if (!crtc_state)
		return;

	intel_crtc = to_intel_crtc(crtc_state->uapi.crtc);
	pipe = intel_crtc->pipe;

	/* wa verify 1409054076:icl,jsl,ehl */
	if (DISPLAY_VER(dev_priv) == 11 && pipe == PIPE_B &&
	    !(intel_de_read(dev_priv, CHICKEN_PAR1_1) & IGNORE_KVMR_PIPE_A))
		drm_dbg_kms(&dev_priv->drm,
			    "[ENCODER:%d:%s] BIOS left IGNORE_KVMR_PIPE_A cleared with pipe B enabled\n",
			    encoder->base.base.id,
			    encoder->base.name);
}

static int gen11_dsi_dsc_compute_config(struct intel_encoder *encoder,
					struct intel_crtc_state *crtc_state)
{
	struct drm_i915_private *dev_priv = to_i915(encoder->base.dev);
	struct drm_dsc_config *vdsc_cfg = &crtc_state->dsc.config;
	int dsc_max_bpc = DISPLAY_VER(dev_priv) >= 12 ? 12 : 10;
	bool use_dsc;
	int ret;

	use_dsc = intel_bios_get_dsc_params(encoder, crtc_state, dsc_max_bpc);
	if (!use_dsc)
		return 0;

	if (crtc_state->pipe_bpp < 8 * 3)
		return -EINVAL;

	/* FIXME: split only when necessary */
	if (crtc_state->dsc.slice_count > 1)
		crtc_state->dsc.dsc_split = true;

	/* FIXME: initialize from VBT */
	vdsc_cfg->rc_model_size = DSC_RC_MODEL_SIZE_CONST;

	vdsc_cfg->pic_height = crtc_state->hw.adjusted_mode.crtc_vdisplay;

	ret = intel_dsc_compute_params(crtc_state);
	if (ret)
		return ret;

	/* DSI specific sanity checks on the common code */
	drm_WARN_ON(&dev_priv->drm, vdsc_cfg->vbr_enable);
	drm_WARN_ON(&dev_priv->drm, vdsc_cfg->simple_422);
	drm_WARN_ON(&dev_priv->drm,
		    vdsc_cfg->pic_width % vdsc_cfg->slice_width);
	drm_WARN_ON(&dev_priv->drm, vdsc_cfg->slice_height < 8);
	drm_WARN_ON(&dev_priv->drm,
		    vdsc_cfg->pic_height % vdsc_cfg->slice_height);

	ret = drm_dsc_compute_rc_parameters(vdsc_cfg);
	if (ret)
		return ret;

	crtc_state->dsc.compression_enable = true;

	return 0;
}

static int gen11_dsi_compute_config(struct intel_encoder *encoder,
				    struct intel_crtc_state *pipe_config,
				    struct drm_connector_state *conn_state)
{
	struct drm_i915_private *i915 = to_i915(encoder->base.dev);
	struct intel_dsi *intel_dsi = container_of(encoder, struct intel_dsi,
						   base);
	struct intel_connector *intel_connector = intel_dsi->attached_connector;
	struct drm_display_mode *adjusted_mode =
		&pipe_config->hw.adjusted_mode;
	int ret;

	pipe_config->sink_format = INTEL_OUTPUT_FORMAT_RGB;
	pipe_config->output_format = INTEL_OUTPUT_FORMAT_RGB;

	ret = intel_panel_compute_config(intel_connector, adjusted_mode);
	if (ret)
		return ret;

	ret = intel_panel_fitting(pipe_config, conn_state);
	if (ret)
		return ret;

	adjusted_mode->flags = 0;

	/* Dual link goes to trancoder DSI'0' */
	if (intel_dsi->ports == BIT(PORT_B))
		pipe_config->cpu_transcoder = TRANSCODER_DSI_1;
	else
		pipe_config->cpu_transcoder = TRANSCODER_DSI_0;

	if (intel_dsi->pixel_format == MIPI_DSI_FMT_RGB888)
		pipe_config->pipe_bpp = 24;
	else
		pipe_config->pipe_bpp = 18;

	pipe_config->clock_set = true;

	if (gen11_dsi_dsc_compute_config(encoder, pipe_config))
		drm_dbg_kms(&i915->drm, "Attempting to use DSC failed\n");

	pipe_config->port_clock = afe_clk(encoder, pipe_config) / 5;

	/*
	 * In case of TE GATE cmd mode, we
	 * receive TE from the slave if
	 * dual link is enabled
	 */
	if (is_cmd_mode(intel_dsi))
		gen11_dsi_get_cmd_mode_config(intel_dsi, pipe_config);

	return 0;
}

static void gen11_dsi_get_power_domains(struct intel_encoder *encoder,
					struct intel_crtc_state *crtc_state)
{
	struct drm_i915_private *i915 = to_i915(encoder->base.dev);

	get_dsi_io_power_domains(i915,
				 enc_to_intel_dsi(encoder));
}

static bool gen11_dsi_get_hw_state(struct intel_encoder *encoder,
				   enum pipe *pipe)
{
	struct drm_i915_private *dev_priv = to_i915(encoder->base.dev);
	struct intel_dsi *intel_dsi = enc_to_intel_dsi(encoder);
	enum transcoder dsi_trans;
	intel_wakeref_t wakeref;
	enum port port;
	bool ret = false;
	u32 tmp;

	wakeref = intel_display_power_get_if_enabled(dev_priv,
						     encoder->power_domain);
	if (!wakeref)
		return false;

	for_each_dsi_port(port, intel_dsi->ports) {
		dsi_trans = dsi_port_to_transcoder(port);
		tmp = intel_de_read(dev_priv, TRANS_DDI_FUNC_CTL(dsi_trans));
		switch (tmp & TRANS_DDI_EDP_INPUT_MASK) {
		case TRANS_DDI_EDP_INPUT_A_ON:
			*pipe = PIPE_A;
			break;
		case TRANS_DDI_EDP_INPUT_B_ONOFF:
			*pipe = PIPE_B;
			break;
		case TRANS_DDI_EDP_INPUT_C_ONOFF:
			*pipe = PIPE_C;
			break;
		case TRANS_DDI_EDP_INPUT_D_ONOFF:
			*pipe = PIPE_D;
			break;
		default:
			drm_err(&dev_priv->drm, "Invalid PIPE input\n");
			goto out;
		}

		tmp = intel_de_read(dev_priv, TRANSCONF(dsi_trans));
		ret = tmp & TRANSCONF_ENABLE;
	}
out:
	intel_display_power_put(dev_priv, encoder->power_domain, wakeref);
	return ret;
}

static bool gen11_dsi_initial_fastset_check(struct intel_encoder *encoder,
					    struct intel_crtc_state *crtc_state)
{
	if (crtc_state->dsc.compression_enable) {
		drm_dbg_kms(encoder->base.dev, "Forcing full modeset due to DSC being enabled\n");
		crtc_state->uapi.mode_changed = true;

		return false;
	}

	return true;
}

static void gen11_dsi_encoder_destroy(struct drm_encoder *encoder)
{
	intel_encoder_destroy(encoder);
}

static const struct drm_encoder_funcs gen11_dsi_encoder_funcs = {
	.destroy = gen11_dsi_encoder_destroy,
};

static const struct drm_connector_funcs gen11_dsi_connector_funcs = {
	.detect = intel_panel_detect,
	.late_register = intel_connector_register,
	.early_unregister = intel_connector_unregister,
	.destroy = intel_connector_destroy,
	.fill_modes = drm_helper_probe_single_connector_modes,
	.atomic_get_property = intel_digital_connector_atomic_get_property,
	.atomic_set_property = intel_digital_connector_atomic_set_property,
	.atomic_destroy_state = drm_atomic_helper_connector_destroy_state,
	.atomic_duplicate_state = intel_digital_connector_duplicate_state,
};

static const struct drm_connector_helper_funcs gen11_dsi_connector_helper_funcs = {
	.get_modes = intel_dsi_get_modes,
	.mode_valid = gen11_dsi_mode_valid,
	.atomic_check = intel_digital_connector_atomic_check,
};

static int gen11_dsi_host_attach(struct mipi_dsi_host *host,
				 struct mipi_dsi_device *dsi)
{
	return 0;
}

static int gen11_dsi_host_detach(struct mipi_dsi_host *host,
				 struct mipi_dsi_device *dsi)
{
	return 0;
}

static ssize_t gen11_dsi_host_transfer(struct mipi_dsi_host *host,
				       const struct mipi_dsi_msg *msg)
{
	struct intel_dsi_host *intel_dsi_host = to_intel_dsi_host(host);
	struct mipi_dsi_packet dsi_pkt;
	ssize_t ret;
	bool enable_lpdt = false;

	ret = mipi_dsi_create_packet(&dsi_pkt, msg);
	if (ret < 0)
		return ret;

	if (msg->flags & MIPI_DSI_MSG_USE_LPM)
		enable_lpdt = true;

	/* only long packet contains payload */
	if (mipi_dsi_packet_format_is_long(msg->type)) {
		ret = dsi_send_pkt_payld(intel_dsi_host, &dsi_pkt);
		if (ret < 0)
			return ret;
	}

	/* send packet header */
	ret  = dsi_send_pkt_hdr(intel_dsi_host, &dsi_pkt, enable_lpdt);
	if (ret < 0)
		return ret;

	//TODO: add payload receive code if needed

	ret = sizeof(dsi_pkt.header) + dsi_pkt.payload_length;

	return ret;
}

static const struct mipi_dsi_host_ops gen11_dsi_host_ops = {
	.attach = gen11_dsi_host_attach,
	.detach = gen11_dsi_host_detach,
	.transfer = gen11_dsi_host_transfer,
};

#define ICL_PREPARE_CNT_MAX	0x7
#define ICL_CLK_ZERO_CNT_MAX	0xf
#define ICL_TRAIL_CNT_MAX	0x7
#define ICL_TCLK_PRE_CNT_MAX	0x3
#define ICL_TCLK_POST_CNT_MAX	0x7
#define ICL_HS_ZERO_CNT_MAX	0xf
#define ICL_EXIT_ZERO_CNT_MAX	0x7

static void icl_dphy_param_init(struct intel_dsi *intel_dsi)
{
	struct drm_device *dev = intel_dsi->base.base.dev;
	struct drm_i915_private *dev_priv = to_i915(dev);
	struct intel_connector *connector = intel_dsi->attached_connector;
	struct mipi_config *mipi_config = connector->panel.vbt.dsi.config;
	u32 tlpx_ns;
	u32 prepare_cnt, exit_zero_cnt, clk_zero_cnt, trail_cnt;
	u32 ths_prepare_ns, tclk_trail_ns;
	u32 hs_zero_cnt;
	u32 tclk_pre_cnt, tclk_post_cnt;

	tlpx_ns = intel_dsi_tlpx_ns(intel_dsi);

	tclk_trail_ns = max(mipi_config->tclk_trail, mipi_config->ths_trail);
	ths_prepare_ns = max(mipi_config->ths_prepare,
			     mipi_config->tclk_prepare);

	/*
	 * prepare cnt in escape clocks
	 * this field represents a hexadecimal value with a precision
	 * of 1.2 – i.e. the most significant bit is the integer
	 * and the least significant 2 bits are fraction bits.
	 * so, the field can represent a range of 0.25 to 1.75
	 */
	prepare_cnt = DIV_ROUND_UP(ths_prepare_ns * 4, tlpx_ns);
	if (prepare_cnt > ICL_PREPARE_CNT_MAX) {
		drm_dbg_kms(&dev_priv->drm, "prepare_cnt out of range (%d)\n",
			    prepare_cnt);
		prepare_cnt = ICL_PREPARE_CNT_MAX;
	}

	/* clk zero count in escape clocks */
	clk_zero_cnt = DIV_ROUND_UP(mipi_config->tclk_prepare_clkzero -
				    ths_prepare_ns, tlpx_ns);
	if (clk_zero_cnt > ICL_CLK_ZERO_CNT_MAX) {
		drm_dbg_kms(&dev_priv->drm,
			    "clk_zero_cnt out of range (%d)\n", clk_zero_cnt);
		clk_zero_cnt = ICL_CLK_ZERO_CNT_MAX;
	}

	/* trail cnt in escape clocks*/
	trail_cnt = DIV_ROUND_UP(tclk_trail_ns, tlpx_ns);
	if (trail_cnt > ICL_TRAIL_CNT_MAX) {
		drm_dbg_kms(&dev_priv->drm, "trail_cnt out of range (%d)\n",
			    trail_cnt);
		trail_cnt = ICL_TRAIL_CNT_MAX;
	}

	/* tclk pre count in escape clocks */
	tclk_pre_cnt = DIV_ROUND_UP(mipi_config->tclk_pre, tlpx_ns);
	if (tclk_pre_cnt > ICL_TCLK_PRE_CNT_MAX) {
		drm_dbg_kms(&dev_priv->drm,
			    "tclk_pre_cnt out of range (%d)\n", tclk_pre_cnt);
		tclk_pre_cnt = ICL_TCLK_PRE_CNT_MAX;
	}

	/* tclk post count in escape clocks */
	tclk_post_cnt = DIV_ROUND_UP(mipi_config->tclk_post, tlpx_ns);
	if (tclk_post_cnt > ICL_TCLK_POST_CNT_MAX) {
		drm_dbg_kms(&dev_priv->drm,
			    "tclk_post_cnt out of range (%d)\n",
			    tclk_post_cnt);
		tclk_post_cnt = ICL_TCLK_POST_CNT_MAX;
	}

	/* hs zero cnt in escape clocks */
	hs_zero_cnt = DIV_ROUND_UP(mipi_config->ths_prepare_hszero -
				   ths_prepare_ns, tlpx_ns);
	if (hs_zero_cnt > ICL_HS_ZERO_CNT_MAX) {
		drm_dbg_kms(&dev_priv->drm, "hs_zero_cnt out of range (%d)\n",
			    hs_zero_cnt);
		hs_zero_cnt = ICL_HS_ZERO_CNT_MAX;
	}

	/* hs exit zero cnt in escape clocks */
	exit_zero_cnt = DIV_ROUND_UP(mipi_config->ths_exit, tlpx_ns);
	if (exit_zero_cnt > ICL_EXIT_ZERO_CNT_MAX) {
		drm_dbg_kms(&dev_priv->drm,
			    "exit_zero_cnt out of range (%d)\n",
			    exit_zero_cnt);
		exit_zero_cnt = ICL_EXIT_ZERO_CNT_MAX;
	}

	/* clock lane dphy timings */
	intel_dsi->dphy_reg = (CLK_PREPARE_OVERRIDE |
			       CLK_PREPARE(prepare_cnt) |
			       CLK_ZERO_OVERRIDE |
			       CLK_ZERO(clk_zero_cnt) |
			       CLK_PRE_OVERRIDE |
			       CLK_PRE(tclk_pre_cnt) |
			       CLK_POST_OVERRIDE |
			       CLK_POST(tclk_post_cnt) |
			       CLK_TRAIL_OVERRIDE |
			       CLK_TRAIL(trail_cnt));

	/* data lanes dphy timings */
	intel_dsi->dphy_data_lane_reg = (HS_PREPARE_OVERRIDE |
					 HS_PREPARE(prepare_cnt) |
					 HS_ZERO_OVERRIDE |
					 HS_ZERO(hs_zero_cnt) |
					 HS_TRAIL_OVERRIDE |
					 HS_TRAIL(trail_cnt) |
					 HS_EXIT_OVERRIDE |
					 HS_EXIT(exit_zero_cnt));

	intel_dsi_log_params(intel_dsi);
}

static void icl_dsi_add_properties(struct intel_connector *connector)
{
	const struct drm_display_mode *fixed_mode =
		intel_panel_preferred_fixed_mode(connector);

	intel_attach_scaling_mode_property(&connector->base);

	drm_connector_set_panel_orientation_with_quirk(&connector->base,
						       intel_dsi_get_panel_orientation(connector),
						       fixed_mode->hdisplay,
						       fixed_mode->vdisplay);
}

void icl_dsi_init(struct drm_i915_private *dev_priv,
		  const struct intel_bios_encoder_data *devdata)
{
	struct intel_dsi *intel_dsi;
	struct intel_encoder *encoder;
	struct intel_connector *intel_connector;
	struct drm_connector *connector;
	enum port port;

	port = intel_bios_encoder_port(devdata);
	if (port == PORT_NONE)
		return;

	intel_dsi = kzalloc(sizeof(*intel_dsi), GFP_KERNEL);
	if (!intel_dsi)
		return;

	intel_connector = intel_connector_alloc();
	if (!intel_connector) {
		kfree(intel_dsi);
		return;
	}

	encoder = &intel_dsi->base;
	intel_dsi->attached_connector = intel_connector;
	connector = &intel_connector->base;

	encoder->devdata = devdata;

	/* register DSI encoder with DRM subsystem */
	drm_encoder_init(&dev_priv->drm, &encoder->base, &gen11_dsi_encoder_funcs,
			 DRM_MODE_ENCODER_DSI, "DSI %c", port_name(port));

	encoder->pre_pll_enable = gen11_dsi_pre_pll_enable;
	encoder->pre_enable = gen11_dsi_pre_enable;
	encoder->enable = gen11_dsi_enable;
	encoder->disable = gen11_dsi_disable;
	encoder->post_disable = gen11_dsi_post_disable;
	encoder->port = port;
	encoder->get_config = gen11_dsi_get_config;
	encoder->sync_state = gen11_dsi_sync_state;
	encoder->update_pipe = intel_backlight_update;
	encoder->compute_config = gen11_dsi_compute_config;
	encoder->get_hw_state = gen11_dsi_get_hw_state;
	encoder->initial_fastset_check = gen11_dsi_initial_fastset_check;
	encoder->type = INTEL_OUTPUT_DSI;
	encoder->cloneable = 0;
	encoder->pipe_mask = ~0;
	encoder->power_domain = POWER_DOMAIN_PORT_DSI;
	encoder->get_power_domains = gen11_dsi_get_power_domains;
	encoder->disable_clock = gen11_dsi_gate_clocks;
	encoder->is_clock_enabled = gen11_dsi_is_clock_enabled;
	encoder->shutdown = intel_dsi_shutdown;

	/* register DSI connector with DRM subsystem */
	drm_connector_init(&dev_priv->drm, connector, &gen11_dsi_connector_funcs,
			   DRM_MODE_CONNECTOR_DSI);
	drm_connector_helper_add(connector, &gen11_dsi_connector_helper_funcs);
	connector->display_info.subpixel_order = SubPixelHorizontalRGB;
	intel_connector->get_hw_state = intel_connector_get_hw_state;

	/* attach connector to encoder */
	intel_connector_attach_encoder(intel_connector, encoder);

<<<<<<< HEAD
	encoder->devdata = intel_bios_encoder_data_lookup(dev_priv, port);
=======
	intel_dsi->panel_power_off_time = ktime_get_boottime();

>>>>>>> 98817289
	intel_bios_init_panel_late(dev_priv, &intel_connector->panel, encoder->devdata, NULL);

	mutex_lock(&dev_priv->drm.mode_config.mutex);
	intel_panel_add_vbt_lfp_fixed_mode(intel_connector);
	mutex_unlock(&dev_priv->drm.mode_config.mutex);

	if (!intel_panel_preferred_fixed_mode(intel_connector)) {
		drm_err(&dev_priv->drm, "DSI fixed mode info missing\n");
		goto err;
	}

	intel_panel_init(intel_connector, NULL);

	intel_backlight_setup(intel_connector, INVALID_PIPE);

	if (intel_connector->panel.vbt.dsi.config->dual_link)
		intel_dsi->ports = BIT(PORT_A) | BIT(PORT_B);
	else
		intel_dsi->ports = BIT(port);

	if (drm_WARN_ON(&dev_priv->drm, intel_connector->panel.vbt.dsi.bl_ports & ~intel_dsi->ports))
		intel_connector->panel.vbt.dsi.bl_ports &= intel_dsi->ports;

	if (drm_WARN_ON(&dev_priv->drm, intel_connector->panel.vbt.dsi.cabc_ports & ~intel_dsi->ports))
		intel_connector->panel.vbt.dsi.cabc_ports &= intel_dsi->ports;

	for_each_dsi_port(port, intel_dsi->ports) {
		struct intel_dsi_host *host;

		host = intel_dsi_host_init(intel_dsi, &gen11_dsi_host_ops, port);
		if (!host)
			goto err;

		intel_dsi->dsi_hosts[port] = host;
	}

	if (!intel_dsi_vbt_init(intel_dsi, MIPI_DSI_GENERIC_PANEL_ID)) {
		drm_dbg_kms(&dev_priv->drm, "no device found\n");
		goto err;
	}

	icl_dphy_param_init(intel_dsi);

	icl_dsi_add_properties(intel_connector);
	return;

err:
	drm_connector_cleanup(connector);
	drm_encoder_cleanup(&encoder->base);
	kfree(intel_dsi);
	kfree(intel_connector);
}<|MERGE_RESOLUTION|>--- conflicted
+++ resolved
@@ -312,15 +312,8 @@
 
 		dss_ctl1 &= ~LEFT_DL_BUF_TARGET_DEPTH_MASK;
 		dss_ctl1 |= LEFT_DL_BUF_TARGET_DEPTH(dl_buffer_depth);
-<<<<<<< HEAD
-		dss_ctl2 = intel_de_read(dev_priv, dss_ctl2_reg);
-		dss_ctl2 &= ~RIGHT_DL_BUF_TARGET_DEPTH_MASK;
-		dss_ctl2 |= RIGHT_DL_BUF_TARGET_DEPTH(dl_buffer_depth);
-		intel_de_write(dev_priv, dss_ctl2_reg, dss_ctl2);
-=======
 		intel_de_rmw(dev_priv, dss_ctl2_reg, RIGHT_DL_BUF_TARGET_DEPTH_MASK,
 			     RIGHT_DL_BUF_TARGET_DEPTH(dl_buffer_depth));
->>>>>>> 98817289
 	} else {
 		/* Interleave */
 		dss_ctl1 |= DUAL_LINK_MODE_INTERLEAVE;
@@ -1161,13 +1154,6 @@
 				"error setting max return pkt size%d\n", tmp);
 	}
 
-<<<<<<< HEAD
-	/* panel power on related mipi dsi vbt sequences */
-	intel_dsi_vbt_exec_sequence(intel_dsi, MIPI_SEQ_POWER_ON);
-	msleep(intel_dsi->panel_on_delay);
-	intel_dsi_vbt_exec_sequence(intel_dsi, MIPI_SEQ_DEASSERT_RESET);
-=======
->>>>>>> 98817289
 	intel_dsi_vbt_exec_sequence(intel_dsi, MIPI_SEQ_INIT_OTP);
 
 	/* ensure all panel commands dispatched before enabling transcoder */
@@ -2019,12 +2005,8 @@
 	/* attach connector to encoder */
 	intel_connector_attach_encoder(intel_connector, encoder);
 
-<<<<<<< HEAD
-	encoder->devdata = intel_bios_encoder_data_lookup(dev_priv, port);
-=======
 	intel_dsi->panel_power_off_time = ktime_get_boottime();
 
->>>>>>> 98817289
 	intel_bios_init_panel_late(dev_priv, &intel_connector->panel, encoder->devdata, NULL);
 
 	mutex_lock(&dev_priv->drm.mode_config.mutex);
