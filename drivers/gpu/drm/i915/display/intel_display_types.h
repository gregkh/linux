/*
 * Copyright (c) 2006 Dave Airlie <airlied@linux.ie>
 * Copyright (c) 2007-2008 Intel Corporation
 *   Jesse Barnes <jesse.barnes@intel.com>
 *
 * Permission is hereby granted, free of charge, to any person obtaining a
 * copy of this software and associated documentation files (the "Software"),
 * to deal in the Software without restriction, including without limitation
 * the rights to use, copy, modify, merge, publish, distribute, sublicense,
 * and/or sell copies of the Software, and to permit persons to whom the
 * Software is furnished to do so, subject to the following conditions:
 *
 * The above copyright notice and this permission notice (including the next
 * paragraph) shall be included in all copies or substantial portions of the
 * Software.
 *
 * THE SOFTWARE IS PROVIDED "AS IS", WITHOUT WARRANTY OF ANY KIND, EXPRESS OR
 * IMPLIED, INCLUDING BUT NOT LIMITED TO THE WARRANTIES OF MERCHANTABILITY,
 * FITNESS FOR A PARTICULAR PURPOSE AND NONINFRINGEMENT.  IN NO EVENT SHALL
 * THE AUTHORS OR COPYRIGHT HOLDERS BE LIABLE FOR ANY CLAIM, DAMAGES OR OTHER
 * LIABILITY, WHETHER IN AN ACTION OF CONTRACT, TORT OR OTHERWISE, ARISING
 * FROM, OUT OF OR IN CONNECTION WITH THE SOFTWARE OR THE USE OR OTHER DEALINGS
 * IN THE SOFTWARE.
 */

#ifndef __INTEL_DISPLAY_TYPES_H__
#define __INTEL_DISPLAY_TYPES_H__

#include <linux/async.h>
#include <linux/i2c.h>
#include <linux/pm_qos.h>
#include <linux/pwm.h>
#include <linux/sched/clock.h>

#include <drm/drm_atomic.h>
#include <drm/drm_crtc.h>
#include <drm/drm_dp_dual_mode_helper.h>
#include <drm/drm_dp_mst_helper.h>
#include <drm/drm_dsc.h>
#include <drm/drm_encoder.h>
#include <drm/drm_fb_helper.h>
#include <drm/drm_fourcc.h>
#include <drm/drm_probe_helper.h>
#include <drm/drm_rect.h>
#include <drm/drm_vblank.h>
#include <drm/drm_vblank_work.h>
#include <drm/i915_mei_hdcp_interface.h>
#include <media/cec-notifier.h>

#include "i915_vma.h"
#include "i915_vma_types.h"
#include "intel_bios.h"
#include "intel_display.h"
#include "intel_display_power.h"
#include "intel_dpll_mgr.h"
#include "intel_pm_types.h"

struct drm_printer;
struct __intel_global_objs_state;
struct intel_ddi_buf_trans;
struct intel_fbc;
struct intel_connector;

/*
 * Display related stuff
 */

/* these are outputs from the chip - integrated only
   external chips are via DVO or SDVO output */
enum intel_output_type {
	INTEL_OUTPUT_UNUSED = 0,
	INTEL_OUTPUT_ANALOG = 1,
	INTEL_OUTPUT_DVO = 2,
	INTEL_OUTPUT_SDVO = 3,
	INTEL_OUTPUT_LVDS = 4,
	INTEL_OUTPUT_TVOUT = 5,
	INTEL_OUTPUT_HDMI = 6,
	INTEL_OUTPUT_DP = 7,
	INTEL_OUTPUT_EDP = 8,
	INTEL_OUTPUT_DSI = 9,
	INTEL_OUTPUT_DDI = 10,
	INTEL_OUTPUT_DP_MST = 11,
};

enum hdmi_force_audio {
	HDMI_AUDIO_OFF_DVI = -2,	/* no aux data for HDMI-DVI converter */
	HDMI_AUDIO_OFF,			/* force turn off HDMI audio */
	HDMI_AUDIO_AUTO,		/* trust EDID */
	HDMI_AUDIO_ON,			/* force turn on HDMI audio */
};

/* "Broadcast RGB" property */
enum intel_broadcast_rgb {
	INTEL_BROADCAST_RGB_AUTO,
	INTEL_BROADCAST_RGB_FULL,
	INTEL_BROADCAST_RGB_LIMITED,
};

struct intel_fb_view {
	/*
	 * The remap information used in the remapped and rotated views to
	 * create the DMA scatter-gather list for each FB color plane. This sg
	 * list is created along with the view type (gtt.type) specific
	 * i915_vma object and contains the list of FB object pages (reordered
	 * in the rotated view) that are visible in the view.
	 * In the normal view the FB object's backing store sg list is used
	 * directly and hence the remap information here is not used.
	 */
	struct i915_ggtt_view gtt;

	/*
	 * The GTT view (gtt.type) specific information for each FB color
	 * plane. In the normal GTT view all formats (up to 4 color planes),
	 * in the rotated and remapped GTT view all no-CCS formats (up to 2
	 * color planes) are supported.
	 *
	 * The view information shared by all FB color planes in the FB,
	 * like dst x/y and src/dst width, is stored separately in
	 * intel_plane_state.
	 */
	struct i915_color_plane_view {
		u32 offset;
		unsigned int x, y;
		/*
		 * Plane stride in:
		 *   bytes for 0/180 degree rotation
		 *   pixels for 90/270 degree rotation
		 */
		unsigned int mapping_stride;
		unsigned int scanout_stride;
	} color_plane[4];
};

struct intel_framebuffer {
	struct drm_framebuffer base;
	struct intel_frontbuffer *frontbuffer;

	/* Params to remap the FB pages and program the plane registers in each view. */
	struct intel_fb_view normal_view;
	union {
		struct intel_fb_view rotated_view;
		struct intel_fb_view remapped_view;
	};

	struct i915_address_space *dpt_vm;
};

struct intel_fbdev {
	struct drm_fb_helper helper;
	struct intel_framebuffer *fb;
	struct i915_vma *vma;
	unsigned long vma_flags;
	async_cookie_t cookie;
	int preferred_bpp;

	/* Whether or not fbdev hpd processing is temporarily suspended */
	bool hpd_suspended : 1;
	/* Set when a hotplug was received while HPD processing was
	 * suspended
	 */
	bool hpd_waiting : 1;

	/* Protects hpd_suspended */
	struct mutex hpd_lock;
};

enum intel_hotplug_state {
	INTEL_HOTPLUG_UNCHANGED,
	INTEL_HOTPLUG_CHANGED,
	INTEL_HOTPLUG_RETRY,
};

struct intel_encoder {
	struct drm_encoder base;

	enum intel_output_type type;
	enum port port;
	u16 cloneable;
	u8 pipe_mask;
	enum intel_hotplug_state (*hotplug)(struct intel_encoder *encoder,
					    struct intel_connector *connector);
	enum intel_output_type (*compute_output_type)(struct intel_encoder *,
						      struct intel_crtc_state *,
						      struct drm_connector_state *);
	int (*compute_config)(struct intel_encoder *,
			      struct intel_crtc_state *,
			      struct drm_connector_state *);
	int (*compute_config_late)(struct intel_encoder *,
				   struct intel_crtc_state *,
				   struct drm_connector_state *);
	void (*update_prepare)(struct intel_atomic_state *,
			       struct intel_encoder *,
			       struct intel_crtc *);
	void (*pre_pll_enable)(struct intel_atomic_state *,
			       struct intel_encoder *,
			       const struct intel_crtc_state *,
			       const struct drm_connector_state *);
	void (*pre_enable)(struct intel_atomic_state *,
			   struct intel_encoder *,
			   const struct intel_crtc_state *,
			   const struct drm_connector_state *);
	void (*enable)(struct intel_atomic_state *,
		       struct intel_encoder *,
		       const struct intel_crtc_state *,
		       const struct drm_connector_state *);
	void (*update_complete)(struct intel_atomic_state *,
				struct intel_encoder *,
				struct intel_crtc *);
	void (*disable)(struct intel_atomic_state *,
			struct intel_encoder *,
			const struct intel_crtc_state *,
			const struct drm_connector_state *);
	void (*post_disable)(struct intel_atomic_state *,
			     struct intel_encoder *,
			     const struct intel_crtc_state *,
			     const struct drm_connector_state *);
	void (*post_pll_disable)(struct intel_atomic_state *,
				 struct intel_encoder *,
				 const struct intel_crtc_state *,
				 const struct drm_connector_state *);
	void (*update_pipe)(struct intel_atomic_state *,
			    struct intel_encoder *,
			    const struct intel_crtc_state *,
			    const struct drm_connector_state *);
	/* Read out the current hw state of this connector, returning true if
	 * the encoder is active. If the encoder is enabled it also set the pipe
	 * it is connected to in the pipe parameter. */
	bool (*get_hw_state)(struct intel_encoder *, enum pipe *pipe);
	/* Reconstructs the equivalent mode flags for the current hardware
	 * state. This must be called _after_ display->get_pipe_config has
	 * pre-filled the pipe config. Note that intel_encoder->base.crtc must
	 * be set correctly before calling this function. */
	void (*get_config)(struct intel_encoder *,
			   struct intel_crtc_state *pipe_config);

	/*
	 * Optional hook called during init/resume to sync any state
	 * stored in the encoder (eg. DP link parameters) wrt. the HW state.
	 */
	void (*sync_state)(struct intel_encoder *encoder,
			   const struct intel_crtc_state *crtc_state);

	/*
	 * Optional hook, returning true if this encoder allows a fastset
	 * during the initial commit, false otherwise.
	 */
	bool (*initial_fastset_check)(struct intel_encoder *encoder,
				      struct intel_crtc_state *crtc_state);

	/*
	 * Acquires the power domains needed for an active encoder during
	 * hardware state readout.
	 */
	void (*get_power_domains)(struct intel_encoder *encoder,
				  struct intel_crtc_state *crtc_state);
	/*
	 * Called during system suspend after all pending requests for the
	 * encoder are flushed (for example for DP AUX transactions) and
	 * device interrupts are disabled.
	 */
	void (*suspend)(struct intel_encoder *);
	/*
	 * Called during system reboot/shutdown after all the
	 * encoders have been disabled and suspended.
	 */
	void (*shutdown)(struct intel_encoder *encoder);
	/*
	 * Enable/disable the clock to the port.
	 */
	void (*enable_clock)(struct intel_encoder *encoder,
			     const struct intel_crtc_state *crtc_state);
	void (*disable_clock)(struct intel_encoder *encoder);
	/*
	 * Returns whether the port clock is enabled or not.
	 */
	bool (*is_clock_enabled)(struct intel_encoder *encoder);
	const struct intel_ddi_buf_trans *(*get_buf_trans)(struct intel_encoder *encoder,
							   const struct intel_crtc_state *crtc_state,
							   int *n_entries);
	void (*set_signal_levels)(struct intel_encoder *encoder,
				  const struct intel_crtc_state *crtc_state);

	enum hpd_pin hpd_pin;
	enum intel_display_power_domain power_domain;
	/* for communication with audio component; protected by av_mutex */
	const struct drm_connector *audio_connector;

	/* VBT information for this encoder (may be NULL for older platforms) */
	const struct intel_bios_encoder_data *devdata;
};

struct intel_panel_bl_funcs {
	/* Connector and platform specific backlight functions */
	int (*setup)(struct intel_connector *connector, enum pipe pipe);
	u32 (*get)(struct intel_connector *connector, enum pipe pipe);
	void (*set)(const struct drm_connector_state *conn_state, u32 level);
	void (*disable)(const struct drm_connector_state *conn_state, u32 level);
	void (*enable)(const struct intel_crtc_state *crtc_state,
		       const struct drm_connector_state *conn_state, u32 level);
	u32 (*hz_to_pwm)(struct intel_connector *connector, u32 hz);
};

struct intel_panel {
	struct drm_display_mode *fixed_mode;
	struct drm_display_mode *downclock_mode;

	/* backlight */
	struct {
		bool present;
		u32 level;
		u32 min;
		u32 max;
		bool enabled;
		bool combination_mode;	/* gen 2/4 only */
		bool active_low_pwm;
		bool alternate_pwm_increment;	/* lpt+ */

		/* PWM chip */
		u32 pwm_level_min;
		u32 pwm_level_max;
		bool pwm_enabled;
		bool util_pin_active_low;	/* bxt+ */
		u8 controller;		/* bxt+ only */
		struct pwm_device *pwm;
		struct pwm_state pwm_state;

		/* DPCD backlight */
		union {
			struct {
				struct drm_edp_backlight_info info;
			} vesa;
			struct {
				bool sdr_uses_aux;
			} intel;
		} edp;

		struct backlight_device *device;

		const struct intel_panel_bl_funcs *funcs;
		const struct intel_panel_bl_funcs *pwm_funcs;
		void (*power)(struct intel_connector *, bool enable);
	} backlight;
};

struct intel_digital_port;

enum check_link_response {
	HDCP_LINK_PROTECTED	= 0,
	HDCP_TOPOLOGY_CHANGE,
	HDCP_LINK_INTEGRITY_FAILURE,
	HDCP_REAUTH_REQUEST
};

/*
 * This structure serves as a translation layer between the generic HDCP code
 * and the bus-specific code. What that means is that HDCP over HDMI differs
 * from HDCP over DP, so to account for these differences, we need to
 * communicate with the receiver through this shim.
 *
 * For completeness, the 2 buses differ in the following ways:
 *	- DP AUX vs. DDC
 *		HDCP registers on the receiver are set via DP AUX for DP, and
 *		they are set via DDC for HDMI.
 *	- Receiver register offsets
 *		The offsets of the registers are different for DP vs. HDMI
 *	- Receiver register masks/offsets
 *		For instance, the ready bit for the KSV fifo is in a different
 *		place on DP vs HDMI
 *	- Receiver register names
 *		Seriously. In the DP spec, the 16-bit register containing
 *		downstream information is called BINFO, on HDMI it's called
 *		BSTATUS. To confuse matters further, DP has a BSTATUS register
 *		with a completely different definition.
 *	- KSV FIFO
 *		On HDMI, the ksv fifo is read all at once, whereas on DP it must
 *		be read 3 keys at a time
 *	- Aksv output
 *		Since Aksv is hidden in hardware, there's different procedures
 *		to send it over DP AUX vs DDC
 */
struct intel_hdcp_shim {
	/* Outputs the transmitter's An and Aksv values to the receiver. */
	int (*write_an_aksv)(struct intel_digital_port *dig_port, u8 *an);

	/* Reads the receiver's key selection vector */
	int (*read_bksv)(struct intel_digital_port *dig_port, u8 *bksv);

	/*
	 * Reads BINFO from DP receivers and BSTATUS from HDMI receivers. The
	 * definitions are the same in the respective specs, but the names are
	 * different. Call it BSTATUS since that's the name the HDMI spec
	 * uses and it was there first.
	 */
	int (*read_bstatus)(struct intel_digital_port *dig_port,
			    u8 *bstatus);

	/* Determines whether a repeater is present downstream */
	int (*repeater_present)(struct intel_digital_port *dig_port,
				bool *repeater_present);

	/* Reads the receiver's Ri' value */
	int (*read_ri_prime)(struct intel_digital_port *dig_port, u8 *ri);

	/* Determines if the receiver's KSV FIFO is ready for consumption */
	int (*read_ksv_ready)(struct intel_digital_port *dig_port,
			      bool *ksv_ready);

	/* Reads the ksv fifo for num_downstream devices */
	int (*read_ksv_fifo)(struct intel_digital_port *dig_port,
			     int num_downstream, u8 *ksv_fifo);

	/* Reads a 32-bit part of V' from the receiver */
	int (*read_v_prime_part)(struct intel_digital_port *dig_port,
				 int i, u32 *part);

	/* Enables HDCP signalling on the port */
	int (*toggle_signalling)(struct intel_digital_port *dig_port,
				 enum transcoder cpu_transcoder,
				 bool enable);

	/* Enable/Disable stream encryption on DP MST Transport Link */
	int (*stream_encryption)(struct intel_connector *connector,
				 bool enable);

	/* Ensures the link is still protected */
	bool (*check_link)(struct intel_digital_port *dig_port,
			   struct intel_connector *connector);

	/* Detects panel's hdcp capability. This is optional for HDMI. */
	int (*hdcp_capable)(struct intel_digital_port *dig_port,
			    bool *hdcp_capable);

	/* HDCP adaptation(DP/HDMI) required on the port */
	enum hdcp_wired_protocol protocol;

	/* Detects whether sink is HDCP2.2 capable */
	int (*hdcp_2_2_capable)(struct intel_digital_port *dig_port,
				bool *capable);

	/* Write HDCP2.2 messages */
	int (*write_2_2_msg)(struct intel_digital_port *dig_port,
			     void *buf, size_t size);

	/* Read HDCP2.2 messages */
	int (*read_2_2_msg)(struct intel_digital_port *dig_port,
			    u8 msg_id, void *buf, size_t size);

	/*
	 * Implementation of DP HDCP2.2 Errata for the communication of stream
	 * type to Receivers. In DP HDCP2.2 Stream type is one of the input to
	 * the HDCP2.2 Cipher for En/De-Cryption. Not applicable for HDMI.
	 */
	int (*config_stream_type)(struct intel_digital_port *dig_port,
				  bool is_repeater, u8 type);

	/* Enable/Disable HDCP 2.2 stream encryption on DP MST Transport Link */
	int (*stream_2_2_encryption)(struct intel_connector *connector,
				     bool enable);

	/* HDCP2.2 Link Integrity Check */
	int (*check_2_2_link)(struct intel_digital_port *dig_port,
			      struct intel_connector *connector);
};

struct intel_hdcp {
	const struct intel_hdcp_shim *shim;
	/* Mutex for hdcp state of the connector */
	struct mutex mutex;
	u64 value;
	struct delayed_work check_work;
	struct work_struct prop_work;

	/* HDCP1.4 Encryption status */
	bool hdcp_encrypted;

	/* HDCP2.2 related definitions */
	/* Flag indicates whether this connector supports HDCP2.2 or not. */
	bool hdcp2_supported;

	/* HDCP2.2 Encryption status */
	bool hdcp2_encrypted;

	/*
	 * Content Stream Type defined by content owner. TYPE0(0x0) content can
	 * flow in the link protected by HDCP2.2 or HDCP1.4, where as TYPE1(0x1)
	 * content can flow only through a link protected by HDCP2.2.
	 */
	u8 content_type;

	bool is_paired;
	bool is_repeater;

	/*
	 * Count of ReceiverID_List received. Initialized to 0 at AKE_INIT.
	 * Incremented after processing the RepeaterAuth_Send_ReceiverID_List.
	 * When it rolls over re-auth has to be triggered.
	 */
	u32 seq_num_v;

	/*
	 * Count of RepeaterAuth_Stream_Manage msg propagated.
	 * Initialized to 0 on AKE_INIT. Incremented after every successful
	 * transmission of RepeaterAuth_Stream_Manage message. When it rolls
	 * over re-Auth has to be triggered.
	 */
	u32 seq_num_m;

	/*
	 * Work queue to signal the CP_IRQ. Used for the waiters to read the
	 * available information from HDCP DP sink.
	 */
	wait_queue_head_t cp_irq_queue;
	atomic_t cp_irq_count;
	int cp_irq_count_cached;

	/*
	 * HDCP register access for gen12+ need the transcoder associated.
	 * Transcoder attached to the connector could be changed at modeset.
	 * Hence caching the transcoder here.
	 */
	enum transcoder cpu_transcoder;
	/* Only used for DP MST stream encryption */
	enum transcoder stream_transcoder;
};

struct intel_connector {
	struct drm_connector base;
	/*
	 * The fixed encoder this connector is connected to.
	 */
	struct intel_encoder *encoder;

	/* ACPI device id for ACPI and driver cooperation */
	u32 acpi_device_id;

	/* Reads out the current hw, returning true if the connector is enabled
	 * and active (i.e. dpms ON state). */
	bool (*get_hw_state)(struct intel_connector *);

	/* Panel info for eDP and LVDS */
	struct intel_panel panel;

	/* Cached EDID for eDP and LVDS. May hold ERR_PTR for invalid EDID. */
	struct edid *edid;
	struct edid *detect_edid;

	/* Number of times hotplug detection was tried after an HPD interrupt */
	int hotplug_retries;

	/* since POLL and HPD connectors may use the same HPD line keep the native
	   state of connector->polled in case hotplug storm detection changes it */
	u8 polled;

	struct drm_dp_mst_port *port;

	struct intel_dp *mst_port;

	/* Work struct to schedule a uevent on link train failure */
	struct work_struct modeset_retry_work;

	struct intel_hdcp hdcp;
};

struct intel_digital_connector_state {
	struct drm_connector_state base;

	enum hdmi_force_audio force_audio;
	int broadcast_rgb;
};

#define to_intel_digital_connector_state(x) container_of(x, struct intel_digital_connector_state, base)

struct dpll {
	/* given values */
	int n;
	int m1, m2;
	int p1, p2;
	/* derived values */
	int	dot;
	int	vco;
	int	m;
	int	p;
};

struct intel_atomic_state {
	struct drm_atomic_state base;

	intel_wakeref_t wakeref;

	struct __intel_global_objs_state *global_objs;
	int num_global_objs;

	bool dpll_set, modeset;

	struct intel_shared_dpll_state shared_dpll[I915_NUM_PLLS];

	/*
	 * Current watermarks can't be trusted during hardware readout, so
	 * don't bother calculating intermediate watermarks.
	 */
	bool skip_intermediate_wm;

	bool rps_interactive;

	struct i915_sw_fence commit_ready;

	struct llist_node freed;
};

struct intel_plane_state {
	struct drm_plane_state uapi;

	/*
	 * actual hardware state, the state we program to the hardware.
	 * The following members are used to verify the hardware state:
	 * During initial hw readout, they need to be copied from uapi.
	 */
	struct {
		struct drm_crtc *crtc;
		struct drm_framebuffer *fb;

		u16 alpha;
		u16 pixel_blend_mode;
		unsigned int rotation;
		enum drm_color_encoding color_encoding;
		enum drm_color_range color_range;
		enum drm_scaling_filter scaling_filter;
	} hw;

	struct i915_vma *ggtt_vma;
	struct i915_vma *dpt_vma;
	unsigned long flags;
#define PLANE_HAS_FENCE BIT(0)

	struct intel_fb_view view;

	/* Plane pxp decryption state */
	bool decrypt;

	/* Plane state to display black pixels when pxp is borked */
	bool force_black;

	/* plane control register */
	u32 ctl;

	/* plane color control register */
	u32 color_ctl;

	/* chroma upsampler control register */
	u32 cus_ctl;

	/*
	 * scaler_id
	 *    = -1 : not using a scaler
	 *    >=  0 : using a scalers
	 *
	 * plane requiring a scaler:
	 *   - During check_plane, its bit is set in
	 *     crtc_state->scaler_state.scaler_users by calling helper function
	 *     update_scaler_plane.
	 *   - scaler_id indicates the scaler it got assigned.
	 *
	 * plane doesn't require a scaler:
	 *   - this can happen when scaling is no more required or plane simply
	 *     got disabled.
	 *   - During check_plane, corresponding bit is reset in
	 *     crtc_state->scaler_state.scaler_users by calling helper function
	 *     update_scaler_plane.
	 */
	int scaler_id;

	/*
	 * planar_linked_plane:
	 *
	 * ICL planar formats require 2 planes that are updated as pairs.
	 * This member is used to make sure the other plane is also updated
	 * when required, and for update_slave() to find the correct
	 * plane_state to pass as argument.
	 */
	struct intel_plane *planar_linked_plane;

	/*
	 * planar_slave:
	 * If set don't update use the linked plane's state for updating
	 * this plane during atomic commit with the update_slave() callback.
	 *
	 * It's also used by the watermark code to ignore wm calculations on
	 * this plane. They're calculated by the linked plane's wm code.
	 */
	u32 planar_slave;

	struct drm_intel_sprite_colorkey ckey;

	struct drm_rect psr2_sel_fetch_area;

	/* Clear Color Value */
	u64 ccval;

	const char *no_fbc_reason;
};

struct intel_initial_plane_config {
	struct intel_framebuffer *fb;
	struct i915_vma *vma;
	unsigned int tiling;
	int size;
	u32 base;
	u8 rotation;
};

struct intel_scaler {
	int in_use;
	u32 mode;
};

struct intel_crtc_scaler_state {
#define SKL_NUM_SCALERS 2
	struct intel_scaler scalers[SKL_NUM_SCALERS];

	/*
	 * scaler_users: keeps track of users requesting scalers on this crtc.
	 *
	 *     If a bit is set, a user is using a scaler.
	 *     Here user can be a plane or crtc as defined below:
	 *       bits 0-30 - plane (bit position is index from drm_plane_index)
	 *       bit 31    - crtc
	 *
	 * Instead of creating a new index to cover planes and crtc, using
	 * existing drm_plane_index for planes which is well less than 31
	 * planes and bit 31 for crtc. This should be fine to cover all
	 * our platforms.
	 *
	 * intel_atomic_setup_scalers will setup available scalers to users
	 * requesting scalers. It will gracefully fail if request exceeds
	 * avilability.
	 */
#define SKL_CRTC_INDEX 31
	unsigned scaler_users;

	/* scaler used by crtc for panel fitting purpose */
	int scaler_id;
};

/* {crtc,crtc_state}->mode_flags */
/* Flag to get scanline using frame time stamps */
#define I915_MODE_FLAG_GET_SCANLINE_FROM_TIMESTAMP (1<<1)
/* Flag to use the scanline counter instead of the pixel counter */
#define I915_MODE_FLAG_USE_SCANLINE_COUNTER (1<<2)
/*
 * TE0 or TE1 flag is set if the crtc has a DSI encoder which
 * is operating in command mode.
 * Flag to use TE from DSI0 instead of VBI in command mode
 */
#define I915_MODE_FLAG_DSI_USE_TE0 (1<<3)
/* Flag to use TE from DSI1 instead of VBI in command mode */
#define I915_MODE_FLAG_DSI_USE_TE1 (1<<4)
/* Flag to indicate mipi dsi periodic command mode where we do not get TE */
#define I915_MODE_FLAG_DSI_PERIODIC_CMD_MODE (1<<5)
/* Do tricks to make vblank timestamps sane with VRR? */
#define I915_MODE_FLAG_VRR (1<<6)

struct intel_wm_level {
	bool enable;
	u32 pri_val;
	u32 spr_val;
	u32 cur_val;
	u32 fbc_val;
};

struct intel_pipe_wm {
	struct intel_wm_level wm[5];
	bool fbc_wm_enabled;
	bool pipe_enabled;
	bool sprites_enabled;
	bool sprites_scaled;
};

struct skl_wm_level {
	u16 min_ddb_alloc;
	u16 blocks;
	u8 lines;
	bool enable;
	bool ignore_lines;
	bool can_sagv;
};

struct skl_plane_wm {
	struct skl_wm_level wm[8];
	struct skl_wm_level uv_wm[8];
	struct skl_wm_level trans_wm;
	struct {
		struct skl_wm_level wm0;
		struct skl_wm_level trans_wm;
	} sagv;
	bool is_planar;
};

struct skl_pipe_wm {
	struct skl_plane_wm planes[I915_MAX_PLANES];
	bool use_sagv_wm;
};

enum vlv_wm_level {
	VLV_WM_LEVEL_PM2,
	VLV_WM_LEVEL_PM5,
	VLV_WM_LEVEL_DDR_DVFS,
	NUM_VLV_WM_LEVELS,
};

struct vlv_wm_state {
	struct g4x_pipe_wm wm[NUM_VLV_WM_LEVELS];
	struct g4x_sr_wm sr[NUM_VLV_WM_LEVELS];
	u8 num_levels;
	bool cxsr;
};

struct vlv_fifo_state {
	u16 plane[I915_MAX_PLANES];
};

enum g4x_wm_level {
	G4X_WM_LEVEL_NORMAL,
	G4X_WM_LEVEL_SR,
	G4X_WM_LEVEL_HPLL,
	NUM_G4X_WM_LEVELS,
};

struct g4x_wm_state {
	struct g4x_pipe_wm wm;
	struct g4x_sr_wm sr;
	struct g4x_sr_wm hpll;
	bool cxsr;
	bool hpll_en;
	bool fbc_en;
};

struct intel_crtc_wm_state {
	union {
		/*
		 * raw:
		 * The "raw" watermark values produced by the formula
		 * given the plane's current state. They do not consider
		 * how much FIFO is actually allocated for each plane.
		 *
		 * optimal:
		 * The "optimal" watermark values given the current
		 * state of the planes and the amount of FIFO
		 * allocated to each, ignoring any previous state
		 * of the planes.
		 *
		 * intermediate:
		 * The "intermediate" watermark values when transitioning
		 * between the old and new "optimal" values. Used when
		 * the watermark registers are single buffered and hence
		 * their state changes asynchronously with regards to the
		 * actual plane registers. These are essentially the
		 * worst case combination of the old and new "optimal"
		 * watermarks, which are therefore safe to use when the
		 * plane is in either its old or new state.
		 */
		struct {
			struct intel_pipe_wm intermediate;
			struct intel_pipe_wm optimal;
		} ilk;

		struct {
			struct skl_pipe_wm raw;
			/* gen9+ only needs 1-step wm programming */
			struct skl_pipe_wm optimal;
			struct skl_ddb_entry ddb;
			struct skl_ddb_entry plane_ddb_y[I915_MAX_PLANES];
			struct skl_ddb_entry plane_ddb_uv[I915_MAX_PLANES];
		} skl;

		struct {
			struct g4x_pipe_wm raw[NUM_VLV_WM_LEVELS]; /* not inverted */
			struct vlv_wm_state intermediate; /* inverted */
			struct vlv_wm_state optimal; /* inverted */
			struct vlv_fifo_state fifo_state;
		} vlv;

		struct {
			struct g4x_pipe_wm raw[NUM_G4X_WM_LEVELS];
			struct g4x_wm_state intermediate;
			struct g4x_wm_state optimal;
		} g4x;
	};

	/*
	 * Platforms with two-step watermark programming will need to
	 * update watermark programming post-vblank to switch from the
	 * safe intermediate watermarks to the optimal final
	 * watermarks.
	 */
	bool need_postvbl_update;
};

enum intel_output_format {
	INTEL_OUTPUT_FORMAT_RGB,
	INTEL_OUTPUT_FORMAT_YCBCR420,
	INTEL_OUTPUT_FORMAT_YCBCR444,
};

struct intel_mpllb_state {
	u32 clock; /* in KHz */
	u32 ref_control;
	u32 mpllb_cp;
	u32 mpllb_div;
	u32 mpllb_div2;
	u32 mpllb_fracn1;
	u32 mpllb_fracn2;
	u32 mpllb_sscen;
	u32 mpllb_sscstep;
};

struct intel_crtc_state {
	/*
	 * uapi (drm) state. This is the software state shown to userspace.
	 * In particular, the following members are used for bookkeeping:
	 * - crtc
	 * - state
	 * - *_changed
	 * - event
	 * - commit
	 * - mode_blob
	 */
	struct drm_crtc_state uapi;

	/*
	 * actual hardware state, the state we program to the hardware.
	 * The following members are used to verify the hardware state:
	 * - enable
	 * - active
	 * - mode / pipe_mode / adjusted_mode
	 * - color property blobs.
	 *
	 * During initial hw readout, they need to be copied to uapi.
	 *
	 * Bigjoiner will allow a transcoder mode that spans 2 pipes;
	 * Use the pipe_mode for calculations like watermarks, pipe
	 * scaler, and bandwidth.
	 *
	 * Use adjusted_mode for things that need to know the full
	 * mode on the transcoder, which spans all pipes.
	 */
	struct {
		bool active, enable;
		struct drm_property_blob *degamma_lut, *gamma_lut, *ctm;
		struct drm_display_mode mode, pipe_mode, adjusted_mode;
		enum drm_scaling_filter scaling_filter;
	} hw;

	/**
	 * quirks - bitfield with hw state readout quirks
	 *
	 * For various reasons the hw state readout code might not be able to
	 * completely faithfully read out the current state. These cases are
	 * tracked with quirk flags so that fastboot and state checker can act
	 * accordingly.
	 */
#define PIPE_CONFIG_QUIRK_MODE_SYNC_FLAGS	(1<<0) /* unreliable sync mode.flags */
	unsigned long quirks;

	unsigned fb_bits; /* framebuffers to flip */
	bool update_pipe; /* can a fast modeset be performed? */
	bool disable_cxsr;
	bool update_wm_pre, update_wm_post; /* watermarks are updated */
	bool fifo_changed; /* FIFO split is changed */
	bool preload_luts;
	bool inherited; /* state inherited from BIOS? */

	/* Pipe source size (ie. panel fitter input size)
	 * All planes will be positioned inside this space,
	 * and get clipped at the edges. */
	int pipe_src_w, pipe_src_h;

	/*
	 * Pipe pixel rate, adjusted for
	 * panel fitter/pipe scaler downscaling.
	 */
	unsigned int pixel_rate;

	/* Whether to set up the PCH/FDI. Note that we never allow sharing
	 * between pch encoders and cpu encoders. */
	bool has_pch_encoder;

	/* Are we sending infoframes on the attached port */
	bool has_infoframe;

	/* CPU Transcoder for the pipe. Currently this can only differ from the
	 * pipe on Haswell and later (where we have a special eDP transcoder)
	 * and Broxton (where we have special DSI transcoders). */
	enum transcoder cpu_transcoder;

	/*
	 * Use reduced/limited/broadcast rbg range, compressing from the full
	 * range fed into the crtcs.
	 */
	bool limited_color_range;

	/* Bitmask of encoder types (enum intel_output_type)
	 * driven by the pipe.
	 */
	unsigned int output_types;

	/* Whether we should send NULL infoframes. Required for audio. */
	bool has_hdmi_sink;

	/* Audio enabled on this pipe. Only valid if either has_hdmi_sink or
	 * has_dp_encoder is set. */
	bool has_audio;

	/*
	 * Enable dithering, used when the selected pipe bpp doesn't match the
	 * plane bpp.
	 */
	bool dither;

	/*
	 * Dither gets enabled for 18bpp which causes CRC mismatch errors for
	 * compliance video pattern tests.
	 * Disable dither only if it is a compliance test request for
	 * 18bpp.
	 */
	bool dither_force_disable;

	/* Controls for the clock computation, to override various stages. */
	bool clock_set;

	/* SDVO TV has a bunch of special case. To make multifunction encoders
	 * work correctly, we need to track this at runtime.*/
	bool sdvo_tv_clock;

	/*
	 * crtc bandwidth limit, don't increase pipe bpp or clock if not really
	 * required. This is set in the 2nd loop of calling encoder's
	 * ->compute_config if the first pick doesn't work out.
	 */
	bool bw_constrained;

	/* Settings for the intel dpll used on pretty much everything but
	 * haswell. */
	struct dpll dpll;

	/* Selected dpll when shared or NULL. */
	struct intel_shared_dpll *shared_dpll;

	/* Actual register state of the dpll, for shared dpll cross-checking. */
	union {
		struct intel_dpll_hw_state dpll_hw_state;
		struct intel_mpllb_state mpllb_state;
	};

	/*
	 * ICL reserved DPLLs for the CRTC/port. The active PLL is selected by
	 * setting shared_dpll and dpll_hw_state to one of these reserved ones.
	 */
	struct icl_port_dpll {
		struct intel_shared_dpll *pll;
		struct intel_dpll_hw_state hw_state;
	} icl_port_dplls[ICL_PORT_DPLL_COUNT];

	/* DSI PLL registers */
	struct {
		u32 ctrl, div;
	} dsi_pll;

	int pipe_bpp;
	struct intel_link_m_n dp_m_n;

	/* m2_n2 for eDP downclock */
	struct intel_link_m_n dp_m2_n2;
	bool has_drrs;

	/* PSR is supported but might not be enabled due the lack of enabled planes */
	bool has_psr;
	bool has_psr2;
	bool enable_psr2_sel_fetch;
	bool req_psr2_sdp_prior_scanline;
	u32 dc3co_exitline;
	u16 su_y_granularity;
	struct drm_dp_vsc_sdp psr_vsc;

	/*
	 * Frequence the dpll for the port should run at. Differs from the
	 * adjusted dotclock e.g. for DP or 10/12bpc hdmi mode. This is also
	 * already multiplied by pixel_multiplier.
	 */
	int port_clock;

	/* Used by SDVO (and if we ever fix it, HDMI). */
	unsigned pixel_multiplier;

	/* I915_MODE_FLAG_* */
	u8 mode_flags;

	u8 lane_count;

	/*
	 * Used by platforms having DP/HDMI PHY with programmable lane
	 * latency optimization.
	 */
	u8 lane_lat_optim_mask;

	/* minimum acceptable voltage level */
	u8 min_voltage_level;

	/* Panel fitter controls for gen2-gen4 + VLV */
	struct {
		u32 control;
		u32 pgm_ratios;
		u32 lvds_border_bits;
	} gmch_pfit;

	/* Panel fitter placement and size for Ironlake+ */
	struct {
		struct drm_rect dst;
		bool enabled;
		bool force_thru;
	} pch_pfit;

	/* FDI configuration, only valid if has_pch_encoder is set. */
	int fdi_lanes;
	struct intel_link_m_n fdi_m_n;

	bool ips_enabled;

	bool crc_enabled;

	bool double_wide;

	int pbn;

	struct intel_crtc_scaler_state scaler_state;

	/* w/a for waiting 2 vblanks during crtc enable */
	enum pipe hsw_workaround_pipe;

	/* IVB sprite scaling w/a (WaCxSRDisabledForSpriteScaling:ivb) */
	bool disable_lp_wm;

	struct intel_crtc_wm_state wm;

	int min_cdclk[I915_MAX_PLANES];

	u32 data_rate[I915_MAX_PLANES];

	/* FIXME unify with data_rate[] */
	u64 plane_data_rate[I915_MAX_PLANES];
	u64 uv_plane_data_rate[I915_MAX_PLANES];

	/* Gamma mode programmed on the pipe */
	u32 gamma_mode;

	union {
		/* CSC mode programmed on the pipe */
		u32 csc_mode;

		/* CHV CGM mode */
		u32 cgm_mode;
	};

	/* bitmask of logically enabled planes (enum plane_id) */
	u8 enabled_planes;

	/* bitmask of actually visible planes (enum plane_id) */
	u8 active_planes;
	u8 nv12_planes;
	u8 c8_planes;

	/* bitmask of planes that will be updated during the commit */
	u8 update_planes;

	struct {
		u32 enable;
		u32 gcp;
		union hdmi_infoframe avi;
		union hdmi_infoframe spd;
		union hdmi_infoframe hdmi;
		union hdmi_infoframe drm;
		struct drm_dp_vsc_sdp vsc;
	} infoframes;

	/* HDMI scrambling status */
	bool hdmi_scrambling;

	/* HDMI High TMDS char rate ratio */
	bool hdmi_high_tmds_clock_ratio;

	/* Output format RGB/YCBCR etc */
	enum intel_output_format output_format;

	/* enable pipe gamma? */
	bool gamma_enable;

	/* enable pipe csc? */
	bool csc_enable;

	/* enable pipe big joiner? */
	bool bigjoiner;

	/* big joiner slave crtc? */
	bool bigjoiner_slave;

	/* linked crtc for bigjoiner, either slave or master */
	struct intel_crtc *bigjoiner_linked_crtc;

	/* Display Stream compression state */
	struct {
		bool compression_enable;
		bool dsc_split;
		u16 compressed_bpp;
		u8 slice_count;
		struct drm_dsc_config config;
	} dsc;

	/* HSW+ linetime watermarks */
	u16 linetime;
	u16 ips_linetime;

	/* Forward Error correction State */
	bool fec_enable;

	/* Pointer to master transcoder in case of tiled displays */
	enum transcoder master_transcoder;

	/* Bitmask to indicate slaves attached */
	u8 sync_mode_slaves_mask;

	/* Only valid on TGL+ */
	enum transcoder mst_master_transcoder;

	/* For DSB related info */
	struct intel_dsb *dsb;

	u32 psr2_man_track_ctl;

	/* Variable Refresh Rate state */
	struct {
		bool enable;
		u8 pipeline_full;
		u16 flipline, vmin, vmax, guardband;
	} vrr;

	/* Stream Splitter for eDP MSO */
	struct {
		bool enable;
		u8 link_count;
		u8 pixel_overlap;
	} splitter;

	/* for loading single buffered registers during vblank */
	struct drm_vblank_work vblank_work;
};

enum intel_pipe_crc_source {
	INTEL_PIPE_CRC_SOURCE_NONE,
	INTEL_PIPE_CRC_SOURCE_PLANE1,
	INTEL_PIPE_CRC_SOURCE_PLANE2,
	INTEL_PIPE_CRC_SOURCE_PLANE3,
	INTEL_PIPE_CRC_SOURCE_PLANE4,
	INTEL_PIPE_CRC_SOURCE_PLANE5,
	INTEL_PIPE_CRC_SOURCE_PLANE6,
	INTEL_PIPE_CRC_SOURCE_PLANE7,
	INTEL_PIPE_CRC_SOURCE_PIPE,
	/* TV/DP on pre-gen5/vlv can't use the pipe source. */
	INTEL_PIPE_CRC_SOURCE_TV,
	INTEL_PIPE_CRC_SOURCE_DP_B,
	INTEL_PIPE_CRC_SOURCE_DP_C,
	INTEL_PIPE_CRC_SOURCE_DP_D,
	INTEL_PIPE_CRC_SOURCE_AUTO,
	INTEL_PIPE_CRC_SOURCE_MAX,
};

#define INTEL_PIPE_CRC_ENTRIES_NR	128
struct intel_pipe_crc {
	spinlock_t lock;
	int skipped;
	enum intel_pipe_crc_source source;
};

struct intel_crtc {
	struct drm_crtc base;
	enum pipe pipe;
	/*
	 * Whether the crtc and the connected output pipeline is active. Implies
	 * that crtc->enabled is set, i.e. the current mode configuration has
	 * some outputs connected to this crtc.
	 */
	bool active;
	u8 plane_ids_mask;

	/* I915_MODE_FLAG_* */
	u8 mode_flags;

	u16 vmax_vblank_start;

	struct intel_display_power_domain_set enabled_power_domains;
	struct intel_overlay *overlay;

	struct intel_crtc_state *config;

	/* Access to these should be protected by dev_priv->irq_lock. */
	bool cpu_fifo_underrun_disabled;
	bool pch_fifo_underrun_disabled;

	/* per-pipe watermark state */
	struct {
		/* watermarks currently being used  */
		union {
			struct intel_pipe_wm ilk;
			struct vlv_wm_state vlv;
			struct g4x_wm_state g4x;
		} active;
	} wm;

	int scanline_offset;

	struct {
		unsigned start_vbl_count;
		ktime_t start_vbl_time;
		int min_vbl, max_vbl;
		int scanline_start;
#ifdef CONFIG_DRM_I915_DEBUG_VBLANK_EVADE
		struct {
			u64 min;
			u64 max;
			u64 sum;
			unsigned int over;
			unsigned int times[17]; /* [1us, 16ms] */
		} vbl;
#endif
	} debug;

	/* scalers available on this crtc */
	int num_scalers;

	/* for loading single buffered registers during vblank */
	struct pm_qos_request vblank_pm_qos;

#ifdef CONFIG_DEBUG_FS
	struct intel_pipe_crc pipe_crc;
#endif
};

struct intel_plane {
	struct drm_plane base;
	enum i9xx_plane_id i9xx_plane;
	enum plane_id id;
	enum pipe pipe;
	bool need_async_flip_disable_wa;
	u32 frontbuffer_bit;

	struct {
		u32 base, cntl, size;
	} cursor;

	struct intel_fbc *fbc;

	/*
	 * NOTE: Do not place new plane state fields here (e.g., when adding
	 * new plane properties).  New runtime state should now be placed in
	 * the intel_plane_state structure and accessed via plane_state.
	 */

	int (*min_width)(const struct drm_framebuffer *fb,
			 int color_plane,
			 unsigned int rotation);
	int (*max_width)(const struct drm_framebuffer *fb,
			 int color_plane,
			 unsigned int rotation);
	int (*max_height)(const struct drm_framebuffer *fb,
			  int color_plane,
			  unsigned int rotation);
	unsigned int (*max_stride)(struct intel_plane *plane,
				   u32 pixel_format, u64 modifier,
				   unsigned int rotation);
	/* Write all non-self arming plane registers */
	void (*update_noarm)(struct intel_plane *plane,
			     const struct intel_crtc_state *crtc_state,
			     const struct intel_plane_state *plane_state);
	/* Write all self-arming plane registers */
	void (*update_arm)(struct intel_plane *plane,
			   const struct intel_crtc_state *crtc_state,
			   const struct intel_plane_state *plane_state);
	/* Disable the plane, must arm */
	void (*disable_arm)(struct intel_plane *plane,
			    const struct intel_crtc_state *crtc_state);
	bool (*get_hw_state)(struct intel_plane *plane, enum pipe *pipe);
	int (*check_plane)(struct intel_crtc_state *crtc_state,
			   struct intel_plane_state *plane_state);
	int (*min_cdclk)(const struct intel_crtc_state *crtc_state,
			 const struct intel_plane_state *plane_state);
	void (*async_flip)(struct intel_plane *plane,
			   const struct intel_crtc_state *crtc_state,
			   const struct intel_plane_state *plane_state,
			   bool async_flip);
	void (*enable_flip_done)(struct intel_plane *plane);
	void (*disable_flip_done)(struct intel_plane *plane);
};

struct intel_watermark_params {
	u16 fifo_size;
	u16 max_wm;
	u8 default_wm;
	u8 guard_size;
	u8 cacheline_size;
};

struct cxsr_latency {
	bool is_desktop : 1;
	bool is_ddr3 : 1;
	u16 fsb_freq;
	u16 mem_freq;
	u16 display_sr;
	u16 display_hpll_disable;
	u16 cursor_sr;
	u16 cursor_hpll_disable;
};

#define to_intel_atomic_state(x) container_of(x, struct intel_atomic_state, base)
#define to_intel_crtc(x) container_of(x, struct intel_crtc, base)
#define to_intel_crtc_state(x) container_of(x, struct intel_crtc_state, uapi)
#define to_intel_connector(x) container_of(x, struct intel_connector, base)
#define to_intel_encoder(x) container_of(x, struct intel_encoder, base)
#define to_intel_framebuffer(x) container_of(x, struct intel_framebuffer, base)
#define to_intel_plane(x) container_of(x, struct intel_plane, base)
#define to_intel_plane_state(x) container_of(x, struct intel_plane_state, uapi)
#define intel_fb_obj(x) ((x) ? to_intel_bo((x)->obj[0]) : NULL)

struct intel_hdmi {
	i915_reg_t hdmi_reg;
	int ddc_bus;
	struct {
		enum drm_dp_dual_mode_type type;
		int max_tmds_clock;
	} dp_dual_mode;
	bool has_hdmi_sink;
	bool has_audio;
	struct intel_connector *attached_connector;
	struct cec_notifier *cec_notifier;
};

struct intel_dp_mst_encoder;
/*
 * enum link_m_n_set:
 *	When platform provides two set of M_N registers for dp, we can
 *	program them and switch between them incase of DRRS.
 *	But When only one such register is provided, we have to program the
 *	required divider value on that registers itself based on the DRRS state.
 *
 * M1_N1	: Program dp_m_n on M1_N1 registers
 *			  dp_m2_n2 on M2_N2 registers (If supported)
 *
 * M2_N2	: Program dp_m2_n2 on M1_N1 registers
 *			  M2_N2 registers are not supported
 */

enum link_m_n_set {
	/* Sets the m1_n1 and m2_n2 */
	M1_N1 = 0,
	M2_N2
};

struct intel_dp_compliance_data {
	unsigned long edid;
	u8 video_pattern;
	u16 hdisplay, vdisplay;
	u8 bpc;
	struct drm_dp_phy_test_params phytest;
};

struct intel_dp_compliance {
	unsigned long test_type;
	struct intel_dp_compliance_data test_data;
	bool test_active;
	int test_link_rate;
	u8 test_lane_count;
};

struct intel_dp_pcon_frl {
	bool is_trained;
	int trained_rate_gbps;
};

struct intel_pps {
	int panel_power_up_delay;
	int panel_power_down_delay;
	int panel_power_cycle_delay;
	int backlight_on_delay;
	int backlight_off_delay;
	struct delayed_work panel_vdd_work;
	bool want_panel_vdd;
	unsigned long last_power_on;
	unsigned long last_backlight_off;
	ktime_t panel_power_off_time;
	intel_wakeref_t vdd_wakeref;

	/*
	 * Pipe whose power sequencer is currently locked into
	 * this port. Only relevant on VLV/CHV.
	 */
	enum pipe pps_pipe;
	/*
	 * Pipe currently driving the port. Used for preventing
	 * the use of the PPS for any pipe currentrly driving
	 * external DP as that will mess things up on VLV.
	 */
	enum pipe active_pipe;
	/*
	 * Set if the sequencer may be reset due to a power transition,
	 * requiring a reinitialization. Only relevant on BXT.
	 */
	bool pps_reset;
	struct edp_power_seq pps_delays;
};

struct intel_psr {
	/* Mutex for PSR state of the transcoder */
	struct mutex lock;

#define I915_PSR_DEBUG_MODE_MASK	0x0f
#define I915_PSR_DEBUG_DEFAULT		0x00
#define I915_PSR_DEBUG_DISABLE		0x01
#define I915_PSR_DEBUG_ENABLE		0x02
#define I915_PSR_DEBUG_FORCE_PSR1	0x03
#define I915_PSR_DEBUG_ENABLE_SEL_FETCH	0x4
#define I915_PSR_DEBUG_IRQ		0x10

	u32 debug;
	bool sink_support;
	bool source_support;
	bool enabled;
	bool paused;
	enum pipe pipe;
	enum transcoder transcoder;
	bool active;
	struct work_struct work;
	unsigned int busy_frontbuffer_bits;
	bool sink_psr2_support;
	bool link_standby;
	bool colorimetry_support;
	bool psr2_enabled;
	bool psr2_sel_fetch_enabled;
	bool req_psr2_sdp_prior_scanline;
	u8 sink_sync_latency;
	ktime_t last_entry_attempt;
	ktime_t last_exit;
	bool sink_not_reliable;
	bool irq_aux_error;
	u16 su_w_granularity;
	u16 su_y_granularity;
	u32 dc3co_exitline;
	u32 dc3co_exit_delay;
	struct delayed_work dc3co_work;
};

struct intel_dp {
	i915_reg_t output_reg;
	u32 DP;
	int link_rate;
	u8 lane_count;
	u8 sink_count;
	bool link_trained;
	bool has_hdmi_sink;
	bool has_audio;
	bool reset_link_params;
	bool use_max_params;
	u8 dpcd[DP_RECEIVER_CAP_SIZE];
	u8 psr_dpcd[EDP_PSR_RECEIVER_CAP_SIZE];
	u8 downstream_ports[DP_MAX_DOWNSTREAM_PORTS];
	u8 edp_dpcd[EDP_DISPLAY_CTL_CAP_SIZE];
	u8 dsc_dpcd[DP_DSC_RECEIVER_CAP_SIZE];
	u8 lttpr_common_caps[DP_LTTPR_COMMON_CAP_SIZE];
	u8 lttpr_phy_caps[DP_MAX_LTTPR_COUNT][DP_LTTPR_PHY_CAP_SIZE];
	u8 fec_capable;
	u8 pcon_dsc_dpcd[DP_PCON_DSC_ENCODER_CAP_SIZE];
	/* source rates */
	int num_source_rates;
	const int *source_rates;
	/* sink rates as reported by DP_MAX_LINK_RATE/DP_SUPPORTED_LINK_RATES */
	int num_sink_rates;
	int sink_rates[DP_MAX_SUPPORTED_RATES];
	bool use_rate_select;
	/* Max sink lane count as reported by DP_MAX_LANE_COUNT */
	int max_sink_lane_count;
	/* intersection of source and sink rates */
	int num_common_rates;
	int common_rates[DP_MAX_SUPPORTED_RATES];
	/* Max lane count for the current link */
	int max_link_lane_count;
	/* Max rate for the current link */
	int max_link_rate;
	int mso_link_count;
	int mso_pixel_overlap;
	/* sink or branch descriptor */
	struct drm_dp_desc desc;
	struct drm_dp_aux aux;
	u32 aux_busy_last_status;
	u8 train_set[4];

	struct intel_pps pps;

	bool is_mst;
	int active_mst_links;

	/* connector directly attached - won't be use for modeset in mst world */
	struct intel_connector *attached_connector;

	/* mst connector list */
	struct intel_dp_mst_encoder *mst_encoders[I915_MAX_PIPES];
	struct drm_dp_mst_topology_mgr mst_mgr;

	u32 (*get_aux_clock_divider)(struct intel_dp *dp, int index);
	/*
	 * This function returns the value we have to program the AUX_CTL
	 * register with to kick off an AUX transaction.
	 */
	u32 (*get_aux_send_ctl)(struct intel_dp *dp, int send_bytes,
				u32 aux_clock_divider);

	i915_reg_t (*aux_ch_ctl_reg)(struct intel_dp *dp);
	i915_reg_t (*aux_ch_data_reg)(struct intel_dp *dp, int index);

	/* This is called before a link training is starterd */
	void (*prepare_link_retrain)(struct intel_dp *intel_dp,
				     const struct intel_crtc_state *crtc_state);
	void (*set_link_train)(struct intel_dp *intel_dp,
			       const struct intel_crtc_state *crtc_state,
			       u8 dp_train_pat);
	void (*set_idle_link_train)(struct intel_dp *intel_dp,
				    const struct intel_crtc_state *crtc_state);

	u8 (*preemph_max)(struct intel_dp *intel_dp);
	u8 (*voltage_max)(struct intel_dp *intel_dp,
			  const struct intel_crtc_state *crtc_state);

	/* Displayport compliance testing */
	struct intel_dp_compliance compliance;

	/* Downstream facing port caps */
	struct {
		int min_tmds_clock, max_tmds_clock;
		int max_dotclock;
		int pcon_max_frl_bw;
		u8 max_bpc;
		bool ycbcr_444_to_420;
		bool rgb_to_ycbcr;
	} dfp;

	/* To control wakeup latency, e.g. for irq-driven dp aux transfers. */
	struct pm_qos_request pm_qos;

	/* Display stream compression testing */
	bool force_dsc_en;
	int force_dsc_bpp;

	bool hobl_failed;
	bool hobl_active;

	struct intel_dp_pcon_frl frl;

	struct intel_psr psr;

	/* When we last wrote the OUI for eDP */
	unsigned long last_oui_write;
};

enum lspcon_vendor {
	LSPCON_VENDOR_MCA,
	LSPCON_VENDOR_PARADE
};

struct intel_lspcon {
	bool active;
	bool hdr_supported;
	enum drm_lspcon_mode mode;
	enum lspcon_vendor vendor;
};

struct intel_digital_port {
	struct intel_encoder base;
	u32 saved_port_bits;
	struct intel_dp dp;
	struct intel_hdmi hdmi;
	struct intel_lspcon lspcon;
	enum irqreturn (*hpd_pulse)(struct intel_digital_port *, bool);
	bool release_cl2_override;
	u8 max_lanes;
	/* Used for DP and ICL+ TypeC/DP and TypeC/HDMI ports. */
	enum aux_ch aux_ch;
	enum intel_display_power_domain ddi_io_power_domain;
	intel_wakeref_t ddi_io_wakeref;
	intel_wakeref_t aux_wakeref;

	struct mutex tc_lock;	/* protects the TypeC port mode */
	intel_wakeref_t tc_lock_wakeref;
	enum intel_display_power_domain tc_lock_power_domain;
	struct delayed_work tc_disconnect_phy_work;
	int tc_link_refcount;
	bool tc_legacy_port:1;
	char tc_port_name[8];
	enum tc_port_mode tc_mode;
	enum phy_fia tc_phy_fia;
	u8 tc_phy_fia_idx;

	/* protects num_hdcp_streams reference count, hdcp_port_data and hdcp_auth_status */
	struct mutex hdcp_mutex;
	/* the number of pipes using HDCP signalling out of this port */
	unsigned int num_hdcp_streams;
	/* port HDCP auth status */
	bool hdcp_auth_status;
	/* HDCP port data need to pass to security f/w */
	struct hdcp_port_data hdcp_port_data;
	/* Whether the MST topology supports HDCP Type 1 Content */
	bool hdcp_mst_type1_capable;

	void (*write_infoframe)(struct intel_encoder *encoder,
				const struct intel_crtc_state *crtc_state,
				unsigned int type,
				const void *frame, ssize_t len);
	void (*read_infoframe)(struct intel_encoder *encoder,
			       const struct intel_crtc_state *crtc_state,
			       unsigned int type,
			       void *frame, ssize_t len);
	void (*set_infoframes)(struct intel_encoder *encoder,
			       bool enable,
			       const struct intel_crtc_state *crtc_state,
			       const struct drm_connector_state *conn_state);
	u32 (*infoframes_enabled)(struct intel_encoder *encoder,
				  const struct intel_crtc_state *pipe_config);
	bool (*connected)(struct intel_encoder *encoder);
};

struct intel_dp_mst_encoder {
	struct intel_encoder base;
	enum pipe pipe;
	struct intel_digital_port *primary;
	struct intel_connector *connector;
};

static inline enum dpio_channel
vlv_dig_port_to_channel(struct intel_digital_port *dig_port)
{
	switch (dig_port->base.port) {
	case PORT_B:
	case PORT_D:
		return DPIO_CH0;
	case PORT_C:
		return DPIO_CH1;
	default:
		BUG();
	}
}

static inline enum dpio_phy
vlv_dig_port_to_phy(struct intel_digital_port *dig_port)
{
	switch (dig_port->base.port) {
	case PORT_B:
	case PORT_C:
		return DPIO_PHY0;
	case PORT_D:
		return DPIO_PHY1;
	default:
		BUG();
	}
}

static inline enum dpio_channel
vlv_pipe_to_channel(enum pipe pipe)
{
	switch (pipe) {
	case PIPE_A:
	case PIPE_C:
		return DPIO_CH0;
	case PIPE_B:
		return DPIO_CH1;
	default:
		BUG();
	}
}

struct intel_load_detect_pipe {
	struct drm_atomic_state *restore_state;
};

static inline struct intel_encoder *
intel_attached_encoder(struct intel_connector *connector)
{
	return connector->encoder;
}

static inline bool intel_encoder_is_dig_port(struct intel_encoder *encoder)
{
	switch (encoder->type) {
	case INTEL_OUTPUT_DDI:
	case INTEL_OUTPUT_DP:
	case INTEL_OUTPUT_EDP:
	case INTEL_OUTPUT_HDMI:
		return true;
	default:
		return false;
	}
}

static inline bool intel_encoder_is_mst(struct intel_encoder *encoder)
{
	return encoder->type == INTEL_OUTPUT_DP_MST;
}

static inline struct intel_dp_mst_encoder *
enc_to_mst(struct intel_encoder *encoder)
{
	return container_of(&encoder->base, struct intel_dp_mst_encoder,
			    base.base);
}

static inline struct intel_digital_port *
enc_to_dig_port(struct intel_encoder *encoder)
{
	struct intel_encoder *intel_encoder = encoder;

	if (intel_encoder_is_dig_port(intel_encoder))
		return container_of(&encoder->base, struct intel_digital_port,
				    base.base);
	else if (intel_encoder_is_mst(intel_encoder))
		return enc_to_mst(encoder)->primary;
	else
		return NULL;
}

static inline struct intel_digital_port *
intel_attached_dig_port(struct intel_connector *connector)
{
	return enc_to_dig_port(intel_attached_encoder(connector));
}

static inline struct intel_hdmi *
enc_to_intel_hdmi(struct intel_encoder *encoder)
{
	return &enc_to_dig_port(encoder)->hdmi;
}

static inline struct intel_hdmi *
intel_attached_hdmi(struct intel_connector *connector)
{
	return enc_to_intel_hdmi(intel_attached_encoder(connector));
}

static inline struct intel_dp *enc_to_intel_dp(struct intel_encoder *encoder)
{
	return &enc_to_dig_port(encoder)->dp;
}

static inline struct intel_dp *intel_attached_dp(struct intel_connector *connector)
{
	return enc_to_intel_dp(intel_attached_encoder(connector));
}

static inline bool intel_encoder_is_dp(struct intel_encoder *encoder)
{
	switch (encoder->type) {
	case INTEL_OUTPUT_DP:
	case INTEL_OUTPUT_EDP:
		return true;
	case INTEL_OUTPUT_DDI:
		/* Skip pure HDMI/DVI DDI encoders */
		return i915_mmio_reg_valid(enc_to_intel_dp(encoder)->output_reg);
	default:
		return false;
	}
}

static inline struct intel_lspcon *
enc_to_intel_lspcon(struct intel_encoder *encoder)
{
	return &enc_to_dig_port(encoder)->lspcon;
}

static inline struct intel_digital_port *
dp_to_dig_port(struct intel_dp *intel_dp)
{
	return container_of(intel_dp, struct intel_digital_port, dp);
}

static inline struct intel_lspcon *
dp_to_lspcon(struct intel_dp *intel_dp)
{
	return &dp_to_dig_port(intel_dp)->lspcon;
}

#define dp_to_i915(__intel_dp) to_i915(dp_to_dig_port(__intel_dp)->base.base.dev)

#define CAN_PSR(intel_dp) ((intel_dp)->psr.sink_support && \
			   (intel_dp)->psr.source_support)

static inline bool intel_encoder_can_psr(struct intel_encoder *encoder)
{
	if (!intel_encoder_is_dp(encoder))
		return false;

	return CAN_PSR(enc_to_intel_dp(encoder));
}

static inline struct intel_digital_port *
hdmi_to_dig_port(struct intel_hdmi *intel_hdmi)
{
	return container_of(intel_hdmi, struct intel_digital_port, hdmi);
}

static inline struct intel_plane_state *
intel_atomic_get_plane_state(struct intel_atomic_state *state,
				 struct intel_plane *plane)
{
	struct drm_plane_state *ret =
		drm_atomic_get_plane_state(&state->base, &plane->base);

	if (IS_ERR(ret))
		return ERR_CAST(ret);

	return to_intel_plane_state(ret);
}

static inline struct intel_plane_state *
intel_atomic_get_old_plane_state(struct intel_atomic_state *state,
				 struct intel_plane *plane)
{
	return to_intel_plane_state(drm_atomic_get_old_plane_state(&state->base,
								   &plane->base));
}

static inline struct intel_plane_state *
intel_atomic_get_new_plane_state(struct intel_atomic_state *state,
				 struct intel_plane *plane)
{
	return to_intel_plane_state(drm_atomic_get_new_plane_state(&state->base,
								   &plane->base));
}

static inline struct intel_crtc_state *
intel_atomic_get_old_crtc_state(struct intel_atomic_state *state,
				struct intel_crtc *crtc)
{
	return to_intel_crtc_state(drm_atomic_get_old_crtc_state(&state->base,
								 &crtc->base));
}

static inline struct intel_crtc_state *
intel_atomic_get_new_crtc_state(struct intel_atomic_state *state,
				struct intel_crtc *crtc)
{
	return to_intel_crtc_state(drm_atomic_get_new_crtc_state(&state->base,
								 &crtc->base));
}

static inline struct intel_digital_connector_state *
intel_atomic_get_new_connector_state(struct intel_atomic_state *state,
				     struct intel_connector *connector)
{
	return to_intel_digital_connector_state(
			drm_atomic_get_new_connector_state(&state->base,
			&connector->base));
}

static inline struct intel_digital_connector_state *
intel_atomic_get_old_connector_state(struct intel_atomic_state *state,
				     struct intel_connector *connector)
{
	return to_intel_digital_connector_state(
			drm_atomic_get_old_connector_state(&state->base,
			&connector->base));
}

/* intel_display.c */
static inline bool
intel_crtc_has_type(const struct intel_crtc_state *crtc_state,
		    enum intel_output_type type)
{
	return crtc_state->output_types & (1 << type);
}
static inline bool
intel_crtc_has_dp_encoder(const struct intel_crtc_state *crtc_state)
{
	return crtc_state->output_types &
		((1 << INTEL_OUTPUT_DP) |
		 (1 << INTEL_OUTPUT_DP_MST) |
		 (1 << INTEL_OUTPUT_EDP));
}

static inline bool
intel_crtc_needs_modeset(const struct intel_crtc_state *crtc_state)
{
	return drm_atomic_crtc_needs_modeset(&crtc_state->uapi);
}

static inline u32 intel_plane_ggtt_offset(const struct intel_plane_state *plane_state)
{
	return i915_ggtt_offset(plane_state->ggtt_vma);
}

static inline struct intel_frontbuffer *
to_intel_frontbuffer(struct drm_framebuffer *fb)
{
	return fb ? to_intel_framebuffer(fb)->frontbuffer : NULL;
}

<<<<<<< HEAD
static inline bool is_ccs_modifier(u64 modifier)
{
	return modifier == I915_FORMAT_MOD_Y_TILED_GEN12_RC_CCS ||
	       modifier == I915_FORMAT_MOD_Y_TILED_GEN12_RC_CCS_CC ||
	       modifier == I915_FORMAT_MOD_Y_TILED_GEN12_MC_CCS ||
	       modifier == I915_FORMAT_MOD_Y_TILED_CCS ||
	       modifier == I915_FORMAT_MOD_Yf_TILED_CCS;
}

static inline bool is_gen12_ccs_modifier(u64 modifier)
{
	return modifier == I915_FORMAT_MOD_Y_TILED_GEN12_RC_CCS ||
	       modifier == I915_FORMAT_MOD_Y_TILED_GEN12_RC_CCS_CC ||
	       modifier == I915_FORMAT_MOD_Y_TILED_GEN12_MC_CCS;
}

=======
>>>>>>> 754e0b0e
#endif /*  __INTEL_DISPLAY_TYPES_H__ */<|MERGE_RESOLUTION|>--- conflicted
+++ resolved
@@ -2005,23 +2005,4 @@
 	return fb ? to_intel_framebuffer(fb)->frontbuffer : NULL;
 }
 
-<<<<<<< HEAD
-static inline bool is_ccs_modifier(u64 modifier)
-{
-	return modifier == I915_FORMAT_MOD_Y_TILED_GEN12_RC_CCS ||
-	       modifier == I915_FORMAT_MOD_Y_TILED_GEN12_RC_CCS_CC ||
-	       modifier == I915_FORMAT_MOD_Y_TILED_GEN12_MC_CCS ||
-	       modifier == I915_FORMAT_MOD_Y_TILED_CCS ||
-	       modifier == I915_FORMAT_MOD_Yf_TILED_CCS;
-}
-
-static inline bool is_gen12_ccs_modifier(u64 modifier)
-{
-	return modifier == I915_FORMAT_MOD_Y_TILED_GEN12_RC_CCS ||
-	       modifier == I915_FORMAT_MOD_Y_TILED_GEN12_RC_CCS_CC ||
-	       modifier == I915_FORMAT_MOD_Y_TILED_GEN12_MC_CCS;
-}
-
-=======
->>>>>>> 754e0b0e
 #endif /*  __INTEL_DISPLAY_TYPES_H__ */