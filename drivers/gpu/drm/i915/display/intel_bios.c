/*
 * Copyright © 2006 Intel Corporation
 *
 * Permission is hereby granted, free of charge, to any person obtaining a
 * copy of this software and associated documentation files (the "Software"),
 * to deal in the Software without restriction, including without limitation
 * the rights to use, copy, modify, merge, publish, distribute, sublicense,
 * and/or sell copies of the Software, and to permit persons to whom the
 * Software is furnished to do so, subject to the following conditions:
 *
 * The above copyright notice and this permission notice (including the next
 * paragraph) shall be included in all copies or substantial portions of the
 * Software.
 *
 * THE SOFTWARE IS PROVIDED "AS IS", WITHOUT WARRANTY OF ANY KIND, EXPRESS OR
 * IMPLIED, INCLUDING BUT NOT LIMITED TO THE WARRANTIES OF MERCHANTABILITY,
 * FITNESS FOR A PARTICULAR PURPOSE AND NONINFRINGEMENT.  IN NO EVENT SHALL
 * THE AUTHORS OR COPYRIGHT HOLDERS BE LIABLE FOR ANY CLAIM, DAMAGES OR OTHER
 * LIABILITY, WHETHER IN AN ACTION OF CONTRACT, TORT OR OTHERWISE, ARISING FROM,
 * OUT OF OR IN CONNECTION WITH THE SOFTWARE OR THE USE OR OTHER DEALINGS IN THE
 * SOFTWARE.
 *
 * Authors:
 *    Eric Anholt <eric@anholt.net>
 *
 */

#include <linux/firmware.h>

#include <drm/display/drm_dp_helper.h>
#include <drm/display/drm_dsc_helper.h>
#include <drm/drm_edid.h>
#include <drm/drm_fixed.h>

#include "i915_drv.h"
#include "i915_reg.h"
#include "intel_display.h"
#include "intel_display_types.h"
#include "intel_gmbus.h"
#include "intel_uncore.h"

#define _INTEL_BIOS_PRIVATE
#include "intel_vbt_defs.h"

/**
 * DOC: Video BIOS Table (VBT)
 *
 * The Video BIOS Table, or VBT, provides platform and board specific
 * configuration information to the driver that is not discoverable or available
 * through other means. The configuration is mostly related to display
 * hardware. The VBT is available via the ACPI OpRegion or, on older systems, in
 * the PCI ROM.
 *
 * The VBT consists of a VBT Header (defined as &struct vbt_header), a BDB
 * Header (&struct bdb_header), and a number of BIOS Data Blocks (BDB) that
 * contain the actual configuration information. The VBT Header, and thus the
 * VBT, begins with "$VBT" signature. The VBT Header contains the offset of the
 * BDB Header. The data blocks are concatenated after the BDB Header. The data
 * blocks have a 1-byte Block ID, 2-byte Block Size, and Block Size bytes of
 * data. (Block 53, the MIPI Sequence Block is an exception.)
 *
 * The driver parses the VBT during load. The relevant information is stored in
 * driver private data for ease of use, and the actual VBT is not read after
 * that.
 */

/* Wrapper for VBT child device config */
struct intel_bios_encoder_data {
	struct intel_display *display;

	struct child_device_config child;
	struct dsc_compression_parameters_entry *dsc;
	struct list_head node;
};

#define	TARGET_ADDR1	0x70
#define	TARGET_ADDR2	0x72

/* Get BDB block size given a pointer to Block ID. */
static u32 _get_blocksize(const u8 *block_base)
{
	/* The MIPI Sequence Block v3+ has a separate size field. */
	if (*block_base == BDB_MIPI_SEQUENCE && *(block_base + 3) >= 3)
		return *((const u32 *)(block_base + 4));
	else
		return *((const u16 *)(block_base + 1));
}

/* Get BDB block size give a pointer to data after Block ID and Block Size. */
static u32 get_blocksize(const void *block_data)
{
	return _get_blocksize(block_data - 3);
}

static const void *
find_raw_section(const void *_bdb, enum bdb_block_id section_id)
{
	const struct bdb_header *bdb = _bdb;
	const u8 *base = _bdb;
	int index = 0;
	u32 total, current_size;
	enum bdb_block_id current_id;

	/* skip to first section */
	index += bdb->header_size;
	total = bdb->bdb_size;

	/* walk the sections looking for section_id */
	while (index + 3 < total) {
		current_id = *(base + index);
		current_size = _get_blocksize(base + index);
		index += 3;

		if (index + current_size > total)
			return NULL;

		if (current_id == section_id)
			return base + index;

		index += current_size;
	}

	return NULL;
}

/*
 * Offset from the start of BDB to the start of the
 * block data (just past the block header).
 */
static u32 raw_block_offset(const void *bdb, enum bdb_block_id section_id)
{
	const void *block;

	block = find_raw_section(bdb, section_id);
	if (!block)
		return 0;

	return block - bdb;
}

struct bdb_block_entry {
	struct list_head node;
	enum bdb_block_id section_id;
	u8 data[];
};

static const void *
bdb_find_section(struct intel_display *display,
		 enum bdb_block_id section_id)
{
	struct bdb_block_entry *entry;

	list_for_each_entry(entry, &display->vbt.bdb_blocks, node) {
		if (entry->section_id == section_id)
			return entry->data + 3;
	}

	return NULL;
}

static const struct {
	enum bdb_block_id section_id;
	size_t min_size;
} bdb_blocks[] = {
	{ .section_id = BDB_GENERAL_FEATURES,
	  .min_size = sizeof(struct bdb_general_features), },
	{ .section_id = BDB_GENERAL_DEFINITIONS,
	  .min_size = sizeof(struct bdb_general_definitions), },
	{ .section_id = BDB_PSR,
	  .min_size = sizeof(struct bdb_psr), },
	{ .section_id = BDB_DRIVER_FEATURES,
	  .min_size = sizeof(struct bdb_driver_features), },
	{ .section_id = BDB_SDVO_LVDS_OPTIONS,
	  .min_size = sizeof(struct bdb_sdvo_lvds_options), },
	{ .section_id = BDB_SDVO_LVDS_DTD,
	  .min_size = sizeof(struct bdb_sdvo_lvds_dtd), },
	{ .section_id = BDB_EDP,
	  .min_size = sizeof(struct bdb_edp), },
	{ .section_id = BDB_LFP_OPTIONS,
	  .min_size = sizeof(struct bdb_lfp_options), },
	/*
	 * BDB_LFP_DATA depends on BDB_LFP_DATA_PTRS,
	 * so keep the two ordered.
	 */
	{ .section_id = BDB_LFP_DATA_PTRS,
	  .min_size = sizeof(struct bdb_lfp_data_ptrs), },
	{ .section_id = BDB_LFP_DATA,
	  .min_size = 0, /* special case */ },
	{ .section_id = BDB_LFP_BACKLIGHT,
	  .min_size = sizeof(struct bdb_lfp_backlight), },
	{ .section_id = BDB_LFP_POWER,
	  .min_size = sizeof(struct bdb_lfp_power), },
	{ .section_id = BDB_MIPI_CONFIG,
	  .min_size = sizeof(struct bdb_mipi_config), },
	{ .section_id = BDB_MIPI_SEQUENCE,
	  .min_size = sizeof(struct bdb_mipi_sequence) },
	{ .section_id = BDB_COMPRESSION_PARAMETERS,
	  .min_size = sizeof(struct bdb_compression_parameters), },
	{ .section_id = BDB_GENERIC_DTD,
	  .min_size = sizeof(struct bdb_generic_dtd), },
};

static size_t lfp_data_min_size(struct intel_display *display)
{
	const struct bdb_lfp_data_ptrs *ptrs;
	size_t size;

	ptrs = bdb_find_section(display, BDB_LFP_DATA_PTRS);
	if (!ptrs)
		return 0;

	size = sizeof(struct bdb_lfp_data);
	if (ptrs->panel_name.table_size)
		size = max(size, ptrs->panel_name.offset +
			   sizeof(struct bdb_lfp_data_tail));

	return size;
}

static bool validate_lfp_data_ptrs(const void *bdb,
				   const struct bdb_lfp_data_ptrs *ptrs)
{
	int fp_timing_size, dvo_timing_size, panel_pnp_id_size, panel_name_size;
	int data_block_size, lfp_data_size;
	const void *data_block;
	int i;

	data_block = find_raw_section(bdb, BDB_LFP_DATA);
	if (!data_block)
		return false;

	data_block_size = get_blocksize(data_block);
	if (data_block_size == 0)
		return false;

	/* always 3 indicating the presence of fp_timing+dvo_timing+panel_pnp_id */
	if (ptrs->num_entries != 3)
		return false;

	fp_timing_size = ptrs->ptr[0].fp_timing.table_size;
	dvo_timing_size = ptrs->ptr[0].dvo_timing.table_size;
	panel_pnp_id_size = ptrs->ptr[0].panel_pnp_id.table_size;
	panel_name_size = ptrs->panel_name.table_size;

	/* fp_timing has variable size */
	if (fp_timing_size < 32 ||
	    dvo_timing_size != sizeof(struct bdb_edid_dtd) ||
	    panel_pnp_id_size != sizeof(struct bdb_edid_pnp_id))
		return false;

	/* panel_name is not present in old VBTs */
	if (panel_name_size != 0 &&
	    panel_name_size != sizeof(struct bdb_edid_product_name))
		return false;

	lfp_data_size = ptrs->ptr[1].fp_timing.offset - ptrs->ptr[0].fp_timing.offset;
	if (16 * lfp_data_size > data_block_size)
		return false;

	/* make sure the table entries have uniform size */
	for (i = 1; i < 16; i++) {
		if (ptrs->ptr[i].fp_timing.table_size != fp_timing_size ||
		    ptrs->ptr[i].dvo_timing.table_size != dvo_timing_size ||
		    ptrs->ptr[i].panel_pnp_id.table_size != panel_pnp_id_size)
			return false;

		if (ptrs->ptr[i].fp_timing.offset - ptrs->ptr[i-1].fp_timing.offset != lfp_data_size ||
		    ptrs->ptr[i].dvo_timing.offset - ptrs->ptr[i-1].dvo_timing.offset != lfp_data_size ||
		    ptrs->ptr[i].panel_pnp_id.offset - ptrs->ptr[i-1].panel_pnp_id.offset != lfp_data_size)
			return false;
	}

	/*
	 * Except for vlv/chv machines all real VBTs seem to have 6
	 * unaccounted bytes in the fp_timing table. And it doesn't
	 * appear to be a really intentional hole as the fp_timing
	 * 0xffff terminator is always within those 6 missing bytes.
	 */
	if (fp_timing_size + 6 + dvo_timing_size + panel_pnp_id_size == lfp_data_size)
		fp_timing_size += 6;

	if (fp_timing_size + dvo_timing_size + panel_pnp_id_size != lfp_data_size)
		return false;

	if (ptrs->ptr[0].fp_timing.offset + fp_timing_size != ptrs->ptr[0].dvo_timing.offset ||
	    ptrs->ptr[0].dvo_timing.offset + dvo_timing_size != ptrs->ptr[0].panel_pnp_id.offset ||
	    ptrs->ptr[0].panel_pnp_id.offset + panel_pnp_id_size != lfp_data_size)
		return false;

	/* make sure the tables fit inside the data block */
	for (i = 0; i < 16; i++) {
		if (ptrs->ptr[i].fp_timing.offset + fp_timing_size > data_block_size ||
		    ptrs->ptr[i].dvo_timing.offset + dvo_timing_size > data_block_size ||
		    ptrs->ptr[i].panel_pnp_id.offset + panel_pnp_id_size > data_block_size)
			return false;
	}

	if (ptrs->panel_name.offset + 16 * panel_name_size > data_block_size)
		return false;

	/* make sure fp_timing terminators are present at expected locations */
	for (i = 0; i < 16; i++) {
		const u16 *t = data_block + ptrs->ptr[i].fp_timing.offset +
			fp_timing_size - 2;

		if (*t != 0xffff)
			return false;
	}

	return true;
}

/* make the data table offsets relative to the data block */
static bool fixup_lfp_data_ptrs(const void *bdb, void *ptrs_block)
{
	struct bdb_lfp_data_ptrs *ptrs = ptrs_block;
	u32 offset;
	int i;

	offset = raw_block_offset(bdb, BDB_LFP_DATA);

	for (i = 0; i < 16; i++) {
		if (ptrs->ptr[i].fp_timing.offset < offset ||
		    ptrs->ptr[i].dvo_timing.offset < offset ||
		    ptrs->ptr[i].panel_pnp_id.offset < offset)
			return false;

		ptrs->ptr[i].fp_timing.offset -= offset;
		ptrs->ptr[i].dvo_timing.offset -= offset;
		ptrs->ptr[i].panel_pnp_id.offset -= offset;
	}

	if (ptrs->panel_name.table_size) {
		if (ptrs->panel_name.offset < offset)
			return false;

		ptrs->panel_name.offset -= offset;
	}

	return validate_lfp_data_ptrs(bdb, ptrs);
}

static int make_lfp_data_ptr(struct lfp_data_ptr_table *table,
			     int table_size, int total_size)
{
	if (total_size < table_size)
		return total_size;

	table->table_size = table_size;
	table->offset = total_size - table_size;

	return total_size - table_size;
}

static void next_lfp_data_ptr(struct lfp_data_ptr_table *next,
			      const struct lfp_data_ptr_table *prev,
			      int size)
{
	next->table_size = prev->table_size;
	next->offset = prev->offset + size;
}

static void *generate_lfp_data_ptrs(struct intel_display *display,
				    const void *bdb)
{
	int i, size, table_size, block_size, offset, fp_timing_size;
	struct bdb_lfp_data_ptrs *ptrs;
	const void *block;
	void *ptrs_block;

	/*
	 * The hardcoded fp_timing_size is only valid for
	 * modernish VBTs. All older VBTs definitely should
	 * include block 41 and thus we don't need to
	 * generate one.
	 */
	if (display->vbt.version < 155)
		return NULL;

	fp_timing_size = 38;

	block = find_raw_section(bdb, BDB_LFP_DATA);
	if (!block)
		return NULL;

	drm_dbg_kms(display->drm, "Generating LFP data table pointers\n");

	block_size = get_blocksize(block);

	size = fp_timing_size + sizeof(struct bdb_edid_dtd) +
		sizeof(struct bdb_edid_pnp_id);
	if (size * 16 > block_size)
		return NULL;

	ptrs_block = kzalloc(sizeof(*ptrs) + 3, GFP_KERNEL);
	if (!ptrs_block)
		return NULL;

	*(u8 *)(ptrs_block + 0) = BDB_LFP_DATA_PTRS;
	*(u16 *)(ptrs_block + 1) = sizeof(*ptrs);
	ptrs = ptrs_block + 3;

	table_size = sizeof(struct bdb_edid_pnp_id);
	size = make_lfp_data_ptr(&ptrs->ptr[0].panel_pnp_id, table_size, size);

	table_size = sizeof(struct bdb_edid_dtd);
	size = make_lfp_data_ptr(&ptrs->ptr[0].dvo_timing, table_size, size);

	table_size = fp_timing_size;
	size = make_lfp_data_ptr(&ptrs->ptr[0].fp_timing, table_size, size);

	if (ptrs->ptr[0].fp_timing.table_size)
		ptrs->num_entries++;
	if (ptrs->ptr[0].dvo_timing.table_size)
		ptrs->num_entries++;
	if (ptrs->ptr[0].panel_pnp_id.table_size)
		ptrs->num_entries++;

	if (size != 0 || ptrs->num_entries != 3) {
		kfree(ptrs_block);
		return NULL;
	}

	size = fp_timing_size + sizeof(struct bdb_edid_dtd) +
		sizeof(struct bdb_edid_pnp_id);
	for (i = 1; i < 16; i++) {
		next_lfp_data_ptr(&ptrs->ptr[i].fp_timing, &ptrs->ptr[i-1].fp_timing, size);
		next_lfp_data_ptr(&ptrs->ptr[i].dvo_timing, &ptrs->ptr[i-1].dvo_timing, size);
		next_lfp_data_ptr(&ptrs->ptr[i].panel_pnp_id, &ptrs->ptr[i-1].panel_pnp_id, size);
	}

	table_size = sizeof(struct bdb_edid_product_name);

	if (16 * (size + table_size) <= block_size) {
		ptrs->panel_name.table_size = table_size;
		ptrs->panel_name.offset = size * 16;
	}

	offset = block - bdb;

	for (i = 0; i < 16; i++) {
		ptrs->ptr[i].fp_timing.offset += offset;
		ptrs->ptr[i].dvo_timing.offset += offset;
		ptrs->ptr[i].panel_pnp_id.offset += offset;
	}

	if (ptrs->panel_name.table_size)
		ptrs->panel_name.offset += offset;

	return ptrs_block;
}

static void
init_bdb_block(struct intel_display *display,
	       const void *bdb, enum bdb_block_id section_id,
	       size_t min_size)
{
	struct bdb_block_entry *entry;
	void *temp_block = NULL;
	const void *block;
	size_t block_size;

	block = find_raw_section(bdb, section_id);

	/* Modern VBTs lack the LFP data table pointers block, make one up */
	if (!block && section_id == BDB_LFP_DATA_PTRS) {
		temp_block = generate_lfp_data_ptrs(display, bdb);
		if (temp_block)
			block = temp_block + 3;
	}
	if (!block)
		return;

	drm_WARN(display->drm, min_size == 0,
		 "Block %d min_size is zero\n", section_id);

	block_size = get_blocksize(block);

	/*
	 * Version number and new block size are considered
	 * part of the header for MIPI sequenece block v3+.
	 */
	if (section_id == BDB_MIPI_SEQUENCE && *(const u8 *)block >= 3)
		block_size += 5;

	entry = kzalloc(struct_size(entry, data, max(min_size, block_size) + 3),
			GFP_KERNEL);
	if (!entry) {
		kfree(temp_block);
		return;
	}

	entry->section_id = section_id;
	memcpy(entry->data, block - 3, block_size + 3);

	kfree(temp_block);

	drm_dbg_kms(display->drm,
		    "Found BDB block %d (size %zu, min size %zu)\n",
		    section_id, block_size, min_size);

	if (section_id == BDB_LFP_DATA_PTRS &&
	    !fixup_lfp_data_ptrs(bdb, entry->data + 3)) {
		drm_err(display->drm,
			"VBT has malformed LFP data table pointers\n");
		kfree(entry);
		return;
	}

	list_add_tail(&entry->node, &display->vbt.bdb_blocks);
}

static void init_bdb_blocks(struct intel_display *display,
			    const void *bdb)
{
	int i;

	for (i = 0; i < ARRAY_SIZE(bdb_blocks); i++) {
		enum bdb_block_id section_id = bdb_blocks[i].section_id;
		size_t min_size = bdb_blocks[i].min_size;

		if (section_id == BDB_LFP_DATA)
			min_size = lfp_data_min_size(display);

		init_bdb_block(display, bdb, section_id, min_size);
	}
}

static void
fill_detail_timing_data(struct intel_display *display,
			struct drm_display_mode *panel_fixed_mode,
			const struct bdb_edid_dtd *dvo_timing)
{
	panel_fixed_mode->hdisplay = (dvo_timing->hactive_hi << 8) |
		dvo_timing->hactive_lo;
	panel_fixed_mode->hsync_start = panel_fixed_mode->hdisplay +
		((dvo_timing->hsync_off_hi << 8) | dvo_timing->hsync_off_lo);
	panel_fixed_mode->hsync_end = panel_fixed_mode->hsync_start +
		((dvo_timing->hsync_pulse_width_hi << 8) |
			dvo_timing->hsync_pulse_width_lo);
	panel_fixed_mode->htotal = panel_fixed_mode->hdisplay +
		((dvo_timing->hblank_hi << 8) | dvo_timing->hblank_lo);

	panel_fixed_mode->vdisplay = (dvo_timing->vactive_hi << 8) |
		dvo_timing->vactive_lo;
	panel_fixed_mode->vsync_start = panel_fixed_mode->vdisplay +
		((dvo_timing->vsync_off_hi << 4) | dvo_timing->vsync_off_lo);
	panel_fixed_mode->vsync_end = panel_fixed_mode->vsync_start +
		((dvo_timing->vsync_pulse_width_hi << 4) |
			dvo_timing->vsync_pulse_width_lo);
	panel_fixed_mode->vtotal = panel_fixed_mode->vdisplay +
		((dvo_timing->vblank_hi << 8) | dvo_timing->vblank_lo);
	panel_fixed_mode->clock = dvo_timing->clock * 10;
	panel_fixed_mode->type = DRM_MODE_TYPE_PREFERRED;

	if (dvo_timing->hsync_positive)
		panel_fixed_mode->flags |= DRM_MODE_FLAG_PHSYNC;
	else
		panel_fixed_mode->flags |= DRM_MODE_FLAG_NHSYNC;

	if (dvo_timing->vsync_positive)
		panel_fixed_mode->flags |= DRM_MODE_FLAG_PVSYNC;
	else
		panel_fixed_mode->flags |= DRM_MODE_FLAG_NVSYNC;

	panel_fixed_mode->width_mm = (dvo_timing->himage_hi << 8) |
		dvo_timing->himage_lo;
	panel_fixed_mode->height_mm = (dvo_timing->vimage_hi << 8) |
		dvo_timing->vimage_lo;

	/* Some VBTs have bogus h/vsync_end values */
	if (panel_fixed_mode->hsync_end > panel_fixed_mode->htotal) {
		drm_dbg_kms(display->drm, "reducing hsync_end %d->%d\n",
			    panel_fixed_mode->hsync_end, panel_fixed_mode->htotal);
		panel_fixed_mode->hsync_end = panel_fixed_mode->htotal;
	}
	if (panel_fixed_mode->vsync_end > panel_fixed_mode->vtotal) {
		drm_dbg_kms(display->drm, "reducing vsync_end %d->%d\n",
			    panel_fixed_mode->vsync_end, panel_fixed_mode->vtotal);
		panel_fixed_mode->vsync_end = panel_fixed_mode->vtotal;
	}

	drm_mode_set_name(panel_fixed_mode);
}

static const struct bdb_edid_dtd *
get_lfp_dvo_timing(const struct bdb_lfp_data *data,
		   const struct bdb_lfp_data_ptrs *ptrs,
		   int index)
{
	return (const void *)data + ptrs->ptr[index].dvo_timing.offset;
}

static const struct fp_timing *
get_lfp_fp_timing(const struct bdb_lfp_data *data,
		  const struct bdb_lfp_data_ptrs *ptrs,
		  int index)
{
	return (const void *)data + ptrs->ptr[index].fp_timing.offset;
}

static const struct drm_edid_product_id *
get_lfp_pnp_id(const struct bdb_lfp_data *data,
	       const struct bdb_lfp_data_ptrs *ptrs,
	       int index)
{
	/* These two are supposed to have the same layout in memory. */
	BUILD_BUG_ON(sizeof(struct bdb_edid_pnp_id) != sizeof(struct drm_edid_product_id));

	return (const void *)data + ptrs->ptr[index].panel_pnp_id.offset;
}

static const struct bdb_lfp_data_tail *
get_lfp_data_tail(const struct bdb_lfp_data *data,
		  const struct bdb_lfp_data_ptrs *ptrs)
{
	if (ptrs->panel_name.table_size)
		return (const void *)data + ptrs->panel_name.offset;
	else
		return NULL;
}

static int opregion_get_panel_type(struct intel_display *display,
				   const struct intel_bios_encoder_data *devdata,
				   const struct drm_edid *drm_edid, bool use_fallback)
{
	return intel_opregion_get_panel_type(display);
}

static int vbt_get_panel_type(struct intel_display *display,
			      const struct intel_bios_encoder_data *devdata,
			      const struct drm_edid *drm_edid, bool use_fallback)
{
	const struct bdb_lfp_options *lfp_options;

	lfp_options = bdb_find_section(display, BDB_LFP_OPTIONS);
	if (!lfp_options)
		return -1;

	if (lfp_options->panel_type > 0xf &&
	    lfp_options->panel_type != 0xff) {
		drm_dbg_kms(display->drm, "Invalid VBT panel type 0x%x\n",
			    lfp_options->panel_type);
		return -1;
	}

	if (devdata && devdata->child.handle == DEVICE_HANDLE_LFP2)
		return lfp_options->panel_type2;

	drm_WARN_ON(display->drm,
		    devdata && devdata->child.handle != DEVICE_HANDLE_LFP1);

	return lfp_options->panel_type;
}

static int pnpid_get_panel_type(struct intel_display *display,
				const struct intel_bios_encoder_data *devdata,
				const struct drm_edid *drm_edid, bool use_fallback)
{
	const struct bdb_lfp_data *data;
	const struct bdb_lfp_data_ptrs *ptrs;
	struct drm_edid_product_id product_id, product_id_nodate;
	struct drm_printer p;
	int i, best = -1;

	if (!drm_edid)
		return -1;

	drm_edid_get_product_id(drm_edid, &product_id);

	product_id_nodate = product_id;
	product_id_nodate.week_of_manufacture = 0;
	product_id_nodate.year_of_manufacture = 0;

	p = drm_dbg_printer(display->drm, DRM_UT_KMS, "EDID");
	drm_edid_print_product_id(&p, &product_id, true);

	ptrs = bdb_find_section(display, BDB_LFP_DATA_PTRS);
	if (!ptrs)
		return -1;

	data = bdb_find_section(display, BDB_LFP_DATA);
	if (!data)
		return -1;

	for (i = 0; i < 16; i++) {
		const struct drm_edid_product_id *vbt_id =
			get_lfp_pnp_id(data, ptrs, i);

		/* full match? */
		if (!memcmp(vbt_id, &product_id, sizeof(*vbt_id)))
			return i;

		/*
		 * Accept a match w/o date if no full match is found,
		 * and the VBT entry does not specify a date.
		 */
		if (best < 0 &&
		    !memcmp(vbt_id, &product_id_nodate, sizeof(*vbt_id)))
			best = i;
	}

	return best;
}

static int fallback_get_panel_type(struct intel_display *display,
				   const struct intel_bios_encoder_data *devdata,
				   const struct drm_edid *drm_edid, bool use_fallback)
{
	return use_fallback ? 0 : -1;
}

enum panel_type {
	PANEL_TYPE_OPREGION,
	PANEL_TYPE_VBT,
	PANEL_TYPE_PNPID,
	PANEL_TYPE_FALLBACK,
};

static int get_panel_type(struct intel_display *display,
			  const struct intel_bios_encoder_data *devdata,
			  const struct drm_edid *drm_edid, bool use_fallback)
{
	struct {
		const char *name;
		int (*get_panel_type)(struct intel_display *display,
				      const struct intel_bios_encoder_data *devdata,
				      const struct drm_edid *drm_edid, bool use_fallback);
		int panel_type;
	} panel_types[] = {
		[PANEL_TYPE_OPREGION] = {
			.name = "OpRegion",
			.get_panel_type = opregion_get_panel_type,
		},
		[PANEL_TYPE_VBT] = {
			.name = "VBT",
			.get_panel_type = vbt_get_panel_type,
		},
		[PANEL_TYPE_PNPID] = {
			.name = "PNPID",
			.get_panel_type = pnpid_get_panel_type,
		},
		[PANEL_TYPE_FALLBACK] = {
			.name = "fallback",
			.get_panel_type = fallback_get_panel_type,
		},
	};
	int i;

	for (i = 0; i < ARRAY_SIZE(panel_types); i++) {
		panel_types[i].panel_type = panel_types[i].get_panel_type(display, devdata,
									  drm_edid, use_fallback);

		drm_WARN_ON(display->drm, panel_types[i].panel_type > 0xf &&
			    panel_types[i].panel_type != 0xff);

		if (panel_types[i].panel_type >= 0)
			drm_dbg_kms(display->drm, "Panel type (%s): %d\n",
				    panel_types[i].name, panel_types[i].panel_type);
	}

	if (panel_types[PANEL_TYPE_OPREGION].panel_type >= 0)
		i = PANEL_TYPE_OPREGION;
	else if (panel_types[PANEL_TYPE_VBT].panel_type == 0xff &&
		 panel_types[PANEL_TYPE_PNPID].panel_type >= 0)
		i = PANEL_TYPE_PNPID;
	else if (panel_types[PANEL_TYPE_VBT].panel_type != 0xff &&
		 panel_types[PANEL_TYPE_VBT].panel_type >= 0)
		i = PANEL_TYPE_VBT;
	else
		i = PANEL_TYPE_FALLBACK;

	drm_dbg_kms(display->drm, "Selected panel type (%s): %d\n",
		    panel_types[i].name, panel_types[i].panel_type);

	return panel_types[i].panel_type;
}

static unsigned int panel_bits(unsigned int value, int panel_type, int num_bits)
{
	return (value >> (panel_type * num_bits)) & (BIT(num_bits) - 1);
}

static bool panel_bool(unsigned int value, int panel_type)
{
	return panel_bits(value, panel_type, 1);
}

/* Parse general panel options */
static void
parse_panel_options(struct intel_display *display,
		    struct intel_panel *panel)
{
	const struct bdb_lfp_options *lfp_options;
	int panel_type = panel->vbt.panel_type;
	int drrs_mode;

	lfp_options = bdb_find_section(display, BDB_LFP_OPTIONS);
	if (!lfp_options)
		return;

	panel->vbt.lvds_dither = lfp_options->pixel_dither;

	/*
	 * Empirical evidence indicates the block size can be
	 * either 4,14,16,24+ bytes. For older VBTs no clear
	 * relationship between the block size vs. BDB version.
	 */
	if (get_blocksize(lfp_options) < 16)
		return;

	drrs_mode = panel_bits(lfp_options->dps_panel_type_bits,
			       panel_type, 2);
	/*
	 * VBT has static DRRS = 0 and seamless DRRS = 2.
	 * The below piece of code is required to adjust vbt.drrs_type
	 * to match the enum drrs_support_type.
	 */
	switch (drrs_mode) {
	case 0:
		panel->vbt.drrs_type = DRRS_TYPE_STATIC;
		drm_dbg_kms(display->drm, "DRRS supported mode is static\n");
		break;
	case 2:
		panel->vbt.drrs_type = DRRS_TYPE_SEAMLESS;
		drm_dbg_kms(display->drm,
			    "DRRS supported mode is seamless\n");
		break;
	default:
		panel->vbt.drrs_type = DRRS_TYPE_NONE;
		drm_dbg_kms(display->drm,
			    "DRRS not supported (VBT input)\n");
		break;
	}
}

static void
parse_lfp_panel_dtd(struct intel_display *display,
		    struct intel_panel *panel,
		    const struct bdb_lfp_data *lfp_data,
		    const struct bdb_lfp_data_ptrs *lfp_data_ptrs)
{
	const struct bdb_edid_dtd *panel_dvo_timing;
	const struct fp_timing *fp_timing;
	struct drm_display_mode *panel_fixed_mode;
	int panel_type = panel->vbt.panel_type;

	panel_dvo_timing = get_lfp_dvo_timing(lfp_data,
					      lfp_data_ptrs,
					      panel_type);

	panel_fixed_mode = kzalloc(sizeof(*panel_fixed_mode), GFP_KERNEL);
	if (!panel_fixed_mode)
		return;

	fill_detail_timing_data(display, panel_fixed_mode, panel_dvo_timing);

	panel->vbt.lfp_vbt_mode = panel_fixed_mode;

	drm_dbg_kms(display->drm,
		    "Found panel mode in BIOS VBT legacy lfp table: " DRM_MODE_FMT "\n",
		    DRM_MODE_ARG(panel_fixed_mode));

	fp_timing = get_lfp_fp_timing(lfp_data,
				      lfp_data_ptrs,
				      panel_type);

	/* check the resolution, just to be sure */
	if (fp_timing->x_res == panel_fixed_mode->hdisplay &&
	    fp_timing->y_res == panel_fixed_mode->vdisplay) {
		panel->vbt.bios_lvds_val = fp_timing->lvds_reg_val;
		drm_dbg_kms(display->drm,
			    "VBT initial LVDS value %x\n",
			    panel->vbt.bios_lvds_val);
	}
}

static void
parse_lfp_data(struct intel_display *display,
	       struct intel_panel *panel)
{
	const struct bdb_lfp_data *data;
	const struct bdb_lfp_data_tail *tail;
	const struct bdb_lfp_data_ptrs *ptrs;
	const struct drm_edid_product_id *pnp_id;
	struct drm_printer p;
	int panel_type = panel->vbt.panel_type;

	ptrs = bdb_find_section(display, BDB_LFP_DATA_PTRS);
	if (!ptrs)
		return;

	data = bdb_find_section(display, BDB_LFP_DATA);
	if (!data)
		return;

	if (!panel->vbt.lfp_vbt_mode)
		parse_lfp_panel_dtd(display, panel, data, ptrs);

	pnp_id = get_lfp_pnp_id(data, ptrs, panel_type);

	p = drm_dbg_printer(display->drm, DRM_UT_KMS, "Panel");
	drm_edid_print_product_id(&p, pnp_id, false);

	tail = get_lfp_data_tail(data, ptrs);
	if (!tail)
		return;

	drm_dbg_kms(display->drm, "Panel name: %.*s\n",
		    (int)sizeof(tail->panel_name[0].name),
		    tail->panel_name[panel_type].name);

	if (display->vbt.version >= 188) {
		panel->vbt.seamless_drrs_min_refresh_rate =
			tail->seamless_drrs_min_refresh_rate[panel_type];
		drm_dbg_kms(display->drm,
			    "Seamless DRRS min refresh rate: %d Hz\n",
			    panel->vbt.seamless_drrs_min_refresh_rate);
	}
}

static void
parse_generic_dtd(struct intel_display *display,
		  struct intel_panel *panel)
{
	const struct bdb_generic_dtd *generic_dtd;
	const struct generic_dtd_entry *dtd;
	struct drm_display_mode *panel_fixed_mode;
	int num_dtd;

	/*
	 * Older VBTs provided DTD information for internal displays through
	 * the "LFP panel tables" block (42).  As of VBT revision 229 the
	 * DTD information should be provided via a newer "generic DTD"
	 * block (58).  Just to be safe, we'll try the new generic DTD block
	 * first on VBT >= 229, but still fall back to trying the old LFP
	 * block if that fails.
	 */
	if (display->vbt.version < 229)
		return;

	generic_dtd = bdb_find_section(display, BDB_GENERIC_DTD);
	if (!generic_dtd)
		return;

	if (generic_dtd->gdtd_size < sizeof(struct generic_dtd_entry)) {
		drm_err(display->drm, "GDTD size %u is too small.\n",
			generic_dtd->gdtd_size);
		return;
	} else if (generic_dtd->gdtd_size !=
		   sizeof(struct generic_dtd_entry)) {
		drm_err(display->drm, "Unexpected GDTD size %u\n",
			generic_dtd->gdtd_size);
		/* DTD has unknown fields, but keep going */
	}

	num_dtd = (get_blocksize(generic_dtd) -
		   sizeof(struct bdb_generic_dtd)) / generic_dtd->gdtd_size;
	if (panel->vbt.panel_type >= num_dtd) {
		drm_err(display->drm,
			"Panel type %d not found in table of %d DTD's\n",
			panel->vbt.panel_type, num_dtd);
		return;
	}

	dtd = &generic_dtd->dtd[panel->vbt.panel_type];

	panel_fixed_mode = kzalloc(sizeof(*panel_fixed_mode), GFP_KERNEL);
	if (!panel_fixed_mode)
		return;

	panel_fixed_mode->hdisplay = dtd->hactive;
	panel_fixed_mode->hsync_start =
		panel_fixed_mode->hdisplay + dtd->hfront_porch;
	panel_fixed_mode->hsync_end =
		panel_fixed_mode->hsync_start + dtd->hsync;
	panel_fixed_mode->htotal =
		panel_fixed_mode->hdisplay + dtd->hblank;

	panel_fixed_mode->vdisplay = dtd->vactive;
	panel_fixed_mode->vsync_start =
		panel_fixed_mode->vdisplay + dtd->vfront_porch;
	panel_fixed_mode->vsync_end =
		panel_fixed_mode->vsync_start + dtd->vsync;
	panel_fixed_mode->vtotal =
		panel_fixed_mode->vdisplay + dtd->vblank;

	panel_fixed_mode->clock = dtd->pixel_clock;
	panel_fixed_mode->width_mm = dtd->width_mm;
	panel_fixed_mode->height_mm = dtd->height_mm;

	panel_fixed_mode->type = DRM_MODE_TYPE_PREFERRED;
	drm_mode_set_name(panel_fixed_mode);

	if (dtd->hsync_positive_polarity)
		panel_fixed_mode->flags |= DRM_MODE_FLAG_PHSYNC;
	else
		panel_fixed_mode->flags |= DRM_MODE_FLAG_NHSYNC;

	if (dtd->vsync_positive_polarity)
		panel_fixed_mode->flags |= DRM_MODE_FLAG_PVSYNC;
	else
		panel_fixed_mode->flags |= DRM_MODE_FLAG_NVSYNC;

	drm_dbg_kms(display->drm,
		    "Found panel mode in BIOS VBT generic dtd table: " DRM_MODE_FMT "\n",
		    DRM_MODE_ARG(panel_fixed_mode));

	panel->vbt.lfp_vbt_mode = panel_fixed_mode;
}

static void
parse_lfp_backlight(struct intel_display *display,
		    struct intel_panel *panel)
{
	const struct bdb_lfp_backlight *backlight_data;
	const struct lfp_backlight_data_entry *entry;
	int panel_type = panel->vbt.panel_type;
	u16 level;

	backlight_data = bdb_find_section(display, BDB_LFP_BACKLIGHT);
	if (!backlight_data)
		return;

	if (backlight_data->entry_size != sizeof(backlight_data->data[0])) {
		drm_dbg_kms(display->drm,
			    "Unsupported backlight data entry size %u\n",
			    backlight_data->entry_size);
		return;
	}

	entry = &backlight_data->data[panel_type];

	panel->vbt.backlight.present = entry->type == BDB_BACKLIGHT_TYPE_PWM;
	if (!panel->vbt.backlight.present) {
		drm_dbg_kms(display->drm,
			    "PWM backlight not present in VBT (type %u)\n",
			    entry->type);
		return;
	}

	panel->vbt.backlight.type = INTEL_BACKLIGHT_DISPLAY_DDI;
	panel->vbt.backlight.controller = 0;
<<<<<<< HEAD
	if (i915->display.vbt.version >= 191) {
=======
	if (display->vbt.version >= 191) {
>>>>>>> a6ad5510
		const struct lfp_backlight_control_method *method;

		method = &backlight_data->backlight_control[panel_type];
		panel->vbt.backlight.type = method->type;
		panel->vbt.backlight.controller = method->controller;
	}

	panel->vbt.backlight.pwm_freq_hz = entry->pwm_freq_hz;
	panel->vbt.backlight.active_low_pwm = entry->active_low_pwm;

	if (display->vbt.version >= 234) {
		u16 min_level;
		bool scale;

		level = backlight_data->brightness_level[panel_type].level;
		min_level = backlight_data->brightness_min_level[panel_type].level;

		if (display->vbt.version >= 236)
			scale = backlight_data->brightness_precision_bits[panel_type] == 16;
		else
			scale = level > 255;

		if (scale)
			min_level = min_level / 255;

		if (min_level > 255) {
			drm_warn(display->drm, "Brightness min level > 255\n");
			level = 255;
		}
		panel->vbt.backlight.min_brightness = min_level;

		panel->vbt.backlight.brightness_precision_bits =
			backlight_data->brightness_precision_bits[panel_type];
	} else {
		level = backlight_data->level[panel_type];
		panel->vbt.backlight.min_brightness = entry->min_brightness;
	}

	if (display->vbt.version >= 239)
		panel->vbt.backlight.hdr_dpcd_refresh_timeout =
			DIV_ROUND_UP(backlight_data->hdr_dpcd_refresh_timeout[panel_type], 100);
	else
		panel->vbt.backlight.hdr_dpcd_refresh_timeout = 30;

	drm_dbg_kms(display->drm,
		    "VBT backlight PWM modulation frequency %u Hz, "
		    "active %s, min brightness %u, level %u, controller %u\n",
		    panel->vbt.backlight.pwm_freq_hz,
		    panel->vbt.backlight.active_low_pwm ? "low" : "high",
		    panel->vbt.backlight.min_brightness,
		    level,
		    panel->vbt.backlight.controller);
}

static void
parse_sdvo_lvds_data(struct intel_display *display,
		     struct intel_panel *panel)
{
	const struct bdb_sdvo_lvds_dtd *dtd;
	struct drm_display_mode *panel_fixed_mode;
	int index;

	index = display->params.vbt_sdvo_panel_type;
	if (index == -2) {
		drm_dbg_kms(display->drm,
			    "Ignore SDVO LVDS mode from BIOS VBT tables.\n");
		return;
	}

	if (index == -1) {
		const struct bdb_sdvo_lvds_options *sdvo_lvds_options;

		sdvo_lvds_options = bdb_find_section(display, BDB_SDVO_LVDS_OPTIONS);
		if (!sdvo_lvds_options)
			return;

		index = sdvo_lvds_options->panel_type;
	}

	dtd = bdb_find_section(display, BDB_SDVO_LVDS_DTD);
	if (!dtd)
		return;

	/*
	 * This should not happen, as long as the panel_type
	 * enumeration doesn't grow over 4 items.  But if it does, it
	 * could lead to hard-to-detect bugs, so better double-check
	 * it here to be sure.
	 */
	if (index >= ARRAY_SIZE(dtd->dtd)) {
		drm_err(display->drm,
			"index %d is larger than dtd->dtd[4] array\n",
			index);
		return;
	}

	panel_fixed_mode = kzalloc(sizeof(*panel_fixed_mode), GFP_KERNEL);
	if (!panel_fixed_mode)
		return;

	fill_detail_timing_data(display, panel_fixed_mode, &dtd->dtd[index]);

	panel->vbt.sdvo_lvds_vbt_mode = panel_fixed_mode;

	drm_dbg_kms(display->drm,
		    "Found SDVO LVDS mode in BIOS VBT tables: " DRM_MODE_FMT "\n",
		    DRM_MODE_ARG(panel_fixed_mode));
}

static int intel_bios_ssc_frequency(struct intel_display *display,
				    bool alternate)
{
	switch (DISPLAY_VER(display)) {
	case 2:
		return alternate ? 66667 : 48000;
	case 3:
	case 4:
		return alternate ? 100000 : 96000;
	default:
		return alternate ? 100000 : 120000;
	}
}

static void
parse_general_features(struct intel_display *display)
{
	struct drm_i915_private *i915 = to_i915(display->drm);
	const struct bdb_general_features *general;

	general = bdb_find_section(display, BDB_GENERAL_FEATURES);
	if (!general)
		return;

	display->vbt.int_tv_support = general->int_tv_support;
	/* int_crt_support can't be trusted on earlier platforms */
	if (display->vbt.version >= 155 &&
	    (HAS_DDI(display) || IS_VALLEYVIEW(i915)))
		display->vbt.int_crt_support = general->int_crt_support;
	display->vbt.lvds_use_ssc = general->enable_ssc;
	display->vbt.lvds_ssc_freq =
		intel_bios_ssc_frequency(display, general->ssc_freq);
	display->vbt.display_clock_mode = general->display_clock_mode;
	display->vbt.fdi_rx_polarity_inverted = general->fdi_rx_polarity_inverted;
	if (display->vbt.version >= 181) {
		display->vbt.orientation = general->rotate_180 ?
			DRM_MODE_PANEL_ORIENTATION_BOTTOM_UP :
			DRM_MODE_PANEL_ORIENTATION_NORMAL;
	} else {
		display->vbt.orientation = DRM_MODE_PANEL_ORIENTATION_UNKNOWN;
	}

	if (display->vbt.version >= 249 && general->afc_startup_config) {
		display->vbt.override_afc_startup = true;
		display->vbt.override_afc_startup_val = general->afc_startup_config == 1 ? 0 : 7;
	}

	drm_dbg_kms(display->drm,
		    "BDB_GENERAL_FEATURES int_tv_support %d int_crt_support %d lvds_use_ssc %d lvds_ssc_freq %d display_clock_mode %d fdi_rx_polarity_inverted %d\n",
		    display->vbt.int_tv_support,
		    display->vbt.int_crt_support,
		    display->vbt.lvds_use_ssc,
		    display->vbt.lvds_ssc_freq,
		    display->vbt.display_clock_mode,
		    display->vbt.fdi_rx_polarity_inverted);
}

static const struct child_device_config *
child_device_ptr(const struct bdb_general_definitions *defs, int i)
{
	return (const void *) &defs->devices[i * defs->child_dev_size];
}

static void
parse_sdvo_device_mapping(struct intel_display *display)
{
	const struct intel_bios_encoder_data *devdata;
	int count = 0;

	/*
	 * Only parse SDVO mappings on gens that could have SDVO. This isn't
	 * accurate and doesn't have to be, as long as it's not too strict.
	 */
	if (!IS_DISPLAY_VER(display, 3, 7)) {
		drm_dbg_kms(display->drm, "Skipping SDVO device mapping\n");
		return;
	}

	list_for_each_entry(devdata, &display->vbt.display_devices, node) {
		const struct child_device_config *child = &devdata->child;
		struct sdvo_device_mapping *mapping;

		if (child->target_addr != TARGET_ADDR1 &&
		    child->target_addr != TARGET_ADDR2) {
			/*
			 * If the target address is neither 0x70 nor 0x72,
			 * it is not a SDVO device. Skip it.
			 */
			continue;
		}
		if (child->dvo_port != DEVICE_PORT_DVOB &&
		    child->dvo_port != DEVICE_PORT_DVOC) {
			/* skip the incorrect SDVO port */
			drm_dbg_kms(display->drm,
				    "Incorrect SDVO port. Skip it\n");
			continue;
		}
		drm_dbg_kms(display->drm,
			    "the SDVO device with target addr %2x is found on"
			    " %s port\n",
			    child->target_addr,
			    (child->dvo_port == DEVICE_PORT_DVOB) ?
			    "SDVOB" : "SDVOC");
		mapping = &display->vbt.sdvo_mappings[child->dvo_port - 1];
		if (!mapping->initialized) {
			mapping->dvo_port = child->dvo_port;
			mapping->target_addr = child->target_addr;
			mapping->dvo_wiring = child->dvo_wiring;
			mapping->ddc_pin = child->ddc_pin;
			mapping->i2c_pin = child->i2c_pin;
			mapping->initialized = 1;
			drm_dbg_kms(display->drm,
				    "SDVO device: dvo=%x, addr=%x, wiring=%d, ddc_pin=%d, i2c_pin=%d\n",
				    mapping->dvo_port, mapping->target_addr,
				    mapping->dvo_wiring, mapping->ddc_pin,
				    mapping->i2c_pin);
		} else {
			drm_dbg_kms(display->drm,
				    "Maybe one SDVO port is shared by "
				    "two SDVO device.\n");
		}
		if (child->target2_addr) {
			/* Maybe this is a SDVO device with multiple inputs */
			/* And the mapping info is not added */
			drm_dbg_kms(display->drm,
				    "there exists the target2_addr. Maybe this"
				    " is a SDVO device with multiple inputs.\n");
		}
		count++;
	}

	if (!count) {
		/* No SDVO device info is found */
		drm_dbg_kms(display->drm,
			    "No SDVO device info is found in VBT\n");
	}
}

static void
parse_driver_features(struct intel_display *display)
{
	const struct bdb_driver_features *driver;

	driver = bdb_find_section(display, BDB_DRIVER_FEATURES);
	if (!driver)
		return;

	if (DISPLAY_VER(display) >= 5) {
		/*
		 * Note that we consider BDB_DRIVER_FEATURE_INT_SDVO_LVDS
		 * to mean "eDP". The VBT spec doesn't agree with that
		 * interpretation, but real world VBTs seem to.
		 */
		if (driver->lvds_config != BDB_DRIVER_FEATURE_INT_LVDS)
			display->vbt.int_lvds_support = 0;
	} else {
		/*
		 * FIXME it's not clear which BDB version has the LVDS config
		 * bits defined. Revision history in the VBT spec says:
		 * "0.92 | Add two definitions for VBT value of LVDS Active
		 *  Config (00b and 11b values defined) | 06/13/2005"
		 * but does not the specify the BDB version.
		 *
		 * So far version 134 (on i945gm) is the oldest VBT observed
		 * in the wild with the bits correctly populated. Version
		 * 108 (on i85x) does not have the bits correctly populated.
		 */
		if (display->vbt.version >= 134 &&
		    driver->lvds_config != BDB_DRIVER_FEATURE_INT_LVDS &&
		    driver->lvds_config != BDB_DRIVER_FEATURE_INT_SDVO_LVDS)
			display->vbt.int_lvds_support = 0;
	}
}

static void
parse_panel_driver_features(struct intel_display *display,
			    struct intel_panel *panel)
{
	const struct bdb_driver_features *driver;

	driver = bdb_find_section(display, BDB_DRIVER_FEATURES);
	if (!driver)
		return;

	if (display->vbt.version < 228) {
		drm_dbg_kms(display->drm, "DRRS State Enabled:%d\n",
			    driver->drrs_enabled);
		/*
		 * If DRRS is not supported, drrs_type has to be set to 0.
		 * This is because, VBT is configured in such a way that
		 * static DRRS is 0 and DRRS not supported is represented by
		 * driver->drrs_enabled=false
		 */
		if (!driver->drrs_enabled && panel->vbt.drrs_type != DRRS_TYPE_NONE) {
			/*
			 * FIXME Should DMRRS perhaps be treated as seamless
			 * but without the automatic downclocking?
			 */
			if (driver->dmrrs_enabled)
				panel->vbt.drrs_type = DRRS_TYPE_STATIC;
			else
				panel->vbt.drrs_type = DRRS_TYPE_NONE;
		}

		panel->vbt.psr.enable = driver->psr_enabled;
	}
}

static void
parse_power_conservation_features(struct intel_display *display,
				  struct intel_panel *panel)
{
	const struct bdb_lfp_power *power;
	u8 panel_type = panel->vbt.panel_type;

	panel->vbt.vrr = true; /* matches Windows behaviour */

	if (display->vbt.version < 228)
		return;

	power = bdb_find_section(display, BDB_LFP_POWER);
	if (!power)
		return;

	panel->vbt.psr.enable = panel_bool(power->psr, panel_type);

	/*
	 * If DRRS is not supported, drrs_type has to be set to 0.
	 * This is because, VBT is configured in such a way that
	 * static DRRS is 0 and DRRS not supported is represented by
	 * power->drrs & BIT(panel_type)=false
	 */
	if (!panel_bool(power->drrs, panel_type) && panel->vbt.drrs_type != DRRS_TYPE_NONE) {
		/*
		 * FIXME Should DMRRS perhaps be treated as seamless
		 * but without the automatic downclocking?
		 */
		if (panel_bool(power->dmrrs, panel_type))
			panel->vbt.drrs_type = DRRS_TYPE_STATIC;
		else
			panel->vbt.drrs_type = DRRS_TYPE_NONE;
	}

	if (display->vbt.version >= 232)
		panel->vbt.edp.hobl = panel_bool(power->hobl, panel_type);

	if (display->vbt.version >= 233)
		panel->vbt.vrr = panel_bool(power->vrr_feature_enabled,
					    panel_type);
}

static void
parse_edp(struct intel_display *display,
	  struct intel_panel *panel)
{
	const struct bdb_edp *edp;
	const struct edp_power_seq *edp_pps;
	const struct edp_fast_link_params *edp_link_params;
	int panel_type = panel->vbt.panel_type;

	edp = bdb_find_section(display, BDB_EDP);
	if (!edp)
		return;

	switch (panel_bits(edp->color_depth, panel_type, 2)) {
	case EDP_18BPP:
		panel->vbt.edp.bpp = 18;
		break;
	case EDP_24BPP:
		panel->vbt.edp.bpp = 24;
		break;
	case EDP_30BPP:
		panel->vbt.edp.bpp = 30;
		break;
	}

	/* Get the eDP sequencing and link info */
	edp_pps = &edp->power_seqs[panel_type];
	edp_link_params = &edp->fast_link_params[panel_type];

	panel->vbt.edp.pps = *edp_pps;

	if (display->vbt.version >= 224) {
		panel->vbt.edp.rate =
			edp->edp_fast_link_training_rate[panel_type] * 20;
	} else {
		switch (edp_link_params->rate) {
		case EDP_RATE_1_62:
			panel->vbt.edp.rate = 162000;
			break;
		case EDP_RATE_2_7:
			panel->vbt.edp.rate = 270000;
			break;
		case EDP_RATE_5_4:
			panel->vbt.edp.rate = 540000;
			break;
		default:
			drm_dbg_kms(display->drm,
				    "VBT has unknown eDP link rate value %u\n",
				    edp_link_params->rate);
			break;
		}
	}

	switch (edp_link_params->lanes) {
	case EDP_LANE_1:
		panel->vbt.edp.lanes = 1;
		break;
	case EDP_LANE_2:
		panel->vbt.edp.lanes = 2;
		break;
	case EDP_LANE_4:
		panel->vbt.edp.lanes = 4;
		break;
	default:
		drm_dbg_kms(display->drm,
			    "VBT has unknown eDP lane count value %u\n",
			    edp_link_params->lanes);
		break;
	}

	switch (edp_link_params->preemphasis) {
	case EDP_PREEMPHASIS_NONE:
		panel->vbt.edp.preemphasis = DP_TRAIN_PRE_EMPH_LEVEL_0;
		break;
	case EDP_PREEMPHASIS_3_5dB:
		panel->vbt.edp.preemphasis = DP_TRAIN_PRE_EMPH_LEVEL_1;
		break;
	case EDP_PREEMPHASIS_6dB:
		panel->vbt.edp.preemphasis = DP_TRAIN_PRE_EMPH_LEVEL_2;
		break;
	case EDP_PREEMPHASIS_9_5dB:
		panel->vbt.edp.preemphasis = DP_TRAIN_PRE_EMPH_LEVEL_3;
		break;
	default:
		drm_dbg_kms(display->drm,
			    "VBT has unknown eDP pre-emphasis value %u\n",
			    edp_link_params->preemphasis);
		break;
	}

	switch (edp_link_params->vswing) {
	case EDP_VSWING_0_4V:
		panel->vbt.edp.vswing = DP_TRAIN_VOLTAGE_SWING_LEVEL_0;
		break;
	case EDP_VSWING_0_6V:
		panel->vbt.edp.vswing = DP_TRAIN_VOLTAGE_SWING_LEVEL_1;
		break;
	case EDP_VSWING_0_8V:
		panel->vbt.edp.vswing = DP_TRAIN_VOLTAGE_SWING_LEVEL_2;
		break;
	case EDP_VSWING_1_2V:
		panel->vbt.edp.vswing = DP_TRAIN_VOLTAGE_SWING_LEVEL_3;
		break;
	default:
		drm_dbg_kms(display->drm,
			    "VBT has unknown eDP voltage swing value %u\n",
			    edp_link_params->vswing);
		break;
	}

	if (display->vbt.version >= 173) {
		u8 vswing;

		/* Don't read from VBT if module parameter has valid value*/
		if (display->params.edp_vswing) {
			panel->vbt.edp.low_vswing =
				display->params.edp_vswing == 1;
		} else {
			vswing = (edp->edp_vswing_preemph >> (panel_type * 4)) & 0xF;
			panel->vbt.edp.low_vswing = vswing == 0;
		}
	}

	panel->vbt.edp.drrs_msa_timing_delay =
		panel_bits(edp->sdrrs_msa_timing_delay, panel_type, 2);

	if (display->vbt.version >= 244)
		panel->vbt.edp.max_link_rate =
			edp->edp_max_port_link_rate[panel_type] * 20;

	if (display->vbt.version >= 251)
		panel->vbt.edp.dsc_disable =
			panel_bool(edp->edp_dsc_disable, panel_type);
}

static void
parse_psr(struct intel_display *display,
	  struct intel_panel *panel)
{
	struct drm_i915_private *i915 = to_i915(display->drm);
	const struct bdb_psr *psr;
	const struct psr_table *psr_table;
	int panel_type = panel->vbt.panel_type;

	psr = bdb_find_section(display, BDB_PSR);
	if (!psr) {
		drm_dbg_kms(display->drm, "No PSR BDB found.\n");
		return;
	}

	psr_table = &psr->psr_table[panel_type];

	panel->vbt.psr.full_link = psr_table->full_link;
	panel->vbt.psr.require_aux_wakeup = psr_table->require_aux_to_wakeup;

	/* Allowed VBT values goes from 0 to 15 */
	panel->vbt.psr.idle_frames = psr_table->idle_frames < 0 ? 0 :
		psr_table->idle_frames > 15 ? 15 : psr_table->idle_frames;

	/*
	 * New psr options 0=500us, 1=100us, 2=2500us, 3=0us
	 * Old decimal value is wake up time in multiples of 100 us.
	 */
	if (display->vbt.version >= 205 &&
	    (DISPLAY_VER(display) >= 9 && !IS_BROXTON(i915))) {
		switch (psr_table->tp1_wakeup_time) {
		case 0:
			panel->vbt.psr.tp1_wakeup_time_us = 500;
			break;
		case 1:
			panel->vbt.psr.tp1_wakeup_time_us = 100;
			break;
		case 3:
			panel->vbt.psr.tp1_wakeup_time_us = 0;
			break;
		default:
			drm_dbg_kms(display->drm,
				    "VBT tp1 wakeup time value %d is outside range[0-3], defaulting to max value 2500us\n",
				    psr_table->tp1_wakeup_time);
			fallthrough;
		case 2:
			panel->vbt.psr.tp1_wakeup_time_us = 2500;
			break;
		}

		switch (psr_table->tp2_tp3_wakeup_time) {
		case 0:
			panel->vbt.psr.tp2_tp3_wakeup_time_us = 500;
			break;
		case 1:
			panel->vbt.psr.tp2_tp3_wakeup_time_us = 100;
			break;
		case 3:
			panel->vbt.psr.tp2_tp3_wakeup_time_us = 0;
			break;
		default:
			drm_dbg_kms(display->drm,
				    "VBT tp2_tp3 wakeup time value %d is outside range[0-3], defaulting to max value 2500us\n",
				    psr_table->tp2_tp3_wakeup_time);
			fallthrough;
		case 2:
			panel->vbt.psr.tp2_tp3_wakeup_time_us = 2500;
		break;
		}
	} else {
		panel->vbt.psr.tp1_wakeup_time_us = psr_table->tp1_wakeup_time * 100;
		panel->vbt.psr.tp2_tp3_wakeup_time_us = psr_table->tp2_tp3_wakeup_time * 100;
	}

	if (display->vbt.version >= 226) {
		u32 wakeup_time = psr->psr2_tp2_tp3_wakeup_time;

		wakeup_time = panel_bits(wakeup_time, panel_type, 2);
		switch (wakeup_time) {
		case 0:
			wakeup_time = 500;
			break;
		case 1:
			wakeup_time = 100;
			break;
		case 3:
			wakeup_time = 50;
			break;
		default:
		case 2:
			wakeup_time = 2500;
			break;
		}
		panel->vbt.psr.psr2_tp2_tp3_wakeup_time_us = wakeup_time;
	} else {
		/* Reusing PSR1 wakeup time for PSR2 in older VBTs */
		panel->vbt.psr.psr2_tp2_tp3_wakeup_time_us = panel->vbt.psr.tp2_tp3_wakeup_time_us;
	}
}

static void parse_dsi_backlight_ports(struct intel_display *display,
				      struct intel_panel *panel,
				      enum port port)
{
	enum port port_bc = DISPLAY_VER(display) >= 11 ? PORT_B : PORT_C;

	if (!panel->vbt.dsi.config->dual_link || display->vbt.version < 197) {
		panel->vbt.dsi.bl_ports = BIT(port);
		if (panel->vbt.dsi.config->cabc_supported)
			panel->vbt.dsi.cabc_ports = BIT(port);

		return;
	}

	switch (panel->vbt.dsi.config->dl_dcs_backlight_ports) {
	case DL_DCS_PORT_A:
		panel->vbt.dsi.bl_ports = BIT(PORT_A);
		break;
	case DL_DCS_PORT_C:
		panel->vbt.dsi.bl_ports = BIT(port_bc);
		break;
	default:
	case DL_DCS_PORT_A_AND_C:
		panel->vbt.dsi.bl_ports = BIT(PORT_A) | BIT(port_bc);
		break;
	}

	if (!panel->vbt.dsi.config->cabc_supported)
		return;

	switch (panel->vbt.dsi.config->dl_dcs_cabc_ports) {
	case DL_DCS_PORT_A:
		panel->vbt.dsi.cabc_ports = BIT(PORT_A);
		break;
	case DL_DCS_PORT_C:
		panel->vbt.dsi.cabc_ports = BIT(port_bc);
		break;
	default:
	case DL_DCS_PORT_A_AND_C:
		panel->vbt.dsi.cabc_ports =
					BIT(PORT_A) | BIT(port_bc);
		break;
	}
}

static void
parse_mipi_config(struct intel_display *display,
		  struct intel_panel *panel)
{
	const struct bdb_mipi_config *start;
	const struct mipi_config *config;
	const struct mipi_pps_data *pps;
	int panel_type = panel->vbt.panel_type;
	enum port port;

	/* parse MIPI blocks only if LFP type is MIPI */
	if (!intel_bios_is_dsi_present(display, &port))
		return;

	/* Initialize this to undefined indicating no generic MIPI support */
	panel->vbt.dsi.panel_id = MIPI_DSI_UNDEFINED_PANEL_ID;

	start = bdb_find_section(display, BDB_MIPI_CONFIG);
	if (!start) {
		drm_dbg_kms(display->drm, "No MIPI config BDB found");
		return;
	}

	drm_dbg(display->drm, "Found MIPI Config block, panel index = %d\n",
		panel_type);

	/*
	 * get hold of the correct configuration block and pps data as per
	 * the panel_type as index
	 */
	config = &start->config[panel_type];
	pps = &start->pps[panel_type];

	/* store as of now full data. Trim when we realise all is not needed */
	panel->vbt.dsi.config = kmemdup(config, sizeof(struct mipi_config), GFP_KERNEL);
	if (!panel->vbt.dsi.config)
		return;

	panel->vbt.dsi.pps = kmemdup(pps, sizeof(struct mipi_pps_data), GFP_KERNEL);
	if (!panel->vbt.dsi.pps) {
		kfree(panel->vbt.dsi.config);
		return;
	}

	parse_dsi_backlight_ports(display, panel, port);

	/* FIXME is the 90 vs. 270 correct? */
	switch (config->rotation) {
	case ENABLE_ROTATION_0:
		/*
		 * Most (all?) VBTs claim 0 degrees despite having
		 * an upside down panel, thus we do not trust this.
		 */
		panel->vbt.dsi.orientation =
			DRM_MODE_PANEL_ORIENTATION_UNKNOWN;
		break;
	case ENABLE_ROTATION_90:
		panel->vbt.dsi.orientation =
			DRM_MODE_PANEL_ORIENTATION_RIGHT_UP;
		break;
	case ENABLE_ROTATION_180:
		panel->vbt.dsi.orientation =
			DRM_MODE_PANEL_ORIENTATION_BOTTOM_UP;
		break;
	case ENABLE_ROTATION_270:
		panel->vbt.dsi.orientation =
			DRM_MODE_PANEL_ORIENTATION_LEFT_UP;
		break;
	}

	/* We have mandatory mipi config blocks. Initialize as generic panel */
	panel->vbt.dsi.panel_id = MIPI_DSI_GENERIC_PANEL_ID;
}

/* Find the sequence block and size for the given panel. */
static const u8 *
find_panel_sequence_block(struct intel_display *display,
			  const struct bdb_mipi_sequence *sequence,
			  u16 panel_id, u32 *seq_size)
{
	u32 total = get_blocksize(sequence);
	const u8 *data = &sequence->data[0];
	u8 current_id;
	u32 current_size;
	int header_size = sequence->version >= 3 ? 5 : 3;
	int index = 0;
	int i;

	/* skip new block size */
	if (sequence->version >= 3)
		data += 4;

	for (i = 0; i < MAX_MIPI_CONFIGURATIONS && index < total; i++) {
		if (index + header_size > total) {
			drm_err(display->drm,
				"Invalid sequence block (header)\n");
			return NULL;
		}

		current_id = *(data + index);
		if (sequence->version >= 3)
			current_size = *((const u32 *)(data + index + 1));
		else
			current_size = *((const u16 *)(data + index + 1));

		index += header_size;

		if (index + current_size > total) {
			drm_err(display->drm, "Invalid sequence block\n");
			return NULL;
		}

		if (current_id == panel_id) {
			*seq_size = current_size;
			return data + index;
		}

		index += current_size;
	}

	drm_err(display->drm,
		"Sequence block detected but no valid configuration\n");

	return NULL;
}

static int goto_next_sequence(struct intel_display *display,
			      const u8 *data, int index, int total)
{
	u16 len;

	/* Skip Sequence Byte. */
	for (index = index + 1; index < total; index += len) {
		u8 operation_byte = *(data + index);
		index++;

		switch (operation_byte) {
		case MIPI_SEQ_ELEM_END:
			return index;
		case MIPI_SEQ_ELEM_SEND_PKT:
			if (index + 4 > total)
				return 0;

			len = *((const u16 *)(data + index + 2)) + 4;
			break;
		case MIPI_SEQ_ELEM_DELAY:
			len = 4;
			break;
		case MIPI_SEQ_ELEM_GPIO:
			len = 2;
			break;
		case MIPI_SEQ_ELEM_I2C:
			if (index + 7 > total)
				return 0;
			len = *(data + index + 6) + 7;
			break;
		default:
			drm_err(display->drm, "Unknown operation byte\n");
			return 0;
		}
	}

	return 0;
}

static int goto_next_sequence_v3(struct intel_display *display,
				 const u8 *data, int index, int total)
{
	int seq_end;
	u16 len;
	u32 size_of_sequence;

	/*
	 * Could skip sequence based on Size of Sequence alone, but also do some
	 * checking on the structure.
	 */
	if (total < 5) {
		drm_err(display->drm, "Too small sequence size\n");
		return 0;
	}

	/* Skip Sequence Byte. */
	index++;

	/*
	 * Size of Sequence. Excludes the Sequence Byte and the size itself,
	 * includes MIPI_SEQ_ELEM_END byte, excludes the final MIPI_SEQ_END
	 * byte.
	 */
	size_of_sequence = *((const u32 *)(data + index));
	index += 4;

	seq_end = index + size_of_sequence;
	if (seq_end > total) {
		drm_err(display->drm, "Invalid sequence size\n");
		return 0;
	}

	for (; index < total; index += len) {
		u8 operation_byte = *(data + index);
		index++;

		if (operation_byte == MIPI_SEQ_ELEM_END) {
			if (index != seq_end) {
				drm_err(display->drm,
					"Invalid element structure\n");
				return 0;
			}
			return index;
		}

		len = *(data + index);
		index++;

		/*
		 * FIXME: Would be nice to check elements like for v1/v2 in
		 * goto_next_sequence() above.
		 */
		switch (operation_byte) {
		case MIPI_SEQ_ELEM_SEND_PKT:
		case MIPI_SEQ_ELEM_DELAY:
		case MIPI_SEQ_ELEM_GPIO:
		case MIPI_SEQ_ELEM_I2C:
		case MIPI_SEQ_ELEM_SPI:
		case MIPI_SEQ_ELEM_PMIC:
			break;
		default:
			drm_err(display->drm, "Unknown operation byte %u\n",
				operation_byte);
			break;
		}
	}

	return 0;
}

/*
 * Get len of pre-fixed deassert fragment from a v1 init OTP sequence,
 * skip all delay + gpio operands and stop at the first DSI packet op.
 */
static int get_init_otp_deassert_fragment_len(struct intel_display *display,
					      struct intel_panel *panel)
{
	const u8 *data = panel->vbt.dsi.sequence[MIPI_SEQ_INIT_OTP];
	int index, len;

	if (drm_WARN_ON(display->drm,
			!data || panel->vbt.dsi.seq_version != 1))
		return 0;

	/* index = 1 to skip sequence byte */
	for (index = 1; data[index] != MIPI_SEQ_ELEM_END; index += len) {
		switch (data[index]) {
		case MIPI_SEQ_ELEM_SEND_PKT:
			return index == 1 ? 0 : index;
		case MIPI_SEQ_ELEM_DELAY:
			len = 5; /* 1 byte for operand + uint32 */
			break;
		case MIPI_SEQ_ELEM_GPIO:
			len = 3; /* 1 byte for op, 1 for gpio_nr, 1 for value */
			break;
		default:
			return 0;
		}
	}

	return 0;
}

/*
 * Some v1 VBT MIPI sequences do the deassert in the init OTP sequence.
 * The deassert must be done before calling intel_dsi_device_ready, so for
 * these devices we split the init OTP sequence into a deassert sequence and
 * the actual init OTP part.
 */
<<<<<<< HEAD
static void vlv_fixup_mipi_sequences(struct drm_i915_private *i915,
=======
static void vlv_fixup_mipi_sequences(struct intel_display *display,
>>>>>>> a6ad5510
				     struct intel_panel *panel)
{
	u8 *init_otp;
	int len;

	/* Limit this to v1 vid-mode sequences */
	if (panel->vbt.dsi.config->is_cmd_mode ||
	    panel->vbt.dsi.seq_version != 1)
		return;

	/* Only do this if there are otp and assert seqs and no deassert seq */
	if (!panel->vbt.dsi.sequence[MIPI_SEQ_INIT_OTP] ||
	    !panel->vbt.dsi.sequence[MIPI_SEQ_ASSERT_RESET] ||
	    panel->vbt.dsi.sequence[MIPI_SEQ_DEASSERT_RESET])
		return;

	/* The deassert-sequence ends at the first DSI packet */
	len = get_init_otp_deassert_fragment_len(display, panel);
	if (!len)
		return;

	drm_dbg_kms(display->drm,
		    "Using init OTP fragment to deassert reset\n");

	/* Copy the fragment, update seq byte and terminate it */
	init_otp = (u8 *)panel->vbt.dsi.sequence[MIPI_SEQ_INIT_OTP];
	panel->vbt.dsi.deassert_seq = kmemdup(init_otp, len + 1, GFP_KERNEL);
	if (!panel->vbt.dsi.deassert_seq)
		return;
	panel->vbt.dsi.deassert_seq[0] = MIPI_SEQ_DEASSERT_RESET;
	panel->vbt.dsi.deassert_seq[len] = MIPI_SEQ_ELEM_END;
	/* Use the copy for deassert */
	panel->vbt.dsi.sequence[MIPI_SEQ_DEASSERT_RESET] =
		panel->vbt.dsi.deassert_seq;
	/* Replace the last byte of the fragment with init OTP seq byte */
	init_otp[len - 1] = MIPI_SEQ_INIT_OTP;
	/* And make MIPI_MIPI_SEQ_INIT_OTP point to it */
	panel->vbt.dsi.sequence[MIPI_SEQ_INIT_OTP] = init_otp + len - 1;
}

/*
 * Some machines (eg. Lenovo 82TQ) appear to have broken
 * VBT sequences:
 * - INIT_OTP is not present at all
 * - what should be in INIT_OTP is in DISPLAY_ON
 * - what should be in DISPLAY_ON is in BACKLIGHT_ON
 *   (along with the actual backlight stuff)
 *
 * To make those work we simply swap DISPLAY_ON and INIT_OTP.
 *
 * TODO: Do we need to limit this to specific machines,
 *       or examine the contents of the sequences to
 *       avoid false positives?
 */
<<<<<<< HEAD
static void icl_fixup_mipi_sequences(struct drm_i915_private *i915,
=======
static void icl_fixup_mipi_sequences(struct intel_display *display,
>>>>>>> a6ad5510
				     struct intel_panel *panel)
{
	if (!panel->vbt.dsi.sequence[MIPI_SEQ_INIT_OTP] &&
	    panel->vbt.dsi.sequence[MIPI_SEQ_DISPLAY_ON]) {
<<<<<<< HEAD
		drm_dbg_kms(&i915->drm, "Broken VBT: Swapping INIT_OTP and DISPLAY_ON sequences\n");
=======
		drm_dbg_kms(display->drm,
			    "Broken VBT: Swapping INIT_OTP and DISPLAY_ON sequences\n");
>>>>>>> a6ad5510

		swap(panel->vbt.dsi.sequence[MIPI_SEQ_INIT_OTP],
		     panel->vbt.dsi.sequence[MIPI_SEQ_DISPLAY_ON]);
	}
}

<<<<<<< HEAD
static void fixup_mipi_sequences(struct drm_i915_private *i915,
				 struct intel_panel *panel)
{
	if (DISPLAY_VER(i915) >= 11)
		icl_fixup_mipi_sequences(i915, panel);
	else if (IS_VALLEYVIEW(i915))
		vlv_fixup_mipi_sequences(i915, panel);
=======
static void fixup_mipi_sequences(struct intel_display *display,
				 struct intel_panel *panel)
{
	struct drm_i915_private *i915 = to_i915(display->drm);

	if (DISPLAY_VER(display) >= 11)
		icl_fixup_mipi_sequences(display, panel);
	else if (IS_VALLEYVIEW(i915))
		vlv_fixup_mipi_sequences(display, panel);
>>>>>>> a6ad5510
}

static void
parse_mipi_sequence(struct intel_display *display,
		    struct intel_panel *panel)
{
	int panel_type = panel->vbt.panel_type;
	const struct bdb_mipi_sequence *sequence;
	const u8 *seq_data;
	u32 seq_size;
	u8 *data;
	int index = 0;

	/* Only our generic panel driver uses the sequence block. */
	if (panel->vbt.dsi.panel_id != MIPI_DSI_GENERIC_PANEL_ID)
		return;

	sequence = bdb_find_section(display, BDB_MIPI_SEQUENCE);
	if (!sequence) {
		drm_dbg_kms(display->drm,
			    "No MIPI Sequence found, parsing complete\n");
		return;
	}

	/* Fail gracefully for forward incompatible sequence block. */
	if (sequence->version >= 4) {
		drm_err(display->drm,
			"Unable to parse MIPI Sequence Block v%u\n",
			sequence->version);
		return;
	}

	drm_dbg(display->drm, "Found MIPI sequence block v%u\n",
		sequence->version);

	seq_data = find_panel_sequence_block(display, sequence, panel_type, &seq_size);
	if (!seq_data)
		return;

	data = kmemdup(seq_data, seq_size, GFP_KERNEL);
	if (!data)
		return;

	/* Parse the sequences, store pointers to each sequence. */
	for (;;) {
		u8 seq_id = *(data + index);
		if (seq_id == MIPI_SEQ_END)
			break;

		if (seq_id >= MIPI_SEQ_MAX) {
			drm_err(display->drm, "Unknown sequence %u\n",
				seq_id);
			goto err;
		}

		/* Log about presence of sequences we won't run. */
		if (seq_id == MIPI_SEQ_TEAR_ON || seq_id == MIPI_SEQ_TEAR_OFF)
			drm_dbg_kms(display->drm,
				    "Unsupported sequence %u\n", seq_id);

		panel->vbt.dsi.sequence[seq_id] = data + index;

		if (sequence->version >= 3)
			index = goto_next_sequence_v3(display, data, index, seq_size);
		else
			index = goto_next_sequence(display, data, index, seq_size);
		if (!index) {
			drm_err(display->drm, "Invalid sequence %u\n",
				seq_id);
			goto err;
		}
	}

	panel->vbt.dsi.data = data;
	panel->vbt.dsi.size = seq_size;
	panel->vbt.dsi.seq_version = sequence->version;

	fixup_mipi_sequences(display, panel);

	drm_dbg(display->drm, "MIPI related VBT parsing complete\n");
	return;

err:
	kfree(data);
	memset(panel->vbt.dsi.sequence, 0, sizeof(panel->vbt.dsi.sequence));
}

static void
parse_compression_parameters(struct intel_display *display)
{
	const struct bdb_compression_parameters *params;
	struct intel_bios_encoder_data *devdata;
	u16 block_size;
	int index;

	if (display->vbt.version < 198)
		return;

	params = bdb_find_section(display, BDB_COMPRESSION_PARAMETERS);
	if (params) {
		/* Sanity checks */
		if (params->entry_size != sizeof(params->data[0])) {
			drm_dbg_kms(display->drm,
				    "VBT: unsupported compression param entry size\n");
			return;
		}

		block_size = get_blocksize(params);
		if (block_size < sizeof(*params)) {
			drm_dbg_kms(display->drm,
				    "VBT: expected 16 compression param entries\n");
			return;
		}
	}

	list_for_each_entry(devdata, &display->vbt.display_devices, node) {
		const struct child_device_config *child = &devdata->child;

		if (!child->compression_enable)
			continue;

		if (!params) {
			drm_dbg_kms(display->drm,
				    "VBT: compression params not available\n");
			continue;
		}

		if (child->compression_method_cps) {
			drm_dbg_kms(display->drm,
				    "VBT: CPS compression not supported\n");
			continue;
		}

		index = child->compression_structure_index;

		devdata->dsc = kmemdup(&params->data[index],
				       sizeof(*devdata->dsc), GFP_KERNEL);
	}
}

static u8 translate_iboost(struct intel_display *display, u8 val)
{
	static const u8 mapping[] = { 1, 3, 7 }; /* See VBT spec */

	if (val >= ARRAY_SIZE(mapping)) {
		drm_dbg_kms(display->drm,
			    "Unsupported I_boost value found in VBT (%d), display may not work properly\n", val);
		return 0;
	}
	return mapping[val];
}

static const u8 cnp_ddc_pin_map[] = {
	[0] = 0, /* N/A */
	[GMBUS_PIN_1_BXT] = DDC_BUS_DDI_B,
	[GMBUS_PIN_2_BXT] = DDC_BUS_DDI_C,
	[GMBUS_PIN_4_CNP] = DDC_BUS_DDI_D, /* sic */
	[GMBUS_PIN_3_BXT] = DDC_BUS_DDI_F, /* sic */
};

static const u8 icp_ddc_pin_map[] = {
	[GMBUS_PIN_1_BXT] = ICL_DDC_BUS_DDI_A,
	[GMBUS_PIN_2_BXT] = ICL_DDC_BUS_DDI_B,
	[GMBUS_PIN_3_BXT] = TGL_DDC_BUS_DDI_C,
	[GMBUS_PIN_9_TC1_ICP] = ICL_DDC_BUS_PORT_1,
	[GMBUS_PIN_10_TC2_ICP] = ICL_DDC_BUS_PORT_2,
	[GMBUS_PIN_11_TC3_ICP] = ICL_DDC_BUS_PORT_3,
	[GMBUS_PIN_12_TC4_ICP] = ICL_DDC_BUS_PORT_4,
	[GMBUS_PIN_13_TC5_TGP] = TGL_DDC_BUS_PORT_5,
	[GMBUS_PIN_14_TC6_TGP] = TGL_DDC_BUS_PORT_6,
};

static const u8 rkl_pch_tgp_ddc_pin_map[] = {
	[GMBUS_PIN_1_BXT] = ICL_DDC_BUS_DDI_A,
	[GMBUS_PIN_2_BXT] = ICL_DDC_BUS_DDI_B,
	[GMBUS_PIN_9_TC1_ICP] = RKL_DDC_BUS_DDI_D,
	[GMBUS_PIN_10_TC2_ICP] = RKL_DDC_BUS_DDI_E,
};

static const u8 adls_ddc_pin_map[] = {
	[GMBUS_PIN_1_BXT] = ICL_DDC_BUS_DDI_A,
	[GMBUS_PIN_9_TC1_ICP] = ADLS_DDC_BUS_PORT_TC1,
	[GMBUS_PIN_10_TC2_ICP] = ADLS_DDC_BUS_PORT_TC2,
	[GMBUS_PIN_11_TC3_ICP] = ADLS_DDC_BUS_PORT_TC3,
	[GMBUS_PIN_12_TC4_ICP] = ADLS_DDC_BUS_PORT_TC4,
};

static const u8 gen9bc_tgp_ddc_pin_map[] = {
	[GMBUS_PIN_2_BXT] = DDC_BUS_DDI_B,
	[GMBUS_PIN_9_TC1_ICP] = DDC_BUS_DDI_C,
	[GMBUS_PIN_10_TC2_ICP] = DDC_BUS_DDI_D,
};

static const u8 adlp_ddc_pin_map[] = {
	[GMBUS_PIN_1_BXT] = ICL_DDC_BUS_DDI_A,
	[GMBUS_PIN_2_BXT] = ICL_DDC_BUS_DDI_B,
	[GMBUS_PIN_9_TC1_ICP] = ADLP_DDC_BUS_PORT_TC1,
	[GMBUS_PIN_10_TC2_ICP] = ADLP_DDC_BUS_PORT_TC2,
	[GMBUS_PIN_11_TC3_ICP] = ADLP_DDC_BUS_PORT_TC3,
	[GMBUS_PIN_12_TC4_ICP] = ADLP_DDC_BUS_PORT_TC4,
};

static u8 map_ddc_pin(struct intel_display *display, u8 vbt_pin)
{
	struct drm_i915_private *i915 = to_i915(display->drm);
	const u8 *ddc_pin_map;
	int i, n_entries;

	if (INTEL_PCH_TYPE(i915) >= PCH_MTL || IS_ALDERLAKE_P(i915)) {
		ddc_pin_map = adlp_ddc_pin_map;
		n_entries = ARRAY_SIZE(adlp_ddc_pin_map);
	} else if (IS_ALDERLAKE_S(i915)) {
		ddc_pin_map = adls_ddc_pin_map;
		n_entries = ARRAY_SIZE(adls_ddc_pin_map);
	} else if (INTEL_PCH_TYPE(i915) >= PCH_DG1) {
		return vbt_pin;
	} else if (IS_ROCKETLAKE(i915) && INTEL_PCH_TYPE(i915) == PCH_TGP) {
		ddc_pin_map = rkl_pch_tgp_ddc_pin_map;
		n_entries = ARRAY_SIZE(rkl_pch_tgp_ddc_pin_map);
	} else if (HAS_PCH_TGP(i915) && DISPLAY_VER(display) == 9) {
		ddc_pin_map = gen9bc_tgp_ddc_pin_map;
		n_entries = ARRAY_SIZE(gen9bc_tgp_ddc_pin_map);
	} else if (INTEL_PCH_TYPE(i915) >= PCH_ICP) {
		ddc_pin_map = icp_ddc_pin_map;
		n_entries = ARRAY_SIZE(icp_ddc_pin_map);
	} else if (HAS_PCH_CNP(i915)) {
		ddc_pin_map = cnp_ddc_pin_map;
		n_entries = ARRAY_SIZE(cnp_ddc_pin_map);
	} else {
		/* Assuming direct map */
		return vbt_pin;
	}

	for (i = 0; i < n_entries; i++) {
		if (ddc_pin_map[i] == vbt_pin)
			return i;
	}

	drm_dbg_kms(display->drm,
		    "Ignoring alternate pin: VBT claims DDC pin %d, which is not valid for this platform\n",
		    vbt_pin);
	return 0;
}

static u8 dvo_port_type(u8 dvo_port)
{
	switch (dvo_port) {
	case DVO_PORT_HDMIA:
	case DVO_PORT_HDMIB:
	case DVO_PORT_HDMIC:
	case DVO_PORT_HDMID:
	case DVO_PORT_HDMIE:
	case DVO_PORT_HDMIF:
	case DVO_PORT_HDMIG:
	case DVO_PORT_HDMIH:
	case DVO_PORT_HDMII:
		return DVO_PORT_HDMIA;
	case DVO_PORT_DPA:
	case DVO_PORT_DPB:
	case DVO_PORT_DPC:
	case DVO_PORT_DPD:
	case DVO_PORT_DPE:
	case DVO_PORT_DPF:
	case DVO_PORT_DPG:
	case DVO_PORT_DPH:
	case DVO_PORT_DPI:
		return DVO_PORT_DPA;
	case DVO_PORT_MIPIA:
	case DVO_PORT_MIPIB:
	case DVO_PORT_MIPIC:
	case DVO_PORT_MIPID:
		return DVO_PORT_MIPIA;
	default:
		return dvo_port;
	}
}

static enum port __dvo_port_to_port(int n_ports, int n_dvo,
				    const int port_mapping[][3], u8 dvo_port)
{
	enum port port;
	int i;

	for (port = PORT_A; port < n_ports; port++) {
		for (i = 0; i < n_dvo; i++) {
			if (port_mapping[port][i] == -1)
				break;

			if (dvo_port == port_mapping[port][i])
				return port;
		}
	}

	return PORT_NONE;
}

static enum port dvo_port_to_port(struct intel_display *display,
				  u8 dvo_port)
{
	struct drm_i915_private *i915 = to_i915(display->drm);
	/*
	 * Each DDI port can have more than one value on the "DVO Port" field,
	 * so look for all the possible values for each port.
	 */
	static const int port_mapping[][3] = {
		[PORT_A] = { DVO_PORT_HDMIA, DVO_PORT_DPA, -1 },
		[PORT_B] = { DVO_PORT_HDMIB, DVO_PORT_DPB, -1 },
		[PORT_C] = { DVO_PORT_HDMIC, DVO_PORT_DPC, -1 },
		[PORT_D] = { DVO_PORT_HDMID, DVO_PORT_DPD, -1 },
		[PORT_E] = { DVO_PORT_HDMIE, DVO_PORT_DPE, DVO_PORT_CRT },
		[PORT_F] = { DVO_PORT_HDMIF, DVO_PORT_DPF, -1 },
		[PORT_G] = { DVO_PORT_HDMIG, DVO_PORT_DPG, -1 },
		[PORT_H] = { DVO_PORT_HDMIH, DVO_PORT_DPH, -1 },
		[PORT_I] = { DVO_PORT_HDMII, DVO_PORT_DPI, -1 },
	};
	/*
	 * RKL VBT uses PHY based mapping. Combo PHYs A,B,C,D
	 * map to DDI A,B,TC1,TC2 respectively.
	 */
	static const int rkl_port_mapping[][3] = {
		[PORT_A] = { DVO_PORT_HDMIA, DVO_PORT_DPA, -1 },
		[PORT_B] = { DVO_PORT_HDMIB, DVO_PORT_DPB, -1 },
		[PORT_C] = { -1 },
		[PORT_TC1] = { DVO_PORT_HDMIC, DVO_PORT_DPC, -1 },
		[PORT_TC2] = { DVO_PORT_HDMID, DVO_PORT_DPD, -1 },
	};
	/*
	 * Alderlake S ports used in the driver are PORT_A, PORT_D, PORT_E,
	 * PORT_F and PORT_G, we need to map that to correct VBT sections.
	 */
	static const int adls_port_mapping[][3] = {
		[PORT_A] = { DVO_PORT_HDMIA, DVO_PORT_DPA, -1 },
		[PORT_B] = { -1 },
		[PORT_C] = { -1 },
		[PORT_TC1] = { DVO_PORT_HDMIB, DVO_PORT_DPB, -1 },
		[PORT_TC2] = { DVO_PORT_HDMIC, DVO_PORT_DPC, -1 },
		[PORT_TC3] = { DVO_PORT_HDMID, DVO_PORT_DPD, -1 },
		[PORT_TC4] = { DVO_PORT_HDMIE, DVO_PORT_DPE, -1 },
	};
	static const int xelpd_port_mapping[][3] = {
		[PORT_A] = { DVO_PORT_HDMIA, DVO_PORT_DPA, -1 },
		[PORT_B] = { DVO_PORT_HDMIB, DVO_PORT_DPB, -1 },
		[PORT_C] = { DVO_PORT_HDMIC, DVO_PORT_DPC, -1 },
		[PORT_D_XELPD] = { DVO_PORT_HDMID, DVO_PORT_DPD, -1 },
		[PORT_E_XELPD] = { DVO_PORT_HDMIE, DVO_PORT_DPE, -1 },
		[PORT_TC1] = { DVO_PORT_HDMIF, DVO_PORT_DPF, -1 },
		[PORT_TC2] = { DVO_PORT_HDMIG, DVO_PORT_DPG, -1 },
		[PORT_TC3] = { DVO_PORT_HDMIH, DVO_PORT_DPH, -1 },
		[PORT_TC4] = { DVO_PORT_HDMII, DVO_PORT_DPI, -1 },
	};

	if (DISPLAY_VER(display) >= 13)
		return __dvo_port_to_port(ARRAY_SIZE(xelpd_port_mapping),
					  ARRAY_SIZE(xelpd_port_mapping[0]),
					  xelpd_port_mapping,
					  dvo_port);
	else if (IS_ALDERLAKE_S(i915))
		return __dvo_port_to_port(ARRAY_SIZE(adls_port_mapping),
					  ARRAY_SIZE(adls_port_mapping[0]),
					  adls_port_mapping,
					  dvo_port);
	else if (IS_DG1(i915) || IS_ROCKETLAKE(i915))
		return __dvo_port_to_port(ARRAY_SIZE(rkl_port_mapping),
					  ARRAY_SIZE(rkl_port_mapping[0]),
					  rkl_port_mapping,
					  dvo_port);
	else
		return __dvo_port_to_port(ARRAY_SIZE(port_mapping),
					  ARRAY_SIZE(port_mapping[0]),
					  port_mapping,
					  dvo_port);
}

static enum port
dsi_dvo_port_to_port(struct intel_display *display, u8 dvo_port)
{
	switch (dvo_port) {
	case DVO_PORT_MIPIA:
		return PORT_A;
	case DVO_PORT_MIPIC:
		if (DISPLAY_VER(display) >= 11)
			return PORT_B;
		else
			return PORT_C;
	default:
		return PORT_NONE;
	}
}

enum port intel_bios_encoder_port(const struct intel_bios_encoder_data *devdata)
{
	struct intel_display *display = devdata->display;
	const struct child_device_config *child = &devdata->child;
	enum port port;

	port = dvo_port_to_port(display, child->dvo_port);
	if (port == PORT_NONE && DISPLAY_VER(display) >= 11)
		port = dsi_dvo_port_to_port(display, child->dvo_port);

	return port;
}

static int parse_bdb_230_dp_max_link_rate(const int vbt_max_link_rate)
{
	switch (vbt_max_link_rate) {
	default:
	case BDB_230_VBT_DP_MAX_LINK_RATE_DEF:
		return 0;
	case BDB_230_VBT_DP_MAX_LINK_RATE_UHBR20:
		return 2000000;
	case BDB_230_VBT_DP_MAX_LINK_RATE_UHBR13P5:
		return 1350000;
	case BDB_230_VBT_DP_MAX_LINK_RATE_UHBR10:
		return 1000000;
	case BDB_230_VBT_DP_MAX_LINK_RATE_HBR3:
		return 810000;
	case BDB_230_VBT_DP_MAX_LINK_RATE_HBR2:
		return 540000;
	case BDB_230_VBT_DP_MAX_LINK_RATE_HBR:
		return 270000;
	case BDB_230_VBT_DP_MAX_LINK_RATE_LBR:
		return 162000;
	}
}

static int parse_bdb_216_dp_max_link_rate(const int vbt_max_link_rate)
{
	switch (vbt_max_link_rate) {
	default:
	case BDB_216_VBT_DP_MAX_LINK_RATE_HBR3:
		return 810000;
	case BDB_216_VBT_DP_MAX_LINK_RATE_HBR2:
		return 540000;
	case BDB_216_VBT_DP_MAX_LINK_RATE_HBR:
		return 270000;
	case BDB_216_VBT_DP_MAX_LINK_RATE_LBR:
		return 162000;
	}
}

int intel_bios_dp_max_link_rate(const struct intel_bios_encoder_data *devdata)
{
	if (!devdata || devdata->display->vbt.version < 216)
		return 0;

	if (devdata->display->vbt.version >= 230)
		return parse_bdb_230_dp_max_link_rate(devdata->child.dp_max_link_rate);
	else
		return parse_bdb_216_dp_max_link_rate(devdata->child.dp_max_link_rate);
}

int intel_bios_dp_max_lane_count(const struct intel_bios_encoder_data *devdata)
{
	if (!devdata || devdata->display->vbt.version < 244)
		return 0;

	return devdata->child.dp_max_lane_count + 1;
}

static void sanitize_device_type(struct intel_bios_encoder_data *devdata,
				 enum port port)
{
	struct intel_display *display = devdata->display;
	bool is_hdmi;

	if (port != PORT_A || DISPLAY_VER(display) >= 12)
		return;

	if (!intel_bios_encoder_supports_dvi(devdata))
		return;

	is_hdmi = intel_bios_encoder_supports_hdmi(devdata);

	drm_dbg_kms(display->drm, "VBT claims port A supports DVI%s, ignoring\n",
		    is_hdmi ? "/HDMI" : "");

	devdata->child.device_type &= ~DEVICE_TYPE_TMDS_DVI_SIGNALING;
	devdata->child.device_type |= DEVICE_TYPE_NOT_HDMI_OUTPUT;
}

static void sanitize_hdmi_level_shift(struct intel_bios_encoder_data *devdata,
				      enum port port)
{
	struct intel_display *display = devdata->display;
	struct drm_i915_private *i915 = to_i915(display->drm);

	if (!intel_bios_encoder_supports_dvi(devdata))
		return;

	/*
	 * Some BDW machines (eg. HP Pavilion 15-ab) shipped
	 * with a HSW VBT where the level shifter value goes
	 * up to 11, whereas the BDW max is 9.
	 */
	if (IS_BROADWELL(i915) && devdata->child.hdmi_level_shifter_value > 9) {
		drm_dbg_kms(display->drm,
			    "Bogus port %c VBT HDMI level shift %d, adjusting to %d\n",
			    port_name(port), devdata->child.hdmi_level_shifter_value, 9);

		devdata->child.hdmi_level_shifter_value = 9;
	}
}

static bool
intel_bios_encoder_supports_crt(const struct intel_bios_encoder_data *devdata)
{
	return devdata->child.device_type & DEVICE_TYPE_ANALOG_OUTPUT;
}

bool
intel_bios_encoder_supports_dvi(const struct intel_bios_encoder_data *devdata)
{
	return devdata->child.device_type & DEVICE_TYPE_TMDS_DVI_SIGNALING;
}

bool
intel_bios_encoder_supports_hdmi(const struct intel_bios_encoder_data *devdata)
{
	return intel_bios_encoder_supports_dvi(devdata) &&
		(devdata->child.device_type & DEVICE_TYPE_NOT_HDMI_OUTPUT) == 0;
}

bool
intel_bios_encoder_supports_dp(const struct intel_bios_encoder_data *devdata)
{
	return devdata->child.device_type & DEVICE_TYPE_DISPLAYPORT_OUTPUT;
}

bool
intel_bios_encoder_supports_edp(const struct intel_bios_encoder_data *devdata)
{
	return intel_bios_encoder_supports_dp(devdata) &&
		devdata->child.device_type & DEVICE_TYPE_INTERNAL_CONNECTOR;
}

bool
intel_bios_encoder_supports_dsi(const struct intel_bios_encoder_data *devdata)
{
	return devdata->child.device_type & DEVICE_TYPE_MIPI_OUTPUT;
}

bool
intel_bios_encoder_is_lspcon(const struct intel_bios_encoder_data *devdata)
{
	return devdata && HAS_LSPCON(devdata->display) && devdata->child.lspcon;
}

/* This is an index in the HDMI/DVI DDI buffer translation table, or -1 */
int intel_bios_hdmi_level_shift(const struct intel_bios_encoder_data *devdata)
{
	if (!devdata || devdata->display->vbt.version < 158 ||
	    DISPLAY_VER(devdata->display) >= 14)
		return -1;

	return devdata->child.hdmi_level_shifter_value;
}

int intel_bios_hdmi_max_tmds_clock(const struct intel_bios_encoder_data *devdata)
{
	if (!devdata || devdata->display->vbt.version < 204)
		return 0;

	switch (devdata->child.hdmi_max_data_rate) {
	default:
		MISSING_CASE(devdata->child.hdmi_max_data_rate);
		fallthrough;
	case HDMI_MAX_DATA_RATE_PLATFORM:
		return 0;
	case HDMI_MAX_DATA_RATE_594:
		return 594000;
	case HDMI_MAX_DATA_RATE_340:
		return 340000;
	case HDMI_MAX_DATA_RATE_300:
		return 300000;
	case HDMI_MAX_DATA_RATE_297:
		return 297000;
	case HDMI_MAX_DATA_RATE_165:
		return 165000;
	}
}

static bool is_port_valid(struct intel_display *display, enum port port)
{
	struct drm_i915_private *i915 = to_i915(display->drm);
	/*
	 * On some ICL SKUs port F is not present, but broken VBTs mark
	 * the port as present. Only try to initialize port F for the
	 * SKUs that may actually have it.
	 */
	if (port == PORT_F && IS_ICELAKE(i915))
		return IS_ICL_WITH_PORT_F(i915);

	return true;
}

static void print_ddi_port(const struct intel_bios_encoder_data *devdata)
{
	struct intel_display *display = devdata->display;
	const struct child_device_config *child = &devdata->child;
	bool is_dvi, is_hdmi, is_dp, is_edp, is_dsi, is_crt, supports_typec_usb, supports_tbt;
	int dp_boost_level, dp_max_link_rate, hdmi_boost_level, hdmi_level_shift, max_tmds_clock;
	enum port port;

	port = intel_bios_encoder_port(devdata);
	if (port == PORT_NONE)
		return;

	is_dvi = intel_bios_encoder_supports_dvi(devdata);
	is_dp = intel_bios_encoder_supports_dp(devdata);
	is_crt = intel_bios_encoder_supports_crt(devdata);
	is_hdmi = intel_bios_encoder_supports_hdmi(devdata);
	is_edp = intel_bios_encoder_supports_edp(devdata);
	is_dsi = intel_bios_encoder_supports_dsi(devdata);

	supports_typec_usb = intel_bios_encoder_supports_typec_usb(devdata);
	supports_tbt = intel_bios_encoder_supports_tbt(devdata);

	drm_dbg_kms(display->drm,
		    "Port %c VBT info: CRT:%d DVI:%d HDMI:%d DP:%d eDP:%d DSI:%d DP++:%d LSPCON:%d USB-Type-C:%d TBT:%d DSC:%d\n",
		    port_name(port), is_crt, is_dvi, is_hdmi, is_dp, is_edp, is_dsi,
		    intel_bios_encoder_supports_dp_dual_mode(devdata),
		    intel_bios_encoder_is_lspcon(devdata),
		    supports_typec_usb, supports_tbt,
		    devdata->dsc != NULL);

	hdmi_level_shift = intel_bios_hdmi_level_shift(devdata);
	if (hdmi_level_shift >= 0) {
		drm_dbg_kms(display->drm,
			    "Port %c VBT HDMI level shift: %d\n",
			    port_name(port), hdmi_level_shift);
	}

	max_tmds_clock = intel_bios_hdmi_max_tmds_clock(devdata);
	if (max_tmds_clock)
		drm_dbg_kms(display->drm,
			    "Port %c VBT HDMI max TMDS clock: %d kHz\n",
			    port_name(port), max_tmds_clock);

	/* I_boost config for SKL and above */
	dp_boost_level = intel_bios_dp_boost_level(devdata);
	if (dp_boost_level)
		drm_dbg_kms(display->drm,
			    "Port %c VBT (e)DP boost level: %d\n",
			    port_name(port), dp_boost_level);

	hdmi_boost_level = intel_bios_hdmi_boost_level(devdata);
	if (hdmi_boost_level)
		drm_dbg_kms(display->drm,
			    "Port %c VBT HDMI boost level: %d\n",
			    port_name(port), hdmi_boost_level);

	dp_max_link_rate = intel_bios_dp_max_link_rate(devdata);
	if (dp_max_link_rate)
		drm_dbg_kms(display->drm,
			    "Port %c VBT DP max link rate: %d\n",
			    port_name(port), dp_max_link_rate);

	/*
	 * FIXME need to implement support for VBT
	 * vswing/preemph tables should this ever trigger.
	 */
	drm_WARN(display->drm, child->use_vbt_vswing,
		 "Port %c asks to use VBT vswing/preemph tables\n",
		 port_name(port));
}

static void parse_ddi_port(struct intel_bios_encoder_data *devdata)
{
	struct intel_display *display = devdata->display;
	enum port port;

	port = intel_bios_encoder_port(devdata);
	if (port == PORT_NONE)
		return;

	if (!is_port_valid(display, port)) {
		drm_dbg_kms(display->drm,
			    "VBT reports port %c as supported, but that can't be true: skipping\n",
			    port_name(port));
		return;
	}

	sanitize_device_type(devdata, port);
	sanitize_hdmi_level_shift(devdata, port);
}

static bool has_ddi_port_info(struct intel_display *display)
{
	struct drm_i915_private *i915 = to_i915(display->drm);

	return DISPLAY_VER(display) >= 5 || IS_G4X(i915);
}

static void parse_ddi_ports(struct intel_display *display)
{
	struct intel_bios_encoder_data *devdata;

	if (!has_ddi_port_info(display))
		return;

	list_for_each_entry(devdata, &display->vbt.display_devices, node)
		parse_ddi_port(devdata);

	list_for_each_entry(devdata, &display->vbt.display_devices, node)
		print_ddi_port(devdata);
}

static int child_device_expected_size(u16 version)
{
	BUILD_BUG_ON(sizeof(struct child_device_config) < 40);

	if (version > 256)
		return -ENOENT;
	else if (version >= 256)
		return 40;
	else if (version >= 216)
		return 39;
	else if (version >= 196)
		return 38;
	else if (version >= 195)
		return 37;
	else if (version >= 111)
		return LEGACY_CHILD_DEVICE_CONFIG_SIZE;
	else if (version >= 106)
		return 27;
	else
		return 22;
}

static bool child_device_size_valid(struct intel_display *display, int size)
{
	int expected_size;

	expected_size = child_device_expected_size(display->vbt.version);
	if (expected_size < 0) {
		expected_size = sizeof(struct child_device_config);
		drm_dbg(display->drm,
			"Expected child device config size for VBT version %u not known; assuming %d\n",
			display->vbt.version, expected_size);
	}

	/* Flag an error for unexpected size, but continue anyway. */
	if (size != expected_size)
		drm_err(display->drm,
			"Unexpected child device config size %d (expected %d for VBT version %u)\n",
			size, expected_size, display->vbt.version);

	/* The legacy sized child device config is the minimum we need. */
	if (size < LEGACY_CHILD_DEVICE_CONFIG_SIZE) {
		drm_dbg_kms(display->drm,
			    "Child device config size %d is too small.\n",
			    size);
		return false;
	}

	return true;
}

static void
parse_general_definitions(struct intel_display *display)
{
	struct drm_i915_private *i915 = to_i915(display->drm);
	const struct bdb_general_definitions *defs;
	struct intel_bios_encoder_data *devdata;
	const struct child_device_config *child;
	int i, child_device_num;
	u16 block_size;
	int bus_pin;

	defs = bdb_find_section(display, BDB_GENERAL_DEFINITIONS);
	if (!defs) {
		drm_dbg_kms(display->drm,
			    "No general definition block is found, no devices defined.\n");
		return;
	}

	block_size = get_blocksize(defs);
	if (block_size < sizeof(*defs)) {
		drm_dbg_kms(display->drm,
			    "General definitions block too small (%u)\n",
			    block_size);
		return;
	}

	bus_pin = defs->crt_ddc_gmbus_pin;
	drm_dbg_kms(display->drm, "crt_ddc_bus_pin: %d\n", bus_pin);
	if (intel_gmbus_is_valid_pin(i915, bus_pin))
		display->vbt.crt_ddc_pin = bus_pin;

	if (!child_device_size_valid(display, defs->child_dev_size))
		return;

	/* get the number of child device */
	child_device_num = (block_size - sizeof(*defs)) / defs->child_dev_size;

	for (i = 0; i < child_device_num; i++) {
		child = child_device_ptr(defs, i);
		if (!child->device_type)
			continue;

		drm_dbg_kms(display->drm,
			    "Found VBT child device with type 0x%x\n",
			    child->device_type);

		devdata = kzalloc(sizeof(*devdata), GFP_KERNEL);
		if (!devdata)
			break;

		devdata->display = display;

		/*
		 * Copy as much as we know (sizeof) and is available
		 * (child_dev_size) of the child device config. Accessing the
		 * data must depend on VBT version.
		 */
		memcpy(&devdata->child, child,
		       min_t(size_t, defs->child_dev_size, sizeof(*child)));

		list_add_tail(&devdata->node, &display->vbt.display_devices);
	}

	if (list_empty(&display->vbt.display_devices))
		drm_dbg_kms(display->drm,
			    "no child dev is parsed from VBT\n");
}

/* Common defaults which may be overridden by VBT. */
static void
init_vbt_defaults(struct intel_display *display)
{
	struct drm_i915_private *i915 = to_i915(display->drm);

	display->vbt.crt_ddc_pin = GMBUS_PIN_VGADDC;

	/* general features */
	display->vbt.int_tv_support = 1;
	display->vbt.int_crt_support = 1;

	/* driver features */
	display->vbt.int_lvds_support = 1;

	/* Default to using SSC */
	display->vbt.lvds_use_ssc = 1;
	/*
	 * Core/SandyBridge/IvyBridge use alternative (120MHz) reference
	 * clock for LVDS.
	 */
	display->vbt.lvds_ssc_freq = intel_bios_ssc_frequency(display,
							      !HAS_PCH_SPLIT(i915));
	drm_dbg_kms(display->drm, "Set default to SSC at %d kHz\n",
		    display->vbt.lvds_ssc_freq);
}

/* Common defaults which may be overridden by VBT. */
static void
init_vbt_panel_defaults(struct intel_panel *panel)
{
	/* Default to having backlight */
	panel->vbt.backlight.present = true;

	/* LFP panel data */
	panel->vbt.lvds_dither = true;
}

/* Defaults to initialize only if there is no VBT. */
static void
init_vbt_missing_defaults(struct intel_display *display)
{
	struct drm_i915_private *i915 = to_i915(display->drm);
	unsigned int ports = DISPLAY_RUNTIME_INFO(display)->port_mask;
	enum port port;

	if (!HAS_DDI(display) && !IS_CHERRYVIEW(i915))
		return;

	for_each_port_masked(port, ports) {
		struct intel_bios_encoder_data *devdata;
		struct child_device_config *child;
		enum phy phy = intel_port_to_phy(i915, port);

		/*
		 * VBT has the TypeC mode (native,TBT/USB) and we don't want
		 * to detect it.
		 */
		if (intel_phy_is_tc(i915, phy))
			continue;

		/* Create fake child device config */
		devdata = kzalloc(sizeof(*devdata), GFP_KERNEL);
		if (!devdata)
			break;

		devdata->display = display;
		child = &devdata->child;

		if (port == PORT_F)
			child->dvo_port = DVO_PORT_HDMIF;
		else if (port == PORT_E)
			child->dvo_port = DVO_PORT_HDMIE;
		else
			child->dvo_port = DVO_PORT_HDMIA + port;

		if (port != PORT_A && port != PORT_E)
			child->device_type |= DEVICE_TYPE_TMDS_DVI_SIGNALING;

		if (port != PORT_E)
			child->device_type |= DEVICE_TYPE_DISPLAYPORT_OUTPUT;

		if (port == PORT_A)
			child->device_type |= DEVICE_TYPE_INTERNAL_CONNECTOR;

		list_add_tail(&devdata->node, &display->vbt.display_devices);

		drm_dbg_kms(display->drm,
			    "Generating default VBT child device with type 0x%04x on port %c\n",
			    child->device_type, port_name(port));
	}

	/* Bypass some minimum baseline VBT version checks */
	display->vbt.version = 155;
}

static const struct bdb_header *get_bdb_header(const struct vbt_header *vbt)
{
	const void *_vbt = vbt;

	return _vbt + vbt->bdb_offset;
}

/**
 * intel_bios_is_valid_vbt - does the given buffer contain a valid VBT
 * @display:	display device
 * @buf:	pointer to a buffer to validate
 * @size:	size of the buffer
 *
 * Returns true on valid VBT.
 */
bool intel_bios_is_valid_vbt(struct intel_display *display,
			     const void *buf, size_t size)
{
	const struct vbt_header *vbt = buf;
	const struct bdb_header *bdb;

	if (!vbt)
		return false;

	if (sizeof(struct vbt_header) > size) {
		drm_dbg_kms(display->drm, "VBT header incomplete\n");
		return false;
	}

	if (memcmp(vbt->signature, "$VBT", 4)) {
		drm_dbg_kms(display->drm, "VBT invalid signature\n");
		return false;
	}

	if (vbt->vbt_size > size) {
		drm_dbg_kms(display->drm,
			    "VBT incomplete (vbt_size overflows)\n");
		return false;
	}

	size = vbt->vbt_size;

	if (range_overflows_t(size_t,
			      vbt->bdb_offset,
			      sizeof(struct bdb_header),
			      size)) {
		drm_dbg_kms(display->drm, "BDB header incomplete\n");
		return false;
	}

	bdb = get_bdb_header(vbt);
	if (range_overflows_t(size_t, vbt->bdb_offset, bdb->bdb_size, size)) {
		drm_dbg_kms(display->drm, "BDB incomplete\n");
		return false;
	}

	return vbt;
}

static struct vbt_header *firmware_get_vbt(struct intel_display *display,
					   size_t *size)
{
	struct vbt_header *vbt = NULL;
	const struct firmware *fw = NULL;
	const char *name = display->params.vbt_firmware;
	int ret;

	if (!name || !*name)
		return NULL;

	ret = request_firmware(&fw, name, display->drm->dev);
	if (ret) {
		drm_err(display->drm,
			"Requesting VBT firmware \"%s\" failed (%d)\n",
			name, ret);
		return NULL;
	}

	if (intel_bios_is_valid_vbt(display, fw->data, fw->size)) {
		vbt = kmemdup(fw->data, fw->size, GFP_KERNEL);
		if (vbt) {
			drm_dbg_kms(display->drm,
				    "Found valid VBT firmware \"%s\"\n", name);
			if (size)
				*size = fw->size;
		}
	} else {
		drm_dbg_kms(display->drm, "Invalid VBT firmware \"%s\"\n",
			    name);
	}

	release_firmware(fw);

	return vbt;
}

static u32 intel_spi_read(struct intel_uncore *uncore, u32 offset)
{
	intel_uncore_write(uncore, PRIMARY_SPI_ADDRESS, offset);

	return intel_uncore_read(uncore, PRIMARY_SPI_TRIGGER);
}

static struct vbt_header *spi_oprom_get_vbt(struct intel_display *display,
					    size_t *size)
{
	struct drm_i915_private *i915 = to_i915(display->drm);
	u32 count, data, found, store = 0;
	u32 static_region, oprom_offset;
	u32 oprom_size = 0x200000;
	u16 vbt_size;
	u32 *vbt;

	static_region = intel_uncore_read(&i915->uncore, SPI_STATIC_REGIONS);
	static_region &= OPTIONROM_SPI_REGIONID_MASK;
	intel_uncore_write(&i915->uncore, PRIMARY_SPI_REGIONID, static_region);

	oprom_offset = intel_uncore_read(&i915->uncore, OROM_OFFSET);
	oprom_offset &= OROM_OFFSET_MASK;

	for (count = 0; count < oprom_size; count += 4) {
		data = intel_spi_read(&i915->uncore, oprom_offset + count);
		if (data == *((const u32 *)"$VBT")) {
			found = oprom_offset + count;
			break;
		}
	}

	if (count >= oprom_size)
		goto err_not_found;

	/* Get VBT size and allocate space for the VBT */
	vbt_size = intel_spi_read(&i915->uncore,
				  found + offsetof(struct vbt_header, vbt_size));
	vbt_size &= 0xffff;

	vbt = kzalloc(round_up(vbt_size, 4), GFP_KERNEL);
	if (!vbt)
		goto err_not_found;

	for (count = 0; count < vbt_size; count += 4)
		*(vbt + store++) = intel_spi_read(&i915->uncore, found + count);

	if (!intel_bios_is_valid_vbt(display, vbt, vbt_size))
		goto err_free_vbt;

	drm_dbg_kms(display->drm, "Found valid VBT in SPI flash\n");

	if (size)
		*size = vbt_size;

	return (struct vbt_header *)vbt;

err_free_vbt:
	kfree(vbt);
err_not_found:
	return NULL;
}

static struct vbt_header *oprom_get_vbt(struct intel_display *display,
					size_t *sizep)
{
	struct pci_dev *pdev = to_pci_dev(display->drm->dev);
	void __iomem *p = NULL, *oprom;
	struct vbt_header *vbt;
	u16 vbt_size;
	size_t i, size;

	oprom = pci_map_rom(pdev, &size);
	if (!oprom)
		return NULL;

	/* Scour memory looking for the VBT signature. */
	for (i = 0; i + 4 < size; i += 4) {
		if (ioread32(oprom + i) != *((const u32 *)"$VBT"))
			continue;

		p = oprom + i;
		size -= i;
		break;
	}

	if (!p)
		goto err_unmap_oprom;

	if (sizeof(struct vbt_header) > size) {
		drm_dbg(display->drm, "VBT header incomplete\n");
		goto err_unmap_oprom;
	}

	vbt_size = ioread16(p + offsetof(struct vbt_header, vbt_size));
	if (vbt_size > size) {
		drm_dbg(display->drm,
			"VBT incomplete (vbt_size overflows)\n");
		goto err_unmap_oprom;
	}

	/* The rest will be validated by intel_bios_is_valid_vbt() */
	vbt = kmalloc(vbt_size, GFP_KERNEL);
	if (!vbt)
		goto err_unmap_oprom;

	memcpy_fromio(vbt, p, vbt_size);

	if (!intel_bios_is_valid_vbt(display, vbt, vbt_size))
		goto err_free_vbt;

	pci_unmap_rom(pdev, oprom);

	if (sizep)
		*sizep = vbt_size;

	drm_dbg_kms(display->drm, "Found valid VBT in PCI ROM\n");

	return vbt;

err_free_vbt:
	kfree(vbt);
err_unmap_oprom:
	pci_unmap_rom(pdev, oprom);

	return NULL;
}

static const struct vbt_header *intel_bios_get_vbt(struct intel_display *display,
						   size_t *sizep)
{
	struct drm_i915_private *i915 = to_i915(display->drm);
	const struct vbt_header *vbt = NULL;
	intel_wakeref_t wakeref;

	vbt = firmware_get_vbt(display, sizep);

	if (!vbt)
		vbt = intel_opregion_get_vbt(display, sizep);

	/*
	 * If the OpRegion does not have VBT, look in SPI flash
	 * through MMIO or PCI mapping
	 */
	if (!vbt && IS_DGFX(i915))
		with_intel_runtime_pm(&i915->runtime_pm, wakeref)
			vbt = spi_oprom_get_vbt(display, sizep);

	if (!vbt)
		with_intel_runtime_pm(&i915->runtime_pm, wakeref)
			vbt = oprom_get_vbt(display, sizep);

	return vbt;
}

/**
 * intel_bios_init - find VBT and initialize settings from the BIOS
 * @display: display device instance
 *
 * Parse and initialize settings from the Video BIOS Tables (VBT). If the VBT
 * was not found in ACPI OpRegion, try to find it in PCI ROM first. Also
 * initialize some defaults if the VBT is not present at all.
 */
void intel_bios_init(struct intel_display *display)
{
	const struct vbt_header *vbt;
	const struct bdb_header *bdb;

	INIT_LIST_HEAD(&display->vbt.display_devices);
	INIT_LIST_HEAD(&display->vbt.bdb_blocks);

	if (!HAS_DISPLAY(display)) {
		drm_dbg_kms(display->drm,
			    "Skipping VBT init due to disabled display.\n");
		return;
	}

	init_vbt_defaults(display);

	vbt = intel_bios_get_vbt(display, NULL);

	if (!vbt)
		goto out;

	bdb = get_bdb_header(vbt);
	display->vbt.version = bdb->version;

	drm_dbg_kms(display->drm,
		    "VBT signature \"%.*s\", BDB version %d\n",
		    (int)sizeof(vbt->signature), vbt->signature,
		    display->vbt.version);

	init_bdb_blocks(display, bdb);

	/* Grab useful general definitions */
	parse_general_features(display);
	parse_general_definitions(display);
	parse_driver_features(display);

	/* Depends on child device list */
	parse_compression_parameters(display);

out:
	if (!vbt) {
		drm_info(display->drm,
			 "Failed to find VBIOS tables (VBT)\n");
		init_vbt_missing_defaults(display);
	}

	/* Further processing on pre-parsed or generated child device data */
	parse_sdvo_device_mapping(display);
	parse_ddi_ports(display);

	kfree(vbt);
}

static void intel_bios_init_panel(struct intel_display *display,
				  struct intel_panel *panel,
				  const struct intel_bios_encoder_data *devdata,
				  const struct drm_edid *drm_edid,
				  bool use_fallback)
{
	/* already have it? */
	if (panel->vbt.panel_type >= 0) {
		drm_WARN_ON(display->drm, !use_fallback);
		return;
	}

	panel->vbt.panel_type = get_panel_type(display, devdata,
					       drm_edid, use_fallback);
	if (panel->vbt.panel_type < 0) {
		drm_WARN_ON(display->drm, use_fallback);
		return;
	}

	init_vbt_panel_defaults(panel);

	parse_panel_options(display, panel);
	parse_generic_dtd(display, panel);
	parse_lfp_data(display, panel);
	parse_lfp_backlight(display, panel);
	parse_sdvo_lvds_data(display, panel);
	parse_panel_driver_features(display, panel);
	parse_power_conservation_features(display, panel);
	parse_edp(display, panel);
	parse_psr(display, panel);
	parse_mipi_config(display, panel);
	parse_mipi_sequence(display, panel);
}

void intel_bios_init_panel_early(struct intel_display *display,
				 struct intel_panel *panel,
				 const struct intel_bios_encoder_data *devdata)
{
	intel_bios_init_panel(display, panel, devdata, NULL, false);
}

void intel_bios_init_panel_late(struct intel_display *display,
				struct intel_panel *panel,
				const struct intel_bios_encoder_data *devdata,
				const struct drm_edid *drm_edid)
{
	intel_bios_init_panel(display, panel, devdata, drm_edid, true);
}

/**
 * intel_bios_driver_remove - Free any resources allocated by intel_bios_init()
 * @display: display device instance
 */
void intel_bios_driver_remove(struct intel_display *display)
{
	struct intel_bios_encoder_data *devdata, *nd;
	struct bdb_block_entry *entry, *ne;

	list_for_each_entry_safe(devdata, nd, &display->vbt.display_devices,
				 node) {
		list_del(&devdata->node);
		kfree(devdata->dsc);
		kfree(devdata);
	}

	list_for_each_entry_safe(entry, ne, &display->vbt.bdb_blocks, node) {
		list_del(&entry->node);
		kfree(entry);
	}
}

void intel_bios_fini_panel(struct intel_panel *panel)
{
	kfree(panel->vbt.sdvo_lvds_vbt_mode);
	panel->vbt.sdvo_lvds_vbt_mode = NULL;
	kfree(panel->vbt.lfp_vbt_mode);
	panel->vbt.lfp_vbt_mode = NULL;
	kfree(panel->vbt.dsi.data);
	panel->vbt.dsi.data = NULL;
	kfree(panel->vbt.dsi.pps);
	panel->vbt.dsi.pps = NULL;
	kfree(panel->vbt.dsi.config);
	panel->vbt.dsi.config = NULL;
	kfree(panel->vbt.dsi.deassert_seq);
	panel->vbt.dsi.deassert_seq = NULL;
}

/**
 * intel_bios_is_tv_present - is integrated TV present in VBT
 * @display: display device instance
 *
 * Return true if TV is present. If no child devices were parsed from VBT,
 * assume TV is present.
 */
bool intel_bios_is_tv_present(struct intel_display *display)
{
	const struct intel_bios_encoder_data *devdata;

	if (!display->vbt.int_tv_support)
		return false;

	if (list_empty(&display->vbt.display_devices))
		return true;

	list_for_each_entry(devdata, &display->vbt.display_devices, node) {
		const struct child_device_config *child = &devdata->child;

		/*
		 * If the device type is not TV, continue.
		 */
		switch (child->device_type) {
		case DEVICE_TYPE_INT_TV:
		case DEVICE_TYPE_TV:
		case DEVICE_TYPE_TV_SVIDEO_COMPOSITE:
			break;
		default:
			continue;
		}
		/* Only when the addin_offset is non-zero, it is regarded
		 * as present.
		 */
		if (child->addin_offset)
			return true;
	}

	return false;
}

/**
 * intel_bios_is_lvds_present - is LVDS present in VBT
 * @display: display device instance
 * @i2c_pin:	i2c pin for LVDS if present
 *
 * Return true if LVDS is present. If no child devices were parsed from VBT,
 * assume LVDS is present.
 */
bool intel_bios_is_lvds_present(struct intel_display *display, u8 *i2c_pin)
{
	struct drm_i915_private *i915 = to_i915(display->drm);
	const struct intel_bios_encoder_data *devdata;

	if (list_empty(&display->vbt.display_devices))
		return true;

	list_for_each_entry(devdata, &display->vbt.display_devices, node) {
		const struct child_device_config *child = &devdata->child;

		/* If the device type is not LFP, continue.
		 * We have to check both the new identifiers as well as the
		 * old for compatibility with some BIOSes.
		 */
		if (child->device_type != DEVICE_TYPE_INT_LFP &&
		    child->device_type != DEVICE_TYPE_LFP)
			continue;

		if (intel_gmbus_is_valid_pin(i915, child->i2c_pin))
			*i2c_pin = child->i2c_pin;

		/* However, we cannot trust the BIOS writers to populate
		 * the VBT correctly.  Since LVDS requires additional
		 * information from AIM blocks, a non-zero addin offset is
		 * a good indicator that the LVDS is actually present.
		 */
		if (child->addin_offset)
			return true;

		/* But even then some BIOS writers perform some black magic
		 * and instantiate the device without reference to any
		 * additional data.  Trust that if the VBT was written into
		 * the OpRegion then they have validated the LVDS's existence.
		 */
		return intel_opregion_vbt_present(display);
	}

	return false;
}

/**
 * intel_bios_is_port_present - is the specified digital port present
 * @display: display device instance
 * @port:	port to check
 *
 * Return true if the device in %port is present.
 */
bool intel_bios_is_port_present(struct intel_display *display, enum port port)
{
	const struct intel_bios_encoder_data *devdata;

	if (WARN_ON(!has_ddi_port_info(display)))
		return true;

	if (!is_port_valid(display, port))
		return false;

	list_for_each_entry(devdata, &display->vbt.display_devices, node) {
		const struct child_device_config *child = &devdata->child;

		if (dvo_port_to_port(display, child->dvo_port) == port)
			return true;
	}

	return false;
}

bool intel_bios_encoder_supports_dp_dual_mode(const struct intel_bios_encoder_data *devdata)
{
	const struct child_device_config *child = &devdata->child;

	if (!devdata)
		return false;

	if (!intel_bios_encoder_supports_dp(devdata) ||
	    !intel_bios_encoder_supports_hdmi(devdata))
		return false;

	if (dvo_port_type(child->dvo_port) == DVO_PORT_DPA)
		return true;

	/* Only accept a HDMI dvo_port as DP++ if it has an AUX channel */
	if (dvo_port_type(child->dvo_port) == DVO_PORT_HDMIA &&
	    child->aux_channel != 0)
		return true;

	return false;
}

/**
 * intel_bios_is_dsi_present - is DSI present in VBT
 * @display: display device instance
 * @port:	port for DSI if present
 *
 * Return true if DSI is present, and return the port in %port.
 */
bool intel_bios_is_dsi_present(struct intel_display *display,
			       enum port *port)
{
	const struct intel_bios_encoder_data *devdata;

	list_for_each_entry(devdata, &display->vbt.display_devices, node) {
		const struct child_device_config *child = &devdata->child;
		u8 dvo_port = child->dvo_port;

		if (!(child->device_type & DEVICE_TYPE_MIPI_OUTPUT))
			continue;

		if (dsi_dvo_port_to_port(display, dvo_port) == PORT_NONE) {
			drm_dbg_kms(display->drm,
				    "VBT has unsupported DSI port %c\n",
				    port_name(dvo_port - DVO_PORT_MIPIA));
			continue;
		}

		if (port)
			*port = dsi_dvo_port_to_port(display, dvo_port);
		return true;
	}

	return false;
}

static void fill_dsc(struct intel_crtc_state *crtc_state,
		     struct dsc_compression_parameters_entry *dsc,
		     int dsc_max_bpc)
{
	struct intel_display *display = to_intel_display(crtc_state);
	struct drm_dsc_config *vdsc_cfg = &crtc_state->dsc.config;
	int bpc = 8;

	vdsc_cfg->dsc_version_major = dsc->version_major;
	vdsc_cfg->dsc_version_minor = dsc->version_minor;

	if (dsc->support_12bpc && dsc_max_bpc >= 12)
		bpc = 12;
	else if (dsc->support_10bpc && dsc_max_bpc >= 10)
		bpc = 10;
	else if (dsc->support_8bpc && dsc_max_bpc >= 8)
		bpc = 8;
	else
		drm_dbg_kms(display->drm, "VBT: Unsupported BPC %d for DCS\n",
			    dsc_max_bpc);

	crtc_state->pipe_bpp = bpc * 3;

	crtc_state->dsc.compressed_bpp_x16 = fxp_q4_from_int(min(crtc_state->pipe_bpp,
								 VBT_DSC_MAX_BPP(dsc->max_bpp)));

	/*
	 * FIXME: This is ugly, and slice count should take DSC engine
	 * throughput etc. into account.
	 *
	 * Also, per spec DSI supports 1, 2, 3 or 4 horizontal slices.
	 */
	if (dsc->slices_per_line & BIT(2)) {
		crtc_state->dsc.slice_count = 4;
	} else if (dsc->slices_per_line & BIT(1)) {
		crtc_state->dsc.slice_count = 2;
	} else {
		/* FIXME */
		if (!(dsc->slices_per_line & BIT(0)))
			drm_dbg_kms(display->drm,
				    "VBT: Unsupported DSC slice count for DSI\n");

		crtc_state->dsc.slice_count = 1;
	}

	if (crtc_state->hw.adjusted_mode.crtc_hdisplay %
	    crtc_state->dsc.slice_count != 0)
		drm_dbg_kms(display->drm,
			    "VBT: DSC hdisplay %d not divisible by slice count %d\n",
			    crtc_state->hw.adjusted_mode.crtc_hdisplay,
			    crtc_state->dsc.slice_count);

	/*
	 * The VBT rc_buffer_block_size and rc_buffer_size definitions
	 * correspond to DP 1.4 DPCD offsets 0x62 and 0x63.
	 */
	vdsc_cfg->rc_model_size = drm_dsc_dp_rc_buffer_size(dsc->rc_buffer_block_size,
							    dsc->rc_buffer_size);

	/* FIXME: DSI spec says bpc + 1 for this one */
	vdsc_cfg->line_buf_depth = VBT_DSC_LINE_BUFFER_DEPTH(dsc->line_buffer_depth);

	vdsc_cfg->block_pred_enable = dsc->block_prediction_enable;

	vdsc_cfg->slice_height = dsc->slice_height;
}

/* FIXME: initially DSI specific */
bool intel_bios_get_dsc_params(struct intel_encoder *encoder,
			       struct intel_crtc_state *crtc_state,
			       int dsc_max_bpc)
{
	struct intel_display *display = to_intel_display(encoder);
	const struct intel_bios_encoder_data *devdata;

	list_for_each_entry(devdata, &display->vbt.display_devices, node) {
		const struct child_device_config *child = &devdata->child;

		if (!(child->device_type & DEVICE_TYPE_MIPI_OUTPUT))
			continue;

		if (dsi_dvo_port_to_port(display, child->dvo_port) == encoder->port) {
			if (!devdata->dsc)
				return false;

			fill_dsc(crtc_state, devdata->dsc, dsc_max_bpc);

			return true;
		}
	}

	return false;
}

static const u8 adlp_aux_ch_map[] = {
	[AUX_CH_A] = DP_AUX_A,
	[AUX_CH_B] = DP_AUX_B,
	[AUX_CH_C] = DP_AUX_C,
	[AUX_CH_D_XELPD] = DP_AUX_D,
	[AUX_CH_E_XELPD] = DP_AUX_E,
	[AUX_CH_USBC1] = DP_AUX_F,
	[AUX_CH_USBC2] = DP_AUX_G,
	[AUX_CH_USBC3] = DP_AUX_H,
	[AUX_CH_USBC4] = DP_AUX_I,
};

/*
 * ADL-S VBT uses PHY based mapping. Combo PHYs A,B,C,D,E
 * map to DDI A,TC1,TC2,TC3,TC4 respectively.
 */
static const u8 adls_aux_ch_map[] = {
	[AUX_CH_A] = DP_AUX_A,
	[AUX_CH_USBC1] = DP_AUX_B,
	[AUX_CH_USBC2] = DP_AUX_C,
	[AUX_CH_USBC3] = DP_AUX_D,
	[AUX_CH_USBC4] = DP_AUX_E,
};

/*
 * RKL/DG1 VBT uses PHY based mapping. Combo PHYs A,B,C,D
 * map to DDI A,B,TC1,TC2 respectively.
 */
static const u8 rkl_aux_ch_map[] = {
	[AUX_CH_A] = DP_AUX_A,
	[AUX_CH_B] = DP_AUX_B,
	[AUX_CH_USBC1] = DP_AUX_C,
	[AUX_CH_USBC2] = DP_AUX_D,
};

static const u8 direct_aux_ch_map[] = {
	[AUX_CH_A] = DP_AUX_A,
	[AUX_CH_B] = DP_AUX_B,
	[AUX_CH_C] = DP_AUX_C,
	[AUX_CH_D] = DP_AUX_D, /* aka AUX_CH_USBC1 */
	[AUX_CH_E] = DP_AUX_E, /* aka AUX_CH_USBC2 */
	[AUX_CH_F] = DP_AUX_F, /* aka AUX_CH_USBC3 */
	[AUX_CH_G] = DP_AUX_G, /* aka AUX_CH_USBC4 */
	[AUX_CH_H] = DP_AUX_H, /* aka AUX_CH_USBC5 */
	[AUX_CH_I] = DP_AUX_I, /* aka AUX_CH_USBC6 */
};

static enum aux_ch map_aux_ch(struct intel_display *display, u8 aux_channel)
{
	struct drm_i915_private *i915 = to_i915(display->drm);
	const u8 *aux_ch_map;
	int i, n_entries;

	if (DISPLAY_VER(display) >= 13) {
		aux_ch_map = adlp_aux_ch_map;
		n_entries = ARRAY_SIZE(adlp_aux_ch_map);
	} else if (IS_ALDERLAKE_S(i915)) {
		aux_ch_map = adls_aux_ch_map;
		n_entries = ARRAY_SIZE(adls_aux_ch_map);
	} else if (IS_DG1(i915) || IS_ROCKETLAKE(i915)) {
		aux_ch_map = rkl_aux_ch_map;
		n_entries = ARRAY_SIZE(rkl_aux_ch_map);
	} else {
		aux_ch_map = direct_aux_ch_map;
		n_entries = ARRAY_SIZE(direct_aux_ch_map);
	}

	for (i = 0; i < n_entries; i++) {
		if (aux_ch_map[i] == aux_channel)
			return i;
	}

	drm_dbg_kms(display->drm,
		    "Ignoring alternate AUX CH: VBT claims AUX 0x%x, which is not valid for this platform\n",
		    aux_channel);

	return AUX_CH_NONE;
}

enum aux_ch intel_bios_dp_aux_ch(const struct intel_bios_encoder_data *devdata)
{
	if (!devdata || !devdata->child.aux_channel)
		return AUX_CH_NONE;

	return map_aux_ch(devdata->display, devdata->child.aux_channel);
}

bool intel_bios_dp_has_shared_aux_ch(const struct intel_bios_encoder_data *devdata)
{
	struct intel_display *display;
	u8 aux_channel;
	int count = 0;

	if (!devdata || !devdata->child.aux_channel)
		return false;

	display = devdata->display;
	aux_channel = devdata->child.aux_channel;

	list_for_each_entry(devdata, &display->vbt.display_devices, node) {
		if (intel_bios_encoder_supports_dp(devdata) &&
		    aux_channel == devdata->child.aux_channel)
			count++;
	}

	return count > 1;
}

int intel_bios_dp_boost_level(const struct intel_bios_encoder_data *devdata)
{
	if (!devdata || devdata->display->vbt.version < 196 || !devdata->child.iboost)
		return 0;

	return translate_iboost(devdata->display, devdata->child.dp_iboost_level);
}

int intel_bios_hdmi_boost_level(const struct intel_bios_encoder_data *devdata)
{
	if (!devdata || devdata->display->vbt.version < 196 || !devdata->child.iboost)
		return 0;

	return translate_iboost(devdata->display, devdata->child.hdmi_iboost_level);
}

int intel_bios_hdmi_ddc_pin(const struct intel_bios_encoder_data *devdata)
{
	if (!devdata || !devdata->child.ddc_pin)
		return 0;

	return map_ddc_pin(devdata->display, devdata->child.ddc_pin);
}

bool intel_bios_encoder_supports_typec_usb(const struct intel_bios_encoder_data *devdata)
{
	return devdata->display->vbt.version >= 195 && devdata->child.dp_usb_type_c;
}

bool intel_bios_encoder_supports_tbt(const struct intel_bios_encoder_data *devdata)
{
	return devdata->display->vbt.version >= 209 && devdata->child.tbt;
}

bool intel_bios_encoder_lane_reversal(const struct intel_bios_encoder_data *devdata)
{
	return devdata && devdata->child.lane_reversal;
}

bool intel_bios_encoder_hpd_invert(const struct intel_bios_encoder_data *devdata)
{
	return devdata && devdata->child.hpd_invert;
}

const struct intel_bios_encoder_data *
intel_bios_encoder_data_lookup(struct intel_display *display, enum port port)
{
	struct intel_bios_encoder_data *devdata;

	list_for_each_entry(devdata, &display->vbt.display_devices, node) {
		if (intel_bios_encoder_port(devdata) == port)
			return devdata;
	}

	return NULL;
}

void intel_bios_for_each_encoder(struct intel_display *display,
				 void (*func)(struct intel_display *display,
					      const struct intel_bios_encoder_data *devdata))
{
	struct intel_bios_encoder_data *devdata;

	list_for_each_entry(devdata, &display->vbt.display_devices, node)
		func(display, devdata);
}

static int intel_bios_vbt_show(struct seq_file *m, void *unused)
{
	struct intel_display *display = m->private;
	const void *vbt;
	size_t vbt_size;

	vbt = intel_bios_get_vbt(display, &vbt_size);

	if (vbt) {
		seq_write(m, vbt, vbt_size);
		kfree(vbt);
	}

	return 0;
}

DEFINE_SHOW_ATTRIBUTE(intel_bios_vbt);

void intel_bios_debugfs_register(struct intel_display *display)
{
	struct drm_minor *minor = display->drm->primary;

	debugfs_create_file("i915_vbt", 0444, minor->debugfs_root,
			    display, &intel_bios_vbt_fops);
}<|MERGE_RESOLUTION|>--- conflicted
+++ resolved
@@ -1041,11 +1041,7 @@
 
 	panel->vbt.backlight.type = INTEL_BACKLIGHT_DISPLAY_DDI;
 	panel->vbt.backlight.controller = 0;
-<<<<<<< HEAD
-	if (i915->display.vbt.version >= 191) {
-=======
 	if (display->vbt.version >= 191) {
->>>>>>> a6ad5510
 		const struct lfp_backlight_control_method *method;
 
 		method = &backlight_data->backlight_control[panel_type];
@@ -1961,11 +1957,7 @@
  * these devices we split the init OTP sequence into a deassert sequence and
  * the actual init OTP part.
  */
-<<<<<<< HEAD
-static void vlv_fixup_mipi_sequences(struct drm_i915_private *i915,
-=======
 static void vlv_fixup_mipi_sequences(struct intel_display *display,
->>>>>>> a6ad5510
 				     struct intel_panel *panel)
 {
 	u8 *init_otp;
@@ -2020,36 +2012,19 @@
  *       or examine the contents of the sequences to
  *       avoid false positives?
  */
-<<<<<<< HEAD
-static void icl_fixup_mipi_sequences(struct drm_i915_private *i915,
-=======
 static void icl_fixup_mipi_sequences(struct intel_display *display,
->>>>>>> a6ad5510
 				     struct intel_panel *panel)
 {
 	if (!panel->vbt.dsi.sequence[MIPI_SEQ_INIT_OTP] &&
 	    panel->vbt.dsi.sequence[MIPI_SEQ_DISPLAY_ON]) {
-<<<<<<< HEAD
-		drm_dbg_kms(&i915->drm, "Broken VBT: Swapping INIT_OTP and DISPLAY_ON sequences\n");
-=======
 		drm_dbg_kms(display->drm,
 			    "Broken VBT: Swapping INIT_OTP and DISPLAY_ON sequences\n");
->>>>>>> a6ad5510
 
 		swap(panel->vbt.dsi.sequence[MIPI_SEQ_INIT_OTP],
 		     panel->vbt.dsi.sequence[MIPI_SEQ_DISPLAY_ON]);
 	}
 }
 
-<<<<<<< HEAD
-static void fixup_mipi_sequences(struct drm_i915_private *i915,
-				 struct intel_panel *panel)
-{
-	if (DISPLAY_VER(i915) >= 11)
-		icl_fixup_mipi_sequences(i915, panel);
-	else if (IS_VALLEYVIEW(i915))
-		vlv_fixup_mipi_sequences(i915, panel);
-=======
 static void fixup_mipi_sequences(struct intel_display *display,
 				 struct intel_panel *panel)
 {
@@ -2059,7 +2034,6 @@
 		icl_fixup_mipi_sequences(display, panel);
 	else if (IS_VALLEYVIEW(i915))
 		vlv_fixup_mipi_sequences(display, panel);
->>>>>>> a6ad5510
 }
 
 static void
