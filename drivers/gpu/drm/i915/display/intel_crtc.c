--- conflicted
+++ resolved
@@ -457,52 +457,6 @@
 				1000 * adjusted_mode->crtc_htotal);
 }
 
-static void intel_crtc_vblank_evade_scanlines(struct intel_atomic_state *state,
-					      struct intel_crtc *crtc,
-					      int *min, int *max, int *vblank_start)
-{
-	const struct intel_crtc_state *old_crtc_state =
-		intel_atomic_get_old_crtc_state(state, crtc);
-	const struct intel_crtc_state *new_crtc_state =
-		intel_atomic_get_new_crtc_state(state, crtc);
-	const struct intel_crtc_state *crtc_state;
-	const struct drm_display_mode *adjusted_mode;
-
-	/*
-	 * During fastsets/etc. the transcoder is still
-	 * running with the old timings at this point.
-	 *
-	 * TODO: maybe just use the active timings here?
-	 */
-	if (intel_crtc_needs_modeset(new_crtc_state))
-		crtc_state = new_crtc_state;
-	else
-		crtc_state = old_crtc_state;
-
-	adjusted_mode = &crtc_state->hw.adjusted_mode;
-
-	if (crtc->mode_flags & I915_MODE_FLAG_VRR) {
-		if (intel_vrr_is_push_sent(crtc_state))
-			*vblank_start = intel_vrr_vmin_vblank_start(crtc_state);
-		else
-			*vblank_start = intel_vrr_vmax_vblank_start(crtc_state);
-	} else {
-		*vblank_start = intel_mode_vblank_start(adjusted_mode);
-	}
-
-	/* FIXME needs to be calibrated sensibly */
-	*min = *vblank_start - intel_usecs_to_scanlines(adjusted_mode,
-							VBLANK_EVASION_TIME_US);
-	*max = *vblank_start - 1;
-
-	/*
-	 * M/N is double buffered on the transcoder's undelayed vblank,
-	 * so with seamless M/N we must evade both vblanks.
-	 */
-	if (new_crtc_state->update_m_n)
-		*min -= adjusted_mode->crtc_vblank_start - adjusted_mode->crtc_vdisplay;
-}
-
 /**
  * intel_pipe_update_start() - start update of a set of display registers
  * @state: the atomic state
@@ -520,23 +474,12 @@
 			     struct intel_crtc *crtc)
 {
 	struct drm_i915_private *dev_priv = to_i915(crtc->base.dev);
-<<<<<<< HEAD
-	struct intel_crtc_state *new_crtc_state =
-		intel_atomic_get_new_crtc_state(state, crtc);
-	long timeout = msecs_to_jiffies_timeout(1);
-	int scanline, min, max, vblank_start;
-	wait_queue_head_t *wq = drm_crtc_vblank_waitqueue(&crtc->base);
-	bool need_vlv_dsi_wa = (IS_VALLEYVIEW(dev_priv) || IS_CHERRYVIEW(dev_priv)) &&
-		intel_crtc_has_type(new_crtc_state, INTEL_OUTPUT_DSI);
-	DEFINE_WAIT(wait);
-=======
 	const struct intel_crtc_state *old_crtc_state =
 		intel_atomic_get_old_crtc_state(state, crtc);
 	struct intel_crtc_state *new_crtc_state =
 		intel_atomic_get_new_crtc_state(state, crtc);
 	struct intel_vblank_evade_ctx evade;
 	int scanline;
->>>>>>> a6ad5510
 
 	intel_psr_lock(new_crtc_state);
 
@@ -553,11 +496,6 @@
 	if (intel_crtc_needs_vblank_work(new_crtc_state))
 		intel_crtc_vblank_work_init(new_crtc_state);
 
-<<<<<<< HEAD
-	intel_crtc_vblank_evade_scanlines(state, crtc, &min, &max, &vblank_start);
-	if (min <= 0 || max <= 0)
-		goto irq_disable;
-=======
 	if (state->base.legacy_cursor_update) {
 		struct intel_plane *plane;
 		struct intel_plane_state *old_plane_state, *new_plane_state;
@@ -572,7 +510,6 @@
 	}
 
 	intel_vblank_evade_init(old_crtc_state, new_crtc_state, &evade);
->>>>>>> a6ad5510
 
 	if (drm_WARN_ON(&dev_priv->drm, drm_crtc_vblank_get(&crtc->base)))
 		goto irq_disable;
