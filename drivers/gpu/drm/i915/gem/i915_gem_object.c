/*
 * Copyright © 2017 Intel Corporation
 *
 * Permission is hereby granted, free of charge, to any person obtaining a
 * copy of this software and associated documentation files (the "Software"),
 * to deal in the Software without restriction, including without limitation
 * the rights to use, copy, modify, merge, publish, distribute, sublicense,
 * and/or sell copies of the Software, and to permit persons to whom the
 * Software is furnished to do so, subject to the following conditions:
 *
 * The above copyright notice and this permission notice (including the next
 * paragraph) shall be included in all copies or substantial portions of the
 * Software.
 *
 * THE SOFTWARE IS PROVIDED "AS IS", WITHOUT WARRANTY OF ANY KIND, EXPRESS OR
 * IMPLIED, INCLUDING BUT NOT LIMITED TO THE WARRANTIES OF MERCHANTABILITY,
 * FITNESS FOR A PARTICULAR PURPOSE AND NONINFRINGEMENT.  IN NO EVENT SHALL
 * THE AUTHORS OR COPYRIGHT HOLDERS BE LIABLE FOR ANY CLAIM, DAMAGES OR OTHER
 * LIABILITY, WHETHER IN AN ACTION OF CONTRACT, TORT OR OTHERWISE, ARISING
 * FROM, OUT OF OR IN CONNECTION WITH THE SOFTWARE OR THE USE OR OTHER DEALINGS
 * IN THE SOFTWARE.
 *
 */

#include <linux/highmem.h>
#include <linux/sched/mm.h>

#include <drm/drm_cache.h>

#include "display/intel_frontbuffer.h"
#include "pxp/intel_pxp.h"

#include "i915_drv.h"
#include "i915_file_private.h"
#include "i915_gem_clflush.h"
#include "i915_gem_context.h"
#include "i915_gem_dmabuf.h"
#include "i915_gem_mman.h"
#include "i915_gem_object.h"
#include "i915_gem_ttm.h"
#include "i915_memcpy.h"
#include "i915_trace.h"

static struct kmem_cache *slab_objects;

static const struct drm_gem_object_funcs i915_gem_object_funcs;

struct drm_i915_gem_object *i915_gem_object_alloc(void)
{
	struct drm_i915_gem_object *obj;

	obj = kmem_cache_zalloc(slab_objects, GFP_KERNEL);
	if (!obj)
		return NULL;
	obj->base.funcs = &i915_gem_object_funcs;

	return obj;
}

void i915_gem_object_free(struct drm_i915_gem_object *obj)
{
	return kmem_cache_free(slab_objects, obj);
}

void i915_gem_object_init(struct drm_i915_gem_object *obj,
			  const struct drm_i915_gem_object_ops *ops,
			  struct lock_class_key *key, unsigned flags)
{
	/*
	 * A gem object is embedded both in a struct ttm_buffer_object :/ and
	 * in a drm_i915_gem_object. Make sure they are aliased.
	 */
	BUILD_BUG_ON(offsetof(typeof(*obj), base) !=
		     offsetof(typeof(*obj), __do_not_access.base));

	spin_lock_init(&obj->vma.lock);
	INIT_LIST_HEAD(&obj->vma.list);

	INIT_LIST_HEAD(&obj->mm.link);

	INIT_LIST_HEAD(&obj->lut_list);
	spin_lock_init(&obj->lut_lock);

	spin_lock_init(&obj->mmo.lock);
	obj->mmo.offsets = RB_ROOT;

	init_rcu_head(&obj->rcu);

	obj->ops = ops;
	GEM_BUG_ON(flags & ~I915_BO_ALLOC_FLAGS);
	obj->flags = flags;

	obj->mm.madv = I915_MADV_WILLNEED;
	INIT_RADIX_TREE(&obj->mm.get_page.radix, GFP_KERNEL | __GFP_NOWARN);
	mutex_init(&obj->mm.get_page.lock);
	INIT_RADIX_TREE(&obj->mm.get_dma_page.radix, GFP_KERNEL | __GFP_NOWARN);
	mutex_init(&obj->mm.get_dma_page.lock);
}

/**
 * __i915_gem_object_fini - Clean up a GEM object initialization
 * @obj: The gem object to cleanup
 *
 * This function cleans up gem object fields that are set up by
 * drm_gem_private_object_init() and i915_gem_object_init().
 * It's primarily intended as a helper for backends that need to
 * clean up the gem object in separate steps.
 */
void __i915_gem_object_fini(struct drm_i915_gem_object *obj)
{
	mutex_destroy(&obj->mm.get_page.lock);
	mutex_destroy(&obj->mm.get_dma_page.lock);
	dma_resv_fini(&obj->base._resv);
}

/**
 * i915_gem_object_set_cache_coherency - Mark up the object's coherency levels
 * for a given cache_level
 * @obj: #drm_i915_gem_object
 * @cache_level: cache level
 */
void i915_gem_object_set_cache_coherency(struct drm_i915_gem_object *obj,
					 unsigned int cache_level)
{
	struct drm_i915_private *i915 = to_i915(obj->base.dev);

	obj->cache_level = cache_level;

	if (cache_level != I915_CACHE_NONE)
		obj->cache_coherent = (I915_BO_CACHE_COHERENT_FOR_READ |
				       I915_BO_CACHE_COHERENT_FOR_WRITE);
	else if (HAS_LLC(i915))
		obj->cache_coherent = I915_BO_CACHE_COHERENT_FOR_READ;
	else
		obj->cache_coherent = 0;

	obj->cache_dirty =
		!(obj->cache_coherent & I915_BO_CACHE_COHERENT_FOR_WRITE) &&
		!IS_DGFX(i915);
}

bool i915_gem_object_can_bypass_llc(struct drm_i915_gem_object *obj)
{
	struct drm_i915_private *i915 = to_i915(obj->base.dev);

	/*
	 * This is purely from a security perspective, so we simply don't care
	 * about non-userspace objects being able to bypass the LLC.
	 */
	if (!(obj->flags & I915_BO_ALLOC_USER))
		return false;

	/*
	 * EHL and JSL add the 'Bypass LLC' MOCS entry, which should make it
	 * possible for userspace to bypass the GTT caching bits set by the
	 * kernel, as per the given object cache_level. This is troublesome
	 * since the heavy flush we apply when first gathering the pages is
	 * skipped if the kernel thinks the object is coherent with the GPU. As
	 * a result it might be possible to bypass the cache and read the
	 * contents of the page directly, which could be stale data. If it's
	 * just a case of userspace shooting themselves in the foot then so be
	 * it, but since i915 takes the stance of always zeroing memory before
	 * handing it to userspace, we need to prevent this.
	 */
	return IS_JSL_EHL(i915);
}

static void i915_gem_close_object(struct drm_gem_object *gem, struct drm_file *file)
{
	struct drm_i915_gem_object *obj = to_intel_bo(gem);
	struct drm_i915_file_private *fpriv = file->driver_priv;
	struct i915_lut_handle bookmark = {};
	struct i915_mmap_offset *mmo, *mn;
	struct i915_lut_handle *lut, *ln;
	LIST_HEAD(close);

	spin_lock(&obj->lut_lock);
	list_for_each_entry_safe(lut, ln, &obj->lut_list, obj_link) {
		struct i915_gem_context *ctx = lut->ctx;

		if (ctx && ctx->file_priv == fpriv) {
			i915_gem_context_get(ctx);
			list_move(&lut->obj_link, &close);
		}

		/* Break long locks, and carefully continue on from this spot */
		if (&ln->obj_link != &obj->lut_list) {
			list_add_tail(&bookmark.obj_link, &ln->obj_link);
			if (cond_resched_lock(&obj->lut_lock))
				list_safe_reset_next(&bookmark, ln, obj_link);
			__list_del_entry(&bookmark.obj_link);
		}
	}
	spin_unlock(&obj->lut_lock);

	spin_lock(&obj->mmo.lock);
	rbtree_postorder_for_each_entry_safe(mmo, mn, &obj->mmo.offsets, offset)
		drm_vma_node_revoke(&mmo->vma_node, file);
	spin_unlock(&obj->mmo.lock);

	list_for_each_entry_safe(lut, ln, &close, obj_link) {
		struct i915_gem_context *ctx = lut->ctx;
		struct i915_vma *vma;

		/*
		 * We allow the process to have multiple handles to the same
		 * vma, in the same fd namespace, by virtue of flink/open.
		 */

		mutex_lock(&ctx->lut_mutex);
		vma = radix_tree_delete(&ctx->handles_vma, lut->handle);
		if (vma) {
			GEM_BUG_ON(vma->obj != obj);
			GEM_BUG_ON(!atomic_read(&vma->open_count));
			i915_vma_close(vma);
		}
		mutex_unlock(&ctx->lut_mutex);

		i915_gem_context_put(lut->ctx);
		i915_lut_handle_free(lut);
		i915_gem_object_put(obj);
	}
}

void __i915_gem_free_object_rcu(struct rcu_head *head)
{
	struct drm_i915_gem_object *obj =
		container_of(head, typeof(*obj), rcu);
	struct drm_i915_private *i915 = to_i915(obj->base.dev);

	i915_gem_object_free(obj);

	GEM_BUG_ON(!atomic_read(&i915->mm.free_count));
	atomic_dec(&i915->mm.free_count);
}

static void __i915_gem_object_free_mmaps(struct drm_i915_gem_object *obj)
{
	/* Skip serialisation and waking the device if known to be not used. */

	if (obj->userfault_count && !IS_DGFX(to_i915(obj->base.dev)))
		i915_gem_object_release_mmap_gtt(obj);

	if (!RB_EMPTY_ROOT(&obj->mmo.offsets)) {
		struct i915_mmap_offset *mmo, *mn;

		i915_gem_object_release_mmap_offset(obj);

		rbtree_postorder_for_each_entry_safe(mmo, mn,
						     &obj->mmo.offsets,
						     offset) {
			drm_vma_offset_remove(obj->base.dev->vma_offset_manager,
					      &mmo->vma_node);
			kfree(mmo);
		}
		obj->mmo.offsets = RB_ROOT;
	}
}

/**
 * __i915_gem_object_pages_fini - Clean up pages use of a gem object
 * @obj: The gem object to clean up
 *
 * This function cleans up usage of the object mm.pages member. It
 * is intended for backends that need to clean up a gem object in
 * separate steps and needs to be called when the object is idle before
 * the object's backing memory is freed.
 */
void __i915_gem_object_pages_fini(struct drm_i915_gem_object *obj)
{
	assert_object_held_shared(obj);

	if (!list_empty(&obj->vma.list)) {
		struct i915_vma *vma;

		spin_lock(&obj->vma.lock);
		while ((vma = list_first_entry_or_null(&obj->vma.list,
						       struct i915_vma,
						       obj_link))) {
			GEM_BUG_ON(vma->obj != obj);
			spin_unlock(&obj->vma.lock);

<<<<<<< HEAD
			/* Verify that the vma is unbound under the vm mutex. */
			mutex_lock(&vma->vm->mutex);
			atomic_and(~I915_VMA_PIN_MASK, &vma->flags);
			__i915_vma_unbind(vma);
			mutex_unlock(&vma->vm->mutex);

			__i915_vma_put(vma);
=======
			i915_vma_destroy(vma);
>>>>>>> d60c95ef

			spin_lock(&obj->vma.lock);
		}
		spin_unlock(&obj->vma.lock);
	}

	__i915_gem_object_free_mmaps(obj);

	atomic_set(&obj->mm.pages_pin_count, 0);
	__i915_gem_object_put_pages(obj);
	GEM_BUG_ON(i915_gem_object_has_pages(obj));
}

void __i915_gem_free_object(struct drm_i915_gem_object *obj)
{
	trace_i915_gem_object_destroy(obj);

	GEM_BUG_ON(!list_empty(&obj->lut_list));

	bitmap_free(obj->bit_17);

	if (obj->base.import_attach)
		drm_prime_gem_destroy(&obj->base, NULL);

	drm_gem_free_mmap_offset(&obj->base);

	if (obj->ops->release)
		obj->ops->release(obj);

	if (obj->mm.n_placements > 1)
		kfree(obj->mm.placements);

	if (obj->shares_resv_from)
		i915_vm_resv_put(obj->shares_resv_from);

	__i915_gem_object_fini(obj);
}

static void __i915_gem_free_objects(struct drm_i915_private *i915,
				    struct llist_node *freed)
{
	struct drm_i915_gem_object *obj, *on;

	llist_for_each_entry_safe(obj, on, freed, freed) {
		might_sleep();
		if (obj->ops->delayed_free) {
			obj->ops->delayed_free(obj);
			continue;
		}

		__i915_gem_object_pages_fini(obj);
		__i915_gem_free_object(obj);

		/* But keep the pointer alive for RCU-protected lookups */
		call_rcu(&obj->rcu, __i915_gem_free_object_rcu);
		cond_resched();
	}
}

void i915_gem_flush_free_objects(struct drm_i915_private *i915)
{
	struct llist_node *freed = llist_del_all(&i915->mm.free_list);

	if (unlikely(freed))
		__i915_gem_free_objects(i915, freed);
}

static void __i915_gem_free_work(struct work_struct *work)
{
	struct drm_i915_private *i915 =
		container_of(work, struct drm_i915_private, mm.free_work);

	i915_gem_flush_free_objects(i915);
}

static void i915_gem_free_object(struct drm_gem_object *gem_obj)
{
	struct drm_i915_gem_object *obj = to_intel_bo(gem_obj);
	struct drm_i915_private *i915 = to_i915(obj->base.dev);

	GEM_BUG_ON(i915_gem_object_is_framebuffer(obj));

	/*
	 * Before we free the object, make sure any pure RCU-only
	 * read-side critical sections are complete, e.g.
	 * i915_gem_busy_ioctl(). For the corresponding synchronized
	 * lookup see i915_gem_object_lookup_rcu().
	 */
	atomic_inc(&i915->mm.free_count);

	/*
	 * Since we require blocking on struct_mutex to unbind the freed
	 * object from the GPU before releasing resources back to the
	 * system, we can not do that directly from the RCU callback (which may
	 * be a softirq context), but must instead then defer that work onto a
	 * kthread. We use the RCU callback rather than move the freed object
	 * directly onto the work queue so that we can mix between using the
	 * worker and performing frees directly from subsequent allocations for
	 * crude but effective memory throttling.
	 */

	if (llist_add(&obj->freed, &i915->mm.free_list))
		queue_work(i915->wq, &i915->mm.free_work);
}

void __i915_gem_object_flush_frontbuffer(struct drm_i915_gem_object *obj,
					 enum fb_op_origin origin)
{
	struct intel_frontbuffer *front;

	front = __intel_frontbuffer_get(obj);
	if (front) {
		intel_frontbuffer_flush(front, origin);
		intel_frontbuffer_put(front);
	}
}

void __i915_gem_object_invalidate_frontbuffer(struct drm_i915_gem_object *obj,
					      enum fb_op_origin origin)
{
	struct intel_frontbuffer *front;

	front = __intel_frontbuffer_get(obj);
	if (front) {
		intel_frontbuffer_invalidate(front, origin);
		intel_frontbuffer_put(front);
	}
}

static void
i915_gem_object_read_from_page_kmap(struct drm_i915_gem_object *obj, u64 offset, void *dst, int size)
{
	void *src_map;
	void *src_ptr;

	src_map = kmap_atomic(i915_gem_object_get_page(obj, offset >> PAGE_SHIFT));

	src_ptr = src_map + offset_in_page(offset);
	if (!(obj->cache_coherent & I915_BO_CACHE_COHERENT_FOR_READ))
		drm_clflush_virt_range(src_ptr, size);
	memcpy(dst, src_ptr, size);

	kunmap_atomic(src_map);
}

static void
i915_gem_object_read_from_page_iomap(struct drm_i915_gem_object *obj, u64 offset, void *dst, int size)
{
	void __iomem *src_map;
	void __iomem *src_ptr;
	dma_addr_t dma = i915_gem_object_get_dma_address(obj, offset >> PAGE_SHIFT);

	src_map = io_mapping_map_wc(&obj->mm.region->iomap,
				    dma - obj->mm.region->region.start,
				    PAGE_SIZE);

	src_ptr = src_map + offset_in_page(offset);
	if (!i915_memcpy_from_wc(dst, (void __force *)src_ptr, size))
		memcpy_fromio(dst, src_ptr, size);

	io_mapping_unmap(src_map);
}

/**
 * i915_gem_object_read_from_page - read data from the page of a GEM object
 * @obj: GEM object to read from
 * @offset: offset within the object
 * @dst: buffer to store the read data
 * @size: size to read
 *
 * Reads data from @obj at the specified offset. The requested region to read
 * from can't cross a page boundary. The caller must ensure that @obj pages
 * are pinned and that @obj is synced wrt. any related writes.
 *
 * Return: %0 on success or -ENODEV if the type of @obj's backing store is
 * unsupported.
 */
int i915_gem_object_read_from_page(struct drm_i915_gem_object *obj, u64 offset, void *dst, int size)
{
	GEM_BUG_ON(offset >= obj->base.size);
	GEM_BUG_ON(offset_in_page(offset) > PAGE_SIZE - size);
	GEM_BUG_ON(!i915_gem_object_has_pinned_pages(obj));

	if (i915_gem_object_has_struct_page(obj))
		i915_gem_object_read_from_page_kmap(obj, offset, dst, size);
	else if (i915_gem_object_has_iomem(obj))
		i915_gem_object_read_from_page_iomap(obj, offset, dst, size);
	else
		return -ENODEV;

	return 0;
}

/**
 * i915_gem_object_evictable - Whether object is likely evictable after unbind.
 * @obj: The object to check
 *
 * This function checks whether the object is likely unvictable after unbind.
 * If the object is not locked when checking, the result is only advisory.
 * If the object is locked when checking, and the function returns true,
 * then an eviction should indeed be possible. But since unlocked vma
 * unpinning and unbinding is currently possible, the object can actually
 * become evictable even if this function returns false.
 *
 * Return: true if the object may be evictable. False otherwise.
 */
bool i915_gem_object_evictable(struct drm_i915_gem_object *obj)
{
	struct i915_vma *vma;
	int pin_count = atomic_read(&obj->mm.pages_pin_count);

	if (!pin_count)
		return true;

	spin_lock(&obj->vma.lock);
	list_for_each_entry(vma, &obj->vma.list, obj_link) {
		if (i915_vma_is_pinned(vma)) {
			spin_unlock(&obj->vma.lock);
			return false;
		}
		if (atomic_read(&vma->pages_count))
			pin_count--;
	}
	spin_unlock(&obj->vma.lock);
	GEM_WARN_ON(pin_count < 0);

	return pin_count == 0;
}

/**
 * i915_gem_object_migratable - Whether the object is migratable out of the
 * current region.
 * @obj: Pointer to the object.
 *
 * Return: Whether the object is allowed to be resident in other
 * regions than the current while pages are present.
 */
bool i915_gem_object_migratable(struct drm_i915_gem_object *obj)
{
	struct intel_memory_region *mr = READ_ONCE(obj->mm.region);

	if (!mr)
		return false;

	return obj->mm.n_placements > 1;
}

/**
 * i915_gem_object_has_struct_page - Whether the object is page-backed
 * @obj: The object to query.
 *
 * This function should only be called while the object is locked or pinned,
 * otherwise the page backing may change under the caller.
 *
 * Return: True if page-backed, false otherwise.
 */
bool i915_gem_object_has_struct_page(const struct drm_i915_gem_object *obj)
{
#ifdef CONFIG_LOCKDEP
	if (IS_DGFX(to_i915(obj->base.dev)) &&
	    i915_gem_object_evictable((void __force *)obj))
		assert_object_held_shared(obj);
#endif
	return obj->mem_flags & I915_BO_FLAG_STRUCT_PAGE;
}

/**
 * i915_gem_object_has_iomem - Whether the object is iomem-backed
 * @obj: The object to query.
 *
 * This function should only be called while the object is locked or pinned,
 * otherwise the iomem backing may change under the caller.
 *
 * Return: True if iomem-backed, false otherwise.
 */
bool i915_gem_object_has_iomem(const struct drm_i915_gem_object *obj)
{
#ifdef CONFIG_LOCKDEP
	if (IS_DGFX(to_i915(obj->base.dev)) &&
	    i915_gem_object_evictable((void __force *)obj))
		assert_object_held_shared(obj);
#endif
	return obj->mem_flags & I915_BO_FLAG_IOMEM;
}

/**
 * i915_gem_object_can_migrate - Whether an object likely can be migrated
 *
 * @obj: The object to migrate
 * @id: The region intended to migrate to
 *
 * Check whether the object backend supports migration to the
 * given region. Note that pinning may affect the ability to migrate as
 * returned by this function.
 *
 * This function is primarily intended as a helper for checking the
 * possibility to migrate objects and might be slightly less permissive
 * than i915_gem_object_migrate() when it comes to objects with the
 * I915_BO_ALLOC_USER flag set.
 *
 * Return: true if migration is possible, false otherwise.
 */
bool i915_gem_object_can_migrate(struct drm_i915_gem_object *obj,
				 enum intel_region_id id)
{
	struct drm_i915_private *i915 = to_i915(obj->base.dev);
	unsigned int num_allowed = obj->mm.n_placements;
	struct intel_memory_region *mr;
	unsigned int i;

	GEM_BUG_ON(id >= INTEL_REGION_UNKNOWN);
	GEM_BUG_ON(obj->mm.madv != I915_MADV_WILLNEED);

	mr = i915->mm.regions[id];
	if (!mr)
		return false;

	if (!IS_ALIGNED(obj->base.size, mr->min_page_size))
		return false;

	if (obj->mm.region == mr)
		return true;

	if (!i915_gem_object_evictable(obj))
		return false;

	if (!obj->ops->migrate)
		return false;

	if (!(obj->flags & I915_BO_ALLOC_USER))
		return true;

	if (num_allowed == 0)
		return false;

	for (i = 0; i < num_allowed; ++i) {
		if (mr == obj->mm.placements[i])
			return true;
	}

	return false;
}

/**
 * i915_gem_object_migrate - Migrate an object to the desired region id
 * @obj: The object to migrate.
 * @ww: An optional struct i915_gem_ww_ctx. If NULL, the backend may
 * not be successful in evicting other objects to make room for this object.
 * @id: The region id to migrate to.
 *
 * Attempt to migrate the object to the desired memory region. The
 * object backend must support migration and the object may not be
 * pinned, (explicitly pinned pages or pinned vmas). The object must
 * be locked.
 * On successful completion, the object will have pages pointing to
 * memory in the new region, but an async migration task may not have
 * completed yet, and to accomplish that, i915_gem_object_wait_migration()
 * must be called.
 *
 * Note: the @ww parameter is not used yet, but included to make sure
 * callers put some effort into obtaining a valid ww ctx if one is
 * available.
 *
 * Return: 0 on success. Negative error code on failure. In particular may
 * return -ENXIO on lack of region space, -EDEADLK for deadlock avoidance
 * if @ww is set, -EINTR or -ERESTARTSYS if signal pending, and
 * -EBUSY if the object is pinned.
 */
int i915_gem_object_migrate(struct drm_i915_gem_object *obj,
			    struct i915_gem_ww_ctx *ww,
			    enum intel_region_id id)
{
	return __i915_gem_object_migrate(obj, ww, id, obj->flags);
}

/**
 * __i915_gem_object_migrate - Migrate an object to the desired region id, with
 * control of the extra flags
 * @obj: The object to migrate.
 * @ww: An optional struct i915_gem_ww_ctx. If NULL, the backend may
 * not be successful in evicting other objects to make room for this object.
 * @id: The region id to migrate to.
 * @flags: The object flags. Normally just obj->flags.
 *
 * Attempt to migrate the object to the desired memory region. The
 * object backend must support migration and the object may not be
 * pinned, (explicitly pinned pages or pinned vmas). The object must
 * be locked.
 * On successful completion, the object will have pages pointing to
 * memory in the new region, but an async migration task may not have
 * completed yet, and to accomplish that, i915_gem_object_wait_migration()
 * must be called.
 *
 * Note: the @ww parameter is not used yet, but included to make sure
 * callers put some effort into obtaining a valid ww ctx if one is
 * available.
 *
 * Return: 0 on success. Negative error code on failure. In particular may
 * return -ENXIO on lack of region space, -EDEADLK for deadlock avoidance
 * if @ww is set, -EINTR or -ERESTARTSYS if signal pending, and
 * -EBUSY if the object is pinned.
 */
int __i915_gem_object_migrate(struct drm_i915_gem_object *obj,
			      struct i915_gem_ww_ctx *ww,
			      enum intel_region_id id,
			      unsigned int flags)
{
	struct drm_i915_private *i915 = to_i915(obj->base.dev);
	struct intel_memory_region *mr;

	GEM_BUG_ON(id >= INTEL_REGION_UNKNOWN);
	GEM_BUG_ON(obj->mm.madv != I915_MADV_WILLNEED);
	assert_object_held(obj);

	mr = i915->mm.regions[id];
	GEM_BUG_ON(!mr);

	if (!i915_gem_object_can_migrate(obj, id))
		return -EINVAL;

	if (!obj->ops->migrate) {
		if (GEM_WARN_ON(obj->mm.region != mr))
			return -EINVAL;
		return 0;
	}

	return obj->ops->migrate(obj, mr, flags);
}

/**
 * i915_gem_object_placement_possible - Check whether the object can be
 * placed at certain memory type
 * @obj: Pointer to the object
 * @type: The memory type to check
 *
 * Return: True if the object can be placed in @type. False otherwise.
 */
bool i915_gem_object_placement_possible(struct drm_i915_gem_object *obj,
					enum intel_memory_type type)
{
	unsigned int i;

	if (!obj->mm.n_placements) {
		switch (type) {
		case INTEL_MEMORY_LOCAL:
			return i915_gem_object_has_iomem(obj);
		case INTEL_MEMORY_SYSTEM:
			return i915_gem_object_has_pages(obj);
		default:
			/* Ignore stolen for now */
			GEM_BUG_ON(1);
			return false;
		}
	}

	for (i = 0; i < obj->mm.n_placements; i++) {
		if (obj->mm.placements[i]->type == type)
			return true;
	}

	return false;
}

/**
 * i915_gem_object_needs_ccs_pages - Check whether the object requires extra
 * pages when placed in system-memory, in order to save and later restore the
 * flat-CCS aux state when the object is moved between local-memory and
 * system-memory
 * @obj: Pointer to the object
 *
 * Return: True if the object needs extra ccs pages. False otherwise.
 */
bool i915_gem_object_needs_ccs_pages(struct drm_i915_gem_object *obj)
{
	bool lmem_placement = false;
	int i;

	if (!HAS_FLAT_CCS(to_i915(obj->base.dev)))
		return false;

	if (obj->flags & I915_BO_ALLOC_CCS_AUX)
		return true;

	for (i = 0; i < obj->mm.n_placements; i++) {
		/* Compression is not allowed for the objects with smem placement */
		if (obj->mm.placements[i]->type == INTEL_MEMORY_SYSTEM)
			return false;
		if (!lmem_placement &&
		    obj->mm.placements[i]->type == INTEL_MEMORY_LOCAL)
			lmem_placement = true;
	}

	return lmem_placement;
}

void i915_gem_init__objects(struct drm_i915_private *i915)
{
	INIT_WORK(&i915->mm.free_work, __i915_gem_free_work);
}

void i915_objects_module_exit(void)
{
	kmem_cache_destroy(slab_objects);
}

int __init i915_objects_module_init(void)
{
	slab_objects = KMEM_CACHE(drm_i915_gem_object, SLAB_HWCACHE_ALIGN);
	if (!slab_objects)
		return -ENOMEM;

	return 0;
}

static const struct drm_gem_object_funcs i915_gem_object_funcs = {
	.free = i915_gem_free_object,
	.close = i915_gem_close_object,
	.export = i915_gem_prime_export,
};

/**
 * i915_gem_object_get_moving_fence - Get the object's moving fence if any
 * @obj: The object whose moving fence to get.
 * @fence: The resulting fence
 *
 * A non-signaled moving fence means that there is an async operation
 * pending on the object that needs to be waited on before setting up
 * any GPU- or CPU PTEs to the object's pages.
 *
 * Return: Negative error code or 0 for success.
 */
int i915_gem_object_get_moving_fence(struct drm_i915_gem_object *obj,
				     struct dma_fence **fence)
{
	return dma_resv_get_singleton(obj->base.resv, DMA_RESV_USAGE_KERNEL,
				      fence);
}

/**
 * i915_gem_object_wait_moving_fence - Wait for the object's moving fence if any
 * @obj: The object whose moving fence to wait for.
 * @intr: Whether to wait interruptible.
 *
 * If the moving fence signaled without an error, it is detached from the
 * object and put.
 *
 * Return: 0 if successful, -ERESTARTSYS if the wait was interrupted,
 * negative error code if the async operation represented by the
 * moving fence failed.
 */
int i915_gem_object_wait_moving_fence(struct drm_i915_gem_object *obj,
				      bool intr)
{
	long ret;

	assert_object_held(obj);

	ret = dma_resv_wait_timeout(obj->base. resv, DMA_RESV_USAGE_KERNEL,
				    intr, MAX_SCHEDULE_TIMEOUT);
	if (!ret)
		ret = -ETIME;
	else if (ret > 0 && i915_gem_object_has_unknown_state(obj))
		ret = -EIO;

	return ret < 0 ? ret : 0;
}

/**
 * i915_gem_object_has_unknown_state - Return true if the object backing pages are
 * in an unknown_state. This means that userspace must NEVER be allowed to touch
 * the pages, with either the GPU or CPU.
 *
 * ONLY valid to be called after ensuring that all kernel fences have signalled
 * (in particular the fence for moving/clearing the object).
 */
bool i915_gem_object_has_unknown_state(struct drm_i915_gem_object *obj)
{
	/*
	 * The below barrier pairs with the dma_fence_signal() in
	 * __memcpy_work(). We should only sample the unknown_state after all
	 * the kernel fences have signalled.
	 */
	smp_rmb();
	return obj->mm.unknown_state;
}

#if IS_ENABLED(CONFIG_DRM_I915_SELFTEST)
#include "selftests/huge_gem_object.c"
#include "selftests/huge_pages.c"
#include "selftests/i915_gem_migrate.c"
#include "selftests/i915_gem_object.c"
#include "selftests/i915_gem_coherency.c"
#endif<|MERGE_RESOLUTION|>--- conflicted
+++ resolved
@@ -280,17 +280,7 @@
 			GEM_BUG_ON(vma->obj != obj);
 			spin_unlock(&obj->vma.lock);
 
-<<<<<<< HEAD
-			/* Verify that the vma is unbound under the vm mutex. */
-			mutex_lock(&vma->vm->mutex);
-			atomic_and(~I915_VMA_PIN_MASK, &vma->flags);
-			__i915_vma_unbind(vma);
-			mutex_unlock(&vma->vm->mutex);
-
-			__i915_vma_put(vma);
-=======
 			i915_vma_destroy(vma);
->>>>>>> d60c95ef
 
 			spin_lock(&obj->vma.lock);
 		}
