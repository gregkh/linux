--- conflicted
+++ resolved
@@ -132,8 +132,6 @@
 	dma_free_coherent(&obj->base.dev->pdev->dev,
 			  roundup_pow_of_two(obj->base.size),
 			  vaddr, dma);
-<<<<<<< HEAD
-=======
 }
 
 static int
@@ -186,7 +184,6 @@
 		return -EFAULT;
 
 	return 0;
->>>>>>> d1988041
 }
 
 static void phys_release(struct drm_i915_gem_object *obj)
