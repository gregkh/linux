// SPDX-License-Identifier: GPL-2.0-only
/*
 * Copyright (C) 2012 Texas Instruments
 * Author: Rob Clark <robdclark@gmail.com>
 */

/* LCDC DRM driver, based on da8xx-fb */

#include <linux/component.h>
#include <linux/mod_devicetable.h>
#include <linux/module.h>
#include <linux/pinctrl/consumer.h>
#include <linux/platform_device.h>
#include <linux/pm_runtime.h>

#include <drm/drm_atomic_helper.h>
#include <drm/drm_debugfs.h>
#include <drm/drm_drv.h>
#include <drm/drm_fbdev_dma.h>
#include <drm/drm_fourcc.h>
#include <drm/drm_gem_dma_helper.h>
#include <drm/drm_gem_framebuffer_helper.h>
#include <drm/drm_mm.h>
#include <drm/drm_probe_helper.h>
#include <drm/drm_vblank.h>


#include "tilcdc_drv.h"
#include "tilcdc_external.h"
#include "tilcdc_panel.h"
#include "tilcdc_regs.h"

static LIST_HEAD(module_list);

static const u32 tilcdc_rev1_formats[] = { DRM_FORMAT_RGB565 };

static const u32 tilcdc_straight_formats[] = { DRM_FORMAT_RGB565,
					       DRM_FORMAT_BGR888,
					       DRM_FORMAT_XBGR8888 };

static const u32 tilcdc_crossed_formats[] = { DRM_FORMAT_BGR565,
					      DRM_FORMAT_RGB888,
					      DRM_FORMAT_XRGB8888 };

static const u32 tilcdc_legacy_formats[] = { DRM_FORMAT_RGB565,
					     DRM_FORMAT_RGB888,
					     DRM_FORMAT_XRGB8888 };

void tilcdc_module_init(struct tilcdc_module *mod, const char *name,
		const struct tilcdc_module_ops *funcs)
{
	mod->name = name;
	mod->funcs = funcs;
	INIT_LIST_HEAD(&mod->list);
	list_add(&mod->list, &module_list);
}

void tilcdc_module_cleanup(struct tilcdc_module *mod)
{
	list_del(&mod->list);
}

static int tilcdc_atomic_check(struct drm_device *dev,
			       struct drm_atomic_state *state)
{
	int ret;

	ret = drm_atomic_helper_check_modeset(dev, state);
	if (ret)
		return ret;

	ret = drm_atomic_helper_check_planes(dev, state);
	if (ret)
		return ret;

	/*
	 * tilcdc ->atomic_check can update ->mode_changed if pixel format
	 * changes, hence will we check modeset changes again.
	 */
	ret = drm_atomic_helper_check_modeset(dev, state);
	if (ret)
		return ret;

	return ret;
}

static const struct drm_mode_config_funcs mode_config_funcs = {
	.fb_create = drm_gem_fb_create,
	.atomic_check = tilcdc_atomic_check,
	.atomic_commit = drm_atomic_helper_commit,
};

static void modeset_init(struct drm_device *dev)
{
	struct tilcdc_drm_private *priv = dev->dev_private;
	struct tilcdc_module *mod;

	list_for_each_entry(mod, &module_list, list) {
		DBG("loading module: %s", mod->name);
		mod->funcs->modeset_init(mod, dev);
	}

	dev->mode_config.min_width = 0;
	dev->mode_config.min_height = 0;
	dev->mode_config.max_width = priv->max_width;
	dev->mode_config.max_height = 2048;
	dev->mode_config.funcs = &mode_config_funcs;
}

#ifdef CONFIG_CPU_FREQ
static int cpufreq_transition(struct notifier_block *nb,
				     unsigned long val, void *data)
{
	struct tilcdc_drm_private *priv = container_of(nb,
			struct tilcdc_drm_private, freq_transition);

	if (val == CPUFREQ_POSTCHANGE)
		tilcdc_crtc_update_clk(priv->crtc);

	return 0;
}
#endif

static irqreturn_t tilcdc_irq(int irq, void *arg)
{
	struct drm_device *dev = arg;
	struct tilcdc_drm_private *priv = dev->dev_private;

	return tilcdc_crtc_irq(priv->crtc);
}

static int tilcdc_irq_install(struct drm_device *dev, unsigned int irq)
{
	struct tilcdc_drm_private *priv = dev->dev_private;
	int ret;

	ret = request_irq(irq, tilcdc_irq, 0, dev->driver->name, dev);
	if (ret)
		return ret;

	priv->irq_enabled = true;

	return 0;
}

static void tilcdc_irq_uninstall(struct drm_device *dev)
{
	struct tilcdc_drm_private *priv = dev->dev_private;

	if (!priv->irq_enabled)
		return;

	free_irq(priv->irq, dev);
	priv->irq_enabled = false;
}

/*
 * DRM operations:
 */

static void tilcdc_fini(struct drm_device *dev)
{
	struct tilcdc_drm_private *priv = dev->dev_private;

#ifdef CONFIG_CPU_FREQ
	if (priv->freq_transition.notifier_call)
		cpufreq_unregister_notifier(&priv->freq_transition,
					    CPUFREQ_TRANSITION_NOTIFIER);
#endif

	if (priv->crtc)
		tilcdc_crtc_shutdown(priv->crtc);

	if (priv->is_registered)
		drm_dev_unregister(dev);

	drm_kms_helper_poll_fini(dev);
	drm_atomic_helper_shutdown(dev);
	tilcdc_irq_uninstall(dev);
	drm_mode_config_cleanup(dev);

	if (priv->clk)
		clk_put(priv->clk);

	if (priv->wq)
		destroy_workqueue(priv->wq);

	dev->dev_private = NULL;

	pm_runtime_disable(dev->dev);

	drm_dev_put(dev);
}

static int tilcdc_init(const struct drm_driver *ddrv, struct device *dev)
{
	struct drm_device *ddev;
	struct platform_device *pdev = to_platform_device(dev);
	struct device_node *node = dev->of_node;
	struct tilcdc_drm_private *priv;
	u32 bpp = 0;
	int ret;

	priv = devm_kzalloc(dev, sizeof(*priv), GFP_KERNEL);
	if (!priv)
		return -ENOMEM;

	ddev = drm_dev_alloc(ddrv, dev);
	if (IS_ERR(ddev))
		return PTR_ERR(ddev);

	ddev->dev_private = priv;
	platform_set_drvdata(pdev, ddev);
	drm_mode_config_init(ddev);

	priv->is_componentized =
		tilcdc_get_external_components(dev, NULL) > 0;

	priv->wq = alloc_ordered_workqueue("tilcdc", 0);
	if (!priv->wq) {
		ret = -ENOMEM;
		goto init_failed;
	}

	priv->mmio = devm_platform_ioremap_resource(pdev, 0);
	if (IS_ERR(priv->mmio)) {
		dev_err(dev, "failed to request / ioremap\n");
		ret = PTR_ERR(priv->mmio);
		goto init_failed;
	}

	priv->clk = clk_get(dev, "fck");
	if (IS_ERR(priv->clk)) {
		dev_err(dev, "failed to get functional clock\n");
		ret = -ENODEV;
		goto init_failed;
	}

	pm_runtime_enable(dev);

	/* Determine LCD IP Version */
	pm_runtime_get_sync(dev);
	switch (tilcdc_read(ddev, LCDC_PID_REG)) {
	case 0x4c100102:
		priv->rev = 1;
		break;
	case 0x4f200800:
	case 0x4f201000:
		priv->rev = 2;
		break;
	default:
		dev_warn(dev, "Unknown PID Reg value 0x%08x, "
			"defaulting to LCD revision 1\n",
			tilcdc_read(ddev, LCDC_PID_REG));
		priv->rev = 1;
		break;
	}

	pm_runtime_put_sync(dev);

	if (priv->rev == 1) {
		DBG("Revision 1 LCDC supports only RGB565 format");
		priv->pixelformats = tilcdc_rev1_formats;
		priv->num_pixelformats = ARRAY_SIZE(tilcdc_rev1_formats);
		bpp = 16;
	} else {
		const char *str = "\0";

		of_property_read_string(node, "blue-and-red-wiring", &str);
		if (0 == strcmp(str, "crossed")) {
			DBG("Configured for crossed blue and red wires");
			priv->pixelformats = tilcdc_crossed_formats;
			priv->num_pixelformats =
				ARRAY_SIZE(tilcdc_crossed_formats);
			bpp = 32; /* Choose bpp with RGB support for fbdef */
		} else if (0 == strcmp(str, "straight")) {
			DBG("Configured for straight blue and red wires");
			priv->pixelformats = tilcdc_straight_formats;
			priv->num_pixelformats =
				ARRAY_SIZE(tilcdc_straight_formats);
			bpp = 16; /* Choose bpp with RGB support for fbdef */
		} else {
			DBG("Blue and red wiring '%s' unknown, use legacy mode",
			    str);
			priv->pixelformats = tilcdc_legacy_formats;
			priv->num_pixelformats =
				ARRAY_SIZE(tilcdc_legacy_formats);
			bpp = 16; /* This is just a guess */
		}
	}

	if (of_property_read_u32(node, "max-bandwidth", &priv->max_bandwidth))
		priv->max_bandwidth = TILCDC_DEFAULT_MAX_BANDWIDTH;

	DBG("Maximum Bandwidth Value %d", priv->max_bandwidth);

	if (of_property_read_u32(node, "max-width", &priv->max_width)) {
		if (priv->rev == 1)
			priv->max_width = TILCDC_DEFAULT_MAX_WIDTH_V1;
		else
			priv->max_width = TILCDC_DEFAULT_MAX_WIDTH_V2;
	}

	DBG("Maximum Horizontal Pixel Width Value %dpixels", priv->max_width);

	if (of_property_read_u32(node, "max-pixelclock",
				 &priv->max_pixelclock))
		priv->max_pixelclock = TILCDC_DEFAULT_MAX_PIXELCLOCK;

	DBG("Maximum Pixel Clock Value %dKHz", priv->max_pixelclock);

	ret = tilcdc_crtc_create(ddev);
	if (ret < 0) {
		dev_err(dev, "failed to create crtc\n");
		goto init_failed;
	}
	modeset_init(ddev);

#ifdef CONFIG_CPU_FREQ
	priv->freq_transition.notifier_call = cpufreq_transition;
	ret = cpufreq_register_notifier(&priv->freq_transition,
			CPUFREQ_TRANSITION_NOTIFIER);
	if (ret) {
		dev_err(dev, "failed to register cpufreq notifier\n");
		priv->freq_transition.notifier_call = NULL;
		goto init_failed;
	}
#endif

	if (priv->is_componentized) {
		ret = component_bind_all(dev, ddev);
		if (ret < 0)
			goto init_failed;

		ret = tilcdc_add_component_encoder(ddev);
		if (ret < 0)
			goto init_failed;
	} else {
		ret = tilcdc_attach_external_device(ddev);
		if (ret)
			goto init_failed;
	}

	if (!priv->external_connector &&
	    ((priv->num_encoders == 0) || (priv->num_connectors == 0))) {
		dev_err(dev, "no encoders/connectors found\n");
		ret = -EPROBE_DEFER;
		goto init_failed;
	}

	ret = drm_vblank_init(ddev, 1);
	if (ret < 0) {
		dev_err(dev, "failed to initialize vblank\n");
		goto init_failed;
	}

	ret = platform_get_irq(pdev, 0);
	if (ret < 0)
		goto init_failed;
	priv->irq = ret;

	ret = tilcdc_irq_install(ddev, priv->irq);
	if (ret < 0) {
		dev_err(dev, "failed to install IRQ handler\n");
		goto init_failed;
	}

	drm_mode_config_reset(ddev);

	drm_kms_helper_poll_init(ddev);

	ret = drm_dev_register(ddev, 0);
	if (ret)
		goto init_failed;
	priv->is_registered = true;

	drm_fbdev_dma_setup(ddev, bpp);
	return 0;

init_failed:
	tilcdc_fini(ddev);
	platform_set_drvdata(pdev, NULL);

	return ret;
}

#if defined(CONFIG_DEBUG_FS)
static const struct {
	const char *name;
	uint8_t  rev;
	uint8_t  save;
	uint32_t reg;
} registers[] =		{
#define REG(rev, save, reg) { #reg, rev, save, reg }
		/* exists in revision 1: */
		REG(1, false, LCDC_PID_REG),
		REG(1, true,  LCDC_CTRL_REG),
		REG(1, false, LCDC_STAT_REG),
		REG(1, true,  LCDC_RASTER_CTRL_REG),
		REG(1, true,  LCDC_RASTER_TIMING_0_REG),
		REG(1, true,  LCDC_RASTER_TIMING_1_REG),
		REG(1, true,  LCDC_RASTER_TIMING_2_REG),
		REG(1, true,  LCDC_DMA_CTRL_REG),
		REG(1, true,  LCDC_DMA_FB_BASE_ADDR_0_REG),
		REG(1, true,  LCDC_DMA_FB_CEILING_ADDR_0_REG),
		REG(1, true,  LCDC_DMA_FB_BASE_ADDR_1_REG),
		REG(1, true,  LCDC_DMA_FB_CEILING_ADDR_1_REG),
		/* new in revision 2: */
		REG(2, false, LCDC_RAW_STAT_REG),
		REG(2, false, LCDC_MASKED_STAT_REG),
		REG(2, true, LCDC_INT_ENABLE_SET_REG),
		REG(2, false, LCDC_INT_ENABLE_CLR_REG),
		REG(2, false, LCDC_END_OF_INT_IND_REG),
		REG(2, true,  LCDC_CLK_ENABLE_REG),
#undef REG
};

#endif

#ifdef CONFIG_DEBUG_FS
static int tilcdc_regs_show(struct seq_file *m, void *arg)
{
	struct drm_info_node *node = (struct drm_info_node *) m->private;
	struct drm_device *dev = node->minor->dev;
	struct tilcdc_drm_private *priv = dev->dev_private;
	unsigned i;

	pm_runtime_get_sync(dev->dev);

	seq_printf(m, "revision: %d\n", priv->rev);

	for (i = 0; i < ARRAY_SIZE(registers); i++)
		if (priv->rev >= registers[i].rev)
			seq_printf(m, "%s:\t %08x\n", registers[i].name,
					tilcdc_read(dev, registers[i].reg));

	pm_runtime_put_sync(dev->dev);

	return 0;
}

static int tilcdc_mm_show(struct seq_file *m, void *arg)
{
	struct drm_info_node *node = (struct drm_info_node *) m->private;
	struct drm_device *dev = node->minor->dev;
	struct drm_printer p = drm_seq_file_printer(m);
	drm_mm_print(&dev->vma_offset_manager->vm_addr_space_mm, &p);
	return 0;
}

static struct drm_info_list tilcdc_debugfs_list[] = {
		{ "regs", tilcdc_regs_show, 0, NULL },
		{ "mm",   tilcdc_mm_show,   0, NULL },
};

static void tilcdc_debugfs_init(struct drm_minor *minor)
{
	struct tilcdc_module *mod;

	drm_debugfs_create_files(tilcdc_debugfs_list,
				 ARRAY_SIZE(tilcdc_debugfs_list),
				 minor->debugfs_root, minor);

	list_for_each_entry(mod, &module_list, list)
		if (mod->funcs->debugfs_init)
			mod->funcs->debugfs_init(mod, minor);
}
#endif

DEFINE_DRM_GEM_DMA_FOPS(fops);

static const struct drm_driver tilcdc_driver = {
	.driver_features    = DRIVER_GEM | DRIVER_MODESET | DRIVER_ATOMIC,
	DRM_GEM_DMA_DRIVER_OPS,
#ifdef CONFIG_DEBUG_FS
	.debugfs_init       = tilcdc_debugfs_init,
#endif
	.fops               = &fops,
	.name               = "tilcdc",
	.desc               = "TI LCD Controller DRM",
	.date               = "20121205",
	.major              = 1,
	.minor              = 0,
};

/*
 * Power management:
 */

static int tilcdc_pm_suspend(struct device *dev)
{
	struct drm_device *ddev = dev_get_drvdata(dev);
	int ret = 0;

	ret = drm_mode_config_helper_suspend(ddev);

	/* Select sleep pin state */
	pinctrl_pm_select_sleep_state(dev);

	return ret;
}

static int tilcdc_pm_resume(struct device *dev)
{
	struct drm_device *ddev = dev_get_drvdata(dev);

	/* Select default pin state */
	pinctrl_pm_select_default_state(dev);
	return  drm_mode_config_helper_resume(ddev);
}

static DEFINE_SIMPLE_DEV_PM_OPS(tilcdc_pm_ops,
				tilcdc_pm_suspend, tilcdc_pm_resume);

/*
 * Platform driver:
 */
static int tilcdc_bind(struct device *dev)
{
	return tilcdc_init(&tilcdc_driver, dev);
}

static void tilcdc_unbind(struct device *dev)
{
	struct drm_device *ddev = dev_get_drvdata(dev);

	/* Check if a subcomponent has already triggered the unloading. */
	if (!ddev->dev_private)
		return;

	tilcdc_fini(ddev);
	dev_set_drvdata(dev, NULL);
}

static const struct component_master_ops tilcdc_comp_ops = {
	.bind = tilcdc_bind,
	.unbind = tilcdc_unbind,
};

static int tilcdc_pdev_probe(struct platform_device *pdev)
{
	struct component_match *match = NULL;
	int ret;

	/* bail out early if no DT data: */
	if (!pdev->dev.of_node) {
		dev_err(&pdev->dev, "device-tree data is missing\n");
		return -ENXIO;
	}

	ret = tilcdc_get_external_components(&pdev->dev, &match);
	if (ret < 0)
		return ret;
	else if (ret == 0)
		return tilcdc_init(&tilcdc_driver, &pdev->dev);
	else
		return component_master_add_with_match(&pdev->dev,
						       &tilcdc_comp_ops,
						       match);
}

static void tilcdc_pdev_remove(struct platform_device *pdev)
{
	int ret;

	ret = tilcdc_get_external_components(&pdev->dev, NULL);
	if (ret < 0)
		dev_err(&pdev->dev, "tilcdc_get_external_components() failed (%pe)\n",
			ERR_PTR(ret));
	else if (ret == 0)
		tilcdc_fini(platform_get_drvdata(pdev));
	else
		component_master_del(&pdev->dev, &tilcdc_comp_ops);
}

static void tilcdc_pdev_shutdown(struct platform_device *pdev)
{
	drm_atomic_helper_shutdown(platform_get_drvdata(pdev));
}

static void tilcdc_pdev_shutdown(struct platform_device *pdev)
{
	drm_atomic_helper_shutdown(platform_get_drvdata(pdev));
}

static const struct of_device_id tilcdc_of_match[] = {
		{ .compatible = "ti,am33xx-tilcdc", },
		{ .compatible = "ti,da850-tilcdc", },
		{ },
};
MODULE_DEVICE_TABLE(of, tilcdc_of_match);

static struct platform_driver tilcdc_platform_driver = {
	.probe      = tilcdc_pdev_probe,
<<<<<<< HEAD
	.remove     = tilcdc_pdev_remove,
=======
	.remove_new = tilcdc_pdev_remove,
>>>>>>> a6ad5510
	.shutdown   = tilcdc_pdev_shutdown,
	.driver     = {
		.name   = "tilcdc",
		.pm     = pm_sleep_ptr(&tilcdc_pm_ops),
		.of_match_table = tilcdc_of_match,
	},
};

static int __init tilcdc_drm_init(void)
{
	if (drm_firmware_drivers_only())
		return -ENODEV;

	DBG("init");
	tilcdc_panel_init();
	return platform_driver_register(&tilcdc_platform_driver);
}

static void __exit tilcdc_drm_fini(void)
{
	DBG("fini");
	platform_driver_unregister(&tilcdc_platform_driver);
	tilcdc_panel_fini();
}

module_init(tilcdc_drm_init);
module_exit(tilcdc_drm_fini);

MODULE_AUTHOR("Rob Clark <robdclark@gmail.com");
MODULE_DESCRIPTION("TI LCD Controller DRM Driver");
MODULE_LICENSE("GPL");<|MERGE_RESOLUTION|>--- conflicted
+++ resolved
@@ -578,11 +578,6 @@
 	drm_atomic_helper_shutdown(platform_get_drvdata(pdev));
 }
 
-static void tilcdc_pdev_shutdown(struct platform_device *pdev)
-{
-	drm_atomic_helper_shutdown(platform_get_drvdata(pdev));
-}
-
 static const struct of_device_id tilcdc_of_match[] = {
 		{ .compatible = "ti,am33xx-tilcdc", },
 		{ .compatible = "ti,da850-tilcdc", },
@@ -592,11 +587,7 @@
 
 static struct platform_driver tilcdc_platform_driver = {
 	.probe      = tilcdc_pdev_probe,
-<<<<<<< HEAD
-	.remove     = tilcdc_pdev_remove,
-=======
 	.remove_new = tilcdc_pdev_remove,
->>>>>>> a6ad5510
 	.shutdown   = tilcdc_pdev_shutdown,
 	.driver     = {
 		.name   = "tilcdc",
