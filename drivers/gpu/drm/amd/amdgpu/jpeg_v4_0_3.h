--- conflicted
+++ resolved
@@ -46,16 +46,8 @@
 
 #define JRBC_DEC_EXTERNAL_REG_WRITE_ADDR				0x18000
 
-#define JPEG_REG_RANGE_START						0x4000
-#define JPEG_REG_RANGE_END						0x41c2
-
 extern const struct amdgpu_ip_block_version jpeg_v4_0_3_ip_block;
 
-<<<<<<< HEAD
-int jpeg_v4_0_3_dec_ring_parse_cs(struct amdgpu_cs_parser *parser,
-				  struct amdgpu_job *job,
-				  struct amdgpu_ib *ib);
-=======
 void jpeg_v4_0_3_dec_ring_emit_ib(struct amdgpu_ring *ring,
 				struct amdgpu_job *job,
 				struct amdgpu_ib *ib,
@@ -71,5 +63,4 @@
 void jpeg_v4_0_3_dec_ring_emit_reg_wait(struct amdgpu_ring *ring, uint32_t reg,
 					uint32_t val, uint32_t mask);
 
->>>>>>> a6ad5510
 #endif /* __JPEG_V4_0_3_H__ */