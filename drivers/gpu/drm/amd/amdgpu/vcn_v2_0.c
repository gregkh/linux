/*
 * Copyright 2018 Advanced Micro Devices, Inc.
 *
 * Permission is hereby granted, free of charge, to any person obtaining a
 * copy of this software and associated documentation files (the "Software"),
 * to deal in the Software without restriction, including without limitation
 * the rights to use, copy, modify, merge, publish, distribute, sublicense,
 * and/or sell copies of the Software, and to permit persons to whom the
 * Software is furnished to do so, subject to the following conditions:
 *
 * The above copyright notice and this permission notice shall be included in
 * all copies or substantial portions of the Software.
 *
 * THE SOFTWARE IS PROVIDED "AS IS", WITHOUT WARRANTY OF ANY KIND, EXPRESS OR
 * IMPLIED, INCLUDING BUT NOT LIMITED TO THE WARRANTIES OF MERCHANTABILITY,
 * FITNESS FOR A PARTICULAR PURPOSE AND NONINFRINGEMENT.  IN NO EVENT SHALL
 * THE COPYRIGHT HOLDER(S) OR AUTHOR(S) BE LIABLE FOR ANY CLAIM, DAMAGES OR
 * OTHER LIABILITY, WHETHER IN AN ACTION OF CONTRACT, TORT OR OTHERWISE,
 * ARISING FROM, OUT OF OR IN CONNECTION WITH THE SOFTWARE OR THE USE OR
 * OTHER DEALINGS IN THE SOFTWARE.
 *
 */

#include <linux/firmware.h>

#include "amdgpu.h"
#include "amdgpu_vcn.h"
#include "soc15.h"
#include "soc15d.h"
#include "amdgpu_pm.h"
#include "amdgpu_psp.h"
#include "mmsch_v2_0.h"
#include "vcn_v2_0.h"

#include "vcn/vcn_2_0_0_offset.h"
#include "vcn/vcn_2_0_0_sh_mask.h"
#include "ivsrcid/vcn/irqsrcs_vcn_2_0.h"

#define mmUVD_CONTEXT_ID_INTERNAL_OFFSET			0x1fd
#define mmUVD_GPCOM_VCPU_CMD_INTERNAL_OFFSET			0x503
#define mmUVD_GPCOM_VCPU_DATA0_INTERNAL_OFFSET			0x504
#define mmUVD_GPCOM_VCPU_DATA1_INTERNAL_OFFSET			0x505
#define mmUVD_NO_OP_INTERNAL_OFFSET				0x53f
#define mmUVD_GP_SCRATCH8_INTERNAL_OFFSET			0x54a
#define mmUVD_SCRATCH9_INTERNAL_OFFSET				0xc01d

#define mmUVD_LMI_RBC_IB_VMID_INTERNAL_OFFSET			0x1e1
#define mmUVD_LMI_RBC_IB_64BIT_BAR_HIGH_INTERNAL_OFFSET 	0x5a6
#define mmUVD_LMI_RBC_IB_64BIT_BAR_LOW_INTERNAL_OFFSET		0x5a7
#define mmUVD_RBC_IB_SIZE_INTERNAL_OFFSET			0x1e2

static void vcn_v2_0_set_dec_ring_funcs(struct amdgpu_device *adev);
static void vcn_v2_0_set_enc_ring_funcs(struct amdgpu_device *adev);
static void vcn_v2_0_set_irq_funcs(struct amdgpu_device *adev);
static int vcn_v2_0_set_powergating_state(void *handle,
				enum amd_powergating_state state);
static int vcn_v2_0_pause_dpg_mode(struct amdgpu_device *adev,
				int inst_idx, struct dpg_pause_state *new_state);
static int vcn_v2_0_start_sriov(struct amdgpu_device *adev);
/**
 * vcn_v2_0_early_init - set function pointers
 *
 * @handle: amdgpu_device pointer
 *
 * Set ring and irq function pointers
 */
static int vcn_v2_0_early_init(void *handle)
{
	struct amdgpu_device *adev = (struct amdgpu_device *)handle;

	adev->vcn.num_vcn_inst = 1;
	if (amdgpu_sriov_vf(adev))
		adev->vcn.num_enc_rings = 1;
	else
		adev->vcn.num_enc_rings = 2;

	vcn_v2_0_set_dec_ring_funcs(adev);
	vcn_v2_0_set_enc_ring_funcs(adev);
	vcn_v2_0_set_irq_funcs(adev);

	return 0;
}

/**
 * vcn_v2_0_sw_init - sw init for VCN block
 *
 * @handle: amdgpu_device pointer
 *
 * Load firmware and sw initialization
 */
static int vcn_v2_0_sw_init(void *handle)
{
	struct amdgpu_ring *ring;
	int i, r;
	struct amdgpu_device *adev = (struct amdgpu_device *)handle;
	volatile struct amdgpu_fw_shared *fw_shared;

	/* VCN DEC TRAP */
	r = amdgpu_irq_add_id(adev, SOC15_IH_CLIENTID_VCN,
			      VCN_2_0__SRCID__UVD_SYSTEM_MESSAGE_INTERRUPT,
			      &adev->vcn.inst->irq);
	if (r)
		return r;

	/* VCN ENC TRAP */
	for (i = 0; i < adev->vcn.num_enc_rings; ++i) {
		r = amdgpu_irq_add_id(adev, SOC15_IH_CLIENTID_VCN,
				      i + VCN_2_0__SRCID__UVD_ENC_GENERAL_PURPOSE,
				      &adev->vcn.inst->irq);
		if (r)
			return r;
	}

	r = amdgpu_vcn_sw_init(adev);
	if (r)
		return r;

	if (adev->firmware.load_type == AMDGPU_FW_LOAD_PSP) {
		const struct common_firmware_header *hdr;
		hdr = (const struct common_firmware_header *)adev->vcn.fw->data;
		adev->firmware.ucode[AMDGPU_UCODE_ID_VCN].ucode_id = AMDGPU_UCODE_ID_VCN;
		adev->firmware.ucode[AMDGPU_UCODE_ID_VCN].fw = adev->vcn.fw;
		adev->firmware.fw_size +=
			ALIGN(le32_to_cpu(hdr->ucode_size_bytes), PAGE_SIZE);
		DRM_INFO("PSP loading VCN firmware\n");
	}

	r = amdgpu_vcn_resume(adev);
	if (r)
		return r;

	ring = &adev->vcn.inst->ring_dec;

	ring->use_doorbell = true;
	ring->doorbell_index = adev->doorbell_index.vcn.vcn_ring0_1 << 1;

	sprintf(ring->name, "vcn_dec");
	r = amdgpu_ring_init(adev, ring, 512, &adev->vcn.inst->irq, 0,
			     AMDGPU_RING_PRIO_DEFAULT);
	if (r)
		return r;

	adev->vcn.internal.context_id = mmUVD_CONTEXT_ID_INTERNAL_OFFSET;
	adev->vcn.internal.ib_vmid = mmUVD_LMI_RBC_IB_VMID_INTERNAL_OFFSET;
	adev->vcn.internal.ib_bar_low = mmUVD_LMI_RBC_IB_64BIT_BAR_LOW_INTERNAL_OFFSET;
	adev->vcn.internal.ib_bar_high = mmUVD_LMI_RBC_IB_64BIT_BAR_HIGH_INTERNAL_OFFSET;
	adev->vcn.internal.ib_size = mmUVD_RBC_IB_SIZE_INTERNAL_OFFSET;
	adev->vcn.internal.gp_scratch8 = mmUVD_GP_SCRATCH8_INTERNAL_OFFSET;

	adev->vcn.internal.scratch9 = mmUVD_SCRATCH9_INTERNAL_OFFSET;
	adev->vcn.inst->external.scratch9 = SOC15_REG_OFFSET(UVD, 0, mmUVD_SCRATCH9);
	adev->vcn.internal.data0 = mmUVD_GPCOM_VCPU_DATA0_INTERNAL_OFFSET;
	adev->vcn.inst->external.data0 = SOC15_REG_OFFSET(UVD, 0, mmUVD_GPCOM_VCPU_DATA0);
	adev->vcn.internal.data1 = mmUVD_GPCOM_VCPU_DATA1_INTERNAL_OFFSET;
	adev->vcn.inst->external.data1 = SOC15_REG_OFFSET(UVD, 0, mmUVD_GPCOM_VCPU_DATA1);
	adev->vcn.internal.cmd = mmUVD_GPCOM_VCPU_CMD_INTERNAL_OFFSET;
	adev->vcn.inst->external.cmd = SOC15_REG_OFFSET(UVD, 0, mmUVD_GPCOM_VCPU_CMD);
	adev->vcn.internal.nop = mmUVD_NO_OP_INTERNAL_OFFSET;
	adev->vcn.inst->external.nop = SOC15_REG_OFFSET(UVD, 0, mmUVD_NO_OP);

	for (i = 0; i < adev->vcn.num_enc_rings; ++i) {
		ring = &adev->vcn.inst->ring_enc[i];
		ring->use_doorbell = true;
		if (!amdgpu_sriov_vf(adev))
			ring->doorbell_index = (adev->doorbell_index.vcn.vcn_ring0_1 << 1) + 2 + i;
		else
			ring->doorbell_index = (adev->doorbell_index.vcn.vcn_ring0_1 << 1) + 1 + i;
		sprintf(ring->name, "vcn_enc%d", i);
		r = amdgpu_ring_init(adev, ring, 512, &adev->vcn.inst->irq, 0,
				     AMDGPU_RING_PRIO_DEFAULT);
		if (r)
			return r;
	}

	adev->vcn.pause_dpg_mode = vcn_v2_0_pause_dpg_mode;

	r = amdgpu_virt_alloc_mm_table(adev);
	if (r)
		return r;

	fw_shared = adev->vcn.inst->fw_shared_cpu_addr;
	fw_shared->present_flag_0 = cpu_to_le32(AMDGPU_VCN_MULTI_QUEUE_FLAG);
	return 0;
}

/**
 * vcn_v2_0_sw_fini - sw fini for VCN block
 *
 * @handle: amdgpu_device pointer
 *
 * VCN suspend and free up sw allocation
 */
static int vcn_v2_0_sw_fini(void *handle)
{
	int r;
	struct amdgpu_device *adev = (struct amdgpu_device *)handle;
	volatile struct amdgpu_fw_shared *fw_shared = adev->vcn.inst->fw_shared_cpu_addr;

	fw_shared->present_flag_0 = 0;

	amdgpu_virt_free_mm_table(adev);

	r = amdgpu_vcn_suspend(adev);
	if (r)
		return r;

	r = amdgpu_vcn_sw_fini(adev);

	return r;
}

/**
 * vcn_v2_0_hw_init - start and test VCN block
 *
 * @handle: amdgpu_device pointer
 *
 * Initialize the hardware, boot up the VCPU and do some testing
 */
static int vcn_v2_0_hw_init(void *handle)
{
	struct amdgpu_device *adev = (struct amdgpu_device *)handle;
	struct amdgpu_ring *ring = &adev->vcn.inst->ring_dec;
	int i, r;

	adev->nbio.funcs->vcn_doorbell_range(adev, ring->use_doorbell,
					     ring->doorbell_index, 0);

	if (amdgpu_sriov_vf(adev))
		vcn_v2_0_start_sriov(adev);

	r = amdgpu_ring_test_helper(ring);
	if (r)
		goto done;

	//Disable vcn decode for sriov
	if (amdgpu_sriov_vf(adev))
		ring->sched.ready = false;

	for (i = 0; i < adev->vcn.num_enc_rings; ++i) {
		ring = &adev->vcn.inst->ring_enc[i];
		r = amdgpu_ring_test_helper(ring);
		if (r)
			goto done;
	}

done:
	if (!r)
		DRM_INFO("VCN decode and encode initialized successfully(under %s).\n",
			(adev->pg_flags & AMD_PG_SUPPORT_VCN_DPG)?"DPG Mode":"SPG Mode");

	return r;
}

/**
 * vcn_v2_0_hw_fini - stop the hardware block
 *
 * @handle: amdgpu_device pointer
 *
 * Stop the VCN block, mark ring as not ready any more
 */
static int vcn_v2_0_hw_fini(void *handle)
{
	struct amdgpu_device *adev = (struct amdgpu_device *)handle;

	if ((adev->pg_flags & AMD_PG_SUPPORT_VCN_DPG) ||
	    (adev->vcn.cur_state != AMD_PG_STATE_GATE &&
	      RREG32_SOC15(VCN, 0, mmUVD_STATUS)))
		vcn_v2_0_set_powergating_state(adev, AMD_PG_STATE_GATE);

	return 0;
}

/**
 * vcn_v2_0_suspend - suspend VCN block
 *
 * @handle: amdgpu_device pointer
 *
 * HW fini and suspend VCN block
 */
static int vcn_v2_0_suspend(void *handle)
{
	int r;
	struct amdgpu_device *adev = (struct amdgpu_device *)handle;

	r = vcn_v2_0_hw_fini(adev);
	if (r)
		return r;

	r = amdgpu_vcn_suspend(adev);

	return r;
}

/**
 * vcn_v2_0_resume - resume VCN block
 *
 * @handle: amdgpu_device pointer
 *
 * Resume firmware and hw init VCN block
 */
static int vcn_v2_0_resume(void *handle)
{
	int r;
	struct amdgpu_device *adev = (struct amdgpu_device *)handle;

	r = amdgpu_vcn_resume(adev);
	if (r)
		return r;

	r = vcn_v2_0_hw_init(adev);

	return r;
}

/**
 * vcn_v2_0_mc_resume - memory controller programming
 *
 * @adev: amdgpu_device pointer
 *
 * Let the VCN memory controller know it's offsets
 */
static void vcn_v2_0_mc_resume(struct amdgpu_device *adev)
{
	uint32_t size = AMDGPU_GPU_PAGE_ALIGN(adev->vcn.fw->size + 4);
	uint32_t offset;

	if (amdgpu_sriov_vf(adev))
		return;

	/* cache window 0: fw */
	if (adev->firmware.load_type == AMDGPU_FW_LOAD_PSP) {
		WREG32_SOC15(UVD, 0, mmUVD_LMI_VCPU_CACHE_64BIT_BAR_LOW,
			(adev->firmware.ucode[AMDGPU_UCODE_ID_VCN].tmr_mc_addr_lo));
		WREG32_SOC15(UVD, 0, mmUVD_LMI_VCPU_CACHE_64BIT_BAR_HIGH,
			(adev->firmware.ucode[AMDGPU_UCODE_ID_VCN].tmr_mc_addr_hi));
		WREG32_SOC15(UVD, 0, mmUVD_VCPU_CACHE_OFFSET0, 0);
		offset = 0;
	} else {
		WREG32_SOC15(UVD, 0, mmUVD_LMI_VCPU_CACHE_64BIT_BAR_LOW,
			lower_32_bits(adev->vcn.inst->gpu_addr));
		WREG32_SOC15(UVD, 0, mmUVD_LMI_VCPU_CACHE_64BIT_BAR_HIGH,
			upper_32_bits(adev->vcn.inst->gpu_addr));
		offset = size;
		WREG32_SOC15(UVD, 0, mmUVD_VCPU_CACHE_OFFSET0,
			AMDGPU_UVD_FIRMWARE_OFFSET >> 3);
	}

	WREG32_SOC15(UVD, 0, mmUVD_VCPU_CACHE_SIZE0, size);

	/* cache window 1: stack */
	WREG32_SOC15(UVD, 0, mmUVD_LMI_VCPU_CACHE1_64BIT_BAR_LOW,
		lower_32_bits(adev->vcn.inst->gpu_addr + offset));
	WREG32_SOC15(UVD, 0, mmUVD_LMI_VCPU_CACHE1_64BIT_BAR_HIGH,
		upper_32_bits(adev->vcn.inst->gpu_addr + offset));
	WREG32_SOC15(UVD, 0, mmUVD_VCPU_CACHE_OFFSET1, 0);
	WREG32_SOC15(UVD, 0, mmUVD_VCPU_CACHE_SIZE1, AMDGPU_VCN_STACK_SIZE);

	/* cache window 2: context */
	WREG32_SOC15(UVD, 0, mmUVD_LMI_VCPU_CACHE2_64BIT_BAR_LOW,
		lower_32_bits(adev->vcn.inst->gpu_addr + offset + AMDGPU_VCN_STACK_SIZE));
	WREG32_SOC15(UVD, 0, mmUVD_LMI_VCPU_CACHE2_64BIT_BAR_HIGH,
		upper_32_bits(adev->vcn.inst->gpu_addr + offset + AMDGPU_VCN_STACK_SIZE));
	WREG32_SOC15(UVD, 0, mmUVD_VCPU_CACHE_OFFSET2, 0);
	WREG32_SOC15(UVD, 0, mmUVD_VCPU_CACHE_SIZE2, AMDGPU_VCN_CONTEXT_SIZE);

	/* non-cache window */
	WREG32_SOC15(UVD, 0, mmUVD_LMI_VCPU_NC0_64BIT_BAR_LOW,
		lower_32_bits(adev->vcn.inst->fw_shared_gpu_addr));
	WREG32_SOC15(UVD, 0, mmUVD_LMI_VCPU_NC0_64BIT_BAR_HIGH,
		upper_32_bits(adev->vcn.inst->fw_shared_gpu_addr));
	WREG32_SOC15(UVD, 0, mmUVD_VCPU_NONCACHE_OFFSET0, 0);
	WREG32_SOC15(UVD, 0, mmUVD_VCPU_NONCACHE_SIZE0,
		AMDGPU_GPU_PAGE_ALIGN(sizeof(struct amdgpu_fw_shared)));

	WREG32_SOC15(UVD, 0, mmUVD_GFX10_ADDR_CONFIG, adev->gfx.config.gb_addr_config);
}

static void vcn_v2_0_mc_resume_dpg_mode(struct amdgpu_device *adev, bool indirect)
{
	uint32_t size = AMDGPU_GPU_PAGE_ALIGN(adev->vcn.fw->size + 4);
	uint32_t offset;

	/* cache window 0: fw */
	if (adev->firmware.load_type == AMDGPU_FW_LOAD_PSP) {
		if (!indirect) {
			WREG32_SOC15_DPG_MODE(0, SOC15_DPG_MODE_OFFSET(
				UVD, 0, mmUVD_LMI_VCPU_CACHE_64BIT_BAR_LOW),
				(adev->firmware.ucode[AMDGPU_UCODE_ID_VCN].tmr_mc_addr_lo), 0, indirect);
			WREG32_SOC15_DPG_MODE(0, SOC15_DPG_MODE_OFFSET(
				UVD, 0, mmUVD_LMI_VCPU_CACHE_64BIT_BAR_HIGH),
				(adev->firmware.ucode[AMDGPU_UCODE_ID_VCN].tmr_mc_addr_hi), 0, indirect);
			WREG32_SOC15_DPG_MODE(0, SOC15_DPG_MODE_OFFSET(
				UVD, 0, mmUVD_VCPU_CACHE_OFFSET0), 0, 0, indirect);
		} else {
			WREG32_SOC15_DPG_MODE(0, SOC15_DPG_MODE_OFFSET(
				UVD, 0, mmUVD_LMI_VCPU_CACHE_64BIT_BAR_LOW), 0, 0, indirect);
			WREG32_SOC15_DPG_MODE(0, SOC15_DPG_MODE_OFFSET(
				UVD, 0, mmUVD_LMI_VCPU_CACHE_64BIT_BAR_HIGH), 0, 0, indirect);
			WREG32_SOC15_DPG_MODE(0, SOC15_DPG_MODE_OFFSET(
				UVD, 0, mmUVD_VCPU_CACHE_OFFSET0), 0, 0, indirect);
		}
		offset = 0;
	} else {
		WREG32_SOC15_DPG_MODE(0, SOC15_DPG_MODE_OFFSET(
			UVD, 0, mmUVD_LMI_VCPU_CACHE_64BIT_BAR_LOW),
			lower_32_bits(adev->vcn.inst->gpu_addr), 0, indirect);
		WREG32_SOC15_DPG_MODE(0, SOC15_DPG_MODE_OFFSET(
			UVD, 0, mmUVD_LMI_VCPU_CACHE_64BIT_BAR_HIGH),
			upper_32_bits(adev->vcn.inst->gpu_addr), 0, indirect);
		offset = size;
		WREG32_SOC15_DPG_MODE(0, SOC15_DPG_MODE_OFFSET(
			UVD, 0, mmUVD_VCPU_CACHE_OFFSET0),
			AMDGPU_UVD_FIRMWARE_OFFSET >> 3, 0, indirect);
	}

	if (!indirect)
		WREG32_SOC15_DPG_MODE(0, SOC15_DPG_MODE_OFFSET(
			UVD, 0, mmUVD_VCPU_CACHE_SIZE0), size, 0, indirect);
	else
		WREG32_SOC15_DPG_MODE(0, SOC15_DPG_MODE_OFFSET(
			UVD, 0, mmUVD_VCPU_CACHE_SIZE0), 0, 0, indirect);

	/* cache window 1: stack */
	if (!indirect) {
		WREG32_SOC15_DPG_MODE(0, SOC15_DPG_MODE_OFFSET(
			UVD, 0, mmUVD_LMI_VCPU_CACHE1_64BIT_BAR_LOW),
			lower_32_bits(adev->vcn.inst->gpu_addr + offset), 0, indirect);
		WREG32_SOC15_DPG_MODE(0, SOC15_DPG_MODE_OFFSET(
			UVD, 0, mmUVD_LMI_VCPU_CACHE1_64BIT_BAR_HIGH),
			upper_32_bits(adev->vcn.inst->gpu_addr + offset), 0, indirect);
		WREG32_SOC15_DPG_MODE(0, SOC15_DPG_MODE_OFFSET(
			UVD, 0, mmUVD_VCPU_CACHE_OFFSET1), 0, 0, indirect);
	} else {
		WREG32_SOC15_DPG_MODE(0, SOC15_DPG_MODE_OFFSET(
			UVD, 0, mmUVD_LMI_VCPU_CACHE1_64BIT_BAR_LOW), 0, 0, indirect);
		WREG32_SOC15_DPG_MODE(0, SOC15_DPG_MODE_OFFSET(
			UVD, 0, mmUVD_LMI_VCPU_CACHE1_64BIT_BAR_HIGH), 0, 0, indirect);
		WREG32_SOC15_DPG_MODE(0, SOC15_DPG_MODE_OFFSET(
			UVD, 0, mmUVD_VCPU_CACHE_OFFSET1), 0, 0, indirect);
	}
	WREG32_SOC15_DPG_MODE(0, SOC15_DPG_MODE_OFFSET(
		UVD, 0, mmUVD_VCPU_CACHE_SIZE1), AMDGPU_VCN_STACK_SIZE, 0, indirect);

	/* cache window 2: context */
	WREG32_SOC15_DPG_MODE(0, SOC15_DPG_MODE_OFFSET(
		UVD, 0, mmUVD_LMI_VCPU_CACHE2_64BIT_BAR_LOW),
		lower_32_bits(adev->vcn.inst->gpu_addr + offset + AMDGPU_VCN_STACK_SIZE), 0, indirect);
	WREG32_SOC15_DPG_MODE(0, SOC15_DPG_MODE_OFFSET(
		UVD, 0, mmUVD_LMI_VCPU_CACHE2_64BIT_BAR_HIGH),
		upper_32_bits(adev->vcn.inst->gpu_addr + offset + AMDGPU_VCN_STACK_SIZE), 0, indirect);
	WREG32_SOC15_DPG_MODE(0, SOC15_DPG_MODE_OFFSET(
		UVD, 0, mmUVD_VCPU_CACHE_OFFSET2), 0, 0, indirect);
	WREG32_SOC15_DPG_MODE(0, SOC15_DPG_MODE_OFFSET(
		UVD, 0, mmUVD_VCPU_CACHE_SIZE2), AMDGPU_VCN_CONTEXT_SIZE, 0, indirect);

	/* non-cache window */
	WREG32_SOC15_DPG_MODE(0, SOC15_DPG_MODE_OFFSET(
		UVD, 0, mmUVD_LMI_VCPU_NC0_64BIT_BAR_LOW),
		lower_32_bits(adev->vcn.inst->fw_shared_gpu_addr), 0, indirect);
	WREG32_SOC15_DPG_MODE(0, SOC15_DPG_MODE_OFFSET(
		UVD, 0, mmUVD_LMI_VCPU_NC0_64BIT_BAR_HIGH),
		upper_32_bits(adev->vcn.inst->fw_shared_gpu_addr), 0, indirect);
	WREG32_SOC15_DPG_MODE(0, SOC15_DPG_MODE_OFFSET(
		UVD, 0, mmUVD_VCPU_NONCACHE_OFFSET0), 0, 0, indirect);
	WREG32_SOC15_DPG_MODE(0, SOC15_DPG_MODE_OFFSET(
		UVD, 0, mmUVD_VCPU_NONCACHE_SIZE0),
		AMDGPU_GPU_PAGE_ALIGN(sizeof(struct amdgpu_fw_shared)), 0, indirect);

	/* VCN global tiling registers */
	WREG32_SOC15_DPG_MODE(0, SOC15_DPG_MODE_OFFSET(
		UVD, 0, mmUVD_GFX10_ADDR_CONFIG), adev->gfx.config.gb_addr_config, 0, indirect);
}

/**
 * vcn_v2_0_disable_clock_gating - disable VCN clock gating
 *
 * @adev: amdgpu_device pointer
 * @sw: enable SW clock gating
 *
 * Disable clock gating for VCN block
 */
static void vcn_v2_0_disable_clock_gating(struct amdgpu_device *adev)
{
	uint32_t data;

	if (amdgpu_sriov_vf(adev))
		return;

	/* UVD disable CGC */
	data = RREG32_SOC15(VCN, 0, mmUVD_CGC_CTRL);
	if (adev->cg_flags & AMD_CG_SUPPORT_VCN_MGCG)
		data |= 1 << UVD_CGC_CTRL__DYN_CLOCK_MODE__SHIFT;
	else
		data &= ~UVD_CGC_CTRL__DYN_CLOCK_MODE_MASK;
	data |= 1 << UVD_CGC_CTRL__CLK_GATE_DLY_TIMER__SHIFT;
	data |= 4 << UVD_CGC_CTRL__CLK_OFF_DELAY__SHIFT;
	WREG32_SOC15(VCN, 0, mmUVD_CGC_CTRL, data);

	data = RREG32_SOC15(VCN, 0, mmUVD_CGC_GATE);
	data &= ~(UVD_CGC_GATE__SYS_MASK
		| UVD_CGC_GATE__UDEC_MASK
		| UVD_CGC_GATE__MPEG2_MASK
		| UVD_CGC_GATE__REGS_MASK
		| UVD_CGC_GATE__RBC_MASK
		| UVD_CGC_GATE__LMI_MC_MASK
		| UVD_CGC_GATE__LMI_UMC_MASK
		| UVD_CGC_GATE__IDCT_MASK
		| UVD_CGC_GATE__MPRD_MASK
		| UVD_CGC_GATE__MPC_MASK
		| UVD_CGC_GATE__LBSI_MASK
		| UVD_CGC_GATE__LRBBM_MASK
		| UVD_CGC_GATE__UDEC_RE_MASK
		| UVD_CGC_GATE__UDEC_CM_MASK
		| UVD_CGC_GATE__UDEC_IT_MASK
		| UVD_CGC_GATE__UDEC_DB_MASK
		| UVD_CGC_GATE__UDEC_MP_MASK
		| UVD_CGC_GATE__WCB_MASK
		| UVD_CGC_GATE__VCPU_MASK
		| UVD_CGC_GATE__SCPU_MASK);
	WREG32_SOC15(VCN, 0, mmUVD_CGC_GATE, data);

	data = RREG32_SOC15(VCN, 0, mmUVD_CGC_CTRL);
	data &= ~(UVD_CGC_CTRL__UDEC_RE_MODE_MASK
		| UVD_CGC_CTRL__UDEC_CM_MODE_MASK
		| UVD_CGC_CTRL__UDEC_IT_MODE_MASK
		| UVD_CGC_CTRL__UDEC_DB_MODE_MASK
		| UVD_CGC_CTRL__UDEC_MP_MODE_MASK
		| UVD_CGC_CTRL__SYS_MODE_MASK
		| UVD_CGC_CTRL__UDEC_MODE_MASK
		| UVD_CGC_CTRL__MPEG2_MODE_MASK
		| UVD_CGC_CTRL__REGS_MODE_MASK
		| UVD_CGC_CTRL__RBC_MODE_MASK
		| UVD_CGC_CTRL__LMI_MC_MODE_MASK
		| UVD_CGC_CTRL__LMI_UMC_MODE_MASK
		| UVD_CGC_CTRL__IDCT_MODE_MASK
		| UVD_CGC_CTRL__MPRD_MODE_MASK
		| UVD_CGC_CTRL__MPC_MODE_MASK
		| UVD_CGC_CTRL__LBSI_MODE_MASK
		| UVD_CGC_CTRL__LRBBM_MODE_MASK
		| UVD_CGC_CTRL__WCB_MODE_MASK
		| UVD_CGC_CTRL__VCPU_MODE_MASK
		| UVD_CGC_CTRL__SCPU_MODE_MASK);
	WREG32_SOC15(VCN, 0, mmUVD_CGC_CTRL, data);

	/* turn on */
	data = RREG32_SOC15(VCN, 0, mmUVD_SUVD_CGC_GATE);
	data |= (UVD_SUVD_CGC_GATE__SRE_MASK
		| UVD_SUVD_CGC_GATE__SIT_MASK
		| UVD_SUVD_CGC_GATE__SMP_MASK
		| UVD_SUVD_CGC_GATE__SCM_MASK
		| UVD_SUVD_CGC_GATE__SDB_MASK
		| UVD_SUVD_CGC_GATE__SRE_H264_MASK
		| UVD_SUVD_CGC_GATE__SRE_HEVC_MASK
		| UVD_SUVD_CGC_GATE__SIT_H264_MASK
		| UVD_SUVD_CGC_GATE__SIT_HEVC_MASK
		| UVD_SUVD_CGC_GATE__SCM_H264_MASK
		| UVD_SUVD_CGC_GATE__SCM_HEVC_MASK
		| UVD_SUVD_CGC_GATE__SDB_H264_MASK
		| UVD_SUVD_CGC_GATE__SDB_HEVC_MASK
		| UVD_SUVD_CGC_GATE__SCLR_MASK
		| UVD_SUVD_CGC_GATE__UVD_SC_MASK
		| UVD_SUVD_CGC_GATE__ENT_MASK
		| UVD_SUVD_CGC_GATE__SIT_HEVC_DEC_MASK
		| UVD_SUVD_CGC_GATE__SIT_HEVC_ENC_MASK
		| UVD_SUVD_CGC_GATE__SITE_MASK
		| UVD_SUVD_CGC_GATE__SRE_VP9_MASK
		| UVD_SUVD_CGC_GATE__SCM_VP9_MASK
		| UVD_SUVD_CGC_GATE__SIT_VP9_DEC_MASK
		| UVD_SUVD_CGC_GATE__SDB_VP9_MASK
		| UVD_SUVD_CGC_GATE__IME_HEVC_MASK);
	WREG32_SOC15(VCN, 0, mmUVD_SUVD_CGC_GATE, data);

	data = RREG32_SOC15(VCN, 0, mmUVD_SUVD_CGC_CTRL);
	data &= ~(UVD_SUVD_CGC_CTRL__SRE_MODE_MASK
		| UVD_SUVD_CGC_CTRL__SIT_MODE_MASK
		| UVD_SUVD_CGC_CTRL__SMP_MODE_MASK
		| UVD_SUVD_CGC_CTRL__SCM_MODE_MASK
		| UVD_SUVD_CGC_CTRL__SDB_MODE_MASK
		| UVD_SUVD_CGC_CTRL__SCLR_MODE_MASK
		| UVD_SUVD_CGC_CTRL__UVD_SC_MODE_MASK
		| UVD_SUVD_CGC_CTRL__ENT_MODE_MASK
		| UVD_SUVD_CGC_CTRL__IME_MODE_MASK
		| UVD_SUVD_CGC_CTRL__SITE_MODE_MASK);
	WREG32_SOC15(VCN, 0, mmUVD_SUVD_CGC_CTRL, data);
}

static void vcn_v2_0_clock_gating_dpg_mode(struct amdgpu_device *adev,
		uint8_t sram_sel, uint8_t indirect)
{
	uint32_t reg_data = 0;

	/* enable sw clock gating control */
	if (adev->cg_flags & AMD_CG_SUPPORT_VCN_MGCG)
		reg_data = 1 << UVD_CGC_CTRL__DYN_CLOCK_MODE__SHIFT;
	else
		reg_data = 0 << UVD_CGC_CTRL__DYN_CLOCK_MODE__SHIFT;
	reg_data |= 1 << UVD_CGC_CTRL__CLK_GATE_DLY_TIMER__SHIFT;
	reg_data |= 4 << UVD_CGC_CTRL__CLK_OFF_DELAY__SHIFT;
	reg_data &= ~(UVD_CGC_CTRL__UDEC_RE_MODE_MASK |
		 UVD_CGC_CTRL__UDEC_CM_MODE_MASK |
		 UVD_CGC_CTRL__UDEC_IT_MODE_MASK |
		 UVD_CGC_CTRL__UDEC_DB_MODE_MASK |
		 UVD_CGC_CTRL__UDEC_MP_MODE_MASK |
		 UVD_CGC_CTRL__SYS_MODE_MASK |
		 UVD_CGC_CTRL__UDEC_MODE_MASK |
		 UVD_CGC_CTRL__MPEG2_MODE_MASK |
		 UVD_CGC_CTRL__REGS_MODE_MASK |
		 UVD_CGC_CTRL__RBC_MODE_MASK |
		 UVD_CGC_CTRL__LMI_MC_MODE_MASK |
		 UVD_CGC_CTRL__LMI_UMC_MODE_MASK |
		 UVD_CGC_CTRL__IDCT_MODE_MASK |
		 UVD_CGC_CTRL__MPRD_MODE_MASK |
		 UVD_CGC_CTRL__MPC_MODE_MASK |
		 UVD_CGC_CTRL__LBSI_MODE_MASK |
		 UVD_CGC_CTRL__LRBBM_MODE_MASK |
		 UVD_CGC_CTRL__WCB_MODE_MASK |
		 UVD_CGC_CTRL__VCPU_MODE_MASK |
		 UVD_CGC_CTRL__SCPU_MODE_MASK);
	WREG32_SOC15_DPG_MODE(0, SOC15_DPG_MODE_OFFSET(
		UVD, 0, mmUVD_CGC_CTRL), reg_data, sram_sel, indirect);

	/* turn off clock gating */
	WREG32_SOC15_DPG_MODE(0, SOC15_DPG_MODE_OFFSET(
		UVD, 0, mmUVD_CGC_GATE), 0, sram_sel, indirect);

	/* turn on SUVD clock gating */
	WREG32_SOC15_DPG_MODE(0, SOC15_DPG_MODE_OFFSET(
		UVD, 0, mmUVD_SUVD_CGC_GATE), 1, sram_sel, indirect);

	/* turn on sw mode in UVD_SUVD_CGC_CTRL */
	WREG32_SOC15_DPG_MODE(0, SOC15_DPG_MODE_OFFSET(
		UVD, 0, mmUVD_SUVD_CGC_CTRL), 0, sram_sel, indirect);
}

/**
 * vcn_v2_0_enable_clock_gating - enable VCN clock gating
 *
 * @adev: amdgpu_device pointer
 * @sw: enable SW clock gating
 *
 * Enable clock gating for VCN block
 */
static void vcn_v2_0_enable_clock_gating(struct amdgpu_device *adev)
{
	uint32_t data = 0;

	if (amdgpu_sriov_vf(adev))
		return;

	/* enable UVD CGC */
	data = RREG32_SOC15(VCN, 0, mmUVD_CGC_CTRL);
	if (adev->cg_flags & AMD_CG_SUPPORT_VCN_MGCG)
		data |= 1 << UVD_CGC_CTRL__DYN_CLOCK_MODE__SHIFT;
	else
		data |= 0 << UVD_CGC_CTRL__DYN_CLOCK_MODE__SHIFT;
	data |= 1 << UVD_CGC_CTRL__CLK_GATE_DLY_TIMER__SHIFT;
	data |= 4 << UVD_CGC_CTRL__CLK_OFF_DELAY__SHIFT;
	WREG32_SOC15(VCN, 0, mmUVD_CGC_CTRL, data);

	data = RREG32_SOC15(VCN, 0, mmUVD_CGC_CTRL);
	data |= (UVD_CGC_CTRL__UDEC_RE_MODE_MASK
		| UVD_CGC_CTRL__UDEC_CM_MODE_MASK
		| UVD_CGC_CTRL__UDEC_IT_MODE_MASK
		| UVD_CGC_CTRL__UDEC_DB_MODE_MASK
		| UVD_CGC_CTRL__UDEC_MP_MODE_MASK
		| UVD_CGC_CTRL__SYS_MODE_MASK
		| UVD_CGC_CTRL__UDEC_MODE_MASK
		| UVD_CGC_CTRL__MPEG2_MODE_MASK
		| UVD_CGC_CTRL__REGS_MODE_MASK
		| UVD_CGC_CTRL__RBC_MODE_MASK
		| UVD_CGC_CTRL__LMI_MC_MODE_MASK
		| UVD_CGC_CTRL__LMI_UMC_MODE_MASK
		| UVD_CGC_CTRL__IDCT_MODE_MASK
		| UVD_CGC_CTRL__MPRD_MODE_MASK
		| UVD_CGC_CTRL__MPC_MODE_MASK
		| UVD_CGC_CTRL__LBSI_MODE_MASK
		| UVD_CGC_CTRL__LRBBM_MODE_MASK
		| UVD_CGC_CTRL__WCB_MODE_MASK
		| UVD_CGC_CTRL__VCPU_MODE_MASK
		| UVD_CGC_CTRL__SCPU_MODE_MASK);
	WREG32_SOC15(VCN, 0, mmUVD_CGC_CTRL, data);

	data = RREG32_SOC15(VCN, 0, mmUVD_SUVD_CGC_CTRL);
	data |= (UVD_SUVD_CGC_CTRL__SRE_MODE_MASK
		| UVD_SUVD_CGC_CTRL__SIT_MODE_MASK
		| UVD_SUVD_CGC_CTRL__SMP_MODE_MASK
		| UVD_SUVD_CGC_CTRL__SCM_MODE_MASK
		| UVD_SUVD_CGC_CTRL__SDB_MODE_MASK
		| UVD_SUVD_CGC_CTRL__SCLR_MODE_MASK
		| UVD_SUVD_CGC_CTRL__UVD_SC_MODE_MASK
		| UVD_SUVD_CGC_CTRL__ENT_MODE_MASK
		| UVD_SUVD_CGC_CTRL__IME_MODE_MASK
		| UVD_SUVD_CGC_CTRL__SITE_MODE_MASK);
	WREG32_SOC15(VCN, 0, mmUVD_SUVD_CGC_CTRL, data);
}

static void vcn_v2_0_disable_static_power_gating(struct amdgpu_device *adev)
{
	uint32_t data = 0;

	if (amdgpu_sriov_vf(adev))
		return;

	if (adev->pg_flags & AMD_PG_SUPPORT_VCN) {
		data = (1 << UVD_PGFSM_CONFIG__UVDM_PWR_CONFIG__SHIFT
			| 1 << UVD_PGFSM_CONFIG__UVDU_PWR_CONFIG__SHIFT
			| 2 << UVD_PGFSM_CONFIG__UVDF_PWR_CONFIG__SHIFT
			| 2 << UVD_PGFSM_CONFIG__UVDC_PWR_CONFIG__SHIFT
			| 2 << UVD_PGFSM_CONFIG__UVDB_PWR_CONFIG__SHIFT
			| 2 << UVD_PGFSM_CONFIG__UVDIL_PWR_CONFIG__SHIFT
			| 2 << UVD_PGFSM_CONFIG__UVDIR_PWR_CONFIG__SHIFT
			| 2 << UVD_PGFSM_CONFIG__UVDTD_PWR_CONFIG__SHIFT
			| 2 << UVD_PGFSM_CONFIG__UVDTE_PWR_CONFIG__SHIFT
			| 2 << UVD_PGFSM_CONFIG__UVDE_PWR_CONFIG__SHIFT);

		WREG32_SOC15(VCN, 0, mmUVD_PGFSM_CONFIG, data);
		SOC15_WAIT_ON_RREG(VCN, 0, mmUVD_PGFSM_STATUS,
			UVD_PGFSM_STATUS__UVDM_UVDU_PWR_ON_2_0, 0xFFFFF);
	} else {
		data = (1 << UVD_PGFSM_CONFIG__UVDM_PWR_CONFIG__SHIFT
			| 1 << UVD_PGFSM_CONFIG__UVDU_PWR_CONFIG__SHIFT
			| 1 << UVD_PGFSM_CONFIG__UVDF_PWR_CONFIG__SHIFT
			| 1 << UVD_PGFSM_CONFIG__UVDC_PWR_CONFIG__SHIFT
			| 1 << UVD_PGFSM_CONFIG__UVDB_PWR_CONFIG__SHIFT
			| 1 << UVD_PGFSM_CONFIG__UVDIL_PWR_CONFIG__SHIFT
			| 1 << UVD_PGFSM_CONFIG__UVDIR_PWR_CONFIG__SHIFT
			| 1 << UVD_PGFSM_CONFIG__UVDTD_PWR_CONFIG__SHIFT
			| 1 << UVD_PGFSM_CONFIG__UVDTE_PWR_CONFIG__SHIFT
			| 1 << UVD_PGFSM_CONFIG__UVDE_PWR_CONFIG__SHIFT);
		WREG32_SOC15(VCN, 0, mmUVD_PGFSM_CONFIG, data);
		SOC15_WAIT_ON_RREG(VCN, 0, mmUVD_PGFSM_STATUS, 0,  0xFFFFF);
	}

	/* polling UVD_PGFSM_STATUS to confirm UVDM_PWR_STATUS,
	 * UVDU_PWR_STATUS are 0 (power on) */

	data = RREG32_SOC15(VCN, 0, mmUVD_POWER_STATUS);
	data &= ~0x103;
	if (adev->pg_flags & AMD_PG_SUPPORT_VCN)
		data |= UVD_PGFSM_CONFIG__UVDM_UVDU_PWR_ON |
			UVD_POWER_STATUS__UVD_PG_EN_MASK;

	WREG32_SOC15(VCN, 0, mmUVD_POWER_STATUS, data);
}

static void vcn_v2_0_enable_static_power_gating(struct amdgpu_device *adev)
{
	uint32_t data = 0;

	if (amdgpu_sriov_vf(adev))
		return;

	if (adev->pg_flags & AMD_PG_SUPPORT_VCN) {
		/* Before power off, this indicator has to be turned on */
		data = RREG32_SOC15(VCN, 0, mmUVD_POWER_STATUS);
		data &= ~UVD_POWER_STATUS__UVD_POWER_STATUS_MASK;
		data |= UVD_POWER_STATUS__UVD_POWER_STATUS_TILES_OFF;
		WREG32_SOC15(VCN, 0, mmUVD_POWER_STATUS, data);


		data = (2 << UVD_PGFSM_CONFIG__UVDM_PWR_CONFIG__SHIFT
			| 2 << UVD_PGFSM_CONFIG__UVDU_PWR_CONFIG__SHIFT
			| 2 << UVD_PGFSM_CONFIG__UVDF_PWR_CONFIG__SHIFT
			| 2 << UVD_PGFSM_CONFIG__UVDC_PWR_CONFIG__SHIFT
			| 2 << UVD_PGFSM_CONFIG__UVDB_PWR_CONFIG__SHIFT
			| 2 << UVD_PGFSM_CONFIG__UVDIL_PWR_CONFIG__SHIFT
			| 2 << UVD_PGFSM_CONFIG__UVDIR_PWR_CONFIG__SHIFT
			| 2 << UVD_PGFSM_CONFIG__UVDTD_PWR_CONFIG__SHIFT
			| 2 << UVD_PGFSM_CONFIG__UVDTE_PWR_CONFIG__SHIFT
			| 2 << UVD_PGFSM_CONFIG__UVDE_PWR_CONFIG__SHIFT);

		WREG32_SOC15(VCN, 0, mmUVD_PGFSM_CONFIG, data);

		data = (2 << UVD_PGFSM_STATUS__UVDM_PWR_STATUS__SHIFT
			| 2 << UVD_PGFSM_STATUS__UVDU_PWR_STATUS__SHIFT
			| 2 << UVD_PGFSM_STATUS__UVDF_PWR_STATUS__SHIFT
			| 2 << UVD_PGFSM_STATUS__UVDC_PWR_STATUS__SHIFT
			| 2 << UVD_PGFSM_STATUS__UVDB_PWR_STATUS__SHIFT
			| 2 << UVD_PGFSM_STATUS__UVDIL_PWR_STATUS__SHIFT
			| 2 << UVD_PGFSM_STATUS__UVDIR_PWR_STATUS__SHIFT
			| 2 << UVD_PGFSM_STATUS__UVDTD_PWR_STATUS__SHIFT
			| 2 << UVD_PGFSM_STATUS__UVDTE_PWR_STATUS__SHIFT
			| 2 << UVD_PGFSM_STATUS__UVDE_PWR_STATUS__SHIFT);
		SOC15_WAIT_ON_RREG(VCN, 0, mmUVD_PGFSM_STATUS, data, 0xFFFFF);
	}
}

static int vcn_v2_0_start_dpg_mode(struct amdgpu_device *adev, bool indirect)
{
	volatile struct amdgpu_fw_shared *fw_shared = adev->vcn.inst->fw_shared_cpu_addr;
	struct amdgpu_ring *ring = &adev->vcn.inst->ring_dec;
	uint32_t rb_bufsz, tmp;

	vcn_v2_0_enable_static_power_gating(adev);

	/* enable dynamic power gating mode */
	tmp = RREG32_SOC15(UVD, 0, mmUVD_POWER_STATUS);
	tmp |= UVD_POWER_STATUS__UVD_PG_MODE_MASK;
	tmp |= UVD_POWER_STATUS__UVD_PG_EN_MASK;
	WREG32_SOC15(UVD, 0, mmUVD_POWER_STATUS, tmp);

	if (indirect)
		adev->vcn.inst->dpg_sram_curr_addr = (uint32_t*)adev->vcn.inst->dpg_sram_cpu_addr;

	/* enable clock gating */
	vcn_v2_0_clock_gating_dpg_mode(adev, 0, indirect);

	/* enable VCPU clock */
	tmp = (0xFF << UVD_VCPU_CNTL__PRB_TIMEOUT_VAL__SHIFT);
	tmp |= UVD_VCPU_CNTL__CLK_EN_MASK;
	tmp |= UVD_VCPU_CNTL__MIF_WR_LOW_THRESHOLD_BP_MASK;
	WREG32_SOC15_DPG_MODE(0, SOC15_DPG_MODE_OFFSET(
		UVD, 0, mmUVD_VCPU_CNTL), tmp, 0, indirect);

	/* disable master interupt */
	WREG32_SOC15_DPG_MODE(0, SOC15_DPG_MODE_OFFSET(
		UVD, 0, mmUVD_MASTINT_EN), 0, 0, indirect);

	/* setup mmUVD_LMI_CTRL */
	tmp = (UVD_LMI_CTRL__WRITE_CLEAN_TIMER_EN_MASK |
		UVD_LMI_CTRL__REQ_MODE_MASK |
		UVD_LMI_CTRL__CRC_RESET_MASK |
		UVD_LMI_CTRL__MASK_MC_URGENT_MASK |
		UVD_LMI_CTRL__DATA_COHERENCY_EN_MASK |
		UVD_LMI_CTRL__VCPU_DATA_COHERENCY_EN_MASK |
		(8 << UVD_LMI_CTRL__WRITE_CLEAN_TIMER__SHIFT) |
		0x00100000L);
	WREG32_SOC15_DPG_MODE(0, SOC15_DPG_MODE_OFFSET(
		UVD, 0, mmUVD_LMI_CTRL), tmp, 0, indirect);

	WREG32_SOC15_DPG_MODE(0, SOC15_DPG_MODE_OFFSET(
		UVD, 0, mmUVD_MPC_CNTL),
		0x2 << UVD_MPC_CNTL__REPLACEMENT_MODE__SHIFT, 0, indirect);

	WREG32_SOC15_DPG_MODE(0, SOC15_DPG_MODE_OFFSET(
		UVD, 0, mmUVD_MPC_SET_MUXA0),
		((0x1 << UVD_MPC_SET_MUXA0__VARA_1__SHIFT) |
		 (0x2 << UVD_MPC_SET_MUXA0__VARA_2__SHIFT) |
		 (0x3 << UVD_MPC_SET_MUXA0__VARA_3__SHIFT) |
		 (0x4 << UVD_MPC_SET_MUXA0__VARA_4__SHIFT)), 0, indirect);

	WREG32_SOC15_DPG_MODE(0, SOC15_DPG_MODE_OFFSET(
		UVD, 0, mmUVD_MPC_SET_MUXB0),
		((0x1 << UVD_MPC_SET_MUXB0__VARB_1__SHIFT) |
		 (0x2 << UVD_MPC_SET_MUXB0__VARB_2__SHIFT) |
		 (0x3 << UVD_MPC_SET_MUXB0__VARB_3__SHIFT) |
		 (0x4 << UVD_MPC_SET_MUXB0__VARB_4__SHIFT)), 0, indirect);

	WREG32_SOC15_DPG_MODE(0, SOC15_DPG_MODE_OFFSET(
		UVD, 0, mmUVD_MPC_SET_MUX),
		((0x0 << UVD_MPC_SET_MUX__SET_0__SHIFT) |
		 (0x1 << UVD_MPC_SET_MUX__SET_1__SHIFT) |
		 (0x2 << UVD_MPC_SET_MUX__SET_2__SHIFT)), 0, indirect);

	vcn_v2_0_mc_resume_dpg_mode(adev, indirect);

	WREG32_SOC15_DPG_MODE(0, SOC15_DPG_MODE_OFFSET(
		UVD, 0, mmUVD_REG_XX_MASK), 0x10, 0, indirect);
	WREG32_SOC15_DPG_MODE(0, SOC15_DPG_MODE_OFFSET(
		UVD, 0, mmUVD_RBC_XX_IB_REG_CHECK), 0x3, 0, indirect);

	/* release VCPU reset to boot */
	WREG32_SOC15_DPG_MODE(0, SOC15_DPG_MODE_OFFSET(
		UVD, 0, mmUVD_SOFT_RESET), 0, 0, indirect);

	/* enable LMI MC and UMC channels */
	WREG32_SOC15_DPG_MODE(0, SOC15_DPG_MODE_OFFSET(
		UVD, 0, mmUVD_LMI_CTRL2),
		0x1F << UVD_LMI_CTRL2__RE_OFLD_MIF_WR_REQ_NUM__SHIFT, 0, indirect);

	/* enable master interrupt */
	WREG32_SOC15_DPG_MODE(0, SOC15_DPG_MODE_OFFSET(
		UVD, 0, mmUVD_MASTINT_EN),
		UVD_MASTINT_EN__VCPU_EN_MASK, 0, indirect);

	if (indirect)
		psp_update_vcn_sram(adev, 0, adev->vcn.inst->dpg_sram_gpu_addr,
				    (uint32_t)((uintptr_t)adev->vcn.inst->dpg_sram_curr_addr -
					       (uintptr_t)adev->vcn.inst->dpg_sram_cpu_addr));

	/* force RBC into idle state */
	rb_bufsz = order_base_2(ring->ring_size);
	tmp = REG_SET_FIELD(0, UVD_RBC_RB_CNTL, RB_BUFSZ, rb_bufsz);
	tmp = REG_SET_FIELD(tmp, UVD_RBC_RB_CNTL, RB_BLKSZ, 1);
	tmp = REG_SET_FIELD(tmp, UVD_RBC_RB_CNTL, RB_NO_FETCH, 1);
	tmp = REG_SET_FIELD(tmp, UVD_RBC_RB_CNTL, RB_NO_UPDATE, 1);
	tmp = REG_SET_FIELD(tmp, UVD_RBC_RB_CNTL, RB_RPTR_WR_EN, 1);
	WREG32_SOC15(UVD, 0, mmUVD_RBC_RB_CNTL, tmp);

	/* Stall DPG before WPTR/RPTR reset */
	WREG32_P(SOC15_REG_OFFSET(UVD, 0, mmUVD_POWER_STATUS),
		UVD_POWER_STATUS__STALL_DPG_POWER_UP_MASK,
		~UVD_POWER_STATUS__STALL_DPG_POWER_UP_MASK);
<<<<<<< HEAD
=======
	fw_shared->multi_queue.decode_queue_mode |= FW_QUEUE_RING_RESET;

>>>>>>> d1988041
	/* set the write pointer delay */
	WREG32_SOC15(UVD, 0, mmUVD_RBC_RB_WPTR_CNTL, 0);

	/* set the wb address */
	WREG32_SOC15(UVD, 0, mmUVD_RBC_RB_RPTR_ADDR,
		(upper_32_bits(ring->gpu_addr) >> 2));

	/* program the RB_BASE for ring buffer */
	WREG32_SOC15(UVD, 0, mmUVD_LMI_RBC_RB_64BIT_BAR_LOW,
		lower_32_bits(ring->gpu_addr));
	WREG32_SOC15(UVD, 0, mmUVD_LMI_RBC_RB_64BIT_BAR_HIGH,
		upper_32_bits(ring->gpu_addr));

	/* Initialize the ring buffer's read and write pointers */
	WREG32_SOC15(UVD, 0, mmUVD_RBC_RB_RPTR, 0);

	WREG32_SOC15(UVD, 0, mmUVD_SCRATCH2, 0);

	ring->wptr = RREG32_SOC15(UVD, 0, mmUVD_RBC_RB_RPTR);
	WREG32_SOC15(UVD, 0, mmUVD_RBC_RB_WPTR,
		lower_32_bits(ring->wptr));

<<<<<<< HEAD
=======
	fw_shared->multi_queue.decode_queue_mode &= ~FW_QUEUE_RING_RESET;
>>>>>>> d1988041
	/* Unstall DPG */
	WREG32_P(SOC15_REG_OFFSET(UVD, 0, mmUVD_POWER_STATUS),
		0, ~UVD_POWER_STATUS__STALL_DPG_POWER_UP_MASK);
	return 0;
}

static int vcn_v2_0_start(struct amdgpu_device *adev)
{
	volatile struct amdgpu_fw_shared *fw_shared = adev->vcn.inst->fw_shared_cpu_addr;
	struct amdgpu_ring *ring = &adev->vcn.inst->ring_dec;
	uint32_t rb_bufsz, tmp;
	uint32_t lmi_swap_cntl;
	int i, j, r;

	if (adev->pm.dpm_enabled)
		amdgpu_dpm_enable_uvd(adev, true);

	if (adev->pg_flags & AMD_PG_SUPPORT_VCN_DPG)
		return vcn_v2_0_start_dpg_mode(adev, adev->vcn.indirect_sram);

	vcn_v2_0_disable_static_power_gating(adev);

	/* set uvd status busy */
	tmp = RREG32_SOC15(UVD, 0, mmUVD_STATUS) | UVD_STATUS__UVD_BUSY;
	WREG32_SOC15(UVD, 0, mmUVD_STATUS, tmp);

	/*SW clock gating */
	vcn_v2_0_disable_clock_gating(adev);

	/* enable VCPU clock */
	WREG32_P(SOC15_REG_OFFSET(UVD, 0, mmUVD_VCPU_CNTL),
		UVD_VCPU_CNTL__CLK_EN_MASK, ~UVD_VCPU_CNTL__CLK_EN_MASK);

	/* disable master interrupt */
	WREG32_P(SOC15_REG_OFFSET(UVD, 0, mmUVD_MASTINT_EN), 0,
		~UVD_MASTINT_EN__VCPU_EN_MASK);

	/* setup mmUVD_LMI_CTRL */
	tmp = RREG32_SOC15(UVD, 0, mmUVD_LMI_CTRL);
	WREG32_SOC15(UVD, 0, mmUVD_LMI_CTRL, tmp |
		UVD_LMI_CTRL__WRITE_CLEAN_TIMER_EN_MASK	|
		UVD_LMI_CTRL__MASK_MC_URGENT_MASK |
		UVD_LMI_CTRL__DATA_COHERENCY_EN_MASK |
		UVD_LMI_CTRL__VCPU_DATA_COHERENCY_EN_MASK);

	/* setup mmUVD_MPC_CNTL */
	tmp = RREG32_SOC15(UVD, 0, mmUVD_MPC_CNTL);
	tmp &= ~UVD_MPC_CNTL__REPLACEMENT_MODE_MASK;
	tmp |= 0x2 << UVD_MPC_CNTL__REPLACEMENT_MODE__SHIFT;
	WREG32_SOC15(VCN, 0, mmUVD_MPC_CNTL, tmp);

	/* setup UVD_MPC_SET_MUXA0 */
	WREG32_SOC15(UVD, 0, mmUVD_MPC_SET_MUXA0,
		((0x1 << UVD_MPC_SET_MUXA0__VARA_1__SHIFT) |
		(0x2 << UVD_MPC_SET_MUXA0__VARA_2__SHIFT) |
		(0x3 << UVD_MPC_SET_MUXA0__VARA_3__SHIFT) |
		(0x4 << UVD_MPC_SET_MUXA0__VARA_4__SHIFT)));

	/* setup UVD_MPC_SET_MUXB0 */
	WREG32_SOC15(UVD, 0, mmUVD_MPC_SET_MUXB0,
		((0x1 << UVD_MPC_SET_MUXB0__VARB_1__SHIFT) |
		(0x2 << UVD_MPC_SET_MUXB0__VARB_2__SHIFT) |
		(0x3 << UVD_MPC_SET_MUXB0__VARB_3__SHIFT) |
		(0x4 << UVD_MPC_SET_MUXB0__VARB_4__SHIFT)));

	/* setup mmUVD_MPC_SET_MUX */
	WREG32_SOC15(UVD, 0, mmUVD_MPC_SET_MUX,
		((0x0 << UVD_MPC_SET_MUX__SET_0__SHIFT) |
		(0x1 << UVD_MPC_SET_MUX__SET_1__SHIFT) |
		(0x2 << UVD_MPC_SET_MUX__SET_2__SHIFT)));

	vcn_v2_0_mc_resume(adev);

	/* release VCPU reset to boot */
	WREG32_P(SOC15_REG_OFFSET(UVD, 0, mmUVD_SOFT_RESET), 0,
		~UVD_SOFT_RESET__VCPU_SOFT_RESET_MASK);

	/* enable LMI MC and UMC channels */
	WREG32_P(SOC15_REG_OFFSET(UVD, 0, mmUVD_LMI_CTRL2), 0,
		~UVD_LMI_CTRL2__STALL_ARB_UMC_MASK);

	tmp = RREG32_SOC15(VCN, 0, mmUVD_SOFT_RESET);
	tmp &= ~UVD_SOFT_RESET__LMI_SOFT_RESET_MASK;
	tmp &= ~UVD_SOFT_RESET__LMI_UMC_SOFT_RESET_MASK;
	WREG32_SOC15(VCN, 0, mmUVD_SOFT_RESET, tmp);

	/* disable byte swapping */
	lmi_swap_cntl = 0;
#ifdef __BIG_ENDIAN
	/* swap (8 in 32) RB and IB */
	lmi_swap_cntl = 0xa;
#endif
	WREG32_SOC15(UVD, 0, mmUVD_LMI_SWAP_CNTL, lmi_swap_cntl);

	for (i = 0; i < 10; ++i) {
		uint32_t status;

		for (j = 0; j < 100; ++j) {
			status = RREG32_SOC15(UVD, 0, mmUVD_STATUS);
			if (status & 2)
				break;
			mdelay(10);
		}
		r = 0;
		if (status & 2)
			break;

		DRM_ERROR("VCN decode not responding, trying to reset the VCPU!!!\n");
		WREG32_P(SOC15_REG_OFFSET(UVD, 0, mmUVD_SOFT_RESET),
			UVD_SOFT_RESET__VCPU_SOFT_RESET_MASK,
			~UVD_SOFT_RESET__VCPU_SOFT_RESET_MASK);
		mdelay(10);
		WREG32_P(SOC15_REG_OFFSET(UVD, 0, mmUVD_SOFT_RESET), 0,
			~UVD_SOFT_RESET__VCPU_SOFT_RESET_MASK);
		mdelay(10);
		r = -1;
	}

	if (r) {
		DRM_ERROR("VCN decode not responding, giving up!!!\n");
		return r;
	}

	/* enable master interrupt */
	WREG32_P(SOC15_REG_OFFSET(UVD, 0, mmUVD_MASTINT_EN),
		UVD_MASTINT_EN__VCPU_EN_MASK,
		~UVD_MASTINT_EN__VCPU_EN_MASK);

	/* clear the busy bit of VCN_STATUS */
	WREG32_P(SOC15_REG_OFFSET(UVD, 0, mmUVD_STATUS), 0,
		~(2 << UVD_STATUS__VCPU_REPORT__SHIFT));

	WREG32_SOC15(UVD, 0, mmUVD_LMI_RBC_RB_VMID, 0);

	/* force RBC into idle state */
	rb_bufsz = order_base_2(ring->ring_size);
	tmp = REG_SET_FIELD(0, UVD_RBC_RB_CNTL, RB_BUFSZ, rb_bufsz);
	tmp = REG_SET_FIELD(tmp, UVD_RBC_RB_CNTL, RB_BLKSZ, 1);
	tmp = REG_SET_FIELD(tmp, UVD_RBC_RB_CNTL, RB_NO_FETCH, 1);
	tmp = REG_SET_FIELD(tmp, UVD_RBC_RB_CNTL, RB_NO_UPDATE, 1);
	tmp = REG_SET_FIELD(tmp, UVD_RBC_RB_CNTL, RB_RPTR_WR_EN, 1);
	WREG32_SOC15(UVD, 0, mmUVD_RBC_RB_CNTL, tmp);

	fw_shared->multi_queue.decode_queue_mode |= FW_QUEUE_RING_RESET;
	/* program the RB_BASE for ring buffer */
	WREG32_SOC15(UVD, 0, mmUVD_LMI_RBC_RB_64BIT_BAR_LOW,
		lower_32_bits(ring->gpu_addr));
	WREG32_SOC15(UVD, 0, mmUVD_LMI_RBC_RB_64BIT_BAR_HIGH,
		upper_32_bits(ring->gpu_addr));

	/* Initialize the ring buffer's read and write pointers */
	WREG32_SOC15(UVD, 0, mmUVD_RBC_RB_RPTR, 0);

	ring->wptr = RREG32_SOC15(UVD, 0, mmUVD_RBC_RB_RPTR);
	WREG32_SOC15(UVD, 0, mmUVD_RBC_RB_WPTR,
			lower_32_bits(ring->wptr));
	fw_shared->multi_queue.decode_queue_mode &= ~FW_QUEUE_RING_RESET;

	fw_shared->multi_queue.encode_generalpurpose_queue_mode |= FW_QUEUE_RING_RESET;
	ring = &adev->vcn.inst->ring_enc[0];
	WREG32_SOC15(UVD, 0, mmUVD_RB_RPTR, lower_32_bits(ring->wptr));
	WREG32_SOC15(UVD, 0, mmUVD_RB_WPTR, lower_32_bits(ring->wptr));
	WREG32_SOC15(UVD, 0, mmUVD_RB_BASE_LO, ring->gpu_addr);
	WREG32_SOC15(UVD, 0, mmUVD_RB_BASE_HI, upper_32_bits(ring->gpu_addr));
	WREG32_SOC15(UVD, 0, mmUVD_RB_SIZE, ring->ring_size / 4);
	fw_shared->multi_queue.encode_generalpurpose_queue_mode &= ~FW_QUEUE_RING_RESET;

	fw_shared->multi_queue.encode_lowlatency_queue_mode |= FW_QUEUE_RING_RESET;
	ring = &adev->vcn.inst->ring_enc[1];
	WREG32_SOC15(UVD, 0, mmUVD_RB_RPTR2, lower_32_bits(ring->wptr));
	WREG32_SOC15(UVD, 0, mmUVD_RB_WPTR2, lower_32_bits(ring->wptr));
	WREG32_SOC15(UVD, 0, mmUVD_RB_BASE_LO2, ring->gpu_addr);
	WREG32_SOC15(UVD, 0, mmUVD_RB_BASE_HI2, upper_32_bits(ring->gpu_addr));
	WREG32_SOC15(UVD, 0, mmUVD_RB_SIZE2, ring->ring_size / 4);
	fw_shared->multi_queue.encode_lowlatency_queue_mode &= ~FW_QUEUE_RING_RESET;

	return 0;
}

static int vcn_v2_0_stop_dpg_mode(struct amdgpu_device *adev)
{
	uint32_t tmp;

	/* Wait for power status to be 1 */
	SOC15_WAIT_ON_RREG(UVD, 0, mmUVD_POWER_STATUS, 1,
		UVD_POWER_STATUS__UVD_POWER_STATUS_MASK);

	/* wait for read ptr to be equal to write ptr */
	tmp = RREG32_SOC15(UVD, 0, mmUVD_RB_WPTR);
	SOC15_WAIT_ON_RREG(UVD, 0, mmUVD_RB_RPTR, tmp, 0xFFFFFFFF);

	tmp = RREG32_SOC15(UVD, 0, mmUVD_RB_WPTR2);
	SOC15_WAIT_ON_RREG(UVD, 0, mmUVD_RB_RPTR2, tmp, 0xFFFFFFFF);

	tmp = RREG32_SOC15(UVD, 0, mmUVD_RBC_RB_WPTR) & 0x7FFFFFFF;
	SOC15_WAIT_ON_RREG(UVD, 0, mmUVD_RBC_RB_RPTR, tmp, 0xFFFFFFFF);

	SOC15_WAIT_ON_RREG(UVD, 0, mmUVD_POWER_STATUS, 1,
		UVD_POWER_STATUS__UVD_POWER_STATUS_MASK);

	/* disable dynamic power gating mode */
	WREG32_P(SOC15_REG_OFFSET(UVD, 0, mmUVD_POWER_STATUS), 0,
			~UVD_POWER_STATUS__UVD_PG_MODE_MASK);

	return 0;
}

static int vcn_v2_0_stop(struct amdgpu_device *adev)
{
	uint32_t tmp;
	int r;

	if (adev->pg_flags & AMD_PG_SUPPORT_VCN_DPG) {
		r = vcn_v2_0_stop_dpg_mode(adev);
		if (r)
			return r;
		goto power_off;
	}

	/* wait for uvd idle */
	r = SOC15_WAIT_ON_RREG(VCN, 0, mmUVD_STATUS, UVD_STATUS__IDLE, 0x7);
	if (r)
		return r;

	tmp = UVD_LMI_STATUS__VCPU_LMI_WRITE_CLEAN_MASK |
		UVD_LMI_STATUS__READ_CLEAN_MASK |
		UVD_LMI_STATUS__WRITE_CLEAN_MASK |
		UVD_LMI_STATUS__WRITE_CLEAN_RAW_MASK;
	r = SOC15_WAIT_ON_RREG(VCN, 0, mmUVD_LMI_STATUS, tmp, tmp);
	if (r)
		return r;

	/* stall UMC channel */
	tmp = RREG32_SOC15(VCN, 0, mmUVD_LMI_CTRL2);
	tmp |= UVD_LMI_CTRL2__STALL_ARB_UMC_MASK;
	WREG32_SOC15(VCN, 0, mmUVD_LMI_CTRL2, tmp);

	tmp = UVD_LMI_STATUS__UMC_READ_CLEAN_RAW_MASK|
		UVD_LMI_STATUS__UMC_WRITE_CLEAN_RAW_MASK;
	r = SOC15_WAIT_ON_RREG(VCN, 0, mmUVD_LMI_STATUS, tmp, tmp);
	if (r)
		return r;

	/* disable VCPU clock */
	WREG32_P(SOC15_REG_OFFSET(UVD, 0, mmUVD_VCPU_CNTL), 0,
		~(UVD_VCPU_CNTL__CLK_EN_MASK));

	/* reset LMI UMC */
	WREG32_P(SOC15_REG_OFFSET(UVD, 0, mmUVD_SOFT_RESET),
		UVD_SOFT_RESET__LMI_UMC_SOFT_RESET_MASK,
		~UVD_SOFT_RESET__LMI_UMC_SOFT_RESET_MASK);

	/* reset LMI */
	WREG32_P(SOC15_REG_OFFSET(UVD, 0, mmUVD_SOFT_RESET),
		UVD_SOFT_RESET__LMI_SOFT_RESET_MASK,
		~UVD_SOFT_RESET__LMI_SOFT_RESET_MASK);

	/* reset VCPU */
	WREG32_P(SOC15_REG_OFFSET(UVD, 0, mmUVD_SOFT_RESET),
		UVD_SOFT_RESET__VCPU_SOFT_RESET_MASK,
		~UVD_SOFT_RESET__VCPU_SOFT_RESET_MASK);

	/* clear status */
	WREG32_SOC15(VCN, 0, mmUVD_STATUS, 0);

	vcn_v2_0_enable_clock_gating(adev);
	vcn_v2_0_enable_static_power_gating(adev);

power_off:
	if (adev->pm.dpm_enabled)
		amdgpu_dpm_enable_uvd(adev, false);

	return 0;
}

static int vcn_v2_0_pause_dpg_mode(struct amdgpu_device *adev,
				int inst_idx, struct dpg_pause_state *new_state)
{
	struct amdgpu_ring *ring;
	uint32_t reg_data = 0;
	int ret_code;

	/* pause/unpause if state is changed */
	if (adev->vcn.inst[inst_idx].pause_state.fw_based != new_state->fw_based) {
		DRM_DEBUG("dpg pause state changed %d -> %d",
			adev->vcn.inst[inst_idx].pause_state.fw_based,	new_state->fw_based);
		reg_data = RREG32_SOC15(UVD, 0, mmUVD_DPG_PAUSE) &
			(~UVD_DPG_PAUSE__NJ_PAUSE_DPG_ACK_MASK);

		if (new_state->fw_based == VCN_DPG_STATE__PAUSE) {
			ret_code = SOC15_WAIT_ON_RREG(UVD, 0, mmUVD_POWER_STATUS, 0x1,
				UVD_POWER_STATUS__UVD_POWER_STATUS_MASK);

			if (!ret_code) {
				volatile struct amdgpu_fw_shared *fw_shared = adev->vcn.inst->fw_shared_cpu_addr;
				/* pause DPG */
				reg_data |= UVD_DPG_PAUSE__NJ_PAUSE_DPG_REQ_MASK;
				WREG32_SOC15(UVD, 0, mmUVD_DPG_PAUSE, reg_data);

				/* wait for ACK */
				SOC15_WAIT_ON_RREG(UVD, 0, mmUVD_DPG_PAUSE,
					   UVD_DPG_PAUSE__NJ_PAUSE_DPG_ACK_MASK,
					   UVD_DPG_PAUSE__NJ_PAUSE_DPG_ACK_MASK);

				/* Stall DPG before WPTR/RPTR reset */
				WREG32_P(SOC15_REG_OFFSET(UVD, 0, mmUVD_POWER_STATUS),
					   UVD_POWER_STATUS__STALL_DPG_POWER_UP_MASK,
					   ~UVD_POWER_STATUS__STALL_DPG_POWER_UP_MASK);
				/* Restore */
				fw_shared->multi_queue.encode_generalpurpose_queue_mode |= FW_QUEUE_RING_RESET;
				ring = &adev->vcn.inst->ring_enc[0];
				ring->wptr = 0;
				WREG32_SOC15(UVD, 0, mmUVD_RB_BASE_LO, ring->gpu_addr);
				WREG32_SOC15(UVD, 0, mmUVD_RB_BASE_HI, upper_32_bits(ring->gpu_addr));
				WREG32_SOC15(UVD, 0, mmUVD_RB_SIZE, ring->ring_size / 4);
				WREG32_SOC15(UVD, 0, mmUVD_RB_RPTR, lower_32_bits(ring->wptr));
				WREG32_SOC15(UVD, 0, mmUVD_RB_WPTR, lower_32_bits(ring->wptr));
				fw_shared->multi_queue.encode_generalpurpose_queue_mode &= ~FW_QUEUE_RING_RESET;

				fw_shared->multi_queue.encode_lowlatency_queue_mode |= FW_QUEUE_RING_RESET;
				ring = &adev->vcn.inst->ring_enc[1];
				ring->wptr = 0;
				WREG32_SOC15(UVD, 0, mmUVD_RB_BASE_LO2, ring->gpu_addr);
				WREG32_SOC15(UVD, 0, mmUVD_RB_BASE_HI2, upper_32_bits(ring->gpu_addr));
				WREG32_SOC15(UVD, 0, mmUVD_RB_SIZE2, ring->ring_size / 4);
				WREG32_SOC15(UVD, 0, mmUVD_RB_RPTR2, lower_32_bits(ring->wptr));
				WREG32_SOC15(UVD, 0, mmUVD_RB_WPTR2, lower_32_bits(ring->wptr));
				fw_shared->multi_queue.encode_lowlatency_queue_mode &= ~FW_QUEUE_RING_RESET;

				fw_shared->multi_queue.decode_queue_mode |= FW_QUEUE_RING_RESET;
				WREG32_SOC15(UVD, 0, mmUVD_RBC_RB_WPTR,
					   RREG32_SOC15(UVD, 0, mmUVD_SCRATCH2) & 0x7FFFFFFF);
<<<<<<< HEAD
=======
				fw_shared->multi_queue.decode_queue_mode &= ~FW_QUEUE_RING_RESET;
>>>>>>> d1988041
				/* Unstall DPG */
				WREG32_P(SOC15_REG_OFFSET(UVD, 0, mmUVD_POWER_STATUS),
					   0, ~UVD_POWER_STATUS__STALL_DPG_POWER_UP_MASK);

				SOC15_WAIT_ON_RREG(UVD, 0, mmUVD_POWER_STATUS,
					   UVD_PGFSM_CONFIG__UVDM_UVDU_PWR_ON,
					   UVD_POWER_STATUS__UVD_POWER_STATUS_MASK);
			}
		} else {
			/* unpause dpg, no need to wait */
			reg_data &= ~UVD_DPG_PAUSE__NJ_PAUSE_DPG_REQ_MASK;
			WREG32_SOC15(UVD, 0, mmUVD_DPG_PAUSE, reg_data);
		}
		adev->vcn.inst[inst_idx].pause_state.fw_based = new_state->fw_based;
	}

	return 0;
}

static bool vcn_v2_0_is_idle(void *handle)
{
	struct amdgpu_device *adev = (struct amdgpu_device *)handle;

	return (RREG32_SOC15(VCN, 0, mmUVD_STATUS) == UVD_STATUS__IDLE);
}

static int vcn_v2_0_wait_for_idle(void *handle)
{
	struct amdgpu_device *adev = (struct amdgpu_device *)handle;
	int ret;

	ret = SOC15_WAIT_ON_RREG(VCN, 0, mmUVD_STATUS, UVD_STATUS__IDLE,
		UVD_STATUS__IDLE);

	return ret;
}

static int vcn_v2_0_set_clockgating_state(void *handle,
					  enum amd_clockgating_state state)
{
	struct amdgpu_device *adev = (struct amdgpu_device *)handle;
	bool enable = (state == AMD_CG_STATE_GATE);

	if (amdgpu_sriov_vf(adev))
		return 0;

	if (enable) {
		/* wait for STATUS to clear */
		if (!vcn_v2_0_is_idle(handle))
			return -EBUSY;
		vcn_v2_0_enable_clock_gating(adev);
	} else {
		/* disable HW gating and enable Sw gating */
		vcn_v2_0_disable_clock_gating(adev);
	}
	return 0;
}

/**
 * vcn_v2_0_dec_ring_get_rptr - get read pointer
 *
 * @ring: amdgpu_ring pointer
 *
 * Returns the current hardware read pointer
 */
static uint64_t vcn_v2_0_dec_ring_get_rptr(struct amdgpu_ring *ring)
{
	struct amdgpu_device *adev = ring->adev;

	return RREG32_SOC15(UVD, 0, mmUVD_RBC_RB_RPTR);
}

/**
 * vcn_v2_0_dec_ring_get_wptr - get write pointer
 *
 * @ring: amdgpu_ring pointer
 *
 * Returns the current hardware write pointer
 */
static uint64_t vcn_v2_0_dec_ring_get_wptr(struct amdgpu_ring *ring)
{
	struct amdgpu_device *adev = ring->adev;

	if (ring->use_doorbell)
		return adev->wb.wb[ring->wptr_offs];
	else
		return RREG32_SOC15(UVD, 0, mmUVD_RBC_RB_WPTR);
}

/**
 * vcn_v2_0_dec_ring_set_wptr - set write pointer
 *
 * @ring: amdgpu_ring pointer
 *
 * Commits the write pointer to the hardware
 */
static void vcn_v2_0_dec_ring_set_wptr(struct amdgpu_ring *ring)
{
	struct amdgpu_device *adev = ring->adev;

	if (adev->pg_flags & AMD_PG_SUPPORT_VCN_DPG)
		WREG32_SOC15(UVD, 0, mmUVD_SCRATCH2,
			lower_32_bits(ring->wptr) | 0x80000000);

	if (ring->use_doorbell) {
		adev->wb.wb[ring->wptr_offs] = lower_32_bits(ring->wptr);
		WDOORBELL32(ring->doorbell_index, lower_32_bits(ring->wptr));
	} else {
		WREG32_SOC15(UVD, 0, mmUVD_RBC_RB_WPTR, lower_32_bits(ring->wptr));
	}
}

/**
 * vcn_v2_0_dec_ring_insert_start - insert a start command
 *
 * @ring: amdgpu_ring pointer
 *
 * Write a start command to the ring.
 */
void vcn_v2_0_dec_ring_insert_start(struct amdgpu_ring *ring)
{
	struct amdgpu_device *adev = ring->adev;

	amdgpu_ring_write(ring, PACKET0(adev->vcn.internal.data0, 0));
	amdgpu_ring_write(ring, 0);
	amdgpu_ring_write(ring, PACKET0(adev->vcn.internal.cmd, 0));
	amdgpu_ring_write(ring, VCN_DEC_KMD_CMD | (VCN_DEC_CMD_PACKET_START << 1));
}

/**
 * vcn_v2_0_dec_ring_insert_end - insert a end command
 *
 * @ring: amdgpu_ring pointer
 *
 * Write a end command to the ring.
 */
void vcn_v2_0_dec_ring_insert_end(struct amdgpu_ring *ring)
{
	struct amdgpu_device *adev = ring->adev;

	amdgpu_ring_write(ring, PACKET0(adev->vcn.internal.cmd, 0));
	amdgpu_ring_write(ring, VCN_DEC_KMD_CMD | (VCN_DEC_CMD_PACKET_END << 1));
}

/**
 * vcn_v2_0_dec_ring_insert_nop - insert a nop command
 *
 * @ring: amdgpu_ring pointer
 *
 * Write a nop command to the ring.
 */
void vcn_v2_0_dec_ring_insert_nop(struct amdgpu_ring *ring, uint32_t count)
{
	struct amdgpu_device *adev = ring->adev;
	int i;

	WARN_ON(ring->wptr % 2 || count % 2);

	for (i = 0; i < count / 2; i++) {
		amdgpu_ring_write(ring, PACKET0(adev->vcn.internal.nop, 0));
		amdgpu_ring_write(ring, 0);
	}
}

/**
 * vcn_v2_0_dec_ring_emit_fence - emit an fence & trap command
 *
 * @ring: amdgpu_ring pointer
 * @fence: fence to emit
 *
 * Write a fence and a trap command to the ring.
 */
void vcn_v2_0_dec_ring_emit_fence(struct amdgpu_ring *ring, u64 addr, u64 seq,
				unsigned flags)
{
	struct amdgpu_device *adev = ring->adev;

	WARN_ON(flags & AMDGPU_FENCE_FLAG_64BIT);
	amdgpu_ring_write(ring, PACKET0(adev->vcn.internal.context_id, 0));
	amdgpu_ring_write(ring, seq);

	amdgpu_ring_write(ring, PACKET0(adev->vcn.internal.data0, 0));
	amdgpu_ring_write(ring, addr & 0xffffffff);

	amdgpu_ring_write(ring, PACKET0(adev->vcn.internal.data1, 0));
	amdgpu_ring_write(ring, upper_32_bits(addr) & 0xff);

	amdgpu_ring_write(ring, PACKET0(adev->vcn.internal.cmd, 0));
	amdgpu_ring_write(ring, VCN_DEC_KMD_CMD | (VCN_DEC_CMD_FENCE << 1));

	amdgpu_ring_write(ring, PACKET0(adev->vcn.internal.data0, 0));
	amdgpu_ring_write(ring, 0);

	amdgpu_ring_write(ring, PACKET0(adev->vcn.internal.data1, 0));
	amdgpu_ring_write(ring, 0);

	amdgpu_ring_write(ring, PACKET0(adev->vcn.internal.cmd, 0));

	amdgpu_ring_write(ring, VCN_DEC_KMD_CMD | (VCN_DEC_CMD_TRAP << 1));
}

/**
 * vcn_v2_0_dec_ring_emit_ib - execute indirect buffer
 *
 * @ring: amdgpu_ring pointer
 * @ib: indirect buffer to execute
 *
 * Write ring commands to execute the indirect buffer
 */
void vcn_v2_0_dec_ring_emit_ib(struct amdgpu_ring *ring,
			       struct amdgpu_job *job,
			       struct amdgpu_ib *ib,
			       uint32_t flags)
{
	struct amdgpu_device *adev = ring->adev;
	unsigned vmid = AMDGPU_JOB_GET_VMID(job);

	amdgpu_ring_write(ring, PACKET0(adev->vcn.internal.ib_vmid, 0));
	amdgpu_ring_write(ring, vmid);

	amdgpu_ring_write(ring,	PACKET0(adev->vcn.internal.ib_bar_low, 0));
	amdgpu_ring_write(ring, lower_32_bits(ib->gpu_addr));
	amdgpu_ring_write(ring,	PACKET0(adev->vcn.internal.ib_bar_high, 0));
	amdgpu_ring_write(ring, upper_32_bits(ib->gpu_addr));
	amdgpu_ring_write(ring,	PACKET0(adev->vcn.internal.ib_size, 0));
	amdgpu_ring_write(ring, ib->length_dw);
}

void vcn_v2_0_dec_ring_emit_reg_wait(struct amdgpu_ring *ring, uint32_t reg,
				uint32_t val, uint32_t mask)
{
	struct amdgpu_device *adev = ring->adev;

	amdgpu_ring_write(ring, PACKET0(adev->vcn.internal.data0, 0));
	amdgpu_ring_write(ring, reg << 2);

	amdgpu_ring_write(ring, PACKET0(adev->vcn.internal.data1, 0));
	amdgpu_ring_write(ring, val);

	amdgpu_ring_write(ring, PACKET0(adev->vcn.internal.gp_scratch8, 0));
	amdgpu_ring_write(ring, mask);

	amdgpu_ring_write(ring, PACKET0(adev->vcn.internal.cmd, 0));

	amdgpu_ring_write(ring, VCN_DEC_KMD_CMD | (VCN_DEC_CMD_REG_READ_COND_WAIT << 1));
}

void vcn_v2_0_dec_ring_emit_vm_flush(struct amdgpu_ring *ring,
				unsigned vmid, uint64_t pd_addr)
{
	struct amdgpu_vmhub *hub = &ring->adev->vmhub[ring->funcs->vmhub];
	uint32_t data0, data1, mask;

	pd_addr = amdgpu_gmc_emit_flush_gpu_tlb(ring, vmid, pd_addr);

	/* wait for register write */
	data0 = hub->ctx0_ptb_addr_lo32 + vmid * hub->ctx_addr_distance;
	data1 = lower_32_bits(pd_addr);
	mask = 0xffffffff;
	vcn_v2_0_dec_ring_emit_reg_wait(ring, data0, data1, mask);
}

void vcn_v2_0_dec_ring_emit_wreg(struct amdgpu_ring *ring,
				uint32_t reg, uint32_t val)
{
	struct amdgpu_device *adev = ring->adev;

	amdgpu_ring_write(ring, PACKET0(adev->vcn.internal.data0, 0));
	amdgpu_ring_write(ring, reg << 2);

	amdgpu_ring_write(ring, PACKET0(adev->vcn.internal.data1, 0));
	amdgpu_ring_write(ring, val);

	amdgpu_ring_write(ring, PACKET0(adev->vcn.internal.cmd, 0));

	amdgpu_ring_write(ring, VCN_DEC_KMD_CMD | (VCN_DEC_CMD_WRITE_REG << 1));
}

/**
 * vcn_v2_0_enc_ring_get_rptr - get enc read pointer
 *
 * @ring: amdgpu_ring pointer
 *
 * Returns the current hardware enc read pointer
 */
static uint64_t vcn_v2_0_enc_ring_get_rptr(struct amdgpu_ring *ring)
{
	struct amdgpu_device *adev = ring->adev;

	if (ring == &adev->vcn.inst->ring_enc[0])
		return RREG32_SOC15(UVD, 0, mmUVD_RB_RPTR);
	else
		return RREG32_SOC15(UVD, 0, mmUVD_RB_RPTR2);
}

 /**
 * vcn_v2_0_enc_ring_get_wptr - get enc write pointer
 *
 * @ring: amdgpu_ring pointer
 *
 * Returns the current hardware enc write pointer
 */
static uint64_t vcn_v2_0_enc_ring_get_wptr(struct amdgpu_ring *ring)
{
	struct amdgpu_device *adev = ring->adev;

	if (ring == &adev->vcn.inst->ring_enc[0]) {
		if (ring->use_doorbell)
			return adev->wb.wb[ring->wptr_offs];
		else
			return RREG32_SOC15(UVD, 0, mmUVD_RB_WPTR);
	} else {
		if (ring->use_doorbell)
			return adev->wb.wb[ring->wptr_offs];
		else
			return RREG32_SOC15(UVD, 0, mmUVD_RB_WPTR2);
	}
}

 /**
 * vcn_v2_0_enc_ring_set_wptr - set enc write pointer
 *
 * @ring: amdgpu_ring pointer
 *
 * Commits the enc write pointer to the hardware
 */
static void vcn_v2_0_enc_ring_set_wptr(struct amdgpu_ring *ring)
{
	struct amdgpu_device *adev = ring->adev;

	if (ring == &adev->vcn.inst->ring_enc[0]) {
		if (ring->use_doorbell) {
			adev->wb.wb[ring->wptr_offs] = lower_32_bits(ring->wptr);
			WDOORBELL32(ring->doorbell_index, lower_32_bits(ring->wptr));
		} else {
			WREG32_SOC15(UVD, 0, mmUVD_RB_WPTR, lower_32_bits(ring->wptr));
		}
	} else {
		if (ring->use_doorbell) {
			adev->wb.wb[ring->wptr_offs] = lower_32_bits(ring->wptr);
			WDOORBELL32(ring->doorbell_index, lower_32_bits(ring->wptr));
		} else {
			WREG32_SOC15(UVD, 0, mmUVD_RB_WPTR2, lower_32_bits(ring->wptr));
		}
	}
}

/**
 * vcn_v2_0_enc_ring_emit_fence - emit an enc fence & trap command
 *
 * @ring: amdgpu_ring pointer
 * @fence: fence to emit
 *
 * Write enc a fence and a trap command to the ring.
 */
void vcn_v2_0_enc_ring_emit_fence(struct amdgpu_ring *ring, u64 addr,
				u64 seq, unsigned flags)
{
	WARN_ON(flags & AMDGPU_FENCE_FLAG_64BIT);

	amdgpu_ring_write(ring, VCN_ENC_CMD_FENCE);
	amdgpu_ring_write(ring, addr);
	amdgpu_ring_write(ring, upper_32_bits(addr));
	amdgpu_ring_write(ring, seq);
	amdgpu_ring_write(ring, VCN_ENC_CMD_TRAP);
}

void vcn_v2_0_enc_ring_insert_end(struct amdgpu_ring *ring)
{
	amdgpu_ring_write(ring, VCN_ENC_CMD_END);
}

/**
 * vcn_v2_0_enc_ring_emit_ib - enc execute indirect buffer
 *
 * @ring: amdgpu_ring pointer
 * @ib: indirect buffer to execute
 *
 * Write enc ring commands to execute the indirect buffer
 */
void vcn_v2_0_enc_ring_emit_ib(struct amdgpu_ring *ring,
			       struct amdgpu_job *job,
			       struct amdgpu_ib *ib,
			       uint32_t flags)
{
	unsigned vmid = AMDGPU_JOB_GET_VMID(job);

	amdgpu_ring_write(ring, VCN_ENC_CMD_IB);
	amdgpu_ring_write(ring, vmid);
	amdgpu_ring_write(ring, lower_32_bits(ib->gpu_addr));
	amdgpu_ring_write(ring, upper_32_bits(ib->gpu_addr));
	amdgpu_ring_write(ring, ib->length_dw);
}

void vcn_v2_0_enc_ring_emit_reg_wait(struct amdgpu_ring *ring, uint32_t reg,
				uint32_t val, uint32_t mask)
{
	amdgpu_ring_write(ring, VCN_ENC_CMD_REG_WAIT);
	amdgpu_ring_write(ring, reg << 2);
	amdgpu_ring_write(ring, mask);
	amdgpu_ring_write(ring, val);
}

void vcn_v2_0_enc_ring_emit_vm_flush(struct amdgpu_ring *ring,
				unsigned int vmid, uint64_t pd_addr)
{
	struct amdgpu_vmhub *hub = &ring->adev->vmhub[ring->funcs->vmhub];

	pd_addr = amdgpu_gmc_emit_flush_gpu_tlb(ring, vmid, pd_addr);

	/* wait for reg writes */
	vcn_v2_0_enc_ring_emit_reg_wait(ring, hub->ctx0_ptb_addr_lo32 +
					vmid * hub->ctx_addr_distance,
					lower_32_bits(pd_addr), 0xffffffff);
}

void vcn_v2_0_enc_ring_emit_wreg(struct amdgpu_ring *ring, uint32_t reg, uint32_t val)
{
	amdgpu_ring_write(ring, VCN_ENC_CMD_REG_WRITE);
	amdgpu_ring_write(ring,	reg << 2);
	amdgpu_ring_write(ring, val);
}

static int vcn_v2_0_set_interrupt_state(struct amdgpu_device *adev,
					struct amdgpu_irq_src *source,
					unsigned type,
					enum amdgpu_interrupt_state state)
{
	return 0;
}

static int vcn_v2_0_process_interrupt(struct amdgpu_device *adev,
				      struct amdgpu_irq_src *source,
				      struct amdgpu_iv_entry *entry)
{
	DRM_DEBUG("IH: VCN TRAP\n");

	switch (entry->src_id) {
	case VCN_2_0__SRCID__UVD_SYSTEM_MESSAGE_INTERRUPT:
		amdgpu_fence_process(&adev->vcn.inst->ring_dec);
		break;
	case VCN_2_0__SRCID__UVD_ENC_GENERAL_PURPOSE:
		amdgpu_fence_process(&adev->vcn.inst->ring_enc[0]);
		break;
	case VCN_2_0__SRCID__UVD_ENC_LOW_LATENCY:
		amdgpu_fence_process(&adev->vcn.inst->ring_enc[1]);
		break;
	default:
		DRM_ERROR("Unhandled interrupt: %d %d\n",
			  entry->src_id, entry->src_data[0]);
		break;
	}

	return 0;
}

int vcn_v2_0_dec_ring_test_ring(struct amdgpu_ring *ring)
{
	struct amdgpu_device *adev = ring->adev;
	uint32_t tmp = 0;
	unsigned i;
	int r;

	if (amdgpu_sriov_vf(adev))
		return 0;

	WREG32(adev->vcn.inst[ring->me].external.scratch9, 0xCAFEDEAD);
	r = amdgpu_ring_alloc(ring, 4);
	if (r)
		return r;
	amdgpu_ring_write(ring, PACKET0(adev->vcn.internal.cmd, 0));
	amdgpu_ring_write(ring, VCN_DEC_KMD_CMD | (VCN_DEC_CMD_PACKET_START << 1));
	amdgpu_ring_write(ring, PACKET0(adev->vcn.internal.scratch9, 0));
	amdgpu_ring_write(ring, 0xDEADBEEF);
	amdgpu_ring_commit(ring);
	for (i = 0; i < adev->usec_timeout; i++) {
		tmp = RREG32(adev->vcn.inst[ring->me].external.scratch9);
		if (tmp == 0xDEADBEEF)
			break;
		udelay(1);
	}

	if (i >= adev->usec_timeout)
		r = -ETIMEDOUT;

	return r;
}


static int vcn_v2_0_set_powergating_state(void *handle,
					  enum amd_powergating_state state)
{
	/* This doesn't actually powergate the VCN block.
	 * That's done in the dpm code via the SMC.  This
	 * just re-inits the block as necessary.  The actual
	 * gating still happens in the dpm code.  We should
	 * revisit this when there is a cleaner line between
	 * the smc and the hw blocks
	 */
	int ret;
	struct amdgpu_device *adev = (struct amdgpu_device *)handle;

	if (amdgpu_sriov_vf(adev)) {
		adev->vcn.cur_state = AMD_PG_STATE_UNGATE;
		return 0;
	}

	if (state == adev->vcn.cur_state)
		return 0;

	if (state == AMD_PG_STATE_GATE)
		ret = vcn_v2_0_stop(adev);
	else
		ret = vcn_v2_0_start(adev);

	if (!ret)
		adev->vcn.cur_state = state;
	return ret;
}

static int vcn_v2_0_start_mmsch(struct amdgpu_device *adev,
				struct amdgpu_mm_table *table)
{
	uint32_t data = 0, loop;
	uint64_t addr = table->gpu_addr;
	struct mmsch_v2_0_init_header *header;
	uint32_t size;
	int i;

	header = (struct mmsch_v2_0_init_header *)table->cpu_addr;
	size = header->header_size + header->vcn_table_size;

	/* 1, write to vce_mmsch_vf_ctx_addr_lo/hi register with GPU mc addr
	 * of memory descriptor location
	 */
	WREG32_SOC15(UVD, 0, mmMMSCH_VF_CTX_ADDR_LO, lower_32_bits(addr));
	WREG32_SOC15(UVD, 0, mmMMSCH_VF_CTX_ADDR_HI, upper_32_bits(addr));

	/* 2, update vmid of descriptor */
	data = RREG32_SOC15(UVD, 0, mmMMSCH_VF_VMID);
	data &= ~MMSCH_VF_VMID__VF_CTX_VMID_MASK;
	/* use domain0 for MM scheduler */
	data |= (0 << MMSCH_VF_VMID__VF_CTX_VMID__SHIFT);
	WREG32_SOC15(UVD, 0, mmMMSCH_VF_VMID, data);

	/* 3, notify mmsch about the size of this descriptor */
	WREG32_SOC15(UVD, 0, mmMMSCH_VF_CTX_SIZE, size);

	/* 4, set resp to zero */
	WREG32_SOC15(UVD, 0, mmMMSCH_VF_MAILBOX_RESP, 0);

	adev->vcn.inst->ring_dec.wptr = 0;
	adev->vcn.inst->ring_dec.wptr_old = 0;
	vcn_v2_0_dec_ring_set_wptr(&adev->vcn.inst->ring_dec);

	for (i = 0; i < adev->vcn.num_enc_rings; ++i) {
		adev->vcn.inst->ring_enc[i].wptr = 0;
		adev->vcn.inst->ring_enc[i].wptr_old = 0;
		vcn_v2_0_enc_ring_set_wptr(&adev->vcn.inst->ring_enc[i]);
	}

	/* 5, kick off the initialization and wait until
	 * VCE_MMSCH_VF_MAILBOX_RESP becomes non-zero
	 */
	WREG32_SOC15(UVD, 0, mmMMSCH_VF_MAILBOX_HOST, 0x10000001);

	data = RREG32_SOC15(UVD, 0, mmMMSCH_VF_MAILBOX_RESP);
	loop = 1000;
	while ((data & 0x10000002) != 0x10000002) {
		udelay(10);
		data = RREG32_SOC15(UVD, 0, mmMMSCH_VF_MAILBOX_RESP);
		loop--;
		if (!loop)
			break;
	}

	if (!loop) {
		DRM_ERROR("failed to init MMSCH, " \
			"mmMMSCH_VF_MAILBOX_RESP = 0x%08x\n", data);
		return -EBUSY;
	}

	return 0;
}

static int vcn_v2_0_start_sriov(struct amdgpu_device *adev)
{
	int r;
	uint32_t tmp;
	struct amdgpu_ring *ring;
	uint32_t offset, size;
	uint32_t table_size = 0;
	struct mmsch_v2_0_cmd_direct_write direct_wt = { {0} };
	struct mmsch_v2_0_cmd_direct_read_modify_write direct_rd_mod_wt = { {0} };
	struct mmsch_v2_0_cmd_end end = { {0} };
	struct mmsch_v2_0_init_header *header;
	uint32_t *init_table = adev->virt.mm_table.cpu_addr;
	uint8_t i = 0;

	header = (struct mmsch_v2_0_init_header *)init_table;
	direct_wt.cmd_header.command_type = MMSCH_COMMAND__DIRECT_REG_WRITE;
	direct_rd_mod_wt.cmd_header.command_type =
		MMSCH_COMMAND__DIRECT_REG_READ_MODIFY_WRITE;
	end.cmd_header.command_type = MMSCH_COMMAND__END;

	if (header->vcn_table_offset == 0 && header->vcn_table_size == 0) {
		header->version = MMSCH_VERSION;
		header->header_size = sizeof(struct mmsch_v2_0_init_header) >> 2;

		header->vcn_table_offset = header->header_size;

		init_table += header->vcn_table_offset;

		size = AMDGPU_GPU_PAGE_ALIGN(adev->vcn.fw->size + 4);

		MMSCH_V2_0_INSERT_DIRECT_RD_MOD_WT(
			SOC15_REG_OFFSET(UVD, i, mmUVD_STATUS),
			0xFFFFFFFF, 0x00000004);

		/* mc resume*/
		if (adev->firmware.load_type == AMDGPU_FW_LOAD_PSP) {
			tmp = AMDGPU_UCODE_ID_VCN;
			MMSCH_V2_0_INSERT_DIRECT_WT(
				SOC15_REG_OFFSET(UVD, i,
					mmUVD_LMI_VCPU_CACHE_64BIT_BAR_LOW),
				adev->firmware.ucode[tmp].tmr_mc_addr_lo);
			MMSCH_V2_0_INSERT_DIRECT_WT(
				SOC15_REG_OFFSET(UVD, i,
					mmUVD_LMI_VCPU_CACHE_64BIT_BAR_HIGH),
				adev->firmware.ucode[tmp].tmr_mc_addr_hi);
			offset = 0;
		} else {
			MMSCH_V2_0_INSERT_DIRECT_WT(
				SOC15_REG_OFFSET(UVD, i,
					mmUVD_LMI_VCPU_CACHE_64BIT_BAR_LOW),
				lower_32_bits(adev->vcn.inst->gpu_addr));
			MMSCH_V2_0_INSERT_DIRECT_WT(
				SOC15_REG_OFFSET(UVD, i,
					mmUVD_LMI_VCPU_CACHE_64BIT_BAR_HIGH),
				upper_32_bits(adev->vcn.inst->gpu_addr));
			offset = size;
		}

		MMSCH_V2_0_INSERT_DIRECT_WT(
			SOC15_REG_OFFSET(UVD, i, mmUVD_VCPU_CACHE_OFFSET0),
			0);
		MMSCH_V2_0_INSERT_DIRECT_WT(
			SOC15_REG_OFFSET(UVD, i, mmUVD_VCPU_CACHE_SIZE0),
			size);

		MMSCH_V2_0_INSERT_DIRECT_WT(
			SOC15_REG_OFFSET(UVD, i,
				mmUVD_LMI_VCPU_CACHE1_64BIT_BAR_LOW),
			lower_32_bits(adev->vcn.inst->gpu_addr + offset));
		MMSCH_V2_0_INSERT_DIRECT_WT(
			SOC15_REG_OFFSET(UVD, i,
				mmUVD_LMI_VCPU_CACHE1_64BIT_BAR_HIGH),
			upper_32_bits(adev->vcn.inst->gpu_addr + offset));
		MMSCH_V2_0_INSERT_DIRECT_WT(
			SOC15_REG_OFFSET(UVD, i, mmUVD_VCPU_CACHE_OFFSET1),
			0);
		MMSCH_V2_0_INSERT_DIRECT_WT(
			SOC15_REG_OFFSET(UVD, i, mmUVD_VCPU_CACHE_SIZE1),
			AMDGPU_VCN_STACK_SIZE);

		MMSCH_V2_0_INSERT_DIRECT_WT(
			SOC15_REG_OFFSET(UVD, i,
				mmUVD_LMI_VCPU_CACHE2_64BIT_BAR_LOW),
			lower_32_bits(adev->vcn.inst->gpu_addr + offset +
				AMDGPU_VCN_STACK_SIZE));
		MMSCH_V2_0_INSERT_DIRECT_WT(
			SOC15_REG_OFFSET(UVD, i,
				mmUVD_LMI_VCPU_CACHE2_64BIT_BAR_HIGH),
			upper_32_bits(adev->vcn.inst->gpu_addr + offset +
				AMDGPU_VCN_STACK_SIZE));
		MMSCH_V2_0_INSERT_DIRECT_WT(
			SOC15_REG_OFFSET(UVD, i, mmUVD_VCPU_CACHE_OFFSET2),
			0);
		MMSCH_V2_0_INSERT_DIRECT_WT(
			SOC15_REG_OFFSET(UVD, i, mmUVD_VCPU_CACHE_SIZE2),
			AMDGPU_VCN_CONTEXT_SIZE);

		for (r = 0; r < adev->vcn.num_enc_rings; ++r) {
			ring = &adev->vcn.inst->ring_enc[r];
			ring->wptr = 0;
			MMSCH_V2_0_INSERT_DIRECT_WT(
				SOC15_REG_OFFSET(UVD, i, mmUVD_RB_BASE_LO),
				lower_32_bits(ring->gpu_addr));
			MMSCH_V2_0_INSERT_DIRECT_WT(
				SOC15_REG_OFFSET(UVD, i, mmUVD_RB_BASE_HI),
				upper_32_bits(ring->gpu_addr));
			MMSCH_V2_0_INSERT_DIRECT_WT(
				SOC15_REG_OFFSET(UVD, i, mmUVD_RB_SIZE),
				ring->ring_size / 4);
		}

		ring = &adev->vcn.inst->ring_dec;
		ring->wptr = 0;
		MMSCH_V2_0_INSERT_DIRECT_WT(
			SOC15_REG_OFFSET(UVD, i,
				mmUVD_LMI_RBC_RB_64BIT_BAR_LOW),
			lower_32_bits(ring->gpu_addr));
		MMSCH_V2_0_INSERT_DIRECT_WT(
			SOC15_REG_OFFSET(UVD, i,
				mmUVD_LMI_RBC_RB_64BIT_BAR_HIGH),
			upper_32_bits(ring->gpu_addr));
		/* force RBC into idle state */
		tmp = order_base_2(ring->ring_size);
		tmp = REG_SET_FIELD(0, UVD_RBC_RB_CNTL, RB_BUFSZ, tmp);
		tmp = REG_SET_FIELD(tmp, UVD_RBC_RB_CNTL, RB_BLKSZ, 1);
		tmp = REG_SET_FIELD(tmp, UVD_RBC_RB_CNTL, RB_NO_FETCH, 1);
		tmp = REG_SET_FIELD(tmp, UVD_RBC_RB_CNTL, RB_NO_UPDATE, 1);
		tmp = REG_SET_FIELD(tmp, UVD_RBC_RB_CNTL, RB_RPTR_WR_EN, 1);
		MMSCH_V2_0_INSERT_DIRECT_WT(
			SOC15_REG_OFFSET(UVD, i, mmUVD_RBC_RB_CNTL), tmp);

		/* add end packet */
		tmp = sizeof(struct mmsch_v2_0_cmd_end);
		memcpy((void *)init_table, &end, tmp);
		table_size += (tmp / 4);
		header->vcn_table_size = table_size;

	}
	return vcn_v2_0_start_mmsch(adev, &adev->virt.mm_table);
}

static const struct amd_ip_funcs vcn_v2_0_ip_funcs = {
	.name = "vcn_v2_0",
	.early_init = vcn_v2_0_early_init,
	.late_init = NULL,
	.sw_init = vcn_v2_0_sw_init,
	.sw_fini = vcn_v2_0_sw_fini,
	.hw_init = vcn_v2_0_hw_init,
	.hw_fini = vcn_v2_0_hw_fini,
	.suspend = vcn_v2_0_suspend,
	.resume = vcn_v2_0_resume,
	.is_idle = vcn_v2_0_is_idle,
	.wait_for_idle = vcn_v2_0_wait_for_idle,
	.check_soft_reset = NULL,
	.pre_soft_reset = NULL,
	.soft_reset = NULL,
	.post_soft_reset = NULL,
	.set_clockgating_state = vcn_v2_0_set_clockgating_state,
	.set_powergating_state = vcn_v2_0_set_powergating_state,
};

static const struct amdgpu_ring_funcs vcn_v2_0_dec_ring_vm_funcs = {
	.type = AMDGPU_RING_TYPE_VCN_DEC,
	.align_mask = 0xf,
	.vmhub = AMDGPU_MMHUB_0,
	.get_rptr = vcn_v2_0_dec_ring_get_rptr,
	.get_wptr = vcn_v2_0_dec_ring_get_wptr,
	.set_wptr = vcn_v2_0_dec_ring_set_wptr,
	.emit_frame_size =
		SOC15_FLUSH_GPU_TLB_NUM_WREG * 6 +
		SOC15_FLUSH_GPU_TLB_NUM_REG_WAIT * 8 +
		8 + /* vcn_v2_0_dec_ring_emit_vm_flush */
		14 + 14 + /* vcn_v2_0_dec_ring_emit_fence x2 vm fence */
		6,
	.emit_ib_size = 8, /* vcn_v2_0_dec_ring_emit_ib */
	.emit_ib = vcn_v2_0_dec_ring_emit_ib,
	.emit_fence = vcn_v2_0_dec_ring_emit_fence,
	.emit_vm_flush = vcn_v2_0_dec_ring_emit_vm_flush,
	.test_ring = vcn_v2_0_dec_ring_test_ring,
	.test_ib = amdgpu_vcn_dec_ring_test_ib,
	.insert_nop = vcn_v2_0_dec_ring_insert_nop,
	.insert_start = vcn_v2_0_dec_ring_insert_start,
	.insert_end = vcn_v2_0_dec_ring_insert_end,
	.pad_ib = amdgpu_ring_generic_pad_ib,
	.begin_use = amdgpu_vcn_ring_begin_use,
	.end_use = amdgpu_vcn_ring_end_use,
	.emit_wreg = vcn_v2_0_dec_ring_emit_wreg,
	.emit_reg_wait = vcn_v2_0_dec_ring_emit_reg_wait,
	.emit_reg_write_reg_wait = amdgpu_ring_emit_reg_write_reg_wait_helper,
};

static const struct amdgpu_ring_funcs vcn_v2_0_enc_ring_vm_funcs = {
	.type = AMDGPU_RING_TYPE_VCN_ENC,
	.align_mask = 0x3f,
	.nop = VCN_ENC_CMD_NO_OP,
	.vmhub = AMDGPU_MMHUB_0,
	.get_rptr = vcn_v2_0_enc_ring_get_rptr,
	.get_wptr = vcn_v2_0_enc_ring_get_wptr,
	.set_wptr = vcn_v2_0_enc_ring_set_wptr,
	.emit_frame_size =
		SOC15_FLUSH_GPU_TLB_NUM_WREG * 3 +
		SOC15_FLUSH_GPU_TLB_NUM_REG_WAIT * 4 +
		4 + /* vcn_v2_0_enc_ring_emit_vm_flush */
		5 + 5 + /* vcn_v2_0_enc_ring_emit_fence x2 vm fence */
		1, /* vcn_v2_0_enc_ring_insert_end */
	.emit_ib_size = 5, /* vcn_v2_0_enc_ring_emit_ib */
	.emit_ib = vcn_v2_0_enc_ring_emit_ib,
	.emit_fence = vcn_v2_0_enc_ring_emit_fence,
	.emit_vm_flush = vcn_v2_0_enc_ring_emit_vm_flush,
	.test_ring = amdgpu_vcn_enc_ring_test_ring,
	.test_ib = amdgpu_vcn_enc_ring_test_ib,
	.insert_nop = amdgpu_ring_insert_nop,
	.insert_end = vcn_v2_0_enc_ring_insert_end,
	.pad_ib = amdgpu_ring_generic_pad_ib,
	.begin_use = amdgpu_vcn_ring_begin_use,
	.end_use = amdgpu_vcn_ring_end_use,
	.emit_wreg = vcn_v2_0_enc_ring_emit_wreg,
	.emit_reg_wait = vcn_v2_0_enc_ring_emit_reg_wait,
	.emit_reg_write_reg_wait = amdgpu_ring_emit_reg_write_reg_wait_helper,
};

static void vcn_v2_0_set_dec_ring_funcs(struct amdgpu_device *adev)
{
	adev->vcn.inst->ring_dec.funcs = &vcn_v2_0_dec_ring_vm_funcs;
	DRM_INFO("VCN decode is enabled in VM mode\n");
}

static void vcn_v2_0_set_enc_ring_funcs(struct amdgpu_device *adev)
{
	int i;

	for (i = 0; i < adev->vcn.num_enc_rings; ++i)
		adev->vcn.inst->ring_enc[i].funcs = &vcn_v2_0_enc_ring_vm_funcs;

	DRM_INFO("VCN encode is enabled in VM mode\n");
}

static const struct amdgpu_irq_src_funcs vcn_v2_0_irq_funcs = {
	.set = vcn_v2_0_set_interrupt_state,
	.process = vcn_v2_0_process_interrupt,
};

static void vcn_v2_0_set_irq_funcs(struct amdgpu_device *adev)
{
	adev->vcn.inst->irq.num_types = adev->vcn.num_enc_rings + 1;
	adev->vcn.inst->irq.funcs = &vcn_v2_0_irq_funcs;
}

const struct amdgpu_ip_block_version vcn_v2_0_ip_block =
{
		.type = AMD_IP_BLOCK_TYPE_VCN,
		.major = 2,
		.minor = 0,
		.rev = 0,
		.funcs = &vcn_v2_0_ip_funcs,
};<|MERGE_RESOLUTION|>--- conflicted
+++ resolved
@@ -891,11 +891,8 @@
 	WREG32_P(SOC15_REG_OFFSET(UVD, 0, mmUVD_POWER_STATUS),
 		UVD_POWER_STATUS__STALL_DPG_POWER_UP_MASK,
 		~UVD_POWER_STATUS__STALL_DPG_POWER_UP_MASK);
-<<<<<<< HEAD
-=======
 	fw_shared->multi_queue.decode_queue_mode |= FW_QUEUE_RING_RESET;
 
->>>>>>> d1988041
 	/* set the write pointer delay */
 	WREG32_SOC15(UVD, 0, mmUVD_RBC_RB_WPTR_CNTL, 0);
 
@@ -918,10 +915,7 @@
 	WREG32_SOC15(UVD, 0, mmUVD_RBC_RB_WPTR,
 		lower_32_bits(ring->wptr));
 
-<<<<<<< HEAD
-=======
 	fw_shared->multi_queue.decode_queue_mode &= ~FW_QUEUE_RING_RESET;
->>>>>>> d1988041
 	/* Unstall DPG */
 	WREG32_P(SOC15_REG_OFFSET(UVD, 0, mmUVD_POWER_STATUS),
 		0, ~UVD_POWER_STATUS__STALL_DPG_POWER_UP_MASK);
@@ -1254,10 +1248,7 @@
 				fw_shared->multi_queue.decode_queue_mode |= FW_QUEUE_RING_RESET;
 				WREG32_SOC15(UVD, 0, mmUVD_RBC_RB_WPTR,
 					   RREG32_SOC15(UVD, 0, mmUVD_SCRATCH2) & 0x7FFFFFFF);
-<<<<<<< HEAD
-=======
 				fw_shared->multi_queue.decode_queue_mode &= ~FW_QUEUE_RING_RESET;
->>>>>>> d1988041
 				/* Unstall DPG */
 				WREG32_P(SOC15_REG_OFFSET(UVD, 0, mmUVD_POWER_STATUS),
 					   0, ~UVD_POWER_STATUS__STALL_DPG_POWER_UP_MASK);
