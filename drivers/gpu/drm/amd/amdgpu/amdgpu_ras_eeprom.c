/*
 * Copyright 2019 Advanced Micro Devices, Inc.
 *
 * Permission is hereby granted, free of charge, to any person obtaining a
 * copy of this software and associated documentation files (the "Software"),
 * to deal in the Software without restriction, including without limitation
 * the rights to use, copy, modify, merge, publish, distribute, sublicense,
 * and/or sell copies of the Software, and to permit persons to whom the
 * Software is furnished to do so, subject to the following conditions:
 *
 * The above copyright notice and this permission notice shall be included in
 * all copies or substantial portions of the Software.
 *
 * THE SOFTWARE IS PROVIDED "AS IS", WITHOUT WARRANTY OF ANY KIND, EXPRESS OR
 * IMPLIED, INCLUDING BUT NOT LIMITED TO THE WARRANTIES OF MERCHANTABILITY,
 * FITNESS FOR A PARTICULAR PURPOSE AND NONINFRINGEMENT.  IN NO EVENT SHALL
 * THE COPYRIGHT HOLDER(S) OR AUTHOR(S) BE LIABLE FOR ANY CLAIM, DAMAGES OR
 * OTHER LIABILITY, WHETHER IN AN ACTION OF CONTRACT, TORT OR OTHERWISE,
 * ARISING FROM, OUT OF OR IN CONNECTION WITH THE SOFTWARE OR THE USE OR
 * OTHER DEALINGS IN THE SOFTWARE.
 *
 */

#include "amdgpu_ras_eeprom.h"
#include "amdgpu.h"
#include "amdgpu_ras.h"
#include <linux/bits.h>
#include "atom.h"
#include "amdgpu_eeprom.h"
#include "amdgpu_atomfirmware.h"
#include <linux/debugfs.h>
#include <linux/uaccess.h>

#include "amdgpu_reset.h"

/* These are memory addresses as would be seen by one or more EEPROM
 * chips strung on the I2C bus, usually by manipulating pins 1-3 of a
 * set of EEPROM devices. They form a continuous memory space.
 *
 * The I2C device address includes the device type identifier, 1010b,
 * which is a reserved value and indicates that this is an I2C EEPROM
 * device. It also includes the top 3 bits of the 19 bit EEPROM memory
 * address, namely bits 18, 17, and 16. This makes up the 7 bit
 * address sent on the I2C bus with bit 0 being the direction bit,
 * which is not represented here, and sent by the hardware directly.
 *
 * For instance,
 *   50h = 1010000b => device type identifier 1010b, bits 18:16 = 000b, address 0.
 *   54h = 1010100b => --"--, bits 18:16 = 100b, address 40000h.
 *   56h = 1010110b => --"--, bits 18:16 = 110b, address 60000h.
 * Depending on the size of the I2C EEPROM device(s), bits 18:16 may
 * address memory in a device or a device on the I2C bus, depending on
 * the status of pins 1-3. See top of amdgpu_eeprom.c.
 *
 * The RAS table lives either at address 0 or address 40000h of EEPROM.
 */
#define EEPROM_I2C_MADDR_0      0x0
#define EEPROM_I2C_MADDR_4      0x40000

/*
 * The 2 macros below represent the actual size in bytes that
 * those entities occupy in the EEPROM memory.
 * RAS_TABLE_RECORD_SIZE is different than sizeof(eeprom_table_record) which
 * uses uint64 to store 6b fields such as retired_page.
 */
#define RAS_TABLE_HEADER_SIZE   20
#define RAS_TABLE_RECORD_SIZE   24

/* Table hdr is 'AMDR' */
#define RAS_TABLE_HDR_VAL       0x414d4452

/* Bad GPU tag ‘BADG’ */
#define RAS_TABLE_HDR_BAD       0x42414447

/*
 * EEPROM Table structure v1
 * ---------------------------------
 * |                               |
 * |     EEPROM TABLE HEADER       |
 * |      ( size 20 Bytes )        |
 * |                               |
 * ---------------------------------
 * |                               |
 * |    BAD PAGE RECORD AREA       |
 * |                               |
 * ---------------------------------
 */

/* Assume 2-Mbit size EEPROM and take up the whole space. */
#define RAS_TBL_SIZE_BYTES      (256 * 1024)
#define RAS_TABLE_START         0
#define RAS_HDR_START           RAS_TABLE_START
#define RAS_RECORD_START        (RAS_HDR_START + RAS_TABLE_HEADER_SIZE)
#define RAS_MAX_RECORD_COUNT    ((RAS_TBL_SIZE_BYTES - RAS_TABLE_HEADER_SIZE) \
				 / RAS_TABLE_RECORD_SIZE)

/*
 * EEPROM Table structrue v2.1
 * ---------------------------------
 * |                               |
 * |     EEPROM TABLE HEADER       |
 * |      ( size 20 Bytes )        |
 * |                               |
 * ---------------------------------
 * |                               |
 * |     EEPROM TABLE RAS INFO     |
 * | (available info size 4 Bytes) |
 * |  ( reserved size 252 Bytes )  |
 * |                               |
 * ---------------------------------
 * |                               |
 * |     BAD PAGE RECORD AREA      |
 * |                               |
 * ---------------------------------
 */

/* EEPROM Table V2_1 */
#define RAS_TABLE_V2_1_INFO_SIZE       256
#define RAS_TABLE_V2_1_INFO_START      RAS_TABLE_HEADER_SIZE
#define RAS_RECORD_START_V2_1          (RAS_HDR_START + RAS_TABLE_HEADER_SIZE + \
					RAS_TABLE_V2_1_INFO_SIZE)
#define RAS_MAX_RECORD_COUNT_V2_1      ((RAS_TBL_SIZE_BYTES - RAS_TABLE_HEADER_SIZE - \
					RAS_TABLE_V2_1_INFO_SIZE) \
					/ RAS_TABLE_RECORD_SIZE)

/* Given a zero-based index of an EEPROM RAS record, yields the EEPROM
 * offset off of RAS_TABLE_START.  That is, this is something you can
 * add to control->i2c_address, and then tell I2C layer to read
 * from/write to there. _N is the so called absolute index,
 * because it starts right after the table header.
 */
#define RAS_INDEX_TO_OFFSET(_C, _N) ((_C)->ras_record_offset + \
				     (_N) * RAS_TABLE_RECORD_SIZE)

#define RAS_OFFSET_TO_INDEX(_C, _O) (((_O) - \
				      (_C)->ras_record_offset) / RAS_TABLE_RECORD_SIZE)

/* Given a 0-based relative record index, 0, 1, 2, ..., etc., off
 * of "fri", return the absolute record index off of the end of
 * the table header.
 */
#define RAS_RI_TO_AI(_C, _I) (((_I) + (_C)->ras_fri) % \
			      (_C)->ras_max_record_count)

#define RAS_NUM_RECS(_tbl_hdr)  (((_tbl_hdr)->tbl_size - \
				  RAS_TABLE_HEADER_SIZE) / RAS_TABLE_RECORD_SIZE)

#define RAS_NUM_RECS_V2_1(_tbl_hdr)  (((_tbl_hdr)->tbl_size - \
				       RAS_TABLE_HEADER_SIZE - \
				       RAS_TABLE_V2_1_INFO_SIZE) / RAS_TABLE_RECORD_SIZE)

#define to_amdgpu_device(x) ((container_of(x, struct amdgpu_ras, eeprom_control))->adev)

static bool __is_ras_eeprom_supported(struct amdgpu_device *adev)
{
	switch (amdgpu_ip_version(adev, MP1_HWIP, 0)) {
	case IP_VERSION(11, 0, 2): /* VEGA20 and ARCTURUS */
	case IP_VERSION(11, 0, 7): /* Sienna cichlid */
	case IP_VERSION(13, 0, 0):
	case IP_VERSION(13, 0, 2): /* Aldebaran */
	case IP_VERSION(13, 0, 10):
		return true;
	case IP_VERSION(13, 0, 6):
	case IP_VERSION(13, 0, 12):
	case IP_VERSION(13, 0, 14):
		return (adev->gmc.is_app_apu) ? false : true;
	default:
		return false;
	}
}

static bool __get_eeprom_i2c_addr(struct amdgpu_device *adev,
				  struct amdgpu_ras_eeprom_control *control)
{
	struct atom_context *atom_ctx = adev->mode_info.atom_context;
	u8 i2c_addr;

	if (!control)
		return false;

	if (adev->bios && amdgpu_atomfirmware_ras_rom_addr(adev, &i2c_addr)) {
		/* The address given by VBIOS is an 8-bit, wire-format
		 * address, i.e. the most significant byte.
		 *
		 * Normalize it to a 19-bit EEPROM address. Remove the
		 * device type identifier and make it a 7-bit address;
		 * then make it a 19-bit EEPROM address. See top of
		 * amdgpu_eeprom.c.
		 */
		i2c_addr = (i2c_addr & 0x0F) >> 1;
		control->i2c_address = ((u32) i2c_addr) << 16;

		return true;
	}

	switch (amdgpu_ip_version(adev, MP1_HWIP, 0)) {
	case IP_VERSION(11, 0, 2):
		/* VEGA20 and ARCTURUS */
		if (adev->asic_type == CHIP_VEGA20)
			control->i2c_address = EEPROM_I2C_MADDR_0;
		else if (strnstr(atom_ctx->vbios_pn,
				 "D342",
				 sizeof(atom_ctx->vbios_pn)))
			control->i2c_address = EEPROM_I2C_MADDR_0;
		else
			control->i2c_address = EEPROM_I2C_MADDR_4;
		return true;
	case IP_VERSION(11, 0, 7):
		control->i2c_address = EEPROM_I2C_MADDR_0;
		return true;
	case IP_VERSION(13, 0, 2):
		if (strnstr(atom_ctx->vbios_pn, "D673",
			    sizeof(atom_ctx->vbios_pn)))
			control->i2c_address = EEPROM_I2C_MADDR_4;
		else
			control->i2c_address = EEPROM_I2C_MADDR_0;
		return true;
	case IP_VERSION(13, 0, 0):
		if (strnstr(atom_ctx->vbios_pn, "D707",
			    sizeof(atom_ctx->vbios_pn)))
			control->i2c_address = EEPROM_I2C_MADDR_0;
		else
			control->i2c_address = EEPROM_I2C_MADDR_4;
		return true;
	case IP_VERSION(13, 0, 6):
	case IP_VERSION(13, 0, 10):
	case IP_VERSION(13, 0, 12):
	case IP_VERSION(13, 0, 14):
		control->i2c_address = EEPROM_I2C_MADDR_4;
		return true;
	default:
		return false;
	}
}

static void
__encode_table_header_to_buf(struct amdgpu_ras_eeprom_table_header *hdr,
			     unsigned char *buf)
{
	u32 *pp = (uint32_t *)buf;

	pp[0] = cpu_to_le32(hdr->header);
	pp[1] = cpu_to_le32(hdr->version);
	pp[2] = cpu_to_le32(hdr->first_rec_offset);
	pp[3] = cpu_to_le32(hdr->tbl_size);
	pp[4] = cpu_to_le32(hdr->checksum);
}

static void
__decode_table_header_from_buf(struct amdgpu_ras_eeprom_table_header *hdr,
			       unsigned char *buf)
{
	u32 *pp = (uint32_t *)buf;

	hdr->header	      = le32_to_cpu(pp[0]);
	hdr->version	      = le32_to_cpu(pp[1]);
	hdr->first_rec_offset = le32_to_cpu(pp[2]);
	hdr->tbl_size	      = le32_to_cpu(pp[3]);
	hdr->checksum	      = le32_to_cpu(pp[4]);
}

static int __write_table_header(struct amdgpu_ras_eeprom_control *control)
{
	u8 buf[RAS_TABLE_HEADER_SIZE];
	struct amdgpu_device *adev = to_amdgpu_device(control);
	int res;

	memset(buf, 0, sizeof(buf));
	__encode_table_header_to_buf(&control->tbl_hdr, buf);

	/* i2c may be unstable in gpu reset */
	down_read(&adev->reset_domain->sem);
	res = amdgpu_eeprom_write(adev->pm.ras_eeprom_i2c_bus,
				  control->i2c_address +
				  control->ras_header_offset,
				  buf, RAS_TABLE_HEADER_SIZE);
	up_read(&adev->reset_domain->sem);

	if (res < 0) {
		DRM_ERROR("Failed to write EEPROM table header:%d", res);
	} else if (res < RAS_TABLE_HEADER_SIZE) {
		DRM_ERROR("Short write:%d out of %d\n",
			  res, RAS_TABLE_HEADER_SIZE);
		res = -EIO;
	} else {
		res = 0;
	}

	return res;
}

static void
__encode_table_ras_info_to_buf(struct amdgpu_ras_eeprom_table_ras_info *rai,
			       unsigned char *buf)
{
	u32 *pp = (uint32_t *)buf;
	u32 tmp;

	tmp = ((uint32_t)(rai->rma_status) & 0xFF) |
	      (((uint32_t)(rai->health_percent) << 8) & 0xFF00) |
	      (((uint32_t)(rai->ecc_page_threshold) << 16) & 0xFFFF0000);
	pp[0] = cpu_to_le32(tmp);
}

static void
__decode_table_ras_info_from_buf(struct amdgpu_ras_eeprom_table_ras_info *rai,
				 unsigned char *buf)
{
	u32 *pp = (uint32_t *)buf;
	u32 tmp;

	tmp = le32_to_cpu(pp[0]);
	rai->rma_status = tmp & 0xFF;
	rai->health_percent = (tmp >> 8) & 0xFF;
	rai->ecc_page_threshold = (tmp >> 16) & 0xFFFF;
}

static int __write_table_ras_info(struct amdgpu_ras_eeprom_control *control)
{
	struct amdgpu_device *adev = to_amdgpu_device(control);
	u8 *buf;
	int res;

	buf = kzalloc(RAS_TABLE_V2_1_INFO_SIZE, GFP_KERNEL);
	if (!buf) {
		DRM_ERROR("Failed to alloc buf to write table ras info\n");
		return -ENOMEM;
	}

	__encode_table_ras_info_to_buf(&control->tbl_rai, buf);

	/* i2c may be unstable in gpu reset */
	down_read(&adev->reset_domain->sem);
	res = amdgpu_eeprom_write(adev->pm.ras_eeprom_i2c_bus,
				  control->i2c_address +
				  control->ras_info_offset,
				  buf, RAS_TABLE_V2_1_INFO_SIZE);
	up_read(&adev->reset_domain->sem);

	if (res < 0) {
		DRM_ERROR("Failed to write EEPROM table ras info:%d", res);
	} else if (res < RAS_TABLE_V2_1_INFO_SIZE) {
		DRM_ERROR("Short write:%d out of %d\n",
			  res, RAS_TABLE_V2_1_INFO_SIZE);
		res = -EIO;
	} else {
		res = 0;
	}

	kfree(buf);

	return res;
}

static u8 __calc_hdr_byte_sum(const struct amdgpu_ras_eeprom_control *control)
{
	int ii;
	u8  *pp, csum;
	size_t sz;

	/* Header checksum, skip checksum field in the calculation */
	sz = sizeof(control->tbl_hdr) - sizeof(control->tbl_hdr.checksum);
	pp = (u8 *) &control->tbl_hdr;
	csum = 0;
	for (ii = 0; ii < sz; ii++, pp++)
		csum += *pp;

	return csum;
}

static u8 __calc_ras_info_byte_sum(const struct amdgpu_ras_eeprom_control *control)
{
	int ii;
	u8  *pp, csum;
	size_t sz;

	sz = sizeof(control->tbl_rai);
	pp = (u8 *) &control->tbl_rai;
	csum = 0;
	for (ii = 0; ii < sz; ii++, pp++)
		csum += *pp;

	return csum;
}

static int amdgpu_ras_eeprom_correct_header_tag(
	struct amdgpu_ras_eeprom_control *control,
	uint32_t header)
{
	struct amdgpu_ras_eeprom_table_header *hdr = &control->tbl_hdr;
	u8 *hh;
	int res;
	u8 csum;

	csum = -hdr->checksum;

	hh = (void *) &hdr->header;
	csum -= (hh[0] + hh[1] + hh[2] + hh[3]);
	hh = (void *) &header;
	csum += hh[0] + hh[1] + hh[2] + hh[3];
	csum = -csum;
	mutex_lock(&control->ras_tbl_mutex);
	hdr->header = header;
	hdr->checksum = csum;
	res = __write_table_header(control);
	mutex_unlock(&control->ras_tbl_mutex);

	return res;
}

static void amdgpu_ras_set_eeprom_table_version(struct amdgpu_ras_eeprom_control *control)
{
	struct amdgpu_device *adev = to_amdgpu_device(control);
	struct amdgpu_ras_eeprom_table_header *hdr = &control->tbl_hdr;

	switch (amdgpu_ip_version(adev, UMC_HWIP, 0)) {
	case IP_VERSION(8, 10, 0):
		hdr->version = RAS_TABLE_VER_V2_1;
		return;
	case IP_VERSION(12, 0, 0):
	case IP_VERSION(12, 5, 0):
		hdr->version = RAS_TABLE_VER_V3;
		return;
	default:
		hdr->version = RAS_TABLE_VER_V1;
		return;
	}
}

/**
 * amdgpu_ras_eeprom_reset_table -- Reset the RAS EEPROM table
 * @control: pointer to control structure
 *
 * Reset the contents of the header of the RAS EEPROM table.
 * Return 0 on success, -errno on error.
 */
int amdgpu_ras_eeprom_reset_table(struct amdgpu_ras_eeprom_control *control)
{
	struct amdgpu_device *adev = to_amdgpu_device(control);
	struct amdgpu_ras_eeprom_table_header *hdr = &control->tbl_hdr;
	struct amdgpu_ras_eeprom_table_ras_info *rai = &control->tbl_rai;
	struct amdgpu_ras *con = amdgpu_ras_get_context(adev);
	u8 csum;
	int res;

	mutex_lock(&control->ras_tbl_mutex);

	hdr->header = RAS_TABLE_HDR_VAL;
	amdgpu_ras_set_eeprom_table_version(control);

	if (hdr->version >= RAS_TABLE_VER_V2_1) {
		hdr->first_rec_offset = RAS_RECORD_START_V2_1;
		hdr->tbl_size = RAS_TABLE_HEADER_SIZE +
				RAS_TABLE_V2_1_INFO_SIZE;
		rai->rma_status = GPU_HEALTH_USABLE;
		/**
		 * GPU health represented as a percentage.
		 * 0 means worst health, 100 means fully health.
		 */
		rai->health_percent = 100;
		/* ecc_page_threshold = 0 means disable bad page retirement */
		rai->ecc_page_threshold = con->bad_page_cnt_threshold;
	} else {
		hdr->first_rec_offset = RAS_RECORD_START;
		hdr->tbl_size = RAS_TABLE_HEADER_SIZE;
	}

	csum = __calc_hdr_byte_sum(control);
	if (hdr->version >= RAS_TABLE_VER_V2_1)
		csum += __calc_ras_info_byte_sum(control);
	csum = -csum;
	hdr->checksum = csum;
	res = __write_table_header(control);
	if (!res && hdr->version > RAS_TABLE_VER_V1)
		res = __write_table_ras_info(control);

	control->ras_num_recs = 0;
	control->ras_num_bad_pages = 0;
	control->ras_num_mca_recs = 0;
	control->ras_num_pa_recs = 0;
	control->ras_fri = 0;

	amdgpu_dpm_send_hbm_bad_pages_num(adev, control->ras_num_bad_pages);

	control->bad_channel_bitmap = 0;
	amdgpu_dpm_send_hbm_bad_channel_flag(adev, control->bad_channel_bitmap);
	con->update_channel_flag = false;

	amdgpu_ras_debugfs_set_ret_size(control);

	mutex_unlock(&control->ras_tbl_mutex);

	return res;
}

static void
__encode_table_record_to_buf(struct amdgpu_ras_eeprom_control *control,
			     struct eeprom_table_record *record,
			     unsigned char *buf)
{
	__le64 tmp = 0;
	int i = 0;

	/* Next are all record fields according to EEPROM page spec in LE foramt */
	buf[i++] = record->err_type;

	buf[i++] = record->bank;

	tmp = cpu_to_le64(record->ts);
	memcpy(buf + i, &tmp, 8);
	i += 8;

	tmp = cpu_to_le64((record->offset & 0xffffffffffff));
	memcpy(buf + i, &tmp, 6);
	i += 6;

	buf[i++] = record->mem_channel;
	buf[i++] = record->mcumc_id;

	tmp = cpu_to_le64((record->retired_page & 0xffffffffffff));
	memcpy(buf + i, &tmp, 6);
}

static void
__decode_table_record_from_buf(struct amdgpu_ras_eeprom_control *control,
			       struct eeprom_table_record *record,
			       unsigned char *buf)
{
	__le64 tmp = 0;
	int i =  0;

	/* Next are all record fields according to EEPROM page spec in LE foramt */
	record->err_type = buf[i++];

	record->bank = buf[i++];

	memcpy(&tmp, buf + i, 8);
	record->ts = le64_to_cpu(tmp);
	i += 8;

	memcpy(&tmp, buf + i, 6);
	record->offset = (le64_to_cpu(tmp) & 0xffffffffffff);
	i += 6;

	record->mem_channel = buf[i++];
	record->mcumc_id = buf[i++];

	memcpy(&tmp, buf + i,  6);
	record->retired_page = (le64_to_cpu(tmp) & 0xffffffffffff);
}

bool amdgpu_ras_eeprom_check_err_threshold(struct amdgpu_device *adev)
{
	struct amdgpu_ras *con = amdgpu_ras_get_context(adev);

	if (!__is_ras_eeprom_supported(adev) ||
	    !amdgpu_bad_page_threshold)
		return false;

	/* skip check eeprom table for VEGA20 Gaming */
	if (!con)
		return false;
	else
		if (!(con->features & BIT(AMDGPU_RAS_BLOCK__UMC)))
			return false;

	if (con->eeprom_control.tbl_hdr.header == RAS_TABLE_HDR_BAD) {
		if (con->eeprom_control.ras_num_bad_pages > con->bad_page_cnt_threshold)
			dev_warn(adev->dev, "RAS records:%d exceed threshold:%d",
				 con->eeprom_control.ras_num_bad_pages, con->bad_page_cnt_threshold);
		if ((amdgpu_bad_page_threshold == -1) ||
		    (amdgpu_bad_page_threshold == -2)) {
			dev_warn(adev->dev,
				 "Please consult AMD Service Action Guide (SAG) for appropriate service procedures.\n");
			return false;
		} else {
			dev_warn(adev->dev,
				 "Please consider adjusting the customized threshold.\n");
			return true;
		}
	}

	return false;
}

/**
 * __amdgpu_ras_eeprom_write -- write indexed from buffer to EEPROM
 * @control: pointer to control structure
 * @buf: pointer to buffer containing data to write
 * @fri: start writing at this index
 * @num: number of records to write
 *
 * The caller must hold the table mutex in @control.
 * Return 0 on success, -errno otherwise.
 */
static int __amdgpu_ras_eeprom_write(struct amdgpu_ras_eeprom_control *control,
				     u8 *buf, const u32 fri, const u32 num)
{
	struct amdgpu_device *adev = to_amdgpu_device(control);
	u32 buf_size;
	int res;

	/* i2c may be unstable in gpu reset */
	down_read(&adev->reset_domain->sem);
	buf_size = num * RAS_TABLE_RECORD_SIZE;
	res = amdgpu_eeprom_write(adev->pm.ras_eeprom_i2c_bus,
				  control->i2c_address +
				  RAS_INDEX_TO_OFFSET(control, fri),
				  buf, buf_size);
	up_read(&adev->reset_domain->sem);
	if (res < 0) {
		DRM_ERROR("Writing %d EEPROM table records error:%d",
			  num, res);
	} else if (res < buf_size) {
		/* Short write, return error.
		 */
		DRM_ERROR("Wrote %d records out of %d",
			  res / RAS_TABLE_RECORD_SIZE, num);
		res = -EIO;
	} else {
		res = 0;
	}

	return res;
}

static int
amdgpu_ras_eeprom_append_table(struct amdgpu_ras_eeprom_control *control,
			       struct eeprom_table_record *record,
			       const u32 num)
{
	struct amdgpu_ras *con = amdgpu_ras_get_context(to_amdgpu_device(control));
	struct amdgpu_device *adev = to_amdgpu_device(control);
	u32 a, b, i;
	u8 *buf, *pp;
	int res;

	buf = kcalloc(num, RAS_TABLE_RECORD_SIZE, GFP_KERNEL);
	if (!buf)
		return -ENOMEM;

	/* Encode all of them in one go.
	 */
	pp = buf;
	for (i = 0; i < num; i++, pp += RAS_TABLE_RECORD_SIZE) {
		__encode_table_record_to_buf(control, &record[i], pp);

		/* update bad channel bitmap */
		if ((record[i].mem_channel < BITS_PER_TYPE(control->bad_channel_bitmap)) &&
		    !(control->bad_channel_bitmap & (1 << record[i].mem_channel))) {
			control->bad_channel_bitmap |= 1 << record[i].mem_channel;
			con->update_channel_flag = true;
		}
	}

	/* a, first record index to write into.
	 * b, last record index to write into.
	 * a = first index to read (fri) + number of records in the table,
	 * b = a + @num - 1.
	 * Let N = control->ras_max_num_record_count, then we have,
	 * case 0: 0 <= a <= b < N,
	 *   just append @num records starting at a;
	 * case 1: 0 <= a < N <= b,
	 *   append (N - a) records starting at a, and
	 *   append the remainder,  b % N + 1, starting at 0.
	 * case 2: 0 <= fri < N <= a <= b, then modulo N we get two subcases,
	 * case 2a: 0 <= a <= b < N
	 *   append num records starting at a; and fix fri if b overwrote it,
	 *   and since a <= b, if b overwrote it then a must've also,
	 *   and if b didn't overwrite it, then a didn't also.
	 * case 2b: 0 <= b < a < N
	 *   write num records starting at a, which wraps around 0=N
	 *   and overwrite fri unconditionally. Now from case 2a,
	 *   this means that b eclipsed fri to overwrite it and wrap
	 *   around 0 again, i.e. b = 2N+r pre modulo N, so we unconditionally
	 *   set fri = b + 1 (mod N).
	 * Now, since fri is updated in every case, except the trivial case 0,
	 * the number of records present in the table after writing, is,
	 * num_recs - 1 = b - fri (mod N), and we take the positive value,
	 * by adding an arbitrary multiple of N before taking the modulo N
	 * as shown below.
	 */
	a = control->ras_fri + control->ras_num_recs;
	b = a + num  - 1;
	if (b < control->ras_max_record_count) {
		res = __amdgpu_ras_eeprom_write(control, buf, a, num);
	} else if (a < control->ras_max_record_count) {
		u32 g0, g1;

		g0 = control->ras_max_record_count - a;
		g1 = b % control->ras_max_record_count + 1;
		res = __amdgpu_ras_eeprom_write(control, buf, a, g0);
		if (res)
			goto Out;
		res = __amdgpu_ras_eeprom_write(control,
						buf + g0 * RAS_TABLE_RECORD_SIZE,
						0, g1);
		if (res)
			goto Out;
		if (g1 > control->ras_fri)
			control->ras_fri = g1 % control->ras_max_record_count;
	} else {
		a %= control->ras_max_record_count;
		b %= control->ras_max_record_count;

		if (a <= b) {
			/* Note that, b - a + 1 = num. */
			res = __amdgpu_ras_eeprom_write(control, buf, a, num);
			if (res)
				goto Out;
			if (b >= control->ras_fri)
				control->ras_fri = (b + 1) % control->ras_max_record_count;
		} else {
			u32 g0, g1;

			/* b < a, which means, we write from
			 * a to the end of the table, and from
			 * the start of the table to b.
			 */
			g0 = control->ras_max_record_count - a;
			g1 = b + 1;
			res = __amdgpu_ras_eeprom_write(control, buf, a, g0);
			if (res)
				goto Out;
			res = __amdgpu_ras_eeprom_write(control,
							buf + g0 * RAS_TABLE_RECORD_SIZE,
							0, g1);
			if (res)
				goto Out;
			control->ras_fri = g1 % control->ras_max_record_count;
		}
	}
	control->ras_num_recs = 1 + (control->ras_max_record_count + b
				     - control->ras_fri)
		% control->ras_max_record_count;

	/*old asics only save pa to eeprom like before*/
	if (IP_VERSION_MAJ(amdgpu_ip_version(adev, UMC_HWIP, 0)) < 12)
		control->ras_num_pa_recs += num;
	else
		control->ras_num_mca_recs += num;

	control->ras_num_bad_pages = control->ras_num_pa_recs +
				control->ras_num_mca_recs * adev->umc.retire_unit;
Out:
	kfree(buf);
	return res;
}

static int
amdgpu_ras_eeprom_update_header(struct amdgpu_ras_eeprom_control *control)
{
	struct amdgpu_device *adev = to_amdgpu_device(control);
	struct amdgpu_ras *ras = amdgpu_ras_get_context(adev);
	u8 *buf, *pp, csum;
	u32 buf_size;
	int res;

	/* Modify the header if it exceeds.
	 */
	if (amdgpu_bad_page_threshold != 0 &&
	    control->ras_num_bad_pages > ras->bad_page_cnt_threshold) {
		dev_warn(adev->dev,
			"Saved bad pages %d reaches threshold value %d\n",
			control->ras_num_bad_pages, ras->bad_page_cnt_threshold);
		control->tbl_hdr.header = RAS_TABLE_HDR_BAD;
		if (control->tbl_hdr.version >= RAS_TABLE_VER_V2_1) {
			control->tbl_rai.rma_status = GPU_RETIRED__ECC_REACH_THRESHOLD;
			control->tbl_rai.health_percent = 0;
		}

		if ((amdgpu_bad_page_threshold != -1) &&
		    (amdgpu_bad_page_threshold != -2))
			ras->is_rma = true;

		/* ignore the -ENOTSUPP return value */
		amdgpu_dpm_send_rma_reason(adev);
	}

	if (control->tbl_hdr.version >= RAS_TABLE_VER_V2_1)
		control->tbl_hdr.tbl_size = RAS_TABLE_HEADER_SIZE +
					    RAS_TABLE_V2_1_INFO_SIZE +
					    control->ras_num_recs * RAS_TABLE_RECORD_SIZE;
	else
		control->tbl_hdr.tbl_size = RAS_TABLE_HEADER_SIZE +
					    control->ras_num_recs * RAS_TABLE_RECORD_SIZE;
	control->tbl_hdr.checksum = 0;

	buf_size = control->ras_num_recs * RAS_TABLE_RECORD_SIZE;
	buf = kcalloc(control->ras_num_recs, RAS_TABLE_RECORD_SIZE, GFP_KERNEL);
	if (!buf) {
		DRM_ERROR("allocating memory for table of size %d bytes failed\n",
			  control->tbl_hdr.tbl_size);
		res = -ENOMEM;
		goto Out;
	}

	down_read(&adev->reset_domain->sem);
	res = amdgpu_eeprom_read(adev->pm.ras_eeprom_i2c_bus,
				 control->i2c_address +
				 control->ras_record_offset,
				 buf, buf_size);
	up_read(&adev->reset_domain->sem);
	if (res < 0) {
		DRM_ERROR("EEPROM failed reading records:%d\n",
			  res);
		goto Out;
	} else if (res < buf_size) {
		DRM_ERROR("EEPROM read %d out of %d bytes\n",
			  res, buf_size);
		res = -EIO;
		goto Out;
	}

	/**
	 * bad page records have been stored in eeprom,
	 * now calculate gpu health percent
	 */
	if (amdgpu_bad_page_threshold != 0 &&
	    control->tbl_hdr.version >= RAS_TABLE_VER_V2_1 &&
	    control->ras_num_bad_pages <= ras->bad_page_cnt_threshold)
		control->tbl_rai.health_percent = ((ras->bad_page_cnt_threshold -
						   control->ras_num_bad_pages) * 100) /
						   ras->bad_page_cnt_threshold;

	/* Recalc the checksum.
	 */
	csum = 0;
	for (pp = buf; pp < buf + buf_size; pp++)
		csum += *pp;

	csum += __calc_hdr_byte_sum(control);
	if (control->tbl_hdr.version >= RAS_TABLE_VER_V2_1)
		csum += __calc_ras_info_byte_sum(control);
	/* avoid sign extension when assigning to "checksum" */
	csum = -csum;
	control->tbl_hdr.checksum = csum;
	res = __write_table_header(control);
	if (!res && control->tbl_hdr.version > RAS_TABLE_VER_V1)
		res = __write_table_ras_info(control);
Out:
	kfree(buf);
	return res;
}

/**
 * amdgpu_ras_eeprom_append -- append records to the EEPROM RAS table
 * @control: pointer to control structure
 * @record: array of records to append
 * @num: number of records in @record array
 *
 * Append @num records to the table, calculate the checksum and write
 * the table back to EEPROM. The maximum number of records that
 * can be appended is between 1 and control->ras_max_record_count,
 * regardless of how many records are already stored in the table.
 *
 * Return 0 on success or if EEPROM is not supported, -errno on error.
 */
int amdgpu_ras_eeprom_append(struct amdgpu_ras_eeprom_control *control,
			     struct eeprom_table_record *record,
			     const u32 num)
{
	struct amdgpu_device *adev = to_amdgpu_device(control);
	int res, i;
	uint64_t nps = AMDGPU_NPS1_PARTITION_MODE;

	if (!__is_ras_eeprom_supported(adev))
		return 0;

	if (num == 0) {
		DRM_ERROR("will not append 0 records\n");
		return -EINVAL;
	} else if (num > control->ras_max_record_count) {
		DRM_ERROR("cannot append %d records than the size of table %d\n",
			  num, control->ras_max_record_count);
		return -EINVAL;
	}

	if (adev->gmc.gmc_funcs->query_mem_partition_mode)
		nps = adev->gmc.gmc_funcs->query_mem_partition_mode(adev);

	/* set the new channel index flag */
	for (i = 0; i < num; i++)
		record[i].retired_page |= (nps << UMC_NPS_SHIFT);

	mutex_lock(&control->ras_tbl_mutex);

	res = amdgpu_ras_eeprom_append_table(control, record, num);
	if (!res)
		res = amdgpu_ras_eeprom_update_header(control);
	if (!res)
		amdgpu_ras_debugfs_set_ret_size(control);

	mutex_unlock(&control->ras_tbl_mutex);

	/* clear channel index flag, the flag is only saved on eeprom */
	for (i = 0; i < num; i++)
		record[i].retired_page &= ~(nps << UMC_NPS_SHIFT);

	return res;
}

/**
 * __amdgpu_ras_eeprom_read -- read indexed from EEPROM into buffer
 * @control: pointer to control structure
 * @buf: pointer to buffer to read into
 * @fri: first record index, start reading at this index, absolute index
 * @num: number of records to read
 *
 * The caller must hold the table mutex in @control.
 * Return 0 on success, -errno otherwise.
 */
static int __amdgpu_ras_eeprom_read(struct amdgpu_ras_eeprom_control *control,
				    u8 *buf, const u32 fri, const u32 num)
{
	struct amdgpu_device *adev = to_amdgpu_device(control);
	u32 buf_size;
	int res;

	/* i2c may be unstable in gpu reset */
	down_read(&adev->reset_domain->sem);
	buf_size = num * RAS_TABLE_RECORD_SIZE;
	res = amdgpu_eeprom_read(adev->pm.ras_eeprom_i2c_bus,
				 control->i2c_address +
				 RAS_INDEX_TO_OFFSET(control, fri),
				 buf, buf_size);
	up_read(&adev->reset_domain->sem);
	if (res < 0) {
		DRM_ERROR("Reading %d EEPROM table records error:%d",
			  num, res);
	} else if (res < buf_size) {
		/* Short read, return error.
		 */
		DRM_ERROR("Read %d records out of %d",
			  res / RAS_TABLE_RECORD_SIZE, num);
		res = -EIO;
	} else {
		res = 0;
	}

	return res;
}

/**
 * amdgpu_ras_eeprom_read -- read EEPROM
 * @control: pointer to control structure
 * @record: array of records to read into
 * @num: number of records in @record
 *
 * Reads num records from the RAS table in EEPROM and
 * writes the data into @record array.
 *
 * Returns 0 on success, -errno on error.
 */
int amdgpu_ras_eeprom_read(struct amdgpu_ras_eeprom_control *control,
			   struct eeprom_table_record *record,
			   const u32 num)
{
	struct amdgpu_device *adev = to_amdgpu_device(control);
	struct amdgpu_ras *con = amdgpu_ras_get_context(adev);
	int i, res;
	u8 *buf, *pp;
	u32 g0, g1;

	if (!__is_ras_eeprom_supported(adev))
		return 0;

	if (num == 0) {
		DRM_ERROR("will not read 0 records\n");
		return -EINVAL;
	} else if (num > control->ras_num_recs) {
		DRM_ERROR("too many records to read:%d available:%d\n",
			  num, control->ras_num_recs);
		return -EINVAL;
	}

	buf = kcalloc(num, RAS_TABLE_RECORD_SIZE, GFP_KERNEL);
	if (!buf)
		return -ENOMEM;

	/* Determine how many records to read, from the first record
	 * index, fri, to the end of the table, and from the beginning
	 * of the table, such that the total number of records is
	 * @num, and we handle wrap around when fri > 0 and
	 * fri + num > RAS_MAX_RECORD_COUNT.
	 *
	 * First we compute the index of the last element
	 * which would be fetched from each region,
	 * g0 is in [fri, fri + num - 1], and
	 * g1 is in [0, RAS_MAX_RECORD_COUNT - 1].
	 * Then, if g0 < RAS_MAX_RECORD_COUNT, the index of
	 * the last element to fetch, we set g0 to _the number_
	 * of elements to fetch, @num, since we know that the last
	 * indexed to be fetched does not exceed the table.
	 *
	 * If, however, g0 >= RAS_MAX_RECORD_COUNT, then
	 * we set g0 to the number of elements to read
	 * until the end of the table, and g1 to the number of
	 * elements to read from the beginning of the table.
	 */
	g0 = control->ras_fri + num - 1;
	g1 = g0 % control->ras_max_record_count;
	if (g0 < control->ras_max_record_count) {
		g0 = num;
		g1 = 0;
	} else {
		g0 = control->ras_max_record_count - control->ras_fri;
		g1 += 1;
	}

	mutex_lock(&control->ras_tbl_mutex);
	res = __amdgpu_ras_eeprom_read(control, buf, control->ras_fri, g0);
	if (res)
		goto Out;
	if (g1) {
		res = __amdgpu_ras_eeprom_read(control,
					       buf + g0 * RAS_TABLE_RECORD_SIZE,
					       0, g1);
		if (res)
			goto Out;
	}

	res = 0;

	/* Read up everything? Then transform.
	 */
	pp = buf;
	for (i = 0; i < num; i++, pp += RAS_TABLE_RECORD_SIZE) {
		__decode_table_record_from_buf(control, &record[i], pp);

		/* update bad channel bitmap */
		if ((record[i].mem_channel < BITS_PER_TYPE(control->bad_channel_bitmap)) &&
		    !(control->bad_channel_bitmap & (1 << record[i].mem_channel))) {
			control->bad_channel_bitmap |= 1 << record[i].mem_channel;
			con->update_channel_flag = true;
		}
	}
Out:
	kfree(buf);
	mutex_unlock(&control->ras_tbl_mutex);

	return res;
}

uint32_t amdgpu_ras_eeprom_max_record_count(struct amdgpu_ras_eeprom_control *control)
{
	/* get available eeprom table version first before eeprom table init */
	amdgpu_ras_set_eeprom_table_version(control);

	if (control->tbl_hdr.version >= RAS_TABLE_VER_V2_1)
		return RAS_MAX_RECORD_COUNT_V2_1;
	else
		return RAS_MAX_RECORD_COUNT;
}

static ssize_t
amdgpu_ras_debugfs_eeprom_size_read(struct file *f, char __user *buf,
				    size_t size, loff_t *pos)
{
	struct amdgpu_device *adev = (struct amdgpu_device *)file_inode(f)->i_private;
	struct amdgpu_ras *ras = amdgpu_ras_get_context(adev);
	struct amdgpu_ras_eeprom_control *control = ras ? &ras->eeprom_control : NULL;
	u8 data[50];
	int res;

	if (!size)
		return size;

	if (!ras || !control) {
		res = snprintf(data, sizeof(data), "Not supported\n");
	} else {
		res = snprintf(data, sizeof(data), "%d bytes or %d records\n",
			       RAS_TBL_SIZE_BYTES, control->ras_max_record_count);
	}

	if (*pos >= res)
		return 0;

	res -= *pos;
	res = min_t(size_t, res, size);

	if (copy_to_user(buf, &data[*pos], res))
		return -EFAULT;

	*pos += res;

	return res;
}

const struct file_operations amdgpu_ras_debugfs_eeprom_size_ops = {
	.owner = THIS_MODULE,
	.read = amdgpu_ras_debugfs_eeprom_size_read,
	.write = NULL,
	.llseek = default_llseek,
};

static const char *tbl_hdr_str = " Signature    Version  FirstOffs       Size   Checksum\n";
static const char *tbl_hdr_fmt = "0x%08X 0x%08X 0x%08X 0x%08X 0x%08X\n";
#define tbl_hdr_fmt_size (5 * (2+8) + 4 + 1)
static const char *rec_hdr_str = "Index  Offset ErrType Bank/CU          TimeStamp      Offs/Addr MemChl MCUMCID    RetiredPage\n";
static const char *rec_hdr_fmt = "%5d 0x%05X %7s    0x%02X 0x%016llX 0x%012llX   0x%02X    0x%02X 0x%012llX\n";
#define rec_hdr_fmt_size (5 + 1 + 7 + 1 + 7 + 1 + 7 + 1 + 18 + 1 + 14 + 1 + 6 + 1 + 7 + 1 + 14 + 1)

static const char *record_err_type_str[AMDGPU_RAS_EEPROM_ERR_COUNT] = {
	"ignore",
	"re",
	"ue",
};

static loff_t amdgpu_ras_debugfs_table_size(struct amdgpu_ras_eeprom_control *control)
{
	return strlen(tbl_hdr_str) + tbl_hdr_fmt_size +
		strlen(rec_hdr_str) + rec_hdr_fmt_size * control->ras_num_recs;
}

void amdgpu_ras_debugfs_set_ret_size(struct amdgpu_ras_eeprom_control *control)
{
	struct amdgpu_ras *ras = container_of(control, struct amdgpu_ras,
					      eeprom_control);
	struct dentry *de = ras->de_ras_eeprom_table;

	if (de)
		d_inode(de)->i_size = amdgpu_ras_debugfs_table_size(control);
}

static ssize_t amdgpu_ras_debugfs_table_read(struct file *f, char __user *buf,
					     size_t size, loff_t *pos)
{
	struct amdgpu_device *adev = (struct amdgpu_device *)file_inode(f)->i_private;
	struct amdgpu_ras *ras = amdgpu_ras_get_context(adev);
	struct amdgpu_ras_eeprom_control *control = &ras->eeprom_control;
	const size_t orig_size = size;
	int res = -EFAULT;
	size_t data_len;

	mutex_lock(&control->ras_tbl_mutex);

	/* We want *pos - data_len > 0, which means there's
	 * bytes to be printed from data.
	 */
	data_len = strlen(tbl_hdr_str);
	if (*pos < data_len) {
		data_len -= *pos;
		data_len = min_t(size_t, data_len, size);
		if (copy_to_user(buf, &tbl_hdr_str[*pos], data_len))
			goto Out;
		buf += data_len;
		size -= data_len;
		*pos += data_len;
	}

	data_len = strlen(tbl_hdr_str) + tbl_hdr_fmt_size;
	if (*pos < data_len && size > 0) {
		u8 data[tbl_hdr_fmt_size + 1];
		loff_t lpos;

		snprintf(data, sizeof(data), tbl_hdr_fmt,
			 control->tbl_hdr.header,
			 control->tbl_hdr.version,
			 control->tbl_hdr.first_rec_offset,
			 control->tbl_hdr.tbl_size,
			 control->tbl_hdr.checksum);

		data_len -= *pos;
		data_len = min_t(size_t, data_len, size);
		lpos = *pos - strlen(tbl_hdr_str);
		if (copy_to_user(buf, &data[lpos], data_len))
			goto Out;
		buf += data_len;
		size -= data_len;
		*pos += data_len;
	}

	data_len = strlen(tbl_hdr_str) + tbl_hdr_fmt_size + strlen(rec_hdr_str);
	if (*pos < data_len && size > 0) {
		loff_t lpos;

		data_len -= *pos;
		data_len = min_t(size_t, data_len, size);
		lpos = *pos - strlen(tbl_hdr_str) - tbl_hdr_fmt_size;
		if (copy_to_user(buf, &rec_hdr_str[lpos], data_len))
			goto Out;
		buf += data_len;
		size -= data_len;
		*pos += data_len;
	}

	data_len = amdgpu_ras_debugfs_table_size(control);
	if (*pos < data_len && size > 0) {
		u8 dare[RAS_TABLE_RECORD_SIZE];
		u8 data[rec_hdr_fmt_size + 1];
		struct eeprom_table_record record;
		int s, r;

		/* Find the starting record index
		 */
		s = *pos - strlen(tbl_hdr_str) - tbl_hdr_fmt_size -
			strlen(rec_hdr_str);
		s = s / rec_hdr_fmt_size;
		r = *pos - strlen(tbl_hdr_str) - tbl_hdr_fmt_size -
			strlen(rec_hdr_str);
		r = r % rec_hdr_fmt_size;

		for ( ; size > 0 && s < control->ras_num_recs; s++) {
			u32 ai = RAS_RI_TO_AI(control, s);
			/* Read a single record
			 */
			res = __amdgpu_ras_eeprom_read(control, dare, ai, 1);
			if (res)
				goto Out;
			__decode_table_record_from_buf(control, &record, dare);
			snprintf(data, sizeof(data), rec_hdr_fmt,
				 s,
				 RAS_INDEX_TO_OFFSET(control, ai),
				 record_err_type_str[record.err_type],
				 record.bank,
				 record.ts,
				 record.offset,
				 record.mem_channel,
				 record.mcumc_id,
				 record.retired_page);

			data_len = min_t(size_t, rec_hdr_fmt_size - r, size);
			if (copy_to_user(buf, &data[r], data_len)) {
				res = -EFAULT;
				goto Out;
			}
			buf += data_len;
			size -= data_len;
			*pos += data_len;
			r = 0;
		}
	}
	res = 0;
Out:
	mutex_unlock(&control->ras_tbl_mutex);
	return res < 0 ? res : orig_size - size;
}

static ssize_t
amdgpu_ras_debugfs_eeprom_table_read(struct file *f, char __user *buf,
				     size_t size, loff_t *pos)
{
	struct amdgpu_device *adev = (struct amdgpu_device *)file_inode(f)->i_private;
	struct amdgpu_ras *ras = amdgpu_ras_get_context(adev);
	struct amdgpu_ras_eeprom_control *control = ras ? &ras->eeprom_control : NULL;
	u8 data[81];
	int res;

	if (!size)
		return size;

	if (!ras || !control) {
		res = snprintf(data, sizeof(data), "Not supported\n");
		if (*pos >= res)
			return 0;

		res -= *pos;
		res = min_t(size_t, res, size);

		if (copy_to_user(buf, &data[*pos], res))
			return -EFAULT;

		*pos += res;

		return res;
	} else {
		return amdgpu_ras_debugfs_table_read(f, buf, size, pos);
	}
}

const struct file_operations amdgpu_ras_debugfs_eeprom_table_ops = {
	.owner = THIS_MODULE,
	.read = amdgpu_ras_debugfs_eeprom_table_read,
	.write = NULL,
	.llseek = default_llseek,
};

/**
 * __verify_ras_table_checksum -- verify the RAS EEPROM table checksum
 * @control: pointer to control structure
 *
 * Check the checksum of the stored in EEPROM RAS table.
 *
 * Return 0 if the checksum is correct,
 * positive if it is not correct, and
 * -errno on I/O error.
 */
static int __verify_ras_table_checksum(struct amdgpu_ras_eeprom_control *control)
{
	struct amdgpu_device *adev = to_amdgpu_device(control);
	int buf_size, res;
	u8  csum, *buf, *pp;

	if (control->tbl_hdr.version >= RAS_TABLE_VER_V2_1)
		buf_size = RAS_TABLE_HEADER_SIZE +
			   RAS_TABLE_V2_1_INFO_SIZE +
			   control->ras_num_recs * RAS_TABLE_RECORD_SIZE;
	else
		buf_size = RAS_TABLE_HEADER_SIZE +
			   control->ras_num_recs * RAS_TABLE_RECORD_SIZE;

	buf = kzalloc(buf_size, GFP_KERNEL);
	if (!buf) {
		DRM_ERROR("Out of memory checking RAS table checksum.\n");
		return -ENOMEM;
	}

	res = amdgpu_eeprom_read(adev->pm.ras_eeprom_i2c_bus,
				 control->i2c_address +
				 control->ras_header_offset,
				 buf, buf_size);
	if (res < buf_size) {
		DRM_ERROR("Partial read for checksum, res:%d\n", res);
		/* On partial reads, return -EIO.
		 */
		if (res >= 0)
			res = -EIO;
		goto Out;
	}

	csum = 0;
	for (pp = buf; pp < buf + buf_size; pp++)
		csum += *pp;
Out:
	kfree(buf);
	return res < 0 ? res : csum;
}

static int __read_table_ras_info(struct amdgpu_ras_eeprom_control *control)
{
	struct amdgpu_ras_eeprom_table_ras_info *rai = &control->tbl_rai;
	struct amdgpu_device *adev = to_amdgpu_device(control);
	unsigned char *buf;
	int res;

	buf = kzalloc(RAS_TABLE_V2_1_INFO_SIZE, GFP_KERNEL);
	if (!buf) {
		DRM_ERROR("Failed to alloc buf to read EEPROM table ras info\n");
		return -ENOMEM;
	}

	/**
	 * EEPROM table V2_1 supports ras info,
	 * read EEPROM table ras info
	 */
	res = amdgpu_eeprom_read(adev->pm.ras_eeprom_i2c_bus,
				 control->i2c_address + control->ras_info_offset,
				 buf, RAS_TABLE_V2_1_INFO_SIZE);
	if (res < RAS_TABLE_V2_1_INFO_SIZE) {
		DRM_ERROR("Failed to read EEPROM table ras info, res:%d", res);
		res = res >= 0 ? -EIO : res;
		goto Out;
	}

	__decode_table_ras_info_from_buf(rai, buf);

Out:
	kfree(buf);
	return res == RAS_TABLE_V2_1_INFO_SIZE ? 0 : res;
}

int amdgpu_ras_eeprom_init(struct amdgpu_ras_eeprom_control *control)
{
	struct amdgpu_device *adev = to_amdgpu_device(control);
	unsigned char buf[RAS_TABLE_HEADER_SIZE] = { 0 };
	struct amdgpu_ras_eeprom_table_header *hdr = &control->tbl_hdr;
	struct amdgpu_ras *ras = amdgpu_ras_get_context(adev);
	int res;

	ras->is_rma = false;

	if (!__is_ras_eeprom_supported(adev))
		return 0;

	/* Verify i2c adapter is initialized */
	if (!adev->pm.ras_eeprom_i2c_bus || !adev->pm.ras_eeprom_i2c_bus->algo)
		return -ENOENT;

	if (!__get_eeprom_i2c_addr(adev, control))
		return -EINVAL;

	control->ras_header_offset = RAS_HDR_START;
	control->ras_info_offset = RAS_TABLE_V2_1_INFO_START;
	mutex_init(&control->ras_tbl_mutex);

	/* Read the table header from EEPROM address */
	res = amdgpu_eeprom_read(adev->pm.ras_eeprom_i2c_bus,
				 control->i2c_address + control->ras_header_offset,
				 buf, RAS_TABLE_HEADER_SIZE);
	if (res < RAS_TABLE_HEADER_SIZE) {
		DRM_ERROR("Failed to read EEPROM table header, res:%d", res);
		return res >= 0 ? -EIO : res;
	}

	__decode_table_header_from_buf(hdr, buf);

<<<<<<< HEAD
=======
	if (hdr->header != RAS_TABLE_HDR_VAL &&
	    hdr->header != RAS_TABLE_HDR_BAD) {
		dev_info(adev->dev, "Creating a new EEPROM table");
		return amdgpu_ras_eeprom_reset_table(control);
	}

>>>>>>> 25bf10be
	switch (hdr->version) {
	case RAS_TABLE_VER_V2_1:
	case RAS_TABLE_VER_V3:
		control->ras_num_recs = RAS_NUM_RECS_V2_1(hdr);
		control->ras_record_offset = RAS_RECORD_START_V2_1;
		control->ras_max_record_count = RAS_MAX_RECORD_COUNT_V2_1;
		break;
	case RAS_TABLE_VER_V1:
		control->ras_num_recs = RAS_NUM_RECS(hdr);
		control->ras_record_offset = RAS_RECORD_START;
		control->ras_max_record_count = RAS_MAX_RECORD_COUNT;
		break;
	default:
		dev_err(adev->dev,
			"RAS header invalid, unsupported version: %u",
			hdr->version);
		return -EINVAL;
<<<<<<< HEAD
	}

	if (control->ras_num_recs > control->ras_max_record_count) {
		dev_err(adev->dev,
			"RAS header invalid, records in header: %u max allowed :%u",
			control->ras_num_recs, control->ras_max_record_count);
		return -EINVAL;
	}

=======
	}

	if (control->ras_num_recs > control->ras_max_record_count) {
		dev_err(adev->dev,
			"RAS header invalid, records in header: %u max allowed :%u",
			control->ras_num_recs, control->ras_max_record_count);
		return -EINVAL;
	}

>>>>>>> 25bf10be
	control->ras_fri = RAS_OFFSET_TO_INDEX(control, hdr->first_rec_offset);
	control->ras_num_mca_recs = 0;
	control->ras_num_pa_recs = 0;
	return 0;
}

int amdgpu_ras_eeprom_check(struct amdgpu_ras_eeprom_control *control)
{
	struct amdgpu_device *adev = to_amdgpu_device(control);
	struct amdgpu_ras_eeprom_table_header *hdr = &control->tbl_hdr;
	struct amdgpu_ras *ras = amdgpu_ras_get_context(adev);
	int res = 0;

	if (!__is_ras_eeprom_supported(adev))
		return 0;

	/* Verify i2c adapter is initialized */
	if (!adev->pm.ras_eeprom_i2c_bus || !adev->pm.ras_eeprom_i2c_bus->algo)
		return -ENOENT;

	if (!__get_eeprom_i2c_addr(adev, control))
		return -EINVAL;

	control->ras_num_bad_pages = control->ras_num_pa_recs +
			control->ras_num_mca_recs * adev->umc.retire_unit;

	if (hdr->header == RAS_TABLE_HDR_VAL) {
		DRM_DEBUG_DRIVER("Found existing EEPROM table with %d records",
				 control->ras_num_bad_pages);

		if (hdr->version >= RAS_TABLE_VER_V2_1) {
			res = __read_table_ras_info(control);
			if (res)
				return res;
		}

		res = __verify_ras_table_checksum(control);
		if (res)
			dev_err(adev->dev,
				"RAS table incorrect checksum or error:%d\n",
				res);

		/* Warn if we are at 90% of the threshold or above
		 */
		if (10 * control->ras_num_bad_pages >= 9 * ras->bad_page_cnt_threshold)
			dev_warn(adev->dev, "RAS records:%u exceeds 90%% of threshold:%d",
					control->ras_num_bad_pages,
					ras->bad_page_cnt_threshold);
	} else if (hdr->header == RAS_TABLE_HDR_BAD &&
		   amdgpu_bad_page_threshold != 0) {
		if (hdr->version >= RAS_TABLE_VER_V2_1) {
			res = __read_table_ras_info(control);
			if (res)
				return res;
		}

		res = __verify_ras_table_checksum(control);
		if (res) {
			dev_err(adev->dev,
				"RAS Table incorrect checksum or error:%d\n",
				res);
			return -EINVAL;
		}
		if (ras->bad_page_cnt_threshold >= control->ras_num_bad_pages) {
			/* This means that, the threshold was increased since
			 * the last time the system was booted, and now,
			 * ras->bad_page_cnt_threshold - control->num_recs > 0,
			 * so that at least one more record can be saved,
			 * before the page count threshold is reached.
			 */
			dev_info(adev->dev,
				 "records:%d threshold:%d, resetting "
				 "RAS table header signature",
				 control->ras_num_bad_pages,
				 ras->bad_page_cnt_threshold);
			res = amdgpu_ras_eeprom_correct_header_tag(control,
								   RAS_TABLE_HDR_VAL);
		} else {
			dev_warn(adev->dev,
				"RAS records:%d exceed threshold:%d\n",
				control->ras_num_bad_pages, ras->bad_page_cnt_threshold);
			if ((amdgpu_bad_page_threshold == -1) ||
			    (amdgpu_bad_page_threshold == -2)) {
				res = 0;
				dev_warn(adev->dev,
					 "Please consult AMD Service Action Guide (SAG) for appropriate service procedures\n");
			} else {
				ras->is_rma = true;
				dev_warn(adev->dev,
					 "User defined threshold is set, runtime service will be halt when threshold is reached\n");
			}
		}
	}

	return res < 0 ? res : 0;
}<|MERGE_RESOLUTION|>--- conflicted
+++ resolved
@@ -1395,15 +1395,12 @@
 
 	__decode_table_header_from_buf(hdr, buf);
 
-<<<<<<< HEAD
-=======
 	if (hdr->header != RAS_TABLE_HDR_VAL &&
 	    hdr->header != RAS_TABLE_HDR_BAD) {
 		dev_info(adev->dev, "Creating a new EEPROM table");
 		return amdgpu_ras_eeprom_reset_table(control);
 	}
 
->>>>>>> 25bf10be
 	switch (hdr->version) {
 	case RAS_TABLE_VER_V2_1:
 	case RAS_TABLE_VER_V3:
@@ -1421,7 +1418,6 @@
 			"RAS header invalid, unsupported version: %u",
 			hdr->version);
 		return -EINVAL;
-<<<<<<< HEAD
 	}
 
 	if (control->ras_num_recs > control->ras_max_record_count) {
@@ -1431,17 +1427,6 @@
 		return -EINVAL;
 	}
 
-=======
-	}
-
-	if (control->ras_num_recs > control->ras_max_record_count) {
-		dev_err(adev->dev,
-			"RAS header invalid, records in header: %u max allowed :%u",
-			control->ras_num_recs, control->ras_max_record_count);
-		return -EINVAL;
-	}
-
->>>>>>> 25bf10be
 	control->ras_fri = RAS_OFFSET_TO_INDEX(control, hdr->first_rec_offset);
 	control->ras_num_mca_recs = 0;
 	control->ras_num_pa_recs = 0;
