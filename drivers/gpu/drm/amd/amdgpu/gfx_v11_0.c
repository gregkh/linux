/*
 * Copyright 2021 Advanced Micro Devices, Inc.
 *
 * Permission is hereby granted, free of charge, to any person obtaining a
 * copy of this software and associated documentation files (the "Software"),
 * to deal in the Software without restriction, including without limitation
 * the rights to use, copy, modify, merge, publish, distribute, sublicense,
 * and/or sell copies of the Software, and to permit persons to whom the
 * Software is furnished to do so, subject to the following conditions:
 *
 * The above copyright notice and this permission notice shall be included in
 * all copies or substantial portions of the Software.
 *
 * THE SOFTWARE IS PROVIDED "AS IS", WITHOUT WARRANTY OF ANY KIND, EXPRESS OR
 * IMPLIED, INCLUDING BUT NOT LIMITED TO THE WARRANTIES OF MERCHANTABILITY,
 * FITNESS FOR A PARTICULAR PURPOSE AND NONINFRINGEMENT.  IN NO EVENT SHALL
 * THE COPYRIGHT HOLDER(S) OR AUTHOR(S) BE LIABLE FOR ANY CLAIM, DAMAGES OR
 * OTHER LIABILITY, WHETHER IN AN ACTION OF CONTRACT, TORT OR OTHERWISE,
 * ARISING FROM, OUT OF OR IN CONNECTION WITH THE SOFTWARE OR THE USE OR
 * OTHER DEALINGS IN THE SOFTWARE.
 *
 */
#include <linux/delay.h>
#include <linux/kernel.h>
#include <linux/firmware.h>
#include <linux/module.h>
#include <linux/pci.h>
#include "amdgpu.h"
#include "amdgpu_gfx.h"
#include "amdgpu_psp.h"
#include "amdgpu_smu.h"
#include "imu_v11_0.h"
#include "soc21.h"
#include "nvd.h"

#include "gc/gc_11_0_0_offset.h"
#include "gc/gc_11_0_0_sh_mask.h"
#include "smuio/smuio_13_0_6_offset.h"
#include "smuio/smuio_13_0_6_sh_mask.h"
#include "navi10_enum.h"
#include "ivsrcid/gfx/irqsrcs_gfx_11_0_0.h"

#include "soc15.h"
#include "clearstate_gfx11.h"
#include "v11_structs.h"
#include "gfx_v11_0.h"
#include "gfx_v11_0_cleaner_shader.h"
#include "gfx_v11_0_3.h"
#include "nbio_v4_3.h"
#include "mes_v11_0.h"
#include "mes_userqueue.h"
#include "amdgpu_userq_fence.h"

#define GFX11_NUM_GFX_RINGS		1
#define GFX11_MEC_HPD_SIZE	2048

#define RLCG_UCODE_LOADING_START_ADDRESS	0x00002000L
#define RLC_PG_DELAY_3_DEFAULT_GC_11_0_1	0x1388

#define regCGTT_WD_CLK_CTRL		0x5086
#define regCGTT_WD_CLK_CTRL_BASE_IDX	1
#define regRLC_RLCS_BOOTLOAD_STATUS_gc_11_0_1	0x4e7e
#define regRLC_RLCS_BOOTLOAD_STATUS_gc_11_0_1_BASE_IDX	1
#define regPC_CONFIG_CNTL_1		0x194d
#define regPC_CONFIG_CNTL_1_BASE_IDX	1

#define regCP_GFX_MQD_CONTROL_DEFAULT                                             0x00000100
#define regCP_GFX_HQD_VMID_DEFAULT                                                0x00000000
#define regCP_GFX_HQD_QUEUE_PRIORITY_DEFAULT                                      0x00000000
#define regCP_GFX_HQD_QUANTUM_DEFAULT                                             0x00000a01
#define regCP_GFX_HQD_CNTL_DEFAULT                                                0x00a00000
#define regCP_RB_DOORBELL_CONTROL_DEFAULT                                         0x00000000
#define regCP_GFX_HQD_RPTR_DEFAULT                                                0x00000000

#define regCP_HQD_EOP_CONTROL_DEFAULT                                             0x00000006
#define regCP_HQD_PQ_DOORBELL_CONTROL_DEFAULT                                     0x00000000
#define regCP_MQD_CONTROL_DEFAULT                                                 0x00000100
#define regCP_HQD_PQ_CONTROL_DEFAULT                                              0x00308509
#define regCP_HQD_PQ_DOORBELL_CONTROL_DEFAULT                                     0x00000000
#define regCP_HQD_PQ_RPTR_DEFAULT                                                 0x00000000
#define regCP_HQD_PERSISTENT_STATE_DEFAULT                                        0x0be05501
#define regCP_HQD_IB_CONTROL_DEFAULT                                              0x00300000

MODULE_FIRMWARE("amdgpu/gc_11_0_0_pfp.bin");
MODULE_FIRMWARE("amdgpu/gc_11_0_0_me.bin");
MODULE_FIRMWARE("amdgpu/gc_11_0_0_mec.bin");
MODULE_FIRMWARE("amdgpu/gc_11_0_0_rlc.bin");
MODULE_FIRMWARE("amdgpu/gc_11_0_0_rlc_kicker.bin");
MODULE_FIRMWARE("amdgpu/gc_11_0_0_rlc_1.bin");
MODULE_FIRMWARE("amdgpu/gc_11_0_0_toc.bin");
MODULE_FIRMWARE("amdgpu/gc_11_0_1_pfp.bin");
MODULE_FIRMWARE("amdgpu/gc_11_0_1_me.bin");
MODULE_FIRMWARE("amdgpu/gc_11_0_1_mec.bin");
MODULE_FIRMWARE("amdgpu/gc_11_0_1_rlc.bin");
MODULE_FIRMWARE("amdgpu/gc_11_0_2_pfp.bin");
MODULE_FIRMWARE("amdgpu/gc_11_0_2_me.bin");
MODULE_FIRMWARE("amdgpu/gc_11_0_2_mec.bin");
MODULE_FIRMWARE("amdgpu/gc_11_0_2_rlc.bin");
MODULE_FIRMWARE("amdgpu/gc_11_0_3_pfp.bin");
MODULE_FIRMWARE("amdgpu/gc_11_0_3_me.bin");
MODULE_FIRMWARE("amdgpu/gc_11_0_3_mec.bin");
MODULE_FIRMWARE("amdgpu/gc_11_0_3_rlc.bin");
MODULE_FIRMWARE("amdgpu/gc_11_0_4_pfp.bin");
MODULE_FIRMWARE("amdgpu/gc_11_0_4_me.bin");
MODULE_FIRMWARE("amdgpu/gc_11_0_4_mec.bin");
MODULE_FIRMWARE("amdgpu/gc_11_0_4_rlc.bin");
MODULE_FIRMWARE("amdgpu/gc_11_5_0_pfp.bin");
MODULE_FIRMWARE("amdgpu/gc_11_5_0_me.bin");
MODULE_FIRMWARE("amdgpu/gc_11_5_0_mec.bin");
MODULE_FIRMWARE("amdgpu/gc_11_5_0_rlc.bin");
MODULE_FIRMWARE("amdgpu/gc_11_5_1_pfp.bin");
MODULE_FIRMWARE("amdgpu/gc_11_5_1_me.bin");
MODULE_FIRMWARE("amdgpu/gc_11_5_1_mec.bin");
MODULE_FIRMWARE("amdgpu/gc_11_5_1_rlc.bin");
MODULE_FIRMWARE("amdgpu/gc_11_5_2_pfp.bin");
MODULE_FIRMWARE("amdgpu/gc_11_5_2_me.bin");
MODULE_FIRMWARE("amdgpu/gc_11_5_2_mec.bin");
MODULE_FIRMWARE("amdgpu/gc_11_5_2_rlc.bin");
MODULE_FIRMWARE("amdgpu/gc_11_5_3_pfp.bin");
MODULE_FIRMWARE("amdgpu/gc_11_5_3_me.bin");
MODULE_FIRMWARE("amdgpu/gc_11_5_3_mec.bin");
MODULE_FIRMWARE("amdgpu/gc_11_5_3_rlc.bin");

static const struct amdgpu_hwip_reg_entry gc_reg_list_11_0[] = {
	SOC15_REG_ENTRY_STR(GC, 0, regGRBM_STATUS),
	SOC15_REG_ENTRY_STR(GC, 0, regGRBM_STATUS2),
	SOC15_REG_ENTRY_STR(GC, 0, regGRBM_STATUS3),
	SOC15_REG_ENTRY_STR(GC, 0, regCP_STALLED_STAT1),
	SOC15_REG_ENTRY_STR(GC, 0, regCP_STALLED_STAT2),
	SOC15_REG_ENTRY_STR(GC, 0, regCP_STALLED_STAT3),
	SOC15_REG_ENTRY_STR(GC, 0, regCP_CPC_STALLED_STAT1),
	SOC15_REG_ENTRY_STR(GC, 0, regCP_CPF_STALLED_STAT1),
	SOC15_REG_ENTRY_STR(GC, 0, regCP_BUSY_STAT),
	SOC15_REG_ENTRY_STR(GC, 0, regCP_CPC_BUSY_STAT),
	SOC15_REG_ENTRY_STR(GC, 0, regCP_CPF_BUSY_STAT),
	SOC15_REG_ENTRY_STR(GC, 0, regCP_CPC_BUSY_STAT2),
	SOC15_REG_ENTRY_STR(GC, 0, regCP_CPF_BUSY_STAT2),
	SOC15_REG_ENTRY_STR(GC, 0, regCP_CPF_STATUS),
	SOC15_REG_ENTRY_STR(GC, 0, regCP_GFX_ERROR),
	SOC15_REG_ENTRY_STR(GC, 0, regCP_GFX_HPD_STATUS0),
	SOC15_REG_ENTRY_STR(GC, 0, regCP_RB_BASE),
	SOC15_REG_ENTRY_STR(GC, 0, regCP_RB_RPTR),
	SOC15_REG_ENTRY_STR(GC, 0, regCP_RB_WPTR),
	SOC15_REG_ENTRY_STR(GC, 0, regCP_RB0_BASE),
	SOC15_REG_ENTRY_STR(GC, 0, regCP_RB0_RPTR),
	SOC15_REG_ENTRY_STR(GC, 0, regCP_RB0_WPTR),
	SOC15_REG_ENTRY_STR(GC, 0, regCP_RB1_BASE),
	SOC15_REG_ENTRY_STR(GC, 0, regCP_RB1_RPTR),
	SOC15_REG_ENTRY_STR(GC, 0, regCP_RB1_WPTR),
	SOC15_REG_ENTRY_STR(GC, 0, regCP_IB1_CMD_BUFSZ),
	SOC15_REG_ENTRY_STR(GC, 0, regCP_IB2_CMD_BUFSZ),
	SOC15_REG_ENTRY_STR(GC, 0, regCP_IB1_BASE_LO),
	SOC15_REG_ENTRY_STR(GC, 0, regCP_IB1_BASE_HI),
	SOC15_REG_ENTRY_STR(GC, 0, regCP_IB1_BUFSZ),
	SOC15_REG_ENTRY_STR(GC, 0, regCP_IB2_BASE_LO),
	SOC15_REG_ENTRY_STR(GC, 0, regCP_IB2_BASE_HI),
	SOC15_REG_ENTRY_STR(GC, 0, regCP_IB2_BUFSZ),
	SOC15_REG_ENTRY_STR(GC, 0, regCPF_UTCL1_STATUS),
	SOC15_REG_ENTRY_STR(GC, 0, regCPC_UTCL1_STATUS),
	SOC15_REG_ENTRY_STR(GC, 0, regCPG_UTCL1_STATUS),
	SOC15_REG_ENTRY_STR(GC, 0, regGDS_PROTECTION_FAULT),
	SOC15_REG_ENTRY_STR(GC, 0, regGDS_VM_PROTECTION_FAULT),
	SOC15_REG_ENTRY_STR(GC, 0, regIA_UTCL1_STATUS),
	SOC15_REG_ENTRY_STR(GC, 0, regIA_UTCL1_STATUS_2),
	SOC15_REG_ENTRY_STR(GC, 0, regPA_CL_CNTL_STATUS),
	SOC15_REG_ENTRY_STR(GC, 0, regRLC_UTCL1_STATUS),
	SOC15_REG_ENTRY_STR(GC, 0, regRMI_UTCL1_STATUS),
	SOC15_REG_ENTRY_STR(GC, 0, regSQC_CACHES),
	SOC15_REG_ENTRY_STR(GC, 0, regSQG_STATUS),
	SOC15_REG_ENTRY_STR(GC, 0, regWD_UTCL1_STATUS),
	SOC15_REG_ENTRY_STR(GC, 0, regGCVM_L2_PROTECTION_FAULT_CNTL),
	SOC15_REG_ENTRY_STR(GC, 0, regGCVM_L2_PROTECTION_FAULT_STATUS),
	SOC15_REG_ENTRY_STR(GC, 0, regCP_DEBUG),
	SOC15_REG_ENTRY_STR(GC, 0, regCP_MEC_CNTL),
	SOC15_REG_ENTRY_STR(GC, 0, regCP_MES_CNTL),
	SOC15_REG_ENTRY_STR(GC, 0, regCP_MEC1_INSTR_PNTR),
	SOC15_REG_ENTRY_STR(GC, 0, regCP_MES_DEBUG_INTERRUPT_INSTR_PNTR),
	SOC15_REG_ENTRY_STR(GC, 0, regCP_MES_INSTR_PNTR),
	SOC15_REG_ENTRY_STR(GC, 0, regCP_ME_INSTR_PNTR),
	SOC15_REG_ENTRY_STR(GC, 0, regCP_PFP_INSTR_PNTR),
	SOC15_REG_ENTRY_STR(GC, 0, regCP_CPC_STATUS),
	/* cp header registers */
	SOC15_REG_ENTRY_STR(GC, 0, regCP_MES_HEADER_DUMP),
	SOC15_REG_ENTRY_STR(GC, 0, regCP_MES_HEADER_DUMP),
	SOC15_REG_ENTRY_STR(GC, 0, regCP_MES_HEADER_DUMP),
	SOC15_REG_ENTRY_STR(GC, 0, regCP_MES_HEADER_DUMP),
	SOC15_REG_ENTRY_STR(GC, 0, regCP_MES_HEADER_DUMP),
	SOC15_REG_ENTRY_STR(GC, 0, regCP_MES_HEADER_DUMP),
	SOC15_REG_ENTRY_STR(GC, 0, regCP_MES_HEADER_DUMP),
	SOC15_REG_ENTRY_STR(GC, 0, regCP_MES_HEADER_DUMP),
	/* SE status registers */
	SOC15_REG_ENTRY_STR(GC, 0, regGRBM_STATUS_SE0),
	SOC15_REG_ENTRY_STR(GC, 0, regGRBM_STATUS_SE1),
	SOC15_REG_ENTRY_STR(GC, 0, regGRBM_STATUS_SE2),
	SOC15_REG_ENTRY_STR(GC, 0, regGRBM_STATUS_SE3),
	SOC15_REG_ENTRY_STR(GC, 0, regGRBM_STATUS_SE4),
	SOC15_REG_ENTRY_STR(GC, 0, regGRBM_STATUS_SE5)
};

static const struct amdgpu_hwip_reg_entry gc_cp_reg_list_11[] = {
	/* compute registers */
	SOC15_REG_ENTRY_STR(GC, 0, regCP_HQD_VMID),
	SOC15_REG_ENTRY_STR(GC, 0, regCP_HQD_PERSISTENT_STATE),
	SOC15_REG_ENTRY_STR(GC, 0, regCP_HQD_PIPE_PRIORITY),
	SOC15_REG_ENTRY_STR(GC, 0, regCP_HQD_QUEUE_PRIORITY),
	SOC15_REG_ENTRY_STR(GC, 0, regCP_HQD_QUANTUM),
	SOC15_REG_ENTRY_STR(GC, 0, regCP_HQD_PQ_BASE),
	SOC15_REG_ENTRY_STR(GC, 0, regCP_HQD_PQ_BASE_HI),
	SOC15_REG_ENTRY_STR(GC, 0, regCP_HQD_PQ_RPTR),
	SOC15_REG_ENTRY_STR(GC, 0, regCP_HQD_PQ_WPTR_POLL_ADDR),
	SOC15_REG_ENTRY_STR(GC, 0, regCP_HQD_PQ_WPTR_POLL_ADDR_HI),
	SOC15_REG_ENTRY_STR(GC, 0, regCP_HQD_PQ_DOORBELL_CONTROL),
	SOC15_REG_ENTRY_STR(GC, 0, regCP_HQD_PQ_CONTROL),
	SOC15_REG_ENTRY_STR(GC, 0, regCP_HQD_IB_BASE_ADDR),
	SOC15_REG_ENTRY_STR(GC, 0, regCP_HQD_IB_BASE_ADDR_HI),
	SOC15_REG_ENTRY_STR(GC, 0, regCP_HQD_IB_RPTR),
	SOC15_REG_ENTRY_STR(GC, 0, regCP_HQD_IB_CONTROL),
	SOC15_REG_ENTRY_STR(GC, 0, regCP_HQD_DEQUEUE_REQUEST),
	SOC15_REG_ENTRY_STR(GC, 0, regCP_HQD_EOP_BASE_ADDR),
	SOC15_REG_ENTRY_STR(GC, 0, regCP_HQD_EOP_BASE_ADDR_HI),
	SOC15_REG_ENTRY_STR(GC, 0, regCP_HQD_EOP_CONTROL),
	SOC15_REG_ENTRY_STR(GC, 0, regCP_HQD_EOP_RPTR),
	SOC15_REG_ENTRY_STR(GC, 0, regCP_HQD_EOP_WPTR),
	SOC15_REG_ENTRY_STR(GC, 0, regCP_HQD_EOP_EVENTS),
	SOC15_REG_ENTRY_STR(GC, 0, regCP_HQD_CTX_SAVE_BASE_ADDR_LO),
	SOC15_REG_ENTRY_STR(GC, 0, regCP_HQD_CTX_SAVE_BASE_ADDR_HI),
	SOC15_REG_ENTRY_STR(GC, 0, regCP_HQD_CTX_SAVE_CONTROL),
	SOC15_REG_ENTRY_STR(GC, 0, regCP_HQD_CNTL_STACK_OFFSET),
	SOC15_REG_ENTRY_STR(GC, 0, regCP_HQD_CNTL_STACK_SIZE),
	SOC15_REG_ENTRY_STR(GC, 0, regCP_HQD_WG_STATE_OFFSET),
	SOC15_REG_ENTRY_STR(GC, 0, regCP_HQD_CTX_SAVE_SIZE),
	SOC15_REG_ENTRY_STR(GC, 0, regCP_HQD_GDS_RESOURCE_STATE),
	SOC15_REG_ENTRY_STR(GC, 0, regCP_HQD_ERROR),
	SOC15_REG_ENTRY_STR(GC, 0, regCP_HQD_EOP_WPTR_MEM),
	SOC15_REG_ENTRY_STR(GC, 0, regCP_HQD_PQ_WPTR_LO),
	SOC15_REG_ENTRY_STR(GC, 0, regCP_HQD_PQ_WPTR_HI),
	SOC15_REG_ENTRY_STR(GC, 0, regCP_HQD_SUSPEND_CNTL_STACK_OFFSET),
	SOC15_REG_ENTRY_STR(GC, 0, regCP_HQD_SUSPEND_CNTL_STACK_DW_CNT),
	SOC15_REG_ENTRY_STR(GC, 0, regCP_HQD_SUSPEND_WG_STATE_OFFSET),
	SOC15_REG_ENTRY_STR(GC, 0, regCP_HQD_DEQUEUE_STATUS),
	/* cp header registers */
	SOC15_REG_ENTRY_STR(GC, 0, regCP_ME_HEADER_DUMP),
	SOC15_REG_ENTRY_STR(GC, 0, regCP_ME_HEADER_DUMP),
	SOC15_REG_ENTRY_STR(GC, 0, regCP_ME_HEADER_DUMP),
	SOC15_REG_ENTRY_STR(GC, 0, regCP_ME_HEADER_DUMP),
	SOC15_REG_ENTRY_STR(GC, 0, regCP_ME_HEADER_DUMP),
	SOC15_REG_ENTRY_STR(GC, 0, regCP_ME_HEADER_DUMP),
	SOC15_REG_ENTRY_STR(GC, 0, regCP_ME_HEADER_DUMP),
	SOC15_REG_ENTRY_STR(GC, 0, regCP_ME_HEADER_DUMP),
};

static const struct amdgpu_hwip_reg_entry gc_gfx_queue_reg_list_11[] = {
	/* gfx queue registers */
	SOC15_REG_ENTRY_STR(GC, 0, regCP_GFX_HQD_ACTIVE),
	SOC15_REG_ENTRY_STR(GC, 0, regCP_GFX_HQD_VMID),
	SOC15_REG_ENTRY_STR(GC, 0, regCP_GFX_HQD_QUEUE_PRIORITY),
	SOC15_REG_ENTRY_STR(GC, 0, regCP_GFX_HQD_QUANTUM),
	SOC15_REG_ENTRY_STR(GC, 0, regCP_GFX_HQD_BASE),
	SOC15_REG_ENTRY_STR(GC, 0, regCP_GFX_HQD_BASE_HI),
	SOC15_REG_ENTRY_STR(GC, 0, regCP_GFX_HQD_OFFSET),
	SOC15_REG_ENTRY_STR(GC, 0, regCP_GFX_HQD_CNTL),
	SOC15_REG_ENTRY_STR(GC, 0, regCP_GFX_HQD_CSMD_RPTR),
	SOC15_REG_ENTRY_STR(GC, 0, regCP_GFX_HQD_WPTR),
	SOC15_REG_ENTRY_STR(GC, 0, regCP_GFX_HQD_WPTR_HI),
	SOC15_REG_ENTRY_STR(GC, 0, regCP_GFX_HQD_DEQUEUE_REQUEST),
	SOC15_REG_ENTRY_STR(GC, 0, regCP_GFX_HQD_MAPPED),
	SOC15_REG_ENTRY_STR(GC, 0, regCP_GFX_HQD_QUE_MGR_CONTROL),
	SOC15_REG_ENTRY_STR(GC, 0, regCP_GFX_HQD_HQ_CONTROL0),
	SOC15_REG_ENTRY_STR(GC, 0, regCP_GFX_HQD_HQ_STATUS0),
	SOC15_REG_ENTRY_STR(GC, 0, regCP_GFX_MQD_BASE_ADDR),
	SOC15_REG_ENTRY_STR(GC, 0, regCP_GFX_MQD_BASE_ADDR_HI),
	SOC15_REG_ENTRY_STR(GC, 0, regCP_RB_WPTR_POLL_ADDR_LO),
	SOC15_REG_ENTRY_STR(GC, 0, regCP_RB_WPTR_POLL_ADDR_HI),
	SOC15_REG_ENTRY_STR(GC, 0, regCP_RB_RPTR),
	SOC15_REG_ENTRY_STR(GC, 0, regCP_IB1_BASE_LO),
	SOC15_REG_ENTRY_STR(GC, 0, regCP_IB1_BASE_HI),
	SOC15_REG_ENTRY_STR(GC, 0, regCP_IB1_CMD_BUFSZ),
	SOC15_REG_ENTRY_STR(GC, 0, regCP_IB1_BUFSZ),
	/* cp header registers */
	SOC15_REG_ENTRY_STR(GC, 0, regCP_PFP_HEADER_DUMP),
	SOC15_REG_ENTRY_STR(GC, 0, regCP_PFP_HEADER_DUMP),
	SOC15_REG_ENTRY_STR(GC, 0, regCP_PFP_HEADER_DUMP),
	SOC15_REG_ENTRY_STR(GC, 0, regCP_PFP_HEADER_DUMP),
	SOC15_REG_ENTRY_STR(GC, 0, regCP_PFP_HEADER_DUMP),
	SOC15_REG_ENTRY_STR(GC, 0, regCP_PFP_HEADER_DUMP),
	SOC15_REG_ENTRY_STR(GC, 0, regCP_PFP_HEADER_DUMP),
	SOC15_REG_ENTRY_STR(GC, 0, regCP_PFP_HEADER_DUMP),
	SOC15_REG_ENTRY_STR(GC, 0, regCP_ME_HEADER_DUMP),
	SOC15_REG_ENTRY_STR(GC, 0, regCP_ME_HEADER_DUMP),
	SOC15_REG_ENTRY_STR(GC, 0, regCP_ME_HEADER_DUMP),
	SOC15_REG_ENTRY_STR(GC, 0, regCP_ME_HEADER_DUMP),
	SOC15_REG_ENTRY_STR(GC, 0, regCP_ME_HEADER_DUMP),
	SOC15_REG_ENTRY_STR(GC, 0, regCP_ME_HEADER_DUMP),
	SOC15_REG_ENTRY_STR(GC, 0, regCP_ME_HEADER_DUMP),
	SOC15_REG_ENTRY_STR(GC, 0, regCP_ME_HEADER_DUMP),
};

static const struct soc15_reg_golden golden_settings_gc_11_0[] = {
	SOC15_REG_GOLDEN_VALUE(GC, 0, regTCP_CNTL, 0x20000000, 0x20000000)
};

static const struct soc15_reg_golden golden_settings_gc_11_0_1[] =
{
	SOC15_REG_GOLDEN_VALUE(GC, 0, regCGTT_GS_NGG_CLK_CTRL, 0x9fff8fff, 0x00000010),
	SOC15_REG_GOLDEN_VALUE(GC, 0, regCGTT_WD_CLK_CTRL, 0xffff8fff, 0x00000010),
	SOC15_REG_GOLDEN_VALUE(GC, 0, regCPF_GCR_CNTL, 0x0007ffff, 0x0000c200),
	SOC15_REG_GOLDEN_VALUE(GC, 0, regGL2C_CTRL3, 0xffff001b, 0x00f01988),
	SOC15_REG_GOLDEN_VALUE(GC, 0, regPA_CL_ENHANCE, 0xf0ffffff, 0x00880007),
	SOC15_REG_GOLDEN_VALUE(GC, 0, regPA_SC_ENHANCE_3, 0xfffffffd, 0x00000008),
	SOC15_REG_GOLDEN_VALUE(GC, 0, regPA_SC_VRS_SURFACE_CNTL_1, 0xfff891ff, 0x55480100),
	SOC15_REG_GOLDEN_VALUE(GC, 0, regTA_CNTL_AUX, 0xf7f7ffff, 0x01030000),
	SOC15_REG_GOLDEN_VALUE(GC, 0, regTCP_CNTL2, 0xfcffffff, 0x0000000a)
};

#define DEFAULT_SH_MEM_CONFIG \
	((SH_MEM_ADDRESS_MODE_64 << SH_MEM_CONFIG__ADDRESS_MODE__SHIFT) | \
	 (SH_MEM_ALIGNMENT_MODE_UNALIGNED << SH_MEM_CONFIG__ALIGNMENT_MODE__SHIFT) | \
	 (3 << SH_MEM_CONFIG__INITIAL_INST_PREFETCH__SHIFT))

static void gfx_v11_0_disable_gpa_mode(struct amdgpu_device *adev);
static void gfx_v11_0_set_ring_funcs(struct amdgpu_device *adev);
static void gfx_v11_0_set_irq_funcs(struct amdgpu_device *adev);
static void gfx_v11_0_set_gds_init(struct amdgpu_device *adev);
static void gfx_v11_0_set_rlc_funcs(struct amdgpu_device *adev);
static void gfx_v11_0_set_mqd_funcs(struct amdgpu_device *adev);
static void gfx_v11_0_set_imu_funcs(struct amdgpu_device *adev);
static int gfx_v11_0_get_cu_info(struct amdgpu_device *adev,
                                 struct amdgpu_cu_info *cu_info);
static uint64_t gfx_v11_0_get_gpu_clock_counter(struct amdgpu_device *adev);
static void gfx_v11_0_select_se_sh(struct amdgpu_device *adev, u32 se_num,
				   u32 sh_num, u32 instance, int xcc_id);
static u32 gfx_v11_0_get_wgp_active_bitmap_per_sh(struct amdgpu_device *adev);

static void gfx_v11_0_ring_emit_de_meta(struct amdgpu_ring *ring, bool resume);
static void gfx_v11_0_ring_emit_frame_cntl(struct amdgpu_ring *ring, bool start, bool secure);
static void gfx_v11_0_ring_emit_wreg(struct amdgpu_ring *ring, uint32_t reg,
				     uint32_t val);
static int gfx_v11_0_wait_for_rlc_autoload_complete(struct amdgpu_device *adev);
static void gfx_v11_0_ring_invalidate_tlbs(struct amdgpu_ring *ring,
					   uint16_t pasid, uint32_t flush_type,
					   bool all_hub, uint8_t dst_sel);
static void gfx_v11_0_set_safe_mode(struct amdgpu_device *adev, int xcc_id);
static void gfx_v11_0_unset_safe_mode(struct amdgpu_device *adev, int xcc_id);
static void gfx_v11_0_update_perf_clk(struct amdgpu_device *adev,
				      bool enable);

static void gfx11_kiq_set_resources(struct amdgpu_ring *kiq_ring, uint64_t queue_mask)
{
	struct amdgpu_device *adev = kiq_ring->adev;
	u64 shader_mc_addr;

	/* Cleaner shader MC address */
	shader_mc_addr = adev->gfx.cleaner_shader_gpu_addr >> 8;

	amdgpu_ring_write(kiq_ring, PACKET3(PACKET3_SET_RESOURCES, 6));
	amdgpu_ring_write(kiq_ring, PACKET3_SET_RESOURCES_VMID_MASK(0) |
			  PACKET3_SET_RESOURCES_UNMAP_LATENTY(0xa) | /* unmap_latency: 0xa (~ 1s) */
			  PACKET3_SET_RESOURCES_QUEUE_TYPE(0));	/* vmid_mask:0 queue_type:0 (KIQ) */
	amdgpu_ring_write(kiq_ring, lower_32_bits(queue_mask));	/* queue mask lo */
	amdgpu_ring_write(kiq_ring, upper_32_bits(queue_mask));	/* queue mask hi */
	amdgpu_ring_write(kiq_ring, lower_32_bits(shader_mc_addr)); /* cleaner shader addr lo */
	amdgpu_ring_write(kiq_ring, upper_32_bits(shader_mc_addr)); /* cleaner shader addr hi */
	amdgpu_ring_write(kiq_ring, 0);	/* oac mask */
	amdgpu_ring_write(kiq_ring, 0);	/* gds heap base:0, gds heap size:0 */
}

static void gfx11_kiq_map_queues(struct amdgpu_ring *kiq_ring,
				 struct amdgpu_ring *ring)
{
	uint64_t mqd_addr = amdgpu_bo_gpu_offset(ring->mqd_obj);
	uint64_t wptr_addr = ring->wptr_gpu_addr;
	uint32_t me = 0, eng_sel = 0;

	switch (ring->funcs->type) {
	case AMDGPU_RING_TYPE_COMPUTE:
		me = 1;
		eng_sel = 0;
		break;
	case AMDGPU_RING_TYPE_GFX:
		me = 0;
		eng_sel = 4;
		break;
	case AMDGPU_RING_TYPE_MES:
		me = 2;
		eng_sel = 5;
		break;
	default:
		WARN_ON(1);
	}

	amdgpu_ring_write(kiq_ring, PACKET3(PACKET3_MAP_QUEUES, 5));
	/* Q_sel:0, vmid:0, vidmem: 1, engine:0, num_Q:1*/
	amdgpu_ring_write(kiq_ring, /* Q_sel: 0, vmid: 0, engine: 0, num_Q: 1 */
			  PACKET3_MAP_QUEUES_QUEUE_SEL(0) | /* Queue_Sel */
			  PACKET3_MAP_QUEUES_VMID(0) | /* VMID */
			  PACKET3_MAP_QUEUES_QUEUE(ring->queue) |
			  PACKET3_MAP_QUEUES_PIPE(ring->pipe) |
			  PACKET3_MAP_QUEUES_ME((me)) |
			  PACKET3_MAP_QUEUES_QUEUE_TYPE(0) | /*queue_type: normal compute queue */
			  PACKET3_MAP_QUEUES_ALLOC_FORMAT(0) | /* alloc format: all_on_one_pipe */
			  PACKET3_MAP_QUEUES_ENGINE_SEL(eng_sel) |
			  PACKET3_MAP_QUEUES_NUM_QUEUES(1)); /* num_queues: must be 1 */
	amdgpu_ring_write(kiq_ring, PACKET3_MAP_QUEUES_DOORBELL_OFFSET(ring->doorbell_index));
	amdgpu_ring_write(kiq_ring, lower_32_bits(mqd_addr));
	amdgpu_ring_write(kiq_ring, upper_32_bits(mqd_addr));
	amdgpu_ring_write(kiq_ring, lower_32_bits(wptr_addr));
	amdgpu_ring_write(kiq_ring, upper_32_bits(wptr_addr));
}

static void gfx11_kiq_unmap_queues(struct amdgpu_ring *kiq_ring,
				   struct amdgpu_ring *ring,
				   enum amdgpu_unmap_queues_action action,
				   u64 gpu_addr, u64 seq)
{
	struct amdgpu_device *adev = kiq_ring->adev;
	uint32_t eng_sel = ring->funcs->type == AMDGPU_RING_TYPE_GFX ? 4 : 0;

	if (adev->enable_mes && !adev->gfx.kiq[0].ring.sched.ready) {
		amdgpu_mes_unmap_legacy_queue(adev, ring, action, gpu_addr, seq);
		return;
	}

	amdgpu_ring_write(kiq_ring, PACKET3(PACKET3_UNMAP_QUEUES, 4));
	amdgpu_ring_write(kiq_ring, /* Q_sel: 0, vmid: 0, engine: 0, num_Q: 1 */
			  PACKET3_UNMAP_QUEUES_ACTION(action) |
			  PACKET3_UNMAP_QUEUES_QUEUE_SEL(0) |
			  PACKET3_UNMAP_QUEUES_ENGINE_SEL(eng_sel) |
			  PACKET3_UNMAP_QUEUES_NUM_QUEUES(1));
	amdgpu_ring_write(kiq_ring,
		  PACKET3_UNMAP_QUEUES_DOORBELL_OFFSET0(ring->doorbell_index));

	if (action == PREEMPT_QUEUES_NO_UNMAP) {
		amdgpu_ring_write(kiq_ring, lower_32_bits(gpu_addr));
		amdgpu_ring_write(kiq_ring, upper_32_bits(gpu_addr));
		amdgpu_ring_write(kiq_ring, seq);
	} else {
		amdgpu_ring_write(kiq_ring, 0);
		amdgpu_ring_write(kiq_ring, 0);
		amdgpu_ring_write(kiq_ring, 0);
	}
}

static void gfx11_kiq_query_status(struct amdgpu_ring *kiq_ring,
				   struct amdgpu_ring *ring,
				   u64 addr,
				   u64 seq)
{
	uint32_t eng_sel = ring->funcs->type == AMDGPU_RING_TYPE_GFX ? 4 : 0;

	amdgpu_ring_write(kiq_ring, PACKET3(PACKET3_QUERY_STATUS, 5));
	amdgpu_ring_write(kiq_ring,
			  PACKET3_QUERY_STATUS_CONTEXT_ID(0) |
			  PACKET3_QUERY_STATUS_INTERRUPT_SEL(0) |
			  PACKET3_QUERY_STATUS_COMMAND(2));
	amdgpu_ring_write(kiq_ring, /* Q_sel: 0, vmid: 0, engine: 0, num_Q: 1 */
			  PACKET3_QUERY_STATUS_DOORBELL_OFFSET(ring->doorbell_index) |
			  PACKET3_QUERY_STATUS_ENG_SEL(eng_sel));
	amdgpu_ring_write(kiq_ring, lower_32_bits(addr));
	amdgpu_ring_write(kiq_ring, upper_32_bits(addr));
	amdgpu_ring_write(kiq_ring, lower_32_bits(seq));
	amdgpu_ring_write(kiq_ring, upper_32_bits(seq));
}

static void gfx11_kiq_invalidate_tlbs(struct amdgpu_ring *kiq_ring,
				uint16_t pasid, uint32_t flush_type,
				bool all_hub)
{
	gfx_v11_0_ring_invalidate_tlbs(kiq_ring, pasid, flush_type, all_hub, 1);
}

static const struct kiq_pm4_funcs gfx_v11_0_kiq_pm4_funcs = {
	.kiq_set_resources = gfx11_kiq_set_resources,
	.kiq_map_queues = gfx11_kiq_map_queues,
	.kiq_unmap_queues = gfx11_kiq_unmap_queues,
	.kiq_query_status = gfx11_kiq_query_status,
	.kiq_invalidate_tlbs = gfx11_kiq_invalidate_tlbs,
	.set_resources_size = 8,
	.map_queues_size = 7,
	.unmap_queues_size = 6,
	.query_status_size = 7,
	.invalidate_tlbs_size = 2,
};

static void gfx_v11_0_set_kiq_pm4_funcs(struct amdgpu_device *adev)
{
	adev->gfx.kiq[0].pmf = &gfx_v11_0_kiq_pm4_funcs;
}

static void gfx_v11_0_init_golden_registers(struct amdgpu_device *adev)
{
	if (amdgpu_sriov_vf(adev))
		return;

	switch (amdgpu_ip_version(adev, GC_HWIP, 0)) {
	case IP_VERSION(11, 0, 1):
	case IP_VERSION(11, 0, 4):
		soc15_program_register_sequence(adev,
						golden_settings_gc_11_0_1,
						(const u32)ARRAY_SIZE(golden_settings_gc_11_0_1));
		break;
	default:
		break;
	}
	soc15_program_register_sequence(adev,
					golden_settings_gc_11_0,
					(const u32)ARRAY_SIZE(golden_settings_gc_11_0));

}

static void gfx_v11_0_write_data_to_reg(struct amdgpu_ring *ring, int eng_sel,
				       bool wc, uint32_t reg, uint32_t val)
{
	amdgpu_ring_write(ring, PACKET3(PACKET3_WRITE_DATA, 3));
	amdgpu_ring_write(ring, WRITE_DATA_ENGINE_SEL(eng_sel) |
			  WRITE_DATA_DST_SEL(0) | (wc ? WR_CONFIRM : 0));
	amdgpu_ring_write(ring, reg);
	amdgpu_ring_write(ring, 0);
	amdgpu_ring_write(ring, val);
}

static void gfx_v11_0_wait_reg_mem(struct amdgpu_ring *ring, int eng_sel,
				  int mem_space, int opt, uint32_t addr0,
				  uint32_t addr1, uint32_t ref, uint32_t mask,
				  uint32_t inv)
{
	amdgpu_ring_write(ring, PACKET3(PACKET3_WAIT_REG_MEM, 5));
	amdgpu_ring_write(ring,
			  /* memory (1) or register (0) */
			  (WAIT_REG_MEM_MEM_SPACE(mem_space) |
			   WAIT_REG_MEM_OPERATION(opt) | /* wait */
			   WAIT_REG_MEM_FUNCTION(3) |  /* equal */
			   WAIT_REG_MEM_ENGINE(eng_sel)));

	if (mem_space)
		BUG_ON(addr0 & 0x3); /* Dword align */
	amdgpu_ring_write(ring, addr0);
	amdgpu_ring_write(ring, addr1);
	amdgpu_ring_write(ring, ref);
	amdgpu_ring_write(ring, mask);
	amdgpu_ring_write(ring, inv); /* poll interval */
}

static void gfx_v11_ring_insert_nop(struct amdgpu_ring *ring, uint32_t num_nop)
{
	/* Header itself is a NOP packet */
	if (num_nop == 1) {
		amdgpu_ring_write(ring, ring->funcs->nop);
		return;
	}

	/* Max HW optimization till 0x3ffe, followed by remaining one NOP at a time*/
	amdgpu_ring_write(ring, PACKET3(PACKET3_NOP, min(num_nop - 2, 0x3ffe)));

	/* Header is at index 0, followed by num_nops - 1 NOP packet's */
	amdgpu_ring_insert_nop(ring, num_nop - 1);
}

static int gfx_v11_0_ring_test_ring(struct amdgpu_ring *ring)
{
	struct amdgpu_device *adev = ring->adev;
	uint32_t scratch = SOC15_REG_OFFSET(GC, 0, regSCRATCH_REG0);
	uint32_t tmp = 0;
	unsigned i;
	int r;

	WREG32(scratch, 0xCAFEDEAD);
	r = amdgpu_ring_alloc(ring, 5);
	if (r) {
		DRM_ERROR("amdgpu: cp failed to lock ring %d (%d).\n",
			  ring->idx, r);
		return r;
	}

	if (ring->funcs->type == AMDGPU_RING_TYPE_KIQ) {
		gfx_v11_0_ring_emit_wreg(ring, scratch, 0xDEADBEEF);
	} else {
		amdgpu_ring_write(ring, PACKET3(PACKET3_SET_UCONFIG_REG, 1));
		amdgpu_ring_write(ring, scratch -
				  PACKET3_SET_UCONFIG_REG_START);
		amdgpu_ring_write(ring, 0xDEADBEEF);
	}
	amdgpu_ring_commit(ring);

	for (i = 0; i < adev->usec_timeout; i++) {
		tmp = RREG32(scratch);
		if (tmp == 0xDEADBEEF)
			break;
		if (amdgpu_emu_mode == 1)
			msleep(1);
		else
			udelay(1);
	}

	if (i >= adev->usec_timeout)
		r = -ETIMEDOUT;
	return r;
}

static int gfx_v11_0_ring_test_ib(struct amdgpu_ring *ring, long timeout)
{
	struct amdgpu_device *adev = ring->adev;
	struct amdgpu_ib ib;
	struct dma_fence *f = NULL;
	unsigned index;
	uint64_t gpu_addr;
	volatile uint32_t *cpu_ptr;
	long r;

	/* MES KIQ fw hasn't indirect buffer support for now */
	if (adev->enable_mes_kiq &&
	    ring->funcs->type == AMDGPU_RING_TYPE_KIQ)
		return 0;

	memset(&ib, 0, sizeof(ib));

	r = amdgpu_device_wb_get(adev, &index);
	if (r)
		return r;

	gpu_addr = adev->wb.gpu_addr + (index * 4);
	adev->wb.wb[index] = cpu_to_le32(0xCAFEDEAD);
	cpu_ptr = &adev->wb.wb[index];

	r = amdgpu_ib_get(adev, NULL, 20, AMDGPU_IB_POOL_DIRECT, &ib);
	if (r) {
		DRM_ERROR("amdgpu: failed to get ib (%ld).\n", r);
		goto err1;
	}

	ib.ptr[0] = PACKET3(PACKET3_WRITE_DATA, 3);
	ib.ptr[1] = WRITE_DATA_DST_SEL(5) | WR_CONFIRM;
	ib.ptr[2] = lower_32_bits(gpu_addr);
	ib.ptr[3] = upper_32_bits(gpu_addr);
	ib.ptr[4] = 0xDEADBEEF;
	ib.length_dw = 5;

	r = amdgpu_ib_schedule(ring, 1, &ib, NULL, &f);
	if (r)
		goto err2;

	r = dma_fence_wait_timeout(f, false, timeout);
	if (r == 0) {
		r = -ETIMEDOUT;
		goto err2;
	} else if (r < 0) {
		goto err2;
	}

	if (le32_to_cpu(*cpu_ptr) == 0xDEADBEEF)
		r = 0;
	else
		r = -EINVAL;
err2:
	amdgpu_ib_free(&ib, NULL);
	dma_fence_put(f);
err1:
	amdgpu_device_wb_free(adev, index);
	return r;
}

static void gfx_v11_0_free_microcode(struct amdgpu_device *adev)
{
	amdgpu_ucode_release(&adev->gfx.pfp_fw);
	amdgpu_ucode_release(&adev->gfx.me_fw);
	amdgpu_ucode_release(&adev->gfx.rlc_fw);
	amdgpu_ucode_release(&adev->gfx.mec_fw);

	kfree(adev->gfx.rlc.register_list_format);
}

static int gfx_v11_0_init_toc_microcode(struct amdgpu_device *adev, const char *ucode_prefix)
{
	const struct psp_firmware_header_v1_0 *toc_hdr;
	int err = 0;

	err = amdgpu_ucode_request(adev, &adev->psp.toc_fw,
				   AMDGPU_UCODE_REQUIRED,
				   "amdgpu/%s_toc.bin", ucode_prefix);
	if (err)
		goto out;

	toc_hdr = (const struct psp_firmware_header_v1_0 *)adev->psp.toc_fw->data;
	adev->psp.toc.fw_version = le32_to_cpu(toc_hdr->header.ucode_version);
	adev->psp.toc.feature_version = le32_to_cpu(toc_hdr->sos.fw_version);
	adev->psp.toc.size_bytes = le32_to_cpu(toc_hdr->header.ucode_size_bytes);
	adev->psp.toc.start_addr = (uint8_t *)toc_hdr +
				le32_to_cpu(toc_hdr->header.ucode_array_offset_bytes);
	return 0;
out:
	amdgpu_ucode_release(&adev->psp.toc_fw);
	return err;
}

static void gfx_v11_0_check_fw_cp_gfx_shadow(struct amdgpu_device *adev)
{
	switch (amdgpu_ip_version(adev, GC_HWIP, 0)) {
	case IP_VERSION(11, 0, 0):
	case IP_VERSION(11, 0, 2):
	case IP_VERSION(11, 0, 3):
		if ((adev->gfx.me_fw_version >= 1505) &&
		    (adev->gfx.pfp_fw_version >= 1600) &&
		    (adev->gfx.mec_fw_version >= 512)) {
			if (amdgpu_sriov_vf(adev))
				adev->gfx.cp_gfx_shadow = true;
			else
				adev->gfx.cp_gfx_shadow = false;
		}
		break;
	default:
		adev->gfx.cp_gfx_shadow = false;
		break;
	}
}

static int gfx_v11_0_init_microcode(struct amdgpu_device *adev)
{
	char ucode_prefix[25];
	int err;
	const struct rlc_firmware_header_v2_0 *rlc_hdr;
	uint16_t version_major;
	uint16_t version_minor;

	DRM_DEBUG("\n");

	amdgpu_ucode_ip_version_decode(adev, GC_HWIP, ucode_prefix, sizeof(ucode_prefix));
	err = amdgpu_ucode_request(adev, &adev->gfx.pfp_fw,
				   AMDGPU_UCODE_REQUIRED,
				   "amdgpu/%s_pfp.bin", ucode_prefix);
	if (err)
		goto out;
	/* check pfp fw hdr version to decide if enable rs64 for gfx11.*/
	adev->gfx.rs64_enable = amdgpu_ucode_hdr_version(
				(union amdgpu_firmware_header *)
				adev->gfx.pfp_fw->data, 2, 0);
	if (adev->gfx.rs64_enable) {
		dev_info(adev->dev, "CP RS64 enable\n");
		amdgpu_gfx_cp_init_microcode(adev, AMDGPU_UCODE_ID_CP_RS64_PFP);
		amdgpu_gfx_cp_init_microcode(adev, AMDGPU_UCODE_ID_CP_RS64_PFP_P0_STACK);
		amdgpu_gfx_cp_init_microcode(adev, AMDGPU_UCODE_ID_CP_RS64_PFP_P1_STACK);
	} else {
		amdgpu_gfx_cp_init_microcode(adev, AMDGPU_UCODE_ID_CP_PFP);
	}

	err = amdgpu_ucode_request(adev, &adev->gfx.me_fw,
				   AMDGPU_UCODE_REQUIRED,
				   "amdgpu/%s_me.bin", ucode_prefix);
	if (err)
		goto out;
	if (adev->gfx.rs64_enable) {
		amdgpu_gfx_cp_init_microcode(adev, AMDGPU_UCODE_ID_CP_RS64_ME);
		amdgpu_gfx_cp_init_microcode(adev, AMDGPU_UCODE_ID_CP_RS64_ME_P0_STACK);
		amdgpu_gfx_cp_init_microcode(adev, AMDGPU_UCODE_ID_CP_RS64_ME_P1_STACK);
	} else {
		amdgpu_gfx_cp_init_microcode(adev, AMDGPU_UCODE_ID_CP_ME);
	}

	if (!amdgpu_sriov_vf(adev)) {
		if (amdgpu_ip_version(adev, GC_HWIP, 0) == IP_VERSION(11, 0, 0) &&
		    adev->pdev->revision == 0xCE)
			err = amdgpu_ucode_request(adev, &adev->gfx.rlc_fw,
						   AMDGPU_UCODE_REQUIRED,
						   "amdgpu/gc_11_0_0_rlc_1.bin");
		else if (amdgpu_is_kicker_fw(adev))
			err = amdgpu_ucode_request(adev, &adev->gfx.rlc_fw,
						   AMDGPU_UCODE_REQUIRED,
						   "amdgpu/%s_rlc_kicker.bin", ucode_prefix);
		else
			err = amdgpu_ucode_request(adev, &adev->gfx.rlc_fw,
						   AMDGPU_UCODE_REQUIRED,
						   "amdgpu/%s_rlc.bin", ucode_prefix);
		if (err)
			goto out;
		rlc_hdr = (const struct rlc_firmware_header_v2_0 *)adev->gfx.rlc_fw->data;
		version_major = le16_to_cpu(rlc_hdr->header.header_version_major);
		version_minor = le16_to_cpu(rlc_hdr->header.header_version_minor);
		err = amdgpu_gfx_rlc_init_microcode(adev, version_major, version_minor);
		if (err)
			goto out;
	}

	err = amdgpu_ucode_request(adev, &adev->gfx.mec_fw,
				   AMDGPU_UCODE_REQUIRED,
				   "amdgpu/%s_mec.bin", ucode_prefix);
	if (err)
		goto out;
	if (adev->gfx.rs64_enable) {
		amdgpu_gfx_cp_init_microcode(adev, AMDGPU_UCODE_ID_CP_RS64_MEC);
		amdgpu_gfx_cp_init_microcode(adev, AMDGPU_UCODE_ID_CP_RS64_MEC_P0_STACK);
		amdgpu_gfx_cp_init_microcode(adev, AMDGPU_UCODE_ID_CP_RS64_MEC_P1_STACK);
		amdgpu_gfx_cp_init_microcode(adev, AMDGPU_UCODE_ID_CP_RS64_MEC_P2_STACK);
		amdgpu_gfx_cp_init_microcode(adev, AMDGPU_UCODE_ID_CP_RS64_MEC_P3_STACK);
	} else {
		amdgpu_gfx_cp_init_microcode(adev, AMDGPU_UCODE_ID_CP_MEC1);
		amdgpu_gfx_cp_init_microcode(adev, AMDGPU_UCODE_ID_CP_MEC1_JT);
	}

	if (adev->firmware.load_type == AMDGPU_FW_LOAD_RLC_BACKDOOR_AUTO)
		err = gfx_v11_0_init_toc_microcode(adev, ucode_prefix);

	/* only one MEC for gfx 11.0.0. */
	adev->gfx.mec2_fw = NULL;

	gfx_v11_0_check_fw_cp_gfx_shadow(adev);

	if (adev->gfx.imu.funcs && adev->gfx.imu.funcs->init_microcode) {
		err = adev->gfx.imu.funcs->init_microcode(adev);
		if (err)
			DRM_ERROR("Failed to init imu firmware!\n");
		return err;
	}

out:
	if (err) {
		amdgpu_ucode_release(&adev->gfx.pfp_fw);
		amdgpu_ucode_release(&adev->gfx.me_fw);
		amdgpu_ucode_release(&adev->gfx.rlc_fw);
		amdgpu_ucode_release(&adev->gfx.mec_fw);
	}

	return err;
}

static u32 gfx_v11_0_get_csb_size(struct amdgpu_device *adev)
{
	u32 count = 0;
	const struct cs_section_def *sect = NULL;
	const struct cs_extent_def *ext = NULL;

	/* begin clear state */
	count += 2;
	/* context control state */
	count += 3;

	for (sect = gfx11_cs_data; sect->section != NULL; ++sect) {
		for (ext = sect->section; ext->extent != NULL; ++ext) {
			if (sect->id == SECT_CONTEXT)
				count += 2 + ext->reg_count;
			else
				return 0;
		}
	}

	/* set PA_SC_TILE_STEERING_OVERRIDE */
	count += 3;
	/* end clear state */
	count += 2;
	/* clear state */
	count += 2;

	return count;
}

static void gfx_v11_0_get_csb_buffer(struct amdgpu_device *adev,
				    volatile u32 *buffer)
{
	u32 count = 0;
	int ctx_reg_offset;

	if (adev->gfx.rlc.cs_data == NULL)
		return;
	if (buffer == NULL)
		return;

	count = amdgpu_gfx_csb_preamble_start(buffer);
	count = amdgpu_gfx_csb_data_parser(adev, buffer, count);

	ctx_reg_offset = SOC15_REG_OFFSET(GC, 0, regPA_SC_TILE_STEERING_OVERRIDE) - PACKET3_SET_CONTEXT_REG_START;
	buffer[count++] = cpu_to_le32(PACKET3(PACKET3_SET_CONTEXT_REG, 1));
	buffer[count++] = cpu_to_le32(ctx_reg_offset);
	buffer[count++] = cpu_to_le32(adev->gfx.config.pa_sc_tile_steering_override);

	amdgpu_gfx_csb_preamble_end(buffer, count);
}

static void gfx_v11_0_rlc_fini(struct amdgpu_device *adev)
{
	/* clear state block */
	amdgpu_bo_free_kernel(&adev->gfx.rlc.clear_state_obj,
			&adev->gfx.rlc.clear_state_gpu_addr,
			(void **)&adev->gfx.rlc.cs_ptr);

	/* jump table block */
	amdgpu_bo_free_kernel(&adev->gfx.rlc.cp_table_obj,
			&adev->gfx.rlc.cp_table_gpu_addr,
			(void **)&adev->gfx.rlc.cp_table_ptr);
}

static void gfx_v11_0_init_rlcg_reg_access_ctrl(struct amdgpu_device *adev)
{
	struct amdgpu_rlcg_reg_access_ctrl *reg_access_ctrl;

	reg_access_ctrl = &adev->gfx.rlc.reg_access_ctrl[0];
	reg_access_ctrl->scratch_reg0 = SOC15_REG_OFFSET(GC, 0, regSCRATCH_REG0);
	reg_access_ctrl->scratch_reg1 = SOC15_REG_OFFSET(GC, 0, regSCRATCH_REG1);
	reg_access_ctrl->scratch_reg2 = SOC15_REG_OFFSET(GC, 0, regSCRATCH_REG2);
	reg_access_ctrl->scratch_reg3 = SOC15_REG_OFFSET(GC, 0, regSCRATCH_REG3);
	reg_access_ctrl->grbm_cntl = SOC15_REG_OFFSET(GC, 0, regGRBM_GFX_CNTL);
	reg_access_ctrl->grbm_idx = SOC15_REG_OFFSET(GC, 0, regGRBM_GFX_INDEX);
	reg_access_ctrl->spare_int = SOC15_REG_OFFSET(GC, 0, regRLC_SPARE_INT_0);
	adev->gfx.rlc.rlcg_reg_access_supported = true;
}

static int gfx_v11_0_rlc_init(struct amdgpu_device *adev)
{
	const struct cs_section_def *cs_data;
	int r;

	adev->gfx.rlc.cs_data = gfx11_cs_data;

	cs_data = adev->gfx.rlc.cs_data;

	if (cs_data) {
		/* init clear state block */
		r = amdgpu_gfx_rlc_init_csb(adev);
		if (r)
			return r;
	}

	/* init spm vmid with 0xf */
	if (adev->gfx.rlc.funcs->update_spm_vmid)
		adev->gfx.rlc.funcs->update_spm_vmid(adev, NULL, 0xf);

	return 0;
}

static void gfx_v11_0_mec_fini(struct amdgpu_device *adev)
{
	amdgpu_bo_free_kernel(&adev->gfx.mec.hpd_eop_obj, NULL, NULL);
	amdgpu_bo_free_kernel(&adev->gfx.mec.mec_fw_obj, NULL, NULL);
	amdgpu_bo_free_kernel(&adev->gfx.mec.mec_fw_data_obj, NULL, NULL);
}

static void gfx_v11_0_me_init(struct amdgpu_device *adev)
{
	bitmap_zero(adev->gfx.me.queue_bitmap, AMDGPU_MAX_GFX_QUEUES);

	amdgpu_gfx_graphics_queue_acquire(adev);
}

static int gfx_v11_0_mec_init(struct amdgpu_device *adev)
{
	int r;
	u32 *hpd;
	size_t mec_hpd_size;

	bitmap_zero(adev->gfx.mec_bitmap[0].queue_bitmap, AMDGPU_MAX_COMPUTE_QUEUES);

	/* take ownership of the relevant compute queues */
	amdgpu_gfx_compute_queue_acquire(adev);
	mec_hpd_size = adev->gfx.num_compute_rings * GFX11_MEC_HPD_SIZE;

	if (mec_hpd_size) {
		r = amdgpu_bo_create_reserved(adev, mec_hpd_size, PAGE_SIZE,
					      AMDGPU_GEM_DOMAIN_GTT,
					      &adev->gfx.mec.hpd_eop_obj,
					      &adev->gfx.mec.hpd_eop_gpu_addr,
					      (void **)&hpd);
		if (r) {
			dev_warn(adev->dev, "(%d) create HDP EOP bo failed\n", r);
			gfx_v11_0_mec_fini(adev);
			return r;
		}

		memset(hpd, 0, mec_hpd_size);

		amdgpu_bo_kunmap(adev->gfx.mec.hpd_eop_obj);
		amdgpu_bo_unreserve(adev->gfx.mec.hpd_eop_obj);
	}

	return 0;
}

static uint32_t wave_read_ind(struct amdgpu_device *adev, uint32_t wave, uint32_t address)
{
	WREG32_SOC15(GC, 0, regSQ_IND_INDEX,
		(wave << SQ_IND_INDEX__WAVE_ID__SHIFT) |
		(address << SQ_IND_INDEX__INDEX__SHIFT));
	return RREG32_SOC15(GC, 0, regSQ_IND_DATA);
}

static void wave_read_regs(struct amdgpu_device *adev, uint32_t wave,
			   uint32_t thread, uint32_t regno,
			   uint32_t num, uint32_t *out)
{
	WREG32_SOC15(GC, 0, regSQ_IND_INDEX,
		(wave << SQ_IND_INDEX__WAVE_ID__SHIFT) |
		(regno << SQ_IND_INDEX__INDEX__SHIFT) |
		(thread << SQ_IND_INDEX__WORKITEM_ID__SHIFT) |
		(SQ_IND_INDEX__AUTO_INCR_MASK));
	while (num--)
		*(out++) = RREG32_SOC15(GC, 0, regSQ_IND_DATA);
}

static void gfx_v11_0_read_wave_data(struct amdgpu_device *adev, uint32_t xcc_id, uint32_t simd, uint32_t wave, uint32_t *dst, int *no_fields)
{
	/* in gfx11 the SIMD_ID is specified as part of the INSTANCE
	 * field when performing a select_se_sh so it should be
	 * zero here */
	WARN_ON(simd != 0);

	/* type 3 wave data */
	dst[(*no_fields)++] = 3;
	dst[(*no_fields)++] = wave_read_ind(adev, wave, ixSQ_WAVE_STATUS);
	dst[(*no_fields)++] = wave_read_ind(adev, wave, ixSQ_WAVE_PC_LO);
	dst[(*no_fields)++] = wave_read_ind(adev, wave, ixSQ_WAVE_PC_HI);
	dst[(*no_fields)++] = wave_read_ind(adev, wave, ixSQ_WAVE_EXEC_LO);
	dst[(*no_fields)++] = wave_read_ind(adev, wave, ixSQ_WAVE_EXEC_HI);
	dst[(*no_fields)++] = wave_read_ind(adev, wave, ixSQ_WAVE_HW_ID1);
	dst[(*no_fields)++] = wave_read_ind(adev, wave, ixSQ_WAVE_HW_ID2);
	dst[(*no_fields)++] = wave_read_ind(adev, wave, ixSQ_WAVE_GPR_ALLOC);
	dst[(*no_fields)++] = wave_read_ind(adev, wave, ixSQ_WAVE_LDS_ALLOC);
	dst[(*no_fields)++] = wave_read_ind(adev, wave, ixSQ_WAVE_TRAPSTS);
	dst[(*no_fields)++] = wave_read_ind(adev, wave, ixSQ_WAVE_IB_STS);
	dst[(*no_fields)++] = wave_read_ind(adev, wave, ixSQ_WAVE_IB_STS2);
	dst[(*no_fields)++] = wave_read_ind(adev, wave, ixSQ_WAVE_IB_DBG1);
	dst[(*no_fields)++] = wave_read_ind(adev, wave, ixSQ_WAVE_M0);
	dst[(*no_fields)++] = wave_read_ind(adev, wave, ixSQ_WAVE_MODE);
}

static void gfx_v11_0_read_wave_sgprs(struct amdgpu_device *adev, uint32_t xcc_id, uint32_t simd,
				     uint32_t wave, uint32_t start,
				     uint32_t size, uint32_t *dst)
{
	WARN_ON(simd != 0);

	wave_read_regs(
		adev, wave, 0, start + SQIND_WAVE_SGPRS_OFFSET, size,
		dst);
}

static void gfx_v11_0_read_wave_vgprs(struct amdgpu_device *adev, uint32_t xcc_id, uint32_t simd,
				      uint32_t wave, uint32_t thread,
				      uint32_t start, uint32_t size,
				      uint32_t *dst)
{
	wave_read_regs(
		adev, wave, thread,
		start + SQIND_WAVE_VGPRS_OFFSET, size, dst);
}

static void gfx_v11_0_select_me_pipe_q(struct amdgpu_device *adev,
					u32 me, u32 pipe, u32 q, u32 vm, u32 xcc_id)
{
	soc21_grbm_select(adev, me, pipe, q, vm);
}

/* all sizes are in bytes */
#define MQD_SHADOW_BASE_SIZE      73728
#define MQD_SHADOW_BASE_ALIGNMENT 256
#define MQD_FWWORKAREA_SIZE       484
#define MQD_FWWORKAREA_ALIGNMENT  256

static void gfx_v11_0_get_gfx_shadow_info_nocheck(struct amdgpu_device *adev,
					 struct amdgpu_gfx_shadow_info *shadow_info)
{
	shadow_info->shadow_size = MQD_SHADOW_BASE_SIZE;
	shadow_info->shadow_alignment = MQD_SHADOW_BASE_ALIGNMENT;
	shadow_info->csa_size = MQD_FWWORKAREA_SIZE;
	shadow_info->csa_alignment = MQD_FWWORKAREA_ALIGNMENT;
}

static int gfx_v11_0_get_gfx_shadow_info(struct amdgpu_device *adev,
					 struct amdgpu_gfx_shadow_info *shadow_info,
					 bool skip_check)
{
	if (adev->gfx.cp_gfx_shadow || skip_check) {
		gfx_v11_0_get_gfx_shadow_info_nocheck(adev, shadow_info);
		return 0;
	} else {
		memset(shadow_info, 0, sizeof(struct amdgpu_gfx_shadow_info));
		return -ENOTSUPP;
	}
}

static const struct amdgpu_gfx_funcs gfx_v11_0_gfx_funcs = {
	.get_gpu_clock_counter = &gfx_v11_0_get_gpu_clock_counter,
	.select_se_sh = &gfx_v11_0_select_se_sh,
	.read_wave_data = &gfx_v11_0_read_wave_data,
	.read_wave_sgprs = &gfx_v11_0_read_wave_sgprs,
	.read_wave_vgprs = &gfx_v11_0_read_wave_vgprs,
	.select_me_pipe_q = &gfx_v11_0_select_me_pipe_q,
	.update_perfmon_mgcg = &gfx_v11_0_update_perf_clk,
	.get_gfx_shadow_info = &gfx_v11_0_get_gfx_shadow_info,
};

static int gfx_v11_0_gpu_early_init(struct amdgpu_device *adev)
{
	switch (amdgpu_ip_version(adev, GC_HWIP, 0)) {
	case IP_VERSION(11, 0, 0):
	case IP_VERSION(11, 0, 2):
		adev->gfx.config.max_hw_contexts = 8;
		adev->gfx.config.sc_prim_fifo_size_frontend = 0x20;
		adev->gfx.config.sc_prim_fifo_size_backend = 0x100;
		adev->gfx.config.sc_hiz_tile_fifo_size = 0;
		adev->gfx.config.sc_earlyz_tile_fifo_size = 0x4C0;
		break;
	case IP_VERSION(11, 0, 3):
		adev->gfx.ras = &gfx_v11_0_3_ras;
		adev->gfx.config.max_hw_contexts = 8;
		adev->gfx.config.sc_prim_fifo_size_frontend = 0x20;
		adev->gfx.config.sc_prim_fifo_size_backend = 0x100;
		adev->gfx.config.sc_hiz_tile_fifo_size = 0;
		adev->gfx.config.sc_earlyz_tile_fifo_size = 0x4C0;
		break;
	case IP_VERSION(11, 0, 1):
	case IP_VERSION(11, 0, 4):
	case IP_VERSION(11, 5, 0):
	case IP_VERSION(11, 5, 1):
	case IP_VERSION(11, 5, 2):
	case IP_VERSION(11, 5, 3):
		adev->gfx.config.max_hw_contexts = 8;
		adev->gfx.config.sc_prim_fifo_size_frontend = 0x20;
		adev->gfx.config.sc_prim_fifo_size_backend = 0x100;
		adev->gfx.config.sc_hiz_tile_fifo_size = 0x80;
		adev->gfx.config.sc_earlyz_tile_fifo_size = 0x300;
		break;
	default:
		BUG();
		break;
	}

	return 0;
}

static int gfx_v11_0_gfx_ring_init(struct amdgpu_device *adev, int ring_id,
				   int me, int pipe, int queue)
{
	struct amdgpu_ring *ring;
	unsigned int irq_type;
	unsigned int hw_prio;

	ring = &adev->gfx.gfx_ring[ring_id];

	ring->me = me;
	ring->pipe = pipe;
	ring->queue = queue;

	ring->ring_obj = NULL;
	ring->use_doorbell = true;
	if (adev->gfx.disable_kq) {
		ring->no_scheduler = true;
		ring->no_user_submission = true;
	}

	if (!ring_id)
		ring->doorbell_index = adev->doorbell_index.gfx_ring0 << 1;
	else
		ring->doorbell_index = adev->doorbell_index.gfx_ring1 << 1;
	ring->vm_hub = AMDGPU_GFXHUB(0);
	sprintf(ring->name, "gfx_%d.%d.%d", ring->me, ring->pipe, ring->queue);

	irq_type = AMDGPU_CP_IRQ_GFX_ME0_PIPE0_EOP + ring->pipe;
	hw_prio = amdgpu_gfx_is_high_priority_graphics_queue(adev, ring) ?
		AMDGPU_GFX_PIPE_PRIO_HIGH : AMDGPU_GFX_PIPE_PRIO_NORMAL;
	return amdgpu_ring_init(adev, ring, 1024, &adev->gfx.eop_irq, irq_type,
				hw_prio, NULL);
}

static int gfx_v11_0_compute_ring_init(struct amdgpu_device *adev, int ring_id,
				       int mec, int pipe, int queue)
{
	int r;
	unsigned irq_type;
	struct amdgpu_ring *ring;
	unsigned int hw_prio;

	ring = &adev->gfx.compute_ring[ring_id];

	/* mec0 is me1 */
	ring->me = mec + 1;
	ring->pipe = pipe;
	ring->queue = queue;

	ring->ring_obj = NULL;
	ring->use_doorbell = true;
	ring->doorbell_index = (adev->doorbell_index.mec_ring0 + ring_id) << 1;
	ring->eop_gpu_addr = adev->gfx.mec.hpd_eop_gpu_addr
				+ (ring_id * GFX11_MEC_HPD_SIZE);
	ring->vm_hub = AMDGPU_GFXHUB(0);
	sprintf(ring->name, "comp_%d.%d.%d", ring->me, ring->pipe, ring->queue);

	irq_type = AMDGPU_CP_IRQ_COMPUTE_MEC1_PIPE0_EOP
		+ ((ring->me - 1) * adev->gfx.mec.num_pipe_per_mec)
		+ ring->pipe;
	hw_prio = amdgpu_gfx_is_high_priority_compute_queue(adev, ring) ?
			AMDGPU_GFX_PIPE_PRIO_HIGH : AMDGPU_GFX_PIPE_PRIO_NORMAL;
	/* type-2 packets are deprecated on MEC, use type-3 instead */
	r = amdgpu_ring_init(adev, ring, 1024, &adev->gfx.eop_irq, irq_type,
			     hw_prio, NULL);
	if (r)
		return r;

	return 0;
}

static struct {
	SOC21_FIRMWARE_ID	id;
	unsigned int		offset;
	unsigned int		size;
} rlc_autoload_info[SOC21_FIRMWARE_ID_MAX];

static void gfx_v11_0_parse_rlc_toc(struct amdgpu_device *adev, void *rlc_toc)
{
	RLC_TABLE_OF_CONTENT *ucode = rlc_toc;

	while (ucode && (ucode->id > SOC21_FIRMWARE_ID_INVALID) &&
			(ucode->id < SOC21_FIRMWARE_ID_MAX)) {
		rlc_autoload_info[ucode->id].id = ucode->id;
		rlc_autoload_info[ucode->id].offset = ucode->offset * 4;
		rlc_autoload_info[ucode->id].size = ucode->size * 4;

		ucode++;
	}
}

static uint32_t gfx_v11_0_calc_toc_total_size(struct amdgpu_device *adev)
{
	uint32_t total_size = 0;
	SOC21_FIRMWARE_ID id;

	gfx_v11_0_parse_rlc_toc(adev, adev->psp.toc.start_addr);

	for (id = SOC21_FIRMWARE_ID_RLC_G_UCODE; id < SOC21_FIRMWARE_ID_MAX; id++)
		total_size += rlc_autoload_info[id].size;

	/* In case the offset in rlc toc ucode is aligned */
	if (total_size < rlc_autoload_info[SOC21_FIRMWARE_ID_MAX-1].offset)
		total_size = rlc_autoload_info[SOC21_FIRMWARE_ID_MAX-1].offset +
			rlc_autoload_info[SOC21_FIRMWARE_ID_MAX-1].size;

	return total_size;
}

static int gfx_v11_0_rlc_autoload_buffer_init(struct amdgpu_device *adev)
{
	int r;
	uint32_t total_size;

	total_size = gfx_v11_0_calc_toc_total_size(adev);

	r = amdgpu_bo_create_reserved(adev, total_size, 64 * 1024,
				      AMDGPU_GEM_DOMAIN_VRAM |
				      AMDGPU_GEM_DOMAIN_GTT,
				      &adev->gfx.rlc.rlc_autoload_bo,
				      &adev->gfx.rlc.rlc_autoload_gpu_addr,
				      (void **)&adev->gfx.rlc.rlc_autoload_ptr);

	if (r) {
		dev_err(adev->dev, "(%d) failed to create fw autoload bo\n", r);
		return r;
	}

	return 0;
}

static void gfx_v11_0_rlc_backdoor_autoload_copy_ucode(struct amdgpu_device *adev,
					      SOC21_FIRMWARE_ID id,
			    		      const void *fw_data,
					      uint32_t fw_size,
					      uint32_t *fw_autoload_mask)
{
	uint32_t toc_offset;
	uint32_t toc_fw_size;
	char *ptr = adev->gfx.rlc.rlc_autoload_ptr;

	if (id <= SOC21_FIRMWARE_ID_INVALID || id >= SOC21_FIRMWARE_ID_MAX)
		return;

	toc_offset = rlc_autoload_info[id].offset;
	toc_fw_size = rlc_autoload_info[id].size;

	if (fw_size == 0)
		fw_size = toc_fw_size;

	if (fw_size > toc_fw_size)
		fw_size = toc_fw_size;

	memcpy(ptr + toc_offset, fw_data, fw_size);

	if (fw_size < toc_fw_size)
		memset(ptr + toc_offset + fw_size, 0, toc_fw_size - fw_size);

	if ((id != SOC21_FIRMWARE_ID_RS64_PFP) && (id != SOC21_FIRMWARE_ID_RS64_ME))
		*(uint64_t *)fw_autoload_mask |= 1ULL << id;
}

static void gfx_v11_0_rlc_backdoor_autoload_copy_toc_ucode(struct amdgpu_device *adev,
							uint32_t *fw_autoload_mask)
{
	void *data;
	uint32_t size;
	uint64_t *toc_ptr;

	*(uint64_t *)fw_autoload_mask |= 0x1;

	DRM_DEBUG("rlc autoload enabled fw: 0x%llx\n", *(uint64_t *)fw_autoload_mask);

	data = adev->psp.toc.start_addr;
	size = rlc_autoload_info[SOC21_FIRMWARE_ID_RLC_TOC].size;

	toc_ptr = (uint64_t *)data + size / 8 - 1;
	*toc_ptr = *(uint64_t *)fw_autoload_mask;

	gfx_v11_0_rlc_backdoor_autoload_copy_ucode(adev, SOC21_FIRMWARE_ID_RLC_TOC,
					data, size, fw_autoload_mask);
}

static void gfx_v11_0_rlc_backdoor_autoload_copy_gfx_ucode(struct amdgpu_device *adev,
							uint32_t *fw_autoload_mask)
{
	const __le32 *fw_data;
	uint32_t fw_size;
	const struct gfx_firmware_header_v1_0 *cp_hdr;
	const struct gfx_firmware_header_v2_0 *cpv2_hdr;
	const struct rlc_firmware_header_v2_0 *rlc_hdr;
	const struct rlc_firmware_header_v2_2 *rlcv22_hdr;
	uint16_t version_major, version_minor;

	if (adev->gfx.rs64_enable) {
		/* pfp ucode */
		cpv2_hdr = (const struct gfx_firmware_header_v2_0 *)
			adev->gfx.pfp_fw->data;
		/* instruction */
		fw_data = (const __le32 *)(adev->gfx.pfp_fw->data +
			le32_to_cpu(cpv2_hdr->ucode_offset_bytes));
		fw_size = le32_to_cpu(cpv2_hdr->ucode_size_bytes);
		gfx_v11_0_rlc_backdoor_autoload_copy_ucode(adev, SOC21_FIRMWARE_ID_RS64_PFP,
						fw_data, fw_size, fw_autoload_mask);
		/* data */
		fw_data = (const __le32 *)(adev->gfx.pfp_fw->data +
			le32_to_cpu(cpv2_hdr->data_offset_bytes));
		fw_size = le32_to_cpu(cpv2_hdr->data_size_bytes);
		gfx_v11_0_rlc_backdoor_autoload_copy_ucode(adev, SOC21_FIRMWARE_ID_RS64_PFP_P0_STACK,
						fw_data, fw_size, fw_autoload_mask);
		gfx_v11_0_rlc_backdoor_autoload_copy_ucode(adev, SOC21_FIRMWARE_ID_RS64_PFP_P1_STACK,
						fw_data, fw_size, fw_autoload_mask);
		/* me ucode */
		cpv2_hdr = (const struct gfx_firmware_header_v2_0 *)
			adev->gfx.me_fw->data;
		/* instruction */
		fw_data = (const __le32 *)(adev->gfx.me_fw->data +
			le32_to_cpu(cpv2_hdr->ucode_offset_bytes));
		fw_size = le32_to_cpu(cpv2_hdr->ucode_size_bytes);
		gfx_v11_0_rlc_backdoor_autoload_copy_ucode(adev, SOC21_FIRMWARE_ID_RS64_ME,
						fw_data, fw_size, fw_autoload_mask);
		/* data */
		fw_data = (const __le32 *)(adev->gfx.me_fw->data +
			le32_to_cpu(cpv2_hdr->data_offset_bytes));
		fw_size = le32_to_cpu(cpv2_hdr->data_size_bytes);
		gfx_v11_0_rlc_backdoor_autoload_copy_ucode(adev, SOC21_FIRMWARE_ID_RS64_ME_P0_STACK,
						fw_data, fw_size, fw_autoload_mask);
		gfx_v11_0_rlc_backdoor_autoload_copy_ucode(adev, SOC21_FIRMWARE_ID_RS64_ME_P1_STACK,
						fw_data, fw_size, fw_autoload_mask);
		/* mec ucode */
		cpv2_hdr = (const struct gfx_firmware_header_v2_0 *)
			adev->gfx.mec_fw->data;
		/* instruction */
		fw_data = (const __le32 *) (adev->gfx.mec_fw->data +
			le32_to_cpu(cpv2_hdr->ucode_offset_bytes));
		fw_size = le32_to_cpu(cpv2_hdr->ucode_size_bytes);
		gfx_v11_0_rlc_backdoor_autoload_copy_ucode(adev, SOC21_FIRMWARE_ID_RS64_MEC,
						fw_data, fw_size, fw_autoload_mask);
		/* data */
		fw_data = (const __le32 *) (adev->gfx.mec_fw->data +
			le32_to_cpu(cpv2_hdr->data_offset_bytes));
		fw_size = le32_to_cpu(cpv2_hdr->data_size_bytes);
		gfx_v11_0_rlc_backdoor_autoload_copy_ucode(adev, SOC21_FIRMWARE_ID_RS64_MEC_P0_STACK,
						fw_data, fw_size, fw_autoload_mask);
		gfx_v11_0_rlc_backdoor_autoload_copy_ucode(adev, SOC21_FIRMWARE_ID_RS64_MEC_P1_STACK,
						fw_data, fw_size, fw_autoload_mask);
		gfx_v11_0_rlc_backdoor_autoload_copy_ucode(adev, SOC21_FIRMWARE_ID_RS64_MEC_P2_STACK,
						fw_data, fw_size, fw_autoload_mask);
		gfx_v11_0_rlc_backdoor_autoload_copy_ucode(adev, SOC21_FIRMWARE_ID_RS64_MEC_P3_STACK,
						fw_data, fw_size, fw_autoload_mask);
	} else {
		/* pfp ucode */
		cp_hdr = (const struct gfx_firmware_header_v1_0 *)
			adev->gfx.pfp_fw->data;
		fw_data = (const __le32 *)(adev->gfx.pfp_fw->data +
				le32_to_cpu(cp_hdr->header.ucode_array_offset_bytes));
		fw_size = le32_to_cpu(cp_hdr->header.ucode_size_bytes);
		gfx_v11_0_rlc_backdoor_autoload_copy_ucode(adev, SOC21_FIRMWARE_ID_CP_PFP,
						fw_data, fw_size, fw_autoload_mask);

		/* me ucode */
		cp_hdr = (const struct gfx_firmware_header_v1_0 *)
			adev->gfx.me_fw->data;
		fw_data = (const __le32 *)(adev->gfx.me_fw->data +
				le32_to_cpu(cp_hdr->header.ucode_array_offset_bytes));
		fw_size = le32_to_cpu(cp_hdr->header.ucode_size_bytes);
		gfx_v11_0_rlc_backdoor_autoload_copy_ucode(adev, SOC21_FIRMWARE_ID_CP_ME,
						fw_data, fw_size, fw_autoload_mask);

		/* mec ucode */
		cp_hdr = (const struct gfx_firmware_header_v1_0 *)
			adev->gfx.mec_fw->data;
		fw_data = (const __le32 *) (adev->gfx.mec_fw->data +
				le32_to_cpu(cp_hdr->header.ucode_array_offset_bytes));
		fw_size = le32_to_cpu(cp_hdr->header.ucode_size_bytes) -
			cp_hdr->jt_size * 4;
		gfx_v11_0_rlc_backdoor_autoload_copy_ucode(adev, SOC21_FIRMWARE_ID_CP_MEC,
						fw_data, fw_size, fw_autoload_mask);
	}

	/* rlc ucode */
	rlc_hdr = (const struct rlc_firmware_header_v2_0 *)
		adev->gfx.rlc_fw->data;
	fw_data = (const __le32 *)(adev->gfx.rlc_fw->data +
			le32_to_cpu(rlc_hdr->header.ucode_array_offset_bytes));
	fw_size = le32_to_cpu(rlc_hdr->header.ucode_size_bytes);
	gfx_v11_0_rlc_backdoor_autoload_copy_ucode(adev, SOC21_FIRMWARE_ID_RLC_G_UCODE,
					fw_data, fw_size, fw_autoload_mask);

	version_major = le16_to_cpu(rlc_hdr->header.header_version_major);
	version_minor = le16_to_cpu(rlc_hdr->header.header_version_minor);
	if (version_major == 2) {
		if (version_minor >= 2) {
			rlcv22_hdr = (const struct rlc_firmware_header_v2_2 *)adev->gfx.rlc_fw->data;

			fw_data = (const __le32 *)(adev->gfx.rlc_fw->data +
					le32_to_cpu(rlcv22_hdr->rlc_iram_ucode_offset_bytes));
			fw_size = le32_to_cpu(rlcv22_hdr->rlc_iram_ucode_size_bytes);
			gfx_v11_0_rlc_backdoor_autoload_copy_ucode(adev, SOC21_FIRMWARE_ID_RLX6_UCODE,
					fw_data, fw_size, fw_autoload_mask);

			fw_data = (const __le32 *)(adev->gfx.rlc_fw->data +
					le32_to_cpu(rlcv22_hdr->rlc_dram_ucode_offset_bytes));
			fw_size = le32_to_cpu(rlcv22_hdr->rlc_dram_ucode_size_bytes);
			gfx_v11_0_rlc_backdoor_autoload_copy_ucode(adev, SOC21_FIRMWARE_ID_RLX6_DRAM_BOOT,
					fw_data, fw_size, fw_autoload_mask);
		}
	}
}

static void gfx_v11_0_rlc_backdoor_autoload_copy_sdma_ucode(struct amdgpu_device *adev,
							uint32_t *fw_autoload_mask)
{
	const __le32 *fw_data;
	uint32_t fw_size;
	const struct sdma_firmware_header_v2_0 *sdma_hdr;

	sdma_hdr = (const struct sdma_firmware_header_v2_0 *)
		adev->sdma.instance[0].fw->data;
	fw_data = (const __le32 *) (adev->sdma.instance[0].fw->data +
			le32_to_cpu(sdma_hdr->header.ucode_array_offset_bytes));
	fw_size = le32_to_cpu(sdma_hdr->ctx_ucode_size_bytes);

	gfx_v11_0_rlc_backdoor_autoload_copy_ucode(adev,
			SOC21_FIRMWARE_ID_SDMA_UCODE_TH0, fw_data, fw_size, fw_autoload_mask);

	fw_data = (const __le32 *) (adev->sdma.instance[0].fw->data +
			le32_to_cpu(sdma_hdr->ctl_ucode_offset));
	fw_size = le32_to_cpu(sdma_hdr->ctl_ucode_size_bytes);

	gfx_v11_0_rlc_backdoor_autoload_copy_ucode(adev,
			SOC21_FIRMWARE_ID_SDMA_UCODE_TH1, fw_data, fw_size, fw_autoload_mask);
}

static void gfx_v11_0_rlc_backdoor_autoload_copy_mes_ucode(struct amdgpu_device *adev,
							uint32_t *fw_autoload_mask)
{
	const __le32 *fw_data;
	unsigned fw_size;
	const struct mes_firmware_header_v1_0 *mes_hdr;
	int pipe, ucode_id, data_id;

	for (pipe = 0; pipe < 2; pipe++) {
		if (pipe==0) {
			ucode_id = SOC21_FIRMWARE_ID_RS64_MES_P0;
			data_id  = SOC21_FIRMWARE_ID_RS64_MES_P0_STACK;
		} else {
			ucode_id = SOC21_FIRMWARE_ID_RS64_MES_P1;
			data_id  = SOC21_FIRMWARE_ID_RS64_MES_P1_STACK;
		}

		mes_hdr = (const struct mes_firmware_header_v1_0 *)
			adev->mes.fw[pipe]->data;

		fw_data = (const __le32 *)(adev->mes.fw[pipe]->data +
				le32_to_cpu(mes_hdr->mes_ucode_offset_bytes));
		fw_size = le32_to_cpu(mes_hdr->mes_ucode_size_bytes);

		gfx_v11_0_rlc_backdoor_autoload_copy_ucode(adev,
				ucode_id, fw_data, fw_size, fw_autoload_mask);

		fw_data = (const __le32 *)(adev->mes.fw[pipe]->data +
				le32_to_cpu(mes_hdr->mes_ucode_data_offset_bytes));
		fw_size = le32_to_cpu(mes_hdr->mes_ucode_data_size_bytes);

		gfx_v11_0_rlc_backdoor_autoload_copy_ucode(adev,
				data_id, fw_data, fw_size, fw_autoload_mask);
	}
}

static int gfx_v11_0_rlc_backdoor_autoload_enable(struct amdgpu_device *adev)
{
	uint32_t rlc_g_offset, rlc_g_size;
	uint64_t gpu_addr;
	uint32_t autoload_fw_id[2];

	memset(autoload_fw_id, 0, sizeof(uint32_t) * 2);

	/* RLC autoload sequence 2: copy ucode */
	gfx_v11_0_rlc_backdoor_autoload_copy_sdma_ucode(adev, autoload_fw_id);
	gfx_v11_0_rlc_backdoor_autoload_copy_gfx_ucode(adev, autoload_fw_id);
	gfx_v11_0_rlc_backdoor_autoload_copy_mes_ucode(adev, autoload_fw_id);
	gfx_v11_0_rlc_backdoor_autoload_copy_toc_ucode(adev, autoload_fw_id);

	rlc_g_offset = rlc_autoload_info[SOC21_FIRMWARE_ID_RLC_G_UCODE].offset;
	rlc_g_size = rlc_autoload_info[SOC21_FIRMWARE_ID_RLC_G_UCODE].size;
	gpu_addr = adev->gfx.rlc.rlc_autoload_gpu_addr + rlc_g_offset;

	WREG32_SOC15(GC, 0, regGFX_IMU_RLC_BOOTLOADER_ADDR_HI, upper_32_bits(gpu_addr));
	WREG32_SOC15(GC, 0, regGFX_IMU_RLC_BOOTLOADER_ADDR_LO, lower_32_bits(gpu_addr));

	WREG32_SOC15(GC, 0, regGFX_IMU_RLC_BOOTLOADER_SIZE, rlc_g_size);

	/* RLC autoload sequence 3: load IMU fw */
	if (adev->gfx.imu.funcs->load_microcode)
		adev->gfx.imu.funcs->load_microcode(adev);
	/* RLC autoload sequence 4 init IMU fw */
	if (adev->gfx.imu.funcs->setup_imu)
		adev->gfx.imu.funcs->setup_imu(adev);
	if (adev->gfx.imu.funcs->start_imu)
		adev->gfx.imu.funcs->start_imu(adev);

	/* RLC autoload sequence 5 disable gpa mode */
	gfx_v11_0_disable_gpa_mode(adev);

	return 0;
}

static void gfx_v11_0_alloc_ip_dump(struct amdgpu_device *adev)
{
	uint32_t reg_count = ARRAY_SIZE(gc_reg_list_11_0);
	uint32_t *ptr;
	uint32_t inst;

	ptr = kcalloc(reg_count, sizeof(uint32_t), GFP_KERNEL);
	if (!ptr) {
		DRM_ERROR("Failed to allocate memory for GFX IP Dump\n");
		adev->gfx.ip_dump_core = NULL;
	} else {
		adev->gfx.ip_dump_core = ptr;
	}

	/* Allocate memory for compute queue registers for all the instances */
	reg_count = ARRAY_SIZE(gc_cp_reg_list_11);
	inst = adev->gfx.mec.num_mec * adev->gfx.mec.num_pipe_per_mec *
		adev->gfx.mec.num_queue_per_pipe;

	ptr = kcalloc(reg_count * inst, sizeof(uint32_t), GFP_KERNEL);
	if (!ptr) {
		DRM_ERROR("Failed to allocate memory for Compute Queues IP Dump\n");
		adev->gfx.ip_dump_compute_queues = NULL;
	} else {
		adev->gfx.ip_dump_compute_queues = ptr;
	}

	/* Allocate memory for gfx queue registers for all the instances */
	reg_count = ARRAY_SIZE(gc_gfx_queue_reg_list_11);
	inst = adev->gfx.me.num_me * adev->gfx.me.num_pipe_per_me *
		adev->gfx.me.num_queue_per_pipe;

	ptr = kcalloc(reg_count * inst, sizeof(uint32_t), GFP_KERNEL);
	if (!ptr) {
		DRM_ERROR("Failed to allocate memory for GFX Queues IP Dump\n");
		adev->gfx.ip_dump_gfx_queues = NULL;
	} else {
		adev->gfx.ip_dump_gfx_queues = ptr;
	}
}

static int gfx_v11_0_sw_init(struct amdgpu_ip_block *ip_block)
{
	int i, j, k, r, ring_id;
	int xcc_id = 0;
	struct amdgpu_device *adev = ip_block->adev;
	int num_queue_per_pipe = 1; /* we only enable 1 KGQ per pipe */

	INIT_DELAYED_WORK(&adev->gfx.idle_work, amdgpu_gfx_profile_idle_work_handler);

	switch (amdgpu_ip_version(adev, GC_HWIP, 0)) {
	case IP_VERSION(11, 0, 0):
	case IP_VERSION(11, 0, 1):
	case IP_VERSION(11, 0, 2):
	case IP_VERSION(11, 0, 3):
	case IP_VERSION(11, 0, 4):
	case IP_VERSION(11, 5, 0):
	case IP_VERSION(11, 5, 1):
	case IP_VERSION(11, 5, 2):
	case IP_VERSION(11, 5, 3):
		adev->gfx.me.num_me = 1;
		adev->gfx.me.num_pipe_per_me = 1;
		adev->gfx.me.num_queue_per_pipe = 2;
		adev->gfx.mec.num_mec = 1;
		adev->gfx.mec.num_pipe_per_mec = 4;
		adev->gfx.mec.num_queue_per_pipe = 4;
		break;
	default:
		adev->gfx.me.num_me = 1;
		adev->gfx.me.num_pipe_per_me = 1;
		adev->gfx.me.num_queue_per_pipe = 1;
		adev->gfx.mec.num_mec = 1;
		adev->gfx.mec.num_pipe_per_mec = 4;
		adev->gfx.mec.num_queue_per_pipe = 8;
		break;
	}

	switch (amdgpu_ip_version(adev, GC_HWIP, 0)) {
	case IP_VERSION(11, 0, 0):
	case IP_VERSION(11, 0, 2):
	case IP_VERSION(11, 0, 3):
		if (!adev->gfx.disable_uq &&
		    adev->gfx.me_fw_version  >= 2420 &&
		    adev->gfx.pfp_fw_version >= 2580 &&
		    adev->gfx.mec_fw_version >= 2650 &&
		    adev->mes.fw_version[0] >= 120) {
			adev->userq_funcs[AMDGPU_HW_IP_GFX] = &userq_mes_funcs;
			adev->userq_funcs[AMDGPU_HW_IP_COMPUTE] = &userq_mes_funcs;
		}
		break;
	case IP_VERSION(11, 0, 1):
	case IP_VERSION(11, 0, 4):
	case IP_VERSION(11, 5, 0):
	case IP_VERSION(11, 5, 1):
	case IP_VERSION(11, 5, 2):
	case IP_VERSION(11, 5, 3):
		/* add firmware version checks here */
		if (0 && !adev->gfx.disable_uq) {
			adev->userq_funcs[AMDGPU_HW_IP_GFX] = &userq_mes_funcs;
			adev->userq_funcs[AMDGPU_HW_IP_COMPUTE] = &userq_mes_funcs;
		}
		break;
	default:
		break;
	}

	switch (amdgpu_ip_version(adev, GC_HWIP, 0)) {
	case IP_VERSION(11, 0, 0):
	case IP_VERSION(11, 0, 2):
	case IP_VERSION(11, 0, 3):
		adev->gfx.cleaner_shader_ptr = gfx_11_0_3_cleaner_shader_hex;
		adev->gfx.cleaner_shader_size = sizeof(gfx_11_0_3_cleaner_shader_hex);
		if (adev->gfx.me_fw_version  >= 2280 &&
		    adev->gfx.pfp_fw_version >= 2370 &&
		    adev->gfx.mec_fw_version >= 2450  &&
		    adev->mes.fw_version[0] >= 99) {
			adev->gfx.enable_cleaner_shader = true;
			r = amdgpu_gfx_cleaner_shader_sw_init(adev, adev->gfx.cleaner_shader_size);
			if (r) {
				adev->gfx.enable_cleaner_shader = false;
				dev_err(adev->dev, "Failed to initialize cleaner shader\n");
			}
		}
		break;
	case IP_VERSION(11, 0, 1):
	case IP_VERSION(11, 0, 4):
		adev->gfx.cleaner_shader_ptr = gfx_11_0_3_cleaner_shader_hex;
		adev->gfx.cleaner_shader_size = sizeof(gfx_11_0_3_cleaner_shader_hex);
		if (adev->gfx.pfp_fw_version >= 102 &&
		    adev->gfx.mec_fw_version >= 66 &&
		    adev->mes.fw_version[0] >= 128) {
			adev->gfx.enable_cleaner_shader = true;
			r = amdgpu_gfx_cleaner_shader_sw_init(adev, adev->gfx.cleaner_shader_size);
			if (r) {
				adev->gfx.enable_cleaner_shader = false;
				dev_err(adev->dev, "Failed to initialize cleaner shader\n");
			}
		}
		break;
	case IP_VERSION(11, 5, 0):
	case IP_VERSION(11, 5, 1):
		adev->gfx.cleaner_shader_ptr = gfx_11_0_3_cleaner_shader_hex;
		adev->gfx.cleaner_shader_size = sizeof(gfx_11_0_3_cleaner_shader_hex);
		if (adev->gfx.mec_fw_version >= 26 &&
		    adev->mes.fw_version[0] >= 114) {
			adev->gfx.enable_cleaner_shader = true;
			r = amdgpu_gfx_cleaner_shader_sw_init(adev, adev->gfx.cleaner_shader_size);
			if (r) {
				adev->gfx.enable_cleaner_shader = false;
				dev_err(adev->dev, "Failed to initialize cleaner shader\n");
			}
		}
		break;
	case IP_VERSION(11, 5, 2):
		adev->gfx.cleaner_shader_ptr = gfx_11_0_3_cleaner_shader_hex;
		adev->gfx.cleaner_shader_size = sizeof(gfx_11_0_3_cleaner_shader_hex);
		if (adev->gfx.me_fw_version  >= 12 &&
		    adev->gfx.pfp_fw_version >= 15 &&
		    adev->gfx.mec_fw_version >= 15) {
			adev->gfx.enable_cleaner_shader = true;
			r = amdgpu_gfx_cleaner_shader_sw_init(adev, adev->gfx.cleaner_shader_size);
			if (r) {
				adev->gfx.enable_cleaner_shader = false;
				dev_err(adev->dev, "Failed to initialize cleaner shader\n");
			}
		}
		break;
	case IP_VERSION(11, 5, 3):
		adev->gfx.cleaner_shader_ptr = gfx_11_0_3_cleaner_shader_hex;
		adev->gfx.cleaner_shader_size = sizeof(gfx_11_0_3_cleaner_shader_hex);
		if (adev->gfx.me_fw_version  >= 7 &&
		    adev->gfx.pfp_fw_version >= 8 &&
		    adev->gfx.mec_fw_version >= 8) {
			adev->gfx.enable_cleaner_shader = true;
			r = amdgpu_gfx_cleaner_shader_sw_init(adev, adev->gfx.cleaner_shader_size);
			if (r) {
				adev->gfx.enable_cleaner_shader = false;
				dev_err(adev->dev, "Failed to initialize cleaner shader\n");
			}
		}
		break;
	default:
		adev->gfx.enable_cleaner_shader = false;
		break;
	}

	/* Enable CG flag in one VF mode for enabling RLC safe mode enter/exit */
	if (amdgpu_ip_version(adev, GC_HWIP, 0) == IP_VERSION(11, 0, 3) &&
	    amdgpu_sriov_is_pp_one_vf(adev))
		adev->cg_flags = AMD_CG_SUPPORT_GFX_CGCG;

	/* EOP Event */
	r = amdgpu_irq_add_id(adev, SOC21_IH_CLIENTID_GRBM_CP,
			      GFX_11_0_0__SRCID__CP_EOP_INTERRUPT,
			      &adev->gfx.eop_irq);
	if (r)
		return r;

	/* Bad opcode Event */
	r = amdgpu_irq_add_id(adev, SOC21_IH_CLIENTID_GRBM_CP,
			      GFX_11_0_0__SRCID__CP_BAD_OPCODE_ERROR,
			      &adev->gfx.bad_op_irq);
	if (r)
		return r;

	/* Privileged reg */
	r = amdgpu_irq_add_id(adev, SOC21_IH_CLIENTID_GRBM_CP,
			      GFX_11_0_0__SRCID__CP_PRIV_REG_FAULT,
			      &adev->gfx.priv_reg_irq);
	if (r)
		return r;

	/* Privileged inst */
	r = amdgpu_irq_add_id(adev, SOC21_IH_CLIENTID_GRBM_CP,
			      GFX_11_0_0__SRCID__CP_PRIV_INSTR_FAULT,
			      &adev->gfx.priv_inst_irq);
	if (r)
		return r;

	/* FED error */
	r = amdgpu_irq_add_id(adev, SOC21_IH_CLIENTID_GFX,
				  GFX_11_0_0__SRCID__RLC_GC_FED_INTERRUPT,
				  &adev->gfx.rlc_gc_fed_irq);
	if (r)
		return r;

	adev->gfx.gfx_current_status = AMDGPU_GFX_NORMAL_MODE;

	gfx_v11_0_me_init(adev);

	r = gfx_v11_0_rlc_init(adev);
	if (r) {
		DRM_ERROR("Failed to init rlc BOs!\n");
		return r;
	}

	r = gfx_v11_0_mec_init(adev);
	if (r) {
		DRM_ERROR("Failed to init MEC BOs!\n");
		return r;
	}

	if (adev->gfx.num_gfx_rings) {
		ring_id = 0;
		/* set up the gfx ring */
		for (i = 0; i < adev->gfx.me.num_me; i++) {
			for (j = 0; j < num_queue_per_pipe; j++) {
				for (k = 0; k < adev->gfx.me.num_pipe_per_me; k++) {
					if (!amdgpu_gfx_is_me_queue_enabled(adev, i, k, j))
						continue;

					r = gfx_v11_0_gfx_ring_init(adev, ring_id,
								    i, k, j);
					if (r)
						return r;
					ring_id++;
				}
			}
		}
	}

	if (adev->gfx.num_compute_rings) {
		ring_id = 0;
		/* set up the compute queues - allocate horizontally across pipes */
		for (i = 0; i < adev->gfx.mec.num_mec; ++i) {
			for (j = 0; j < adev->gfx.mec.num_queue_per_pipe; j++) {
				for (k = 0; k < adev->gfx.mec.num_pipe_per_mec; k++) {
					if (!amdgpu_gfx_is_mec_queue_enabled(adev, 0, i,
									     k, j))
						continue;

					r = gfx_v11_0_compute_ring_init(adev, ring_id,
									i, k, j);
					if (r)
						return r;

					ring_id++;
				}
			}
		}
	}

	adev->gfx.gfx_supported_reset =
		amdgpu_get_soft_full_reset_mask(&adev->gfx.gfx_ring[0]);
	adev->gfx.compute_supported_reset =
		amdgpu_get_soft_full_reset_mask(&adev->gfx.compute_ring[0]);
	switch (amdgpu_ip_version(adev, GC_HWIP, 0)) {
	case IP_VERSION(11, 0, 0):
	case IP_VERSION(11, 0, 2):
	case IP_VERSION(11, 0, 3):
		if ((adev->gfx.me_fw_version >= 2280) &&
		    (adev->gfx.mec_fw_version >= 2410) &&
		    !amdgpu_sriov_vf(adev)) {
			adev->gfx.compute_supported_reset |= AMDGPU_RESET_TYPE_PER_QUEUE;
			adev->gfx.gfx_supported_reset |= AMDGPU_RESET_TYPE_PER_QUEUE;
		}
		break;
	default:
		if (!amdgpu_sriov_vf(adev)) {
			adev->gfx.compute_supported_reset |= AMDGPU_RESET_TYPE_PER_QUEUE;
			adev->gfx.gfx_supported_reset |= AMDGPU_RESET_TYPE_PER_QUEUE;
		}
		break;
	}

	if (!adev->enable_mes_kiq) {
		r = amdgpu_gfx_kiq_init(adev, GFX11_MEC_HPD_SIZE, 0);
		if (r) {
			DRM_ERROR("Failed to init KIQ BOs!\n");
			return r;
		}

		r = amdgpu_gfx_kiq_init_ring(adev, xcc_id);
		if (r)
			return r;
	}

	r = amdgpu_gfx_mqd_sw_init(adev, sizeof(struct v11_compute_mqd), 0);
	if (r)
		return r;

	/* allocate visible FB for rlc auto-loading fw */
	if (adev->firmware.load_type == AMDGPU_FW_LOAD_RLC_BACKDOOR_AUTO) {
		r = gfx_v11_0_rlc_autoload_buffer_init(adev);
		if (r)
			return r;
	}

	r = gfx_v11_0_gpu_early_init(adev);
	if (r)
		return r;

	if (amdgpu_gfx_ras_sw_init(adev)) {
		dev_err(adev->dev, "Failed to initialize gfx ras block!\n");
		return -EINVAL;
	}

	gfx_v11_0_alloc_ip_dump(adev);

	r = amdgpu_gfx_sysfs_init(adev);
	if (r)
		return r;

	return 0;
}

static void gfx_v11_0_pfp_fini(struct amdgpu_device *adev)
{
	amdgpu_bo_free_kernel(&adev->gfx.pfp.pfp_fw_obj,
			      &adev->gfx.pfp.pfp_fw_gpu_addr,
			      (void **)&adev->gfx.pfp.pfp_fw_ptr);

	amdgpu_bo_free_kernel(&adev->gfx.pfp.pfp_fw_data_obj,
			      &adev->gfx.pfp.pfp_fw_data_gpu_addr,
			      (void **)&adev->gfx.pfp.pfp_fw_data_ptr);
}

static void gfx_v11_0_me_fini(struct amdgpu_device *adev)
{
	amdgpu_bo_free_kernel(&adev->gfx.me.me_fw_obj,
			      &adev->gfx.me.me_fw_gpu_addr,
			      (void **)&adev->gfx.me.me_fw_ptr);

	amdgpu_bo_free_kernel(&adev->gfx.me.me_fw_data_obj,
			       &adev->gfx.me.me_fw_data_gpu_addr,
			       (void **)&adev->gfx.me.me_fw_data_ptr);
}

static void gfx_v11_0_rlc_autoload_buffer_fini(struct amdgpu_device *adev)
{
	amdgpu_bo_free_kernel(&adev->gfx.rlc.rlc_autoload_bo,
			&adev->gfx.rlc.rlc_autoload_gpu_addr,
			(void **)&adev->gfx.rlc.rlc_autoload_ptr);
}

static int gfx_v11_0_sw_fini(struct amdgpu_ip_block *ip_block)
{
	int i;
	struct amdgpu_device *adev = ip_block->adev;

	for (i = 0; i < adev->gfx.num_gfx_rings; i++)
		amdgpu_ring_fini(&adev->gfx.gfx_ring[i]);
	for (i = 0; i < adev->gfx.num_compute_rings; i++)
		amdgpu_ring_fini(&adev->gfx.compute_ring[i]);

	amdgpu_gfx_mqd_sw_fini(adev, 0);

	if (!adev->enable_mes_kiq) {
		amdgpu_gfx_kiq_free_ring(&adev->gfx.kiq[0].ring);
		amdgpu_gfx_kiq_fini(adev, 0);
	}

	amdgpu_gfx_cleaner_shader_sw_fini(adev);

	gfx_v11_0_pfp_fini(adev);
	gfx_v11_0_me_fini(adev);
	gfx_v11_0_rlc_fini(adev);
	gfx_v11_0_mec_fini(adev);

	if (adev->firmware.load_type == AMDGPU_FW_LOAD_RLC_BACKDOOR_AUTO)
		gfx_v11_0_rlc_autoload_buffer_fini(adev);

	gfx_v11_0_free_microcode(adev);

	amdgpu_gfx_sysfs_fini(adev);

	kfree(adev->gfx.ip_dump_core);
	kfree(adev->gfx.ip_dump_compute_queues);
	kfree(adev->gfx.ip_dump_gfx_queues);

	return 0;
}

static void gfx_v11_0_select_se_sh(struct amdgpu_device *adev, u32 se_num,
				   u32 sh_num, u32 instance, int xcc_id)
{
	u32 data;

	if (instance == 0xffffffff)
		data = REG_SET_FIELD(0, GRBM_GFX_INDEX,
				     INSTANCE_BROADCAST_WRITES, 1);
	else
		data = REG_SET_FIELD(0, GRBM_GFX_INDEX, INSTANCE_INDEX,
				     instance);

	if (se_num == 0xffffffff)
		data = REG_SET_FIELD(data, GRBM_GFX_INDEX, SE_BROADCAST_WRITES,
				     1);
	else
		data = REG_SET_FIELD(data, GRBM_GFX_INDEX, SE_INDEX, se_num);

	if (sh_num == 0xffffffff)
		data = REG_SET_FIELD(data, GRBM_GFX_INDEX, SA_BROADCAST_WRITES,
				     1);
	else
		data = REG_SET_FIELD(data, GRBM_GFX_INDEX, SA_INDEX, sh_num);

	WREG32_SOC15(GC, 0, regGRBM_GFX_INDEX, data);
}

static u32 gfx_v11_0_get_sa_active_bitmap(struct amdgpu_device *adev)
{
	u32 gc_disabled_sa_mask, gc_user_disabled_sa_mask, sa_mask;

	gc_disabled_sa_mask = RREG32_SOC15(GC, 0, regCC_GC_SA_UNIT_DISABLE);
	gc_disabled_sa_mask = REG_GET_FIELD(gc_disabled_sa_mask,
					   CC_GC_SA_UNIT_DISABLE,
					   SA_DISABLE);
	gc_user_disabled_sa_mask = RREG32_SOC15(GC, 0, regGC_USER_SA_UNIT_DISABLE);
	gc_user_disabled_sa_mask = REG_GET_FIELD(gc_user_disabled_sa_mask,
						 GC_USER_SA_UNIT_DISABLE,
						 SA_DISABLE);
	sa_mask = amdgpu_gfx_create_bitmask(adev->gfx.config.max_sh_per_se *
					    adev->gfx.config.max_shader_engines);

	return sa_mask & (~(gc_disabled_sa_mask | gc_user_disabled_sa_mask));
}

static u32 gfx_v11_0_get_rb_active_bitmap(struct amdgpu_device *adev)
{
	u32 gc_disabled_rb_mask, gc_user_disabled_rb_mask;
	u32 rb_mask;

	gc_disabled_rb_mask = RREG32_SOC15(GC, 0, regCC_RB_BACKEND_DISABLE);
	gc_disabled_rb_mask = REG_GET_FIELD(gc_disabled_rb_mask,
					    CC_RB_BACKEND_DISABLE,
					    BACKEND_DISABLE);
	gc_user_disabled_rb_mask = RREG32_SOC15(GC, 0, regGC_USER_RB_BACKEND_DISABLE);
	gc_user_disabled_rb_mask = REG_GET_FIELD(gc_user_disabled_rb_mask,
						 GC_USER_RB_BACKEND_DISABLE,
						 BACKEND_DISABLE);
	rb_mask = amdgpu_gfx_create_bitmask(adev->gfx.config.max_backends_per_se *
					    adev->gfx.config.max_shader_engines);

	return rb_mask & (~(gc_disabled_rb_mask | gc_user_disabled_rb_mask));
}

static void gfx_v11_0_setup_rb(struct amdgpu_device *adev)
{
	u32 rb_bitmap_per_sa;
	u32 rb_bitmap_width_per_sa;
	u32 max_sa;
	u32 active_sa_bitmap;
	u32 global_active_rb_bitmap;
	u32 active_rb_bitmap = 0;
	u32 i;

	/* query sa bitmap from SA_UNIT_DISABLE registers */
	active_sa_bitmap = gfx_v11_0_get_sa_active_bitmap(adev);
	/* query rb bitmap from RB_BACKEND_DISABLE registers */
	global_active_rb_bitmap = gfx_v11_0_get_rb_active_bitmap(adev);

	/* generate active rb bitmap according to active sa bitmap */
	max_sa = adev->gfx.config.max_shader_engines *
		 adev->gfx.config.max_sh_per_se;
	rb_bitmap_width_per_sa = adev->gfx.config.max_backends_per_se /
				 adev->gfx.config.max_sh_per_se;
	rb_bitmap_per_sa = amdgpu_gfx_create_bitmask(rb_bitmap_width_per_sa);

	for (i = 0; i < max_sa; i++) {
		if (active_sa_bitmap & (1 << i))
			active_rb_bitmap |= (rb_bitmap_per_sa << (i * rb_bitmap_width_per_sa));
	}

	active_rb_bitmap &= global_active_rb_bitmap;
	adev->gfx.config.backend_enable_mask = active_rb_bitmap;
	adev->gfx.config.num_rbs = hweight32(active_rb_bitmap);
}

#define DEFAULT_SH_MEM_BASES	(0x6000)
#define LDS_APP_BASE           0x1
#define SCRATCH_APP_BASE       0x2

static void gfx_v11_0_init_compute_vmid(struct amdgpu_device *adev)
{
	int i;
	uint32_t sh_mem_bases;
	uint32_t data;

	/*
	 * Configure apertures:
	 * LDS:         0x60000000'00000000 - 0x60000001'00000000 (4GB)
	 * Scratch:     0x60000001'00000000 - 0x60000002'00000000 (4GB)
	 * GPUVM:       0x60010000'00000000 - 0x60020000'00000000 (1TB)
	 */
	sh_mem_bases = (LDS_APP_BASE << SH_MEM_BASES__SHARED_BASE__SHIFT) |
			SCRATCH_APP_BASE;

	mutex_lock(&adev->srbm_mutex);
	for (i = adev->vm_manager.first_kfd_vmid; i < AMDGPU_NUM_VMID; i++) {
		soc21_grbm_select(adev, 0, 0, 0, i);
		/* CP and shaders */
		WREG32_SOC15(GC, 0, regSH_MEM_CONFIG, DEFAULT_SH_MEM_CONFIG);
		WREG32_SOC15(GC, 0, regSH_MEM_BASES, sh_mem_bases);

		/* Enable trap for each kfd vmid. */
		data = RREG32_SOC15(GC, 0, regSPI_GDBG_PER_VMID_CNTL);
		data = REG_SET_FIELD(data, SPI_GDBG_PER_VMID_CNTL, TRAP_EN, 1);
		WREG32_SOC15(GC, 0, regSPI_GDBG_PER_VMID_CNTL, data);
	}
	soc21_grbm_select(adev, 0, 0, 0, 0);
	mutex_unlock(&adev->srbm_mutex);

	/*
	 * Initialize all compute VMIDs to have no GDS, GWS, or OA
	 * access. These should be enabled by FW for target VMIDs.
	 */
	for (i = adev->vm_manager.first_kfd_vmid; i < AMDGPU_NUM_VMID; i++) {
		WREG32_SOC15_OFFSET(GC, 0, regGDS_VMID0_BASE, 2 * i, 0);
		WREG32_SOC15_OFFSET(GC, 0, regGDS_VMID0_SIZE, 2 * i, 0);
		WREG32_SOC15_OFFSET(GC, 0, regGDS_GWS_VMID0, i, 0);
		WREG32_SOC15_OFFSET(GC, 0, regGDS_OA_VMID0, i, 0);
	}
}

static void gfx_v11_0_init_gds_vmid(struct amdgpu_device *adev)
{
	int vmid;

	/*
	 * Initialize all compute and user-gfx VMIDs to have no GDS, GWS, or OA
	 * access. Compute VMIDs should be enabled by FW for target VMIDs,
	 * the driver can enable them for graphics. VMID0 should maintain
	 * access so that HWS firmware can save/restore entries.
	 */
	for (vmid = 1; vmid < 16; vmid++) {
		WREG32_SOC15_OFFSET(GC, 0, regGDS_VMID0_BASE, 2 * vmid, 0);
		WREG32_SOC15_OFFSET(GC, 0, regGDS_VMID0_SIZE, 2 * vmid, 0);
		WREG32_SOC15_OFFSET(GC, 0, regGDS_GWS_VMID0, vmid, 0);
		WREG32_SOC15_OFFSET(GC, 0, regGDS_OA_VMID0, vmid, 0);
	}
}

static void gfx_v11_0_tcp_harvest(struct amdgpu_device *adev)
{
	/* TODO: harvest feature to be added later. */
}

static void gfx_v11_0_get_tcc_info(struct amdgpu_device *adev)
{
	/* TCCs are global (not instanced). */
	uint32_t tcc_disable = RREG32_SOC15(GC, 0, regCGTS_TCC_DISABLE) |
			       RREG32_SOC15(GC, 0, regCGTS_USER_TCC_DISABLE);

	adev->gfx.config.tcc_disabled_mask =
		REG_GET_FIELD(tcc_disable, CGTS_TCC_DISABLE, TCC_DISABLE) |
		(REG_GET_FIELD(tcc_disable, CGTS_TCC_DISABLE, HI_TCC_DISABLE) << 16);
}

static void gfx_v11_0_constants_init(struct amdgpu_device *adev)
{
	u32 tmp;
	int i;

	if (!amdgpu_sriov_vf(adev))
		WREG32_FIELD15_PREREG(GC, 0, GRBM_CNTL, READ_TIMEOUT, 0xff);

	gfx_v11_0_setup_rb(adev);
	gfx_v11_0_get_cu_info(adev, &adev->gfx.cu_info);
	gfx_v11_0_get_tcc_info(adev);
	adev->gfx.config.pa_sc_tile_steering_override = 0;

	/* Set whether texture coordinate truncation is conformant. */
	tmp = RREG32_SOC15(GC, 0, regTA_CNTL2);
	adev->gfx.config.ta_cntl2_truncate_coord_mode =
		REG_GET_FIELD(tmp, TA_CNTL2, TRUNCATE_COORD_MODE);

	/* XXX SH_MEM regs */
	/* where to put LDS, scratch, GPUVM in FSA64 space */
	mutex_lock(&adev->srbm_mutex);
	for (i = 0; i < adev->vm_manager.id_mgr[AMDGPU_GFXHUB(0)].num_ids; i++) {
		soc21_grbm_select(adev, 0, 0, 0, i);
		/* CP and shaders */
		WREG32_SOC15(GC, 0, regSH_MEM_CONFIG, DEFAULT_SH_MEM_CONFIG);
		if (i != 0) {
			tmp = REG_SET_FIELD(0, SH_MEM_BASES, PRIVATE_BASE,
				(adev->gmc.private_aperture_start >> 48));
			tmp = REG_SET_FIELD(tmp, SH_MEM_BASES, SHARED_BASE,
				(adev->gmc.shared_aperture_start >> 48));
			WREG32_SOC15(GC, 0, regSH_MEM_BASES, tmp);
		}
	}
	soc21_grbm_select(adev, 0, 0, 0, 0);

	mutex_unlock(&adev->srbm_mutex);

	gfx_v11_0_init_compute_vmid(adev);
	gfx_v11_0_init_gds_vmid(adev);
}

static u32 gfx_v11_0_get_cpg_int_cntl(struct amdgpu_device *adev,
				      int me, int pipe)
{
	if (me != 0)
		return 0;

	switch (pipe) {
	case 0:
		return SOC15_REG_OFFSET(GC, 0, regCP_INT_CNTL_RING0);
	case 1:
		return SOC15_REG_OFFSET(GC, 0, regCP_INT_CNTL_RING1);
	default:
		return 0;
	}
}

static u32 gfx_v11_0_get_cpc_int_cntl(struct amdgpu_device *adev,
				      int me, int pipe)
{
	/*
	 * amdgpu controls only the first MEC. That's why this function only
	 * handles the setting of interrupts for this specific MEC. All other
	 * pipes' interrupts are set by amdkfd.
	 */
	if (me != 1)
		return 0;

	switch (pipe) {
	case 0:
		return SOC15_REG_OFFSET(GC, 0, regCP_ME1_PIPE0_INT_CNTL);
	case 1:
		return SOC15_REG_OFFSET(GC, 0, regCP_ME1_PIPE1_INT_CNTL);
	case 2:
		return SOC15_REG_OFFSET(GC, 0, regCP_ME1_PIPE2_INT_CNTL);
	case 3:
		return SOC15_REG_OFFSET(GC, 0, regCP_ME1_PIPE3_INT_CNTL);
	default:
		return 0;
	}
}

static void gfx_v11_0_enable_gui_idle_interrupt(struct amdgpu_device *adev,
					       bool enable)
{
	u32 tmp, cp_int_cntl_reg;
	int i, j;

	if (amdgpu_sriov_vf(adev))
		return;

	for (i = 0; i < adev->gfx.me.num_me; i++) {
		for (j = 0; j < adev->gfx.me.num_pipe_per_me; j++) {
			cp_int_cntl_reg = gfx_v11_0_get_cpg_int_cntl(adev, i, j);

			if (cp_int_cntl_reg) {
				tmp = RREG32_SOC15_IP(GC, cp_int_cntl_reg);
				tmp = REG_SET_FIELD(tmp, CP_INT_CNTL_RING0, CNTX_BUSY_INT_ENABLE,
						    enable ? 1 : 0);
				tmp = REG_SET_FIELD(tmp, CP_INT_CNTL_RING0, CNTX_EMPTY_INT_ENABLE,
						    enable ? 1 : 0);
				tmp = REG_SET_FIELD(tmp, CP_INT_CNTL_RING0, CMP_BUSY_INT_ENABLE,
						    enable ? 1 : 0);
				tmp = REG_SET_FIELD(tmp, CP_INT_CNTL_RING0, GFX_IDLE_INT_ENABLE,
						    enable ? 1 : 0);
				WREG32_SOC15_IP(GC, cp_int_cntl_reg, tmp);
			}
		}
	}
}

static int gfx_v11_0_init_csb(struct amdgpu_device *adev)
{
	adev->gfx.rlc.funcs->get_csb_buffer(adev, adev->gfx.rlc.cs_ptr);

	WREG32_SOC15(GC, 0, regRLC_CSIB_ADDR_HI,
			adev->gfx.rlc.clear_state_gpu_addr >> 32);
	WREG32_SOC15(GC, 0, regRLC_CSIB_ADDR_LO,
			adev->gfx.rlc.clear_state_gpu_addr & 0xfffffffc);
	WREG32_SOC15(GC, 0, regRLC_CSIB_LENGTH, adev->gfx.rlc.clear_state_size);

	return 0;
}

static void gfx_v11_0_rlc_stop(struct amdgpu_device *adev)
{
	u32 tmp = RREG32_SOC15(GC, 0, regRLC_CNTL);

	tmp = REG_SET_FIELD(tmp, RLC_CNTL, RLC_ENABLE_F32, 0);
	WREG32_SOC15(GC, 0, regRLC_CNTL, tmp);
}

static void gfx_v11_0_rlc_reset(struct amdgpu_device *adev)
{
	WREG32_FIELD15_PREREG(GC, 0, GRBM_SOFT_RESET, SOFT_RESET_RLC, 1);
	udelay(50);
	WREG32_FIELD15_PREREG(GC, 0, GRBM_SOFT_RESET, SOFT_RESET_RLC, 0);
	udelay(50);
}

static void gfx_v11_0_rlc_smu_handshake_cntl(struct amdgpu_device *adev,
					     bool enable)
{
	uint32_t rlc_pg_cntl;

	rlc_pg_cntl = RREG32_SOC15(GC, 0, regRLC_PG_CNTL);

	if (!enable) {
		/* RLC_PG_CNTL[23] = 0 (default)
		 * RLC will wait for handshake acks with SMU
		 * GFXOFF will be enabled
		 * RLC_PG_CNTL[23] = 1
		 * RLC will not issue any message to SMU
		 * hence no handshake between SMU & RLC
		 * GFXOFF will be disabled
		 */
		rlc_pg_cntl |= RLC_PG_CNTL__SMU_HANDSHAKE_DISABLE_MASK;
	} else
		rlc_pg_cntl &= ~RLC_PG_CNTL__SMU_HANDSHAKE_DISABLE_MASK;
	WREG32_SOC15(GC, 0, regRLC_PG_CNTL, rlc_pg_cntl);
}

static void gfx_v11_0_rlc_start(struct amdgpu_device *adev)
{
	/* TODO: enable rlc & smu handshake until smu
	 * and gfxoff feature works as expected */
	if (!(amdgpu_pp_feature_mask & PP_GFXOFF_MASK))
		gfx_v11_0_rlc_smu_handshake_cntl(adev, false);

	WREG32_FIELD15_PREREG(GC, 0, RLC_CNTL, RLC_ENABLE_F32, 1);
	udelay(50);
}

static void gfx_v11_0_rlc_enable_srm(struct amdgpu_device *adev)
{
	uint32_t tmp;

	/* enable Save Restore Machine */
	tmp = RREG32(SOC15_REG_OFFSET(GC, 0, regRLC_SRM_CNTL));
	tmp |= RLC_SRM_CNTL__AUTO_INCR_ADDR_MASK;
	tmp |= RLC_SRM_CNTL__SRM_ENABLE_MASK;
	WREG32(SOC15_REG_OFFSET(GC, 0, regRLC_SRM_CNTL), tmp);
}

static void gfx_v11_0_load_rlcg_microcode(struct amdgpu_device *adev)
{
	const struct rlc_firmware_header_v2_0 *hdr;
	const __le32 *fw_data;
	unsigned i, fw_size;

	hdr = (const struct rlc_firmware_header_v2_0 *)adev->gfx.rlc_fw->data;
	fw_data = (const __le32 *)(adev->gfx.rlc_fw->data +
			   le32_to_cpu(hdr->header.ucode_array_offset_bytes));
	fw_size = le32_to_cpu(hdr->header.ucode_size_bytes) / 4;

	WREG32_SOC15(GC, 0, regRLC_GPM_UCODE_ADDR,
		     RLCG_UCODE_LOADING_START_ADDRESS);

	for (i = 0; i < fw_size; i++)
		WREG32_SOC15(GC, 0, regRLC_GPM_UCODE_DATA,
			     le32_to_cpup(fw_data++));

	WREG32_SOC15(GC, 0, regRLC_GPM_UCODE_ADDR, adev->gfx.rlc_fw_version);
}

static void gfx_v11_0_load_rlc_iram_dram_microcode(struct amdgpu_device *adev)
{
	const struct rlc_firmware_header_v2_2 *hdr;
	const __le32 *fw_data;
	unsigned i, fw_size;
	u32 tmp;

	hdr = (const struct rlc_firmware_header_v2_2 *)adev->gfx.rlc_fw->data;

	fw_data = (const __le32 *)(adev->gfx.rlc_fw->data +
			le32_to_cpu(hdr->rlc_iram_ucode_offset_bytes));
	fw_size = le32_to_cpu(hdr->rlc_iram_ucode_size_bytes) / 4;

	WREG32_SOC15(GC, 0, regRLC_LX6_IRAM_ADDR, 0);

	for (i = 0; i < fw_size; i++) {
		if ((amdgpu_emu_mode == 1) && (i % 100 == 99))
			msleep(1);
		WREG32_SOC15(GC, 0, regRLC_LX6_IRAM_DATA,
				le32_to_cpup(fw_data++));
	}

	WREG32_SOC15(GC, 0, regRLC_LX6_IRAM_ADDR, adev->gfx.rlc_fw_version);

	fw_data = (const __le32 *)(adev->gfx.rlc_fw->data +
			le32_to_cpu(hdr->rlc_dram_ucode_offset_bytes));
	fw_size = le32_to_cpu(hdr->rlc_dram_ucode_size_bytes) / 4;

	WREG32_SOC15(GC, 0, regRLC_LX6_DRAM_ADDR, 0);
	for (i = 0; i < fw_size; i++) {
		if ((amdgpu_emu_mode == 1) && (i % 100 == 99))
			msleep(1);
		WREG32_SOC15(GC, 0, regRLC_LX6_DRAM_DATA,
				le32_to_cpup(fw_data++));
	}

	WREG32_SOC15(GC, 0, regRLC_LX6_IRAM_ADDR, adev->gfx.rlc_fw_version);

	tmp = RREG32_SOC15(GC, 0, regRLC_LX6_CNTL);
	tmp = REG_SET_FIELD(tmp, RLC_LX6_CNTL, PDEBUG_ENABLE, 1);
	tmp = REG_SET_FIELD(tmp, RLC_LX6_CNTL, BRESET, 0);
	WREG32_SOC15(GC, 0, regRLC_LX6_CNTL, tmp);
}

static void gfx_v11_0_load_rlcp_rlcv_microcode(struct amdgpu_device *adev)
{
	const struct rlc_firmware_header_v2_3 *hdr;
	const __le32 *fw_data;
	unsigned i, fw_size;
	u32 tmp;

	hdr = (const struct rlc_firmware_header_v2_3 *)adev->gfx.rlc_fw->data;

	fw_data = (const __le32 *)(adev->gfx.rlc_fw->data +
			le32_to_cpu(hdr->rlcp_ucode_offset_bytes));
	fw_size = le32_to_cpu(hdr->rlcp_ucode_size_bytes) / 4;

	WREG32_SOC15(GC, 0, regRLC_PACE_UCODE_ADDR, 0);

	for (i = 0; i < fw_size; i++) {
		if ((amdgpu_emu_mode == 1) && (i % 100 == 99))
			msleep(1);
		WREG32_SOC15(GC, 0, regRLC_PACE_UCODE_DATA,
				le32_to_cpup(fw_data++));
	}

	WREG32_SOC15(GC, 0, regRLC_PACE_UCODE_ADDR, adev->gfx.rlc_fw_version);

	tmp = RREG32_SOC15(GC, 0, regRLC_GPM_THREAD_ENABLE);
	tmp = REG_SET_FIELD(tmp, RLC_GPM_THREAD_ENABLE, THREAD1_ENABLE, 1);
	WREG32_SOC15(GC, 0, regRLC_GPM_THREAD_ENABLE, tmp);

	fw_data = (const __le32 *)(adev->gfx.rlc_fw->data +
			le32_to_cpu(hdr->rlcv_ucode_offset_bytes));
	fw_size = le32_to_cpu(hdr->rlcv_ucode_size_bytes) / 4;

	WREG32_SOC15(GC, 0, regRLC_GPU_IOV_UCODE_ADDR, 0);

	for (i = 0; i < fw_size; i++) {
		if ((amdgpu_emu_mode == 1) && (i % 100 == 99))
			msleep(1);
		WREG32_SOC15(GC, 0, regRLC_GPU_IOV_UCODE_DATA,
				le32_to_cpup(fw_data++));
	}

	WREG32_SOC15(GC, 0, regRLC_GPU_IOV_UCODE_ADDR, adev->gfx.rlc_fw_version);

	tmp = RREG32_SOC15(GC, 0, regRLC_GPU_IOV_F32_CNTL);
	tmp = REG_SET_FIELD(tmp, RLC_GPU_IOV_F32_CNTL, ENABLE, 1);
	WREG32_SOC15(GC, 0, regRLC_GPU_IOV_F32_CNTL, tmp);
}

static int gfx_v11_0_rlc_load_microcode(struct amdgpu_device *adev)
{
	const struct rlc_firmware_header_v2_0 *hdr;
	uint16_t version_major;
	uint16_t version_minor;

	if (!adev->gfx.rlc_fw)
		return -EINVAL;

	hdr = (const struct rlc_firmware_header_v2_0 *)adev->gfx.rlc_fw->data;
	amdgpu_ucode_print_rlc_hdr(&hdr->header);

	version_major = le16_to_cpu(hdr->header.header_version_major);
	version_minor = le16_to_cpu(hdr->header.header_version_minor);

	if (version_major == 2) {
		gfx_v11_0_load_rlcg_microcode(adev);
		if (amdgpu_dpm == 1) {
			if (version_minor >= 2)
				gfx_v11_0_load_rlc_iram_dram_microcode(adev);
			if (version_minor == 3)
				gfx_v11_0_load_rlcp_rlcv_microcode(adev);
		}
		
		return 0;
	}

	return -EINVAL;
}

static int gfx_v11_0_rlc_resume(struct amdgpu_device *adev)
{
	int r;

	if (adev->firmware.load_type == AMDGPU_FW_LOAD_PSP) {
		gfx_v11_0_init_csb(adev);

		if (!amdgpu_sriov_vf(adev)) /* enable RLC SRM */
			gfx_v11_0_rlc_enable_srm(adev);
	} else {
		if (amdgpu_sriov_vf(adev)) {
			gfx_v11_0_init_csb(adev);
			return 0;
		}

		adev->gfx.rlc.funcs->stop(adev);

		/* disable CG */
		WREG32_SOC15(GC, 0, regRLC_CGCG_CGLS_CTRL, 0);

		/* disable PG */
		WREG32_SOC15(GC, 0, regRLC_PG_CNTL, 0);

		if (adev->firmware.load_type == AMDGPU_FW_LOAD_DIRECT) {
			/* legacy rlc firmware loading */
			r = gfx_v11_0_rlc_load_microcode(adev);
			if (r)
				return r;
		}

		gfx_v11_0_init_csb(adev);

		adev->gfx.rlc.funcs->start(adev);
	}
	return 0;
}

static int gfx_v11_0_config_me_cache(struct amdgpu_device *adev, uint64_t addr)
{
	uint32_t usec_timeout = 50000;  /* wait for 50ms */
	uint32_t tmp;
	int i;

	/* Trigger an invalidation of the L1 instruction caches */
	tmp = RREG32_SOC15(GC, 0, regCP_ME_IC_OP_CNTL);
	tmp = REG_SET_FIELD(tmp, CP_ME_IC_OP_CNTL, INVALIDATE_CACHE, 1);
	WREG32_SOC15(GC, 0, regCP_ME_IC_OP_CNTL, tmp);

	/* Wait for invalidation complete */
	for (i = 0; i < usec_timeout; i++) {
		tmp = RREG32_SOC15(GC, 0, regCP_ME_IC_OP_CNTL);
		if (1 == REG_GET_FIELD(tmp, CP_ME_IC_OP_CNTL,
					INVALIDATE_CACHE_COMPLETE))
			break;
		udelay(1);
	}

	if (i >= usec_timeout) {
		dev_err(adev->dev, "failed to invalidate instruction cache\n");
		return -EINVAL;
	}

	if (amdgpu_emu_mode == 1)
		amdgpu_device_flush_hdp(adev, NULL);

	tmp = RREG32_SOC15(GC, 0, regCP_ME_IC_BASE_CNTL);
	tmp = REG_SET_FIELD(tmp, CP_ME_IC_BASE_CNTL, VMID, 0);
	tmp = REG_SET_FIELD(tmp, CP_ME_IC_BASE_CNTL, CACHE_POLICY, 0);
	tmp = REG_SET_FIELD(tmp, CP_ME_IC_BASE_CNTL, EXE_DISABLE, 0);
	tmp = REG_SET_FIELD(tmp, CP_ME_IC_BASE_CNTL, ADDRESS_CLAMP, 1);
	WREG32_SOC15(GC, 0, regCP_ME_IC_BASE_CNTL, tmp);

	/* Program me ucode address into intruction cache address register */
	WREG32_SOC15(GC, 0, regCP_ME_IC_BASE_LO,
			lower_32_bits(addr) & 0xFFFFF000);
	WREG32_SOC15(GC, 0, regCP_ME_IC_BASE_HI,
			upper_32_bits(addr));

	return 0;
}

static int gfx_v11_0_config_pfp_cache(struct amdgpu_device *adev, uint64_t addr)
{
	uint32_t usec_timeout = 50000;  /* wait for 50ms */
	uint32_t tmp;
	int i;

	/* Trigger an invalidation of the L1 instruction caches */
	tmp = RREG32_SOC15(GC, 0, regCP_PFP_IC_OP_CNTL);
	tmp = REG_SET_FIELD(tmp, CP_PFP_IC_OP_CNTL, INVALIDATE_CACHE, 1);
	WREG32_SOC15(GC, 0, regCP_PFP_IC_OP_CNTL, tmp);

	/* Wait for invalidation complete */
	for (i = 0; i < usec_timeout; i++) {
		tmp = RREG32_SOC15(GC, 0, regCP_PFP_IC_OP_CNTL);
		if (1 == REG_GET_FIELD(tmp, CP_PFP_IC_OP_CNTL,
					INVALIDATE_CACHE_COMPLETE))
			break;
		udelay(1);
	}

	if (i >= usec_timeout) {
		dev_err(adev->dev, "failed to invalidate instruction cache\n");
		return -EINVAL;
	}

	if (amdgpu_emu_mode == 1)
		amdgpu_device_flush_hdp(adev, NULL);

	tmp = RREG32_SOC15(GC, 0, regCP_PFP_IC_BASE_CNTL);
	tmp = REG_SET_FIELD(tmp, CP_PFP_IC_BASE_CNTL, VMID, 0);
	tmp = REG_SET_FIELD(tmp, CP_PFP_IC_BASE_CNTL, CACHE_POLICY, 0);
	tmp = REG_SET_FIELD(tmp, CP_PFP_IC_BASE_CNTL, EXE_DISABLE, 0);
	tmp = REG_SET_FIELD(tmp, CP_PFP_IC_BASE_CNTL, ADDRESS_CLAMP, 1);
	WREG32_SOC15(GC, 0, regCP_PFP_IC_BASE_CNTL, tmp);

	/* Program pfp ucode address into intruction cache address register */
	WREG32_SOC15(GC, 0, regCP_PFP_IC_BASE_LO,
			lower_32_bits(addr) & 0xFFFFF000);
	WREG32_SOC15(GC, 0, regCP_PFP_IC_BASE_HI,
			upper_32_bits(addr));

	return 0;
}

static int gfx_v11_0_config_mec_cache(struct amdgpu_device *adev, uint64_t addr)
{
	uint32_t usec_timeout = 50000;  /* wait for 50ms */
	uint32_t tmp;
	int i;

	/* Trigger an invalidation of the L1 instruction caches */
	tmp = RREG32_SOC15(GC, 0, regCP_CPC_IC_OP_CNTL);
	tmp = REG_SET_FIELD(tmp, CP_CPC_IC_OP_CNTL, INVALIDATE_CACHE, 1);

	WREG32_SOC15(GC, 0, regCP_CPC_IC_OP_CNTL, tmp);

	/* Wait for invalidation complete */
	for (i = 0; i < usec_timeout; i++) {
		tmp = RREG32_SOC15(GC, 0, regCP_CPC_IC_OP_CNTL);
		if (1 == REG_GET_FIELD(tmp, CP_CPC_IC_OP_CNTL,
					INVALIDATE_CACHE_COMPLETE))
			break;
		udelay(1);
	}

	if (i >= usec_timeout) {
		dev_err(adev->dev, "failed to invalidate instruction cache\n");
		return -EINVAL;
	}

	if (amdgpu_emu_mode == 1)
		amdgpu_device_flush_hdp(adev, NULL);

	tmp = RREG32_SOC15(GC, 0, regCP_CPC_IC_BASE_CNTL);
	tmp = REG_SET_FIELD(tmp, CP_CPC_IC_BASE_CNTL, CACHE_POLICY, 0);
	tmp = REG_SET_FIELD(tmp, CP_CPC_IC_BASE_CNTL, EXE_DISABLE, 0);
	tmp = REG_SET_FIELD(tmp, CP_CPC_IC_BASE_CNTL, ADDRESS_CLAMP, 1);
	WREG32_SOC15(GC, 0, regCP_CPC_IC_BASE_CNTL, tmp);

	/* Program mec1 ucode address into intruction cache address register */
	WREG32_SOC15(GC, 0, regCP_CPC_IC_BASE_LO,
			lower_32_bits(addr) & 0xFFFFF000);
	WREG32_SOC15(GC, 0, regCP_CPC_IC_BASE_HI,
			upper_32_bits(addr));

	return 0;
}

static int gfx_v11_0_config_pfp_cache_rs64(struct amdgpu_device *adev, uint64_t addr, uint64_t addr2)
{
	uint32_t usec_timeout = 50000;  /* wait for 50ms */
	uint32_t tmp;
	unsigned i, pipe_id;
	const struct gfx_firmware_header_v2_0 *pfp_hdr;

	pfp_hdr = (const struct gfx_firmware_header_v2_0 *)
		adev->gfx.pfp_fw->data;

	WREG32_SOC15(GC, 0, regCP_PFP_IC_BASE_LO,
		lower_32_bits(addr));
	WREG32_SOC15(GC, 0, regCP_PFP_IC_BASE_HI,
		upper_32_bits(addr));

	tmp = RREG32_SOC15(GC, 0, regCP_PFP_IC_BASE_CNTL);
	tmp = REG_SET_FIELD(tmp, CP_PFP_IC_BASE_CNTL, VMID, 0);
	tmp = REG_SET_FIELD(tmp, CP_PFP_IC_BASE_CNTL, CACHE_POLICY, 0);
	tmp = REG_SET_FIELD(tmp, CP_PFP_IC_BASE_CNTL, EXE_DISABLE, 0);
	WREG32_SOC15(GC, 0, regCP_PFP_IC_BASE_CNTL, tmp);

	/*
	 * Programming any of the CP_PFP_IC_BASE registers
	 * forces invalidation of the ME L1 I$. Wait for the
	 * invalidation complete
	 */
	for (i = 0; i < usec_timeout; i++) {
		tmp = RREG32_SOC15(GC, 0, regCP_PFP_IC_OP_CNTL);
		if (1 == REG_GET_FIELD(tmp, CP_PFP_IC_OP_CNTL,
			INVALIDATE_CACHE_COMPLETE))
			break;
		udelay(1);
	}

	if (i >= usec_timeout) {
		dev_err(adev->dev, "failed to invalidate instruction cache\n");
		return -EINVAL;
	}

	/* Prime the L1 instruction caches */
	tmp = RREG32_SOC15(GC, 0, regCP_PFP_IC_OP_CNTL);
	tmp = REG_SET_FIELD(tmp, CP_PFP_IC_OP_CNTL, PRIME_ICACHE, 1);
	WREG32_SOC15(GC, 0, regCP_PFP_IC_OP_CNTL, tmp);
	/* Waiting for cache primed*/
	for (i = 0; i < usec_timeout; i++) {
		tmp = RREG32_SOC15(GC, 0, regCP_PFP_IC_OP_CNTL);
		if (1 == REG_GET_FIELD(tmp, CP_PFP_IC_OP_CNTL,
			ICACHE_PRIMED))
			break;
		udelay(1);
	}

	if (i >= usec_timeout) {
		dev_err(adev->dev, "failed to prime instruction cache\n");
		return -EINVAL;
	}

	mutex_lock(&adev->srbm_mutex);
	for (pipe_id = 0; pipe_id < adev->gfx.me.num_pipe_per_me; pipe_id++) {
		soc21_grbm_select(adev, 0, pipe_id, 0, 0);
		WREG32_SOC15(GC, 0, regCP_PFP_PRGRM_CNTR_START,
			(pfp_hdr->ucode_start_addr_hi << 30) |
			(pfp_hdr->ucode_start_addr_lo >> 2));
		WREG32_SOC15(GC, 0, regCP_PFP_PRGRM_CNTR_START_HI,
			pfp_hdr->ucode_start_addr_hi >> 2);

		/*
		 * Program CP_ME_CNTL to reset given PIPE to take
		 * effect of CP_PFP_PRGRM_CNTR_START.
		 */
		tmp = RREG32_SOC15(GC, 0, regCP_ME_CNTL);
		if (pipe_id == 0)
			tmp = REG_SET_FIELD(tmp, CP_ME_CNTL,
					PFP_PIPE0_RESET, 1);
		else
			tmp = REG_SET_FIELD(tmp, CP_ME_CNTL,
					PFP_PIPE1_RESET, 1);
		WREG32_SOC15(GC, 0, regCP_ME_CNTL, tmp);

		/* Clear pfp pipe0 reset bit. */
		if (pipe_id == 0)
			tmp = REG_SET_FIELD(tmp, CP_ME_CNTL,
					PFP_PIPE0_RESET, 0);
		else
			tmp = REG_SET_FIELD(tmp, CP_ME_CNTL,
					PFP_PIPE1_RESET, 0);
		WREG32_SOC15(GC, 0, regCP_ME_CNTL, tmp);

		WREG32_SOC15(GC, 0, regCP_GFX_RS64_DC_BASE0_LO,
			lower_32_bits(addr2));
		WREG32_SOC15(GC, 0, regCP_GFX_RS64_DC_BASE0_HI,
			upper_32_bits(addr2));
	}
	soc21_grbm_select(adev, 0, 0, 0, 0);
	mutex_unlock(&adev->srbm_mutex);

	tmp = RREG32_SOC15(GC, 0, regCP_GFX_RS64_DC_BASE_CNTL);
	tmp = REG_SET_FIELD(tmp, CP_GFX_RS64_DC_BASE_CNTL, VMID, 0);
	tmp = REG_SET_FIELD(tmp, CP_GFX_RS64_DC_BASE_CNTL, CACHE_POLICY, 0);
	WREG32_SOC15(GC, 0, regCP_GFX_RS64_DC_BASE_CNTL, tmp);

	/* Invalidate the data caches */
	tmp = RREG32_SOC15(GC, 0, regCP_GFX_RS64_DC_OP_CNTL);
	tmp = REG_SET_FIELD(tmp, CP_GFX_RS64_DC_OP_CNTL, INVALIDATE_DCACHE, 1);
	WREG32_SOC15(GC, 0, regCP_GFX_RS64_DC_OP_CNTL, tmp);

	for (i = 0; i < usec_timeout; i++) {
		tmp = RREG32_SOC15(GC, 0, regCP_GFX_RS64_DC_OP_CNTL);
		if (1 == REG_GET_FIELD(tmp, CP_GFX_RS64_DC_OP_CNTL,
			INVALIDATE_DCACHE_COMPLETE))
			break;
		udelay(1);
	}

	if (i >= usec_timeout) {
		dev_err(adev->dev, "failed to invalidate RS64 data cache\n");
		return -EINVAL;
	}

	return 0;
}

static int gfx_v11_0_config_me_cache_rs64(struct amdgpu_device *adev, uint64_t addr, uint64_t addr2)
{
	uint32_t usec_timeout = 50000;  /* wait for 50ms */
	uint32_t tmp;
	unsigned i, pipe_id;
	const struct gfx_firmware_header_v2_0 *me_hdr;

	me_hdr = (const struct gfx_firmware_header_v2_0 *)
		adev->gfx.me_fw->data;

	WREG32_SOC15(GC, 0, regCP_ME_IC_BASE_LO,
		lower_32_bits(addr));
	WREG32_SOC15(GC, 0, regCP_ME_IC_BASE_HI,
		upper_32_bits(addr));

	tmp = RREG32_SOC15(GC, 0, regCP_ME_IC_BASE_CNTL);
	tmp = REG_SET_FIELD(tmp, CP_ME_IC_BASE_CNTL, VMID, 0);
	tmp = REG_SET_FIELD(tmp, CP_ME_IC_BASE_CNTL, CACHE_POLICY, 0);
	tmp = REG_SET_FIELD(tmp, CP_ME_IC_BASE_CNTL, EXE_DISABLE, 0);
	WREG32_SOC15(GC, 0, regCP_ME_IC_BASE_CNTL, tmp);

	/*
	 * Programming any of the CP_ME_IC_BASE registers
	 * forces invalidation of the ME L1 I$. Wait for the
	 * invalidation complete
	 */
	for (i = 0; i < usec_timeout; i++) {
		tmp = RREG32_SOC15(GC, 0, regCP_ME_IC_OP_CNTL);
		if (1 == REG_GET_FIELD(tmp, CP_ME_IC_OP_CNTL,
			INVALIDATE_CACHE_COMPLETE))
			break;
		udelay(1);
	}

	if (i >= usec_timeout) {
		dev_err(adev->dev, "failed to invalidate instruction cache\n");
		return -EINVAL;
	}

	/* Prime the instruction caches */
	tmp = RREG32_SOC15(GC, 0, regCP_ME_IC_OP_CNTL);
	tmp = REG_SET_FIELD(tmp, CP_ME_IC_OP_CNTL, PRIME_ICACHE, 1);
	WREG32_SOC15(GC, 0, regCP_ME_IC_OP_CNTL, tmp);

	/* Waiting for instruction cache primed*/
	for (i = 0; i < usec_timeout; i++) {
		tmp = RREG32_SOC15(GC, 0, regCP_ME_IC_OP_CNTL);
		if (1 == REG_GET_FIELD(tmp, CP_ME_IC_OP_CNTL,
			ICACHE_PRIMED))
			break;
		udelay(1);
	}

	if (i >= usec_timeout) {
		dev_err(adev->dev, "failed to prime instruction cache\n");
		return -EINVAL;
	}

	mutex_lock(&adev->srbm_mutex);
	for (pipe_id = 0; pipe_id < adev->gfx.me.num_pipe_per_me; pipe_id++) {
		soc21_grbm_select(adev, 0, pipe_id, 0, 0);
		WREG32_SOC15(GC, 0, regCP_ME_PRGRM_CNTR_START,
			(me_hdr->ucode_start_addr_hi << 30) |
			(me_hdr->ucode_start_addr_lo >> 2) );
		WREG32_SOC15(GC, 0, regCP_ME_PRGRM_CNTR_START_HI,
			me_hdr->ucode_start_addr_hi>>2);

		/*
		 * Program CP_ME_CNTL to reset given PIPE to take
		 * effect of CP_PFP_PRGRM_CNTR_START.
		 */
		tmp = RREG32_SOC15(GC, 0, regCP_ME_CNTL);
		if (pipe_id == 0)
			tmp = REG_SET_FIELD(tmp, CP_ME_CNTL,
					ME_PIPE0_RESET, 1);
		else
			tmp = REG_SET_FIELD(tmp, CP_ME_CNTL,
					ME_PIPE1_RESET, 1);
		WREG32_SOC15(GC, 0, regCP_ME_CNTL, tmp);

		/* Clear pfp pipe0 reset bit. */
		if (pipe_id == 0)
			tmp = REG_SET_FIELD(tmp, CP_ME_CNTL,
					ME_PIPE0_RESET, 0);
		else
			tmp = REG_SET_FIELD(tmp, CP_ME_CNTL,
					ME_PIPE1_RESET, 0);
		WREG32_SOC15(GC, 0, regCP_ME_CNTL, tmp);

		WREG32_SOC15(GC, 0, regCP_GFX_RS64_DC_BASE1_LO,
			lower_32_bits(addr2));
		WREG32_SOC15(GC, 0, regCP_GFX_RS64_DC_BASE1_HI,
			upper_32_bits(addr2));
	}
	soc21_grbm_select(adev, 0, 0, 0, 0);
	mutex_unlock(&adev->srbm_mutex);

	tmp = RREG32_SOC15(GC, 0, regCP_GFX_RS64_DC_BASE_CNTL);
	tmp = REG_SET_FIELD(tmp, CP_GFX_RS64_DC_BASE_CNTL, VMID, 0);
	tmp = REG_SET_FIELD(tmp, CP_GFX_RS64_DC_BASE_CNTL, CACHE_POLICY, 0);
	WREG32_SOC15(GC, 0, regCP_GFX_RS64_DC_BASE_CNTL, tmp);

	/* Invalidate the data caches */
	tmp = RREG32_SOC15(GC, 0, regCP_GFX_RS64_DC_OP_CNTL);
	tmp = REG_SET_FIELD(tmp, CP_GFX_RS64_DC_OP_CNTL, INVALIDATE_DCACHE, 1);
	WREG32_SOC15(GC, 0, regCP_GFX_RS64_DC_OP_CNTL, tmp);

	for (i = 0; i < usec_timeout; i++) {
		tmp = RREG32_SOC15(GC, 0, regCP_GFX_RS64_DC_OP_CNTL);
		if (1 == REG_GET_FIELD(tmp, CP_GFX_RS64_DC_OP_CNTL,
			INVALIDATE_DCACHE_COMPLETE))
			break;
		udelay(1);
	}

	if (i >= usec_timeout) {
		dev_err(adev->dev, "failed to invalidate RS64 data cache\n");
		return -EINVAL;
	}

	return 0;
}

static int gfx_v11_0_config_mec_cache_rs64(struct amdgpu_device *adev, uint64_t addr, uint64_t addr2)
{
	uint32_t usec_timeout = 50000;  /* wait for 50ms */
	uint32_t tmp;
	unsigned i;
	const struct gfx_firmware_header_v2_0 *mec_hdr;

	mec_hdr = (const struct gfx_firmware_header_v2_0 *)
		adev->gfx.mec_fw->data;

	tmp = RREG32_SOC15(GC, 0, regCP_CPC_IC_BASE_CNTL);
	tmp = REG_SET_FIELD(tmp, CP_CPC_IC_BASE_CNTL, VMID, 0);
	tmp = REG_SET_FIELD(tmp, CP_CPC_IC_BASE_CNTL, EXE_DISABLE, 0);
	tmp = REG_SET_FIELD(tmp, CP_CPC_IC_BASE_CNTL, CACHE_POLICY, 0);
	WREG32_SOC15(GC, 0, regCP_CPC_IC_BASE_CNTL, tmp);

	tmp = RREG32_SOC15(GC, 0, regCP_MEC_DC_BASE_CNTL);
	tmp = REG_SET_FIELD(tmp, CP_MEC_DC_BASE_CNTL, VMID, 0);
	tmp = REG_SET_FIELD(tmp, CP_MEC_DC_BASE_CNTL, CACHE_POLICY, 0);
	WREG32_SOC15(GC, 0, regCP_MEC_DC_BASE_CNTL, tmp);

	mutex_lock(&adev->srbm_mutex);
	for (i = 0; i < adev->gfx.mec.num_pipe_per_mec; i++) {
		soc21_grbm_select(adev, 1, i, 0, 0);

		WREG32_SOC15(GC, 0, regCP_MEC_MDBASE_LO, addr2);
		WREG32_SOC15(GC, 0, regCP_MEC_MDBASE_HI,
		     upper_32_bits(addr2));

		WREG32_SOC15(GC, 0, regCP_MEC_RS64_PRGRM_CNTR_START,
					mec_hdr->ucode_start_addr_lo >> 2 |
					mec_hdr->ucode_start_addr_hi << 30);
		WREG32_SOC15(GC, 0, regCP_MEC_RS64_PRGRM_CNTR_START_HI,
					mec_hdr->ucode_start_addr_hi >> 2);

		WREG32_SOC15(GC, 0, regCP_CPC_IC_BASE_LO, addr);
		WREG32_SOC15(GC, 0, regCP_CPC_IC_BASE_HI,
		     upper_32_bits(addr));
	}
	mutex_unlock(&adev->srbm_mutex);
	soc21_grbm_select(adev, 0, 0, 0, 0);

	/* Trigger an invalidation of the L1 instruction caches */
	tmp = RREG32_SOC15(GC, 0, regCP_MEC_DC_OP_CNTL);
	tmp = REG_SET_FIELD(tmp, CP_MEC_DC_OP_CNTL, INVALIDATE_DCACHE, 1);
	WREG32_SOC15(GC, 0, regCP_MEC_DC_OP_CNTL, tmp);

	/* Wait for invalidation complete */
	for (i = 0; i < usec_timeout; i++) {
		tmp = RREG32_SOC15(GC, 0, regCP_MEC_DC_OP_CNTL);
		if (1 == REG_GET_FIELD(tmp, CP_MEC_DC_OP_CNTL,
				       INVALIDATE_DCACHE_COMPLETE))
			break;
		udelay(1);
	}

	if (i >= usec_timeout) {
		dev_err(adev->dev, "failed to invalidate instruction cache\n");
		return -EINVAL;
	}

	/* Trigger an invalidation of the L1 instruction caches */
	tmp = RREG32_SOC15(GC, 0, regCP_CPC_IC_OP_CNTL);
	tmp = REG_SET_FIELD(tmp, CP_CPC_IC_OP_CNTL, INVALIDATE_CACHE, 1);
	WREG32_SOC15(GC, 0, regCP_CPC_IC_OP_CNTL, tmp);

	/* Wait for invalidation complete */
	for (i = 0; i < usec_timeout; i++) {
		tmp = RREG32_SOC15(GC, 0, regCP_CPC_IC_OP_CNTL);
		if (1 == REG_GET_FIELD(tmp, CP_CPC_IC_OP_CNTL,
				       INVALIDATE_CACHE_COMPLETE))
			break;
		udelay(1);
	}

	if (i >= usec_timeout) {
		dev_err(adev->dev, "failed to invalidate instruction cache\n");
		return -EINVAL;
	}

	return 0;
}

static void gfx_v11_0_config_gfx_rs64(struct amdgpu_device *adev)
{
	const struct gfx_firmware_header_v2_0 *pfp_hdr;
	const struct gfx_firmware_header_v2_0 *me_hdr;
	const struct gfx_firmware_header_v2_0 *mec_hdr;
	uint32_t pipe_id, tmp;

	mec_hdr = (const struct gfx_firmware_header_v2_0 *)
		adev->gfx.mec_fw->data;
	me_hdr = (const struct gfx_firmware_header_v2_0 *)
		adev->gfx.me_fw->data;
	pfp_hdr = (const struct gfx_firmware_header_v2_0 *)
		adev->gfx.pfp_fw->data;

	/* config pfp program start addr */
	for (pipe_id = 0; pipe_id < 2; pipe_id++) {
		soc21_grbm_select(adev, 0, pipe_id, 0, 0);
		WREG32_SOC15(GC, 0, regCP_PFP_PRGRM_CNTR_START,
			(pfp_hdr->ucode_start_addr_hi << 30) |
			(pfp_hdr->ucode_start_addr_lo >> 2));
		WREG32_SOC15(GC, 0, regCP_PFP_PRGRM_CNTR_START_HI,
			pfp_hdr->ucode_start_addr_hi >> 2);
	}
	soc21_grbm_select(adev, 0, 0, 0, 0);

	/* reset pfp pipe */
	tmp = RREG32_SOC15(GC, 0, regCP_ME_CNTL);
	tmp = REG_SET_FIELD(tmp, CP_ME_CNTL, PFP_PIPE0_RESET, 1);
	tmp = REG_SET_FIELD(tmp, CP_ME_CNTL, PFP_PIPE1_RESET, 1);
	WREG32_SOC15(GC, 0, regCP_ME_CNTL, tmp);

	/* clear pfp pipe reset */
	tmp = REG_SET_FIELD(tmp, CP_ME_CNTL, PFP_PIPE0_RESET, 0);
	tmp = REG_SET_FIELD(tmp, CP_ME_CNTL, PFP_PIPE1_RESET, 0);
	WREG32_SOC15(GC, 0, regCP_ME_CNTL, tmp);

	/* config me program start addr */
	for (pipe_id = 0; pipe_id < 2; pipe_id++) {
		soc21_grbm_select(adev, 0, pipe_id, 0, 0);
		WREG32_SOC15(GC, 0, regCP_ME_PRGRM_CNTR_START,
			(me_hdr->ucode_start_addr_hi << 30) |
			(me_hdr->ucode_start_addr_lo >> 2) );
		WREG32_SOC15(GC, 0, regCP_ME_PRGRM_CNTR_START_HI,
			me_hdr->ucode_start_addr_hi>>2);
	}
	soc21_grbm_select(adev, 0, 0, 0, 0);

	/* reset me pipe */
	tmp = RREG32_SOC15(GC, 0, regCP_ME_CNTL);
	tmp = REG_SET_FIELD(tmp, CP_ME_CNTL, ME_PIPE0_RESET, 1);
	tmp = REG_SET_FIELD(tmp, CP_ME_CNTL, ME_PIPE1_RESET, 1);
	WREG32_SOC15(GC, 0, regCP_ME_CNTL, tmp);

	/* clear me pipe reset */
	tmp = REG_SET_FIELD(tmp, CP_ME_CNTL, ME_PIPE0_RESET, 0);
	tmp = REG_SET_FIELD(tmp, CP_ME_CNTL, ME_PIPE1_RESET, 0);
	WREG32_SOC15(GC, 0, regCP_ME_CNTL, tmp);

	/* config mec program start addr */
	for (pipe_id = 0; pipe_id < 4; pipe_id++) {
		soc21_grbm_select(adev, 1, pipe_id, 0, 0);
		WREG32_SOC15(GC, 0, regCP_MEC_RS64_PRGRM_CNTR_START,
					mec_hdr->ucode_start_addr_lo >> 2 |
					mec_hdr->ucode_start_addr_hi << 30);
		WREG32_SOC15(GC, 0, regCP_MEC_RS64_PRGRM_CNTR_START_HI,
					mec_hdr->ucode_start_addr_hi >> 2);
	}
	soc21_grbm_select(adev, 0, 0, 0, 0);

	/* reset mec pipe */
	tmp = RREG32_SOC15(GC, 0, regCP_MEC_RS64_CNTL);
	tmp = REG_SET_FIELD(tmp, CP_MEC_RS64_CNTL, MEC_PIPE0_RESET, 1);
	tmp = REG_SET_FIELD(tmp, CP_MEC_RS64_CNTL, MEC_PIPE1_RESET, 1);
	tmp = REG_SET_FIELD(tmp, CP_MEC_RS64_CNTL, MEC_PIPE2_RESET, 1);
	tmp = REG_SET_FIELD(tmp, CP_MEC_RS64_CNTL, MEC_PIPE3_RESET, 1);
	WREG32_SOC15(GC, 0, regCP_MEC_RS64_CNTL, tmp);

	/* clear mec pipe reset */
	tmp = REG_SET_FIELD(tmp, CP_MEC_RS64_CNTL, MEC_PIPE0_RESET, 0);
	tmp = REG_SET_FIELD(tmp, CP_MEC_RS64_CNTL, MEC_PIPE1_RESET, 0);
	tmp = REG_SET_FIELD(tmp, CP_MEC_RS64_CNTL, MEC_PIPE2_RESET, 0);
	tmp = REG_SET_FIELD(tmp, CP_MEC_RS64_CNTL, MEC_PIPE3_RESET, 0);
	WREG32_SOC15(GC, 0, regCP_MEC_RS64_CNTL, tmp);
}

static int gfx_v11_0_wait_for_rlc_autoload_complete(struct amdgpu_device *adev)
{
	uint32_t cp_status;
	uint32_t bootload_status;
	int i, r;
	uint64_t addr, addr2;

	for (i = 0; i < adev->usec_timeout; i++) {
		cp_status = RREG32_SOC15(GC, 0, regCP_STAT);

		if (amdgpu_ip_version(adev, GC_HWIP, 0) ==
			    IP_VERSION(11, 0, 1) ||
		    amdgpu_ip_version(adev, GC_HWIP, 0) ==
			    IP_VERSION(11, 0, 4) ||
		    amdgpu_ip_version(adev, GC_HWIP, 0) == IP_VERSION(11, 5, 0) ||
		    amdgpu_ip_version(adev, GC_HWIP, 0) == IP_VERSION(11, 5, 1) ||
		    amdgpu_ip_version(adev, GC_HWIP, 0) == IP_VERSION(11, 5, 2) ||
		    amdgpu_ip_version(adev, GC_HWIP, 0) == IP_VERSION(11, 5, 3))
			bootload_status = RREG32_SOC15(GC, 0,
					regRLC_RLCS_BOOTLOAD_STATUS_gc_11_0_1);
		else
			bootload_status = RREG32_SOC15(GC, 0, regRLC_RLCS_BOOTLOAD_STATUS);

		if ((cp_status == 0) &&
		    (REG_GET_FIELD(bootload_status,
			RLC_RLCS_BOOTLOAD_STATUS, BOOTLOAD_COMPLETE) == 1)) {
			break;
		}
		udelay(1);
	}

	if (i >= adev->usec_timeout) {
		dev_err(adev->dev, "rlc autoload: gc ucode autoload timeout\n");
		return -ETIMEDOUT;
	}

	if (adev->firmware.load_type == AMDGPU_FW_LOAD_RLC_BACKDOOR_AUTO) {
		if (adev->gfx.rs64_enable) {
			addr = adev->gfx.rlc.rlc_autoload_gpu_addr +
				rlc_autoload_info[SOC21_FIRMWARE_ID_RS64_ME].offset;
			addr2 = adev->gfx.rlc.rlc_autoload_gpu_addr +
				rlc_autoload_info[SOC21_FIRMWARE_ID_RS64_ME_P0_STACK].offset;
			r = gfx_v11_0_config_me_cache_rs64(adev, addr, addr2);
			if (r)
				return r;
			addr = adev->gfx.rlc.rlc_autoload_gpu_addr +
				rlc_autoload_info[SOC21_FIRMWARE_ID_RS64_PFP].offset;
			addr2 = adev->gfx.rlc.rlc_autoload_gpu_addr +
				rlc_autoload_info[SOC21_FIRMWARE_ID_RS64_PFP_P0_STACK].offset;
			r = gfx_v11_0_config_pfp_cache_rs64(adev, addr, addr2);
			if (r)
				return r;
			addr = adev->gfx.rlc.rlc_autoload_gpu_addr +
				rlc_autoload_info[SOC21_FIRMWARE_ID_RS64_MEC].offset;
			addr2 = adev->gfx.rlc.rlc_autoload_gpu_addr +
				rlc_autoload_info[SOC21_FIRMWARE_ID_RS64_MEC_P0_STACK].offset;
			r = gfx_v11_0_config_mec_cache_rs64(adev, addr, addr2);
			if (r)
				return r;
		} else {
			addr = adev->gfx.rlc.rlc_autoload_gpu_addr +
				rlc_autoload_info[SOC21_FIRMWARE_ID_CP_ME].offset;
			r = gfx_v11_0_config_me_cache(adev, addr);
			if (r)
				return r;
			addr = adev->gfx.rlc.rlc_autoload_gpu_addr +
				rlc_autoload_info[SOC21_FIRMWARE_ID_CP_PFP].offset;
			r = gfx_v11_0_config_pfp_cache(adev, addr);
			if (r)
				return r;
			addr = adev->gfx.rlc.rlc_autoload_gpu_addr +
				rlc_autoload_info[SOC21_FIRMWARE_ID_CP_MEC].offset;
			r = gfx_v11_0_config_mec_cache(adev, addr);
			if (r)
				return r;
		}
	}

	return 0;
}

static int gfx_v11_0_cp_gfx_enable(struct amdgpu_device *adev, bool enable)
{
	int i;
	u32 tmp = RREG32_SOC15(GC, 0, regCP_ME_CNTL);

	tmp = REG_SET_FIELD(tmp, CP_ME_CNTL, ME_HALT, enable ? 0 : 1);
	tmp = REG_SET_FIELD(tmp, CP_ME_CNTL, PFP_HALT, enable ? 0 : 1);
	WREG32_SOC15(GC, 0, regCP_ME_CNTL, tmp);

	for (i = 0; i < adev->usec_timeout; i++) {
		if (RREG32_SOC15(GC, 0, regCP_STAT) == 0)
			break;
		udelay(1);
	}

	if (i >= adev->usec_timeout)
		DRM_ERROR("failed to %s cp gfx\n", enable ? "unhalt" : "halt");

	return 0;
}

static int gfx_v11_0_cp_gfx_load_pfp_microcode(struct amdgpu_device *adev)
{
	int r;
	const struct gfx_firmware_header_v1_0 *pfp_hdr;
	const __le32 *fw_data;
	unsigned i, fw_size;

	pfp_hdr = (const struct gfx_firmware_header_v1_0 *)
		adev->gfx.pfp_fw->data;

	amdgpu_ucode_print_gfx_hdr(&pfp_hdr->header);

	fw_data = (const __le32 *)(adev->gfx.pfp_fw->data +
		le32_to_cpu(pfp_hdr->header.ucode_array_offset_bytes));
	fw_size = le32_to_cpu(pfp_hdr->header.ucode_size_bytes);

	r = amdgpu_bo_create_reserved(adev, pfp_hdr->header.ucode_size_bytes,
				      PAGE_SIZE, AMDGPU_GEM_DOMAIN_GTT,
				      &adev->gfx.pfp.pfp_fw_obj,
				      &adev->gfx.pfp.pfp_fw_gpu_addr,
				      (void **)&adev->gfx.pfp.pfp_fw_ptr);
	if (r) {
		dev_err(adev->dev, "(%d) failed to create pfp fw bo\n", r);
		gfx_v11_0_pfp_fini(adev);
		return r;
	}

	memcpy(adev->gfx.pfp.pfp_fw_ptr, fw_data, fw_size);

	amdgpu_bo_kunmap(adev->gfx.pfp.pfp_fw_obj);
	amdgpu_bo_unreserve(adev->gfx.pfp.pfp_fw_obj);

	gfx_v11_0_config_pfp_cache(adev, adev->gfx.pfp.pfp_fw_gpu_addr);

	WREG32_SOC15(GC, 0, regCP_HYP_PFP_UCODE_ADDR, 0);

	for (i = 0; i < pfp_hdr->jt_size; i++)
		WREG32_SOC15(GC, 0, regCP_HYP_PFP_UCODE_DATA,
			     le32_to_cpup(fw_data + pfp_hdr->jt_offset + i));

	WREG32_SOC15(GC, 0, regCP_HYP_PFP_UCODE_ADDR, adev->gfx.pfp_fw_version);

	return 0;
}

static int gfx_v11_0_cp_gfx_load_pfp_microcode_rs64(struct amdgpu_device *adev)
{
	int r;
	const struct gfx_firmware_header_v2_0 *pfp_hdr;
	const __le32 *fw_ucode, *fw_data;
	unsigned i, pipe_id, fw_ucode_size, fw_data_size;
	uint32_t tmp;
	uint32_t usec_timeout = 50000;  /* wait for 50ms */

	pfp_hdr = (const struct gfx_firmware_header_v2_0 *)
		adev->gfx.pfp_fw->data;

	amdgpu_ucode_print_gfx_hdr(&pfp_hdr->header);

	/* instruction */
	fw_ucode = (const __le32 *)(adev->gfx.pfp_fw->data +
		le32_to_cpu(pfp_hdr->ucode_offset_bytes));
	fw_ucode_size = le32_to_cpu(pfp_hdr->ucode_size_bytes);
	/* data */
	fw_data = (const __le32 *)(adev->gfx.pfp_fw->data +
		le32_to_cpu(pfp_hdr->data_offset_bytes));
	fw_data_size = le32_to_cpu(pfp_hdr->data_size_bytes);

	/* 64kb align */
	r = amdgpu_bo_create_reserved(adev, fw_ucode_size,
				      64 * 1024,
				      AMDGPU_GEM_DOMAIN_VRAM |
				      AMDGPU_GEM_DOMAIN_GTT,
				      &adev->gfx.pfp.pfp_fw_obj,
				      &adev->gfx.pfp.pfp_fw_gpu_addr,
				      (void **)&adev->gfx.pfp.pfp_fw_ptr);
	if (r) {
		dev_err(adev->dev, "(%d) failed to create pfp ucode fw bo\n", r);
		gfx_v11_0_pfp_fini(adev);
		return r;
	}

	r = amdgpu_bo_create_reserved(adev, fw_data_size,
				      64 * 1024,
				      AMDGPU_GEM_DOMAIN_VRAM |
				      AMDGPU_GEM_DOMAIN_GTT,
				      &adev->gfx.pfp.pfp_fw_data_obj,
				      &adev->gfx.pfp.pfp_fw_data_gpu_addr,
				      (void **)&adev->gfx.pfp.pfp_fw_data_ptr);
	if (r) {
		dev_err(adev->dev, "(%d) failed to create pfp data fw bo\n", r);
		gfx_v11_0_pfp_fini(adev);
		return r;
	}

	memcpy(adev->gfx.pfp.pfp_fw_ptr, fw_ucode, fw_ucode_size);
	memcpy(adev->gfx.pfp.pfp_fw_data_ptr, fw_data, fw_data_size);

	amdgpu_bo_kunmap(adev->gfx.pfp.pfp_fw_obj);
	amdgpu_bo_kunmap(adev->gfx.pfp.pfp_fw_data_obj);
	amdgpu_bo_unreserve(adev->gfx.pfp.pfp_fw_obj);
	amdgpu_bo_unreserve(adev->gfx.pfp.pfp_fw_data_obj);

	if (amdgpu_emu_mode == 1)
		amdgpu_device_flush_hdp(adev, NULL);

	WREG32_SOC15(GC, 0, regCP_PFP_IC_BASE_LO,
		lower_32_bits(adev->gfx.pfp.pfp_fw_gpu_addr));
	WREG32_SOC15(GC, 0, regCP_PFP_IC_BASE_HI,
		upper_32_bits(adev->gfx.pfp.pfp_fw_gpu_addr));

	tmp = RREG32_SOC15(GC, 0, regCP_PFP_IC_BASE_CNTL);
	tmp = REG_SET_FIELD(tmp, CP_PFP_IC_BASE_CNTL, VMID, 0);
	tmp = REG_SET_FIELD(tmp, CP_PFP_IC_BASE_CNTL, CACHE_POLICY, 0);
	tmp = REG_SET_FIELD(tmp, CP_PFP_IC_BASE_CNTL, EXE_DISABLE, 0);
	WREG32_SOC15(GC, 0, regCP_PFP_IC_BASE_CNTL, tmp);

	/*
	 * Programming any of the CP_PFP_IC_BASE registers
	 * forces invalidation of the ME L1 I$. Wait for the
	 * invalidation complete
	 */
	for (i = 0; i < usec_timeout; i++) {
		tmp = RREG32_SOC15(GC, 0, regCP_PFP_IC_OP_CNTL);
		if (1 == REG_GET_FIELD(tmp, CP_PFP_IC_OP_CNTL,
			INVALIDATE_CACHE_COMPLETE))
			break;
		udelay(1);
	}

	if (i >= usec_timeout) {
		dev_err(adev->dev, "failed to invalidate instruction cache\n");
		return -EINVAL;
	}

	/* Prime the L1 instruction caches */
	tmp = RREG32_SOC15(GC, 0, regCP_PFP_IC_OP_CNTL);
	tmp = REG_SET_FIELD(tmp, CP_PFP_IC_OP_CNTL, PRIME_ICACHE, 1);
	WREG32_SOC15(GC, 0, regCP_PFP_IC_OP_CNTL, tmp);
	/* Waiting for cache primed*/
	for (i = 0; i < usec_timeout; i++) {
		tmp = RREG32_SOC15(GC, 0, regCP_PFP_IC_OP_CNTL);
		if (1 == REG_GET_FIELD(tmp, CP_PFP_IC_OP_CNTL,
			ICACHE_PRIMED))
			break;
		udelay(1);
	}

	if (i >= usec_timeout) {
		dev_err(adev->dev, "failed to prime instruction cache\n");
		return -EINVAL;
	}

	mutex_lock(&adev->srbm_mutex);
	for (pipe_id = 0; pipe_id < adev->gfx.me.num_pipe_per_me; pipe_id++) {
		soc21_grbm_select(adev, 0, pipe_id, 0, 0);
		WREG32_SOC15(GC, 0, regCP_PFP_PRGRM_CNTR_START,
			(pfp_hdr->ucode_start_addr_hi << 30) |
			(pfp_hdr->ucode_start_addr_lo >> 2) );
		WREG32_SOC15(GC, 0, regCP_PFP_PRGRM_CNTR_START_HI,
			pfp_hdr->ucode_start_addr_hi>>2);

		/*
		 * Program CP_ME_CNTL to reset given PIPE to take
		 * effect of CP_PFP_PRGRM_CNTR_START.
		 */
		tmp = RREG32_SOC15(GC, 0, regCP_ME_CNTL);
		if (pipe_id == 0)
			tmp = REG_SET_FIELD(tmp, CP_ME_CNTL,
					PFP_PIPE0_RESET, 1);
		else
			tmp = REG_SET_FIELD(tmp, CP_ME_CNTL,
					PFP_PIPE1_RESET, 1);
		WREG32_SOC15(GC, 0, regCP_ME_CNTL, tmp);

		/* Clear pfp pipe0 reset bit. */
		if (pipe_id == 0)
			tmp = REG_SET_FIELD(tmp, CP_ME_CNTL,
					PFP_PIPE0_RESET, 0);
		else
			tmp = REG_SET_FIELD(tmp, CP_ME_CNTL,
					PFP_PIPE1_RESET, 0);
		WREG32_SOC15(GC, 0, regCP_ME_CNTL, tmp);

		WREG32_SOC15(GC, 0, regCP_GFX_RS64_DC_BASE0_LO,
			lower_32_bits(adev->gfx.pfp.pfp_fw_data_gpu_addr));
		WREG32_SOC15(GC, 0, regCP_GFX_RS64_DC_BASE0_HI,
			upper_32_bits(adev->gfx.pfp.pfp_fw_data_gpu_addr));
	}
	soc21_grbm_select(adev, 0, 0, 0, 0);
	mutex_unlock(&adev->srbm_mutex);

	tmp = RREG32_SOC15(GC, 0, regCP_GFX_RS64_DC_BASE_CNTL);
	tmp = REG_SET_FIELD(tmp, CP_GFX_RS64_DC_BASE_CNTL, VMID, 0);
	tmp = REG_SET_FIELD(tmp, CP_GFX_RS64_DC_BASE_CNTL, CACHE_POLICY, 0);
	WREG32_SOC15(GC, 0, regCP_GFX_RS64_DC_BASE_CNTL, tmp);

	/* Invalidate the data caches */
	tmp = RREG32_SOC15(GC, 0, regCP_GFX_RS64_DC_OP_CNTL);
	tmp = REG_SET_FIELD(tmp, CP_GFX_RS64_DC_OP_CNTL, INVALIDATE_DCACHE, 1);
	WREG32_SOC15(GC, 0, regCP_GFX_RS64_DC_OP_CNTL, tmp);

	for (i = 0; i < usec_timeout; i++) {
		tmp = RREG32_SOC15(GC, 0, regCP_GFX_RS64_DC_OP_CNTL);
		if (1 == REG_GET_FIELD(tmp, CP_GFX_RS64_DC_OP_CNTL,
			INVALIDATE_DCACHE_COMPLETE))
			break;
		udelay(1);
	}

	if (i >= usec_timeout) {
		dev_err(adev->dev, "failed to invalidate RS64 data cache\n");
		return -EINVAL;
	}

	return 0;
}

static int gfx_v11_0_cp_gfx_load_me_microcode(struct amdgpu_device *adev)
{
	int r;
	const struct gfx_firmware_header_v1_0 *me_hdr;
	const __le32 *fw_data;
	unsigned i, fw_size;

	me_hdr = (const struct gfx_firmware_header_v1_0 *)
		adev->gfx.me_fw->data;

	amdgpu_ucode_print_gfx_hdr(&me_hdr->header);

	fw_data = (const __le32 *)(adev->gfx.me_fw->data +
		le32_to_cpu(me_hdr->header.ucode_array_offset_bytes));
	fw_size = le32_to_cpu(me_hdr->header.ucode_size_bytes);

	r = amdgpu_bo_create_reserved(adev, me_hdr->header.ucode_size_bytes,
				      PAGE_SIZE, AMDGPU_GEM_DOMAIN_GTT,
				      &adev->gfx.me.me_fw_obj,
				      &adev->gfx.me.me_fw_gpu_addr,
				      (void **)&adev->gfx.me.me_fw_ptr);
	if (r) {
		dev_err(adev->dev, "(%d) failed to create me fw bo\n", r);
		gfx_v11_0_me_fini(adev);
		return r;
	}

	memcpy(adev->gfx.me.me_fw_ptr, fw_data, fw_size);

	amdgpu_bo_kunmap(adev->gfx.me.me_fw_obj);
	amdgpu_bo_unreserve(adev->gfx.me.me_fw_obj);

	gfx_v11_0_config_me_cache(adev, adev->gfx.me.me_fw_gpu_addr);

	WREG32_SOC15(GC, 0, regCP_HYP_ME_UCODE_ADDR, 0);

	for (i = 0; i < me_hdr->jt_size; i++)
		WREG32_SOC15(GC, 0, regCP_HYP_ME_UCODE_DATA,
			     le32_to_cpup(fw_data + me_hdr->jt_offset + i));

	WREG32_SOC15(GC, 0, regCP_HYP_ME_UCODE_ADDR, adev->gfx.me_fw_version);

	return 0;
}

static int gfx_v11_0_cp_gfx_load_me_microcode_rs64(struct amdgpu_device *adev)
{
	int r;
	const struct gfx_firmware_header_v2_0 *me_hdr;
	const __le32 *fw_ucode, *fw_data;
	unsigned i, pipe_id, fw_ucode_size, fw_data_size;
	uint32_t tmp;
	uint32_t usec_timeout = 50000;  /* wait for 50ms */

	me_hdr = (const struct gfx_firmware_header_v2_0 *)
		adev->gfx.me_fw->data;

	amdgpu_ucode_print_gfx_hdr(&me_hdr->header);

	/* instruction */
	fw_ucode = (const __le32 *)(adev->gfx.me_fw->data +
		le32_to_cpu(me_hdr->ucode_offset_bytes));
	fw_ucode_size = le32_to_cpu(me_hdr->ucode_size_bytes);
	/* data */
	fw_data = (const __le32 *)(adev->gfx.me_fw->data +
		le32_to_cpu(me_hdr->data_offset_bytes));
	fw_data_size = le32_to_cpu(me_hdr->data_size_bytes);

	/* 64kb align*/
	r = amdgpu_bo_create_reserved(adev, fw_ucode_size,
				      64 * 1024,
				      AMDGPU_GEM_DOMAIN_VRAM |
				      AMDGPU_GEM_DOMAIN_GTT,
				      &adev->gfx.me.me_fw_obj,
				      &adev->gfx.me.me_fw_gpu_addr,
				      (void **)&adev->gfx.me.me_fw_ptr);
	if (r) {
		dev_err(adev->dev, "(%d) failed to create me ucode bo\n", r);
		gfx_v11_0_me_fini(adev);
		return r;
	}

	r = amdgpu_bo_create_reserved(adev, fw_data_size,
				      64 * 1024,
				      AMDGPU_GEM_DOMAIN_VRAM |
				      AMDGPU_GEM_DOMAIN_GTT,
				      &adev->gfx.me.me_fw_data_obj,
				      &adev->gfx.me.me_fw_data_gpu_addr,
				      (void **)&adev->gfx.me.me_fw_data_ptr);
	if (r) {
		dev_err(adev->dev, "(%d) failed to create me data bo\n", r);
		gfx_v11_0_pfp_fini(adev);
		return r;
	}

	memcpy(adev->gfx.me.me_fw_ptr, fw_ucode, fw_ucode_size);
	memcpy(adev->gfx.me.me_fw_data_ptr, fw_data, fw_data_size);

	amdgpu_bo_kunmap(adev->gfx.me.me_fw_obj);
	amdgpu_bo_kunmap(adev->gfx.me.me_fw_data_obj);
	amdgpu_bo_unreserve(adev->gfx.me.me_fw_obj);
	amdgpu_bo_unreserve(adev->gfx.me.me_fw_data_obj);

	if (amdgpu_emu_mode == 1)
		amdgpu_device_flush_hdp(adev, NULL);

	WREG32_SOC15(GC, 0, regCP_ME_IC_BASE_LO,
		lower_32_bits(adev->gfx.me.me_fw_gpu_addr));
	WREG32_SOC15(GC, 0, regCP_ME_IC_BASE_HI,
		upper_32_bits(adev->gfx.me.me_fw_gpu_addr));

	tmp = RREG32_SOC15(GC, 0, regCP_ME_IC_BASE_CNTL);
	tmp = REG_SET_FIELD(tmp, CP_ME_IC_BASE_CNTL, VMID, 0);
	tmp = REG_SET_FIELD(tmp, CP_ME_IC_BASE_CNTL, CACHE_POLICY, 0);
	tmp = REG_SET_FIELD(tmp, CP_ME_IC_BASE_CNTL, EXE_DISABLE, 0);
	WREG32_SOC15(GC, 0, regCP_ME_IC_BASE_CNTL, tmp);

	/*
	 * Programming any of the CP_ME_IC_BASE registers
	 * forces invalidation of the ME L1 I$. Wait for the
	 * invalidation complete
	 */
	for (i = 0; i < usec_timeout; i++) {
		tmp = RREG32_SOC15(GC, 0, regCP_ME_IC_OP_CNTL);
		if (1 == REG_GET_FIELD(tmp, CP_ME_IC_OP_CNTL,
			INVALIDATE_CACHE_COMPLETE))
			break;
		udelay(1);
	}

	if (i >= usec_timeout) {
		dev_err(adev->dev, "failed to invalidate instruction cache\n");
		return -EINVAL;
	}

	/* Prime the instruction caches */
	tmp = RREG32_SOC15(GC, 0, regCP_ME_IC_OP_CNTL);
	tmp = REG_SET_FIELD(tmp, CP_ME_IC_OP_CNTL, PRIME_ICACHE, 1);
	WREG32_SOC15(GC, 0, regCP_ME_IC_OP_CNTL, tmp);

	/* Waiting for instruction cache primed*/
	for (i = 0; i < usec_timeout; i++) {
		tmp = RREG32_SOC15(GC, 0, regCP_ME_IC_OP_CNTL);
		if (1 == REG_GET_FIELD(tmp, CP_ME_IC_OP_CNTL,
			ICACHE_PRIMED))
			break;
		udelay(1);
	}

	if (i >= usec_timeout) {
		dev_err(adev->dev, "failed to prime instruction cache\n");
		return -EINVAL;
	}

	mutex_lock(&adev->srbm_mutex);
	for (pipe_id = 0; pipe_id < adev->gfx.me.num_pipe_per_me; pipe_id++) {
		soc21_grbm_select(adev, 0, pipe_id, 0, 0);
		WREG32_SOC15(GC, 0, regCP_ME_PRGRM_CNTR_START,
			(me_hdr->ucode_start_addr_hi << 30) |
			(me_hdr->ucode_start_addr_lo >> 2) );
		WREG32_SOC15(GC, 0, regCP_ME_PRGRM_CNTR_START_HI,
			me_hdr->ucode_start_addr_hi>>2);

		/*
		 * Program CP_ME_CNTL to reset given PIPE to take
		 * effect of CP_PFP_PRGRM_CNTR_START.
		 */
		tmp = RREG32_SOC15(GC, 0, regCP_ME_CNTL);
		if (pipe_id == 0)
			tmp = REG_SET_FIELD(tmp, CP_ME_CNTL,
					ME_PIPE0_RESET, 1);
		else
			tmp = REG_SET_FIELD(tmp, CP_ME_CNTL,
					ME_PIPE1_RESET, 1);
		WREG32_SOC15(GC, 0, regCP_ME_CNTL, tmp);

		/* Clear pfp pipe0 reset bit. */
		if (pipe_id == 0)
			tmp = REG_SET_FIELD(tmp, CP_ME_CNTL,
					ME_PIPE0_RESET, 0);
		else
			tmp = REG_SET_FIELD(tmp, CP_ME_CNTL,
					ME_PIPE1_RESET, 0);
		WREG32_SOC15(GC, 0, regCP_ME_CNTL, tmp);

		WREG32_SOC15(GC, 0, regCP_GFX_RS64_DC_BASE1_LO,
			lower_32_bits(adev->gfx.me.me_fw_data_gpu_addr));
		WREG32_SOC15(GC, 0, regCP_GFX_RS64_DC_BASE1_HI,
			upper_32_bits(adev->gfx.me.me_fw_data_gpu_addr));
	}
	soc21_grbm_select(adev, 0, 0, 0, 0);
	mutex_unlock(&adev->srbm_mutex);

	tmp = RREG32_SOC15(GC, 0, regCP_GFX_RS64_DC_BASE_CNTL);
	tmp = REG_SET_FIELD(tmp, CP_GFX_RS64_DC_BASE_CNTL, VMID, 0);
	tmp = REG_SET_FIELD(tmp, CP_GFX_RS64_DC_BASE_CNTL, CACHE_POLICY, 0);
	WREG32_SOC15(GC, 0, regCP_GFX_RS64_DC_BASE_CNTL, tmp);

	/* Invalidate the data caches */
	tmp = RREG32_SOC15(GC, 0, regCP_GFX_RS64_DC_OP_CNTL);
	tmp = REG_SET_FIELD(tmp, CP_GFX_RS64_DC_OP_CNTL, INVALIDATE_DCACHE, 1);
	WREG32_SOC15(GC, 0, regCP_GFX_RS64_DC_OP_CNTL, tmp);

	for (i = 0; i < usec_timeout; i++) {
		tmp = RREG32_SOC15(GC, 0, regCP_GFX_RS64_DC_OP_CNTL);
		if (1 == REG_GET_FIELD(tmp, CP_GFX_RS64_DC_OP_CNTL,
			INVALIDATE_DCACHE_COMPLETE))
			break;
		udelay(1);
	}

	if (i >= usec_timeout) {
		dev_err(adev->dev, "failed to invalidate RS64 data cache\n");
		return -EINVAL;
	}

	return 0;
}

static int gfx_v11_0_cp_gfx_load_microcode(struct amdgpu_device *adev)
{
	int r;

	if (!adev->gfx.me_fw || !adev->gfx.pfp_fw)
		return -EINVAL;

	gfx_v11_0_cp_gfx_enable(adev, false);

	if (adev->gfx.rs64_enable)
		r = gfx_v11_0_cp_gfx_load_pfp_microcode_rs64(adev);
	else
		r = gfx_v11_0_cp_gfx_load_pfp_microcode(adev);
	if (r) {
		dev_err(adev->dev, "(%d) failed to load pfp fw\n", r);
		return r;
	}

	if (adev->gfx.rs64_enable)
		r = gfx_v11_0_cp_gfx_load_me_microcode_rs64(adev);
	else
		r = gfx_v11_0_cp_gfx_load_me_microcode(adev);
	if (r) {
		dev_err(adev->dev, "(%d) failed to load me fw\n", r);
		return r;
	}

	return 0;
}

static int gfx_v11_0_cp_gfx_start(struct amdgpu_device *adev)
{
	struct amdgpu_ring *ring;
	const struct cs_section_def *sect = NULL;
	const struct cs_extent_def *ext = NULL;
	int r, i;
	int ctx_reg_offset;

	/* init the CP */
	WREG32_SOC15(GC, 0, regCP_MAX_CONTEXT,
		     adev->gfx.config.max_hw_contexts - 1);
	WREG32_SOC15(GC, 0, regCP_DEVICE_ID, 1);

	if (!amdgpu_async_gfx_ring)
		gfx_v11_0_cp_gfx_enable(adev, true);

	ring = &adev->gfx.gfx_ring[0];
	r = amdgpu_ring_alloc(ring, gfx_v11_0_get_csb_size(adev));
	if (r) {
		DRM_ERROR("amdgpu: cp failed to lock ring (%d).\n", r);
		return r;
	}

	amdgpu_ring_write(ring, PACKET3(PACKET3_PREAMBLE_CNTL, 0));
	amdgpu_ring_write(ring, PACKET3_PREAMBLE_BEGIN_CLEAR_STATE);

	amdgpu_ring_write(ring, PACKET3(PACKET3_CONTEXT_CONTROL, 1));
	amdgpu_ring_write(ring, 0x80000000);
	amdgpu_ring_write(ring, 0x80000000);

	for (sect = gfx11_cs_data; sect->section != NULL; ++sect) {
		for (ext = sect->section; ext->extent != NULL; ++ext) {
			if (sect->id == SECT_CONTEXT) {
				amdgpu_ring_write(ring,
						  PACKET3(PACKET3_SET_CONTEXT_REG,
							  ext->reg_count));
				amdgpu_ring_write(ring, ext->reg_index -
						  PACKET3_SET_CONTEXT_REG_START);
				for (i = 0; i < ext->reg_count; i++)
					amdgpu_ring_write(ring, ext->extent[i]);
			}
		}
	}

	ctx_reg_offset =
		SOC15_REG_OFFSET(GC, 0, regPA_SC_TILE_STEERING_OVERRIDE) - PACKET3_SET_CONTEXT_REG_START;
	amdgpu_ring_write(ring, PACKET3(PACKET3_SET_CONTEXT_REG, 1));
	amdgpu_ring_write(ring, ctx_reg_offset);
	amdgpu_ring_write(ring, adev->gfx.config.pa_sc_tile_steering_override);

	amdgpu_ring_write(ring, PACKET3(PACKET3_PREAMBLE_CNTL, 0));
	amdgpu_ring_write(ring, PACKET3_PREAMBLE_END_CLEAR_STATE);

	amdgpu_ring_write(ring, PACKET3(PACKET3_CLEAR_STATE, 0));
	amdgpu_ring_write(ring, 0);

	amdgpu_ring_commit(ring);

	/* submit cs packet to copy state 0 to next available state */
	if (adev->gfx.num_gfx_rings > 1) {
		/* maximum supported gfx ring is 2 */
		ring = &adev->gfx.gfx_ring[1];
		r = amdgpu_ring_alloc(ring, 2);
		if (r) {
			DRM_ERROR("amdgpu: cp failed to lock ring (%d).\n", r);
			return r;
		}

		amdgpu_ring_write(ring, PACKET3(PACKET3_CLEAR_STATE, 0));
		amdgpu_ring_write(ring, 0);

		amdgpu_ring_commit(ring);
	}
	return 0;
}

static void gfx_v11_0_cp_gfx_switch_pipe(struct amdgpu_device *adev,
					 CP_PIPE_ID pipe)
{
	u32 tmp;

	tmp = RREG32_SOC15(GC, 0, regGRBM_GFX_CNTL);
	tmp = REG_SET_FIELD(tmp, GRBM_GFX_CNTL, PIPEID, pipe);

	WREG32_SOC15(GC, 0, regGRBM_GFX_CNTL, tmp);
}

static void gfx_v11_0_cp_gfx_set_doorbell(struct amdgpu_device *adev,
					  struct amdgpu_ring *ring)
{
	u32 tmp;

	tmp = RREG32_SOC15(GC, 0, regCP_RB_DOORBELL_CONTROL);
	if (ring->use_doorbell) {
		tmp = REG_SET_FIELD(tmp, CP_RB_DOORBELL_CONTROL,
				    DOORBELL_OFFSET, ring->doorbell_index);
		tmp = REG_SET_FIELD(tmp, CP_RB_DOORBELL_CONTROL,
				    DOORBELL_EN, 1);
	} else {
		tmp = REG_SET_FIELD(tmp, CP_RB_DOORBELL_CONTROL,
				    DOORBELL_EN, 0);
	}
	WREG32_SOC15(GC, 0, regCP_RB_DOORBELL_CONTROL, tmp);

	tmp = REG_SET_FIELD(0, CP_RB_DOORBELL_RANGE_LOWER,
			    DOORBELL_RANGE_LOWER, ring->doorbell_index);
	WREG32_SOC15(GC, 0, regCP_RB_DOORBELL_RANGE_LOWER, tmp);

	WREG32_SOC15(GC, 0, regCP_RB_DOORBELL_RANGE_UPPER,
		     CP_RB_DOORBELL_RANGE_UPPER__DOORBELL_RANGE_UPPER_MASK);
}

static int gfx_v11_0_cp_gfx_resume(struct amdgpu_device *adev)
{
	struct amdgpu_ring *ring;
	u32 tmp;
	u32 rb_bufsz;
	u64 rb_addr, rptr_addr, wptr_gpu_addr;

	/* Set the write pointer delay */
	WREG32_SOC15(GC, 0, regCP_RB_WPTR_DELAY, 0);

	/* set the RB to use vmid 0 */
	WREG32_SOC15(GC, 0, regCP_RB_VMID, 0);

	/* Init gfx ring 0 for pipe 0 */
	mutex_lock(&adev->srbm_mutex);
	gfx_v11_0_cp_gfx_switch_pipe(adev, PIPE_ID0);

	/* Set ring buffer size */
	ring = &adev->gfx.gfx_ring[0];
	rb_bufsz = order_base_2(ring->ring_size / 8);
	tmp = REG_SET_FIELD(0, CP_RB0_CNTL, RB_BUFSZ, rb_bufsz);
	tmp = REG_SET_FIELD(tmp, CP_RB0_CNTL, RB_BLKSZ, rb_bufsz - 2);
	WREG32_SOC15(GC, 0, regCP_RB0_CNTL, tmp);

	/* Initialize the ring buffer's write pointers */
	ring->wptr = 0;
	WREG32_SOC15(GC, 0, regCP_RB0_WPTR, lower_32_bits(ring->wptr));
	WREG32_SOC15(GC, 0, regCP_RB0_WPTR_HI, upper_32_bits(ring->wptr));

	/* set the wb address whether it's enabled or not */
	rptr_addr = ring->rptr_gpu_addr;
	WREG32_SOC15(GC, 0, regCP_RB0_RPTR_ADDR, lower_32_bits(rptr_addr));
	WREG32_SOC15(GC, 0, regCP_RB0_RPTR_ADDR_HI, upper_32_bits(rptr_addr) &
		     CP_RB_RPTR_ADDR_HI__RB_RPTR_ADDR_HI_MASK);

	wptr_gpu_addr = ring->wptr_gpu_addr;
	WREG32_SOC15(GC, 0, regCP_RB_WPTR_POLL_ADDR_LO,
		     lower_32_bits(wptr_gpu_addr));
	WREG32_SOC15(GC, 0, regCP_RB_WPTR_POLL_ADDR_HI,
		     upper_32_bits(wptr_gpu_addr));

	mdelay(1);
	WREG32_SOC15(GC, 0, regCP_RB0_CNTL, tmp);

	rb_addr = ring->gpu_addr >> 8;
	WREG32_SOC15(GC, 0, regCP_RB0_BASE, rb_addr);
	WREG32_SOC15(GC, 0, regCP_RB0_BASE_HI, upper_32_bits(rb_addr));

	WREG32_SOC15(GC, 0, regCP_RB_ACTIVE, 1);

	gfx_v11_0_cp_gfx_set_doorbell(adev, ring);
	mutex_unlock(&adev->srbm_mutex);

	/* Init gfx ring 1 for pipe 1 */
	if (adev->gfx.num_gfx_rings > 1) {
		mutex_lock(&adev->srbm_mutex);
		gfx_v11_0_cp_gfx_switch_pipe(adev, PIPE_ID1);
		/* maximum supported gfx ring is 2 */
		ring = &adev->gfx.gfx_ring[1];
		rb_bufsz = order_base_2(ring->ring_size / 8);
		tmp = REG_SET_FIELD(0, CP_RB1_CNTL, RB_BUFSZ, rb_bufsz);
		tmp = REG_SET_FIELD(tmp, CP_RB1_CNTL, RB_BLKSZ, rb_bufsz - 2);
		WREG32_SOC15(GC, 0, regCP_RB1_CNTL, tmp);
		/* Initialize the ring buffer's write pointers */
		ring->wptr = 0;
		WREG32_SOC15(GC, 0, regCP_RB1_WPTR, lower_32_bits(ring->wptr));
		WREG32_SOC15(GC, 0, regCP_RB1_WPTR_HI, upper_32_bits(ring->wptr));
		/* Set the wb address whether it's enabled or not */
		rptr_addr = ring->rptr_gpu_addr;
		WREG32_SOC15(GC, 0, regCP_RB1_RPTR_ADDR, lower_32_bits(rptr_addr));
		WREG32_SOC15(GC, 0, regCP_RB1_RPTR_ADDR_HI, upper_32_bits(rptr_addr) &
			     CP_RB1_RPTR_ADDR_HI__RB_RPTR_ADDR_HI_MASK);
		wptr_gpu_addr = ring->wptr_gpu_addr;
		WREG32_SOC15(GC, 0, regCP_RB_WPTR_POLL_ADDR_LO,
			     lower_32_bits(wptr_gpu_addr));
		WREG32_SOC15(GC, 0, regCP_RB_WPTR_POLL_ADDR_HI,
			     upper_32_bits(wptr_gpu_addr));

		mdelay(1);
		WREG32_SOC15(GC, 0, regCP_RB1_CNTL, tmp);

		rb_addr = ring->gpu_addr >> 8;
		WREG32_SOC15(GC, 0, regCP_RB1_BASE, rb_addr);
		WREG32_SOC15(GC, 0, regCP_RB1_BASE_HI, upper_32_bits(rb_addr));
		WREG32_SOC15(GC, 0, regCP_RB1_ACTIVE, 1);

		gfx_v11_0_cp_gfx_set_doorbell(adev, ring);
		mutex_unlock(&adev->srbm_mutex);
	}
	/* Switch to pipe 0 */
	mutex_lock(&adev->srbm_mutex);
	gfx_v11_0_cp_gfx_switch_pipe(adev, PIPE_ID0);
	mutex_unlock(&adev->srbm_mutex);

	/* start the ring */
	gfx_v11_0_cp_gfx_start(adev);

	return 0;
}

static void gfx_v11_0_cp_compute_enable(struct amdgpu_device *adev, bool enable)
{
	u32 data;

	if (adev->gfx.rs64_enable) {
		data = RREG32_SOC15(GC, 0, regCP_MEC_RS64_CNTL);
		data = REG_SET_FIELD(data, CP_MEC_RS64_CNTL, MEC_INVALIDATE_ICACHE,
							 enable ? 0 : 1);
		data = REG_SET_FIELD(data, CP_MEC_RS64_CNTL, MEC_PIPE0_RESET,
							 enable ? 0 : 1);
		data = REG_SET_FIELD(data, CP_MEC_RS64_CNTL, MEC_PIPE1_RESET,
							 enable ? 0 : 1);
		data = REG_SET_FIELD(data, CP_MEC_RS64_CNTL, MEC_PIPE2_RESET,
							 enable ? 0 : 1);
		data = REG_SET_FIELD(data, CP_MEC_RS64_CNTL, MEC_PIPE3_RESET,
							 enable ? 0 : 1);
		data = REG_SET_FIELD(data, CP_MEC_RS64_CNTL, MEC_PIPE0_ACTIVE,
							 enable ? 1 : 0);
		data = REG_SET_FIELD(data, CP_MEC_RS64_CNTL, MEC_PIPE1_ACTIVE,
				                         enable ? 1 : 0);
		data = REG_SET_FIELD(data, CP_MEC_RS64_CNTL, MEC_PIPE2_ACTIVE,
							 enable ? 1 : 0);
		data = REG_SET_FIELD(data, CP_MEC_RS64_CNTL, MEC_PIPE3_ACTIVE,
							 enable ? 1 : 0);
		data = REG_SET_FIELD(data, CP_MEC_RS64_CNTL, MEC_HALT,
							 enable ? 0 : 1);
		WREG32_SOC15(GC, 0, regCP_MEC_RS64_CNTL, data);
	} else {
		data = RREG32_SOC15(GC, 0, regCP_MEC_CNTL);

		if (enable) {
			data = REG_SET_FIELD(data, CP_MEC_CNTL, MEC_ME1_HALT, 0);
			if (!adev->enable_mes_kiq)
				data = REG_SET_FIELD(data, CP_MEC_CNTL,
						     MEC_ME2_HALT, 0);
		} else {
			data = REG_SET_FIELD(data, CP_MEC_CNTL, MEC_ME1_HALT, 1);
			data = REG_SET_FIELD(data, CP_MEC_CNTL, MEC_ME2_HALT, 1);
		}
		WREG32_SOC15(GC, 0, regCP_MEC_CNTL, data);
	}

	udelay(50);
}

static int gfx_v11_0_cp_compute_load_microcode(struct amdgpu_device *adev)
{
	const struct gfx_firmware_header_v1_0 *mec_hdr;
	const __le32 *fw_data;
	unsigned i, fw_size;
	u32 *fw = NULL;
	int r;

	if (!adev->gfx.mec_fw)
		return -EINVAL;

	gfx_v11_0_cp_compute_enable(adev, false);

	mec_hdr = (const struct gfx_firmware_header_v1_0 *)adev->gfx.mec_fw->data;
	amdgpu_ucode_print_gfx_hdr(&mec_hdr->header);

	fw_data = (const __le32 *)
		(adev->gfx.mec_fw->data +
		 le32_to_cpu(mec_hdr->header.ucode_array_offset_bytes));
	fw_size = le32_to_cpu(mec_hdr->header.ucode_size_bytes);

	r = amdgpu_bo_create_reserved(adev, mec_hdr->header.ucode_size_bytes,
					  PAGE_SIZE, AMDGPU_GEM_DOMAIN_GTT,
					  &adev->gfx.mec.mec_fw_obj,
					  &adev->gfx.mec.mec_fw_gpu_addr,
					  (void **)&fw);
	if (r) {
		dev_err(adev->dev, "(%d) failed to create mec fw bo\n", r);
		gfx_v11_0_mec_fini(adev);
		return r;
	}

	memcpy(fw, fw_data, fw_size);
	
	amdgpu_bo_kunmap(adev->gfx.mec.mec_fw_obj);
	amdgpu_bo_unreserve(adev->gfx.mec.mec_fw_obj);

	gfx_v11_0_config_mec_cache(adev, adev->gfx.mec.mec_fw_gpu_addr);

	/* MEC1 */
	WREG32_SOC15(GC, 0, regCP_MEC_ME1_UCODE_ADDR, 0);

	for (i = 0; i < mec_hdr->jt_size; i++)
		WREG32_SOC15(GC, 0, regCP_MEC_ME1_UCODE_DATA,
			     le32_to_cpup(fw_data + mec_hdr->jt_offset + i));

	WREG32_SOC15(GC, 0, regCP_MEC_ME1_UCODE_ADDR, adev->gfx.mec_fw_version);

	return 0;
}

static int gfx_v11_0_cp_compute_load_microcode_rs64(struct amdgpu_device *adev)
{
	const struct gfx_firmware_header_v2_0 *mec_hdr;
	const __le32 *fw_ucode, *fw_data;
	u32 tmp, fw_ucode_size, fw_data_size;
	u32 i, usec_timeout = 50000; /* Wait for 50 ms */
	u32 *fw_ucode_ptr, *fw_data_ptr;
	int r;

	if (!adev->gfx.mec_fw)
		return -EINVAL;

	gfx_v11_0_cp_compute_enable(adev, false);

	mec_hdr = (const struct gfx_firmware_header_v2_0 *)adev->gfx.mec_fw->data;
	amdgpu_ucode_print_gfx_hdr(&mec_hdr->header);

	fw_ucode = (const __le32 *) (adev->gfx.mec_fw->data +
				le32_to_cpu(mec_hdr->ucode_offset_bytes));
	fw_ucode_size = le32_to_cpu(mec_hdr->ucode_size_bytes);

	fw_data = (const __le32 *) (adev->gfx.mec_fw->data +
				le32_to_cpu(mec_hdr->data_offset_bytes));
	fw_data_size = le32_to_cpu(mec_hdr->data_size_bytes);

	r = amdgpu_bo_create_reserved(adev, fw_ucode_size,
				      64 * 1024,
				      AMDGPU_GEM_DOMAIN_VRAM |
				      AMDGPU_GEM_DOMAIN_GTT,
				      &adev->gfx.mec.mec_fw_obj,
				      &adev->gfx.mec.mec_fw_gpu_addr,
				      (void **)&fw_ucode_ptr);
	if (r) {
		dev_err(adev->dev, "(%d) failed to create mec fw ucode bo\n", r);
		gfx_v11_0_mec_fini(adev);
		return r;
	}

	r = amdgpu_bo_create_reserved(adev, fw_data_size,
				      64 * 1024,
				      AMDGPU_GEM_DOMAIN_VRAM |
				      AMDGPU_GEM_DOMAIN_GTT,
				      &adev->gfx.mec.mec_fw_data_obj,
				      &adev->gfx.mec.mec_fw_data_gpu_addr,
				      (void **)&fw_data_ptr);
	if (r) {
		dev_err(adev->dev, "(%d) failed to create mec fw ucode bo\n", r);
		gfx_v11_0_mec_fini(adev);
		return r;
	}

	memcpy(fw_ucode_ptr, fw_ucode, fw_ucode_size);
	memcpy(fw_data_ptr, fw_data, fw_data_size);

	amdgpu_bo_kunmap(adev->gfx.mec.mec_fw_obj);
	amdgpu_bo_kunmap(adev->gfx.mec.mec_fw_data_obj);
	amdgpu_bo_unreserve(adev->gfx.mec.mec_fw_obj);
	amdgpu_bo_unreserve(adev->gfx.mec.mec_fw_data_obj);

	tmp = RREG32_SOC15(GC, 0, regCP_CPC_IC_BASE_CNTL);
	tmp = REG_SET_FIELD(tmp, CP_CPC_IC_BASE_CNTL, VMID, 0);
	tmp = REG_SET_FIELD(tmp, CP_CPC_IC_BASE_CNTL, EXE_DISABLE, 0);
	tmp = REG_SET_FIELD(tmp, CP_CPC_IC_BASE_CNTL, CACHE_POLICY, 0);
	WREG32_SOC15(GC, 0, regCP_CPC_IC_BASE_CNTL, tmp);

	tmp = RREG32_SOC15(GC, 0, regCP_MEC_DC_BASE_CNTL);
	tmp = REG_SET_FIELD(tmp, CP_MEC_DC_BASE_CNTL, VMID, 0);
	tmp = REG_SET_FIELD(tmp, CP_MEC_DC_BASE_CNTL, CACHE_POLICY, 0);
	WREG32_SOC15(GC, 0, regCP_MEC_DC_BASE_CNTL, tmp);

	mutex_lock(&adev->srbm_mutex);
	for (i = 0; i < adev->gfx.mec.num_pipe_per_mec; i++) {
		soc21_grbm_select(adev, 1, i, 0, 0);

		WREG32_SOC15(GC, 0, regCP_MEC_MDBASE_LO, adev->gfx.mec.mec_fw_data_gpu_addr);
		WREG32_SOC15(GC, 0, regCP_MEC_MDBASE_HI,
		     upper_32_bits(adev->gfx.mec.mec_fw_data_gpu_addr));

		WREG32_SOC15(GC, 0, regCP_MEC_RS64_PRGRM_CNTR_START,
					mec_hdr->ucode_start_addr_lo >> 2 |
					mec_hdr->ucode_start_addr_hi << 30);
		WREG32_SOC15(GC, 0, regCP_MEC_RS64_PRGRM_CNTR_START_HI,
					mec_hdr->ucode_start_addr_hi >> 2);

		WREG32_SOC15(GC, 0, regCP_CPC_IC_BASE_LO, adev->gfx.mec.mec_fw_gpu_addr);
		WREG32_SOC15(GC, 0, regCP_CPC_IC_BASE_HI,
		     upper_32_bits(adev->gfx.mec.mec_fw_gpu_addr));
	}
	mutex_unlock(&adev->srbm_mutex);
	soc21_grbm_select(adev, 0, 0, 0, 0);

	/* Trigger an invalidation of the L1 instruction caches */
	tmp = RREG32_SOC15(GC, 0, regCP_MEC_DC_OP_CNTL);
	tmp = REG_SET_FIELD(tmp, CP_MEC_DC_OP_CNTL, INVALIDATE_DCACHE, 1);
	WREG32_SOC15(GC, 0, regCP_MEC_DC_OP_CNTL, tmp);

	/* Wait for invalidation complete */
	for (i = 0; i < usec_timeout; i++) {
		tmp = RREG32_SOC15(GC, 0, regCP_MEC_DC_OP_CNTL);
		if (1 == REG_GET_FIELD(tmp, CP_MEC_DC_OP_CNTL,
				       INVALIDATE_DCACHE_COMPLETE))
			break;
		udelay(1);
	}

	if (i >= usec_timeout) {
		dev_err(adev->dev, "failed to invalidate instruction cache\n");
		return -EINVAL;
	}

	/* Trigger an invalidation of the L1 instruction caches */
	tmp = RREG32_SOC15(GC, 0, regCP_CPC_IC_OP_CNTL);
	tmp = REG_SET_FIELD(tmp, CP_CPC_IC_OP_CNTL, INVALIDATE_CACHE, 1);
	WREG32_SOC15(GC, 0, regCP_CPC_IC_OP_CNTL, tmp);

	/* Wait for invalidation complete */
	for (i = 0; i < usec_timeout; i++) {
		tmp = RREG32_SOC15(GC, 0, regCP_CPC_IC_OP_CNTL);
		if (1 == REG_GET_FIELD(tmp, CP_CPC_IC_OP_CNTL,
				       INVALIDATE_CACHE_COMPLETE))
			break;
		udelay(1);
	}

	if (i >= usec_timeout) {
		dev_err(adev->dev, "failed to invalidate instruction cache\n");
		return -EINVAL;
	}

	return 0;
}

static void gfx_v11_0_kiq_setting(struct amdgpu_ring *ring)
{
	uint32_t tmp;
	struct amdgpu_device *adev = ring->adev;

	/* tell RLC which is KIQ queue */
	tmp = RREG32_SOC15(GC, 0, regRLC_CP_SCHEDULERS);
	tmp &= 0xffffff00;
	tmp |= (ring->me << 5) | (ring->pipe << 3) | (ring->queue);
	WREG32_SOC15(GC, 0, regRLC_CP_SCHEDULERS, tmp | 0x80);
}

static void gfx_v11_0_cp_set_doorbell_range(struct amdgpu_device *adev)
{
	/* set graphics engine doorbell range */
	WREG32_SOC15(GC, 0, regCP_RB_DOORBELL_RANGE_LOWER,
		     (adev->doorbell_index.gfx_ring0 * 2) << 2);
	WREG32_SOC15(GC, 0, regCP_RB_DOORBELL_RANGE_UPPER,
		     (adev->doorbell_index.gfx_userqueue_end * 2) << 2);

	/* set compute engine doorbell range */
	WREG32_SOC15(GC, 0, regCP_MEC_DOORBELL_RANGE_LOWER,
		     (adev->doorbell_index.kiq * 2) << 2);
	WREG32_SOC15(GC, 0, regCP_MEC_DOORBELL_RANGE_UPPER,
		     (adev->doorbell_index.userqueue_end * 2) << 2);
}

static void gfx_v11_0_gfx_mqd_set_priority(struct amdgpu_device *adev,
					   struct v11_gfx_mqd *mqd,
					   struct amdgpu_mqd_prop *prop)
{
	bool priority = 0;
	u32 tmp;

	/* set up default queue priority level
	 * 0x0 = low priority, 0x1 = high priority
	 */
	if (prop->hqd_pipe_priority == AMDGPU_GFX_PIPE_PRIO_HIGH)
		priority = 1;

	tmp = regCP_GFX_HQD_QUEUE_PRIORITY_DEFAULT;
	tmp = REG_SET_FIELD(tmp, CP_GFX_HQD_QUEUE_PRIORITY, PRIORITY_LEVEL, priority);
	mqd->cp_gfx_hqd_queue_priority = tmp;
}

static int gfx_v11_0_gfx_mqd_init(struct amdgpu_device *adev, void *m,
				  struct amdgpu_mqd_prop *prop)
{
	struct v11_gfx_mqd *mqd = m;
	uint64_t hqd_gpu_addr, wb_gpu_addr;
	uint32_t tmp;
	uint32_t rb_bufsz;

	/* set up gfx hqd wptr */
	mqd->cp_gfx_hqd_wptr = 0;
	mqd->cp_gfx_hqd_wptr_hi = 0;

	/* set the pointer to the MQD */
	mqd->cp_mqd_base_addr = prop->mqd_gpu_addr & 0xfffffffc;
	mqd->cp_mqd_base_addr_hi = upper_32_bits(prop->mqd_gpu_addr);

	/* set up mqd control */
	tmp = regCP_GFX_MQD_CONTROL_DEFAULT;
	tmp = REG_SET_FIELD(tmp, CP_GFX_MQD_CONTROL, VMID, 0);
	tmp = REG_SET_FIELD(tmp, CP_GFX_MQD_CONTROL, PRIV_STATE, 1);
	tmp = REG_SET_FIELD(tmp, CP_GFX_MQD_CONTROL, CACHE_POLICY, 0);
	mqd->cp_gfx_mqd_control = tmp;

	/* set up gfx_hqd_vimd with 0x0 to indicate the ring buffer's vmid */
	tmp = regCP_GFX_HQD_VMID_DEFAULT;
	tmp = REG_SET_FIELD(tmp, CP_GFX_HQD_VMID, VMID, 0);
	mqd->cp_gfx_hqd_vmid = 0;

	/* set up gfx queue priority */
	gfx_v11_0_gfx_mqd_set_priority(adev, mqd, prop);

	/* set up time quantum */
	tmp = regCP_GFX_HQD_QUANTUM_DEFAULT;
	tmp = REG_SET_FIELD(tmp, CP_GFX_HQD_QUANTUM, QUANTUM_EN, 1);
	mqd->cp_gfx_hqd_quantum = tmp;

	/* set up gfx hqd base. this is similar as CP_RB_BASE */
	hqd_gpu_addr = prop->hqd_base_gpu_addr >> 8;
	mqd->cp_gfx_hqd_base = hqd_gpu_addr;
	mqd->cp_gfx_hqd_base_hi = upper_32_bits(hqd_gpu_addr);

	/* set up hqd_rptr_addr/_hi, similar as CP_RB_RPTR */
	wb_gpu_addr = prop->rptr_gpu_addr;
	mqd->cp_gfx_hqd_rptr_addr = wb_gpu_addr & 0xfffffffc;
	mqd->cp_gfx_hqd_rptr_addr_hi =
		upper_32_bits(wb_gpu_addr) & 0xffff;

	/* set up rb_wptr_poll addr */
	wb_gpu_addr = prop->wptr_gpu_addr;
	mqd->cp_rb_wptr_poll_addr_lo = wb_gpu_addr & 0xfffffffc;
	mqd->cp_rb_wptr_poll_addr_hi = upper_32_bits(wb_gpu_addr) & 0xffff;

	/* set up the gfx_hqd_control, similar as CP_RB0_CNTL */
	rb_bufsz = order_base_2(prop->queue_size / 4) - 1;
	tmp = regCP_GFX_HQD_CNTL_DEFAULT;
	tmp = REG_SET_FIELD(tmp, CP_GFX_HQD_CNTL, RB_BUFSZ, rb_bufsz);
	tmp = REG_SET_FIELD(tmp, CP_GFX_HQD_CNTL, RB_BLKSZ, rb_bufsz - 2);
#ifdef __BIG_ENDIAN
	tmp = REG_SET_FIELD(tmp, CP_GFX_HQD_CNTL, BUF_SWAP, 1);
#endif
	if (prop->tmz_queue)
		tmp = REG_SET_FIELD(tmp, CP_GFX_HQD_CNTL, TMZ_MATCH, 1);
	if (!prop->kernel_queue)
		tmp = REG_SET_FIELD(tmp, CP_GFX_HQD_CNTL, RB_NON_PRIV, 1);
	mqd->cp_gfx_hqd_cntl = tmp;

	/* set up cp_doorbell_control */
	tmp = regCP_RB_DOORBELL_CONTROL_DEFAULT;
	if (prop->use_doorbell) {
		tmp = REG_SET_FIELD(tmp, CP_RB_DOORBELL_CONTROL,
				    DOORBELL_OFFSET, prop->doorbell_index);
		tmp = REG_SET_FIELD(tmp, CP_RB_DOORBELL_CONTROL,
				    DOORBELL_EN, 1);
	} else
		tmp = REG_SET_FIELD(tmp, CP_RB_DOORBELL_CONTROL,
				    DOORBELL_EN, 0);
	mqd->cp_rb_doorbell_control = tmp;

	/* reset read and write pointers, similar to CP_RB0_WPTR/_RPTR */
	mqd->cp_gfx_hqd_rptr = regCP_GFX_HQD_RPTR_DEFAULT;

	/* active the queue */
	mqd->cp_gfx_hqd_active = 1;

	/* set gfx UQ items */
	mqd->shadow_base_lo = lower_32_bits(prop->shadow_addr);
	mqd->shadow_base_hi = upper_32_bits(prop->shadow_addr);
	mqd->gds_bkup_base_lo = lower_32_bits(prop->gds_bkup_addr);
	mqd->gds_bkup_base_hi = upper_32_bits(prop->gds_bkup_addr);
	mqd->fw_work_area_base_lo = lower_32_bits(prop->csa_addr);
	mqd->fw_work_area_base_hi = upper_32_bits(prop->csa_addr);
	mqd->fence_address_lo = lower_32_bits(prop->fence_address);
	mqd->fence_address_hi = upper_32_bits(prop->fence_address);

	return 0;
}

static int gfx_v11_0_kgq_init_queue(struct amdgpu_ring *ring, bool reset)
{
	struct amdgpu_device *adev = ring->adev;
	struct v11_gfx_mqd *mqd = ring->mqd_ptr;
	int mqd_idx = ring - &adev->gfx.gfx_ring[0];

	if (!reset && !amdgpu_in_reset(adev) && !adev->in_suspend) {
		memset((void *)mqd, 0, sizeof(*mqd));
		mutex_lock(&adev->srbm_mutex);
		soc21_grbm_select(adev, ring->me, ring->pipe, ring->queue, 0);
		amdgpu_ring_init_mqd(ring);
		soc21_grbm_select(adev, 0, 0, 0, 0);
		mutex_unlock(&adev->srbm_mutex);
		if (adev->gfx.me.mqd_backup[mqd_idx])
			memcpy_fromio(adev->gfx.me.mqd_backup[mqd_idx], mqd, sizeof(*mqd));
	} else {
		/* restore mqd with the backup copy */
		if (adev->gfx.me.mqd_backup[mqd_idx])
			memcpy_toio(mqd, adev->gfx.me.mqd_backup[mqd_idx], sizeof(*mqd));
		/* reset the ring */
		ring->wptr = 0;
		*ring->wptr_cpu_addr = 0;
		amdgpu_ring_clear_ring(ring);
	}

	return 0;
}

static int gfx_v11_0_cp_async_gfx_ring_resume(struct amdgpu_device *adev)
{
	int r, i;

	for (i = 0; i < adev->gfx.num_gfx_rings; i++) {
		r = gfx_v11_0_kgq_init_queue(&adev->gfx.gfx_ring[i], false);
		if (r)
			return r;
	}

	r = amdgpu_gfx_enable_kgq(adev, 0);
	if (r)
		return r;

	return gfx_v11_0_cp_gfx_start(adev);
}

static int gfx_v11_0_compute_mqd_init(struct amdgpu_device *adev, void *m,
				      struct amdgpu_mqd_prop *prop)
{
	struct v11_compute_mqd *mqd = m;
	uint64_t hqd_gpu_addr, wb_gpu_addr, eop_base_addr;
	uint32_t tmp;

	mqd->header = 0xC0310800;
	mqd->compute_pipelinestat_enable = 0x00000001;
	mqd->compute_static_thread_mgmt_se0 = 0xffffffff;
	mqd->compute_static_thread_mgmt_se1 = 0xffffffff;
	mqd->compute_static_thread_mgmt_se2 = 0xffffffff;
	mqd->compute_static_thread_mgmt_se3 = 0xffffffff;
	mqd->compute_misc_reserved = 0x00000007;

	eop_base_addr = prop->eop_gpu_addr >> 8;
	mqd->cp_hqd_eop_base_addr_lo = eop_base_addr;
	mqd->cp_hqd_eop_base_addr_hi = upper_32_bits(eop_base_addr);

	/* set the EOP size, register value is 2^(EOP_SIZE+1) dwords */
	tmp = regCP_HQD_EOP_CONTROL_DEFAULT;
	tmp = REG_SET_FIELD(tmp, CP_HQD_EOP_CONTROL, EOP_SIZE,
			(order_base_2(GFX11_MEC_HPD_SIZE / 4) - 1));

	mqd->cp_hqd_eop_control = tmp;

	/* enable doorbell? */
	tmp = regCP_HQD_PQ_DOORBELL_CONTROL_DEFAULT;

	if (prop->use_doorbell) {
		tmp = REG_SET_FIELD(tmp, CP_HQD_PQ_DOORBELL_CONTROL,
				    DOORBELL_OFFSET, prop->doorbell_index);
		tmp = REG_SET_FIELD(tmp, CP_HQD_PQ_DOORBELL_CONTROL,
				    DOORBELL_EN, 1);
		tmp = REG_SET_FIELD(tmp, CP_HQD_PQ_DOORBELL_CONTROL,
				    DOORBELL_SOURCE, 0);
		tmp = REG_SET_FIELD(tmp, CP_HQD_PQ_DOORBELL_CONTROL,
				    DOORBELL_HIT, 0);
	} else {
		tmp = REG_SET_FIELD(tmp, CP_HQD_PQ_DOORBELL_CONTROL,
				    DOORBELL_EN, 0);
	}

	mqd->cp_hqd_pq_doorbell_control = tmp;

	/* disable the queue if it's active */
	mqd->cp_hqd_dequeue_request = 0;
	mqd->cp_hqd_pq_rptr = 0;
	mqd->cp_hqd_pq_wptr_lo = 0;
	mqd->cp_hqd_pq_wptr_hi = 0;

	/* set the pointer to the MQD */
	mqd->cp_mqd_base_addr_lo = prop->mqd_gpu_addr & 0xfffffffc;
	mqd->cp_mqd_base_addr_hi = upper_32_bits(prop->mqd_gpu_addr);

	/* set MQD vmid to 0 */
	tmp = regCP_MQD_CONTROL_DEFAULT;
	tmp = REG_SET_FIELD(tmp, CP_MQD_CONTROL, VMID, 0);
	mqd->cp_mqd_control = tmp;

	/* set the pointer to the HQD, this is similar CP_RB0_BASE/_HI */
	hqd_gpu_addr = prop->hqd_base_gpu_addr >> 8;
	mqd->cp_hqd_pq_base_lo = hqd_gpu_addr;
	mqd->cp_hqd_pq_base_hi = upper_32_bits(hqd_gpu_addr);

	/* set up the HQD, this is similar to CP_RB0_CNTL */
	tmp = regCP_HQD_PQ_CONTROL_DEFAULT;
	tmp = REG_SET_FIELD(tmp, CP_HQD_PQ_CONTROL, QUEUE_SIZE,
			    (order_base_2(prop->queue_size / 4) - 1));
	tmp = REG_SET_FIELD(tmp, CP_HQD_PQ_CONTROL, RPTR_BLOCK_SIZE,
			    (order_base_2(AMDGPU_GPU_PAGE_SIZE / 4) - 1));
	tmp = REG_SET_FIELD(tmp, CP_HQD_PQ_CONTROL, UNORD_DISPATCH, 1);
	tmp = REG_SET_FIELD(tmp, CP_HQD_PQ_CONTROL, TUNNEL_DISPATCH,
			    prop->allow_tunneling);
	if (prop->kernel_queue) {
		tmp = REG_SET_FIELD(tmp, CP_HQD_PQ_CONTROL, PRIV_STATE, 1);
		tmp = REG_SET_FIELD(tmp, CP_HQD_PQ_CONTROL, KMD_QUEUE, 1);
	}
	if (prop->tmz_queue)
		tmp = REG_SET_FIELD(tmp, CP_HQD_PQ_CONTROL, TMZ, 1);
	mqd->cp_hqd_pq_control = tmp;

	/* set the wb address whether it's enabled or not */
	wb_gpu_addr = prop->rptr_gpu_addr;
	mqd->cp_hqd_pq_rptr_report_addr_lo = wb_gpu_addr & 0xfffffffc;
	mqd->cp_hqd_pq_rptr_report_addr_hi =
		upper_32_bits(wb_gpu_addr) & 0xffff;

	/* only used if CP_PQ_WPTR_POLL_CNTL.CP_PQ_WPTR_POLL_CNTL__EN_MASK=1 */
	wb_gpu_addr = prop->wptr_gpu_addr;
	mqd->cp_hqd_pq_wptr_poll_addr_lo = wb_gpu_addr & 0xfffffffc;
	mqd->cp_hqd_pq_wptr_poll_addr_hi = upper_32_bits(wb_gpu_addr) & 0xffff;

	tmp = 0;
	/* enable the doorbell if requested */
	if (prop->use_doorbell) {
		tmp = regCP_HQD_PQ_DOORBELL_CONTROL_DEFAULT;
		tmp = REG_SET_FIELD(tmp, CP_HQD_PQ_DOORBELL_CONTROL,
				DOORBELL_OFFSET, prop->doorbell_index);

		tmp = REG_SET_FIELD(tmp, CP_HQD_PQ_DOORBELL_CONTROL,
				    DOORBELL_EN, 1);
		tmp = REG_SET_FIELD(tmp, CP_HQD_PQ_DOORBELL_CONTROL,
				    DOORBELL_SOURCE, 0);
		tmp = REG_SET_FIELD(tmp, CP_HQD_PQ_DOORBELL_CONTROL,
				    DOORBELL_HIT, 0);
	}

	mqd->cp_hqd_pq_doorbell_control = tmp;

	/* reset read and write pointers, similar to CP_RB0_WPTR/_RPTR */
	mqd->cp_hqd_pq_rptr = regCP_HQD_PQ_RPTR_DEFAULT;

	/* set the vmid for the queue */
	mqd->cp_hqd_vmid = 0;

	tmp = regCP_HQD_PERSISTENT_STATE_DEFAULT;
	tmp = REG_SET_FIELD(tmp, CP_HQD_PERSISTENT_STATE, PRELOAD_SIZE, 0x55);
	mqd->cp_hqd_persistent_state = tmp;

	/* set MIN_IB_AVAIL_SIZE */
	tmp = regCP_HQD_IB_CONTROL_DEFAULT;
	tmp = REG_SET_FIELD(tmp, CP_HQD_IB_CONTROL, MIN_IB_AVAIL_SIZE, 3);
	mqd->cp_hqd_ib_control = tmp;

	/* set static priority for a compute queue/ring */
	mqd->cp_hqd_pipe_priority = prop->hqd_pipe_priority;
	mqd->cp_hqd_queue_priority = prop->hqd_queue_priority;

	mqd->cp_hqd_active = prop->hqd_active;

	/* set UQ fenceaddress */
	mqd->fence_address_lo = lower_32_bits(prop->fence_address);
	mqd->fence_address_hi = upper_32_bits(prop->fence_address);

	return 0;
}

static int gfx_v11_0_kiq_init_register(struct amdgpu_ring *ring)
{
	struct amdgpu_device *adev = ring->adev;
	struct v11_compute_mqd *mqd = ring->mqd_ptr;
	int j;

	/* inactivate the queue */
	if (amdgpu_sriov_vf(adev))
		WREG32_SOC15(GC, 0, regCP_HQD_ACTIVE, 0);

	/* disable wptr polling */
	WREG32_FIELD15_PREREG(GC, 0, CP_PQ_WPTR_POLL_CNTL, EN, 0);

	/* write the EOP addr */
	WREG32_SOC15(GC, 0, regCP_HQD_EOP_BASE_ADDR,
	       mqd->cp_hqd_eop_base_addr_lo);
	WREG32_SOC15(GC, 0, regCP_HQD_EOP_BASE_ADDR_HI,
	       mqd->cp_hqd_eop_base_addr_hi);

	/* set the EOP size, register value is 2^(EOP_SIZE+1) dwords */
	WREG32_SOC15(GC, 0, regCP_HQD_EOP_CONTROL,
	       mqd->cp_hqd_eop_control);

	/* enable doorbell? */
	WREG32_SOC15(GC, 0, regCP_HQD_PQ_DOORBELL_CONTROL,
	       mqd->cp_hqd_pq_doorbell_control);

	/* disable the queue if it's active */
	if (RREG32_SOC15(GC, 0, regCP_HQD_ACTIVE) & 1) {
		WREG32_SOC15(GC, 0, regCP_HQD_DEQUEUE_REQUEST, 1);
		for (j = 0; j < adev->usec_timeout; j++) {
			if (!(RREG32_SOC15(GC, 0, regCP_HQD_ACTIVE) & 1))
				break;
			udelay(1);
		}
		WREG32_SOC15(GC, 0, regCP_HQD_DEQUEUE_REQUEST,
		       mqd->cp_hqd_dequeue_request);
		WREG32_SOC15(GC, 0, regCP_HQD_PQ_RPTR,
		       mqd->cp_hqd_pq_rptr);
		WREG32_SOC15(GC, 0, regCP_HQD_PQ_WPTR_LO,
		       mqd->cp_hqd_pq_wptr_lo);
		WREG32_SOC15(GC, 0, regCP_HQD_PQ_WPTR_HI,
		       mqd->cp_hqd_pq_wptr_hi);
	}

	/* set the pointer to the MQD */
	WREG32_SOC15(GC, 0, regCP_MQD_BASE_ADDR,
	       mqd->cp_mqd_base_addr_lo);
	WREG32_SOC15(GC, 0, regCP_MQD_BASE_ADDR_HI,
	       mqd->cp_mqd_base_addr_hi);

	/* set MQD vmid to 0 */
	WREG32_SOC15(GC, 0, regCP_MQD_CONTROL,
	       mqd->cp_mqd_control);

	/* set the pointer to the HQD, this is similar CP_RB0_BASE/_HI */
	WREG32_SOC15(GC, 0, regCP_HQD_PQ_BASE,
	       mqd->cp_hqd_pq_base_lo);
	WREG32_SOC15(GC, 0, regCP_HQD_PQ_BASE_HI,
	       mqd->cp_hqd_pq_base_hi);

	/* set up the HQD, this is similar to CP_RB0_CNTL */
	WREG32_SOC15(GC, 0, regCP_HQD_PQ_CONTROL,
	       mqd->cp_hqd_pq_control);

	/* set the wb address whether it's enabled or not */
	WREG32_SOC15(GC, 0, regCP_HQD_PQ_RPTR_REPORT_ADDR,
		mqd->cp_hqd_pq_rptr_report_addr_lo);
	WREG32_SOC15(GC, 0, regCP_HQD_PQ_RPTR_REPORT_ADDR_HI,
		mqd->cp_hqd_pq_rptr_report_addr_hi);

	/* only used if CP_PQ_WPTR_POLL_CNTL.CP_PQ_WPTR_POLL_CNTL__EN_MASK=1 */
	WREG32_SOC15(GC, 0, regCP_HQD_PQ_WPTR_POLL_ADDR,
	       mqd->cp_hqd_pq_wptr_poll_addr_lo);
	WREG32_SOC15(GC, 0, regCP_HQD_PQ_WPTR_POLL_ADDR_HI,
	       mqd->cp_hqd_pq_wptr_poll_addr_hi);

	/* enable the doorbell if requested */
	if (ring->use_doorbell) {
		WREG32_SOC15(GC, 0, regCP_MEC_DOORBELL_RANGE_LOWER,
			(adev->doorbell_index.kiq * 2) << 2);
		WREG32_SOC15(GC, 0, regCP_MEC_DOORBELL_RANGE_UPPER,
			(adev->doorbell_index.userqueue_end * 2) << 2);
	}

	WREG32_SOC15(GC, 0, regCP_HQD_PQ_DOORBELL_CONTROL,
	       mqd->cp_hqd_pq_doorbell_control);

	/* reset read and write pointers, similar to CP_RB0_WPTR/_RPTR */
	WREG32_SOC15(GC, 0, regCP_HQD_PQ_WPTR_LO,
	       mqd->cp_hqd_pq_wptr_lo);
	WREG32_SOC15(GC, 0, regCP_HQD_PQ_WPTR_HI,
	       mqd->cp_hqd_pq_wptr_hi);

	/* set the vmid for the queue */
	WREG32_SOC15(GC, 0, regCP_HQD_VMID, mqd->cp_hqd_vmid);

	WREG32_SOC15(GC, 0, regCP_HQD_PERSISTENT_STATE,
	       mqd->cp_hqd_persistent_state);

	/* activate the queue */
	WREG32_SOC15(GC, 0, regCP_HQD_ACTIVE,
	       mqd->cp_hqd_active);

	if (ring->use_doorbell)
		WREG32_FIELD15_PREREG(GC, 0, CP_PQ_STATUS, DOORBELL_ENABLE, 1);

	return 0;
}

static int gfx_v11_0_kiq_init_queue(struct amdgpu_ring *ring)
{
	struct amdgpu_device *adev = ring->adev;
	struct v11_compute_mqd *mqd = ring->mqd_ptr;

	gfx_v11_0_kiq_setting(ring);

	if (amdgpu_in_reset(adev)) { /* for GPU_RESET case */
		/* reset MQD to a clean status */
		if (adev->gfx.kiq[0].mqd_backup)
			memcpy_toio(mqd, adev->gfx.kiq[0].mqd_backup, sizeof(*mqd));

		/* reset ring buffer */
		ring->wptr = 0;
		amdgpu_ring_clear_ring(ring);

		mutex_lock(&adev->srbm_mutex);
		soc21_grbm_select(adev, ring->me, ring->pipe, ring->queue, 0);
		gfx_v11_0_kiq_init_register(ring);
		soc21_grbm_select(adev, 0, 0, 0, 0);
		mutex_unlock(&adev->srbm_mutex);
	} else {
		memset((void *)mqd, 0, sizeof(*mqd));
		if (amdgpu_sriov_vf(adev) && adev->in_suspend)
			amdgpu_ring_clear_ring(ring);
		mutex_lock(&adev->srbm_mutex);
		soc21_grbm_select(adev, ring->me, ring->pipe, ring->queue, 0);
		amdgpu_ring_init_mqd(ring);
		gfx_v11_0_kiq_init_register(ring);
		soc21_grbm_select(adev, 0, 0, 0, 0);
		mutex_unlock(&adev->srbm_mutex);

		if (adev->gfx.kiq[0].mqd_backup)
			memcpy_fromio(adev->gfx.kiq[0].mqd_backup, mqd, sizeof(*mqd));
	}

	return 0;
}

static int gfx_v11_0_kcq_init_queue(struct amdgpu_ring *ring, bool reset)
{
	struct amdgpu_device *adev = ring->adev;
	struct v11_compute_mqd *mqd = ring->mqd_ptr;
	int mqd_idx = ring - &adev->gfx.compute_ring[0];

	if (!reset && !amdgpu_in_reset(adev) && !adev->in_suspend) {
		memset((void *)mqd, 0, sizeof(*mqd));
		mutex_lock(&adev->srbm_mutex);
		soc21_grbm_select(adev, ring->me, ring->pipe, ring->queue, 0);
		amdgpu_ring_init_mqd(ring);
		soc21_grbm_select(adev, 0, 0, 0, 0);
		mutex_unlock(&adev->srbm_mutex);

		if (adev->gfx.mec.mqd_backup[mqd_idx])
			memcpy_fromio(adev->gfx.mec.mqd_backup[mqd_idx], mqd, sizeof(*mqd));
	} else {
		/* restore MQD to a clean status */
		if (adev->gfx.mec.mqd_backup[mqd_idx])
			memcpy_toio(mqd, adev->gfx.mec.mqd_backup[mqd_idx], sizeof(*mqd));
		/* reset ring buffer */
		ring->wptr = 0;
		atomic64_set((atomic64_t *)ring->wptr_cpu_addr, 0);
		amdgpu_ring_clear_ring(ring);
	}

	return 0;
}

static int gfx_v11_0_kiq_resume(struct amdgpu_device *adev)
{
	gfx_v11_0_kiq_init_queue(&adev->gfx.kiq[0].ring);
	return 0;
}

static int gfx_v11_0_kcq_resume(struct amdgpu_device *adev)
{
	int i, r;

	if (!amdgpu_async_gfx_ring)
		gfx_v11_0_cp_compute_enable(adev, true);

	for (i = 0; i < adev->gfx.num_compute_rings; i++) {
		r = gfx_v11_0_kcq_init_queue(&adev->gfx.compute_ring[i], false);
		if (r)
			return r;
	}

	return amdgpu_gfx_enable_kcq(adev, 0);
}

static int gfx_v11_0_cp_resume(struct amdgpu_device *adev)
{
	int r, i;
	struct amdgpu_ring *ring;

	if (!(adev->flags & AMD_IS_APU))
		gfx_v11_0_enable_gui_idle_interrupt(adev, false);

	if (adev->firmware.load_type == AMDGPU_FW_LOAD_DIRECT) {
		/* legacy firmware loading */
		r = gfx_v11_0_cp_gfx_load_microcode(adev);
		if (r)
			return r;

		if (adev->gfx.rs64_enable)
			r = gfx_v11_0_cp_compute_load_microcode_rs64(adev);
		else
			r = gfx_v11_0_cp_compute_load_microcode(adev);
		if (r)
			return r;
	}

	gfx_v11_0_cp_set_doorbell_range(adev);

	if (amdgpu_async_gfx_ring) {
		gfx_v11_0_cp_compute_enable(adev, true);
		gfx_v11_0_cp_gfx_enable(adev, true);
	}

	if (adev->enable_mes_kiq && adev->mes.kiq_hw_init)
		r = amdgpu_mes_kiq_hw_init(adev);
	else
		r = gfx_v11_0_kiq_resume(adev);
	if (r)
		return r;

	r = gfx_v11_0_kcq_resume(adev);
	if (r)
		return r;

	if (!amdgpu_async_gfx_ring) {
		r = gfx_v11_0_cp_gfx_resume(adev);
		if (r)
			return r;
	} else {
		r = gfx_v11_0_cp_async_gfx_ring_resume(adev);
		if (r)
			return r;
	}

	if (adev->gfx.disable_kq) {
		for (i = 0; i < adev->gfx.num_gfx_rings; i++) {
			ring = &adev->gfx.gfx_ring[i];
			/* we don't want to set ring->ready */
			r = amdgpu_ring_test_ring(ring);
			if (r)
				return r;
		}
		if (amdgpu_async_gfx_ring)
			amdgpu_gfx_disable_kgq(adev, 0);
	} else {
		for (i = 0; i < adev->gfx.num_gfx_rings; i++) {
			ring = &adev->gfx.gfx_ring[i];
			r = amdgpu_ring_test_helper(ring);
			if (r)
				return r;
		}
	}

	for (i = 0; i < adev->gfx.num_compute_rings; i++) {
		ring = &adev->gfx.compute_ring[i];
		r = amdgpu_ring_test_helper(ring);
		if (r)
			return r;
	}

	return 0;
}

static void gfx_v11_0_cp_enable(struct amdgpu_device *adev, bool enable)
{
	gfx_v11_0_cp_gfx_enable(adev, enable);
	gfx_v11_0_cp_compute_enable(adev, enable);
}

static int gfx_v11_0_gfxhub_enable(struct amdgpu_device *adev)
{
	int r;
	bool value;

	r = adev->gfxhub.funcs->gart_enable(adev);
	if (r)
		return r;

	amdgpu_device_flush_hdp(adev, NULL);

	value = (amdgpu_vm_fault_stop == AMDGPU_VM_FAULT_STOP_ALWAYS) ?
		false : true;

	adev->gfxhub.funcs->set_fault_enable_default(adev, value);
	/* TODO investigate why this and the hdp flush above is needed,
	 * are we missing a flush somewhere else? */
	adev->gmc.gmc_funcs->flush_gpu_tlb(adev, 0, AMDGPU_GFXHUB(0), 0);

	return 0;
}

static void gfx_v11_0_select_cp_fw_arch(struct amdgpu_device *adev)
{
	u32 tmp;

	/* select RS64 */
	if (adev->gfx.rs64_enable) {
		tmp = RREG32_SOC15(GC, 0, regCP_GFX_CNTL);
		tmp = REG_SET_FIELD(tmp, CP_GFX_CNTL, ENGINE_SEL, 1);
		WREG32_SOC15(GC, 0, regCP_GFX_CNTL, tmp);

		tmp = RREG32_SOC15(GC, 0, regCP_MEC_ISA_CNTL);
		tmp = REG_SET_FIELD(tmp, CP_MEC_ISA_CNTL, ISA_MODE, 1);
		WREG32_SOC15(GC, 0, regCP_MEC_ISA_CNTL, tmp);
	}

	if (amdgpu_emu_mode == 1)
		msleep(100);
}

static int get_gb_addr_config(struct amdgpu_device * adev)
{
	u32 gb_addr_config;

	gb_addr_config = RREG32_SOC15(GC, 0, regGB_ADDR_CONFIG);
	if (gb_addr_config == 0)
		return -EINVAL;

	adev->gfx.config.gb_addr_config_fields.num_pkrs =
		1 << REG_GET_FIELD(gb_addr_config, GB_ADDR_CONFIG, NUM_PKRS);

	adev->gfx.config.gb_addr_config = gb_addr_config;

	adev->gfx.config.gb_addr_config_fields.num_pipes = 1 <<
			REG_GET_FIELD(adev->gfx.config.gb_addr_config,
				      GB_ADDR_CONFIG, NUM_PIPES);

	adev->gfx.config.max_tile_pipes =
		adev->gfx.config.gb_addr_config_fields.num_pipes;

	adev->gfx.config.gb_addr_config_fields.max_compress_frags = 1 <<
			REG_GET_FIELD(adev->gfx.config.gb_addr_config,
				      GB_ADDR_CONFIG, MAX_COMPRESSED_FRAGS);
	adev->gfx.config.gb_addr_config_fields.num_rb_per_se = 1 <<
			REG_GET_FIELD(adev->gfx.config.gb_addr_config,
				      GB_ADDR_CONFIG, NUM_RB_PER_SE);
	adev->gfx.config.gb_addr_config_fields.num_se = 1 <<
			REG_GET_FIELD(adev->gfx.config.gb_addr_config,
				      GB_ADDR_CONFIG, NUM_SHADER_ENGINES);
	adev->gfx.config.gb_addr_config_fields.pipe_interleave_size = 1 << (8 +
			REG_GET_FIELD(adev->gfx.config.gb_addr_config,
				      GB_ADDR_CONFIG, PIPE_INTERLEAVE_SIZE));

	return 0;
}

static void gfx_v11_0_disable_gpa_mode(struct amdgpu_device *adev)
{
	uint32_t data;

	data = RREG32_SOC15(GC, 0, regCPC_PSP_DEBUG);
	data |= CPC_PSP_DEBUG__GPA_OVERRIDE_MASK;
	WREG32_SOC15(GC, 0, regCPC_PSP_DEBUG, data);

	data = RREG32_SOC15(GC, 0, regCPG_PSP_DEBUG);
	data |= CPG_PSP_DEBUG__GPA_OVERRIDE_MASK;
	WREG32_SOC15(GC, 0, regCPG_PSP_DEBUG, data);
}

static int gfx_v11_0_hw_init(struct amdgpu_ip_block *ip_block)
{
	int r;
	struct amdgpu_device *adev = ip_block->adev;

	amdgpu_gfx_cleaner_shader_init(adev, adev->gfx.cleaner_shader_size,
				       adev->gfx.cleaner_shader_ptr);

	if (adev->firmware.load_type == AMDGPU_FW_LOAD_RLC_BACKDOOR_AUTO) {
		if (adev->gfx.imu.funcs) {
			/* RLC autoload sequence 1: Program rlc ram */
			if (adev->gfx.imu.funcs->program_rlc_ram)
				adev->gfx.imu.funcs->program_rlc_ram(adev);
			/* rlc autoload firmware */
			r = gfx_v11_0_rlc_backdoor_autoload_enable(adev);
			if (r)
				return r;
		}
	} else {
		if (adev->firmware.load_type == AMDGPU_FW_LOAD_DIRECT) {
			if (adev->gfx.imu.funcs && (amdgpu_dpm > 0)) {
				if (adev->gfx.imu.funcs->load_microcode)
					adev->gfx.imu.funcs->load_microcode(adev);
				if (adev->gfx.imu.funcs->setup_imu)
					adev->gfx.imu.funcs->setup_imu(adev);
				if (adev->gfx.imu.funcs->start_imu)
					adev->gfx.imu.funcs->start_imu(adev);
			}

			/* disable gpa mode in backdoor loading */
			gfx_v11_0_disable_gpa_mode(adev);
		}
	}

	if ((adev->firmware.load_type == AMDGPU_FW_LOAD_RLC_BACKDOOR_AUTO) ||
	    (adev->firmware.load_type == AMDGPU_FW_LOAD_PSP)) {
		r = gfx_v11_0_wait_for_rlc_autoload_complete(adev);
		if (r) {
			dev_err(adev->dev, "(%d) failed to wait rlc autoload complete\n", r);
			return r;
		}
	}

	adev->gfx.is_poweron = true;

	if(get_gb_addr_config(adev))
		DRM_WARN("Invalid gb_addr_config !\n");

	if (adev->firmware.load_type == AMDGPU_FW_LOAD_PSP &&
	    adev->gfx.rs64_enable)
		gfx_v11_0_config_gfx_rs64(adev);

	r = gfx_v11_0_gfxhub_enable(adev);
	if (r)
		return r;

	if (!amdgpu_emu_mode)
		gfx_v11_0_init_golden_registers(adev);

	if ((adev->firmware.load_type == AMDGPU_FW_LOAD_DIRECT) ||
	    (adev->firmware.load_type == AMDGPU_FW_LOAD_RLC_BACKDOOR_AUTO && amdgpu_dpm == 1)) {
		/**
		 * For gfx 11, rlc firmware loading relies on smu firmware is
		 * loaded firstly, so in direct type, it has to load smc ucode
		 * here before rlc.
		 */
		r = amdgpu_pm_load_smu_firmware(adev, NULL);
		if (r)
			return r;
	}

	gfx_v11_0_constants_init(adev);

	if (adev->firmware.load_type != AMDGPU_FW_LOAD_PSP)
		gfx_v11_0_select_cp_fw_arch(adev);

	if (adev->nbio.funcs->gc_doorbell_init)
		adev->nbio.funcs->gc_doorbell_init(adev);

	r = gfx_v11_0_rlc_resume(adev);
	if (r)
		return r;

	/*
	 * init golden registers and rlc resume may override some registers,
	 * reconfig them here
	 */
	gfx_v11_0_tcp_harvest(adev);

	r = gfx_v11_0_cp_resume(adev);
	if (r)
		return r;

	/* get IMU version from HW if it's not set */
	if (!adev->gfx.imu_fw_version)
		adev->gfx.imu_fw_version = RREG32_SOC15(GC, 0, regGFX_IMU_SCRATCH_0);

	return r;
}

static int gfx_v11_0_set_userq_eop_interrupts(struct amdgpu_device *adev,
					      bool enable)
{
	unsigned int irq_type;
	int m, p, r;

	if (adev->userq_funcs[AMDGPU_HW_IP_GFX]) {
		for (m = 0; m < adev->gfx.me.num_me; m++) {
			for (p = 0; p < adev->gfx.me.num_pipe_per_me; p++) {
				irq_type = AMDGPU_CP_IRQ_GFX_ME0_PIPE0_EOP + p;
				if (enable)
					r = amdgpu_irq_get(adev, &adev->gfx.eop_irq,
							   irq_type);
				else
					r = amdgpu_irq_put(adev, &adev->gfx.eop_irq,
							   irq_type);
				if (r)
					return r;
			}
		}
	}

	if (adev->userq_funcs[AMDGPU_HW_IP_COMPUTE]) {
		for (m = 0; m < adev->gfx.mec.num_mec; ++m) {
			for (p = 0; p < adev->gfx.mec.num_pipe_per_mec; p++) {
				irq_type = AMDGPU_CP_IRQ_COMPUTE_MEC1_PIPE0_EOP
					+ (m * adev->gfx.mec.num_pipe_per_mec)
					+ p;
				if (enable)
					r = amdgpu_irq_get(adev, &adev->gfx.eop_irq,
							   irq_type);
				else
					r = amdgpu_irq_put(adev, &adev->gfx.eop_irq,
							   irq_type);
				if (r)
					return r;
			}
		}
	}

	return 0;
}

static int gfx_v11_0_hw_fini(struct amdgpu_ip_block *ip_block)
{
	struct amdgpu_device *adev = ip_block->adev;

	cancel_delayed_work_sync(&adev->gfx.idle_work);

	amdgpu_irq_put(adev, &adev->gfx.priv_reg_irq, 0);
	amdgpu_irq_put(adev, &adev->gfx.priv_inst_irq, 0);
	amdgpu_irq_put(adev, &adev->gfx.bad_op_irq, 0);
	gfx_v11_0_set_userq_eop_interrupts(adev, false);

	if (!adev->no_hw_access) {
		if (amdgpu_async_gfx_ring &&
		    !adev->gfx.disable_kq) {
			if (amdgpu_gfx_disable_kgq(adev, 0))
				DRM_ERROR("KGQ disable failed\n");
		}

		if (amdgpu_gfx_disable_kcq(adev, 0))
			DRM_ERROR("KCQ disable failed\n");

		amdgpu_mes_kiq_hw_fini(adev);
	}

	if (amdgpu_sriov_vf(adev))
		/* Remove the steps disabling CPG and clearing KIQ position,
		 * so that CP could perform IDLE-SAVE during switch. Those
		 * steps are necessary to avoid a DMAR error in gfx9 but it is
		 * not reproduced on gfx11.
		 */
		return 0;

	gfx_v11_0_cp_enable(adev, false);
	gfx_v11_0_enable_gui_idle_interrupt(adev, false);

	adev->gfxhub.funcs->gart_disable(adev);

	adev->gfx.is_poweron = false;

	return 0;
}

static int gfx_v11_0_suspend(struct amdgpu_ip_block *ip_block)
{
	return gfx_v11_0_hw_fini(ip_block);
}

static int gfx_v11_0_resume(struct amdgpu_ip_block *ip_block)
{
	return gfx_v11_0_hw_init(ip_block);
}

static bool gfx_v11_0_is_idle(struct amdgpu_ip_block *ip_block)
{
	struct amdgpu_device *adev = ip_block->adev;

	if (REG_GET_FIELD(RREG32_SOC15(GC, 0, regGRBM_STATUS),
				GRBM_STATUS, GUI_ACTIVE))
		return false;
	else
		return true;
}

static int gfx_v11_0_wait_for_idle(struct amdgpu_ip_block *ip_block)
{
	unsigned i;
	u32 tmp;
	struct amdgpu_device *adev = ip_block->adev;

	for (i = 0; i < adev->usec_timeout; i++) {
		/* read MC_STATUS */
		tmp = RREG32_SOC15(GC, 0, regGRBM_STATUS) &
			GRBM_STATUS__GUI_ACTIVE_MASK;

		if (!REG_GET_FIELD(tmp, GRBM_STATUS, GUI_ACTIVE))
			return 0;
		udelay(1);
	}
	return -ETIMEDOUT;
}

int gfx_v11_0_request_gfx_index_mutex(struct amdgpu_device *adev,
				      bool req)
{
	u32 i, tmp, val;

	for (i = 0; i < adev->usec_timeout; i++) {
		/* Request with MeId=2, PipeId=0 */
		tmp = REG_SET_FIELD(0, CP_GFX_INDEX_MUTEX, REQUEST, req);
		tmp = REG_SET_FIELD(tmp, CP_GFX_INDEX_MUTEX, CLIENTID, 4);
		WREG32_SOC15(GC, 0, regCP_GFX_INDEX_MUTEX, tmp);

		val = RREG32_SOC15(GC, 0, regCP_GFX_INDEX_MUTEX);
		if (req) {
			if (val == tmp)
				break;
		} else {
			tmp = REG_SET_FIELD(tmp, CP_GFX_INDEX_MUTEX,
					    REQUEST, 1);

			/* unlocked or locked by firmware */
			if (val != tmp)
				break;
		}
		udelay(1);
	}

	if (i >= adev->usec_timeout)
		return -EINVAL;

	return 0;
}

static int gfx_v11_0_soft_reset(struct amdgpu_ip_block *ip_block)
{
	u32 grbm_soft_reset = 0;
	u32 tmp;
	int r, i, j, k;
	struct amdgpu_device *adev = ip_block->adev;

	amdgpu_gfx_rlc_enter_safe_mode(adev, 0);

	tmp = RREG32_SOC15(GC, 0, regCP_INT_CNTL);
	tmp = REG_SET_FIELD(tmp, CP_INT_CNTL, CMP_BUSY_INT_ENABLE, 0);
	tmp = REG_SET_FIELD(tmp, CP_INT_CNTL, CNTX_BUSY_INT_ENABLE, 0);
	tmp = REG_SET_FIELD(tmp, CP_INT_CNTL, CNTX_EMPTY_INT_ENABLE, 0);
	tmp = REG_SET_FIELD(tmp, CP_INT_CNTL, GFX_IDLE_INT_ENABLE, 0);
	WREG32_SOC15(GC, 0, regCP_INT_CNTL, tmp);

	mutex_lock(&adev->srbm_mutex);
	for (i = 0; i < adev->gfx.mec.num_mec; ++i) {
		for (j = 0; j < adev->gfx.mec.num_queue_per_pipe; j++) {
			for (k = 0; k < adev->gfx.mec.num_pipe_per_mec; k++) {
				soc21_grbm_select(adev, i, k, j, 0);

				WREG32_SOC15(GC, 0, regCP_HQD_DEQUEUE_REQUEST, 0x2);
				WREG32_SOC15(GC, 0, regSPI_COMPUTE_QUEUE_RESET, 0x1);
			}
		}
	}
	for (i = 0; i < adev->gfx.me.num_me; ++i) {
		for (j = 0; j < adev->gfx.me.num_queue_per_pipe; j++) {
			for (k = 0; k < adev->gfx.me.num_pipe_per_me; k++) {
				soc21_grbm_select(adev, i, k, j, 0);

				WREG32_SOC15(GC, 0, regCP_GFX_HQD_DEQUEUE_REQUEST, 0x1);
			}
		}
	}
	soc21_grbm_select(adev, 0, 0, 0, 0);
	mutex_unlock(&adev->srbm_mutex);

	/* Try to acquire the gfx mutex before access to CP_VMID_RESET */
	mutex_lock(&adev->gfx.reset_sem_mutex);
	r = gfx_v11_0_request_gfx_index_mutex(adev, true);
	if (r) {
		mutex_unlock(&adev->gfx.reset_sem_mutex);
		DRM_ERROR("Failed to acquire the gfx mutex during soft reset\n");
		return r;
	}

	WREG32_SOC15(GC, 0, regCP_VMID_RESET, 0xfffffffe);

	// Read CP_VMID_RESET register three times.
	// to get sufficient time for GFX_HQD_ACTIVE reach 0
	RREG32_SOC15(GC, 0, regCP_VMID_RESET);
	RREG32_SOC15(GC, 0, regCP_VMID_RESET);
	RREG32_SOC15(GC, 0, regCP_VMID_RESET);

	/* release the gfx mutex */
	r = gfx_v11_0_request_gfx_index_mutex(adev, false);
	mutex_unlock(&adev->gfx.reset_sem_mutex);
	if (r) {
		DRM_ERROR("Failed to release the gfx mutex during soft reset\n");
		return r;
	}

	for (i = 0; i < adev->usec_timeout; i++) {
		if (!RREG32_SOC15(GC, 0, regCP_HQD_ACTIVE) &&
		    !RREG32_SOC15(GC, 0, regCP_GFX_HQD_ACTIVE))
			break;
		udelay(1);
	}
	if (i >= adev->usec_timeout) {
		printk("Failed to wait all pipes clean\n");
		return -EINVAL;
	}

	/**********  trigger soft reset  ***********/
	grbm_soft_reset = RREG32_SOC15(GC, 0, regGRBM_SOFT_RESET);
	grbm_soft_reset = REG_SET_FIELD(grbm_soft_reset, GRBM_SOFT_RESET,
					SOFT_RESET_CP, 1);
	grbm_soft_reset = REG_SET_FIELD(grbm_soft_reset, GRBM_SOFT_RESET,
					SOFT_RESET_GFX, 1);
	grbm_soft_reset = REG_SET_FIELD(grbm_soft_reset, GRBM_SOFT_RESET,
					SOFT_RESET_CPF, 1);
	grbm_soft_reset = REG_SET_FIELD(grbm_soft_reset, GRBM_SOFT_RESET,
					SOFT_RESET_CPC, 1);
	grbm_soft_reset = REG_SET_FIELD(grbm_soft_reset, GRBM_SOFT_RESET,
					SOFT_RESET_CPG, 1);
	WREG32_SOC15(GC, 0, regGRBM_SOFT_RESET, grbm_soft_reset);
	/**********  exit soft reset  ***********/
	grbm_soft_reset = RREG32_SOC15(GC, 0, regGRBM_SOFT_RESET);
	grbm_soft_reset = REG_SET_FIELD(grbm_soft_reset, GRBM_SOFT_RESET,
					SOFT_RESET_CP, 0);
	grbm_soft_reset = REG_SET_FIELD(grbm_soft_reset, GRBM_SOFT_RESET,
					SOFT_RESET_GFX, 0);
	grbm_soft_reset = REG_SET_FIELD(grbm_soft_reset, GRBM_SOFT_RESET,
					SOFT_RESET_CPF, 0);
	grbm_soft_reset = REG_SET_FIELD(grbm_soft_reset, GRBM_SOFT_RESET,
					SOFT_RESET_CPC, 0);
	grbm_soft_reset = REG_SET_FIELD(grbm_soft_reset, GRBM_SOFT_RESET,
					SOFT_RESET_CPG, 0);
	WREG32_SOC15(GC, 0, regGRBM_SOFT_RESET, grbm_soft_reset);

	tmp = RREG32_SOC15(GC, 0, regCP_SOFT_RESET_CNTL);
	tmp = REG_SET_FIELD(tmp, CP_SOFT_RESET_CNTL, CMP_HQD_REG_RESET, 0x1);
	WREG32_SOC15(GC, 0, regCP_SOFT_RESET_CNTL, tmp);

	WREG32_SOC15(GC, 0, regCP_ME_CNTL, 0x0);
	WREG32_SOC15(GC, 0, regCP_MEC_RS64_CNTL, 0x0);

	for (i = 0; i < adev->usec_timeout; i++) {
		if (!RREG32_SOC15(GC, 0, regCP_VMID_RESET))
			break;
		udelay(1);
	}
	if (i >= adev->usec_timeout) {
		printk("Failed to wait CP_VMID_RESET to 0\n");
		return -EINVAL;
	}

	tmp = RREG32_SOC15(GC, 0, regCP_INT_CNTL);
	tmp = REG_SET_FIELD(tmp, CP_INT_CNTL, CMP_BUSY_INT_ENABLE, 1);
	tmp = REG_SET_FIELD(tmp, CP_INT_CNTL, CNTX_BUSY_INT_ENABLE, 1);
	tmp = REG_SET_FIELD(tmp, CP_INT_CNTL, CNTX_EMPTY_INT_ENABLE, 1);
	tmp = REG_SET_FIELD(tmp, CP_INT_CNTL, GFX_IDLE_INT_ENABLE, 1);
	WREG32_SOC15(GC, 0, regCP_INT_CNTL, tmp);

	amdgpu_gfx_rlc_exit_safe_mode(adev, 0);

	return gfx_v11_0_cp_resume(adev);
}

static bool gfx_v11_0_check_soft_reset(struct amdgpu_ip_block *ip_block)
{
	int i, r;
	struct amdgpu_device *adev = ip_block->adev;
	struct amdgpu_ring *ring;
	long tmo = msecs_to_jiffies(1000);

	for (i = 0; i < adev->gfx.num_gfx_rings; i++) {
		ring = &adev->gfx.gfx_ring[i];
		r = amdgpu_ring_test_ib(ring, tmo);
		if (r)
			return true;
	}

	for (i = 0; i < adev->gfx.num_compute_rings; i++) {
		ring = &adev->gfx.compute_ring[i];
		r = amdgpu_ring_test_ib(ring, tmo);
		if (r)
			return true;
	}

	return false;
}

static int gfx_v11_0_post_soft_reset(struct amdgpu_ip_block *ip_block)
{
	struct amdgpu_device *adev = ip_block->adev;
	/**
	 * GFX soft reset will impact MES, need resume MES when do GFX soft reset
	 */
	return amdgpu_mes_resume(adev);
}

static uint64_t gfx_v11_0_get_gpu_clock_counter(struct amdgpu_device *adev)
{
	uint64_t clock;
	uint64_t clock_counter_lo, clock_counter_hi_pre, clock_counter_hi_after;

	if (amdgpu_sriov_vf(adev)) {
		amdgpu_gfx_off_ctrl(adev, false);
		mutex_lock(&adev->gfx.gpu_clock_mutex);
		clock_counter_hi_pre = (uint64_t)RREG32_SOC15(GC, 0, regCP_MES_MTIME_HI);
		clock_counter_lo = (uint64_t)RREG32_SOC15(GC, 0, regCP_MES_MTIME_LO);
		clock_counter_hi_after = (uint64_t)RREG32_SOC15(GC, 0, regCP_MES_MTIME_HI);
		if (clock_counter_hi_pre != clock_counter_hi_after)
			clock_counter_lo = (uint64_t)RREG32_SOC15(GC, 0, regCP_MES_MTIME_LO);
		mutex_unlock(&adev->gfx.gpu_clock_mutex);
		amdgpu_gfx_off_ctrl(adev, true);
	} else {
		preempt_disable();
		clock_counter_hi_pre = (uint64_t)RREG32_SOC15(SMUIO, 0, regGOLDEN_TSC_COUNT_UPPER);
		clock_counter_lo = (uint64_t)RREG32_SOC15(SMUIO, 0, regGOLDEN_TSC_COUNT_LOWER);
		clock_counter_hi_after = (uint64_t)RREG32_SOC15(SMUIO, 0, regGOLDEN_TSC_COUNT_UPPER);
		if (clock_counter_hi_pre != clock_counter_hi_after)
			clock_counter_lo = (uint64_t)RREG32_SOC15(SMUIO, 0, regGOLDEN_TSC_COUNT_LOWER);
		preempt_enable();
	}
	clock = clock_counter_lo | (clock_counter_hi_after << 32ULL);

	return clock;
}

static void gfx_v11_0_ring_emit_gds_switch(struct amdgpu_ring *ring,
					   uint32_t vmid,
					   uint32_t gds_base, uint32_t gds_size,
					   uint32_t gws_base, uint32_t gws_size,
					   uint32_t oa_base, uint32_t oa_size)
{
	struct amdgpu_device *adev = ring->adev;

	/* GDS Base */
	gfx_v11_0_write_data_to_reg(ring, 0, false,
				    SOC15_REG_OFFSET(GC, 0, regGDS_VMID0_BASE) + 2 * vmid,
				    gds_base);

	/* GDS Size */
	gfx_v11_0_write_data_to_reg(ring, 0, false,
				    SOC15_REG_OFFSET(GC, 0, regGDS_VMID0_SIZE) + 2 * vmid,
				    gds_size);

	/* GWS */
	gfx_v11_0_write_data_to_reg(ring, 0, false,
				    SOC15_REG_OFFSET(GC, 0, regGDS_GWS_VMID0) + vmid,
				    gws_size << GDS_GWS_VMID0__SIZE__SHIFT | gws_base);

	/* OA */
	gfx_v11_0_write_data_to_reg(ring, 0, false,
				    SOC15_REG_OFFSET(GC, 0, regGDS_OA_VMID0) + vmid,
				    (1 << (oa_size + oa_base)) - (1 << oa_base));
}

static int gfx_v11_0_early_init(struct amdgpu_ip_block *ip_block)
{
	struct amdgpu_device *adev = ip_block->adev;

	switch (amdgpu_user_queue) {
	case -1:
	case 0:
	default:
		adev->gfx.disable_kq = false;
		adev->gfx.disable_uq = true;
		break;
	case 1:
		adev->gfx.disable_kq = false;
		adev->gfx.disable_uq = false;
		break;
	case 2:
		adev->gfx.disable_kq = true;
		adev->gfx.disable_uq = false;
		break;
	}

	adev->gfx.funcs = &gfx_v11_0_gfx_funcs;

	if (adev->gfx.disable_kq) {
		/* We need one GFX ring temporarily to set up
		 * the clear state.
		 */
		adev->gfx.num_gfx_rings = 1;
		adev->gfx.num_compute_rings = 0;
	} else {
		adev->gfx.num_gfx_rings = GFX11_NUM_GFX_RINGS;
		adev->gfx.num_compute_rings = min(amdgpu_gfx_get_num_kcq(adev),
						  AMDGPU_MAX_COMPUTE_RINGS);
	}

	gfx_v11_0_set_kiq_pm4_funcs(adev);
	gfx_v11_0_set_ring_funcs(adev);
	gfx_v11_0_set_irq_funcs(adev);
	gfx_v11_0_set_gds_init(adev);
	gfx_v11_0_set_rlc_funcs(adev);
	gfx_v11_0_set_mqd_funcs(adev);
	gfx_v11_0_set_imu_funcs(adev);

	gfx_v11_0_init_rlcg_reg_access_ctrl(adev);

	return gfx_v11_0_init_microcode(adev);
}

static int gfx_v11_0_late_init(struct amdgpu_ip_block *ip_block)
{
	struct amdgpu_device *adev = ip_block->adev;
	int r;

	r = amdgpu_irq_get(adev, &adev->gfx.priv_reg_irq, 0);
	if (r)
		return r;

	r = amdgpu_irq_get(adev, &adev->gfx.priv_inst_irq, 0);
	if (r)
		return r;

	r = amdgpu_irq_get(adev, &adev->gfx.bad_op_irq, 0);
	if (r)
		return r;

	r = gfx_v11_0_set_userq_eop_interrupts(adev, true);
	if (r)
		return r;

	return 0;
}

static bool gfx_v11_0_is_rlc_enabled(struct amdgpu_device *adev)
{
	uint32_t rlc_cntl;

	/* if RLC is not enabled, do nothing */
	rlc_cntl = RREG32_SOC15(GC, 0, regRLC_CNTL);
	return (REG_GET_FIELD(rlc_cntl, RLC_CNTL, RLC_ENABLE_F32)) ? true : false;
}

static void gfx_v11_0_set_safe_mode(struct amdgpu_device *adev, int xcc_id)
{
	uint32_t data;
	unsigned i;

	data = RLC_SAFE_MODE__CMD_MASK;
	data |= (1 << RLC_SAFE_MODE__MESSAGE__SHIFT);

	WREG32_SOC15(GC, 0, regRLC_SAFE_MODE, data);

	/* wait for RLC_SAFE_MODE */
	for (i = 0; i < adev->usec_timeout; i++) {
		if (!REG_GET_FIELD(RREG32_SOC15(GC, 0, regRLC_SAFE_MODE),
				   RLC_SAFE_MODE, CMD))
			break;
		udelay(1);
	}
}

static void gfx_v11_0_unset_safe_mode(struct amdgpu_device *adev, int xcc_id)
{
	WREG32_SOC15(GC, 0, regRLC_SAFE_MODE, RLC_SAFE_MODE__CMD_MASK);
}

static void gfx_v11_0_update_perf_clk(struct amdgpu_device *adev,
				      bool enable)
{
	uint32_t def, data;

	if (!(adev->cg_flags & AMD_CG_SUPPORT_GFX_PERF_CLK))
		return;

	def = data = RREG32_SOC15(GC, 0, regRLC_CGTT_MGCG_OVERRIDE);

	if (enable)
		data &= ~RLC_CGTT_MGCG_OVERRIDE__PERFMON_CLOCK_STATE_MASK;
	else
		data |= RLC_CGTT_MGCG_OVERRIDE__PERFMON_CLOCK_STATE_MASK;

	if (def != data)
		WREG32_SOC15(GC, 0, regRLC_CGTT_MGCG_OVERRIDE, data);
}

static void gfx_v11_0_update_sram_fgcg(struct amdgpu_device *adev,
				       bool enable)
{
	uint32_t def, data;

	if (!(adev->cg_flags & AMD_CG_SUPPORT_GFX_FGCG))
		return;

	def = data = RREG32_SOC15(GC, 0, regRLC_CGTT_MGCG_OVERRIDE);

	if (enable)
		data &= ~RLC_CGTT_MGCG_OVERRIDE__GFXIP_FGCG_OVERRIDE_MASK;
	else
		data |= RLC_CGTT_MGCG_OVERRIDE__GFXIP_FGCG_OVERRIDE_MASK;

	if (def != data)
		WREG32_SOC15(GC, 0, regRLC_CGTT_MGCG_OVERRIDE, data);
}

static void gfx_v11_0_update_repeater_fgcg(struct amdgpu_device *adev,
					   bool enable)
{
	uint32_t def, data;

	if (!(adev->cg_flags & AMD_CG_SUPPORT_REPEATER_FGCG))
		return;

	def = data = RREG32_SOC15(GC, 0, regRLC_CGTT_MGCG_OVERRIDE);

	if (enable)
		data &= ~RLC_CGTT_MGCG_OVERRIDE__GFXIP_REPEATER_FGCG_OVERRIDE_MASK;
	else
		data |= RLC_CGTT_MGCG_OVERRIDE__GFXIP_REPEATER_FGCG_OVERRIDE_MASK;

	if (def != data)
		WREG32_SOC15(GC, 0, regRLC_CGTT_MGCG_OVERRIDE, data);
}

static void gfx_v11_0_update_medium_grain_clock_gating(struct amdgpu_device *adev,
						       bool enable)
{
	uint32_t data, def;

	if (!(adev->cg_flags & (AMD_CG_SUPPORT_GFX_MGCG | AMD_CG_SUPPORT_GFX_MGLS)))
		return;

	/* It is disabled by HW by default */
	if (enable) {
		if (adev->cg_flags & AMD_CG_SUPPORT_GFX_MGCG) {
			/* 1 - RLC_CGTT_MGCG_OVERRIDE */
			def = data = RREG32_SOC15(GC, 0, regRLC_CGTT_MGCG_OVERRIDE);

			data &= ~(RLC_CGTT_MGCG_OVERRIDE__GRBM_CGTT_SCLK_OVERRIDE_MASK |
				  RLC_CGTT_MGCG_OVERRIDE__RLC_CGTT_SCLK_OVERRIDE_MASK |
				  RLC_CGTT_MGCG_OVERRIDE__GFXIP_MGCG_OVERRIDE_MASK);

			if (def != data)
				WREG32_SOC15(GC, 0, regRLC_CGTT_MGCG_OVERRIDE, data);
		}
	} else {
		if (adev->cg_flags & AMD_CG_SUPPORT_GFX_MGCG) {
			def = data = RREG32_SOC15(GC, 0, regRLC_CGTT_MGCG_OVERRIDE);

			data |= (RLC_CGTT_MGCG_OVERRIDE__RLC_CGTT_SCLK_OVERRIDE_MASK |
				 RLC_CGTT_MGCG_OVERRIDE__GRBM_CGTT_SCLK_OVERRIDE_MASK |
				 RLC_CGTT_MGCG_OVERRIDE__GFXIP_MGCG_OVERRIDE_MASK);

			if (def != data)
				WREG32_SOC15(GC, 0, regRLC_CGTT_MGCG_OVERRIDE, data);
		}
	}
}

static void gfx_v11_0_update_coarse_grain_clock_gating(struct amdgpu_device *adev,
						       bool enable)
{
	uint32_t def, data;

	if (!(adev->cg_flags &
	      (AMD_CG_SUPPORT_GFX_CGCG |
	      AMD_CG_SUPPORT_GFX_CGLS |
	      AMD_CG_SUPPORT_GFX_3D_CGCG |
	      AMD_CG_SUPPORT_GFX_3D_CGLS)))
		return;

	if (enable) {
		def = data = RREG32_SOC15(GC, 0, regRLC_CGTT_MGCG_OVERRIDE);

		/* unset CGCG override */
		if (adev->cg_flags & AMD_CG_SUPPORT_GFX_CGCG)
			data &= ~RLC_CGTT_MGCG_OVERRIDE__GFXIP_CGCG_OVERRIDE_MASK;
		if (adev->cg_flags & AMD_CG_SUPPORT_GFX_CGLS)
			data &= ~RLC_CGTT_MGCG_OVERRIDE__GFXIP_CGLS_OVERRIDE_MASK;
		if (adev->cg_flags & AMD_CG_SUPPORT_GFX_3D_CGCG ||
		    adev->cg_flags & AMD_CG_SUPPORT_GFX_3D_CGLS)
			data &= ~RLC_CGTT_MGCG_OVERRIDE__GFXIP_GFX3D_CG_OVERRIDE_MASK;

		/* update CGCG override bits */
		if (def != data)
			WREG32_SOC15(GC, 0, regRLC_CGTT_MGCG_OVERRIDE, data);

		/* enable cgcg FSM(0x0000363F) */
		def = data = RREG32_SOC15(GC, 0, regRLC_CGCG_CGLS_CTRL);

		if (adev->cg_flags & AMD_CG_SUPPORT_GFX_CGCG) {
			data &= ~RLC_CGCG_CGLS_CTRL__CGCG_GFX_IDLE_THRESHOLD_MASK;
			data |= (0x36 << RLC_CGCG_CGLS_CTRL__CGCG_GFX_IDLE_THRESHOLD__SHIFT) |
				 RLC_CGCG_CGLS_CTRL__CGCG_EN_MASK;
		}

		if (adev->cg_flags & AMD_CG_SUPPORT_GFX_CGLS) {
			data &= ~RLC_CGCG_CGLS_CTRL__CGLS_REP_COMPANSAT_DELAY_MASK;
			data |= (0x000F << RLC_CGCG_CGLS_CTRL__CGLS_REP_COMPANSAT_DELAY__SHIFT) |
				 RLC_CGCG_CGLS_CTRL__CGLS_EN_MASK;
		}

		if (def != data)
			WREG32_SOC15(GC, 0, regRLC_CGCG_CGLS_CTRL, data);

		/* Program RLC_CGCG_CGLS_CTRL_3D */
		def = data = RREG32_SOC15(GC, 0, regRLC_CGCG_CGLS_CTRL_3D);

		if (adev->cg_flags & AMD_CG_SUPPORT_GFX_3D_CGCG) {
			data &= ~RLC_CGCG_CGLS_CTRL_3D__CGCG_GFX_IDLE_THRESHOLD_MASK;
			data |= (0x36 << RLC_CGCG_CGLS_CTRL_3D__CGCG_GFX_IDLE_THRESHOLD__SHIFT) |
				 RLC_CGCG_CGLS_CTRL_3D__CGCG_EN_MASK;
		}

		if (adev->cg_flags & AMD_CG_SUPPORT_GFX_3D_CGLS) {
			data &= ~RLC_CGCG_CGLS_CTRL_3D__CGLS_REP_COMPANSAT_DELAY_MASK;
			data |= (0xf << RLC_CGCG_CGLS_CTRL_3D__CGLS_REP_COMPANSAT_DELAY__SHIFT) |
				 RLC_CGCG_CGLS_CTRL_3D__CGLS_EN_MASK;
		}

		if (def != data)
			WREG32_SOC15(GC, 0, regRLC_CGCG_CGLS_CTRL_3D, data);

		/* set IDLE_POLL_COUNT(0x00900100) */
		def = data = RREG32_SOC15(GC, 0, regCP_RB_WPTR_POLL_CNTL);

		data &= ~(CP_RB_WPTR_POLL_CNTL__POLL_FREQUENCY_MASK | CP_RB_WPTR_POLL_CNTL__IDLE_POLL_COUNT_MASK);
		data |= (0x0100 << CP_RB_WPTR_POLL_CNTL__POLL_FREQUENCY__SHIFT) |
			(0x0090 << CP_RB_WPTR_POLL_CNTL__IDLE_POLL_COUNT__SHIFT);

		if (def != data)
			WREG32_SOC15(GC, 0, regCP_RB_WPTR_POLL_CNTL, data);

		data = RREG32_SOC15(GC, 0, regCP_INT_CNTL);
		data = REG_SET_FIELD(data, CP_INT_CNTL, CNTX_BUSY_INT_ENABLE, 1);
		data = REG_SET_FIELD(data, CP_INT_CNTL, CNTX_EMPTY_INT_ENABLE, 1);
		data = REG_SET_FIELD(data, CP_INT_CNTL, CMP_BUSY_INT_ENABLE, 1);
		data = REG_SET_FIELD(data, CP_INT_CNTL, GFX_IDLE_INT_ENABLE, 1);
		WREG32_SOC15(GC, 0, regCP_INT_CNTL, data);

		data = RREG32_SOC15(GC, 0, regSDMA0_RLC_CGCG_CTRL);
		data = REG_SET_FIELD(data, SDMA0_RLC_CGCG_CTRL, CGCG_INT_ENABLE, 1);
		WREG32_SOC15(GC, 0, regSDMA0_RLC_CGCG_CTRL, data);

		/* Some ASICs only have one SDMA instance, not need to configure SDMA1 */
		if (adev->sdma.num_instances > 1) {
			data = RREG32_SOC15(GC, 0, regSDMA1_RLC_CGCG_CTRL);
			data = REG_SET_FIELD(data, SDMA1_RLC_CGCG_CTRL, CGCG_INT_ENABLE, 1);
			WREG32_SOC15(GC, 0, regSDMA1_RLC_CGCG_CTRL, data);
		}
	} else {
		/* Program RLC_CGCG_CGLS_CTRL */
		def = data = RREG32_SOC15(GC, 0, regRLC_CGCG_CGLS_CTRL);

		if (adev->cg_flags & AMD_CG_SUPPORT_GFX_CGCG)
			data &= ~RLC_CGCG_CGLS_CTRL__CGCG_EN_MASK;

		if (adev->cg_flags & AMD_CG_SUPPORT_GFX_CGLS)
			data &= ~RLC_CGCG_CGLS_CTRL__CGLS_EN_MASK;

		if (def != data)
			WREG32_SOC15(GC, 0, regRLC_CGCG_CGLS_CTRL, data);

		/* Program RLC_CGCG_CGLS_CTRL_3D */
		def = data = RREG32_SOC15(GC, 0, regRLC_CGCG_CGLS_CTRL_3D);

		if (adev->cg_flags & AMD_CG_SUPPORT_GFX_3D_CGCG)
			data &= ~RLC_CGCG_CGLS_CTRL_3D__CGCG_EN_MASK;
		if (adev->cg_flags & AMD_CG_SUPPORT_GFX_3D_CGLS)
			data &= ~RLC_CGCG_CGLS_CTRL_3D__CGLS_EN_MASK;

		if (def != data)
			WREG32_SOC15(GC, 0, regRLC_CGCG_CGLS_CTRL_3D, data);

		data = RREG32_SOC15(GC, 0, regSDMA0_RLC_CGCG_CTRL);
		data &= ~SDMA0_RLC_CGCG_CTRL__CGCG_INT_ENABLE_MASK;
		WREG32_SOC15(GC, 0, regSDMA0_RLC_CGCG_CTRL, data);

		/* Some ASICs only have one SDMA instance, not need to configure SDMA1 */
		if (adev->sdma.num_instances > 1) {
			data = RREG32_SOC15(GC, 0, regSDMA1_RLC_CGCG_CTRL);
			data &= ~SDMA1_RLC_CGCG_CTRL__CGCG_INT_ENABLE_MASK;
			WREG32_SOC15(GC, 0, regSDMA1_RLC_CGCG_CTRL, data);
		}
	}
}

static int gfx_v11_0_update_gfx_clock_gating(struct amdgpu_device *adev,
					    bool enable)
{
	amdgpu_gfx_rlc_enter_safe_mode(adev, 0);

	gfx_v11_0_update_coarse_grain_clock_gating(adev, enable);

	gfx_v11_0_update_medium_grain_clock_gating(adev, enable);

	gfx_v11_0_update_repeater_fgcg(adev, enable);

	gfx_v11_0_update_sram_fgcg(adev, enable);

	gfx_v11_0_update_perf_clk(adev, enable);

	if (adev->cg_flags &
	    (AMD_CG_SUPPORT_GFX_MGCG |
	     AMD_CG_SUPPORT_GFX_CGLS |
	     AMD_CG_SUPPORT_GFX_CGCG |
	     AMD_CG_SUPPORT_GFX_3D_CGCG |
	     AMD_CG_SUPPORT_GFX_3D_CGLS))
	        gfx_v11_0_enable_gui_idle_interrupt(adev, enable);

	amdgpu_gfx_rlc_exit_safe_mode(adev, 0);

	return 0;
}

static void gfx_v11_0_update_spm_vmid(struct amdgpu_device *adev, struct amdgpu_ring *ring, unsigned vmid)
{
	u32 reg, pre_data, data;

	amdgpu_gfx_off_ctrl(adev, false);
	reg = SOC15_REG_OFFSET(GC, 0, regRLC_SPM_MC_CNTL);
	if (amdgpu_sriov_is_pp_one_vf(adev) && !amdgpu_sriov_runtime(adev))
		pre_data = RREG32_NO_KIQ(reg);
	else
		pre_data = RREG32(reg);

	data = pre_data & (~RLC_SPM_MC_CNTL__RLC_SPM_VMID_MASK);
	data |= (vmid & RLC_SPM_MC_CNTL__RLC_SPM_VMID_MASK) << RLC_SPM_MC_CNTL__RLC_SPM_VMID__SHIFT;

	if (pre_data != data) {
		if (amdgpu_sriov_is_pp_one_vf(adev) && !amdgpu_sriov_runtime(adev)) {
			WREG32_SOC15_NO_KIQ(GC, 0, regRLC_SPM_MC_CNTL, data);
		} else
			WREG32_SOC15(GC, 0, regRLC_SPM_MC_CNTL, data);
	}
	amdgpu_gfx_off_ctrl(adev, true);

	if (ring
		&& amdgpu_sriov_is_pp_one_vf(adev)
		&& (pre_data != data)
		&& ((ring->funcs->type == AMDGPU_RING_TYPE_GFX)
			|| (ring->funcs->type == AMDGPU_RING_TYPE_COMPUTE))) {
		amdgpu_ring_emit_wreg(ring, reg, data);
	}
}

static const struct amdgpu_rlc_funcs gfx_v11_0_rlc_funcs = {
	.is_rlc_enabled = gfx_v11_0_is_rlc_enabled,
	.set_safe_mode = gfx_v11_0_set_safe_mode,
	.unset_safe_mode = gfx_v11_0_unset_safe_mode,
	.init = gfx_v11_0_rlc_init,
	.get_csb_size = gfx_v11_0_get_csb_size,
	.get_csb_buffer = gfx_v11_0_get_csb_buffer,
	.resume = gfx_v11_0_rlc_resume,
	.stop = gfx_v11_0_rlc_stop,
	.reset = gfx_v11_0_rlc_reset,
	.start = gfx_v11_0_rlc_start,
	.update_spm_vmid = gfx_v11_0_update_spm_vmid,
};

static void gfx_v11_cntl_power_gating(struct amdgpu_device *adev, bool enable)
{
	u32 data = RREG32_SOC15(GC, 0, regRLC_PG_CNTL);

	if (enable && (adev->pg_flags & AMD_PG_SUPPORT_GFX_PG))
		data |= RLC_PG_CNTL__GFX_POWER_GATING_ENABLE_MASK;
	else
		data &= ~RLC_PG_CNTL__GFX_POWER_GATING_ENABLE_MASK;

	WREG32_SOC15(GC, 0, regRLC_PG_CNTL, data);

	// Program RLC_PG_DELAY3 for CGPG hysteresis
	if (enable && (adev->pg_flags & AMD_PG_SUPPORT_GFX_PG)) {
		switch (amdgpu_ip_version(adev, GC_HWIP, 0)) {
		case IP_VERSION(11, 0, 1):
		case IP_VERSION(11, 0, 4):
		case IP_VERSION(11, 5, 0):
		case IP_VERSION(11, 5, 1):
		case IP_VERSION(11, 5, 2):
		case IP_VERSION(11, 5, 3):
			WREG32_SOC15(GC, 0, regRLC_PG_DELAY_3, RLC_PG_DELAY_3_DEFAULT_GC_11_0_1);
			break;
		default:
			break;
		}
	}
}

static void gfx_v11_cntl_pg(struct amdgpu_device *adev, bool enable)
{
	amdgpu_gfx_rlc_enter_safe_mode(adev, 0);

	gfx_v11_cntl_power_gating(adev, enable);

	amdgpu_gfx_rlc_exit_safe_mode(adev, 0);
}

static int gfx_v11_0_set_powergating_state(struct amdgpu_ip_block *ip_block,
					   enum amd_powergating_state state)
{
	struct amdgpu_device *adev = ip_block->adev;
	bool enable = (state == AMD_PG_STATE_GATE);

	if (amdgpu_sriov_vf(adev))
		return 0;

	switch (amdgpu_ip_version(adev, GC_HWIP, 0)) {
	case IP_VERSION(11, 0, 0):
	case IP_VERSION(11, 0, 2):
	case IP_VERSION(11, 0, 3):
		amdgpu_gfx_off_ctrl(adev, enable);
		break;
	case IP_VERSION(11, 0, 1):
	case IP_VERSION(11, 0, 4):
	case IP_VERSION(11, 5, 0):
	case IP_VERSION(11, 5, 1):
	case IP_VERSION(11, 5, 2):
	case IP_VERSION(11, 5, 3):
		if (!enable)
			amdgpu_gfx_off_ctrl(adev, false);

		gfx_v11_cntl_pg(adev, enable);

		if (enable)
			amdgpu_gfx_off_ctrl(adev, true);

		break;
	default:
		break;
	}

	return 0;
}

static int gfx_v11_0_set_clockgating_state(struct amdgpu_ip_block *ip_block,
					  enum amd_clockgating_state state)
{
	struct amdgpu_device *adev = ip_block->adev;

	if (amdgpu_sriov_vf(adev))
	        return 0;

	switch (amdgpu_ip_version(adev, GC_HWIP, 0)) {
	case IP_VERSION(11, 0, 0):
	case IP_VERSION(11, 0, 1):
	case IP_VERSION(11, 0, 2):
	case IP_VERSION(11, 0, 3):
	case IP_VERSION(11, 0, 4):
	case IP_VERSION(11, 5, 0):
	case IP_VERSION(11, 5, 1):
	case IP_VERSION(11, 5, 2):
	case IP_VERSION(11, 5, 3):
	        gfx_v11_0_update_gfx_clock_gating(adev,
	                        state ==  AMD_CG_STATE_GATE);
	        break;
	default:
	        break;
	}

	return 0;
}

static void gfx_v11_0_get_clockgating_state(struct amdgpu_ip_block *ip_block, u64 *flags)
{
	struct amdgpu_device *adev = ip_block->adev;
	int data;

	/* AMD_CG_SUPPORT_GFX_MGCG */
	data = RREG32_SOC15(GC, 0, regRLC_CGTT_MGCG_OVERRIDE);
	if (!(data & RLC_CGTT_MGCG_OVERRIDE__GFXIP_MGCG_OVERRIDE_MASK))
		*flags |= AMD_CG_SUPPORT_GFX_MGCG;

	/* AMD_CG_SUPPORT_REPEATER_FGCG */
	if (!(data & RLC_CGTT_MGCG_OVERRIDE__GFXIP_REPEATER_FGCG_OVERRIDE_MASK))
		*flags |= AMD_CG_SUPPORT_REPEATER_FGCG;

	/* AMD_CG_SUPPORT_GFX_FGCG */
	if (!(data & RLC_CGTT_MGCG_OVERRIDE__GFXIP_FGCG_OVERRIDE_MASK))
		*flags |= AMD_CG_SUPPORT_GFX_FGCG;

	/* AMD_CG_SUPPORT_GFX_PERF_CLK */
	if (!(data & RLC_CGTT_MGCG_OVERRIDE__PERFMON_CLOCK_STATE_MASK))
		*flags |= AMD_CG_SUPPORT_GFX_PERF_CLK;

	/* AMD_CG_SUPPORT_GFX_CGCG */
	data = RREG32_SOC15(GC, 0, regRLC_CGCG_CGLS_CTRL);
	if (data & RLC_CGCG_CGLS_CTRL__CGCG_EN_MASK)
		*flags |= AMD_CG_SUPPORT_GFX_CGCG;

	/* AMD_CG_SUPPORT_GFX_CGLS */
	if (data & RLC_CGCG_CGLS_CTRL__CGLS_EN_MASK)
		*flags |= AMD_CG_SUPPORT_GFX_CGLS;

	/* AMD_CG_SUPPORT_GFX_3D_CGCG */
	data = RREG32_SOC15(GC, 0, regRLC_CGCG_CGLS_CTRL_3D);
	if (data & RLC_CGCG_CGLS_CTRL_3D__CGCG_EN_MASK)
		*flags |= AMD_CG_SUPPORT_GFX_3D_CGCG;

	/* AMD_CG_SUPPORT_GFX_3D_CGLS */
	if (data & RLC_CGCG_CGLS_CTRL_3D__CGLS_EN_MASK)
		*flags |= AMD_CG_SUPPORT_GFX_3D_CGLS;
}

static u64 gfx_v11_0_ring_get_rptr_gfx(struct amdgpu_ring *ring)
{
	/* gfx11 is 32bit rptr*/
	return *(uint32_t *)ring->rptr_cpu_addr;
}

static u64 gfx_v11_0_ring_get_wptr_gfx(struct amdgpu_ring *ring)
{
	struct amdgpu_device *adev = ring->adev;
	u64 wptr;

	/* XXX check if swapping is necessary on BE */
	if (ring->use_doorbell) {
		wptr = atomic64_read((atomic64_t *)ring->wptr_cpu_addr);
	} else {
		wptr = RREG32_SOC15(GC, 0, regCP_RB0_WPTR);
		wptr += (u64)RREG32_SOC15(GC, 0, regCP_RB0_WPTR_HI) << 32;
	}

	return wptr;
}

static void gfx_v11_0_ring_set_wptr_gfx(struct amdgpu_ring *ring)
{
	struct amdgpu_device *adev = ring->adev;

	if (ring->use_doorbell) {
		/* XXX check if swapping is necessary on BE */
		atomic64_set((atomic64_t *)ring->wptr_cpu_addr,
			     ring->wptr);
		WDOORBELL64(ring->doorbell_index, ring->wptr);
	} else {
		WREG32_SOC15(GC, 0, regCP_RB0_WPTR,
			     lower_32_bits(ring->wptr));
		WREG32_SOC15(GC, 0, regCP_RB0_WPTR_HI,
			     upper_32_bits(ring->wptr));
	}
}

static u64 gfx_v11_0_ring_get_rptr_compute(struct amdgpu_ring *ring)
{
	/* gfx11 hardware is 32bit rptr */
	return *(uint32_t *)ring->rptr_cpu_addr;
}

static u64 gfx_v11_0_ring_get_wptr_compute(struct amdgpu_ring *ring)
{
	u64 wptr;

	/* XXX check if swapping is necessary on BE */
	if (ring->use_doorbell)
		wptr = atomic64_read((atomic64_t *)ring->wptr_cpu_addr);
	else
		BUG();
	return wptr;
}

static void gfx_v11_0_ring_set_wptr_compute(struct amdgpu_ring *ring)
{
	struct amdgpu_device *adev = ring->adev;

	/* XXX check if swapping is necessary on BE */
	if (ring->use_doorbell) {
		atomic64_set((atomic64_t *)ring->wptr_cpu_addr,
			     ring->wptr);
		WDOORBELL64(ring->doorbell_index, ring->wptr);
	} else {
		BUG(); /* only DOORBELL method supported on gfx11 now */
	}
}

static void gfx_v11_0_ring_emit_hdp_flush(struct amdgpu_ring *ring)
{
	struct amdgpu_device *adev = ring->adev;
	u32 ref_and_mask, reg_mem_engine;
	const struct nbio_hdp_flush_reg *nbio_hf_reg = adev->nbio.hdp_flush_reg;

	if (ring->funcs->type == AMDGPU_RING_TYPE_COMPUTE) {
		switch (ring->me) {
		case 1:
			ref_and_mask = nbio_hf_reg->ref_and_mask_cp2 << ring->pipe;
			break;
		case 2:
			ref_and_mask = nbio_hf_reg->ref_and_mask_cp6 << ring->pipe;
			break;
		default:
			return;
		}
		reg_mem_engine = 0;
	} else {
		ref_and_mask = nbio_hf_reg->ref_and_mask_cp0 << ring->pipe;
		reg_mem_engine = 1; /* pfp */
	}

	gfx_v11_0_wait_reg_mem(ring, reg_mem_engine, 0, 1,
			       adev->nbio.funcs->get_hdp_flush_req_offset(adev),
			       adev->nbio.funcs->get_hdp_flush_done_offset(adev),
			       ref_and_mask, ref_and_mask, 0x20);
}

static void gfx_v11_0_ring_emit_ib_gfx(struct amdgpu_ring *ring,
				       struct amdgpu_job *job,
				       struct amdgpu_ib *ib,
				       uint32_t flags)
{
	unsigned vmid = AMDGPU_JOB_GET_VMID(job);
	u32 header, control = 0;

	BUG_ON(ib->flags & AMDGPU_IB_FLAG_CE);

	header = PACKET3(PACKET3_INDIRECT_BUFFER, 2);

	control |= ib->length_dw | (vmid << 24);

	if (ring->adev->gfx.mcbp && (ib->flags & AMDGPU_IB_FLAG_PREEMPT)) {
		control |= INDIRECT_BUFFER_PRE_ENB(1);

		if (flags & AMDGPU_IB_PREEMPTED)
			control |= INDIRECT_BUFFER_PRE_RESUME(1);

		if (vmid)
			gfx_v11_0_ring_emit_de_meta(ring,
				    (!amdgpu_sriov_vf(ring->adev) && flags & AMDGPU_IB_PREEMPTED) ? true : false);
	}

	amdgpu_ring_write(ring, header);
	BUG_ON(ib->gpu_addr & 0x3); /* Dword align */
	amdgpu_ring_write(ring,
#ifdef __BIG_ENDIAN
		(2 << 0) |
#endif
		lower_32_bits(ib->gpu_addr));
	amdgpu_ring_write(ring, upper_32_bits(ib->gpu_addr));
	amdgpu_ring_write(ring, control);
}

static void gfx_v11_0_ring_emit_ib_compute(struct amdgpu_ring *ring,
					   struct amdgpu_job *job,
					   struct amdgpu_ib *ib,
					   uint32_t flags)
{
	unsigned vmid = AMDGPU_JOB_GET_VMID(job);
	u32 control = INDIRECT_BUFFER_VALID | ib->length_dw | (vmid << 24);

	/* Currently, there is a high possibility to get wave ID mismatch
	 * between ME and GDS, leading to a hw deadlock, because ME generates
	 * different wave IDs than the GDS expects. This situation happens
	 * randomly when at least 5 compute pipes use GDS ordered append.
	 * The wave IDs generated by ME are also wrong after suspend/resume.
	 * Those are probably bugs somewhere else in the kernel driver.
	 *
	 * Writing GDS_COMPUTE_MAX_WAVE_ID resets wave ID counters in ME and
	 * GDS to 0 for this ring (me/pipe).
	 */
	if (ib->flags & AMDGPU_IB_FLAG_RESET_GDS_MAX_WAVE_ID) {
		amdgpu_ring_write(ring, PACKET3(PACKET3_SET_CONFIG_REG, 1));
		amdgpu_ring_write(ring, regGDS_COMPUTE_MAX_WAVE_ID);
		amdgpu_ring_write(ring, ring->adev->gds.gds_compute_max_wave_id);
	}

	amdgpu_ring_write(ring, PACKET3(PACKET3_INDIRECT_BUFFER, 2));
	BUG_ON(ib->gpu_addr & 0x3); /* Dword align */
	amdgpu_ring_write(ring,
#ifdef __BIG_ENDIAN
				(2 << 0) |
#endif
				lower_32_bits(ib->gpu_addr));
	amdgpu_ring_write(ring, upper_32_bits(ib->gpu_addr));
	amdgpu_ring_write(ring, control);
}

static void gfx_v11_0_ring_emit_fence(struct amdgpu_ring *ring, u64 addr,
				     u64 seq, unsigned flags)
{
	bool write64bit = flags & AMDGPU_FENCE_FLAG_64BIT;
	bool int_sel = flags & AMDGPU_FENCE_FLAG_INT;

	/* RELEASE_MEM - flush caches, send int */
	amdgpu_ring_write(ring, PACKET3(PACKET3_RELEASE_MEM, 6));
	amdgpu_ring_write(ring, (PACKET3_RELEASE_MEM_GCR_SEQ |
				 PACKET3_RELEASE_MEM_GCR_GL2_WB |
				 PACKET3_RELEASE_MEM_GCR_GLM_INV | /* must be set with GLM_WB */
				 PACKET3_RELEASE_MEM_GCR_GLM_WB |
				 PACKET3_RELEASE_MEM_CACHE_POLICY(3) |
				 PACKET3_RELEASE_MEM_EVENT_TYPE(CACHE_FLUSH_AND_INV_TS_EVENT) |
				 PACKET3_RELEASE_MEM_EVENT_INDEX(5)));
	amdgpu_ring_write(ring, (PACKET3_RELEASE_MEM_DATA_SEL(write64bit ? 2 : 1) |
				 PACKET3_RELEASE_MEM_INT_SEL(int_sel ? 2 : 0)));

	/*
	 * the address should be Qword aligned if 64bit write, Dword
	 * aligned if only send 32bit data low (discard data high)
	 */
	if (write64bit)
		BUG_ON(addr & 0x7);
	else
		BUG_ON(addr & 0x3);
	amdgpu_ring_write(ring, lower_32_bits(addr));
	amdgpu_ring_write(ring, upper_32_bits(addr));
	amdgpu_ring_write(ring, lower_32_bits(seq));
	amdgpu_ring_write(ring, upper_32_bits(seq));
	amdgpu_ring_write(ring, 0);
}

static void gfx_v11_0_ring_emit_pipeline_sync(struct amdgpu_ring *ring)
{
	int usepfp = (ring->funcs->type == AMDGPU_RING_TYPE_GFX);
	uint32_t seq = ring->fence_drv.sync_seq;
	uint64_t addr = ring->fence_drv.gpu_addr;

	gfx_v11_0_wait_reg_mem(ring, usepfp, 1, 0, lower_32_bits(addr),
			       upper_32_bits(addr), seq, 0xffffffff, 4);
}

static void gfx_v11_0_ring_invalidate_tlbs(struct amdgpu_ring *ring,
				   uint16_t pasid, uint32_t flush_type,
				   bool all_hub, uint8_t dst_sel)
{
	amdgpu_ring_write(ring, PACKET3(PACKET3_INVALIDATE_TLBS, 0));
	amdgpu_ring_write(ring,
			  PACKET3_INVALIDATE_TLBS_DST_SEL(dst_sel) |
			  PACKET3_INVALIDATE_TLBS_ALL_HUB(all_hub) |
			  PACKET3_INVALIDATE_TLBS_PASID(pasid) |
			  PACKET3_INVALIDATE_TLBS_FLUSH_TYPE(flush_type));
}

static void gfx_v11_0_ring_emit_vm_flush(struct amdgpu_ring *ring,
					 unsigned vmid, uint64_t pd_addr)
{
	amdgpu_gmc_emit_flush_gpu_tlb(ring, vmid, pd_addr);

	/* compute doesn't have PFP */
	if (ring->funcs->type == AMDGPU_RING_TYPE_GFX) {
		/* sync PFP to ME, otherwise we might get invalid PFP reads */
		amdgpu_ring_write(ring, PACKET3(PACKET3_PFP_SYNC_ME, 0));
		amdgpu_ring_write(ring, 0x0);
	}

	/* Make sure that we can't skip the SET_Q_MODE packets when the VM
	 * changed in any way.
	 */
	ring->set_q_mode_offs = 0;
	ring->set_q_mode_ptr = NULL;
}

static void gfx_v11_0_ring_emit_fence_kiq(struct amdgpu_ring *ring, u64 addr,
					  u64 seq, unsigned int flags)
{
	struct amdgpu_device *adev = ring->adev;

	/* we only allocate 32bit for each seq wb address */
	BUG_ON(flags & AMDGPU_FENCE_FLAG_64BIT);

	/* write fence seq to the "addr" */
	amdgpu_ring_write(ring, PACKET3(PACKET3_WRITE_DATA, 3));
	amdgpu_ring_write(ring, (WRITE_DATA_ENGINE_SEL(0) |
				 WRITE_DATA_DST_SEL(5) | WR_CONFIRM));
	amdgpu_ring_write(ring, lower_32_bits(addr));
	amdgpu_ring_write(ring, upper_32_bits(addr));
	amdgpu_ring_write(ring, lower_32_bits(seq));

	if (flags & AMDGPU_FENCE_FLAG_INT) {
		/* set register to trigger INT */
		amdgpu_ring_write(ring, PACKET3(PACKET3_WRITE_DATA, 3));
		amdgpu_ring_write(ring, (WRITE_DATA_ENGINE_SEL(0) |
					 WRITE_DATA_DST_SEL(0) | WR_CONFIRM));
		amdgpu_ring_write(ring, SOC15_REG_OFFSET(GC, 0, regCPC_INT_STATUS));
		amdgpu_ring_write(ring, 0);
		amdgpu_ring_write(ring, 0x20000000); /* src_id is 178 */
	}
}

static void gfx_v11_0_ring_emit_cntxcntl(struct amdgpu_ring *ring,
					 uint32_t flags)
{
	uint32_t dw2 = 0;

	dw2 |= 0x80000000; /* set load_enable otherwise this package is just NOPs */
	if (flags & AMDGPU_HAVE_CTX_SWITCH) {
		/* set load_global_config & load_global_uconfig */
		dw2 |= 0x8001;
		/* set load_cs_sh_regs */
		dw2 |= 0x01000000;
		/* set load_per_context_state & load_gfx_sh_regs for GFX */
		dw2 |= 0x10002;
	}

	amdgpu_ring_write(ring, PACKET3(PACKET3_CONTEXT_CONTROL, 1));
	amdgpu_ring_write(ring, dw2);
	amdgpu_ring_write(ring, 0);
}

static unsigned gfx_v11_0_ring_emit_init_cond_exec(struct amdgpu_ring *ring,
						   uint64_t addr)
{
	unsigned ret;

	amdgpu_ring_write(ring, PACKET3(PACKET3_COND_EXEC, 3));
	amdgpu_ring_write(ring, lower_32_bits(addr));
	amdgpu_ring_write(ring, upper_32_bits(addr));
	/* discard following DWs if *cond_exec_gpu_addr==0 */
	amdgpu_ring_write(ring, 0);
	ret = ring->wptr & ring->buf_mask;
	/* patch dummy value later */
	amdgpu_ring_write(ring, 0);

	return ret;
}

static void gfx_v11_0_ring_emit_gfx_shadow(struct amdgpu_ring *ring,
					   u64 shadow_va, u64 csa_va,
					   u64 gds_va, bool init_shadow,
					   int vmid)
{
	struct amdgpu_device *adev = ring->adev;
	unsigned int offs, end;

	if (!adev->gfx.cp_gfx_shadow || !ring->ring_obj)
		return;

	/*
	 * The logic here isn't easy to understand because we need to keep state
	 * accross multiple executions of the function as well as between the
	 * CPU and GPU. The general idea is that the newly written GPU command
	 * has a condition on the previous one and only executed if really
	 * necessary.
	 */

	/*
	 * The dw in the NOP controls if the next SET_Q_MODE packet should be
	 * executed or not. Reserve 64bits just to be on the save side.
	 */
	amdgpu_ring_write(ring, PACKET3(PACKET3_NOP, 1));
	offs = ring->wptr & ring->buf_mask;

	/*
	 * We start with skipping the prefix SET_Q_MODE and always executing
	 * the postfix SET_Q_MODE packet. This is changed below with a
	 * WRITE_DATA command when the postfix executed.
	 */
	amdgpu_ring_write(ring, shadow_va ? 1 : 0);
	amdgpu_ring_write(ring, 0);

	if (ring->set_q_mode_offs) {
		uint64_t addr;

		addr = amdgpu_bo_gpu_offset(ring->ring_obj);
		addr += ring->set_q_mode_offs << 2;
		end = gfx_v11_0_ring_emit_init_cond_exec(ring, addr);
	}

	/*
	 * When the postfix SET_Q_MODE packet executes we need to make sure that the
	 * next prefix SET_Q_MODE packet executes as well.
	 */
	if (!shadow_va) {
		uint64_t addr;

		addr = amdgpu_bo_gpu_offset(ring->ring_obj);
		addr += offs << 2;
		amdgpu_ring_write(ring, PACKET3(PACKET3_WRITE_DATA, 3));
		amdgpu_ring_write(ring, WRITE_DATA_DST_SEL(5) | WR_CONFIRM);
		amdgpu_ring_write(ring, lower_32_bits(addr));
		amdgpu_ring_write(ring, upper_32_bits(addr));
		amdgpu_ring_write(ring, 0x1);
	}

	amdgpu_ring_write(ring, PACKET3(PACKET3_SET_Q_PREEMPTION_MODE, 7));
	amdgpu_ring_write(ring, lower_32_bits(shadow_va));
	amdgpu_ring_write(ring, upper_32_bits(shadow_va));
	amdgpu_ring_write(ring, lower_32_bits(gds_va));
	amdgpu_ring_write(ring, upper_32_bits(gds_va));
	amdgpu_ring_write(ring, lower_32_bits(csa_va));
	amdgpu_ring_write(ring, upper_32_bits(csa_va));
	amdgpu_ring_write(ring, shadow_va ?
			  PACKET3_SET_Q_PREEMPTION_MODE_IB_VMID(vmid) : 0);
	amdgpu_ring_write(ring, init_shadow ?
			  PACKET3_SET_Q_PREEMPTION_MODE_INIT_SHADOW_MEM : 0);

	if (ring->set_q_mode_offs)
		amdgpu_ring_patch_cond_exec(ring, end);

	if (shadow_va) {
		uint64_t token = shadow_va ^ csa_va ^ gds_va ^ vmid;

		/*
		 * If the tokens match try to skip the last postfix SET_Q_MODE
		 * packet to avoid saving/restoring the state all the time.
		 */
		if (ring->set_q_mode_ptr && ring->set_q_mode_token == token)
			*ring->set_q_mode_ptr = 0;

		ring->set_q_mode_token = token;
	} else {
		ring->set_q_mode_ptr = &ring->ring[ring->set_q_mode_offs];
	}

	ring->set_q_mode_offs = offs;
}

static int gfx_v11_0_ring_preempt_ib(struct amdgpu_ring *ring)
{
	int i, r = 0;
	struct amdgpu_device *adev = ring->adev;
	struct amdgpu_kiq *kiq = &adev->gfx.kiq[0];
	struct amdgpu_ring *kiq_ring = &kiq->ring;
	unsigned long flags;

	if (adev->enable_mes)
		return -EINVAL;

	if (!kiq->pmf || !kiq->pmf->kiq_unmap_queues)
		return -EINVAL;

	spin_lock_irqsave(&kiq->ring_lock, flags);

	if (amdgpu_ring_alloc(kiq_ring, kiq->pmf->unmap_queues_size)) {
		spin_unlock_irqrestore(&kiq->ring_lock, flags);
		return -ENOMEM;
	}

	/* assert preemption condition */
	amdgpu_ring_set_preempt_cond_exec(ring, false);

	/* assert IB preemption, emit the trailing fence */
	kiq->pmf->kiq_unmap_queues(kiq_ring, ring, PREEMPT_QUEUES_NO_UNMAP,
				   ring->trail_fence_gpu_addr,
				   ++ring->trail_seq);
	amdgpu_ring_commit(kiq_ring);

	spin_unlock_irqrestore(&kiq->ring_lock, flags);

	/* poll the trailing fence */
	for (i = 0; i < adev->usec_timeout; i++) {
		if (ring->trail_seq ==
		    le32_to_cpu(*(ring->trail_fence_cpu_addr)))
			break;
		udelay(1);
	}

	if (i >= adev->usec_timeout) {
		r = -EINVAL;
		DRM_ERROR("ring %d failed to preempt ib\n", ring->idx);
	}

	/* deassert preemption condition */
	amdgpu_ring_set_preempt_cond_exec(ring, true);
	return r;
}

static void gfx_v11_0_ring_emit_de_meta(struct amdgpu_ring *ring, bool resume)
{
	struct amdgpu_device *adev = ring->adev;
	struct v10_de_ib_state de_payload = {0};
	uint64_t offset, gds_addr, de_payload_gpu_addr;
	void *de_payload_cpu_addr;
	int cnt;

	offset = offsetof(struct v10_gfx_meta_data, de_payload);
	de_payload_gpu_addr = amdgpu_csa_vaddr(ring->adev) + offset;
	de_payload_cpu_addr = adev->virt.csa_cpu_addr + offset;

	gds_addr = ALIGN(amdgpu_csa_vaddr(ring->adev) +
			 AMDGPU_CSA_SIZE - adev->gds.gds_size,
			 PAGE_SIZE);

	de_payload.gds_backup_addrlo = lower_32_bits(gds_addr);
	de_payload.gds_backup_addrhi = upper_32_bits(gds_addr);

	cnt = (sizeof(de_payload) >> 2) + 4 - 2;
	amdgpu_ring_write(ring, PACKET3(PACKET3_WRITE_DATA, cnt));
	amdgpu_ring_write(ring, (WRITE_DATA_ENGINE_SEL(1) |
				 WRITE_DATA_DST_SEL(8) |
				 WR_CONFIRM) |
				 WRITE_DATA_CACHE_POLICY(0));
	amdgpu_ring_write(ring, lower_32_bits(de_payload_gpu_addr));
	amdgpu_ring_write(ring, upper_32_bits(de_payload_gpu_addr));

	if (resume)
		amdgpu_ring_write_multiple(ring, de_payload_cpu_addr,
					   sizeof(de_payload) >> 2);
	else
		amdgpu_ring_write_multiple(ring, (void *)&de_payload,
					   sizeof(de_payload) >> 2);
}

static void gfx_v11_0_ring_emit_frame_cntl(struct amdgpu_ring *ring, bool start,
				    bool secure)
{
	uint32_t v = secure ? FRAME_TMZ : 0;

	amdgpu_ring_write(ring, PACKET3(PACKET3_FRAME_CONTROL, 0));
	amdgpu_ring_write(ring, v | FRAME_CMD(start ? 0 : 1));
}

static void gfx_v11_0_ring_emit_rreg(struct amdgpu_ring *ring, uint32_t reg,
				     uint32_t reg_val_offs)
{
	struct amdgpu_device *adev = ring->adev;

	amdgpu_ring_write(ring, PACKET3(PACKET3_COPY_DATA, 4));
	amdgpu_ring_write(ring, 0 |	/* src: register*/
				(5 << 8) |	/* dst: memory */
				(1 << 20));	/* write confirm */
	amdgpu_ring_write(ring, reg);
	amdgpu_ring_write(ring, 0);
	amdgpu_ring_write(ring, lower_32_bits(adev->wb.gpu_addr +
				reg_val_offs * 4));
	amdgpu_ring_write(ring, upper_32_bits(adev->wb.gpu_addr +
				reg_val_offs * 4));
}

static void gfx_v11_0_ring_emit_wreg(struct amdgpu_ring *ring, uint32_t reg,
				   uint32_t val)
{
	uint32_t cmd = 0;

	switch (ring->funcs->type) {
	case AMDGPU_RING_TYPE_GFX:
		cmd = WRITE_DATA_ENGINE_SEL(1) | WR_CONFIRM;
		break;
	case AMDGPU_RING_TYPE_KIQ:
		cmd = (1 << 16); /* no inc addr */
		break;
	default:
		cmd = WR_CONFIRM;
		break;
	}
	amdgpu_ring_write(ring, PACKET3(PACKET3_WRITE_DATA, 3));
	amdgpu_ring_write(ring, cmd);
	amdgpu_ring_write(ring, reg);
	amdgpu_ring_write(ring, 0);
	amdgpu_ring_write(ring, val);
}

static void gfx_v11_0_ring_emit_reg_wait(struct amdgpu_ring *ring, uint32_t reg,
					uint32_t val, uint32_t mask)
{
	gfx_v11_0_wait_reg_mem(ring, 0, 0, 0, reg, 0, val, mask, 0x20);
}

static void gfx_v11_0_ring_emit_reg_write_reg_wait(struct amdgpu_ring *ring,
						   uint32_t reg0, uint32_t reg1,
						   uint32_t ref, uint32_t mask)
{
	int usepfp = (ring->funcs->type == AMDGPU_RING_TYPE_GFX);

	gfx_v11_0_wait_reg_mem(ring, usepfp, 0, 1, reg0, reg1,
			       ref, mask, 0x20);
}

static void
gfx_v11_0_set_gfx_eop_interrupt_state(struct amdgpu_device *adev,
				      uint32_t me, uint32_t pipe,
				      enum amdgpu_interrupt_state state)
{
	uint32_t cp_int_cntl, cp_int_cntl_reg;

	if (!me) {
		switch (pipe) {
		case 0:
			cp_int_cntl_reg = SOC15_REG_OFFSET(GC, 0, regCP_INT_CNTL_RING0);
			break;
		case 1:
			cp_int_cntl_reg = SOC15_REG_OFFSET(GC, 0, regCP_INT_CNTL_RING1);
			break;
		default:
			DRM_DEBUG("invalid pipe %d\n", pipe);
			return;
		}
	} else {
		DRM_DEBUG("invalid me %d\n", me);
		return;
	}

	switch (state) {
	case AMDGPU_IRQ_STATE_DISABLE:
		cp_int_cntl = RREG32_SOC15_IP(GC, cp_int_cntl_reg);
		cp_int_cntl = REG_SET_FIELD(cp_int_cntl, CP_INT_CNTL_RING0,
					    TIME_STAMP_INT_ENABLE, 0);
		cp_int_cntl = REG_SET_FIELD(cp_int_cntl, CP_INT_CNTL_RING0,
					    GENERIC0_INT_ENABLE, 0);
		WREG32_SOC15_IP(GC, cp_int_cntl_reg, cp_int_cntl);
		break;
	case AMDGPU_IRQ_STATE_ENABLE:
		cp_int_cntl = RREG32_SOC15_IP(GC, cp_int_cntl_reg);
		cp_int_cntl = REG_SET_FIELD(cp_int_cntl, CP_INT_CNTL_RING0,
					    TIME_STAMP_INT_ENABLE, 1);
		cp_int_cntl = REG_SET_FIELD(cp_int_cntl, CP_INT_CNTL_RING0,
					    GENERIC0_INT_ENABLE, 1);
		WREG32_SOC15_IP(GC, cp_int_cntl_reg, cp_int_cntl);
		break;
	default:
		break;
	}
}

static void gfx_v11_0_set_compute_eop_interrupt_state(struct amdgpu_device *adev,
						     int me, int pipe,
						     enum amdgpu_interrupt_state state)
{
	u32 mec_int_cntl, mec_int_cntl_reg;

	/*
	 * amdgpu controls only the first MEC. That's why this function only
	 * handles the setting of interrupts for this specific MEC. All other
	 * pipes' interrupts are set by amdkfd.
	 */

	if (me == 1) {
		switch (pipe) {
		case 0:
			mec_int_cntl_reg = SOC15_REG_OFFSET(GC, 0, regCP_ME1_PIPE0_INT_CNTL);
			break;
		case 1:
			mec_int_cntl_reg = SOC15_REG_OFFSET(GC, 0, regCP_ME1_PIPE1_INT_CNTL);
			break;
		case 2:
			mec_int_cntl_reg = SOC15_REG_OFFSET(GC, 0, regCP_ME1_PIPE2_INT_CNTL);
			break;
		case 3:
			mec_int_cntl_reg = SOC15_REG_OFFSET(GC, 0, regCP_ME1_PIPE3_INT_CNTL);
			break;
		default:
			DRM_DEBUG("invalid pipe %d\n", pipe);
			return;
		}
	} else {
		DRM_DEBUG("invalid me %d\n", me);
		return;
	}

	switch (state) {
	case AMDGPU_IRQ_STATE_DISABLE:
		mec_int_cntl = RREG32_SOC15_IP(GC, mec_int_cntl_reg);
		mec_int_cntl = REG_SET_FIELD(mec_int_cntl, CP_ME1_PIPE0_INT_CNTL,
					     TIME_STAMP_INT_ENABLE, 0);
		mec_int_cntl = REG_SET_FIELD(mec_int_cntl, CP_ME1_PIPE0_INT_CNTL,
					     GENERIC0_INT_ENABLE, 0);
		WREG32_SOC15_IP(GC, mec_int_cntl_reg, mec_int_cntl);
		break;
	case AMDGPU_IRQ_STATE_ENABLE:
		mec_int_cntl = RREG32_SOC15_IP(GC, mec_int_cntl_reg);
		mec_int_cntl = REG_SET_FIELD(mec_int_cntl, CP_ME1_PIPE0_INT_CNTL,
					     TIME_STAMP_INT_ENABLE, 1);
		mec_int_cntl = REG_SET_FIELD(mec_int_cntl, CP_ME1_PIPE0_INT_CNTL,
					     GENERIC0_INT_ENABLE, 1);
		WREG32_SOC15_IP(GC, mec_int_cntl_reg, mec_int_cntl);
		break;
	default:
		break;
	}
}

static int gfx_v11_0_set_eop_interrupt_state(struct amdgpu_device *adev,
					    struct amdgpu_irq_src *src,
					    unsigned type,
					    enum amdgpu_interrupt_state state)
{
	switch (type) {
	case AMDGPU_CP_IRQ_GFX_ME0_PIPE0_EOP:
		gfx_v11_0_set_gfx_eop_interrupt_state(adev, 0, 0, state);
		break;
	case AMDGPU_CP_IRQ_GFX_ME0_PIPE1_EOP:
		gfx_v11_0_set_gfx_eop_interrupt_state(adev, 0, 1, state);
		break;
	case AMDGPU_CP_IRQ_COMPUTE_MEC1_PIPE0_EOP:
		gfx_v11_0_set_compute_eop_interrupt_state(adev, 1, 0, state);
		break;
	case AMDGPU_CP_IRQ_COMPUTE_MEC1_PIPE1_EOP:
		gfx_v11_0_set_compute_eop_interrupt_state(adev, 1, 1, state);
		break;
	case AMDGPU_CP_IRQ_COMPUTE_MEC1_PIPE2_EOP:
		gfx_v11_0_set_compute_eop_interrupt_state(adev, 1, 2, state);
		break;
	case AMDGPU_CP_IRQ_COMPUTE_MEC1_PIPE3_EOP:
		gfx_v11_0_set_compute_eop_interrupt_state(adev, 1, 3, state);
		break;
	default:
		break;
	}
	return 0;
}

static int gfx_v11_0_eop_irq(struct amdgpu_device *adev,
			     struct amdgpu_irq_src *source,
			     struct amdgpu_iv_entry *entry)
{
	u32 doorbell_offset = entry->src_data[0];
	u8 me_id, pipe_id, queue_id;
	struct amdgpu_ring *ring;
	int i;

	DRM_DEBUG("IH: CP EOP\n");

	if (adev->enable_mes && doorbell_offset) {
		struct amdgpu_userq_fence_driver *fence_drv = NULL;
		struct xarray *xa = &adev->userq_xa;
		unsigned long flags;

		xa_lock_irqsave(xa, flags);
		fence_drv = xa_load(xa, doorbell_offset);
		if (fence_drv)
			amdgpu_userq_fence_driver_process(fence_drv);
		xa_unlock_irqrestore(xa, flags);
	} else {
		me_id = (entry->ring_id & 0x0c) >> 2;
		pipe_id = (entry->ring_id & 0x03) >> 0;
		queue_id = (entry->ring_id & 0x70) >> 4;

		switch (me_id) {
		case 0:
			if (pipe_id == 0)
				amdgpu_fence_process(&adev->gfx.gfx_ring[0]);
			else
				amdgpu_fence_process(&adev->gfx.gfx_ring[1]);
			break;
		case 1:
		case 2:
			for (i = 0; i < adev->gfx.num_compute_rings; i++) {
				ring = &adev->gfx.compute_ring[i];
				/* Per-queue interrupt is supported for MEC starting from VI.
				 * The interrupt can only be enabled/disabled per pipe instead
				 * of per queue.
				 */
				if ((ring->me == me_id) &&
				    (ring->pipe == pipe_id) &&
				    (ring->queue == queue_id))
					amdgpu_fence_process(ring);
			}
			break;
		}
	}

	return 0;
}

static int gfx_v11_0_set_priv_reg_fault_state(struct amdgpu_device *adev,
					      struct amdgpu_irq_src *source,
					      unsigned int type,
					      enum amdgpu_interrupt_state state)
{
	u32 cp_int_cntl_reg, cp_int_cntl;
	int i, j;

	switch (state) {
	case AMDGPU_IRQ_STATE_DISABLE:
	case AMDGPU_IRQ_STATE_ENABLE:
		for (i = 0; i < adev->gfx.me.num_me; i++) {
			for (j = 0; j < adev->gfx.me.num_pipe_per_me; j++) {
				cp_int_cntl_reg = gfx_v11_0_get_cpg_int_cntl(adev, i, j);

				if (cp_int_cntl_reg) {
					cp_int_cntl = RREG32_SOC15_IP(GC, cp_int_cntl_reg);
					cp_int_cntl = REG_SET_FIELD(cp_int_cntl, CP_INT_CNTL_RING0,
								    PRIV_REG_INT_ENABLE,
								    state == AMDGPU_IRQ_STATE_ENABLE ? 1 : 0);
					WREG32_SOC15_IP(GC, cp_int_cntl_reg, cp_int_cntl);
				}
			}
		}
		for (i = 0; i < adev->gfx.mec.num_mec; i++) {
			for (j = 0; j < adev->gfx.mec.num_pipe_per_mec; j++) {
				/* MECs start at 1 */
				cp_int_cntl_reg = gfx_v11_0_get_cpc_int_cntl(adev, i + 1, j);

				if (cp_int_cntl_reg) {
					cp_int_cntl = RREG32_SOC15_IP(GC, cp_int_cntl_reg);
					cp_int_cntl = REG_SET_FIELD(cp_int_cntl, CP_ME1_PIPE0_INT_CNTL,
								    PRIV_REG_INT_ENABLE,
								    state == AMDGPU_IRQ_STATE_ENABLE ? 1 : 0);
					WREG32_SOC15_IP(GC, cp_int_cntl_reg, cp_int_cntl);
				}
			}
		}
		break;
	default:
		break;
	}

	return 0;
}

static int gfx_v11_0_set_bad_op_fault_state(struct amdgpu_device *adev,
					    struct amdgpu_irq_src *source,
					    unsigned type,
					    enum amdgpu_interrupt_state state)
{
	u32 cp_int_cntl_reg, cp_int_cntl;
	int i, j;

	switch (state) {
	case AMDGPU_IRQ_STATE_DISABLE:
	case AMDGPU_IRQ_STATE_ENABLE:
		for (i = 0; i < adev->gfx.me.num_me; i++) {
			for (j = 0; j < adev->gfx.me.num_pipe_per_me; j++) {
				cp_int_cntl_reg = gfx_v11_0_get_cpg_int_cntl(adev, i, j);

				if (cp_int_cntl_reg) {
					cp_int_cntl = RREG32_SOC15_IP(GC, cp_int_cntl_reg);
					cp_int_cntl = REG_SET_FIELD(cp_int_cntl, CP_INT_CNTL_RING0,
								    OPCODE_ERROR_INT_ENABLE,
								    state == AMDGPU_IRQ_STATE_ENABLE ? 1 : 0);
					WREG32_SOC15_IP(GC, cp_int_cntl_reg, cp_int_cntl);
				}
			}
		}
		for (i = 0; i < adev->gfx.mec.num_mec; i++) {
			for (j = 0; j < adev->gfx.mec.num_pipe_per_mec; j++) {
				/* MECs start at 1 */
				cp_int_cntl_reg = gfx_v11_0_get_cpc_int_cntl(adev, i + 1, j);

				if (cp_int_cntl_reg) {
					cp_int_cntl = RREG32_SOC15_IP(GC, cp_int_cntl_reg);
					cp_int_cntl = REG_SET_FIELD(cp_int_cntl, CP_ME1_PIPE0_INT_CNTL,
								    OPCODE_ERROR_INT_ENABLE,
								    state == AMDGPU_IRQ_STATE_ENABLE ? 1 : 0);
					WREG32_SOC15_IP(GC, cp_int_cntl_reg, cp_int_cntl);
				}
			}
		}
		break;
	default:
		break;
	}
	return 0;
}

static int gfx_v11_0_set_priv_inst_fault_state(struct amdgpu_device *adev,
					       struct amdgpu_irq_src *source,
					       unsigned int type,
					       enum amdgpu_interrupt_state state)
{
	u32 cp_int_cntl_reg, cp_int_cntl;
	int i, j;

	switch (state) {
	case AMDGPU_IRQ_STATE_DISABLE:
	case AMDGPU_IRQ_STATE_ENABLE:
		for (i = 0; i < adev->gfx.me.num_me; i++) {
			for (j = 0; j < adev->gfx.me.num_pipe_per_me; j++) {
				cp_int_cntl_reg = gfx_v11_0_get_cpg_int_cntl(adev, i, j);

				if (cp_int_cntl_reg) {
					cp_int_cntl = RREG32_SOC15_IP(GC, cp_int_cntl_reg);
					cp_int_cntl = REG_SET_FIELD(cp_int_cntl, CP_INT_CNTL_RING0,
								    PRIV_INSTR_INT_ENABLE,
								    state == AMDGPU_IRQ_STATE_ENABLE ? 1 : 0);
					WREG32_SOC15_IP(GC, cp_int_cntl_reg, cp_int_cntl);
				}
			}
		}
		break;
	default:
		break;
	}

	return 0;
}

static void gfx_v11_0_handle_priv_fault(struct amdgpu_device *adev,
					struct amdgpu_iv_entry *entry)
{
	u8 me_id, pipe_id, queue_id;
	struct amdgpu_ring *ring;
	int i;

	me_id = (entry->ring_id & 0x0c) >> 2;
	pipe_id = (entry->ring_id & 0x03) >> 0;
	queue_id = (entry->ring_id & 0x70) >> 4;

	if (!adev->gfx.disable_kq) {
		switch (me_id) {
		case 0:
			for (i = 0; i < adev->gfx.num_gfx_rings; i++) {
				ring = &adev->gfx.gfx_ring[i];
				if (ring->me == me_id && ring->pipe == pipe_id &&
				    ring->queue == queue_id)
					drm_sched_fault(&ring->sched);
			}
			break;
		case 1:
		case 2:
			for (i = 0; i < adev->gfx.num_compute_rings; i++) {
				ring = &adev->gfx.compute_ring[i];
				if (ring->me == me_id && ring->pipe == pipe_id &&
				    ring->queue == queue_id)
					drm_sched_fault(&ring->sched);
			}
			break;
		default:
			BUG();
			break;
		}
	}
}

static int gfx_v11_0_priv_reg_irq(struct amdgpu_device *adev,
				  struct amdgpu_irq_src *source,
				  struct amdgpu_iv_entry *entry)
{
	DRM_ERROR("Illegal register access in command stream\n");
	gfx_v11_0_handle_priv_fault(adev, entry);
	return 0;
}

static int gfx_v11_0_bad_op_irq(struct amdgpu_device *adev,
				struct amdgpu_irq_src *source,
				struct amdgpu_iv_entry *entry)
{
	DRM_ERROR("Illegal opcode in command stream \n");
	gfx_v11_0_handle_priv_fault(adev, entry);
	return 0;
}

static int gfx_v11_0_priv_inst_irq(struct amdgpu_device *adev,
				   struct amdgpu_irq_src *source,
				   struct amdgpu_iv_entry *entry)
{
	DRM_ERROR("Illegal instruction in command stream\n");
	gfx_v11_0_handle_priv_fault(adev, entry);
	return 0;
}

static int gfx_v11_0_rlc_gc_fed_irq(struct amdgpu_device *adev,
				  struct amdgpu_irq_src *source,
				  struct amdgpu_iv_entry *entry)
{
	if (adev->gfx.ras && adev->gfx.ras->rlc_gc_fed_irq)
		return adev->gfx.ras->rlc_gc_fed_irq(adev, source, entry);

	return 0;
}

#if 0
static int gfx_v11_0_kiq_set_interrupt_state(struct amdgpu_device *adev,
					     struct amdgpu_irq_src *src,
					     unsigned int type,
					     enum amdgpu_interrupt_state state)
{
	uint32_t tmp, target;
	struct amdgpu_ring *ring = &(adev->gfx.kiq[0].ring);

	target = SOC15_REG_OFFSET(GC, 0, regCP_ME1_PIPE0_INT_CNTL);
	target += ring->pipe;

	switch (type) {
	case AMDGPU_CP_KIQ_IRQ_DRIVER0:
		if (state == AMDGPU_IRQ_STATE_DISABLE) {
			tmp = RREG32_SOC15(GC, 0, regCPC_INT_CNTL);
			tmp = REG_SET_FIELD(tmp, CPC_INT_CNTL,
					    GENERIC2_INT_ENABLE, 0);
			WREG32_SOC15(GC, 0, regCPC_INT_CNTL, tmp);

			tmp = RREG32_SOC15_IP(GC, target);
			tmp = REG_SET_FIELD(tmp, CP_ME1_PIPE0_INT_CNTL,
					    GENERIC2_INT_ENABLE, 0);
			WREG32_SOC15_IP(GC, target, tmp);
		} else {
			tmp = RREG32_SOC15(GC, 0, regCPC_INT_CNTL);
			tmp = REG_SET_FIELD(tmp, CPC_INT_CNTL,
					    GENERIC2_INT_ENABLE, 1);
			WREG32_SOC15(GC, 0, regCPC_INT_CNTL, tmp);

			tmp = RREG32_SOC15_IP(GC, target);
			tmp = REG_SET_FIELD(tmp, CP_ME1_PIPE0_INT_CNTL,
					    GENERIC2_INT_ENABLE, 1);
			WREG32_SOC15_IP(GC, target, tmp);
		}
		break;
	default:
		BUG(); /* kiq only support GENERIC2_INT now */
		break;
	}
	return 0;
}
#endif

static void gfx_v11_0_emit_mem_sync(struct amdgpu_ring *ring)
{
	const unsigned int gcr_cntl =
			PACKET3_ACQUIRE_MEM_GCR_CNTL_GL2_INV(1) |
			PACKET3_ACQUIRE_MEM_GCR_CNTL_GL2_WB(1) |
			PACKET3_ACQUIRE_MEM_GCR_CNTL_GLM_INV(1) |
			PACKET3_ACQUIRE_MEM_GCR_CNTL_GLM_WB(1) |
			PACKET3_ACQUIRE_MEM_GCR_CNTL_GL1_INV(1) |
			PACKET3_ACQUIRE_MEM_GCR_CNTL_GLV_INV(1) |
			PACKET3_ACQUIRE_MEM_GCR_CNTL_GLK_INV(1) |
			PACKET3_ACQUIRE_MEM_GCR_CNTL_GLI_INV(1);

	/* ACQUIRE_MEM - make one or more surfaces valid for use by the subsequent operations */
	amdgpu_ring_write(ring, PACKET3(PACKET3_ACQUIRE_MEM, 6));
	amdgpu_ring_write(ring, 0); /* CP_COHER_CNTL */
	amdgpu_ring_write(ring, 0xffffffff);  /* CP_COHER_SIZE */
	amdgpu_ring_write(ring, 0xffffff);  /* CP_COHER_SIZE_HI */
	amdgpu_ring_write(ring, 0); /* CP_COHER_BASE */
	amdgpu_ring_write(ring, 0);  /* CP_COHER_BASE_HI */
	amdgpu_ring_write(ring, 0x0000000A); /* POLL_INTERVAL */
	amdgpu_ring_write(ring, gcr_cntl); /* GCR_CNTL */
}

static bool gfx_v11_pipe_reset_support(struct amdgpu_device *adev)
{
	/* Disable the pipe reset until the CPFW fully support it.*/
	dev_warn_once(adev->dev, "The CPFW hasn't support pipe reset yet.\n");
	return false;
}


static int gfx_v11_reset_gfx_pipe(struct amdgpu_ring *ring)
{
	struct amdgpu_device *adev = ring->adev;
	uint32_t reset_pipe = 0, clean_pipe = 0;
	int r;

	if (!gfx_v11_pipe_reset_support(adev))
		return -EOPNOTSUPP;

	gfx_v11_0_set_safe_mode(adev, 0);
	mutex_lock(&adev->srbm_mutex);
	soc21_grbm_select(adev, ring->me, ring->pipe, ring->queue, 0);

	switch (ring->pipe) {
	case 0:
		reset_pipe = REG_SET_FIELD(reset_pipe, CP_ME_CNTL,
					   PFP_PIPE0_RESET, 1);
		reset_pipe = REG_SET_FIELD(reset_pipe, CP_ME_CNTL,
					   ME_PIPE0_RESET, 1);
		clean_pipe = REG_SET_FIELD(clean_pipe, CP_ME_CNTL,
					   PFP_PIPE0_RESET, 0);
		clean_pipe = REG_SET_FIELD(clean_pipe, CP_ME_CNTL,
					   ME_PIPE0_RESET, 0);
		break;
	case 1:
		reset_pipe = REG_SET_FIELD(reset_pipe, CP_ME_CNTL,
					   PFP_PIPE1_RESET, 1);
		reset_pipe = REG_SET_FIELD(reset_pipe, CP_ME_CNTL,
					   ME_PIPE1_RESET, 1);
		clean_pipe = REG_SET_FIELD(clean_pipe, CP_ME_CNTL,
					   PFP_PIPE1_RESET, 0);
		clean_pipe = REG_SET_FIELD(clean_pipe, CP_ME_CNTL,
					   ME_PIPE1_RESET, 0);
		break;
	default:
		break;
	}

	WREG32_SOC15(GC, 0, regCP_ME_CNTL, reset_pipe);
	WREG32_SOC15(GC, 0, regCP_ME_CNTL, clean_pipe);

	r = (RREG32(SOC15_REG_OFFSET(GC, 0, regCP_GFX_RS64_INSTR_PNTR1)) << 2) -
						RS64_FW_UC_START_ADDR_LO;
	soc21_grbm_select(adev, 0, 0, 0, 0);
	mutex_unlock(&adev->srbm_mutex);
	gfx_v11_0_unset_safe_mode(adev, 0);

	dev_info(adev->dev, "The ring %s pipe reset to the ME firmware start PC: %s\n", ring->name,
			r == 0 ? "successfully" : "failed");
	/* FIXME: Sometimes driver can't cache the ME firmware start PC correctly,
	 * so the pipe reset status relies on the later gfx ring test result.
	 */
	return 0;
}

static int gfx_v11_0_reset_kgq(struct amdgpu_ring *ring,
			       unsigned int vmid,
			       struct amdgpu_fence *timedout_fence)
{
	struct amdgpu_device *adev = ring->adev;
	int r;

	amdgpu_ring_reset_helper_begin(ring, timedout_fence);

	r = amdgpu_mes_reset_legacy_queue(ring->adev, ring, vmid, false);
	if (r) {

		dev_warn(adev->dev, "reset via MES failed and try pipe reset %d\n", r);
		r = gfx_v11_reset_gfx_pipe(ring);
		if (r)
			return r;
	}

	r = gfx_v11_0_kgq_init_queue(ring, true);
	if (r) {
		dev_err(adev->dev, "failed to init kgq\n");
		return r;
	}

	r = amdgpu_mes_map_legacy_queue(adev, ring);
	if (r) {
		dev_err(adev->dev, "failed to remap kgq\n");
		return r;
	}

<<<<<<< HEAD
	r = amdgpu_ring_test_ring(ring);
	if (r)
		return r;
	amdgpu_fence_driver_force_completion(ring);
	return 0;
=======
	return amdgpu_ring_reset_helper_end(ring, timedout_fence);
>>>>>>> 449d48b1
}

static int gfx_v11_0_reset_compute_pipe(struct amdgpu_ring *ring)
{

	struct amdgpu_device *adev = ring->adev;
	uint32_t reset_pipe = 0, clean_pipe = 0;
	int r;

	if (!gfx_v11_pipe_reset_support(adev))
		return -EOPNOTSUPP;

	gfx_v11_0_set_safe_mode(adev, 0);
	mutex_lock(&adev->srbm_mutex);
	soc21_grbm_select(adev, ring->me, ring->pipe, ring->queue, 0);

	reset_pipe = RREG32_SOC15(GC, 0, regCP_MEC_RS64_CNTL);
	clean_pipe = reset_pipe;

	if (adev->gfx.rs64_enable) {

		switch (ring->pipe) {
		case 0:
			reset_pipe = REG_SET_FIELD(reset_pipe, CP_MEC_RS64_CNTL,
						   MEC_PIPE0_RESET, 1);
			clean_pipe = REG_SET_FIELD(clean_pipe, CP_MEC_RS64_CNTL,
						   MEC_PIPE0_RESET, 0);
			break;
		case 1:
			reset_pipe = REG_SET_FIELD(reset_pipe, CP_MEC_RS64_CNTL,
						   MEC_PIPE1_RESET, 1);
			clean_pipe = REG_SET_FIELD(clean_pipe, CP_MEC_RS64_CNTL,
						   MEC_PIPE1_RESET, 0);
			break;
		case 2:
			reset_pipe = REG_SET_FIELD(reset_pipe, CP_MEC_RS64_CNTL,
						   MEC_PIPE2_RESET, 1);
			clean_pipe = REG_SET_FIELD(clean_pipe, CP_MEC_RS64_CNTL,
						   MEC_PIPE2_RESET, 0);
			break;
		case 3:
			reset_pipe = REG_SET_FIELD(reset_pipe, CP_MEC_RS64_CNTL,
						   MEC_PIPE3_RESET, 1);
			clean_pipe = REG_SET_FIELD(clean_pipe, CP_MEC_RS64_CNTL,
						   MEC_PIPE3_RESET, 0);
			break;
		default:
			break;
		}
		WREG32_SOC15(GC, 0, regCP_MEC_RS64_CNTL, reset_pipe);
		WREG32_SOC15(GC, 0, regCP_MEC_RS64_CNTL, clean_pipe);
		r = (RREG32_SOC15(GC, 0, regCP_MEC_RS64_INSTR_PNTR) << 2) -
					RS64_FW_UC_START_ADDR_LO;
	} else {
		if (ring->me == 1) {
			switch (ring->pipe) {
			case 0:
				reset_pipe = REG_SET_FIELD(reset_pipe, CP_MEC_CNTL,
							   MEC_ME1_PIPE0_RESET, 1);
				clean_pipe = REG_SET_FIELD(clean_pipe, CP_MEC_CNTL,
							   MEC_ME1_PIPE0_RESET, 0);
				break;
			case 1:
				reset_pipe = REG_SET_FIELD(reset_pipe, CP_MEC_CNTL,
							   MEC_ME1_PIPE1_RESET, 1);
				clean_pipe = REG_SET_FIELD(clean_pipe, CP_MEC_CNTL,
							   MEC_ME1_PIPE1_RESET, 0);
				break;
			case 2:
				reset_pipe = REG_SET_FIELD(reset_pipe, CP_MEC_CNTL,
							   MEC_ME1_PIPE2_RESET, 1);
				clean_pipe = REG_SET_FIELD(clean_pipe, CP_MEC_CNTL,
							   MEC_ME1_PIPE2_RESET, 0);
				break;
			case 3:
				reset_pipe = REG_SET_FIELD(reset_pipe, CP_MEC_CNTL,
							   MEC_ME1_PIPE3_RESET, 1);
				clean_pipe = REG_SET_FIELD(clean_pipe, CP_MEC_CNTL,
							   MEC_ME1_PIPE3_RESET, 0);
				break;
			default:
				break;
			}
			/* mec1 fw pc: CP_MEC1_INSTR_PNTR */
		} else {
			switch (ring->pipe) {
			case 0:
				reset_pipe = REG_SET_FIELD(reset_pipe, CP_MEC_CNTL,
							   MEC_ME2_PIPE0_RESET, 1);
				clean_pipe = REG_SET_FIELD(clean_pipe, CP_MEC_CNTL,
							   MEC_ME2_PIPE0_RESET, 0);
				break;
			case 1:
				reset_pipe = REG_SET_FIELD(reset_pipe, CP_MEC_CNTL,
							   MEC_ME2_PIPE1_RESET, 1);
				clean_pipe = REG_SET_FIELD(clean_pipe, CP_MEC_CNTL,
							   MEC_ME2_PIPE1_RESET, 0);
				break;
			case 2:
				reset_pipe = REG_SET_FIELD(reset_pipe, CP_MEC_CNTL,
							   MEC_ME2_PIPE2_RESET, 1);
				clean_pipe = REG_SET_FIELD(clean_pipe, CP_MEC_CNTL,
							   MEC_ME2_PIPE2_RESET, 0);
				break;
			case 3:
				reset_pipe = REG_SET_FIELD(reset_pipe, CP_MEC_CNTL,
							   MEC_ME2_PIPE3_RESET, 1);
				clean_pipe = REG_SET_FIELD(clean_pipe, CP_MEC_CNTL,
							   MEC_ME2_PIPE3_RESET, 0);
				break;
			default:
				break;
			}
			/* mec2 fw pc: CP:CP_MEC2_INSTR_PNTR */
		}
		WREG32_SOC15(GC, 0, regCP_MEC_CNTL, reset_pipe);
		WREG32_SOC15(GC, 0, regCP_MEC_CNTL, clean_pipe);
		r = RREG32(SOC15_REG_OFFSET(GC, 0, regCP_MEC1_INSTR_PNTR));
	}

	soc21_grbm_select(adev, 0, 0, 0, 0);
	mutex_unlock(&adev->srbm_mutex);
	gfx_v11_0_unset_safe_mode(adev, 0);

	dev_info(adev->dev, "The ring %s pipe resets to MEC FW start PC: %s\n", ring->name,
			r == 0 ? "successfully" : "failed");
	/*FIXME:Sometimes driver can't cache the MEC firmware start PC correctly, so the pipe
	 * reset status relies on the compute ring test result.
	 */
	return 0;
}

static int gfx_v11_0_reset_kcq(struct amdgpu_ring *ring,
			       unsigned int vmid,
			       struct amdgpu_fence *timedout_fence)
{
	struct amdgpu_device *adev = ring->adev;
	int r = 0;

	amdgpu_ring_reset_helper_begin(ring, timedout_fence);

	r = amdgpu_mes_reset_legacy_queue(ring->adev, ring, vmid, true);
	if (r) {
		dev_warn(adev->dev, "fail(%d) to reset kcq and try pipe reset\n", r);
		r = gfx_v11_0_reset_compute_pipe(ring);
		if (r)
			return r;
	}

	r = gfx_v11_0_kcq_init_queue(ring, true);
	if (r) {
		dev_err(adev->dev, "fail to init kcq\n");
		return r;
	}
	r = amdgpu_mes_map_legacy_queue(adev, ring);
	if (r) {
		dev_err(adev->dev, "failed to remap kcq\n");
		return r;
	}

<<<<<<< HEAD
	r = amdgpu_ring_test_ring(ring);
	if (r)
		return r;
	amdgpu_fence_driver_force_completion(ring);
	return 0;
=======
	return amdgpu_ring_reset_helper_end(ring, timedout_fence);
>>>>>>> 449d48b1
}

static void gfx_v11_ip_print(struct amdgpu_ip_block *ip_block, struct drm_printer *p)
{
	struct amdgpu_device *adev = ip_block->adev;
	uint32_t i, j, k, reg, index = 0;
	uint32_t reg_count = ARRAY_SIZE(gc_reg_list_11_0);

	if (!adev->gfx.ip_dump_core)
		return;

	for (i = 0; i < reg_count; i++)
		drm_printf(p, "%-50s \t 0x%08x\n",
			   gc_reg_list_11_0[i].reg_name,
			   adev->gfx.ip_dump_core[i]);

	/* print compute queue registers for all instances */
	if (!adev->gfx.ip_dump_compute_queues)
		return;

	reg_count = ARRAY_SIZE(gc_cp_reg_list_11);
	drm_printf(p, "\nnum_mec: %d num_pipe: %d num_queue: %d\n",
		   adev->gfx.mec.num_mec,
		   adev->gfx.mec.num_pipe_per_mec,
		   adev->gfx.mec.num_queue_per_pipe);

	for (i = 0; i < adev->gfx.mec.num_mec; i++) {
		for (j = 0; j < adev->gfx.mec.num_pipe_per_mec; j++) {
			for (k = 0; k < adev->gfx.mec.num_queue_per_pipe; k++) {
				drm_printf(p, "\nmec %d, pipe %d, queue %d\n", i, j, k);
				for (reg = 0; reg < reg_count; reg++) {
					if (i && gc_cp_reg_list_11[reg].reg_offset == regCP_MEC_ME1_HEADER_DUMP)
						drm_printf(p, "%-50s \t 0x%08x\n",
							   "regCP_MEC_ME2_HEADER_DUMP",
							   adev->gfx.ip_dump_compute_queues[index + reg]);
					else
						drm_printf(p, "%-50s \t 0x%08x\n",
							   gc_cp_reg_list_11[reg].reg_name,
							   adev->gfx.ip_dump_compute_queues[index + reg]);
				}
				index += reg_count;
			}
		}
	}

	/* print gfx queue registers for all instances */
	if (!adev->gfx.ip_dump_gfx_queues)
		return;

	index = 0;
	reg_count = ARRAY_SIZE(gc_gfx_queue_reg_list_11);
	drm_printf(p, "\nnum_me: %d num_pipe: %d num_queue: %d\n",
		   adev->gfx.me.num_me,
		   adev->gfx.me.num_pipe_per_me,
		   adev->gfx.me.num_queue_per_pipe);

	for (i = 0; i < adev->gfx.me.num_me; i++) {
		for (j = 0; j < adev->gfx.me.num_pipe_per_me; j++) {
			for (k = 0; k < adev->gfx.me.num_queue_per_pipe; k++) {
				drm_printf(p, "\nme %d, pipe %d, queue %d\n", i, j, k);
				for (reg = 0; reg < reg_count; reg++) {
					drm_printf(p, "%-50s \t 0x%08x\n",
						   gc_gfx_queue_reg_list_11[reg].reg_name,
						   adev->gfx.ip_dump_gfx_queues[index + reg]);
				}
				index += reg_count;
			}
		}
	}
}

static void gfx_v11_ip_dump(struct amdgpu_ip_block *ip_block)
{
	struct amdgpu_device *adev = ip_block->adev;
	uint32_t i, j, k, reg, index = 0;
	uint32_t reg_count = ARRAY_SIZE(gc_reg_list_11_0);

	if (!adev->gfx.ip_dump_core)
		return;

	amdgpu_gfx_off_ctrl(adev, false);
	for (i = 0; i < reg_count; i++)
		adev->gfx.ip_dump_core[i] = RREG32(SOC15_REG_ENTRY_OFFSET(gc_reg_list_11_0[i]));
	amdgpu_gfx_off_ctrl(adev, true);

	/* dump compute queue registers for all instances */
	if (!adev->gfx.ip_dump_compute_queues)
		return;

	reg_count = ARRAY_SIZE(gc_cp_reg_list_11);
	amdgpu_gfx_off_ctrl(adev, false);
	mutex_lock(&adev->srbm_mutex);
	for (i = 0; i < adev->gfx.mec.num_mec; i++) {
		for (j = 0; j < adev->gfx.mec.num_pipe_per_mec; j++) {
			for (k = 0; k < adev->gfx.mec.num_queue_per_pipe; k++) {
				/* ME0 is for GFX so start from 1 for CP */
				soc21_grbm_select(adev, adev->gfx.me.num_me + i, j, k, 0);
				for (reg = 0; reg < reg_count; reg++) {
					if (i &&
					    gc_cp_reg_list_11[reg].reg_offset ==
						    regCP_MEC_ME1_HEADER_DUMP)
						adev->gfx.ip_dump_compute_queues[index + reg] =
							RREG32(SOC15_REG_OFFSET(GC, 0,
							       regCP_MEC_ME2_HEADER_DUMP));
					else
						adev->gfx.ip_dump_compute_queues[index + reg] =
							RREG32(SOC15_REG_ENTRY_OFFSET(
								       gc_cp_reg_list_11[reg]));
				}
				index += reg_count;
			}
		}
	}
	soc21_grbm_select(adev, 0, 0, 0, 0);
	mutex_unlock(&adev->srbm_mutex);
	amdgpu_gfx_off_ctrl(adev, true);

	/* dump gfx queue registers for all instances */
	if (!adev->gfx.ip_dump_gfx_queues)
		return;

	index = 0;
	reg_count = ARRAY_SIZE(gc_gfx_queue_reg_list_11);
	amdgpu_gfx_off_ctrl(adev, false);
	mutex_lock(&adev->srbm_mutex);
	for (i = 0; i < adev->gfx.me.num_me; i++) {
		for (j = 0; j < adev->gfx.me.num_pipe_per_me; j++) {
			for (k = 0; k < adev->gfx.me.num_queue_per_pipe; k++) {
				soc21_grbm_select(adev, i, j, k, 0);

				for (reg = 0; reg < reg_count; reg++) {
					adev->gfx.ip_dump_gfx_queues[index + reg] =
						RREG32(SOC15_REG_ENTRY_OFFSET(
							gc_gfx_queue_reg_list_11[reg]));
				}
				index += reg_count;
			}
		}
	}
	soc21_grbm_select(adev, 0, 0, 0, 0);
	mutex_unlock(&adev->srbm_mutex);
	amdgpu_gfx_off_ctrl(adev, true);
}

static void gfx_v11_0_ring_emit_cleaner_shader(struct amdgpu_ring *ring)
{
	/* Emit the cleaner shader */
	amdgpu_ring_write(ring, PACKET3(PACKET3_RUN_CLEANER_SHADER, 0));
	amdgpu_ring_write(ring, 0);  /* RESERVED field, programmed to zero */
}

static void gfx_v11_0_ring_begin_use(struct amdgpu_ring *ring)
{
	amdgpu_gfx_profile_ring_begin_use(ring);

	amdgpu_gfx_enforce_isolation_ring_begin_use(ring);
}

static void gfx_v11_0_ring_end_use(struct amdgpu_ring *ring)
{
	amdgpu_gfx_profile_ring_end_use(ring);

	amdgpu_gfx_enforce_isolation_ring_end_use(ring);
}

static const struct amd_ip_funcs gfx_v11_0_ip_funcs = {
	.name = "gfx_v11_0",
	.early_init = gfx_v11_0_early_init,
	.late_init = gfx_v11_0_late_init,
	.sw_init = gfx_v11_0_sw_init,
	.sw_fini = gfx_v11_0_sw_fini,
	.hw_init = gfx_v11_0_hw_init,
	.hw_fini = gfx_v11_0_hw_fini,
	.suspend = gfx_v11_0_suspend,
	.resume = gfx_v11_0_resume,
	.is_idle = gfx_v11_0_is_idle,
	.wait_for_idle = gfx_v11_0_wait_for_idle,
	.soft_reset = gfx_v11_0_soft_reset,
	.check_soft_reset = gfx_v11_0_check_soft_reset,
	.post_soft_reset = gfx_v11_0_post_soft_reset,
	.set_clockgating_state = gfx_v11_0_set_clockgating_state,
	.set_powergating_state = gfx_v11_0_set_powergating_state,
	.get_clockgating_state = gfx_v11_0_get_clockgating_state,
	.dump_ip_state = gfx_v11_ip_dump,
	.print_ip_state = gfx_v11_ip_print,
};

static const struct amdgpu_ring_funcs gfx_v11_0_ring_funcs_gfx = {
	.type = AMDGPU_RING_TYPE_GFX,
	.align_mask = 0xff,
	.nop = PACKET3(PACKET3_NOP, 0x3FFF),
	.support_64bit_ptrs = true,
	.secure_submission_supported = true,
	.get_rptr = gfx_v11_0_ring_get_rptr_gfx,
	.get_wptr = gfx_v11_0_ring_get_wptr_gfx,
	.set_wptr = gfx_v11_0_ring_set_wptr_gfx,
	.emit_frame_size = /* totally 247 maximum if 16 IBs */
		5 + /* update_spm_vmid */
		5 + /* COND_EXEC */
		22 + /* SET_Q_PREEMPTION_MODE */
		7 + /* PIPELINE_SYNC */
		SOC15_FLUSH_GPU_TLB_NUM_WREG * 5 +
		SOC15_FLUSH_GPU_TLB_NUM_REG_WAIT * 7 +
		4 + /* VM_FLUSH */
		8 + /* FENCE for VM_FLUSH */
		20 + /* GDS switch */
		5 + /* COND_EXEC */
		7 + /* HDP_flush */
		4 + /* VGT_flush */
		31 + /*	DE_META */
		3 + /* CNTX_CTRL */
		5 + /* HDP_INVL */
		22 + /* SET_Q_PREEMPTION_MODE */
		8 + 8 + /* FENCE x2 */
		8 + /* gfx_v11_0_emit_mem_sync */
		2, /* gfx_v11_0_ring_emit_cleaner_shader */
	.emit_ib_size =	4, /* gfx_v11_0_ring_emit_ib_gfx */
	.emit_ib = gfx_v11_0_ring_emit_ib_gfx,
	.emit_fence = gfx_v11_0_ring_emit_fence,
	.emit_pipeline_sync = gfx_v11_0_ring_emit_pipeline_sync,
	.emit_vm_flush = gfx_v11_0_ring_emit_vm_flush,
	.emit_gds_switch = gfx_v11_0_ring_emit_gds_switch,
	.emit_hdp_flush = gfx_v11_0_ring_emit_hdp_flush,
	.test_ring = gfx_v11_0_ring_test_ring,
	.test_ib = gfx_v11_0_ring_test_ib,
	.insert_nop = gfx_v11_ring_insert_nop,
	.pad_ib = amdgpu_ring_generic_pad_ib,
	.emit_cntxcntl = gfx_v11_0_ring_emit_cntxcntl,
	.emit_gfx_shadow = gfx_v11_0_ring_emit_gfx_shadow,
	.init_cond_exec = gfx_v11_0_ring_emit_init_cond_exec,
	.preempt_ib = gfx_v11_0_ring_preempt_ib,
	.emit_frame_cntl = gfx_v11_0_ring_emit_frame_cntl,
	.emit_wreg = gfx_v11_0_ring_emit_wreg,
	.emit_reg_wait = gfx_v11_0_ring_emit_reg_wait,
	.emit_reg_write_reg_wait = gfx_v11_0_ring_emit_reg_write_reg_wait,
	.emit_mem_sync = gfx_v11_0_emit_mem_sync,
	.reset = gfx_v11_0_reset_kgq,
	.emit_cleaner_shader = gfx_v11_0_ring_emit_cleaner_shader,
	.begin_use = gfx_v11_0_ring_begin_use,
	.end_use = gfx_v11_0_ring_end_use,
};

static const struct amdgpu_ring_funcs gfx_v11_0_ring_funcs_compute = {
	.type = AMDGPU_RING_TYPE_COMPUTE,
	.align_mask = 0xff,
	.nop = PACKET3(PACKET3_NOP, 0x3FFF),
	.support_64bit_ptrs = true,
	.get_rptr = gfx_v11_0_ring_get_rptr_compute,
	.get_wptr = gfx_v11_0_ring_get_wptr_compute,
	.set_wptr = gfx_v11_0_ring_set_wptr_compute,
	.emit_frame_size =
		5 + /* update_spm_vmid */
		20 + /* gfx_v11_0_ring_emit_gds_switch */
		7 + /* gfx_v11_0_ring_emit_hdp_flush */
		5 + /* hdp invalidate */
		7 + /* gfx_v11_0_ring_emit_pipeline_sync */
		SOC15_FLUSH_GPU_TLB_NUM_WREG * 5 +
		SOC15_FLUSH_GPU_TLB_NUM_REG_WAIT * 7 +
		2 + /* gfx_v11_0_ring_emit_vm_flush */
		8 + 8 + 8 + /* gfx_v11_0_ring_emit_fence x3 for user fence, vm fence */
		8 + /* gfx_v11_0_emit_mem_sync */
		2, /* gfx_v11_0_ring_emit_cleaner_shader */
	.emit_ib_size =	7, /* gfx_v11_0_ring_emit_ib_compute */
	.emit_ib = gfx_v11_0_ring_emit_ib_compute,
	.emit_fence = gfx_v11_0_ring_emit_fence,
	.emit_pipeline_sync = gfx_v11_0_ring_emit_pipeline_sync,
	.emit_vm_flush = gfx_v11_0_ring_emit_vm_flush,
	.emit_gds_switch = gfx_v11_0_ring_emit_gds_switch,
	.emit_hdp_flush = gfx_v11_0_ring_emit_hdp_flush,
	.test_ring = gfx_v11_0_ring_test_ring,
	.test_ib = gfx_v11_0_ring_test_ib,
	.insert_nop = gfx_v11_ring_insert_nop,
	.pad_ib = amdgpu_ring_generic_pad_ib,
	.emit_wreg = gfx_v11_0_ring_emit_wreg,
	.emit_reg_wait = gfx_v11_0_ring_emit_reg_wait,
	.emit_reg_write_reg_wait = gfx_v11_0_ring_emit_reg_write_reg_wait,
	.emit_mem_sync = gfx_v11_0_emit_mem_sync,
	.reset = gfx_v11_0_reset_kcq,
	.emit_cleaner_shader = gfx_v11_0_ring_emit_cleaner_shader,
	.begin_use = gfx_v11_0_ring_begin_use,
	.end_use = gfx_v11_0_ring_end_use,
};

static const struct amdgpu_ring_funcs gfx_v11_0_ring_funcs_kiq = {
	.type = AMDGPU_RING_TYPE_KIQ,
	.align_mask = 0xff,
	.nop = PACKET3(PACKET3_NOP, 0x3FFF),
	.support_64bit_ptrs = true,
	.get_rptr = gfx_v11_0_ring_get_rptr_compute,
	.get_wptr = gfx_v11_0_ring_get_wptr_compute,
	.set_wptr = gfx_v11_0_ring_set_wptr_compute,
	.emit_frame_size =
		20 + /* gfx_v11_0_ring_emit_gds_switch */
		7 + /* gfx_v11_0_ring_emit_hdp_flush */
		5 + /*hdp invalidate */
		7 + /* gfx_v11_0_ring_emit_pipeline_sync */
		SOC15_FLUSH_GPU_TLB_NUM_WREG * 5 +
		SOC15_FLUSH_GPU_TLB_NUM_REG_WAIT * 7 +
		8 + 8 + 8, /* gfx_v11_0_ring_emit_fence_kiq x3 for user fence, vm fence */
	.emit_ib_size =	7, /* gfx_v11_0_ring_emit_ib_compute */
	.emit_ib = gfx_v11_0_ring_emit_ib_compute,
	.emit_fence = gfx_v11_0_ring_emit_fence_kiq,
	.test_ring = gfx_v11_0_ring_test_ring,
	.test_ib = gfx_v11_0_ring_test_ib,
	.insert_nop = amdgpu_ring_insert_nop,
	.pad_ib = amdgpu_ring_generic_pad_ib,
	.emit_rreg = gfx_v11_0_ring_emit_rreg,
	.emit_wreg = gfx_v11_0_ring_emit_wreg,
	.emit_reg_wait = gfx_v11_0_ring_emit_reg_wait,
	.emit_reg_write_reg_wait = gfx_v11_0_ring_emit_reg_write_reg_wait,
};

static void gfx_v11_0_set_ring_funcs(struct amdgpu_device *adev)
{
	int i;

	adev->gfx.kiq[0].ring.funcs = &gfx_v11_0_ring_funcs_kiq;

	for (i = 0; i < adev->gfx.num_gfx_rings; i++)
		adev->gfx.gfx_ring[i].funcs = &gfx_v11_0_ring_funcs_gfx;

	for (i = 0; i < adev->gfx.num_compute_rings; i++)
		adev->gfx.compute_ring[i].funcs = &gfx_v11_0_ring_funcs_compute;
}

static const struct amdgpu_irq_src_funcs gfx_v11_0_eop_irq_funcs = {
	.set = gfx_v11_0_set_eop_interrupt_state,
	.process = gfx_v11_0_eop_irq,
};

static const struct amdgpu_irq_src_funcs gfx_v11_0_priv_reg_irq_funcs = {
	.set = gfx_v11_0_set_priv_reg_fault_state,
	.process = gfx_v11_0_priv_reg_irq,
};

static const struct amdgpu_irq_src_funcs gfx_v11_0_bad_op_irq_funcs = {
	.set = gfx_v11_0_set_bad_op_fault_state,
	.process = gfx_v11_0_bad_op_irq,
};

static const struct amdgpu_irq_src_funcs gfx_v11_0_priv_inst_irq_funcs = {
	.set = gfx_v11_0_set_priv_inst_fault_state,
	.process = gfx_v11_0_priv_inst_irq,
};

static const struct amdgpu_irq_src_funcs gfx_v11_0_rlc_gc_fed_irq_funcs = {
	.process = gfx_v11_0_rlc_gc_fed_irq,
};

static void gfx_v11_0_set_irq_funcs(struct amdgpu_device *adev)
{
	adev->gfx.eop_irq.num_types = AMDGPU_CP_IRQ_LAST;
	adev->gfx.eop_irq.funcs = &gfx_v11_0_eop_irq_funcs;

	adev->gfx.priv_reg_irq.num_types = 1;
	adev->gfx.priv_reg_irq.funcs = &gfx_v11_0_priv_reg_irq_funcs;

	adev->gfx.bad_op_irq.num_types = 1;
	adev->gfx.bad_op_irq.funcs = &gfx_v11_0_bad_op_irq_funcs;

	adev->gfx.priv_inst_irq.num_types = 1;
	adev->gfx.priv_inst_irq.funcs = &gfx_v11_0_priv_inst_irq_funcs;

	adev->gfx.rlc_gc_fed_irq.num_types = 1; /* 0x80 FED error */
	adev->gfx.rlc_gc_fed_irq.funcs = &gfx_v11_0_rlc_gc_fed_irq_funcs;

}

static void gfx_v11_0_set_imu_funcs(struct amdgpu_device *adev)
{
	if (adev->flags & AMD_IS_APU)
		adev->gfx.imu.mode = MISSION_MODE;
	else
		adev->gfx.imu.mode = DEBUG_MODE;

	adev->gfx.imu.funcs = &gfx_v11_0_imu_funcs;
}

static void gfx_v11_0_set_rlc_funcs(struct amdgpu_device *adev)
{
	adev->gfx.rlc.funcs = &gfx_v11_0_rlc_funcs;
}

static void gfx_v11_0_set_gds_init(struct amdgpu_device *adev)
{
	unsigned total_cu = adev->gfx.config.max_cu_per_sh *
			    adev->gfx.config.max_sh_per_se *
			    adev->gfx.config.max_shader_engines;

	adev->gds.gds_size = 0x1000;
	adev->gds.gds_compute_max_wave_id = total_cu * 32 - 1;
	adev->gds.gws_size = 64;
	adev->gds.oa_size = 16;
}

static void gfx_v11_0_set_mqd_funcs(struct amdgpu_device *adev)
{
	/* set gfx eng mqd */
	adev->mqds[AMDGPU_HW_IP_GFX].mqd_size =
		sizeof(struct v11_gfx_mqd);
	adev->mqds[AMDGPU_HW_IP_GFX].init_mqd =
		gfx_v11_0_gfx_mqd_init;
	/* set compute eng mqd */
	adev->mqds[AMDGPU_HW_IP_COMPUTE].mqd_size =
		sizeof(struct v11_compute_mqd);
	adev->mqds[AMDGPU_HW_IP_COMPUTE].init_mqd =
		gfx_v11_0_compute_mqd_init;
}

static void gfx_v11_0_set_user_wgp_inactive_bitmap_per_sh(struct amdgpu_device *adev,
							  u32 bitmap)
{
	u32 data;

	if (!bitmap)
		return;

	data = bitmap << GC_USER_SHADER_ARRAY_CONFIG__INACTIVE_WGPS__SHIFT;
	data &= GC_USER_SHADER_ARRAY_CONFIG__INACTIVE_WGPS_MASK;

	WREG32_SOC15(GC, 0, regGC_USER_SHADER_ARRAY_CONFIG, data);
}

static u32 gfx_v11_0_get_wgp_active_bitmap_per_sh(struct amdgpu_device *adev)
{
	u32 data, wgp_bitmask;
	data = RREG32_SOC15(GC, 0, regCC_GC_SHADER_ARRAY_CONFIG);
	data |= RREG32_SOC15(GC, 0, regGC_USER_SHADER_ARRAY_CONFIG);

	data &= CC_GC_SHADER_ARRAY_CONFIG__INACTIVE_WGPS_MASK;
	data >>= CC_GC_SHADER_ARRAY_CONFIG__INACTIVE_WGPS__SHIFT;

	wgp_bitmask =
		amdgpu_gfx_create_bitmask(adev->gfx.config.max_cu_per_sh >> 1);

	return (~data) & wgp_bitmask;
}

static u32 gfx_v11_0_get_cu_active_bitmap_per_sh(struct amdgpu_device *adev)
{
	u32 wgp_idx, wgp_active_bitmap;
	u32 cu_bitmap_per_wgp, cu_active_bitmap;

	wgp_active_bitmap = gfx_v11_0_get_wgp_active_bitmap_per_sh(adev);
	cu_active_bitmap = 0;

	for (wgp_idx = 0; wgp_idx < 16; wgp_idx++) {
		/* if there is one WGP enabled, it means 2 CUs will be enabled */
		cu_bitmap_per_wgp = 3 << (2 * wgp_idx);
		if (wgp_active_bitmap & (1 << wgp_idx))
			cu_active_bitmap |= cu_bitmap_per_wgp;
	}

	return cu_active_bitmap;
}

static int gfx_v11_0_get_cu_info(struct amdgpu_device *adev,
				 struct amdgpu_cu_info *cu_info)
{
	int i, j, k, counter, active_cu_number = 0;
	u32 mask, bitmap;
	unsigned disable_masks[8 * 2];

	if (!adev || !cu_info)
		return -EINVAL;

	amdgpu_gfx_parse_disable_cu(disable_masks, 8, 2);

	mutex_lock(&adev->grbm_idx_mutex);
	for (i = 0; i < adev->gfx.config.max_shader_engines; i++) {
		for (j = 0; j < adev->gfx.config.max_sh_per_se; j++) {
			bitmap = i * adev->gfx.config.max_sh_per_se + j;
			if (!((gfx_v11_0_get_sa_active_bitmap(adev) >> bitmap) & 1))
				continue;
			mask = 1;
			counter = 0;
			gfx_v11_0_select_se_sh(adev, i, j, 0xffffffff, 0);
			if (i < 8 && j < 2)
				gfx_v11_0_set_user_wgp_inactive_bitmap_per_sh(
					adev, disable_masks[i * 2 + j]);
			bitmap = gfx_v11_0_get_cu_active_bitmap_per_sh(adev);

			/**
			 * GFX11 could support more than 4 SEs, while the bitmap
			 * in cu_info struct is 4x4 and ioctl interface struct
			 * drm_amdgpu_info_device should keep stable.
			 * So we use last two columns of bitmap to store cu mask for
			 * SEs 4 to 7, the layout of the bitmap is as below:
			 *    SE0: {SH0,SH1} --> {bitmap[0][0], bitmap[0][1]}
			 *    SE1: {SH0,SH1} --> {bitmap[1][0], bitmap[1][1]}
			 *    SE2: {SH0,SH1} --> {bitmap[2][0], bitmap[2][1]}
			 *    SE3: {SH0,SH1} --> {bitmap[3][0], bitmap[3][1]}
			 *    SE4: {SH0,SH1} --> {bitmap[0][2], bitmap[0][3]}
			 *    SE5: {SH0,SH1} --> {bitmap[1][2], bitmap[1][3]}
			 *    SE6: {SH0,SH1} --> {bitmap[2][2], bitmap[2][3]}
			 *    SE7: {SH0,SH1} --> {bitmap[3][2], bitmap[3][3]}
			 */
			cu_info->bitmap[0][i % 4][j + (i / 4) * 2] = bitmap;

			for (k = 0; k < adev->gfx.config.max_cu_per_sh; k++) {
				if (bitmap & mask)
					counter++;

				mask <<= 1;
			}
			active_cu_number += counter;
		}
	}
	gfx_v11_0_select_se_sh(adev, 0xffffffff, 0xffffffff, 0xffffffff, 0);
	mutex_unlock(&adev->grbm_idx_mutex);

	cu_info->number = active_cu_number;
	cu_info->simd_per_cu = NUM_SIMD_PER_CU;

	return 0;
}

const struct amdgpu_ip_block_version gfx_v11_0_ip_block =
{
	.type = AMD_IP_BLOCK_TYPE_GFX,
	.major = 11,
	.minor = 0,
	.rev = 0,
	.funcs = &gfx_v11_0_ip_funcs,
};<|MERGE_RESOLUTION|>--- conflicted
+++ resolved
@@ -6850,15 +6850,7 @@
 		return r;
 	}
 
-<<<<<<< HEAD
-	r = amdgpu_ring_test_ring(ring);
-	if (r)
-		return r;
-	amdgpu_fence_driver_force_completion(ring);
-	return 0;
-=======
 	return amdgpu_ring_reset_helper_end(ring, timedout_fence);
->>>>>>> 449d48b1
 }
 
 static int gfx_v11_0_reset_compute_pipe(struct amdgpu_ring *ring)
@@ -7019,15 +7011,7 @@
 		return r;
 	}
 
-<<<<<<< HEAD
-	r = amdgpu_ring_test_ring(ring);
-	if (r)
-		return r;
-	amdgpu_fence_driver_force_completion(ring);
-	return 0;
-=======
 	return amdgpu_ring_reset_helper_end(ring, timedout_fence);
->>>>>>> 449d48b1
 }
 
 static void gfx_v11_ip_print(struct amdgpu_ip_block *ip_block, struct drm_printer *p)
