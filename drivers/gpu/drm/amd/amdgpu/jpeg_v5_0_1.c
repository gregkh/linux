// SPDX-License-Identifier: GPL-2.0 OR MIT
/*
 * Copyright 2014-2024 Advanced Micro Devices, Inc. All rights reserved.
 *
 * Permission is hereby granted, free of charge, to any person obtaining a
 * copy of this software and associated documentation files (the "Software"),
 * to deal in the Software without restriction, including without limitation
 * the rights to use, copy, modify, merge, publish, distribute, sublicense,
 * and/or sell copies of the Software, and to permit persons to whom the
 * Software is furnished to do so, subject to the following conditions:
 *
 * The above copyright notice and this permission notice shall be included in
 * all copies or substantial portions of the Software.
 *
 * THE SOFTWARE IS PROVIDED "AS IS", WITHOUT WARRANTY OF ANY KIND, EXPRESS OR
 * IMPLIED, INCLUDING BUT NOT LIMITED TO THE WARRANTIES OF MERCHANTABILITY,
 * FITNESS FOR A PARTICULAR PURPOSE AND NONINFRINGEMENT.  IN NO EVENT SHALL
 * THE COPYRIGHT HOLDER(S) OR AUTHOR(S) BE LIABLE FOR ANY CLAIM, DAMAGES OR
 * OTHER LIABILITY, WHETHER IN AN ACTION OF CONTRACT, TORT OR OTHERWISE,
 * ARISING FROM, OUT OF OR IN CONNECTION WITH THE SOFTWARE OR THE USE OR
 * OTHER DEALINGS IN THE SOFTWARE.
 */

#include "amdgpu.h"
#include "amdgpu_jpeg.h"
#include "amdgpu_pm.h"
#include "soc15.h"
#include "soc15d.h"
#include "jpeg_v4_0_3.h"
#include "jpeg_v5_0_1.h"
#include "mmsch_v5_0.h"

#include "vcn/vcn_5_0_0_offset.h"
#include "vcn/vcn_5_0_0_sh_mask.h"
#include "ivsrcid/vcn/irqsrcs_vcn_5_0.h"

static int jpeg_v5_0_1_start_sriov(struct amdgpu_device *adev);
static void jpeg_v5_0_1_set_dec_ring_funcs(struct amdgpu_device *adev);
static void jpeg_v5_0_1_set_irq_funcs(struct amdgpu_device *adev);
static int jpeg_v5_0_1_set_powergating_state(struct amdgpu_ip_block *ip_block,
					     enum amd_powergating_state state);
static void jpeg_v5_0_1_set_ras_funcs(struct amdgpu_device *adev);
static void jpeg_v5_0_1_dec_ring_set_wptr(struct amdgpu_ring *ring);

static int amdgpu_ih_srcid_jpeg[] = {
	VCN_5_0__SRCID__JPEG_DECODE,
	VCN_5_0__SRCID__JPEG1_DECODE,
	VCN_5_0__SRCID__JPEG2_DECODE,
	VCN_5_0__SRCID__JPEG3_DECODE,
	VCN_5_0__SRCID__JPEG4_DECODE,
	VCN_5_0__SRCID__JPEG5_DECODE,
	VCN_5_0__SRCID__JPEG6_DECODE,
	VCN_5_0__SRCID__JPEG7_DECODE,
	VCN_5_0__SRCID__JPEG8_DECODE,
	VCN_5_0__SRCID__JPEG9_DECODE,
};

static const struct amdgpu_hwip_reg_entry jpeg_reg_list_5_0_1[] = {
	SOC15_REG_ENTRY_STR(JPEG, 0, regUVD_JPEG_POWER_STATUS),
	SOC15_REG_ENTRY_STR(JPEG, 0, regUVD_JPEG_INT_STAT),
	SOC15_REG_ENTRY_STR(JPEG, 0, regUVD_JRBC0_UVD_JRBC_RB_RPTR),
	SOC15_REG_ENTRY_STR(JPEG, 0, regUVD_JRBC0_UVD_JRBC_RB_WPTR),
	SOC15_REG_ENTRY_STR(JPEG, 0, regUVD_JRBC0_UVD_JRBC_STATUS),
	SOC15_REG_ENTRY_STR(JPEG, 0, regJPEG_DEC_ADDR_MODE),
	SOC15_REG_ENTRY_STR(JPEG, 0, regJPEG_DEC_GFX10_ADDR_CONFIG),
	SOC15_REG_ENTRY_STR(JPEG, 0, regJPEG_DEC_Y_GFX10_TILING_SURFACE),
	SOC15_REG_ENTRY_STR(JPEG, 0, regJPEG_DEC_UV_GFX10_TILING_SURFACE),
	SOC15_REG_ENTRY_STR(JPEG, 0, regUVD_JPEG_PITCH),
	SOC15_REG_ENTRY_STR(JPEG, 0, regUVD_JPEG_UV_PITCH),
	SOC15_REG_ENTRY_STR(JPEG, 0, regUVD_JRBC1_UVD_JRBC_RB_RPTR),
	SOC15_REG_ENTRY_STR(JPEG, 0, regUVD_JRBC1_UVD_JRBC_RB_WPTR),
	SOC15_REG_ENTRY_STR(JPEG, 0, regUVD_JRBC1_UVD_JRBC_STATUS),
	SOC15_REG_ENTRY_STR(JPEG, 0, regUVD_JRBC2_UVD_JRBC_RB_RPTR),
	SOC15_REG_ENTRY_STR(JPEG, 0, regUVD_JRBC2_UVD_JRBC_RB_WPTR),
	SOC15_REG_ENTRY_STR(JPEG, 0, regUVD_JRBC2_UVD_JRBC_STATUS),
	SOC15_REG_ENTRY_STR(JPEG, 0, regUVD_JRBC3_UVD_JRBC_RB_RPTR),
	SOC15_REG_ENTRY_STR(JPEG, 0, regUVD_JRBC3_UVD_JRBC_RB_WPTR),
	SOC15_REG_ENTRY_STR(JPEG, 0, regUVD_JRBC3_UVD_JRBC_STATUS),
	SOC15_REG_ENTRY_STR(JPEG, 0, regUVD_JRBC4_UVD_JRBC_RB_RPTR),
	SOC15_REG_ENTRY_STR(JPEG, 0, regUVD_JRBC4_UVD_JRBC_RB_WPTR),
	SOC15_REG_ENTRY_STR(JPEG, 0, regUVD_JRBC4_UVD_JRBC_STATUS),
	SOC15_REG_ENTRY_STR(JPEG, 0, regUVD_JRBC5_UVD_JRBC_RB_RPTR),
	SOC15_REG_ENTRY_STR(JPEG, 0, regUVD_JRBC5_UVD_JRBC_RB_WPTR),
	SOC15_REG_ENTRY_STR(JPEG, 0, regUVD_JRBC5_UVD_JRBC_STATUS),
	SOC15_REG_ENTRY_STR(JPEG, 0, regUVD_JRBC6_UVD_JRBC_RB_RPTR),
	SOC15_REG_ENTRY_STR(JPEG, 0, regUVD_JRBC6_UVD_JRBC_RB_WPTR),
	SOC15_REG_ENTRY_STR(JPEG, 0, regUVD_JRBC6_UVD_JRBC_STATUS),
	SOC15_REG_ENTRY_STR(JPEG, 0, regUVD_JRBC7_UVD_JRBC_RB_RPTR),
	SOC15_REG_ENTRY_STR(JPEG, 0, regUVD_JRBC7_UVD_JRBC_RB_WPTR),
	SOC15_REG_ENTRY_STR(JPEG, 0, regUVD_JRBC7_UVD_JRBC_STATUS),
	SOC15_REG_ENTRY_STR(JPEG, 0, regUVD_JRBC8_UVD_JRBC_RB_RPTR),
	SOC15_REG_ENTRY_STR(JPEG, 0, regUVD_JRBC8_UVD_JRBC_RB_WPTR),
	SOC15_REG_ENTRY_STR(JPEG, 0, regUVD_JRBC8_UVD_JRBC_STATUS),
	SOC15_REG_ENTRY_STR(JPEG, 0, regUVD_JRBC9_UVD_JRBC_RB_RPTR),
	SOC15_REG_ENTRY_STR(JPEG, 0, regUVD_JRBC9_UVD_JRBC_RB_WPTR),
	SOC15_REG_ENTRY_STR(JPEG, 0, regUVD_JRBC9_UVD_JRBC_STATUS),
};

static int jpeg_v5_0_1_core_reg_offset(u32 pipe)
{
	if (pipe <= AMDGPU_MAX_JPEG_RINGS_4_0_3)
		return ((0x40 * pipe) - 0xc80);
	else
		return ((0x40 * pipe) - 0x440);
}

/**
 * jpeg_v5_0_1_early_init - set function pointers
 *
 * @ip_block: Pointer to the amdgpu_ip_block for this hw instance.
 *
 * Set ring and irq function pointers
 */
static int jpeg_v5_0_1_early_init(struct amdgpu_ip_block *ip_block)
{
	struct amdgpu_device *adev = ip_block->adev;

	if (!adev->jpeg.num_jpeg_inst || adev->jpeg.num_jpeg_inst > AMDGPU_MAX_JPEG_INSTANCES)
		return -ENOENT;

	adev->jpeg.num_jpeg_rings = AMDGPU_MAX_JPEG_RINGS;
	jpeg_v5_0_1_set_dec_ring_funcs(adev);
	jpeg_v5_0_1_set_irq_funcs(adev);
	jpeg_v5_0_1_set_ras_funcs(adev);

	return 0;
}

/**
 * jpeg_v5_0_1_sw_init - sw init for JPEG block
 *
 * @ip_block: Pointer to the amdgpu_ip_block for this hw instance.
 *
 * Load firmware and sw initialization
 */
static int jpeg_v5_0_1_sw_init(struct amdgpu_ip_block *ip_block)
{
	struct amdgpu_device *adev = ip_block->adev;
	struct amdgpu_ring *ring;
	int i, j, r, jpeg_inst;

	for (j = 0; j < adev->jpeg.num_jpeg_rings; ++j) {
		/* JPEG TRAP */
		r = amdgpu_irq_add_id(adev, SOC15_IH_CLIENTID_VCN,
				      amdgpu_ih_srcid_jpeg[j], &adev->jpeg.inst->irq);
		if (r)
			return r;
	}
	/* JPEG DJPEG POISON EVENT */
	r = amdgpu_irq_add_id(adev, SOC15_IH_CLIENTID_VCN,
			VCN_5_0__SRCID_DJPEG0_POISON, &adev->jpeg.inst->ras_poison_irq);
	if (r)
		return r;

	/* JPEG EJPEG POISON EVENT */
	r = amdgpu_irq_add_id(adev, SOC15_IH_CLIENTID_VCN,
			VCN_5_0__SRCID_EJPEG0_POISON, &adev->jpeg.inst->ras_poison_irq);
	if (r)
		return r;

	r = amdgpu_jpeg_sw_init(adev);
	if (r)
		return r;

	r = amdgpu_jpeg_resume(adev);
	if (r)
		return r;

	for (i = 0; i < adev->jpeg.num_jpeg_inst; ++i) {
		jpeg_inst = GET_INST(JPEG, i);

		for (j = 0; j < adev->jpeg.num_jpeg_rings; ++j) {
			ring = &adev->jpeg.inst[i].ring_dec[j];
			ring->use_doorbell = true;
			ring->vm_hub = AMDGPU_MMHUB0(adev->jpeg.inst[i].aid_id);
			if (!amdgpu_sriov_vf(adev)) {
				ring->doorbell_index =
					(adev->doorbell_index.vcn.vcn_ring0_1 << 1) +
					1 + j + 11 * jpeg_inst;
			} else {
				ring->doorbell_index =
					(adev->doorbell_index.vcn.vcn_ring0_1 << 1) +
					2 + j + 32 * jpeg_inst;
			}
			sprintf(ring->name, "jpeg_dec_%d.%d", adev->jpeg.inst[i].aid_id, j);
			r = amdgpu_ring_init(adev, ring, 512, &adev->jpeg.inst->irq, 0,
					     AMDGPU_RING_PRIO_DEFAULT, NULL);
			if (r)
				return r;

			adev->jpeg.internal.jpeg_pitch[j] =
				regUVD_JRBC0_UVD_JRBC_SCRATCH0_INTERNAL_OFFSET;
			adev->jpeg.inst[i].external.jpeg_pitch[j] =
				SOC15_REG_OFFSET1(JPEG, jpeg_inst, regUVD_JRBC_SCRATCH0,
						  (j ? jpeg_v5_0_1_core_reg_offset(j) : 0));
		}
	}

	r = amdgpu_jpeg_reg_dump_init(adev, jpeg_reg_list_5_0_1, ARRAY_SIZE(jpeg_reg_list_5_0_1));
	if (r)
		return r;

	adev->jpeg.supported_reset =
		amdgpu_get_soft_full_reset_mask(&adev->jpeg.inst[0].ring_dec[0]);
	if (!amdgpu_sriov_vf(adev))
		adev->jpeg.supported_reset |= AMDGPU_RESET_TYPE_PER_QUEUE;
	r = amdgpu_jpeg_sysfs_reset_mask_init(adev);

	return r;
}

/**
 * jpeg_v5_0_1_sw_fini - sw fini for JPEG block
 *
 * @ip_block: Pointer to the amdgpu_ip_block for this hw instance.
 *
 * JPEG suspend and free up sw allocation
 */
static int jpeg_v5_0_1_sw_fini(struct amdgpu_ip_block *ip_block)
{
	struct amdgpu_device *adev = ip_block->adev;
	int r;

	r = amdgpu_jpeg_suspend(adev);
	if (r)
		return r;

	amdgpu_jpeg_sysfs_reset_mask_fini(adev);

	r = amdgpu_jpeg_sw_fini(adev);

	return r;
}

/**
 * jpeg_v5_0_1_hw_init - start and test JPEG block
 *
 * @ip_block: Pointer to the amdgpu_ip_block for this hw instance.
 *
 */
static int jpeg_v5_0_1_hw_init(struct amdgpu_ip_block *ip_block)
{
	struct amdgpu_device *adev = ip_block->adev;
	struct amdgpu_ring *ring;
	int i, j, r, jpeg_inst;

	if (amdgpu_sriov_vf(adev)) {
		r = jpeg_v5_0_1_start_sriov(adev);
		if (r)
			return r;

		for (i = 0; i < adev->jpeg.num_jpeg_inst; ++i) {
			for (j = 0; j < adev->jpeg.num_jpeg_rings; ++j) {
				ring = &adev->jpeg.inst[i].ring_dec[j];
				ring->wptr = 0;
				ring->wptr_old = 0;
				jpeg_v5_0_1_dec_ring_set_wptr(ring);
				ring->sched.ready = true;
			}
		}
		return 0;
	}
	if (RREG32_SOC15(VCN, GET_INST(VCN, 0), regVCN_RRMT_CNTL) & 0x100)
		adev->jpeg.caps |= AMDGPU_JPEG_CAPS(RRMT_ENABLED);

	for (i = 0; i < adev->jpeg.num_jpeg_inst; ++i) {
		jpeg_inst = GET_INST(JPEG, i);
		ring = adev->jpeg.inst[i].ring_dec;
		if (ring->use_doorbell)
			adev->nbio.funcs->vcn_doorbell_range(adev, ring->use_doorbell,
				 (adev->doorbell_index.vcn.vcn_ring0_1 << 1) + 11 * jpeg_inst,
				 adev->jpeg.inst[i].aid_id);

		for (j = 0; j < adev->jpeg.num_jpeg_rings; ++j) {
			ring = &adev->jpeg.inst[i].ring_dec[j];
			if (ring->use_doorbell)
				WREG32_SOC15_OFFSET(VCN, GET_INST(VCN, i), regVCN_JPEG_DB_CTRL,
						    ring->pipe,
						    ring->doorbell_index <<
						    VCN_JPEG_DB_CTRL__OFFSET__SHIFT |
						    VCN_JPEG_DB_CTRL__EN_MASK);
			r = amdgpu_ring_test_helper(ring);
			if (r)
				return r;
		}
	}

	return 0;
}

/**
 * jpeg_v5_0_1_hw_fini - stop the hardware block
 *
 * @ip_block: Pointer to the amdgpu_ip_block for this hw instance.
 *
 * Stop the JPEG block, mark ring as not ready any more
 */
static int jpeg_v5_0_1_hw_fini(struct amdgpu_ip_block *ip_block)
{
	struct amdgpu_device *adev = ip_block->adev;
	int ret = 0;

	cancel_delayed_work_sync(&adev->jpeg.idle_work);

	if (!amdgpu_sriov_vf(adev)) {
		if (adev->jpeg.cur_state != AMD_PG_STATE_GATE)
			ret = jpeg_v5_0_1_set_powergating_state(ip_block, AMD_PG_STATE_GATE);
	}

	if (amdgpu_ras_is_supported(adev, AMDGPU_RAS_BLOCK__JPEG))
		amdgpu_irq_put(adev, &adev->jpeg.inst->ras_poison_irq, 0);

	return ret;
}

/**
 * jpeg_v5_0_1_suspend - suspend JPEG block
 *
 * @ip_block: Pointer to the amdgpu_ip_block for this hw instance.
 *
 * HW fini and suspend JPEG block
 */
static int jpeg_v5_0_1_suspend(struct amdgpu_ip_block *ip_block)
{
	struct amdgpu_device *adev = ip_block->adev;
	int r;

	r = jpeg_v5_0_1_hw_fini(ip_block);
	if (r)
		return r;

	r = amdgpu_jpeg_suspend(adev);

	return r;
}

/**
 * jpeg_v5_0_1_resume - resume JPEG block
 *
 * @ip_block: Pointer to the amdgpu_ip_block for this hw instance.
 *
 * Resume firmware and hw init JPEG block
 */
static int jpeg_v5_0_1_resume(struct amdgpu_ip_block *ip_block)
{
	struct amdgpu_device *adev = ip_block->adev;
	int r;

	r = amdgpu_jpeg_resume(adev);
	if (r)
		return r;

	r = jpeg_v5_0_1_hw_init(ip_block);

	return r;
}

static void jpeg_v5_0_1_init_inst(struct amdgpu_device *adev, int i)
{
	int jpeg_inst = GET_INST(JPEG, i);

	/* disable anti hang mechanism */
	WREG32_P(SOC15_REG_OFFSET(JPEG, jpeg_inst, regUVD_JPEG_POWER_STATUS), 0,
		 ~UVD_JPEG_POWER_STATUS__JPEG_POWER_STATUS_MASK);

	/* keep the JPEG in static PG mode */
	WREG32_P(SOC15_REG_OFFSET(JPEG, jpeg_inst, regUVD_JPEG_POWER_STATUS), 0,
		 ~UVD_JPEG_POWER_STATUS__JPEG_PG_MODE_MASK);

	/* MJPEG global tiling registers */
	WREG32_SOC15(JPEG, 0, regJPEG_DEC_GFX10_ADDR_CONFIG,
		     adev->gfx.config.gb_addr_config);

	/* enable JMI channel */
	WREG32_P(SOC15_REG_OFFSET(JPEG, jpeg_inst, regUVD_JMI_CNTL), 0,
		 ~UVD_JMI_CNTL__SOFT_RESET_MASK);
}

static void jpeg_v5_0_1_deinit_inst(struct amdgpu_device *adev, int i)
{
	int jpeg_inst = GET_INST(JPEG, i);
	/* reset JMI */
	WREG32_P(SOC15_REG_OFFSET(JPEG, jpeg_inst, regUVD_JMI_CNTL),
		 UVD_JMI_CNTL__SOFT_RESET_MASK,
		 ~UVD_JMI_CNTL__SOFT_RESET_MASK);

	/* enable anti hang mechanism */
	WREG32_P(SOC15_REG_OFFSET(JPEG, jpeg_inst, regUVD_JPEG_POWER_STATUS),
		 UVD_JPEG_POWER_STATUS__JPEG_POWER_STATUS_MASK,
		 ~UVD_JPEG_POWER_STATUS__JPEG_POWER_STATUS_MASK);
}

static void jpeg_v5_0_1_init_jrbc(struct amdgpu_ring *ring)
{
	struct amdgpu_device *adev = ring->adev;
	u32 reg, data, mask;
	int jpeg_inst = GET_INST(JPEG, ring->me);
	int reg_offset = ring->pipe ? jpeg_v5_0_1_core_reg_offset(ring->pipe) : 0;

	/* enable System Interrupt for JRBC */
	reg = SOC15_REG_OFFSET(JPEG, jpeg_inst, regJPEG_SYS_INT_EN);
	if (ring->pipe < AMDGPU_MAX_JPEG_RINGS_4_0_3) {
		data = JPEG_SYS_INT_EN__DJRBC0_MASK << ring->pipe;
		mask = ~(JPEG_SYS_INT_EN__DJRBC0_MASK << ring->pipe);
		WREG32_P(reg, data, mask);
	} else {
		data = JPEG_SYS_INT_EN__DJRBC0_MASK << (ring->pipe+12);
		mask = ~(JPEG_SYS_INT_EN__DJRBC0_MASK << (ring->pipe+12));
		WREG32_P(reg, data, mask);
	}

	WREG32_SOC15_OFFSET(JPEG, jpeg_inst,
			    regUVD_LMI_JRBC_RB_VMID,
			    reg_offset, 0);
	WREG32_SOC15_OFFSET(JPEG, jpeg_inst,
			    regUVD_JRBC_RB_CNTL,
			    reg_offset,
			    (0x00000001L | 0x00000002L));
	WREG32_SOC15_OFFSET(JPEG, jpeg_inst,
			    regUVD_LMI_JRBC_RB_64BIT_BAR_LOW,
			    reg_offset, lower_32_bits(ring->gpu_addr));
	WREG32_SOC15_OFFSET(JPEG, jpeg_inst,
			    regUVD_LMI_JRBC_RB_64BIT_BAR_HIGH,
			    reg_offset, upper_32_bits(ring->gpu_addr));
	WREG32_SOC15_OFFSET(JPEG, jpeg_inst,
			    regUVD_JRBC_RB_RPTR,
			    reg_offset, 0);
	WREG32_SOC15_OFFSET(JPEG, jpeg_inst,
			    regUVD_JRBC_RB_WPTR,
			    reg_offset, 0);
	WREG32_SOC15_OFFSET(JPEG, jpeg_inst,
			    regUVD_JRBC_RB_CNTL,
			    reg_offset, 0x00000002L);
	WREG32_SOC15_OFFSET(JPEG, jpeg_inst,
			    regUVD_JRBC_RB_SIZE,
			    reg_offset, ring->ring_size / 4);
	ring->wptr = RREG32_SOC15_OFFSET(JPEG, jpeg_inst, regUVD_JRBC_RB_WPTR,
					 reg_offset);
}

static int jpeg_v5_0_1_start_sriov(struct amdgpu_device *adev)
{
	struct amdgpu_ring *ring;
	uint64_t ctx_addr;
	uint32_t param, resp, expected;
	uint32_t tmp, timeout;

	struct amdgpu_mm_table *table = &adev->virt.mm_table;
	uint32_t *table_loc;
	uint32_t table_size;
	uint32_t size, size_dw, item_offset;
	uint32_t init_status;
	int i, j, jpeg_inst;

	struct mmsch_v5_0_cmd_direct_write
		direct_wt = { {0} };
	struct mmsch_v5_0_cmd_end end = { {0} };
	struct mmsch_v5_0_init_header header;

	direct_wt.cmd_header.command_type =
		MMSCH_COMMAND__DIRECT_REG_WRITE;
	end.cmd_header.command_type =
		MMSCH_COMMAND__END;

	for (i = 0; i < adev->jpeg.num_jpeg_inst; i++) {
		jpeg_inst = GET_INST(JPEG, i);

		memset(&header, 0, sizeof(struct mmsch_v5_0_init_header));
		header.version = MMSCH_VERSION;
		header.total_size = sizeof(struct mmsch_v5_0_init_header) >> 2;

		table_loc = (uint32_t *)table->cpu_addr;
		table_loc += header.total_size;

		item_offset = header.total_size;

		for (j = 0; j < adev->jpeg.num_jpeg_rings; j++) {
			ring = &adev->jpeg.inst[i].ring_dec[j];
			table_size = 0;

			tmp = SOC15_REG_OFFSET(JPEG, 0, regUVD_LMI_JRBC_RB_64BIT_BAR_LOW);
			MMSCH_V5_0_INSERT_DIRECT_WT(tmp, lower_32_bits(ring->gpu_addr));
			tmp = SOC15_REG_OFFSET(JPEG, 0, regUVD_LMI_JRBC_RB_64BIT_BAR_HIGH);
			MMSCH_V5_0_INSERT_DIRECT_WT(tmp, upper_32_bits(ring->gpu_addr));
			tmp = SOC15_REG_OFFSET(JPEG, 0, regUVD_JRBC_RB_SIZE);
			MMSCH_V5_0_INSERT_DIRECT_WT(tmp, ring->ring_size / 4);

			if (j < 5) {
				header.mjpegdec0[j].table_offset = item_offset;
				header.mjpegdec0[j].init_status = 0;
				header.mjpegdec0[j].table_size = table_size;
			} else {
				header.mjpegdec1[j - 5].table_offset = item_offset;
				header.mjpegdec1[j - 5].init_status = 0;
				header.mjpegdec1[j - 5].table_size = table_size;
			}
			header.total_size += table_size;
			item_offset += table_size;
		}

		MMSCH_V5_0_INSERT_END();

		/* send init table to MMSCH */
		size = sizeof(struct mmsch_v5_0_init_header);
		table_loc = (uint32_t *)table->cpu_addr;
		memcpy((void *)table_loc, &header, size);

		ctx_addr = table->gpu_addr;
		WREG32_SOC15(VCN, jpeg_inst, regMMSCH_VF_CTX_ADDR_LO, lower_32_bits(ctx_addr));
		WREG32_SOC15(VCN, jpeg_inst, regMMSCH_VF_CTX_ADDR_HI, upper_32_bits(ctx_addr));

		tmp = RREG32_SOC15(VCN, jpeg_inst, regMMSCH_VF_VMID);
		tmp &= ~MMSCH_VF_VMID__VF_CTX_VMID_MASK;
		tmp |= (0 << MMSCH_VF_VMID__VF_CTX_VMID__SHIFT);
		WREG32_SOC15(VCN, jpeg_inst, regMMSCH_VF_VMID, tmp);

		size = header.total_size;
		WREG32_SOC15(VCN, jpeg_inst, regMMSCH_VF_CTX_SIZE, size);

		WREG32_SOC15(VCN, jpeg_inst, regMMSCH_VF_MAILBOX_RESP, 0);

		param = 0x00000001;
		WREG32_SOC15(VCN, jpeg_inst, regMMSCH_VF_MAILBOX_HOST, param);
		tmp = 0;
		timeout = 1000;
		resp = 0;
		expected = MMSCH_VF_MAILBOX_RESP__OK;
		init_status =
			((struct mmsch_v5_0_init_header *)(table_loc))->mjpegdec0[i].init_status;
		while (resp != expected) {
			resp = RREG32_SOC15(VCN, jpeg_inst, regMMSCH_VF_MAILBOX_RESP);

			if (resp != 0)
				break;
			udelay(10);
			tmp = tmp + 10;
			if (tmp >= timeout) {
				DRM_ERROR("failed to init MMSCH. TIME-OUT after %d usec"\
					" waiting for regMMSCH_VF_MAILBOX_RESP "\
					"(expected=0x%08x, readback=0x%08x)\n",
					tmp, expected, resp);
				return -EBUSY;
			}
		}
		if (resp != expected && resp != MMSCH_VF_MAILBOX_RESP__INCOMPLETE &&
				init_status != MMSCH_VF_ENGINE_STATUS__PASS)
			DRM_ERROR("MMSCH init status is incorrect! readback=0x%08x, header init status for jpeg: %x\n",
					resp, init_status);

	}
	return 0;
}

/**
 * jpeg_v5_0_1_start - start JPEG block
 *
 * @adev: amdgpu_device pointer
 *
 * Setup and start the JPEG block
 */
static int jpeg_v5_0_1_start(struct amdgpu_device *adev)
{
	struct amdgpu_ring *ring;
	int i, j;

	for (i = 0; i < adev->jpeg.num_jpeg_inst; ++i) {
		jpeg_v5_0_1_init_inst(adev, i);
		for (j = 0; j < adev->jpeg.num_jpeg_rings; ++j) {
			ring = &adev->jpeg.inst[i].ring_dec[j];
			jpeg_v5_0_1_init_jrbc(ring);
		}
	}

	return 0;
}

/**
 * jpeg_v5_0_1_stop - stop JPEG block
 *
 * @adev: amdgpu_device pointer
 *
 * stop the JPEG block
 */
static int jpeg_v5_0_1_stop(struct amdgpu_device *adev)
{
	int i;

	for (i = 0; i < adev->jpeg.num_jpeg_inst; ++i)
		jpeg_v5_0_1_deinit_inst(adev, i);

	return 0;
}

/**
 * jpeg_v5_0_1_dec_ring_get_rptr - get read pointer
 *
 * @ring: amdgpu_ring pointer
 *
 * Returns the current hardware read pointer
 */
static uint64_t jpeg_v5_0_1_dec_ring_get_rptr(struct amdgpu_ring *ring)
{
	struct amdgpu_device *adev = ring->adev;

	return RREG32_SOC15_OFFSET(JPEG, GET_INST(JPEG, ring->me), regUVD_JRBC_RB_RPTR,
				   ring->pipe ? jpeg_v5_0_1_core_reg_offset(ring->pipe) : 0);
}

/**
 * jpeg_v5_0_1_dec_ring_get_wptr - get write pointer
 *
 * @ring: amdgpu_ring pointer
 *
 * Returns the current hardware write pointer
 */
static uint64_t jpeg_v5_0_1_dec_ring_get_wptr(struct amdgpu_ring *ring)
{
	struct amdgpu_device *adev = ring->adev;

	if (ring->use_doorbell)
		return adev->wb.wb[ring->wptr_offs];

	return RREG32_SOC15_OFFSET(JPEG, GET_INST(JPEG, ring->me), regUVD_JRBC_RB_WPTR,
				   ring->pipe ? jpeg_v5_0_1_core_reg_offset(ring->pipe) : 0);
}

/**
 * jpeg_v5_0_1_dec_ring_set_wptr - set write pointer
 *
 * @ring: amdgpu_ring pointer
 *
 * Commits the write pointer to the hardware
 */
static void jpeg_v5_0_1_dec_ring_set_wptr(struct amdgpu_ring *ring)
{
	struct amdgpu_device *adev = ring->adev;

	if (ring->use_doorbell) {
		adev->wb.wb[ring->wptr_offs] = lower_32_bits(ring->wptr);
		WDOORBELL32(ring->doorbell_index, lower_32_bits(ring->wptr));
	} else {
		WREG32_SOC15_OFFSET(JPEG, GET_INST(JPEG, ring->me),
				    regUVD_JRBC_RB_WPTR,
				    (ring->pipe ? jpeg_v5_0_1_core_reg_offset(ring->pipe) : 0),
				    lower_32_bits(ring->wptr));
	}
}

static bool jpeg_v5_0_1_is_idle(struct amdgpu_ip_block *ip_block)
{
	struct amdgpu_device *adev = ip_block->adev;
	bool ret = false;
	int i, j;

	for (i = 0; i < adev->jpeg.num_jpeg_inst; ++i) {
		for (j = 0; j < adev->jpeg.num_jpeg_rings; ++j) {
			int reg_offset = (j ? jpeg_v5_0_1_core_reg_offset(j) : 0);

			ret &= ((RREG32_SOC15_OFFSET(JPEG, GET_INST(JPEG, i),
				regUVD_JRBC_STATUS, reg_offset) &
				UVD_JRBC_STATUS__RB_JOB_DONE_MASK) ==
				UVD_JRBC_STATUS__RB_JOB_DONE_MASK);
		}
	}

	return ret;
}

static int jpeg_v5_0_1_wait_for_idle(struct amdgpu_ip_block *ip_block)
{
	struct amdgpu_device *adev = ip_block->adev;
	int ret = 0;
	int i, j;

	for (i = 0; i < adev->jpeg.num_jpeg_inst; ++i) {
		for (j = 0; j < adev->jpeg.num_jpeg_rings; ++j) {
			int reg_offset = (j ? jpeg_v5_0_1_core_reg_offset(j) : 0);

			ret &= SOC15_WAIT_ON_RREG_OFFSET(JPEG, GET_INST(JPEG, i),
							 regUVD_JRBC_STATUS, reg_offset,
							 UVD_JRBC_STATUS__RB_JOB_DONE_MASK,
							 UVD_JRBC_STATUS__RB_JOB_DONE_MASK);
		}
	}
	return ret;
}

static int jpeg_v5_0_1_set_clockgating_state(struct amdgpu_ip_block *ip_block,
					     enum amd_clockgating_state state)
{
	struct amdgpu_device *adev = ip_block->adev;
	bool enable = (state == AMD_CG_STATE_GATE) ? true : false;

	int i;

	if (!enable)
		return 0;

	for (i = 0; i < adev->jpeg.num_jpeg_inst; ++i) {
		if (!jpeg_v5_0_1_is_idle(ip_block))
			return -EBUSY;
	}

	return 0;
}

static int jpeg_v5_0_1_set_powergating_state(struct amdgpu_ip_block *ip_block,
					     enum amd_powergating_state state)
{
	struct amdgpu_device *adev = ip_block->adev;
	int ret;

	if (amdgpu_sriov_vf(adev)) {
		adev->jpeg.cur_state = AMD_PG_STATE_UNGATE;
		return 0;
	}

	if (state == adev->jpeg.cur_state)
		return 0;

	if (state == AMD_PG_STATE_GATE)
		ret = jpeg_v5_0_1_stop(adev);
	else
		ret = jpeg_v5_0_1_start(adev);

	if (!ret)
		adev->jpeg.cur_state = state;

	return ret;
}

static int jpeg_v5_0_1_set_interrupt_state(struct amdgpu_device *adev,
					   struct amdgpu_irq_src *source,
					   unsigned int type,
					   enum amdgpu_interrupt_state state)
{
	return 0;
}

static int jpeg_v5_0_1_set_ras_interrupt_state(struct amdgpu_device *adev,
					struct amdgpu_irq_src *source,
					unsigned int type,
					enum amdgpu_interrupt_state state)
{
	return 0;
}



static int jpeg_v5_0_1_process_interrupt(struct amdgpu_device *adev,
					 struct amdgpu_irq_src *source,
					 struct amdgpu_iv_entry *entry)
{
	u32 i, inst;

	i = node_id_to_phys_map[entry->node_id];
	DRM_DEV_DEBUG(adev->dev, "IH: JPEG TRAP\n");

	for (inst = 0; inst < adev->jpeg.num_jpeg_inst; ++inst)
		if (adev->jpeg.inst[inst].aid_id == i)
			break;

	if (inst >= adev->jpeg.num_jpeg_inst) {
		dev_WARN_ONCE(adev->dev, 1,
			      "Interrupt received for unknown JPEG instance %d",
			      entry->node_id);
		return 0;
	}

	switch (entry->src_id) {
	case VCN_5_0__SRCID__JPEG_DECODE:
		amdgpu_fence_process(&adev->jpeg.inst[inst].ring_dec[0]);
		break;
	case VCN_5_0__SRCID__JPEG1_DECODE:
		amdgpu_fence_process(&adev->jpeg.inst[inst].ring_dec[1]);
		break;
	case VCN_5_0__SRCID__JPEG2_DECODE:
		amdgpu_fence_process(&adev->jpeg.inst[inst].ring_dec[2]);
		break;
	case VCN_5_0__SRCID__JPEG3_DECODE:
		amdgpu_fence_process(&adev->jpeg.inst[inst].ring_dec[3]);
		break;
	case VCN_5_0__SRCID__JPEG4_DECODE:
		amdgpu_fence_process(&adev->jpeg.inst[inst].ring_dec[4]);
		break;
	case VCN_5_0__SRCID__JPEG5_DECODE:
		amdgpu_fence_process(&adev->jpeg.inst[inst].ring_dec[5]);
		break;
	case VCN_5_0__SRCID__JPEG6_DECODE:
		amdgpu_fence_process(&adev->jpeg.inst[inst].ring_dec[6]);
		break;
	case VCN_5_0__SRCID__JPEG7_DECODE:
		amdgpu_fence_process(&adev->jpeg.inst[inst].ring_dec[7]);
		break;
	case VCN_5_0__SRCID__JPEG8_DECODE:
		amdgpu_fence_process(&adev->jpeg.inst[inst].ring_dec[8]);
		break;
	case VCN_5_0__SRCID__JPEG9_DECODE:
		amdgpu_fence_process(&adev->jpeg.inst[inst].ring_dec[9]);
		break;
	default:
		DRM_DEV_ERROR(adev->dev, "Unhandled interrupt: %d %d\n",
			      entry->src_id, entry->src_data[0]);
		break;
	}

	return 0;
}

static void jpeg_v5_0_1_core_stall_reset(struct amdgpu_ring *ring)
{
	struct amdgpu_device *adev = ring->adev;
	int jpeg_inst = GET_INST(JPEG, ring->me);
	int reg_offset = ring->pipe ? jpeg_v5_0_1_core_reg_offset(ring->pipe) : 0;

	WREG32_SOC15_OFFSET(JPEG, jpeg_inst,
			    regUVD_JMI0_UVD_JMI_CLIENT_STALL,
			    reg_offset, 0x1F);
	SOC15_WAIT_ON_RREG_OFFSET(JPEG, jpeg_inst,
				  regUVD_JMI0_UVD_JMI_CLIENT_CLEAN_STATUS,
				  reg_offset, 0x1F, 0x1F);
	WREG32_SOC15_OFFSET(JPEG, jpeg_inst,
			    regUVD_JMI0_JPEG_LMI_DROP,
			    reg_offset, 0x1F);
	WREG32_SOC15(JPEG, jpeg_inst, regJPEG_CORE_RST_CTRL, 1 << ring->pipe);
	WREG32_SOC15_OFFSET(JPEG, jpeg_inst,
			    regUVD_JMI0_UVD_JMI_CLIENT_STALL,
			    reg_offset, 0x00);
	WREG32_SOC15_OFFSET(JPEG, jpeg_inst,
			    regUVD_JMI0_JPEG_LMI_DROP,
			    reg_offset, 0x00);
	WREG32_SOC15(JPEG, jpeg_inst, regJPEG_CORE_RST_CTRL, 0x00);
}

static int jpeg_v5_0_1_ring_reset(struct amdgpu_ring *ring,
				  unsigned int vmid,
				  struct amdgpu_fence *timedout_fence)
{
<<<<<<< HEAD
	int r;

	if (amdgpu_sriov_vf(ring->adev))
		return -EOPNOTSUPP;

	jpeg_v5_0_1_core_stall_reset(ring);
	jpeg_v5_0_1_init_jrbc(ring);
	r = amdgpu_ring_test_helper(ring);
	if (r)
		return r;
	amdgpu_fence_driver_force_completion(ring);
	return 0;
=======
	amdgpu_ring_reset_helper_begin(ring, timedout_fence);
	jpeg_v5_0_1_core_stall_reset(ring);
	jpeg_v5_0_1_init_jrbc(ring);
	return amdgpu_ring_reset_helper_end(ring, timedout_fence);
>>>>>>> 449d48b1
}

static const struct amd_ip_funcs jpeg_v5_0_1_ip_funcs = {
	.name = "jpeg_v5_0_1",
	.early_init = jpeg_v5_0_1_early_init,
	.late_init = NULL,
	.sw_init = jpeg_v5_0_1_sw_init,
	.sw_fini = jpeg_v5_0_1_sw_fini,
	.hw_init = jpeg_v5_0_1_hw_init,
	.hw_fini = jpeg_v5_0_1_hw_fini,
	.suspend = jpeg_v5_0_1_suspend,
	.resume = jpeg_v5_0_1_resume,
	.is_idle = jpeg_v5_0_1_is_idle,
	.wait_for_idle = jpeg_v5_0_1_wait_for_idle,
	.check_soft_reset = NULL,
	.pre_soft_reset = NULL,
	.soft_reset = NULL,
	.post_soft_reset = NULL,
	.set_clockgating_state = jpeg_v5_0_1_set_clockgating_state,
	.set_powergating_state = jpeg_v5_0_1_set_powergating_state,
	.dump_ip_state = amdgpu_jpeg_dump_ip_state,
	.print_ip_state = amdgpu_jpeg_print_ip_state,
};

static const struct amdgpu_ring_funcs jpeg_v5_0_1_dec_ring_vm_funcs = {
	.type = AMDGPU_RING_TYPE_VCN_JPEG,
	.align_mask = 0xf,
	.get_rptr = jpeg_v5_0_1_dec_ring_get_rptr,
	.get_wptr = jpeg_v5_0_1_dec_ring_get_wptr,
	.set_wptr = jpeg_v5_0_1_dec_ring_set_wptr,
	.emit_frame_size =
		SOC15_FLUSH_GPU_TLB_NUM_WREG * 6 +
		SOC15_FLUSH_GPU_TLB_NUM_REG_WAIT * 8 +
		8 + /* jpeg_v5_0_1_dec_ring_emit_vm_flush */
		22 + 22 + /* jpeg_v5_0_1_dec_ring_emit_fence x2 vm fence */
		8 + 16,
	.emit_ib_size = 22, /* jpeg_v5_0_1_dec_ring_emit_ib */
	.emit_ib = jpeg_v4_0_3_dec_ring_emit_ib,
	.emit_fence = jpeg_v4_0_3_dec_ring_emit_fence,
	.emit_vm_flush = jpeg_v4_0_3_dec_ring_emit_vm_flush,
	.emit_hdp_flush = jpeg_v4_0_3_ring_emit_hdp_flush,
	.test_ring = amdgpu_jpeg_dec_ring_test_ring,
	.test_ib = amdgpu_jpeg_dec_ring_test_ib,
	.insert_nop = jpeg_v4_0_3_dec_ring_nop,
	.insert_start = jpeg_v4_0_3_dec_ring_insert_start,
	.insert_end = jpeg_v4_0_3_dec_ring_insert_end,
	.pad_ib = amdgpu_ring_generic_pad_ib,
	.begin_use = amdgpu_jpeg_ring_begin_use,
	.end_use = amdgpu_jpeg_ring_end_use,
	.emit_wreg = jpeg_v4_0_3_dec_ring_emit_wreg,
	.emit_reg_wait = jpeg_v4_0_3_dec_ring_emit_reg_wait,
	.emit_reg_write_reg_wait = amdgpu_ring_emit_reg_write_reg_wait_helper,
	.reset = jpeg_v5_0_1_ring_reset,
};

static void jpeg_v5_0_1_set_dec_ring_funcs(struct amdgpu_device *adev)
{
	int i, j, jpeg_inst;

	for (i = 0; i < adev->jpeg.num_jpeg_inst; ++i) {
		for (j = 0; j < adev->jpeg.num_jpeg_rings; ++j) {
			adev->jpeg.inst[i].ring_dec[j].funcs = &jpeg_v5_0_1_dec_ring_vm_funcs;
			adev->jpeg.inst[i].ring_dec[j].me = i;
			adev->jpeg.inst[i].ring_dec[j].pipe = j;
		}
		jpeg_inst = GET_INST(JPEG, i);
		adev->jpeg.inst[i].aid_id =
			jpeg_inst / adev->jpeg.num_inst_per_aid;
	}
}

static const struct amdgpu_irq_src_funcs jpeg_v5_0_1_irq_funcs = {
	.set = jpeg_v5_0_1_set_interrupt_state,
	.process = jpeg_v5_0_1_process_interrupt,
};

static const struct amdgpu_irq_src_funcs jpeg_v5_0_1_ras_irq_funcs = {
	.set = jpeg_v5_0_1_set_ras_interrupt_state,
	.process = amdgpu_jpeg_process_poison_irq,
};

static void jpeg_v5_0_1_set_irq_funcs(struct amdgpu_device *adev)
{
	int i;

	for (i = 0; i < adev->jpeg.num_jpeg_inst; ++i)
		adev->jpeg.inst->irq.num_types += adev->jpeg.num_jpeg_rings;

	adev->jpeg.inst->irq.funcs = &jpeg_v5_0_1_irq_funcs;

	adev->jpeg.inst->ras_poison_irq.num_types = 1;
	adev->jpeg.inst->ras_poison_irq.funcs = &jpeg_v5_0_1_ras_irq_funcs;

}

const struct amdgpu_ip_block_version jpeg_v5_0_1_ip_block = {
	.type = AMD_IP_BLOCK_TYPE_JPEG,
	.major = 5,
	.minor = 0,
	.rev = 1,
	.funcs = &jpeg_v5_0_1_ip_funcs,
};

static uint32_t jpeg_v5_0_1_query_poison_by_instance(struct amdgpu_device *adev,
		uint32_t instance, uint32_t sub_block)
{
	uint32_t poison_stat = 0, reg_value = 0;

	switch (sub_block) {
	case AMDGPU_JPEG_V5_0_1_JPEG0:
		reg_value = RREG32_SOC15(JPEG, instance, regUVD_RAS_JPEG0_STATUS);
		poison_stat = REG_GET_FIELD(reg_value, UVD_RAS_JPEG0_STATUS, POISONED_PF);
		break;
	case AMDGPU_JPEG_V5_0_1_JPEG1:
		reg_value = RREG32_SOC15(JPEG, instance, regUVD_RAS_JPEG1_STATUS);
		poison_stat = REG_GET_FIELD(reg_value, UVD_RAS_JPEG1_STATUS, POISONED_PF);
		break;
	default:
		break;
	}

	if (poison_stat)
		dev_info(adev->dev, "Poison detected in JPEG%d sub_block%d\n",
			instance, sub_block);

	return poison_stat;
}

static bool jpeg_v5_0_1_query_ras_poison_status(struct amdgpu_device *adev)
{
	uint32_t inst = 0, sub = 0, poison_stat = 0;

	for (inst = 0; inst < adev->jpeg.num_jpeg_inst; inst++)
		for (sub = 0; sub < AMDGPU_JPEG_V5_0_1_MAX_SUB_BLOCK; sub++)
			poison_stat +=
			jpeg_v5_0_1_query_poison_by_instance(adev, inst, sub);

	return !!poison_stat;
}

static const struct amdgpu_ras_block_hw_ops jpeg_v5_0_1_ras_hw_ops = {
	.query_poison_status = jpeg_v5_0_1_query_ras_poison_status,
};

static int jpeg_v5_0_1_aca_bank_parser(struct aca_handle *handle, struct aca_bank *bank,
				      enum aca_smu_type type, void *data)
{
	struct aca_bank_info info;
	u64 misc0;
	int ret;

	ret = aca_bank_info_decode(bank, &info);
	if (ret)
		return ret;

	misc0 = bank->regs[ACA_REG_IDX_MISC0];
	switch (type) {
	case ACA_SMU_TYPE_UE:
		bank->aca_err_type = ACA_ERROR_TYPE_UE;
		ret = aca_error_cache_log_bank_error(handle, &info, ACA_ERROR_TYPE_UE,
						     1ULL);
		break;
	case ACA_SMU_TYPE_CE:
		bank->aca_err_type = ACA_ERROR_TYPE_CE;
		ret = aca_error_cache_log_bank_error(handle, &info, bank->aca_err_type,
						     ACA_REG__MISC0__ERRCNT(misc0));
		break;
	default:
		return -EINVAL;
	}

	return ret;
}

/* reference to smu driver if header file */
static int jpeg_v5_0_1_err_codes[] = {
	16, 17, 18, 19, 20, 21, 22, 23, /* JPEG[0-7][S|D] */
	24, 25, 26, 27, 28, 29, 30, 31
};

static bool jpeg_v5_0_1_aca_bank_is_valid(struct aca_handle *handle, struct aca_bank *bank,
					 enum aca_smu_type type, void *data)
{
	u32 instlo;

	instlo = ACA_REG__IPID__INSTANCEIDLO(bank->regs[ACA_REG_IDX_IPID]);
	instlo &= GENMASK(31, 1);

	if (instlo != mmSMNAID_AID0_MCA_SMU)
		return false;

	if (aca_bank_check_error_codes(handle->adev, bank,
				       jpeg_v5_0_1_err_codes,
				       ARRAY_SIZE(jpeg_v5_0_1_err_codes)))
		return false;

	return true;
}

static const struct aca_bank_ops jpeg_v5_0_1_aca_bank_ops = {
	.aca_bank_parser = jpeg_v5_0_1_aca_bank_parser,
	.aca_bank_is_valid = jpeg_v5_0_1_aca_bank_is_valid,
};

static const struct aca_info jpeg_v5_0_1_aca_info = {
	.hwip = ACA_HWIP_TYPE_SMU,
	.mask = ACA_ERROR_UE_MASK,
	.bank_ops = &jpeg_v5_0_1_aca_bank_ops,
};

static int jpeg_v5_0_1_ras_late_init(struct amdgpu_device *adev, struct ras_common_if *ras_block)
{
	int r;

	r = amdgpu_ras_block_late_init(adev, ras_block);
	if (r)
		return r;

	if (amdgpu_ras_is_supported(adev, ras_block->block) &&
		adev->jpeg.inst->ras_poison_irq.funcs) {
		r = amdgpu_irq_get(adev, &adev->jpeg.inst->ras_poison_irq, 0);
		if (r)
			goto late_fini;
	}

	r = amdgpu_ras_bind_aca(adev, AMDGPU_RAS_BLOCK__JPEG,
				&jpeg_v5_0_1_aca_info, NULL);
	if (r)
		goto late_fini;

	return 0;

late_fini:
	amdgpu_ras_block_late_fini(adev, ras_block);

	return r;
}

static struct amdgpu_jpeg_ras jpeg_v5_0_1_ras = {
	.ras_block = {
		.hw_ops = &jpeg_v5_0_1_ras_hw_ops,
		.ras_late_init = jpeg_v5_0_1_ras_late_init,
	},
};

static void jpeg_v5_0_1_set_ras_funcs(struct amdgpu_device *adev)
{
	adev->jpeg.ras = &jpeg_v5_0_1_ras;
}<|MERGE_RESOLUTION|>--- conflicted
+++ resolved
@@ -836,25 +836,10 @@
 				  unsigned int vmid,
 				  struct amdgpu_fence *timedout_fence)
 {
-<<<<<<< HEAD
-	int r;
-
-	if (amdgpu_sriov_vf(ring->adev))
-		return -EOPNOTSUPP;
-
-	jpeg_v5_0_1_core_stall_reset(ring);
-	jpeg_v5_0_1_init_jrbc(ring);
-	r = amdgpu_ring_test_helper(ring);
-	if (r)
-		return r;
-	amdgpu_fence_driver_force_completion(ring);
-	return 0;
-=======
 	amdgpu_ring_reset_helper_begin(ring, timedout_fence);
 	jpeg_v5_0_1_core_stall_reset(ring);
 	jpeg_v5_0_1_init_jrbc(ring);
 	return amdgpu_ring_reset_helper_end(ring, timedout_fence);
->>>>>>> 449d48b1
 }
 
 static const struct amd_ip_funcs jpeg_v5_0_1_ip_funcs = {
