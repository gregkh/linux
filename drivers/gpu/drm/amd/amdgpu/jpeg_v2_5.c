/*
 * Copyright 2019 Advanced Micro Devices, Inc.
 *
 * Permission is hereby granted, free of charge, to any person obtaining a
 * copy of this software and associated documentation files (the "Software"),
 * to deal in the Software without restriction, including without limitation
 * the rights to use, copy, modify, merge, publish, distribute, sublicense,
 * and/or sell copies of the Software, and to permit persons to whom the
 * Software is furnished to do so, subject to the following conditions:
 *
 * The above copyright notice and this permission notice shall be included in
 * all copies or substantial portions of the Software.
 *
 * THE SOFTWARE IS PROVIDED "AS IS", WITHOUT WARRANTY OF ANY KIND, EXPRESS OR
 * IMPLIED, INCLUDING BUT NOT LIMITED TO THE WARRANTIES OF MERCHANTABILITY,
 * FITNESS FOR A PARTICULAR PURPOSE AND NONINFRINGEMENT.  IN NO EVENT SHALL
 * THE COPYRIGHT HOLDER(S) OR AUTHOR(S) BE LIABLE FOR ANY CLAIM, DAMAGES OR
 * OTHER LIABILITY, WHETHER IN AN ACTION OF CONTRACT, TORT OR OTHERWISE,
 * ARISING FROM, OUT OF OR IN CONNECTION WITH THE SOFTWARE OR THE USE OR
 * OTHER DEALINGS IN THE SOFTWARE.
 *
 */

#include "amdgpu.h"
#include "amdgpu_jpeg.h"
#include "soc15.h"
#include "soc15d.h"
#include "jpeg_v2_0.h"
#include "jpeg_v2_5.h"

#include "vcn/vcn_2_5_offset.h"
#include "vcn/vcn_2_5_sh_mask.h"
#include "ivsrcid/vcn/irqsrcs_vcn_2_0.h"

#define mmUVD_JPEG_PITCH_INTERNAL_OFFSET			0x401f

#define JPEG25_MAX_HW_INSTANCES_ARCTURUS			2

static const struct amdgpu_hwip_reg_entry jpeg_reg_list_2_5[] = {
	SOC15_REG_ENTRY_STR(JPEG, 0, mmUVD_JPEG_POWER_STATUS),
	SOC15_REG_ENTRY_STR(JPEG, 0, mmUVD_JPEG_INT_STAT),
	SOC15_REG_ENTRY_STR(JPEG, 0, mmUVD_JRBC_RB_RPTR),
	SOC15_REG_ENTRY_STR(JPEG, 0, mmUVD_JRBC_RB_WPTR),
	SOC15_REG_ENTRY_STR(JPEG, 0, mmUVD_JRBC_RB_CNTL),
	SOC15_REG_ENTRY_STR(JPEG, 0, mmUVD_JRBC_RB_SIZE),
	SOC15_REG_ENTRY_STR(JPEG, 0, mmUVD_JRBC_STATUS),
	SOC15_REG_ENTRY_STR(JPEG, 0, mmJPEG_DEC_ADDR_MODE),
	SOC15_REG_ENTRY_STR(JPEG, 0, mmJPEG_DEC_GFX10_ADDR_CONFIG),
	SOC15_REG_ENTRY_STR(JPEG, 0, mmJPEG_DEC_Y_GFX10_TILING_SURFACE),
	SOC15_REG_ENTRY_STR(JPEG, 0, mmJPEG_DEC_UV_GFX10_TILING_SURFACE),
	SOC15_REG_ENTRY_STR(JPEG, 0, mmUVD_JPEG_PITCH),
	SOC15_REG_ENTRY_STR(JPEG, 0, mmUVD_JPEG_UV_PITCH),
};

static void jpeg_v2_5_set_dec_ring_funcs(struct amdgpu_device *adev);
static void jpeg_v2_5_set_irq_funcs(struct amdgpu_device *adev);
static int jpeg_v2_5_set_powergating_state(struct amdgpu_ip_block *ip_block,
				enum amd_powergating_state state);
static void jpeg_v2_5_set_ras_funcs(struct amdgpu_device *adev);

static int amdgpu_ih_clientid_jpeg[] = {
	SOC15_IH_CLIENTID_VCN,
	SOC15_IH_CLIENTID_VCN1
};

/**
 * jpeg_v2_5_early_init - set function pointers
 *
 * @ip_block: Pointer to the amdgpu_ip_block for this hw instance.
 *
 * Set ring and irq function pointers
 */
static int jpeg_v2_5_early_init(struct amdgpu_ip_block *ip_block)
{
	struct amdgpu_device *adev = ip_block->adev;
	u32 harvest;
	int i;

	adev->jpeg.num_jpeg_rings = 1;
	adev->jpeg.num_jpeg_inst = JPEG25_MAX_HW_INSTANCES_ARCTURUS;
	for (i = 0; i < adev->jpeg.num_jpeg_inst; i++) {
		harvest = RREG32_SOC15(JPEG, i, mmCC_UVD_HARVESTING);
		if (harvest & CC_UVD_HARVESTING__UVD_DISABLE_MASK)
			adev->jpeg.harvest_config |= 1 << i;
	}
	if (adev->jpeg.harvest_config == (AMDGPU_JPEG_HARVEST_JPEG0 |
					 AMDGPU_JPEG_HARVEST_JPEG1))
		return -ENOENT;

	jpeg_v2_5_set_dec_ring_funcs(adev);
	jpeg_v2_5_set_irq_funcs(adev);
	jpeg_v2_5_set_ras_funcs(adev);

	return 0;
}

/**
 * jpeg_v2_5_sw_init - sw init for JPEG block
 *
 * @ip_block: Pointer to the amdgpu_ip_block for this hw instance.
 *
 * Load firmware and sw initialization
 */
static int jpeg_v2_5_sw_init(struct amdgpu_ip_block *ip_block)
{
	struct amdgpu_ring *ring;
	int i, r;
	struct amdgpu_device *adev = ip_block->adev;

	for (i = 0; i < adev->jpeg.num_jpeg_inst; ++i) {
		if (adev->jpeg.harvest_config & (1 << i))
			continue;

		/* JPEG TRAP */
		r = amdgpu_irq_add_id(adev, amdgpu_ih_clientid_jpeg[i],
				VCN_2_0__SRCID__JPEG_DECODE, &adev->jpeg.inst[i].irq);
		if (r)
			return r;

		/* JPEG DJPEG POISON EVENT */
		r = amdgpu_irq_add_id(adev, amdgpu_ih_clientid_jpeg[i],
			VCN_2_6__SRCID_DJPEG0_POISON, &adev->jpeg.inst[i].ras_poison_irq);
		if (r)
			return r;

		/* JPEG EJPEG POISON EVENT */
		r = amdgpu_irq_add_id(adev, amdgpu_ih_clientid_jpeg[i],
			VCN_2_6__SRCID_EJPEG0_POISON, &adev->jpeg.inst[i].ras_poison_irq);
		if (r)
			return r;
	}

	r = amdgpu_jpeg_sw_init(adev);
	if (r)
		return r;

	r = amdgpu_jpeg_resume(adev);
	if (r)
		return r;

	for (i = 0; i < adev->jpeg.num_jpeg_inst; ++i) {
		if (adev->jpeg.harvest_config & (1 << i))
			continue;

		ring = adev->jpeg.inst[i].ring_dec;
		ring->use_doorbell = true;
		if (amdgpu_ip_version(adev, UVD_HWIP, 0) == IP_VERSION(2, 5, 0))
			ring->vm_hub = AMDGPU_MMHUB1(0);
		else
			ring->vm_hub = AMDGPU_MMHUB0(0);
		ring->doorbell_index = (adev->doorbell_index.vcn.vcn_ring0_1 << 1) + 1 + 8 * i;
		sprintf(ring->name, "jpeg_dec_%d", i);
		r = amdgpu_ring_init(adev, ring, 512, &adev->jpeg.inst[i].irq,
				     0, AMDGPU_RING_PRIO_DEFAULT, NULL);
		if (r)
			return r;

		adev->jpeg.internal.jpeg_pitch[0] = mmUVD_JPEG_PITCH_INTERNAL_OFFSET;
		adev->jpeg.inst[i].external.jpeg_pitch[0] = SOC15_REG_OFFSET(JPEG, i, mmUVD_JPEG_PITCH);
	}

	r = amdgpu_jpeg_ras_sw_init(adev);
	if (r)
		return r;

	r = amdgpu_jpeg_reg_dump_init(adev, jpeg_reg_list_2_5, ARRAY_SIZE(jpeg_reg_list_2_5));
	if (r)
		return r;

	adev->jpeg.supported_reset =
		amdgpu_get_soft_full_reset_mask(adev->jpeg.inst[0].ring_dec);
	if (!amdgpu_sriov_vf(adev))
		adev->jpeg.supported_reset |= AMDGPU_RESET_TYPE_PER_QUEUE;
	r = amdgpu_jpeg_sysfs_reset_mask_init(adev);

	return r;
}

/**
 * jpeg_v2_5_sw_fini - sw fini for JPEG block
 *
 * @ip_block: Pointer to the amdgpu_ip_block for this hw instance.
 *
 * JPEG suspend and free up sw allocation
 */
static int jpeg_v2_5_sw_fini(struct amdgpu_ip_block *ip_block)
{
	int r;
	struct amdgpu_device *adev = ip_block->adev;

	r = amdgpu_jpeg_suspend(adev);
	if (r)
		return r;

	amdgpu_jpeg_sysfs_reset_mask_fini(adev);

	r = amdgpu_jpeg_sw_fini(adev);

	return r;
}

/**
 * jpeg_v2_5_hw_init - start and test JPEG block
 *
 * @ip_block: Pointer to the amdgpu_ip_block for this hw instance.
 *
 */
static int jpeg_v2_5_hw_init(struct amdgpu_ip_block *ip_block)
{
	struct amdgpu_device *adev = ip_block->adev;
	struct amdgpu_ring *ring;
	int i, r;

	for (i = 0; i < adev->jpeg.num_jpeg_inst; ++i) {
		if (adev->jpeg.harvest_config & (1 << i))
			continue;

		ring = adev->jpeg.inst[i].ring_dec;
		adev->nbio.funcs->vcn_doorbell_range(adev, ring->use_doorbell,
			(adev->doorbell_index.vcn.vcn_ring0_1 << 1) + 8 * i, i);

		r = amdgpu_ring_test_helper(ring);
		if (r)
			return r;
	}

	return 0;
}

/**
 * jpeg_v2_5_hw_fini - stop the hardware block
 *
 * @ip_block: Pointer to the amdgpu_ip_block for this hw instance.
 *
 * Stop the JPEG block, mark ring as not ready any more
 */
static int jpeg_v2_5_hw_fini(struct amdgpu_ip_block *ip_block)
{
	struct amdgpu_device *adev = ip_block->adev;
	int i;

	cancel_delayed_work_sync(&adev->jpeg.idle_work);

	for (i = 0; i < adev->jpeg.num_jpeg_inst; ++i) {
		if (adev->jpeg.harvest_config & (1 << i))
			continue;

		if (adev->jpeg.cur_state != AMD_PG_STATE_GATE &&
		      RREG32_SOC15(JPEG, i, mmUVD_JRBC_STATUS))
			jpeg_v2_5_set_powergating_state(ip_block, AMD_PG_STATE_GATE);

		if (amdgpu_ras_is_supported(adev, AMDGPU_RAS_BLOCK__JPEG))
			amdgpu_irq_put(adev, &adev->jpeg.inst[i].ras_poison_irq, 0);
	}

	return 0;
}

/**
 * jpeg_v2_5_suspend - suspend JPEG block
 *
 * @ip_block: Pointer to the amdgpu_ip_block for this hw instance.
 *
 * HW fini and suspend JPEG block
 */
static int jpeg_v2_5_suspend(struct amdgpu_ip_block *ip_block)
{
	int r;

	r = jpeg_v2_5_hw_fini(ip_block);
	if (r)
		return r;

	r = amdgpu_jpeg_suspend(ip_block->adev);

	return r;
}

/**
 * jpeg_v2_5_resume - resume JPEG block
 *
 * @ip_block: Pointer to the amdgpu_ip_block for this hw instance.
 *
 * Resume firmware and hw init JPEG block
 */
static int jpeg_v2_5_resume(struct amdgpu_ip_block *ip_block)
{
	int r;

	r = amdgpu_jpeg_resume(ip_block->adev);
	if (r)
		return r;

	r = jpeg_v2_5_hw_init(ip_block);

	return r;
}

static void jpeg_v2_5_disable_clock_gating(struct amdgpu_device *adev, int inst)
{
	uint32_t data;

	data = RREG32_SOC15(JPEG, inst, mmJPEG_CGC_CTRL);
	if (adev->cg_flags & AMD_CG_SUPPORT_JPEG_MGCG)
		data |= 1 << JPEG_CGC_CTRL__DYN_CLOCK_MODE__SHIFT;
	else
		data &= ~JPEG_CGC_CTRL__DYN_CLOCK_MODE__SHIFT;

	data |= 1 << JPEG_CGC_CTRL__CLK_GATE_DLY_TIMER__SHIFT;
	data |= 4 << JPEG_CGC_CTRL__CLK_OFF_DELAY__SHIFT;
	WREG32_SOC15(JPEG, inst, mmJPEG_CGC_CTRL, data);

	data = RREG32_SOC15(JPEG, inst, mmJPEG_CGC_GATE);
	data &= ~(JPEG_CGC_GATE__JPEG_DEC_MASK
		| JPEG_CGC_GATE__JPEG2_DEC_MASK
		| JPEG_CGC_GATE__JMCIF_MASK
		| JPEG_CGC_GATE__JRBBM_MASK);
	WREG32_SOC15(JPEG, inst, mmJPEG_CGC_GATE, data);

	data = RREG32_SOC15(JPEG, inst, mmJPEG_CGC_CTRL);
	data &= ~(JPEG_CGC_CTRL__JPEG_DEC_MODE_MASK
		| JPEG_CGC_CTRL__JPEG2_DEC_MODE_MASK
		| JPEG_CGC_CTRL__JMCIF_MODE_MASK
		| JPEG_CGC_CTRL__JRBBM_MODE_MASK);
	WREG32_SOC15(JPEG, inst, mmJPEG_CGC_CTRL, data);
}

static void jpeg_v2_5_enable_clock_gating(struct amdgpu_device *adev, int inst)
{
	uint32_t data;

	data = RREG32_SOC15(JPEG, inst, mmJPEG_CGC_GATE);
	data |= (JPEG_CGC_GATE__JPEG_DEC_MASK
		|JPEG_CGC_GATE__JPEG2_DEC_MASK
		|JPEG_CGC_GATE__JPEG_ENC_MASK
		|JPEG_CGC_GATE__JMCIF_MASK
		|JPEG_CGC_GATE__JRBBM_MASK);
	WREG32_SOC15(JPEG, inst, mmJPEG_CGC_GATE, data);
}

static void jpeg_v2_5_start_inst(struct amdgpu_device *adev, int i)
{
	struct amdgpu_ring *ring = adev->jpeg.inst[i].ring_dec;
	/* disable anti hang mechanism */
	WREG32_P(SOC15_REG_OFFSET(JPEG, i, mmUVD_JPEG_POWER_STATUS), 0,
		~UVD_JPEG_POWER_STATUS__JPEG_POWER_STATUS_MASK);

	/* JPEG disable CGC */
	jpeg_v2_5_disable_clock_gating(adev, i);

	/* MJPEG global tiling registers */
	WREG32_SOC15(JPEG, i, mmJPEG_DEC_GFX8_ADDR_CONFIG,
		adev->gfx.config.gb_addr_config);
	WREG32_SOC15(JPEG, i, mmJPEG_DEC_GFX10_ADDR_CONFIG,
		adev->gfx.config.gb_addr_config);

	/* enable JMI channel */
	WREG32_P(SOC15_REG_OFFSET(JPEG, i, mmUVD_JMI_CNTL), 0,
		~UVD_JMI_CNTL__SOFT_RESET_MASK);

	/* enable System Interrupt for JRBC */
	WREG32_P(SOC15_REG_OFFSET(JPEG, i, mmJPEG_SYS_INT_EN),
		JPEG_SYS_INT_EN__DJRBC_MASK,
		~JPEG_SYS_INT_EN__DJRBC_MASK);

	WREG32_SOC15(JPEG, i, mmUVD_LMI_JRBC_RB_VMID, 0);
	WREG32_SOC15(JPEG, i, mmUVD_JRBC_RB_CNTL, (0x00000001L | 0x00000002L));
	WREG32_SOC15(JPEG, i, mmUVD_LMI_JRBC_RB_64BIT_BAR_LOW,
		lower_32_bits(ring->gpu_addr));
	WREG32_SOC15(JPEG, i, mmUVD_LMI_JRBC_RB_64BIT_BAR_HIGH,
		upper_32_bits(ring->gpu_addr));
	WREG32_SOC15(JPEG, i, mmUVD_JRBC_RB_RPTR, 0);
	WREG32_SOC15(JPEG, i, mmUVD_JRBC_RB_WPTR, 0);
	WREG32_SOC15(JPEG, i, mmUVD_JRBC_RB_CNTL, 0x00000002L);
	WREG32_SOC15(JPEG, i, mmUVD_JRBC_RB_SIZE, ring->ring_size / 4);
	ring->wptr = RREG32_SOC15(JPEG, i, mmUVD_JRBC_RB_WPTR);
}

/**
 * jpeg_v2_5_start - start JPEG block
 *
 * @adev: amdgpu_device pointer
 *
 * Setup and start the JPEG block
 */
static int jpeg_v2_5_start(struct amdgpu_device *adev)
{
	int i;

	for (i = 0; i < adev->jpeg.num_jpeg_inst; ++i) {
		if (adev->jpeg.harvest_config & (1 << i))
			continue;
		jpeg_v2_5_start_inst(adev, i);

	}

	return 0;
}

static void jpeg_v2_5_stop_inst(struct amdgpu_device *adev, int i)
{
	/* reset JMI */
	WREG32_P(SOC15_REG_OFFSET(JPEG, i, mmUVD_JMI_CNTL),
		UVD_JMI_CNTL__SOFT_RESET_MASK,
		~UVD_JMI_CNTL__SOFT_RESET_MASK);

	jpeg_v2_5_enable_clock_gating(adev, i);

	/* enable anti hang mechanism */
	WREG32_P(SOC15_REG_OFFSET(JPEG, i, mmUVD_JPEG_POWER_STATUS),
		UVD_JPEG_POWER_STATUS__JPEG_POWER_STATUS_MASK,
		~UVD_JPEG_POWER_STATUS__JPEG_POWER_STATUS_MASK);
}

/**
 * jpeg_v2_5_stop - stop JPEG block
 *
 * @adev: amdgpu_device pointer
 *
 * stop the JPEG block
 */
static int jpeg_v2_5_stop(struct amdgpu_device *adev)
{
	int i;

	for (i = 0; i < adev->jpeg.num_jpeg_inst; ++i) {
		if (adev->jpeg.harvest_config & (1 << i))
			continue;
		jpeg_v2_5_stop_inst(adev, i);
	}

	return 0;
}

/**
 * jpeg_v2_5_dec_ring_get_rptr - get read pointer
 *
 * @ring: amdgpu_ring pointer
 *
 * Returns the current hardware read pointer
 */
static uint64_t jpeg_v2_5_dec_ring_get_rptr(struct amdgpu_ring *ring)
{
	struct amdgpu_device *adev = ring->adev;

	return RREG32_SOC15(JPEG, ring->me, mmUVD_JRBC_RB_RPTR);
}

/**
 * jpeg_v2_5_dec_ring_get_wptr - get write pointer
 *
 * @ring: amdgpu_ring pointer
 *
 * Returns the current hardware write pointer
 */
static uint64_t jpeg_v2_5_dec_ring_get_wptr(struct amdgpu_ring *ring)
{
	struct amdgpu_device *adev = ring->adev;

	if (ring->use_doorbell)
		return *ring->wptr_cpu_addr;
	else
		return RREG32_SOC15(JPEG, ring->me, mmUVD_JRBC_RB_WPTR);
}

/**
 * jpeg_v2_5_dec_ring_set_wptr - set write pointer
 *
 * @ring: amdgpu_ring pointer
 *
 * Commits the write pointer to the hardware
 */
static void jpeg_v2_5_dec_ring_set_wptr(struct amdgpu_ring *ring)
{
	struct amdgpu_device *adev = ring->adev;

	if (ring->use_doorbell) {
		*ring->wptr_cpu_addr = lower_32_bits(ring->wptr);
		WDOORBELL32(ring->doorbell_index, lower_32_bits(ring->wptr));
	} else {
		WREG32_SOC15(JPEG, ring->me, mmUVD_JRBC_RB_WPTR, lower_32_bits(ring->wptr));
	}
}

/**
 * jpeg_v2_6_dec_ring_insert_start - insert a start command
 *
 * @ring: amdgpu_ring pointer
 *
 * Write a start command to the ring.
 */
static void jpeg_v2_6_dec_ring_insert_start(struct amdgpu_ring *ring)
{
	amdgpu_ring_write(ring, PACKETJ(mmUVD_JRBC_EXTERNAL_REG_INTERNAL_OFFSET,
		0, 0, PACKETJ_TYPE0));
	amdgpu_ring_write(ring, 0x6aa04); /* PCTL0_MMHUB_DEEPSLEEP_IB */

	amdgpu_ring_write(ring, PACKETJ(JRBC_DEC_EXTERNAL_REG_WRITE_ADDR,
		0, 0, PACKETJ_TYPE0));
	amdgpu_ring_write(ring, 0x80000000 | (1 << (ring->me * 2 + 14)));
}

/**
 * jpeg_v2_6_dec_ring_insert_end - insert a end command
 *
 * @ring: amdgpu_ring pointer
 *
 * Write a end command to the ring.
 */
static void jpeg_v2_6_dec_ring_insert_end(struct amdgpu_ring *ring)
{
	amdgpu_ring_write(ring, PACKETJ(mmUVD_JRBC_EXTERNAL_REG_INTERNAL_OFFSET,
		0, 0, PACKETJ_TYPE0));
	amdgpu_ring_write(ring, 0x6aa04); /* PCTL0_MMHUB_DEEPSLEEP_IB */

	amdgpu_ring_write(ring, PACKETJ(JRBC_DEC_EXTERNAL_REG_WRITE_ADDR,
		0, 0, PACKETJ_TYPE0));
	amdgpu_ring_write(ring, (1 << (ring->me * 2 + 14)));
}

static bool jpeg_v2_5_is_idle(struct amdgpu_ip_block *ip_block)
{
	struct amdgpu_device *adev = ip_block->adev;
	int i, ret = 1;

	for (i = 0; i < adev->jpeg.num_jpeg_inst; ++i) {
		if (adev->jpeg.harvest_config & (1 << i))
			continue;

		ret &= (((RREG32_SOC15(JPEG, i, mmUVD_JRBC_STATUS) &
			UVD_JRBC_STATUS__RB_JOB_DONE_MASK) ==
			UVD_JRBC_STATUS__RB_JOB_DONE_MASK));
	}

	return ret;
}

static int jpeg_v2_5_wait_for_idle(struct amdgpu_ip_block *ip_block)
{
	struct amdgpu_device *adev = ip_block->adev;
	int i, ret;

	for (i = 0; i < adev->jpeg.num_jpeg_inst; ++i) {
		if (adev->jpeg.harvest_config & (1 << i))
			continue;

		ret = SOC15_WAIT_ON_RREG(JPEG, i, mmUVD_JRBC_STATUS,
			UVD_JRBC_STATUS__RB_JOB_DONE_MASK,
			UVD_JRBC_STATUS__RB_JOB_DONE_MASK);
		if (ret)
			return ret;
	}

	return 0;
}

static int jpeg_v2_5_set_clockgating_state(struct amdgpu_ip_block *ip_block,
					  enum amd_clockgating_state state)
{
	struct amdgpu_device *adev = ip_block->adev;
	bool enable = (state == AMD_CG_STATE_GATE);
	int i;

	for (i = 0; i < adev->jpeg.num_jpeg_inst; ++i) {
		if (adev->jpeg.harvest_config & (1 << i))
			continue;

		if (enable) {
			if (!jpeg_v2_5_is_idle(ip_block))
				return -EBUSY;
			jpeg_v2_5_enable_clock_gating(adev, i);
		} else {
			jpeg_v2_5_disable_clock_gating(adev, i);
		}
	}

	return 0;
}

static int jpeg_v2_5_set_powergating_state(struct amdgpu_ip_block *ip_block,
					  enum amd_powergating_state state)
{
	struct amdgpu_device *adev = ip_block->adev;
	int ret;

	if (state == adev->jpeg.cur_state)
		return 0;

	if (state == AMD_PG_STATE_GATE)
		ret = jpeg_v2_5_stop(adev);
	else
		ret = jpeg_v2_5_start(adev);

	if (!ret)
		adev->jpeg.cur_state = state;

	return ret;
}

static int jpeg_v2_5_set_interrupt_state(struct amdgpu_device *adev,
					struct amdgpu_irq_src *source,
					unsigned type,
					enum amdgpu_interrupt_state state)
{
	return 0;
}

static int jpeg_v2_6_set_ras_interrupt_state(struct amdgpu_device *adev,
					struct amdgpu_irq_src *source,
					unsigned int type,
					enum amdgpu_interrupt_state state)
{
	return 0;
}

static int jpeg_v2_5_process_interrupt(struct amdgpu_device *adev,
				      struct amdgpu_irq_src *source,
				      struct amdgpu_iv_entry *entry)
{
	uint32_t ip_instance;

	switch (entry->client_id) {
	case SOC15_IH_CLIENTID_VCN:
		ip_instance = 0;
		break;
	case SOC15_IH_CLIENTID_VCN1:
		ip_instance = 1;
		break;
	default:
		DRM_ERROR("Unhandled client id: %d\n", entry->client_id);
		return 0;
	}

	DRM_DEBUG("IH: JPEG TRAP\n");

	switch (entry->src_id) {
	case VCN_2_0__SRCID__JPEG_DECODE:
		amdgpu_fence_process(adev->jpeg.inst[ip_instance].ring_dec);
		break;
	default:
		DRM_ERROR("Unhandled interrupt: %d %d\n",
			  entry->src_id, entry->src_data[0]);
		break;
	}

	return 0;
}

static int jpeg_v2_5_ring_reset(struct amdgpu_ring *ring,
				unsigned int vmid,
				struct amdgpu_fence *timedout_fence)
{
<<<<<<< HEAD
	int r;

	jpeg_v2_5_stop_inst(ring->adev, ring->me);
	jpeg_v2_5_start_inst(ring->adev, ring->me);
	r = amdgpu_ring_test_helper(ring);
	if (r)
		return r;
	amdgpu_fence_driver_force_completion(ring);
	return 0;
=======
	amdgpu_ring_reset_helper_begin(ring, timedout_fence);
	jpeg_v2_5_stop_inst(ring->adev, ring->me);
	jpeg_v2_5_start_inst(ring->adev, ring->me);
	return amdgpu_ring_reset_helper_end(ring, timedout_fence);
>>>>>>> 449d48b1
}

static const struct amd_ip_funcs jpeg_v2_5_ip_funcs = {
	.name = "jpeg_v2_5",
	.early_init = jpeg_v2_5_early_init,
	.sw_init = jpeg_v2_5_sw_init,
	.sw_fini = jpeg_v2_5_sw_fini,
	.hw_init = jpeg_v2_5_hw_init,
	.hw_fini = jpeg_v2_5_hw_fini,
	.suspend = jpeg_v2_5_suspend,
	.resume = jpeg_v2_5_resume,
	.is_idle = jpeg_v2_5_is_idle,
	.wait_for_idle = jpeg_v2_5_wait_for_idle,
	.set_clockgating_state = jpeg_v2_5_set_clockgating_state,
	.set_powergating_state = jpeg_v2_5_set_powergating_state,
	.dump_ip_state = amdgpu_jpeg_dump_ip_state,
	.print_ip_state = amdgpu_jpeg_print_ip_state,
};

static const struct amd_ip_funcs jpeg_v2_6_ip_funcs = {
	.name = "jpeg_v2_6",
	.early_init = jpeg_v2_5_early_init,
	.sw_init = jpeg_v2_5_sw_init,
	.sw_fini = jpeg_v2_5_sw_fini,
	.hw_init = jpeg_v2_5_hw_init,
	.hw_fini = jpeg_v2_5_hw_fini,
	.suspend = jpeg_v2_5_suspend,
	.resume = jpeg_v2_5_resume,
	.is_idle = jpeg_v2_5_is_idle,
	.wait_for_idle = jpeg_v2_5_wait_for_idle,
	.set_clockgating_state = jpeg_v2_5_set_clockgating_state,
	.set_powergating_state = jpeg_v2_5_set_powergating_state,
	.dump_ip_state = amdgpu_jpeg_dump_ip_state,
	.print_ip_state = amdgpu_jpeg_print_ip_state,
};

static const struct amdgpu_ring_funcs jpeg_v2_5_dec_ring_vm_funcs = {
	.type = AMDGPU_RING_TYPE_VCN_JPEG,
	.align_mask = 0xf,
	.get_rptr = jpeg_v2_5_dec_ring_get_rptr,
	.get_wptr = jpeg_v2_5_dec_ring_get_wptr,
	.set_wptr = jpeg_v2_5_dec_ring_set_wptr,
	.parse_cs = jpeg_v2_dec_ring_parse_cs,
	.emit_frame_size =
		SOC15_FLUSH_GPU_TLB_NUM_WREG * 6 +
		SOC15_FLUSH_GPU_TLB_NUM_REG_WAIT * 8 +
		8 + /* jpeg_v2_5_dec_ring_emit_vm_flush */
		18 + 18 + /* jpeg_v2_5_dec_ring_emit_fence x2 vm fence */
		8 + 16,
	.emit_ib_size = 22, /* jpeg_v2_5_dec_ring_emit_ib */
	.emit_ib = jpeg_v2_0_dec_ring_emit_ib,
	.emit_fence = jpeg_v2_0_dec_ring_emit_fence,
	.emit_vm_flush = jpeg_v2_0_dec_ring_emit_vm_flush,
	.test_ring = amdgpu_jpeg_dec_ring_test_ring,
	.test_ib = amdgpu_jpeg_dec_ring_test_ib,
	.insert_nop = jpeg_v2_0_dec_ring_nop,
	.insert_start = jpeg_v2_0_dec_ring_insert_start,
	.insert_end = jpeg_v2_0_dec_ring_insert_end,
	.pad_ib = amdgpu_ring_generic_pad_ib,
	.begin_use = amdgpu_jpeg_ring_begin_use,
	.end_use = amdgpu_jpeg_ring_end_use,
	.emit_wreg = jpeg_v2_0_dec_ring_emit_wreg,
	.emit_reg_wait = jpeg_v2_0_dec_ring_emit_reg_wait,
	.emit_reg_write_reg_wait = amdgpu_ring_emit_reg_write_reg_wait_helper,
	.reset = jpeg_v2_5_ring_reset,
};

static const struct amdgpu_ring_funcs jpeg_v2_6_dec_ring_vm_funcs = {
	.type = AMDGPU_RING_TYPE_VCN_JPEG,
	.align_mask = 0xf,
	.get_rptr = jpeg_v2_5_dec_ring_get_rptr,
	.get_wptr = jpeg_v2_5_dec_ring_get_wptr,
	.set_wptr = jpeg_v2_5_dec_ring_set_wptr,
	.parse_cs = jpeg_v2_dec_ring_parse_cs,
	.emit_frame_size =
		SOC15_FLUSH_GPU_TLB_NUM_WREG * 6 +
		SOC15_FLUSH_GPU_TLB_NUM_REG_WAIT * 8 +
		8 + /* jpeg_v2_5_dec_ring_emit_vm_flush */
		18 + 18 + /* jpeg_v2_5_dec_ring_emit_fence x2 vm fence */
		8 + 16,
	.emit_ib_size = 22, /* jpeg_v2_5_dec_ring_emit_ib */
	.emit_ib = jpeg_v2_0_dec_ring_emit_ib,
	.emit_fence = jpeg_v2_0_dec_ring_emit_fence,
	.emit_vm_flush = jpeg_v2_0_dec_ring_emit_vm_flush,
	.test_ring = amdgpu_jpeg_dec_ring_test_ring,
	.test_ib = amdgpu_jpeg_dec_ring_test_ib,
	.insert_nop = jpeg_v2_0_dec_ring_nop,
	.insert_start = jpeg_v2_6_dec_ring_insert_start,
	.insert_end = jpeg_v2_6_dec_ring_insert_end,
	.pad_ib = amdgpu_ring_generic_pad_ib,
	.begin_use = amdgpu_jpeg_ring_begin_use,
	.end_use = amdgpu_jpeg_ring_end_use,
	.emit_wreg = jpeg_v2_0_dec_ring_emit_wreg,
	.emit_reg_wait = jpeg_v2_0_dec_ring_emit_reg_wait,
	.emit_reg_write_reg_wait = amdgpu_ring_emit_reg_write_reg_wait_helper,
	.reset = jpeg_v2_5_ring_reset,
};

static void jpeg_v2_5_set_dec_ring_funcs(struct amdgpu_device *adev)
{
	int i;

	for (i = 0; i < adev->jpeg.num_jpeg_inst; ++i) {
		if (adev->jpeg.harvest_config & (1 << i))
			continue;
		if (adev->asic_type == CHIP_ARCTURUS)
			adev->jpeg.inst[i].ring_dec->funcs = &jpeg_v2_5_dec_ring_vm_funcs;
		else  /* CHIP_ALDEBARAN */
			adev->jpeg.inst[i].ring_dec->funcs = &jpeg_v2_6_dec_ring_vm_funcs;
		adev->jpeg.inst[i].ring_dec->me = i;
	}
}

static const struct amdgpu_irq_src_funcs jpeg_v2_5_irq_funcs = {
	.set = jpeg_v2_5_set_interrupt_state,
	.process = jpeg_v2_5_process_interrupt,
};

static const struct amdgpu_irq_src_funcs jpeg_v2_6_ras_irq_funcs = {
	.set = jpeg_v2_6_set_ras_interrupt_state,
	.process = amdgpu_jpeg_process_poison_irq,
};

static void jpeg_v2_5_set_irq_funcs(struct amdgpu_device *adev)
{
	int i;

	for (i = 0; i < adev->jpeg.num_jpeg_inst; ++i) {
		if (adev->jpeg.harvest_config & (1 << i))
			continue;

		adev->jpeg.inst[i].irq.num_types = 1;
		adev->jpeg.inst[i].irq.funcs = &jpeg_v2_5_irq_funcs;

		adev->jpeg.inst[i].ras_poison_irq.num_types = 1;
		adev->jpeg.inst[i].ras_poison_irq.funcs = &jpeg_v2_6_ras_irq_funcs;
	}
}

const struct amdgpu_ip_block_version jpeg_v2_5_ip_block = {
		.type = AMD_IP_BLOCK_TYPE_JPEG,
		.major = 2,
		.minor = 5,
		.rev = 0,
		.funcs = &jpeg_v2_5_ip_funcs,
};

const struct amdgpu_ip_block_version jpeg_v2_6_ip_block = {
		.type = AMD_IP_BLOCK_TYPE_JPEG,
		.major = 2,
		.minor = 6,
		.rev = 0,
		.funcs = &jpeg_v2_6_ip_funcs,
};

static uint32_t jpeg_v2_6_query_poison_by_instance(struct amdgpu_device *adev,
		uint32_t instance, uint32_t sub_block)
{
	uint32_t poison_stat = 0, reg_value = 0;

	switch (sub_block) {
	case AMDGPU_JPEG_V2_6_JPEG0:
		reg_value = RREG32_SOC15(JPEG, instance, mmUVD_RAS_JPEG0_STATUS);
		poison_stat = REG_GET_FIELD(reg_value, UVD_RAS_JPEG0_STATUS, POISONED_PF);
		break;
	case AMDGPU_JPEG_V2_6_JPEG1:
		reg_value = RREG32_SOC15(JPEG, instance, mmUVD_RAS_JPEG1_STATUS);
		poison_stat = REG_GET_FIELD(reg_value, UVD_RAS_JPEG1_STATUS, POISONED_PF);
		break;
	default:
		break;
	}

	if (poison_stat)
		dev_info(adev->dev, "Poison detected in JPEG%d sub_block%d\n",
			instance, sub_block);

	return poison_stat;
}

static bool jpeg_v2_6_query_ras_poison_status(struct amdgpu_device *adev)
{
	uint32_t inst = 0, sub = 0, poison_stat = 0;

	for (inst = 0; inst < adev->jpeg.num_jpeg_inst; inst++)
		for (sub = 0; sub < AMDGPU_JPEG_V2_6_MAX_SUB_BLOCK; sub++)
			poison_stat +=
			jpeg_v2_6_query_poison_by_instance(adev, inst, sub);

	return !!poison_stat;
}

const struct amdgpu_ras_block_hw_ops jpeg_v2_6_ras_hw_ops = {
	.query_poison_status = jpeg_v2_6_query_ras_poison_status,
};

static struct amdgpu_jpeg_ras jpeg_v2_6_ras = {
	.ras_block = {
		.hw_ops = &jpeg_v2_6_ras_hw_ops,
		.ras_late_init = amdgpu_jpeg_ras_late_init,
	},
};

static void jpeg_v2_5_set_ras_funcs(struct amdgpu_device *adev)
{
	switch (amdgpu_ip_version(adev, JPEG_HWIP, 0)) {
	case IP_VERSION(2, 6, 0):
		adev->jpeg.ras = &jpeg_v2_6_ras;
		break;
	default:
		break;
	}
}<|MERGE_RESOLUTION|>--- conflicted
+++ resolved
@@ -650,22 +650,10 @@
 				unsigned int vmid,
 				struct amdgpu_fence *timedout_fence)
 {
-<<<<<<< HEAD
-	int r;
-
-	jpeg_v2_5_stop_inst(ring->adev, ring->me);
-	jpeg_v2_5_start_inst(ring->adev, ring->me);
-	r = amdgpu_ring_test_helper(ring);
-	if (r)
-		return r;
-	amdgpu_fence_driver_force_completion(ring);
-	return 0;
-=======
 	amdgpu_ring_reset_helper_begin(ring, timedout_fence);
 	jpeg_v2_5_stop_inst(ring->adev, ring->me);
 	jpeg_v2_5_start_inst(ring->adev, ring->me);
 	return amdgpu_ring_reset_helper_end(ring, timedout_fence);
->>>>>>> 449d48b1
 }
 
 static const struct amd_ip_funcs jpeg_v2_5_ip_funcs = {
