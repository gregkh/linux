--- conflicted
+++ resolved
@@ -617,10 +617,7 @@
 bool amdgpu_psp_tos_reload_needed(struct amdgpu_device *adev);
 int amdgpu_psp_reg_program_no_ring(struct psp_context *psp, uint32_t val,
 				   enum psp_reg_prog_id id);
-<<<<<<< HEAD
-=======
 void amdgpu_psp_debugfs_init(struct amdgpu_device *adev);
->>>>>>> 25bf10be
 
 
 #endif