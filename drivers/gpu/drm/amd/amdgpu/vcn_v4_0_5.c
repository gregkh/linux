--- conflicted
+++ resolved
@@ -1034,20 +1034,11 @@
 /**
  * vcn_v4_0_5_start - VCN start
  *
-<<<<<<< HEAD
- * @adev: amdgpu_device pointer
- * @i: instance to start
+ * @vinst: VCN instance
  *
  * Start VCN block
  */
-static int vcn_v4_0_5_start(struct amdgpu_device *adev, int i)
-=======
- * @vinst: VCN instance
- *
- * Start VCN block
- */
 static int vcn_v4_0_5_start(struct amdgpu_vcn_inst *vinst)
->>>>>>> fc85704c
 {
 	struct amdgpu_device *adev = vinst->adev;
 	int i = vinst->inst;
@@ -1065,28 +1056,17 @@
 	fw_shared = adev->vcn.inst[i].fw_shared.cpu_addr;
 
 	if (adev->pg_flags & AMD_PG_SUPPORT_VCN_DPG)
-<<<<<<< HEAD
-		return vcn_v4_0_5_start_dpg_mode(adev, i, adev->vcn.indirect_sram);
-
-	/* disable VCN power gating */
-	vcn_v4_0_5_disable_static_power_gating(adev, i);
-=======
 		return vcn_v4_0_5_start_dpg_mode(vinst, adev->vcn.inst[i].indirect_sram);
 
 	/* disable VCN power gating */
 	vcn_v4_0_5_disable_static_power_gating(vinst);
->>>>>>> fc85704c
 
 	/* set VCN status busy */
 	tmp = RREG32_SOC15(VCN, i, regUVD_STATUS) | UVD_STATUS__UVD_BUSY;
 	WREG32_SOC15(VCN, i, regUVD_STATUS, tmp);
 
 	/* SW clock gating */
-<<<<<<< HEAD
-	vcn_v4_0_5_disable_clock_gating(adev, i);
-=======
 	vcn_v4_0_5_disable_clock_gating(vinst);
->>>>>>> fc85704c
 
 	/* enable VCPU clock */
 	WREG32_P(SOC15_REG_OFFSET(VCN, i, regUVD_VCPU_CNTL),
@@ -1095,7 +1075,6 @@
 	/* disable master interrupt */
 	WREG32_P(SOC15_REG_OFFSET(VCN, i, regUVD_MASTINT_EN), 0,
 		 ~UVD_MASTINT_EN__VCPU_EN_MASK);
-<<<<<<< HEAD
 
 	/* enable LMI MC and UMC channels */
 	WREG32_P(SOC15_REG_OFFSET(VCN, i, regUVD_LMI_CTRL2), 0,
@@ -1106,18 +1085,6 @@
 	tmp &= ~UVD_SOFT_RESET__LMI_UMC_SOFT_RESET_MASK;
 	WREG32_SOC15(VCN, i, regUVD_SOFT_RESET, tmp);
 
-=======
-
-	/* enable LMI MC and UMC channels */
-	WREG32_P(SOC15_REG_OFFSET(VCN, i, regUVD_LMI_CTRL2), 0,
-		 ~UVD_LMI_CTRL2__STALL_ARB_UMC_MASK);
-
-	tmp = RREG32_SOC15(VCN, i, regUVD_SOFT_RESET);
-	tmp &= ~UVD_SOFT_RESET__LMI_SOFT_RESET_MASK;
-	tmp &= ~UVD_SOFT_RESET__LMI_UMC_SOFT_RESET_MASK;
-	WREG32_SOC15(VCN, i, regUVD_SOFT_RESET, tmp);
-
->>>>>>> fc85704c
 	/* setup regUVD_LMI_CTRL */
 	tmp = RREG32_SOC15(VCN, i, regUVD_LMI_CTRL);
 	WREG32_SOC15(VCN, i, regUVD_LMI_CTRL, tmp |
@@ -1152,11 +1119,7 @@
 		      (0x1 << UVD_MPC_SET_MUX__SET_1__SHIFT) |
 		      (0x2 << UVD_MPC_SET_MUX__SET_2__SHIFT)));
 
-<<<<<<< HEAD
-	vcn_v4_0_5_mc_resume(adev, i);
-=======
 	vcn_v4_0_5_mc_resume(vinst);
->>>>>>> fc85704c
 
 	/* VCN global tiling registers */
 	WREG32_SOC15(VCN, i, regUVD_GFX10_ADDR_CONFIG,
@@ -1285,20 +1248,11 @@
 /**
  * vcn_v4_0_5_stop - VCN stop
  *
-<<<<<<< HEAD
- * @adev: amdgpu_device pointer
- * @i: instance to stop
+ * @vinst: VCN instance
  *
  * Stop VCN block
  */
-static int vcn_v4_0_5_stop(struct amdgpu_device *adev, int i)
-=======
- * @vinst: VCN instance
- *
- * Stop VCN block
- */
 static int vcn_v4_0_5_stop(struct amdgpu_vcn_inst *vinst)
->>>>>>> fc85704c
 {
 	struct amdgpu_device *adev = vinst->adev;
 	int i = vinst->inst;
@@ -1313,11 +1267,7 @@
 	fw_shared->sq.queue_mode |= FW_QUEUE_DPG_HOLD_OFF;
 
 	if (adev->pg_flags & AMD_PG_SUPPORT_VCN_DPG) {
-<<<<<<< HEAD
-		vcn_v4_0_5_stop_dpg_mode(adev, i);
-=======
 		vcn_v4_0_5_stop_dpg_mode(vinst);
->>>>>>> fc85704c
 		r = 0;
 		goto done;
 	}
@@ -1371,17 +1321,10 @@
 	WREG32_SOC15(VCN, i, regUVD_STATUS, 0);
 
 	/* apply HW clock gating */
-<<<<<<< HEAD
-	vcn_v4_0_5_enable_clock_gating(adev, i);
-
-	/* enable VCN power gating */
-	vcn_v4_0_5_enable_static_power_gating(adev, i);
-=======
 	vcn_v4_0_5_enable_clock_gating(vinst);
 
 	/* enable VCN power gating */
 	vcn_v4_0_5_enable_static_power_gating(vinst);
->>>>>>> fc85704c
 
 done:
 	if (adev->pm.dpm_enabled)
@@ -1636,29 +1579,15 @@
 static int vcn_v4_0_5_set_pg_state(struct amdgpu_vcn_inst *vinst,
 				   enum amd_powergating_state state)
 {
-<<<<<<< HEAD
-	struct amdgpu_device *adev = ip_block->adev;
-	int ret = 0, i;
-=======
 	int ret = 0;
->>>>>>> fc85704c
 
 	if (state == vinst->cur_state)
 		return 0;
 
-<<<<<<< HEAD
-	for (i = 0; i < adev->vcn.num_vcn_inst; ++i) {
-		if (state == AMD_PG_STATE_GATE)
-			ret |= vcn_v4_0_5_stop(adev, i);
-		else
-			ret |= vcn_v4_0_5_start(adev, i);
-	}
-=======
 	if (state == AMD_PG_STATE_GATE)
 		ret = vcn_v4_0_5_stop(vinst);
 	else
 		ret = vcn_v4_0_5_start(vinst);
->>>>>>> fc85704c
 
 	if (!ret)
 		vinst->cur_state = state;
