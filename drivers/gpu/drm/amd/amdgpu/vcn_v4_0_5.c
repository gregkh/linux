--- conflicted
+++ resolved
@@ -1474,19 +1474,6 @@
 	struct amdgpu_vcn_inst *vinst = &adev->vcn.inst[ring->me];
 	int r;
 
-<<<<<<< HEAD
-	if (!(adev->vcn.supported_reset & AMDGPU_RESET_TYPE_PER_QUEUE))
-		return -EOPNOTSUPP;
-
-	vcn_v4_0_5_stop(vinst);
-	vcn_v4_0_5_start(vinst);
-
-	r = amdgpu_ring_test_helper(ring);
-	if (r)
-		return r;
-	amdgpu_fence_driver_force_completion(ring);
-	return 0;
-=======
 	amdgpu_ring_reset_helper_begin(ring, timedout_fence);
 	r = vcn_v4_0_5_stop(vinst);
 	if (r)
@@ -1495,7 +1482,6 @@
 	if (r)
 		return r;
 	return amdgpu_ring_reset_helper_end(ring, timedout_fence);
->>>>>>> 449d48b1
 }
 
 static struct amdgpu_ring_funcs vcn_v4_0_5_unified_ring_vm_funcs = {
