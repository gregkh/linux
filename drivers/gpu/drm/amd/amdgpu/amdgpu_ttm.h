--- conflicted
+++ resolved
@@ -98,10 +98,7 @@
 	u64		drv_vram_usage_start_offset;
 	u64		drv_vram_usage_size;
 	struct amdgpu_bo	*drv_vram_usage_reserved_bo;
-<<<<<<< HEAD
-=======
 	void		*drv_vram_usage_va;
->>>>>>> 98817289
 
 	/* PAGE_SIZE'd BO for process memory r/w over SDMA. */
 	struct amdgpu_bo	*sdma_access_bo;
