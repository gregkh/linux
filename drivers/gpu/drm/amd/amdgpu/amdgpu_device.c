/*
 * Copyright 2008 Advanced Micro Devices, Inc.
 * Copyright 2008 Red Hat Inc.
 * Copyright 2009 Jerome Glisse.
 *
 * Permission is hereby granted, free of charge, to any person obtaining a
 * copy of this software and associated documentation files (the "Software"),
 * to deal in the Software without restriction, including without limitation
 * the rights to use, copy, modify, merge, publish, distribute, sublicense,
 * and/or sell copies of the Software, and to permit persons to whom the
 * Software is furnished to do so, subject to the following conditions:
 *
 * The above copyright notice and this permission notice shall be included in
 * all copies or substantial portions of the Software.
 *
 * THE SOFTWARE IS PROVIDED "AS IS", WITHOUT WARRANTY OF ANY KIND, EXPRESS OR
 * IMPLIED, INCLUDING BUT NOT LIMITED TO THE WARRANTIES OF MERCHANTABILITY,
 * FITNESS FOR A PARTICULAR PURPOSE AND NONINFRINGEMENT.  IN NO EVENT SHALL
 * THE COPYRIGHT HOLDER(S) OR AUTHOR(S) BE LIABLE FOR ANY CLAIM, DAMAGES OR
 * OTHER LIABILITY, WHETHER IN AN ACTION OF CONTRACT, TORT OR OTHERWISE,
 * ARISING FROM, OUT OF OR IN CONNECTION WITH THE SOFTWARE OR THE USE OR
 * OTHER DEALINGS IN THE SOFTWARE.
 *
 * Authors: Dave Airlie
 *          Alex Deucher
 *          Jerome Glisse
 */
#include <linux/power_supply.h>
#include <linux/kthread.h>
#include <linux/module.h>
#include <linux/console.h>
#include <linux/slab.h>
#include <linux/iommu.h>
#include <linux/pci.h>
#include <linux/devcoredump.h>
#include <generated/utsrelease.h>
#include <linux/pci-p2pdma.h>
#include <linux/apple-gmux.h>

#include <drm/drm_aperture.h>
#include <drm/drm_atomic_helper.h>
#include <drm/drm_crtc_helper.h>
#include <drm/drm_fb_helper.h>
#include <drm/drm_probe_helper.h>
#include <drm/amdgpu_drm.h>
#include <linux/vgaarb.h>
#include <linux/vga_switcheroo.h>
#include <linux/efi.h>
#include "amdgpu.h"
#include "amdgpu_trace.h"
#include "amdgpu_i2c.h"
#include "atom.h"
#include "amdgpu_atombios.h"
#include "amdgpu_atomfirmware.h"
#include "amd_pcie.h"
#ifdef CONFIG_DRM_AMDGPU_SI
#include "si.h"
#endif
#ifdef CONFIG_DRM_AMDGPU_CIK
#include "cik.h"
#endif
#include "vi.h"
#include "soc15.h"
#include "nv.h"
#include "bif/bif_4_1_d.h"
#include <linux/firmware.h>
#include "amdgpu_vf_error.h"

#include "amdgpu_amdkfd.h"
#include "amdgpu_pm.h"

#include "amdgpu_xgmi.h"
#include "amdgpu_ras.h"
#include "amdgpu_pmu.h"
#include "amdgpu_fru_eeprom.h"
#include "amdgpu_reset.h"

#include <linux/suspend.h>
#include <drm/task_barrier.h>
#include <linux/pm_runtime.h>

#include <drm/drm_drv.h>

#if IS_ENABLED(CONFIG_X86)
#include <asm/intel-family.h>
#endif

MODULE_FIRMWARE("amdgpu/vega10_gpu_info.bin");
MODULE_FIRMWARE("amdgpu/vega12_gpu_info.bin");
MODULE_FIRMWARE("amdgpu/raven_gpu_info.bin");
MODULE_FIRMWARE("amdgpu/picasso_gpu_info.bin");
MODULE_FIRMWARE("amdgpu/raven2_gpu_info.bin");
MODULE_FIRMWARE("amdgpu/arcturus_gpu_info.bin");
MODULE_FIRMWARE("amdgpu/navi12_gpu_info.bin");

#define AMDGPU_RESUME_MS		2000
#define AMDGPU_MAX_RETRY_LIMIT		2
#define AMDGPU_RETRY_SRIOV_RESET(r) ((r) == -EBUSY || (r) == -ETIMEDOUT || (r) == -EINVAL)

static const struct drm_driver amdgpu_kms_driver;

const char *amdgpu_asic_name[] = {
	"TAHITI",
	"PITCAIRN",
	"VERDE",
	"OLAND",
	"HAINAN",
	"BONAIRE",
	"KAVERI",
	"KABINI",
	"HAWAII",
	"MULLINS",
	"TOPAZ",
	"TONGA",
	"FIJI",
	"CARRIZO",
	"STONEY",
	"POLARIS10",
	"POLARIS11",
	"POLARIS12",
	"VEGAM",
	"VEGA10",
	"VEGA12",
	"VEGA20",
	"RAVEN",
	"ARCTURUS",
	"RENOIR",
	"ALDEBARAN",
	"NAVI10",
	"CYAN_SKILLFISH",
	"NAVI14",
	"NAVI12",
	"SIENNA_CICHLID",
	"NAVY_FLOUNDER",
	"VANGOGH",
	"DIMGREY_CAVEFISH",
	"BEIGE_GOBY",
	"YELLOW_CARP",
	"IP DISCOVERY",
	"LAST",
};

/**
 * DOC: pcie_replay_count
 *
 * The amdgpu driver provides a sysfs API for reporting the total number
 * of PCIe replays (NAKs)
 * The file pcie_replay_count is used for this and returns the total
 * number of replays as a sum of the NAKs generated and NAKs received
 */

static ssize_t amdgpu_device_get_pcie_replay_count(struct device *dev,
		struct device_attribute *attr, char *buf)
{
	struct drm_device *ddev = dev_get_drvdata(dev);
	struct amdgpu_device *adev = drm_to_adev(ddev);
	uint64_t cnt = amdgpu_asic_get_pcie_replay_count(adev);

	return sysfs_emit(buf, "%llu\n", cnt);
}

static DEVICE_ATTR(pcie_replay_count, 0444,
		amdgpu_device_get_pcie_replay_count, NULL);

/**
 * DOC: board_info
 *
 * The amdgpu driver provides a sysfs API for giving board related information.
 * It provides the form factor information in the format
 *
 *   type : form factor
 *
 * Possible form factor values
 *
 * - "cem"		- PCIE CEM card
 * - "oam"		- Open Compute Accelerator Module
 * - "unknown"	- Not known
 *
 */

static ssize_t amdgpu_device_get_board_info(struct device *dev,
					    struct device_attribute *attr,
					    char *buf)
{
	struct drm_device *ddev = dev_get_drvdata(dev);
	struct amdgpu_device *adev = drm_to_adev(ddev);
	enum amdgpu_pkg_type pkg_type = AMDGPU_PKG_TYPE_CEM;
	const char *pkg;

	if (adev->smuio.funcs && adev->smuio.funcs->get_pkg_type)
		pkg_type = adev->smuio.funcs->get_pkg_type(adev);

	switch (pkg_type) {
	case AMDGPU_PKG_TYPE_CEM:
		pkg = "cem";
		break;
	case AMDGPU_PKG_TYPE_OAM:
		pkg = "oam";
		break;
	default:
		pkg = "unknown";
		break;
	}

	return sysfs_emit(buf, "%s : %s\n", "type", pkg);
}

static DEVICE_ATTR(board_info, 0444, amdgpu_device_get_board_info, NULL);

static struct attribute *amdgpu_board_attrs[] = {
	&dev_attr_board_info.attr,
	NULL,
};

static umode_t amdgpu_board_attrs_is_visible(struct kobject *kobj,
					     struct attribute *attr, int n)
{
	struct device *dev = kobj_to_dev(kobj);
	struct drm_device *ddev = dev_get_drvdata(dev);
	struct amdgpu_device *adev = drm_to_adev(ddev);

	if (adev->flags & AMD_IS_APU)
		return 0;

	return attr->mode;
}

static const struct attribute_group amdgpu_board_attrs_group = {
	.attrs = amdgpu_board_attrs,
	.is_visible = amdgpu_board_attrs_is_visible
};

static void amdgpu_device_get_pcie_info(struct amdgpu_device *adev);


/**
 * amdgpu_device_supports_px - Is the device a dGPU with ATPX power control
 *
 * @dev: drm_device pointer
 *
 * Returns true if the device is a dGPU with ATPX power control,
 * otherwise return false.
 */
bool amdgpu_device_supports_px(struct drm_device *dev)
{
	struct amdgpu_device *adev = drm_to_adev(dev);

	if ((adev->flags & AMD_IS_PX) && !amdgpu_is_atpx_hybrid())
		return true;
	return false;
}

/**
 * amdgpu_device_supports_boco - Is the device a dGPU with ACPI power resources
 *
 * @dev: drm_device pointer
 *
 * Returns true if the device is a dGPU with ACPI power control,
 * otherwise return false.
 */
bool amdgpu_device_supports_boco(struct drm_device *dev)
{
	struct amdgpu_device *adev = drm_to_adev(dev);

	if (adev->has_pr3 ||
	    ((adev->flags & AMD_IS_PX) && amdgpu_is_atpx_hybrid()))
		return true;
	return false;
}

/**
 * amdgpu_device_supports_baco - Does the device support BACO
 *
 * @dev: drm_device pointer
 *
 * Returns true if the device supporte BACO,
 * otherwise return false.
 */
bool amdgpu_device_supports_baco(struct drm_device *dev)
{
	struct amdgpu_device *adev = drm_to_adev(dev);

	return amdgpu_asic_supports_baco(adev);
}

/**
 * amdgpu_device_supports_smart_shift - Is the device dGPU with
 * smart shift support
 *
 * @dev: drm_device pointer
 *
 * Returns true if the device is a dGPU with Smart Shift support,
 * otherwise returns false.
 */
bool amdgpu_device_supports_smart_shift(struct drm_device *dev)
{
	return (amdgpu_device_supports_boco(dev) &&
		amdgpu_acpi_is_power_shift_control_supported());
}

/*
 * VRAM access helper functions
 */

/**
 * amdgpu_device_mm_access - access vram by MM_INDEX/MM_DATA
 *
 * @adev: amdgpu_device pointer
 * @pos: offset of the buffer in vram
 * @buf: virtual address of the buffer in system memory
 * @size: read/write size, sizeof(@buf) must > @size
 * @write: true - write to vram, otherwise - read from vram
 */
void amdgpu_device_mm_access(struct amdgpu_device *adev, loff_t pos,
			     void *buf, size_t size, bool write)
{
	unsigned long flags;
	uint32_t hi = ~0, tmp = 0;
	uint32_t *data = buf;
	uint64_t last;
	int idx;

	if (!drm_dev_enter(adev_to_drm(adev), &idx))
		return;

	BUG_ON(!IS_ALIGNED(pos, 4) || !IS_ALIGNED(size, 4));

	spin_lock_irqsave(&adev->mmio_idx_lock, flags);
	for (last = pos + size; pos < last; pos += 4) {
		tmp = pos >> 31;

		WREG32_NO_KIQ(mmMM_INDEX, ((uint32_t)pos) | 0x80000000);
		if (tmp != hi) {
			WREG32_NO_KIQ(mmMM_INDEX_HI, tmp);
			hi = tmp;
		}
		if (write)
			WREG32_NO_KIQ(mmMM_DATA, *data++);
		else
			*data++ = RREG32_NO_KIQ(mmMM_DATA);
	}

	spin_unlock_irqrestore(&adev->mmio_idx_lock, flags);
	drm_dev_exit(idx);
}

/**
 * amdgpu_device_aper_access - access vram by vram aperature
 *
 * @adev: amdgpu_device pointer
 * @pos: offset of the buffer in vram
 * @buf: virtual address of the buffer in system memory
 * @size: read/write size, sizeof(@buf) must > @size
 * @write: true - write to vram, otherwise - read from vram
 *
 * The return value means how many bytes have been transferred.
 */
size_t amdgpu_device_aper_access(struct amdgpu_device *adev, loff_t pos,
				 void *buf, size_t size, bool write)
{
#ifdef CONFIG_64BIT
	void __iomem *addr;
	size_t count = 0;
	uint64_t last;

	if (!adev->mman.aper_base_kaddr)
		return 0;

	last = min(pos + size, adev->gmc.visible_vram_size);
	if (last > pos) {
		addr = adev->mman.aper_base_kaddr + pos;
		count = last - pos;

		if (write) {
			memcpy_toio(addr, buf, count);
			/* Make sure HDP write cache flush happens without any reordering
			 * after the system memory contents are sent over PCIe device
			 */
			mb();
			amdgpu_device_flush_hdp(adev, NULL);
		} else {
			amdgpu_device_invalidate_hdp(adev, NULL);
			/* Make sure HDP read cache is invalidated before issuing a read
			 * to the PCIe device
			 */
			mb();
			memcpy_fromio(buf, addr, count);
		}

	}

	return count;
#else
	return 0;
#endif
}

/**
 * amdgpu_device_vram_access - read/write a buffer in vram
 *
 * @adev: amdgpu_device pointer
 * @pos: offset of the buffer in vram
 * @buf: virtual address of the buffer in system memory
 * @size: read/write size, sizeof(@buf) must > @size
 * @write: true - write to vram, otherwise - read from vram
 */
void amdgpu_device_vram_access(struct amdgpu_device *adev, loff_t pos,
			       void *buf, size_t size, bool write)
{
	size_t count;

	/* try to using vram apreature to access vram first */
	count = amdgpu_device_aper_access(adev, pos, buf, size, write);
	size -= count;
	if (size) {
		/* using MM to access rest vram */
		pos += count;
		buf += count;
		amdgpu_device_mm_access(adev, pos, buf, size, write);
	}
}

/*
 * register access helper functions.
 */

/* Check if hw access should be skipped because of hotplug or device error */
bool amdgpu_device_skip_hw_access(struct amdgpu_device *adev)
{
	if (adev->no_hw_access)
		return true;

#ifdef CONFIG_LOCKDEP
	/*
	 * This is a bit complicated to understand, so worth a comment. What we assert
	 * here is that the GPU reset is not running on another thread in parallel.
	 *
	 * For this we trylock the read side of the reset semaphore, if that succeeds
	 * we know that the reset is not running in paralell.
	 *
	 * If the trylock fails we assert that we are either already holding the read
	 * side of the lock or are the reset thread itself and hold the write side of
	 * the lock.
	 */
	if (in_task()) {
		if (down_read_trylock(&adev->reset_domain->sem))
			up_read(&adev->reset_domain->sem);
		else
			lockdep_assert_held(&adev->reset_domain->sem);
	}
#endif
	return false;
}

/**
 * amdgpu_device_rreg - read a memory mapped IO or indirect register
 *
 * @adev: amdgpu_device pointer
 * @reg: dword aligned register offset
 * @acc_flags: access flags which require special behavior
 *
 * Returns the 32 bit value from the offset specified.
 */
uint32_t amdgpu_device_rreg(struct amdgpu_device *adev,
			    uint32_t reg, uint32_t acc_flags)
{
	uint32_t ret;

	if (amdgpu_device_skip_hw_access(adev))
		return 0;

	if ((reg * 4) < adev->rmmio_size) {
		if (!(acc_flags & AMDGPU_REGS_NO_KIQ) &&
		    amdgpu_sriov_runtime(adev) &&
		    down_read_trylock(&adev->reset_domain->sem)) {
			ret = amdgpu_kiq_rreg(adev, reg);
			up_read(&adev->reset_domain->sem);
		} else {
			ret = readl(((void __iomem *)adev->rmmio) + (reg * 4));
		}
	} else {
		ret = adev->pcie_rreg(adev, reg * 4);
	}

	trace_amdgpu_device_rreg(adev->pdev->device, reg, ret);

	return ret;
}

/*
 * MMIO register read with bytes helper functions
 * @offset:bytes offset from MMIO start
 */

/**
 * amdgpu_mm_rreg8 - read a memory mapped IO register
 *
 * @adev: amdgpu_device pointer
 * @offset: byte aligned register offset
 *
 * Returns the 8 bit value from the offset specified.
 */
uint8_t amdgpu_mm_rreg8(struct amdgpu_device *adev, uint32_t offset)
{
	if (amdgpu_device_skip_hw_access(adev))
		return 0;

	if (offset < adev->rmmio_size)
		return (readb(adev->rmmio + offset));
	BUG();
}

/*
 * MMIO register write with bytes helper functions
 * @offset:bytes offset from MMIO start
 * @value: the value want to be written to the register
 */

/**
 * amdgpu_mm_wreg8 - read a memory mapped IO register
 *
 * @adev: amdgpu_device pointer
 * @offset: byte aligned register offset
 * @value: 8 bit value to write
 *
 * Writes the value specified to the offset specified.
 */
void amdgpu_mm_wreg8(struct amdgpu_device *adev, uint32_t offset, uint8_t value)
{
	if (amdgpu_device_skip_hw_access(adev))
		return;

	if (offset < adev->rmmio_size)
		writeb(value, adev->rmmio + offset);
	else
		BUG();
}

/**
 * amdgpu_device_wreg - write to a memory mapped IO or indirect register
 *
 * @adev: amdgpu_device pointer
 * @reg: dword aligned register offset
 * @v: 32 bit value to write to the register
 * @acc_flags: access flags which require special behavior
 *
 * Writes the value specified to the offset specified.
 */
void amdgpu_device_wreg(struct amdgpu_device *adev,
			uint32_t reg, uint32_t v,
			uint32_t acc_flags)
{
	if (amdgpu_device_skip_hw_access(adev))
		return;

	if ((reg * 4) < adev->rmmio_size) {
		if (!(acc_flags & AMDGPU_REGS_NO_KIQ) &&
		    amdgpu_sriov_runtime(adev) &&
		    down_read_trylock(&adev->reset_domain->sem)) {
			amdgpu_kiq_wreg(adev, reg, v);
			up_read(&adev->reset_domain->sem);
		} else {
			writel(v, ((void __iomem *)adev->rmmio) + (reg * 4));
		}
	} else {
		adev->pcie_wreg(adev, reg * 4, v);
	}

	trace_amdgpu_device_wreg(adev->pdev->device, reg, v);
}

/**
 * amdgpu_mm_wreg_mmio_rlc -  write register either with direct/indirect mmio or with RLC path if in range
 *
 * @adev: amdgpu_device pointer
 * @reg: mmio/rlc register
 * @v: value to write
 * @xcc_id: xcc accelerated compute core id
 *
 * this function is invoked only for the debugfs register access
 */
void amdgpu_mm_wreg_mmio_rlc(struct amdgpu_device *adev,
			     uint32_t reg, uint32_t v,
			     uint32_t xcc_id)
{
	if (amdgpu_device_skip_hw_access(adev))
		return;

	if (amdgpu_sriov_fullaccess(adev) &&
	    adev->gfx.rlc.funcs &&
	    adev->gfx.rlc.funcs->is_rlcg_access_range) {
		if (adev->gfx.rlc.funcs->is_rlcg_access_range(adev, reg))
			return amdgpu_sriov_wreg(adev, reg, v, 0, 0, xcc_id);
	} else if ((reg * 4) >= adev->rmmio_size) {
		adev->pcie_wreg(adev, reg * 4, v);
	} else {
		writel(v, ((void __iomem *)adev->rmmio) + (reg * 4));
	}
}

/**
 * amdgpu_device_indirect_rreg - read an indirect register
 *
 * @adev: amdgpu_device pointer
 * @reg_addr: indirect register address to read from
 *
 * Returns the value of indirect register @reg_addr
 */
u32 amdgpu_device_indirect_rreg(struct amdgpu_device *adev,
				u32 reg_addr)
{
	unsigned long flags, pcie_index, pcie_data;
	void __iomem *pcie_index_offset;
	void __iomem *pcie_data_offset;
	u32 r;

	pcie_index = adev->nbio.funcs->get_pcie_index_offset(adev);
	pcie_data = adev->nbio.funcs->get_pcie_data_offset(adev);

	spin_lock_irqsave(&adev->pcie_idx_lock, flags);
	pcie_index_offset = (void __iomem *)adev->rmmio + pcie_index * 4;
	pcie_data_offset = (void __iomem *)adev->rmmio + pcie_data * 4;

	writel(reg_addr, pcie_index_offset);
	readl(pcie_index_offset);
	r = readl(pcie_data_offset);
	spin_unlock_irqrestore(&adev->pcie_idx_lock, flags);

	return r;
}

u32 amdgpu_device_indirect_rreg_ext(struct amdgpu_device *adev,
				    u64 reg_addr)
{
	unsigned long flags, pcie_index, pcie_index_hi, pcie_data;
	u32 r;
	void __iomem *pcie_index_offset;
	void __iomem *pcie_index_hi_offset;
	void __iomem *pcie_data_offset;

	pcie_index = adev->nbio.funcs->get_pcie_index_offset(adev);
	pcie_data = adev->nbio.funcs->get_pcie_data_offset(adev);
	if ((reg_addr >> 32) && (adev->nbio.funcs->get_pcie_index_hi_offset))
		pcie_index_hi = adev->nbio.funcs->get_pcie_index_hi_offset(adev);
	else
		pcie_index_hi = 0;

	spin_lock_irqsave(&adev->pcie_idx_lock, flags);
	pcie_index_offset = (void __iomem *)adev->rmmio + pcie_index * 4;
	pcie_data_offset = (void __iomem *)adev->rmmio + pcie_data * 4;
	if (pcie_index_hi != 0)
		pcie_index_hi_offset = (void __iomem *)adev->rmmio +
				pcie_index_hi * 4;

	writel(reg_addr, pcie_index_offset);
	readl(pcie_index_offset);
	if (pcie_index_hi != 0) {
		writel((reg_addr >> 32) & 0xff, pcie_index_hi_offset);
		readl(pcie_index_hi_offset);
	}
	r = readl(pcie_data_offset);

	/* clear the high bits */
	if (pcie_index_hi != 0) {
		writel(0, pcie_index_hi_offset);
		readl(pcie_index_hi_offset);
	}

	spin_unlock_irqrestore(&adev->pcie_idx_lock, flags);

	return r;
}

/**
 * amdgpu_device_indirect_rreg64 - read a 64bits indirect register
 *
 * @adev: amdgpu_device pointer
 * @reg_addr: indirect register address to read from
 *
 * Returns the value of indirect register @reg_addr
 */
u64 amdgpu_device_indirect_rreg64(struct amdgpu_device *adev,
				  u32 reg_addr)
{
	unsigned long flags, pcie_index, pcie_data;
	void __iomem *pcie_index_offset;
	void __iomem *pcie_data_offset;
	u64 r;

	pcie_index = adev->nbio.funcs->get_pcie_index_offset(adev);
	pcie_data = adev->nbio.funcs->get_pcie_data_offset(adev);

	spin_lock_irqsave(&adev->pcie_idx_lock, flags);
	pcie_index_offset = (void __iomem *)adev->rmmio + pcie_index * 4;
	pcie_data_offset = (void __iomem *)adev->rmmio + pcie_data * 4;

	/* read low 32 bits */
	writel(reg_addr, pcie_index_offset);
	readl(pcie_index_offset);
	r = readl(pcie_data_offset);
	/* read high 32 bits */
	writel(reg_addr + 4, pcie_index_offset);
	readl(pcie_index_offset);
	r |= ((u64)readl(pcie_data_offset) << 32);
	spin_unlock_irqrestore(&adev->pcie_idx_lock, flags);

	return r;
}

u64 amdgpu_device_indirect_rreg64_ext(struct amdgpu_device *adev,
				  u64 reg_addr)
{
	unsigned long flags, pcie_index, pcie_data;
	unsigned long pcie_index_hi = 0;
	void __iomem *pcie_index_offset;
	void __iomem *pcie_index_hi_offset;
	void __iomem *pcie_data_offset;
	u64 r;

	pcie_index = adev->nbio.funcs->get_pcie_index_offset(adev);
	pcie_data = adev->nbio.funcs->get_pcie_data_offset(adev);
	if ((reg_addr >> 32) && (adev->nbio.funcs->get_pcie_index_hi_offset))
		pcie_index_hi = adev->nbio.funcs->get_pcie_index_hi_offset(adev);

	spin_lock_irqsave(&adev->pcie_idx_lock, flags);
	pcie_index_offset = (void __iomem *)adev->rmmio + pcie_index * 4;
	pcie_data_offset = (void __iomem *)adev->rmmio + pcie_data * 4;
	if (pcie_index_hi != 0)
		pcie_index_hi_offset = (void __iomem *)adev->rmmio +
			pcie_index_hi * 4;

	/* read low 32 bits */
	writel(reg_addr, pcie_index_offset);
	readl(pcie_index_offset);
	if (pcie_index_hi != 0) {
		writel((reg_addr >> 32) & 0xff, pcie_index_hi_offset);
		readl(pcie_index_hi_offset);
	}
	r = readl(pcie_data_offset);
	/* read high 32 bits */
	writel(reg_addr + 4, pcie_index_offset);
	readl(pcie_index_offset);
	if (pcie_index_hi != 0) {
		writel((reg_addr >> 32) & 0xff, pcie_index_hi_offset);
		readl(pcie_index_hi_offset);
	}
	r |= ((u64)readl(pcie_data_offset) << 32);

	/* clear the high bits */
	if (pcie_index_hi != 0) {
		writel(0, pcie_index_hi_offset);
		readl(pcie_index_hi_offset);
	}

	spin_unlock_irqrestore(&adev->pcie_idx_lock, flags);

	return r;
}

/**
 * amdgpu_device_indirect_wreg - write an indirect register address
 *
 * @adev: amdgpu_device pointer
 * @reg_addr: indirect register offset
 * @reg_data: indirect register data
 *
 */
void amdgpu_device_indirect_wreg(struct amdgpu_device *adev,
				 u32 reg_addr, u32 reg_data)
{
	unsigned long flags, pcie_index, pcie_data;
	void __iomem *pcie_index_offset;
	void __iomem *pcie_data_offset;

	pcie_index = adev->nbio.funcs->get_pcie_index_offset(adev);
	pcie_data = adev->nbio.funcs->get_pcie_data_offset(adev);

	spin_lock_irqsave(&adev->pcie_idx_lock, flags);
	pcie_index_offset = (void __iomem *)adev->rmmio + pcie_index * 4;
	pcie_data_offset = (void __iomem *)adev->rmmio + pcie_data * 4;

	writel(reg_addr, pcie_index_offset);
	readl(pcie_index_offset);
	writel(reg_data, pcie_data_offset);
	readl(pcie_data_offset);
	spin_unlock_irqrestore(&adev->pcie_idx_lock, flags);
}

void amdgpu_device_indirect_wreg_ext(struct amdgpu_device *adev,
				     u64 reg_addr, u32 reg_data)
{
	unsigned long flags, pcie_index, pcie_index_hi, pcie_data;
	void __iomem *pcie_index_offset;
	void __iomem *pcie_index_hi_offset;
	void __iomem *pcie_data_offset;

	pcie_index = adev->nbio.funcs->get_pcie_index_offset(adev);
	pcie_data = adev->nbio.funcs->get_pcie_data_offset(adev);
	if ((reg_addr >> 32) && (adev->nbio.funcs->get_pcie_index_hi_offset))
		pcie_index_hi = adev->nbio.funcs->get_pcie_index_hi_offset(adev);
	else
		pcie_index_hi = 0;

	spin_lock_irqsave(&adev->pcie_idx_lock, flags);
	pcie_index_offset = (void __iomem *)adev->rmmio + pcie_index * 4;
	pcie_data_offset = (void __iomem *)adev->rmmio + pcie_data * 4;
	if (pcie_index_hi != 0)
		pcie_index_hi_offset = (void __iomem *)adev->rmmio +
				pcie_index_hi * 4;

	writel(reg_addr, pcie_index_offset);
	readl(pcie_index_offset);
	if (pcie_index_hi != 0) {
		writel((reg_addr >> 32) & 0xff, pcie_index_hi_offset);
		readl(pcie_index_hi_offset);
	}
	writel(reg_data, pcie_data_offset);
	readl(pcie_data_offset);

	/* clear the high bits */
	if (pcie_index_hi != 0) {
		writel(0, pcie_index_hi_offset);
		readl(pcie_index_hi_offset);
	}

	spin_unlock_irqrestore(&adev->pcie_idx_lock, flags);
}

/**
 * amdgpu_device_indirect_wreg64 - write a 64bits indirect register address
 *
 * @adev: amdgpu_device pointer
 * @reg_addr: indirect register offset
 * @reg_data: indirect register data
 *
 */
void amdgpu_device_indirect_wreg64(struct amdgpu_device *adev,
				   u32 reg_addr, u64 reg_data)
{
	unsigned long flags, pcie_index, pcie_data;
	void __iomem *pcie_index_offset;
	void __iomem *pcie_data_offset;

	pcie_index = adev->nbio.funcs->get_pcie_index_offset(adev);
	pcie_data = adev->nbio.funcs->get_pcie_data_offset(adev);

	spin_lock_irqsave(&adev->pcie_idx_lock, flags);
	pcie_index_offset = (void __iomem *)adev->rmmio + pcie_index * 4;
	pcie_data_offset = (void __iomem *)adev->rmmio + pcie_data * 4;

	/* write low 32 bits */
	writel(reg_addr, pcie_index_offset);
	readl(pcie_index_offset);
	writel((u32)(reg_data & 0xffffffffULL), pcie_data_offset);
	readl(pcie_data_offset);
	/* write high 32 bits */
	writel(reg_addr + 4, pcie_index_offset);
	readl(pcie_index_offset);
	writel((u32)(reg_data >> 32), pcie_data_offset);
	readl(pcie_data_offset);
	spin_unlock_irqrestore(&adev->pcie_idx_lock, flags);
}

void amdgpu_device_indirect_wreg64_ext(struct amdgpu_device *adev,
				   u64 reg_addr, u64 reg_data)
{
	unsigned long flags, pcie_index, pcie_data;
	unsigned long pcie_index_hi = 0;
	void __iomem *pcie_index_offset;
	void __iomem *pcie_index_hi_offset;
	void __iomem *pcie_data_offset;

	pcie_index = adev->nbio.funcs->get_pcie_index_offset(adev);
	pcie_data = adev->nbio.funcs->get_pcie_data_offset(adev);
	if ((reg_addr >> 32) && (adev->nbio.funcs->get_pcie_index_hi_offset))
		pcie_index_hi = adev->nbio.funcs->get_pcie_index_hi_offset(adev);

	spin_lock_irqsave(&adev->pcie_idx_lock, flags);
	pcie_index_offset = (void __iomem *)adev->rmmio + pcie_index * 4;
	pcie_data_offset = (void __iomem *)adev->rmmio + pcie_data * 4;
	if (pcie_index_hi != 0)
		pcie_index_hi_offset = (void __iomem *)adev->rmmio +
				pcie_index_hi * 4;

	/* write low 32 bits */
	writel(reg_addr, pcie_index_offset);
	readl(pcie_index_offset);
	if (pcie_index_hi != 0) {
		writel((reg_addr >> 32) & 0xff, pcie_index_hi_offset);
		readl(pcie_index_hi_offset);
	}
	writel((u32)(reg_data & 0xffffffffULL), pcie_data_offset);
	readl(pcie_data_offset);
	/* write high 32 bits */
	writel(reg_addr + 4, pcie_index_offset);
	readl(pcie_index_offset);
	if (pcie_index_hi != 0) {
		writel((reg_addr >> 32) & 0xff, pcie_index_hi_offset);
		readl(pcie_index_hi_offset);
	}
	writel((u32)(reg_data >> 32), pcie_data_offset);
	readl(pcie_data_offset);

	/* clear the high bits */
	if (pcie_index_hi != 0) {
		writel(0, pcie_index_hi_offset);
		readl(pcie_index_hi_offset);
	}

	spin_unlock_irqrestore(&adev->pcie_idx_lock, flags);
}

/**
 * amdgpu_device_get_rev_id - query device rev_id
 *
 * @adev: amdgpu_device pointer
 *
 * Return device rev_id
 */
u32 amdgpu_device_get_rev_id(struct amdgpu_device *adev)
{
	return adev->nbio.funcs->get_rev_id(adev);
}

/**
 * amdgpu_invalid_rreg - dummy reg read function
 *
 * @adev: amdgpu_device pointer
 * @reg: offset of register
 *
 * Dummy register read function.  Used for register blocks
 * that certain asics don't have (all asics).
 * Returns the value in the register.
 */
static uint32_t amdgpu_invalid_rreg(struct amdgpu_device *adev, uint32_t reg)
{
	DRM_ERROR("Invalid callback to read register 0x%04X\n", reg);
	BUG();
	return 0;
}

static uint32_t amdgpu_invalid_rreg_ext(struct amdgpu_device *adev, uint64_t reg)
{
	DRM_ERROR("Invalid callback to read register 0x%llX\n", reg);
	BUG();
	return 0;
}

/**
 * amdgpu_invalid_wreg - dummy reg write function
 *
 * @adev: amdgpu_device pointer
 * @reg: offset of register
 * @v: value to write to the register
 *
 * Dummy register read function.  Used for register blocks
 * that certain asics don't have (all asics).
 */
static void amdgpu_invalid_wreg(struct amdgpu_device *adev, uint32_t reg, uint32_t v)
{
	DRM_ERROR("Invalid callback to write register 0x%04X with 0x%08X\n",
		  reg, v);
	BUG();
}

static void amdgpu_invalid_wreg_ext(struct amdgpu_device *adev, uint64_t reg, uint32_t v)
{
	DRM_ERROR("Invalid callback to write register 0x%llX with 0x%08X\n",
		  reg, v);
	BUG();
}

/**
 * amdgpu_invalid_rreg64 - dummy 64 bit reg read function
 *
 * @adev: amdgpu_device pointer
 * @reg: offset of register
 *
 * Dummy register read function.  Used for register blocks
 * that certain asics don't have (all asics).
 * Returns the value in the register.
 */
static uint64_t amdgpu_invalid_rreg64(struct amdgpu_device *adev, uint32_t reg)
{
	DRM_ERROR("Invalid callback to read 64 bit register 0x%04X\n", reg);
	BUG();
	return 0;
}

static uint64_t amdgpu_invalid_rreg64_ext(struct amdgpu_device *adev, uint64_t reg)
{
	DRM_ERROR("Invalid callback to read register 0x%llX\n", reg);
	BUG();
	return 0;
}

/**
 * amdgpu_invalid_wreg64 - dummy reg write function
 *
 * @adev: amdgpu_device pointer
 * @reg: offset of register
 * @v: value to write to the register
 *
 * Dummy register read function.  Used for register blocks
 * that certain asics don't have (all asics).
 */
static void amdgpu_invalid_wreg64(struct amdgpu_device *adev, uint32_t reg, uint64_t v)
{
	DRM_ERROR("Invalid callback to write 64 bit register 0x%04X with 0x%08llX\n",
		  reg, v);
	BUG();
}

static void amdgpu_invalid_wreg64_ext(struct amdgpu_device *adev, uint64_t reg, uint64_t v)
{
	DRM_ERROR("Invalid callback to write 64 bit register 0x%llX with 0x%08llX\n",
		  reg, v);
	BUG();
}

/**
 * amdgpu_block_invalid_rreg - dummy reg read function
 *
 * @adev: amdgpu_device pointer
 * @block: offset of instance
 * @reg: offset of register
 *
 * Dummy register read function.  Used for register blocks
 * that certain asics don't have (all asics).
 * Returns the value in the register.
 */
static uint32_t amdgpu_block_invalid_rreg(struct amdgpu_device *adev,
					  uint32_t block, uint32_t reg)
{
	DRM_ERROR("Invalid callback to read register 0x%04X in block 0x%04X\n",
		  reg, block);
	BUG();
	return 0;
}

/**
 * amdgpu_block_invalid_wreg - dummy reg write function
 *
 * @adev: amdgpu_device pointer
 * @block: offset of instance
 * @reg: offset of register
 * @v: value to write to the register
 *
 * Dummy register read function.  Used for register blocks
 * that certain asics don't have (all asics).
 */
static void amdgpu_block_invalid_wreg(struct amdgpu_device *adev,
				      uint32_t block,
				      uint32_t reg, uint32_t v)
{
	DRM_ERROR("Invalid block callback to write register 0x%04X in block 0x%04X with 0x%08X\n",
		  reg, block, v);
	BUG();
}

/**
 * amdgpu_device_asic_init - Wrapper for atom asic_init
 *
 * @adev: amdgpu_device pointer
 *
 * Does any asic specific work and then calls atom asic init.
 */
static int amdgpu_device_asic_init(struct amdgpu_device *adev)
{
	int ret;

	amdgpu_asic_pre_asic_init(adev);

<<<<<<< HEAD
	if (adev->ip_versions[GC_HWIP][0] == IP_VERSION(9, 4, 3) ||
	    adev->ip_versions[GC_HWIP][0] >= IP_VERSION(11, 0, 0)) {
=======
	if (amdgpu_ip_version(adev, GC_HWIP, 0) == IP_VERSION(9, 4, 3) ||
	    amdgpu_ip_version(adev, GC_HWIP, 0) >= IP_VERSION(11, 0, 0)) {
>>>>>>> cd905115
		amdgpu_psp_wait_for_bootloader(adev);
		ret = amdgpu_atomfirmware_asic_init(adev, true);
		return ret;
	} else {
		return amdgpu_atom_asic_init(adev->mode_info.atom_context);
	}

	return 0;
}

/**
 * amdgpu_device_mem_scratch_init - allocate the VRAM scratch page
 *
 * @adev: amdgpu_device pointer
 *
 * Allocates a scratch page of VRAM for use by various things in the
 * driver.
 */
static int amdgpu_device_mem_scratch_init(struct amdgpu_device *adev)
{
	return amdgpu_bo_create_kernel(adev, AMDGPU_GPU_PAGE_SIZE, PAGE_SIZE,
				       AMDGPU_GEM_DOMAIN_VRAM |
				       AMDGPU_GEM_DOMAIN_GTT,
				       &adev->mem_scratch.robj,
				       &adev->mem_scratch.gpu_addr,
				       (void **)&adev->mem_scratch.ptr);
}

/**
 * amdgpu_device_mem_scratch_fini - Free the VRAM scratch page
 *
 * @adev: amdgpu_device pointer
 *
 * Frees the VRAM scratch page.
 */
static void amdgpu_device_mem_scratch_fini(struct amdgpu_device *adev)
{
	amdgpu_bo_free_kernel(&adev->mem_scratch.robj, NULL, NULL);
}

/**
 * amdgpu_device_program_register_sequence - program an array of registers.
 *
 * @adev: amdgpu_device pointer
 * @registers: pointer to the register array
 * @array_size: size of the register array
 *
 * Programs an array or registers with and or masks.
 * This is a helper for setting golden registers.
 */
void amdgpu_device_program_register_sequence(struct amdgpu_device *adev,
					     const u32 *registers,
					     const u32 array_size)
{
	u32 tmp, reg, and_mask, or_mask;
	int i;

	if (array_size % 3)
		return;

	for (i = 0; i < array_size; i += 3) {
		reg = registers[i + 0];
		and_mask = registers[i + 1];
		or_mask = registers[i + 2];

		if (and_mask == 0xffffffff) {
			tmp = or_mask;
		} else {
			tmp = RREG32(reg);
			tmp &= ~and_mask;
			if (adev->family >= AMDGPU_FAMILY_AI)
				tmp |= (or_mask & and_mask);
			else
				tmp |= or_mask;
		}
		WREG32(reg, tmp);
	}
}

/**
 * amdgpu_device_pci_config_reset - reset the GPU
 *
 * @adev: amdgpu_device pointer
 *
 * Resets the GPU using the pci config reset sequence.
 * Only applicable to asics prior to vega10.
 */
void amdgpu_device_pci_config_reset(struct amdgpu_device *adev)
{
	pci_write_config_dword(adev->pdev, 0x7c, AMDGPU_ASIC_RESET_DATA);
}

/**
 * amdgpu_device_pci_reset - reset the GPU using generic PCI means
 *
 * @adev: amdgpu_device pointer
 *
 * Resets the GPU using generic pci reset interfaces (FLR, SBR, etc.).
 */
int amdgpu_device_pci_reset(struct amdgpu_device *adev)
{
	return pci_reset_function(adev->pdev);
}

/*
 * amdgpu_device_wb_*()
 * Writeback is the method by which the GPU updates special pages in memory
 * with the status of certain GPU events (fences, ring pointers,etc.).
 */

/**
 * amdgpu_device_wb_fini - Disable Writeback and free memory
 *
 * @adev: amdgpu_device pointer
 *
 * Disables Writeback and frees the Writeback memory (all asics).
 * Used at driver shutdown.
 */
static void amdgpu_device_wb_fini(struct amdgpu_device *adev)
{
	if (adev->wb.wb_obj) {
		amdgpu_bo_free_kernel(&adev->wb.wb_obj,
				      &adev->wb.gpu_addr,
				      (void **)&adev->wb.wb);
		adev->wb.wb_obj = NULL;
	}
}

/**
 * amdgpu_device_wb_init - Init Writeback driver info and allocate memory
 *
 * @adev: amdgpu_device pointer
 *
 * Initializes writeback and allocates writeback memory (all asics).
 * Used at driver startup.
 * Returns 0 on success or an -error on failure.
 */
static int amdgpu_device_wb_init(struct amdgpu_device *adev)
{
	int r;

	if (adev->wb.wb_obj == NULL) {
		/* AMDGPU_MAX_WB * sizeof(uint32_t) * 8 = AMDGPU_MAX_WB 256bit slots */
		r = amdgpu_bo_create_kernel(adev, AMDGPU_MAX_WB * sizeof(uint32_t) * 8,
					    PAGE_SIZE, AMDGPU_GEM_DOMAIN_GTT,
					    &adev->wb.wb_obj, &adev->wb.gpu_addr,
					    (void **)&adev->wb.wb);
		if (r) {
			dev_warn(adev->dev, "(%d) create WB bo failed\n", r);
			return r;
		}

		adev->wb.num_wb = AMDGPU_MAX_WB;
		memset(&adev->wb.used, 0, sizeof(adev->wb.used));

		/* clear wb memory */
		memset((char *)adev->wb.wb, 0, AMDGPU_MAX_WB * sizeof(uint32_t) * 8);
	}

	return 0;
}

/**
 * amdgpu_device_wb_get - Allocate a wb entry
 *
 * @adev: amdgpu_device pointer
 * @wb: wb index
 *
 * Allocate a wb slot for use by the driver (all asics).
 * Returns 0 on success or -EINVAL on failure.
 */
int amdgpu_device_wb_get(struct amdgpu_device *adev, u32 *wb)
{
	unsigned long offset = find_first_zero_bit(adev->wb.used, adev->wb.num_wb);

	if (offset < adev->wb.num_wb) {
		__set_bit(offset, adev->wb.used);
		*wb = offset << 3; /* convert to dw offset */
		return 0;
	} else {
		return -EINVAL;
	}
}

/**
 * amdgpu_device_wb_free - Free a wb entry
 *
 * @adev: amdgpu_device pointer
 * @wb: wb index
 *
 * Free a wb slot allocated for use by the driver (all asics)
 */
void amdgpu_device_wb_free(struct amdgpu_device *adev, u32 wb)
{
	wb >>= 3;
	if (wb < adev->wb.num_wb)
		__clear_bit(wb, adev->wb.used);
}

/**
 * amdgpu_device_resize_fb_bar - try to resize FB BAR
 *
 * @adev: amdgpu_device pointer
 *
 * Try to resize FB BAR to make all VRAM CPU accessible. We try very hard not
 * to fail, but if any of the BARs is not accessible after the size we abort
 * driver loading by returning -ENODEV.
 */
int amdgpu_device_resize_fb_bar(struct amdgpu_device *adev)
{
	int rbar_size = pci_rebar_bytes_to_size(adev->gmc.real_vram_size);
	struct pci_bus *root;
	struct resource *res;
	unsigned int i;
	u16 cmd;
	int r;

	if (!IS_ENABLED(CONFIG_PHYS_ADDR_T_64BIT))
		return 0;

	/* Bypass for VF */
	if (amdgpu_sriov_vf(adev))
		return 0;

	/* skip if the bios has already enabled large BAR */
	if (adev->gmc.real_vram_size &&
	    (pci_resource_len(adev->pdev, 0) >= adev->gmc.real_vram_size))
		return 0;

	/* Check if the root BUS has 64bit memory resources */
	root = adev->pdev->bus;
	while (root->parent)
		root = root->parent;

	pci_bus_for_each_resource(root, res, i) {
		if (res && res->flags & (IORESOURCE_MEM | IORESOURCE_MEM_64) &&
		    res->start > 0x100000000ull)
			break;
	}

	/* Trying to resize is pointless without a root hub window above 4GB */
	if (!res)
		return 0;

	/* Limit the BAR size to what is available */
	rbar_size = min(fls(pci_rebar_get_possible_sizes(adev->pdev, 0)) - 1,
			rbar_size);

	/* Disable memory decoding while we change the BAR addresses and size */
	pci_read_config_word(adev->pdev, PCI_COMMAND, &cmd);
	pci_write_config_word(adev->pdev, PCI_COMMAND,
			      cmd & ~PCI_COMMAND_MEMORY);

	/* Free the VRAM and doorbell BAR, we most likely need to move both. */
	amdgpu_doorbell_fini(adev);
	if (adev->asic_type >= CHIP_BONAIRE)
		pci_release_resource(adev->pdev, 2);

	pci_release_resource(adev->pdev, 0);

	r = pci_resize_resource(adev->pdev, 0, rbar_size);
	if (r == -ENOSPC)
		DRM_INFO("Not enough PCI address space for a large BAR.");
	else if (r && r != -ENOTSUPP)
		DRM_ERROR("Problem resizing BAR0 (%d).", r);

	pci_assign_unassigned_bus_resources(adev->pdev->bus);

	/* When the doorbell or fb BAR isn't available we have no chance of
	 * using the device.
	 */
	r = amdgpu_doorbell_init(adev);
	if (r || (pci_resource_flags(adev->pdev, 0) & IORESOURCE_UNSET))
		return -ENODEV;

	pci_write_config_word(adev->pdev, PCI_COMMAND, cmd);

	return 0;
}

static bool amdgpu_device_read_bios(struct amdgpu_device *adev)
{
	if (hweight32(adev->aid_mask) && (adev->flags & AMD_IS_APU))
		return false;

	return true;
}

/*
 * GPU helpers function.
 */
/**
 * amdgpu_device_need_post - check if the hw need post or not
 *
 * @adev: amdgpu_device pointer
 *
 * Check if the asic has been initialized (all asics) at driver startup
 * or post is needed if  hw reset is performed.
 * Returns true if need or false if not.
 */
bool amdgpu_device_need_post(struct amdgpu_device *adev)
{
	uint32_t reg;

	if (amdgpu_sriov_vf(adev))
		return false;

	if (!amdgpu_device_read_bios(adev))
		return false;

	if (amdgpu_passthrough(adev)) {
		/* for FIJI: In whole GPU pass-through virtualization case, after VM reboot
		 * some old smc fw still need driver do vPost otherwise gpu hang, while
		 * those smc fw version above 22.15 doesn't have this flaw, so we force
		 * vpost executed for smc version below 22.15
		 */
		if (adev->asic_type == CHIP_FIJI) {
			int err;
			uint32_t fw_ver;

			err = request_firmware(&adev->pm.fw, "amdgpu/fiji_smc.bin", adev->dev);
			/* force vPost if error occured */
			if (err)
				return true;

			fw_ver = *((uint32_t *)adev->pm.fw->data + 69);
			if (fw_ver < 0x00160e00)
				return true;
		}
	}

	/* Don't post if we need to reset whole hive on init */
	if (adev->gmc.xgmi.pending_reset)
		return false;

	if (adev->has_hw_reset) {
		adev->has_hw_reset = false;
		return true;
	}

	/* bios scratch used on CIK+ */
	if (adev->asic_type >= CHIP_BONAIRE)
		return amdgpu_atombios_scratch_need_asic_init(adev);

	/* check MEM_SIZE for older asics */
	reg = amdgpu_asic_get_config_memsize(adev);

	if ((reg != 0) && (reg != 0xffffffff))
		return false;

	return true;
}

/*
<<<<<<< HEAD
=======
 * Check whether seamless boot is supported.
 *
 * So far we only support seamless boot on DCE 3.0 or later.
 * If users report that it works on older ASICS as well, we may
 * loosen this.
 */
bool amdgpu_device_seamless_boot_supported(struct amdgpu_device *adev)
{
	switch (amdgpu_seamless) {
	case -1:
		break;
	case 1:
		return true;
	case 0:
		return false;
	default:
		DRM_ERROR("Invalid value for amdgpu.seamless: %d\n",
			  amdgpu_seamless);
		return false;
	}

	if (!(adev->flags & AMD_IS_APU))
		return false;

	if (adev->mman.keep_stolen_vga_memory)
		return false;

	return adev->ip_versions[DCE_HWIP][0] >= IP_VERSION(3, 0, 0);
}

/*
>>>>>>> cd905115
 * Intel hosts such as Raptor Lake and Sapphire Rapids don't support dynamic
 * speed switching. Until we have confirmation from Intel that a specific host
 * supports it, it's safer that we keep it disabled for all.
 *
 * https://edc.intel.com/content/www/us/en/design/products/platforms/details/raptor-lake-s/13th-generation-core-processors-datasheet-volume-1-of-2/005/pci-express-support/
 * https://gitlab.freedesktop.org/drm/amd/-/issues/2663
 */
bool amdgpu_device_pcie_dynamic_switching_supported(void)
{
#if IS_ENABLED(CONFIG_X86)
	struct cpuinfo_x86 *c = &cpu_data(0);

	if (c->x86_vendor == X86_VENDOR_INTEL)
		return false;
#endif
	return true;
}

/**
 * amdgpu_device_should_use_aspm - check if the device should program ASPM
 *
 * @adev: amdgpu_device pointer
 *
 * Confirm whether the module parameter and pcie bridge agree that ASPM should
 * be set for this device.
 *
 * Returns true if it should be used or false if not.
 */
bool amdgpu_device_should_use_aspm(struct amdgpu_device *adev)
{
	switch (amdgpu_aspm) {
	case -1:
		break;
	case 0:
		return false;
	case 1:
		return true;
	default:
		return false;
	}
	return pcie_aspm_enabled(adev->pdev);
}

bool amdgpu_device_aspm_support_quirk(void)
{
#if IS_ENABLED(CONFIG_X86)
	struct cpuinfo_x86 *c = &cpu_data(0);

	return !(c->x86 == 6 && c->x86_model == INTEL_FAM6_ALDERLAKE);
#else
	return true;
#endif
}

/* if we get transitioned to only one device, take VGA back */
/**
 * amdgpu_device_vga_set_decode - enable/disable vga decode
 *
 * @pdev: PCI device pointer
 * @state: enable/disable vga decode
 *
 * Enable/disable vga decode (all asics).
 * Returns VGA resource flags.
 */
static unsigned int amdgpu_device_vga_set_decode(struct pci_dev *pdev,
		bool state)
{
	struct amdgpu_device *adev = drm_to_adev(pci_get_drvdata(pdev));

	amdgpu_asic_set_vga_state(adev, state);
	if (state)
		return VGA_RSRC_LEGACY_IO | VGA_RSRC_LEGACY_MEM |
		       VGA_RSRC_NORMAL_IO | VGA_RSRC_NORMAL_MEM;
	else
		return VGA_RSRC_NORMAL_IO | VGA_RSRC_NORMAL_MEM;
}

/**
 * amdgpu_device_check_block_size - validate the vm block size
 *
 * @adev: amdgpu_device pointer
 *
 * Validates the vm block size specified via module parameter.
 * The vm block size defines number of bits in page table versus page directory,
 * a page is 4KB so we have 12 bits offset, minimum 9 bits in the
 * page table and the remaining bits are in the page directory.
 */
static void amdgpu_device_check_block_size(struct amdgpu_device *adev)
{
	/* defines number of bits in page table versus page directory,
	 * a page is 4KB so we have 12 bits offset, minimum 9 bits in the
	 * page table and the remaining bits are in the page directory
	 */
	if (amdgpu_vm_block_size == -1)
		return;

	if (amdgpu_vm_block_size < 9) {
		dev_warn(adev->dev, "VM page table size (%d) too small\n",
			 amdgpu_vm_block_size);
		amdgpu_vm_block_size = -1;
	}
}

/**
 * amdgpu_device_check_vm_size - validate the vm size
 *
 * @adev: amdgpu_device pointer
 *
 * Validates the vm size in GB specified via module parameter.
 * The VM size is the size of the GPU virtual memory space in GB.
 */
static void amdgpu_device_check_vm_size(struct amdgpu_device *adev)
{
	/* no need to check the default value */
	if (amdgpu_vm_size == -1)
		return;

	if (amdgpu_vm_size < 1) {
		dev_warn(adev->dev, "VM size (%d) too small, min is 1GB\n",
			 amdgpu_vm_size);
		amdgpu_vm_size = -1;
	}
}

static void amdgpu_device_check_smu_prv_buffer_size(struct amdgpu_device *adev)
{
	struct sysinfo si;
	bool is_os_64 = (sizeof(void *) == 8);
	uint64_t total_memory;
	uint64_t dram_size_seven_GB = 0x1B8000000;
	uint64_t dram_size_three_GB = 0xB8000000;

	if (amdgpu_smu_memory_pool_size == 0)
		return;

	if (!is_os_64) {
		DRM_WARN("Not 64-bit OS, feature not supported\n");
		goto def_value;
	}
	si_meminfo(&si);
	total_memory = (uint64_t)si.totalram * si.mem_unit;

	if ((amdgpu_smu_memory_pool_size == 1) ||
		(amdgpu_smu_memory_pool_size == 2)) {
		if (total_memory < dram_size_three_GB)
			goto def_value1;
	} else if ((amdgpu_smu_memory_pool_size == 4) ||
		(amdgpu_smu_memory_pool_size == 8)) {
		if (total_memory < dram_size_seven_GB)
			goto def_value1;
	} else {
		DRM_WARN("Smu memory pool size not supported\n");
		goto def_value;
	}
	adev->pm.smu_prv_buffer_size = amdgpu_smu_memory_pool_size << 28;

	return;

def_value1:
	DRM_WARN("No enough system memory\n");
def_value:
	adev->pm.smu_prv_buffer_size = 0;
}

static int amdgpu_device_init_apu_flags(struct amdgpu_device *adev)
{
	if (!(adev->flags & AMD_IS_APU) ||
	    adev->asic_type < CHIP_RAVEN)
		return 0;

	switch (adev->asic_type) {
	case CHIP_RAVEN:
		if (adev->pdev->device == 0x15dd)
			adev->apu_flags |= AMD_APU_IS_RAVEN;
		if (adev->pdev->device == 0x15d8)
			adev->apu_flags |= AMD_APU_IS_PICASSO;
		break;
	case CHIP_RENOIR:
		if ((adev->pdev->device == 0x1636) ||
		    (adev->pdev->device == 0x164c))
			adev->apu_flags |= AMD_APU_IS_RENOIR;
		else
			adev->apu_flags |= AMD_APU_IS_GREEN_SARDINE;
		break;
	case CHIP_VANGOGH:
		adev->apu_flags |= AMD_APU_IS_VANGOGH;
		break;
	case CHIP_YELLOW_CARP:
		break;
	case CHIP_CYAN_SKILLFISH:
		if ((adev->pdev->device == 0x13FE) ||
		    (adev->pdev->device == 0x143F))
			adev->apu_flags |= AMD_APU_IS_CYAN_SKILLFISH2;
		break;
	default:
		break;
	}

	return 0;
}

/**
 * amdgpu_device_check_arguments - validate module params
 *
 * @adev: amdgpu_device pointer
 *
 * Validates certain module parameters and updates
 * the associated values used by the driver (all asics).
 */
static int amdgpu_device_check_arguments(struct amdgpu_device *adev)
{
	if (amdgpu_sched_jobs < 4) {
		dev_warn(adev->dev, "sched jobs (%d) must be at least 4\n",
			 amdgpu_sched_jobs);
		amdgpu_sched_jobs = 4;
	} else if (!is_power_of_2(amdgpu_sched_jobs)) {
		dev_warn(adev->dev, "sched jobs (%d) must be a power of 2\n",
			 amdgpu_sched_jobs);
		amdgpu_sched_jobs = roundup_pow_of_two(amdgpu_sched_jobs);
	}

	if (amdgpu_gart_size != -1 && amdgpu_gart_size < 32) {
		/* gart size must be greater or equal to 32M */
		dev_warn(adev->dev, "gart size (%d) too small\n",
			 amdgpu_gart_size);
		amdgpu_gart_size = -1;
	}

	if (amdgpu_gtt_size != -1 && amdgpu_gtt_size < 32) {
		/* gtt size must be greater or equal to 32M */
		dev_warn(adev->dev, "gtt size (%d) too small\n",
				 amdgpu_gtt_size);
		amdgpu_gtt_size = -1;
	}

	/* valid range is between 4 and 9 inclusive */
	if (amdgpu_vm_fragment_size != -1 &&
	    (amdgpu_vm_fragment_size > 9 || amdgpu_vm_fragment_size < 4)) {
		dev_warn(adev->dev, "valid range is between 4 and 9\n");
		amdgpu_vm_fragment_size = -1;
	}

	if (amdgpu_sched_hw_submission < 2) {
		dev_warn(adev->dev, "sched hw submission jobs (%d) must be at least 2\n",
			 amdgpu_sched_hw_submission);
		amdgpu_sched_hw_submission = 2;
	} else if (!is_power_of_2(amdgpu_sched_hw_submission)) {
		dev_warn(adev->dev, "sched hw submission jobs (%d) must be a power of 2\n",
			 amdgpu_sched_hw_submission);
		amdgpu_sched_hw_submission = roundup_pow_of_two(amdgpu_sched_hw_submission);
	}

	if (amdgpu_reset_method < -1 || amdgpu_reset_method > 4) {
		dev_warn(adev->dev, "invalid option for reset method, reverting to default\n");
		amdgpu_reset_method = -1;
	}

	amdgpu_device_check_smu_prv_buffer_size(adev);

	amdgpu_device_check_vm_size(adev);

	amdgpu_device_check_block_size(adev);

	adev->firmware.load_type = amdgpu_ucode_get_load_type(adev, amdgpu_fw_load_type);

	return 0;
}

/**
 * amdgpu_switcheroo_set_state - set switcheroo state
 *
 * @pdev: pci dev pointer
 * @state: vga_switcheroo state
 *
 * Callback for the switcheroo driver.  Suspends or resumes
 * the asics before or after it is powered up using ACPI methods.
 */
static void amdgpu_switcheroo_set_state(struct pci_dev *pdev,
					enum vga_switcheroo_state state)
{
	struct drm_device *dev = pci_get_drvdata(pdev);
	int r;

	if (amdgpu_device_supports_px(dev) && state == VGA_SWITCHEROO_OFF)
		return;

	if (state == VGA_SWITCHEROO_ON) {
		pr_info("switched on\n");
		/* don't suspend or resume card normally */
		dev->switch_power_state = DRM_SWITCH_POWER_CHANGING;

		pci_set_power_state(pdev, PCI_D0);
		amdgpu_device_load_pci_state(pdev);
		r = pci_enable_device(pdev);
		if (r)
			DRM_WARN("pci_enable_device failed (%d)\n", r);
		amdgpu_device_resume(dev, true);

		dev->switch_power_state = DRM_SWITCH_POWER_ON;
	} else {
		pr_info("switched off\n");
		dev->switch_power_state = DRM_SWITCH_POWER_CHANGING;
		amdgpu_device_prepare(dev);
		amdgpu_device_suspend(dev, true);
		amdgpu_device_cache_pci_state(pdev);
		/* Shut down the device */
		pci_disable_device(pdev);
		pci_set_power_state(pdev, PCI_D3cold);
		dev->switch_power_state = DRM_SWITCH_POWER_OFF;
	}
}

/**
 * amdgpu_switcheroo_can_switch - see if switcheroo state can change
 *
 * @pdev: pci dev pointer
 *
 * Callback for the switcheroo driver.  Check of the switcheroo
 * state can be changed.
 * Returns true if the state can be changed, false if not.
 */
static bool amdgpu_switcheroo_can_switch(struct pci_dev *pdev)
{
	struct drm_device *dev = pci_get_drvdata(pdev);

       /*
	* FIXME: open_count is protected by drm_global_mutex but that would lead to
	* locking inversion with the driver load path. And the access here is
	* completely racy anyway. So don't bother with locking for now.
	*/
	return atomic_read(&dev->open_count) == 0;
}

static const struct vga_switcheroo_client_ops amdgpu_switcheroo_ops = {
	.set_gpu_state = amdgpu_switcheroo_set_state,
	.reprobe = NULL,
	.can_switch = amdgpu_switcheroo_can_switch,
};

/**
 * amdgpu_device_ip_set_clockgating_state - set the CG state
 *
 * @dev: amdgpu_device pointer
 * @block_type: Type of hardware IP (SMU, GFX, UVD, etc.)
 * @state: clockgating state (gate or ungate)
 *
 * Sets the requested clockgating state for all instances of
 * the hardware IP specified.
 * Returns the error code from the last instance.
 */
int amdgpu_device_ip_set_clockgating_state(void *dev,
					   enum amd_ip_block_type block_type,
					   enum amd_clockgating_state state)
{
	struct amdgpu_device *adev = dev;
	int i, r = 0;

	for (i = 0; i < adev->num_ip_blocks; i++) {
		if (!adev->ip_blocks[i].status.valid)
			continue;
		if (adev->ip_blocks[i].version->type != block_type)
			continue;
		if (!adev->ip_blocks[i].version->funcs->set_clockgating_state)
			continue;
		r = adev->ip_blocks[i].version->funcs->set_clockgating_state(
			(void *)adev, state);
		if (r)
			DRM_ERROR("set_clockgating_state of IP block <%s> failed %d\n",
				  adev->ip_blocks[i].version->funcs->name, r);
	}
	return r;
}

/**
 * amdgpu_device_ip_set_powergating_state - set the PG state
 *
 * @dev: amdgpu_device pointer
 * @block_type: Type of hardware IP (SMU, GFX, UVD, etc.)
 * @state: powergating state (gate or ungate)
 *
 * Sets the requested powergating state for all instances of
 * the hardware IP specified.
 * Returns the error code from the last instance.
 */
int amdgpu_device_ip_set_powergating_state(void *dev,
					   enum amd_ip_block_type block_type,
					   enum amd_powergating_state state)
{
	struct amdgpu_device *adev = dev;
	int i, r = 0;

	for (i = 0; i < adev->num_ip_blocks; i++) {
		if (!adev->ip_blocks[i].status.valid)
			continue;
		if (adev->ip_blocks[i].version->type != block_type)
			continue;
		if (!adev->ip_blocks[i].version->funcs->set_powergating_state)
			continue;
		r = adev->ip_blocks[i].version->funcs->set_powergating_state(
			(void *)adev, state);
		if (r)
			DRM_ERROR("set_powergating_state of IP block <%s> failed %d\n",
				  adev->ip_blocks[i].version->funcs->name, r);
	}
	return r;
}

/**
 * amdgpu_device_ip_get_clockgating_state - get the CG state
 *
 * @adev: amdgpu_device pointer
 * @flags: clockgating feature flags
 *
 * Walks the list of IPs on the device and updates the clockgating
 * flags for each IP.
 * Updates @flags with the feature flags for each hardware IP where
 * clockgating is enabled.
 */
void amdgpu_device_ip_get_clockgating_state(struct amdgpu_device *adev,
					    u64 *flags)
{
	int i;

	for (i = 0; i < adev->num_ip_blocks; i++) {
		if (!adev->ip_blocks[i].status.valid)
			continue;
		if (adev->ip_blocks[i].version->funcs->get_clockgating_state)
			adev->ip_blocks[i].version->funcs->get_clockgating_state((void *)adev, flags);
	}
}

/**
 * amdgpu_device_ip_wait_for_idle - wait for idle
 *
 * @adev: amdgpu_device pointer
 * @block_type: Type of hardware IP (SMU, GFX, UVD, etc.)
 *
 * Waits for the request hardware IP to be idle.
 * Returns 0 for success or a negative error code on failure.
 */
int amdgpu_device_ip_wait_for_idle(struct amdgpu_device *adev,
				   enum amd_ip_block_type block_type)
{
	int i, r;

	for (i = 0; i < adev->num_ip_blocks; i++) {
		if (!adev->ip_blocks[i].status.valid)
			continue;
		if (adev->ip_blocks[i].version->type == block_type) {
			r = adev->ip_blocks[i].version->funcs->wait_for_idle((void *)adev);
			if (r)
				return r;
			break;
		}
	}
	return 0;

}

/**
 * amdgpu_device_ip_is_idle - is the hardware IP idle
 *
 * @adev: amdgpu_device pointer
 * @block_type: Type of hardware IP (SMU, GFX, UVD, etc.)
 *
 * Check if the hardware IP is idle or not.
 * Returns true if it the IP is idle, false if not.
 */
bool amdgpu_device_ip_is_idle(struct amdgpu_device *adev,
			      enum amd_ip_block_type block_type)
{
	int i;

	for (i = 0; i < adev->num_ip_blocks; i++) {
		if (!adev->ip_blocks[i].status.valid)
			continue;
		if (adev->ip_blocks[i].version->type == block_type)
			return adev->ip_blocks[i].version->funcs->is_idle((void *)adev);
	}
	return true;

}

/**
 * amdgpu_device_ip_get_ip_block - get a hw IP pointer
 *
 * @adev: amdgpu_device pointer
 * @type: Type of hardware IP (SMU, GFX, UVD, etc.)
 *
 * Returns a pointer to the hardware IP block structure
 * if it exists for the asic, otherwise NULL.
 */
struct amdgpu_ip_block *
amdgpu_device_ip_get_ip_block(struct amdgpu_device *adev,
			      enum amd_ip_block_type type)
{
	int i;

	for (i = 0; i < adev->num_ip_blocks; i++)
		if (adev->ip_blocks[i].version->type == type)
			return &adev->ip_blocks[i];

	return NULL;
}

/**
 * amdgpu_device_ip_block_version_cmp
 *
 * @adev: amdgpu_device pointer
 * @type: enum amd_ip_block_type
 * @major: major version
 * @minor: minor version
 *
 * return 0 if equal or greater
 * return 1 if smaller or the ip_block doesn't exist
 */
int amdgpu_device_ip_block_version_cmp(struct amdgpu_device *adev,
				       enum amd_ip_block_type type,
				       u32 major, u32 minor)
{
	struct amdgpu_ip_block *ip_block = amdgpu_device_ip_get_ip_block(adev, type);

	if (ip_block && ((ip_block->version->major > major) ||
			((ip_block->version->major == major) &&
			(ip_block->version->minor >= minor))))
		return 0;

	return 1;
}

/**
 * amdgpu_device_ip_block_add
 *
 * @adev: amdgpu_device pointer
 * @ip_block_version: pointer to the IP to add
 *
 * Adds the IP block driver information to the collection of IPs
 * on the asic.
 */
int amdgpu_device_ip_block_add(struct amdgpu_device *adev,
			       const struct amdgpu_ip_block_version *ip_block_version)
{
	if (!ip_block_version)
		return -EINVAL;

	switch (ip_block_version->type) {
	case AMD_IP_BLOCK_TYPE_VCN:
		if (adev->harvest_ip_mask & AMD_HARVEST_IP_VCN_MASK)
			return 0;
		break;
	case AMD_IP_BLOCK_TYPE_JPEG:
		if (adev->harvest_ip_mask & AMD_HARVEST_IP_JPEG_MASK)
			return 0;
		break;
	default:
		break;
	}

	DRM_INFO("add ip block number %d <%s>\n", adev->num_ip_blocks,
		  ip_block_version->funcs->name);

	adev->ip_blocks[adev->num_ip_blocks++].version = ip_block_version;

	return 0;
}

/**
 * amdgpu_device_enable_virtual_display - enable virtual display feature
 *
 * @adev: amdgpu_device pointer
 *
 * Enabled the virtual display feature if the user has enabled it via
 * the module parameter virtual_display.  This feature provides a virtual
 * display hardware on headless boards or in virtualized environments.
 * This function parses and validates the configuration string specified by
 * the user and configues the virtual display configuration (number of
 * virtual connectors, crtcs, etc.) specified.
 */
static void amdgpu_device_enable_virtual_display(struct amdgpu_device *adev)
{
	adev->enable_virtual_display = false;

	if (amdgpu_virtual_display) {
		const char *pci_address_name = pci_name(adev->pdev);
		char *pciaddstr, *pciaddstr_tmp, *pciaddname_tmp, *pciaddname;

		pciaddstr = kstrdup(amdgpu_virtual_display, GFP_KERNEL);
		pciaddstr_tmp = pciaddstr;
		while ((pciaddname_tmp = strsep(&pciaddstr_tmp, ";"))) {
			pciaddname = strsep(&pciaddname_tmp, ",");
			if (!strcmp("all", pciaddname)
			    || !strcmp(pci_address_name, pciaddname)) {
				long num_crtc;
				int res = -1;

				adev->enable_virtual_display = true;

				if (pciaddname_tmp)
					res = kstrtol(pciaddname_tmp, 10,
						      &num_crtc);

				if (!res) {
					if (num_crtc < 1)
						num_crtc = 1;
					if (num_crtc > 6)
						num_crtc = 6;
					adev->mode_info.num_crtc = num_crtc;
				} else {
					adev->mode_info.num_crtc = 1;
				}
				break;
			}
		}

		DRM_INFO("virtual display string:%s, %s:virtual_display:%d, num_crtc:%d\n",
			 amdgpu_virtual_display, pci_address_name,
			 adev->enable_virtual_display, adev->mode_info.num_crtc);

		kfree(pciaddstr);
	}
}

void amdgpu_device_set_sriov_virtual_display(struct amdgpu_device *adev)
{
	if (amdgpu_sriov_vf(adev) && !adev->enable_virtual_display) {
		adev->mode_info.num_crtc = 1;
		adev->enable_virtual_display = true;
		DRM_INFO("virtual_display:%d, num_crtc:%d\n",
			 adev->enable_virtual_display, adev->mode_info.num_crtc);
	}
}

/**
 * amdgpu_device_parse_gpu_info_fw - parse gpu info firmware
 *
 * @adev: amdgpu_device pointer
 *
 * Parses the asic configuration parameters specified in the gpu info
 * firmware and makes them availale to the driver for use in configuring
 * the asic.
 * Returns 0 on success, -EINVAL on failure.
 */
static int amdgpu_device_parse_gpu_info_fw(struct amdgpu_device *adev)
{
	const char *chip_name;
	char fw_name[40];
	int err;
	const struct gpu_info_firmware_header_v1_0 *hdr;

	adev->firmware.gpu_info_fw = NULL;

	if (adev->mman.discovery_bin) {
		/*
		 * FIXME: The bounding box is still needed by Navi12, so
		 * temporarily read it from gpu_info firmware. Should be dropped
		 * when DAL no longer needs it.
		 */
		if (adev->asic_type != CHIP_NAVI12)
			return 0;
	}

	switch (adev->asic_type) {
	default:
		return 0;
	case CHIP_VEGA10:
		chip_name = "vega10";
		break;
	case CHIP_VEGA12:
		chip_name = "vega12";
		break;
	case CHIP_RAVEN:
		if (adev->apu_flags & AMD_APU_IS_RAVEN2)
			chip_name = "raven2";
		else if (adev->apu_flags & AMD_APU_IS_PICASSO)
			chip_name = "picasso";
		else
			chip_name = "raven";
		break;
	case CHIP_ARCTURUS:
		chip_name = "arcturus";
		break;
	case CHIP_NAVI12:
		chip_name = "navi12";
		break;
	}

	snprintf(fw_name, sizeof(fw_name), "amdgpu/%s_gpu_info.bin", chip_name);
	err = amdgpu_ucode_request(adev, &adev->firmware.gpu_info_fw, fw_name);
	if (err) {
		dev_err(adev->dev,
			"Failed to get gpu_info firmware \"%s\"\n",
			fw_name);
		goto out;
	}

	hdr = (const struct gpu_info_firmware_header_v1_0 *)adev->firmware.gpu_info_fw->data;
	amdgpu_ucode_print_gpu_info_hdr(&hdr->header);

	switch (hdr->version_major) {
	case 1:
	{
		const struct gpu_info_firmware_v1_0 *gpu_info_fw =
			(const struct gpu_info_firmware_v1_0 *)(adev->firmware.gpu_info_fw->data +
								le32_to_cpu(hdr->header.ucode_array_offset_bytes));

		/*
		 * Should be droped when DAL no longer needs it.
		 */
		if (adev->asic_type == CHIP_NAVI12)
			goto parse_soc_bounding_box;

		adev->gfx.config.max_shader_engines = le32_to_cpu(gpu_info_fw->gc_num_se);
		adev->gfx.config.max_cu_per_sh = le32_to_cpu(gpu_info_fw->gc_num_cu_per_sh);
		adev->gfx.config.max_sh_per_se = le32_to_cpu(gpu_info_fw->gc_num_sh_per_se);
		adev->gfx.config.max_backends_per_se = le32_to_cpu(gpu_info_fw->gc_num_rb_per_se);
		adev->gfx.config.max_texture_channel_caches =
			le32_to_cpu(gpu_info_fw->gc_num_tccs);
		adev->gfx.config.max_gprs = le32_to_cpu(gpu_info_fw->gc_num_gprs);
		adev->gfx.config.max_gs_threads = le32_to_cpu(gpu_info_fw->gc_num_max_gs_thds);
		adev->gfx.config.gs_vgt_table_depth = le32_to_cpu(gpu_info_fw->gc_gs_table_depth);
		adev->gfx.config.gs_prim_buffer_depth = le32_to_cpu(gpu_info_fw->gc_gsprim_buff_depth);
		adev->gfx.config.double_offchip_lds_buf =
			le32_to_cpu(gpu_info_fw->gc_double_offchip_lds_buffer);
		adev->gfx.cu_info.wave_front_size = le32_to_cpu(gpu_info_fw->gc_wave_size);
		adev->gfx.cu_info.max_waves_per_simd =
			le32_to_cpu(gpu_info_fw->gc_max_waves_per_simd);
		adev->gfx.cu_info.max_scratch_slots_per_cu =
			le32_to_cpu(gpu_info_fw->gc_max_scratch_slots_per_cu);
		adev->gfx.cu_info.lds_size = le32_to_cpu(gpu_info_fw->gc_lds_size);
		if (hdr->version_minor >= 1) {
			const struct gpu_info_firmware_v1_1 *gpu_info_fw =
				(const struct gpu_info_firmware_v1_1 *)(adev->firmware.gpu_info_fw->data +
									le32_to_cpu(hdr->header.ucode_array_offset_bytes));
			adev->gfx.config.num_sc_per_sh =
				le32_to_cpu(gpu_info_fw->num_sc_per_sh);
			adev->gfx.config.num_packer_per_sc =
				le32_to_cpu(gpu_info_fw->num_packer_per_sc);
		}

parse_soc_bounding_box:
		/*
		 * soc bounding box info is not integrated in disocovery table,
		 * we always need to parse it from gpu info firmware if needed.
		 */
		if (hdr->version_minor == 2) {
			const struct gpu_info_firmware_v1_2 *gpu_info_fw =
				(const struct gpu_info_firmware_v1_2 *)(adev->firmware.gpu_info_fw->data +
									le32_to_cpu(hdr->header.ucode_array_offset_bytes));
			adev->dm.soc_bounding_box = &gpu_info_fw->soc_bounding_box;
		}
		break;
	}
	default:
		dev_err(adev->dev,
			"Unsupported gpu_info table %d\n", hdr->header.ucode_version);
		err = -EINVAL;
		goto out;
	}
out:
	return err;
}

/**
 * amdgpu_device_ip_early_init - run early init for hardware IPs
 *
 * @adev: amdgpu_device pointer
 *
 * Early initialization pass for hardware IPs.  The hardware IPs that make
 * up each asic are discovered each IP's early_init callback is run.  This
 * is the first stage in initializing the asic.
 * Returns 0 on success, negative error code on failure.
 */
static int amdgpu_device_ip_early_init(struct amdgpu_device *adev)
{
	struct drm_device *dev = adev_to_drm(adev);
	struct pci_dev *parent;
	int i, r;
	bool total;

	amdgpu_device_enable_virtual_display(adev);

	if (amdgpu_sriov_vf(adev)) {
		r = amdgpu_virt_request_full_gpu(adev, true);
		if (r)
			return r;
	}

	switch (adev->asic_type) {
#ifdef CONFIG_DRM_AMDGPU_SI
	case CHIP_VERDE:
	case CHIP_TAHITI:
	case CHIP_PITCAIRN:
	case CHIP_OLAND:
	case CHIP_HAINAN:
		adev->family = AMDGPU_FAMILY_SI;
		r = si_set_ip_blocks(adev);
		if (r)
			return r;
		break;
#endif
#ifdef CONFIG_DRM_AMDGPU_CIK
	case CHIP_BONAIRE:
	case CHIP_HAWAII:
	case CHIP_KAVERI:
	case CHIP_KABINI:
	case CHIP_MULLINS:
		if (adev->flags & AMD_IS_APU)
			adev->family = AMDGPU_FAMILY_KV;
		else
			adev->family = AMDGPU_FAMILY_CI;

		r = cik_set_ip_blocks(adev);
		if (r)
			return r;
		break;
#endif
	case CHIP_TOPAZ:
	case CHIP_TONGA:
	case CHIP_FIJI:
	case CHIP_POLARIS10:
	case CHIP_POLARIS11:
	case CHIP_POLARIS12:
	case CHIP_VEGAM:
	case CHIP_CARRIZO:
	case CHIP_STONEY:
		if (adev->flags & AMD_IS_APU)
			adev->family = AMDGPU_FAMILY_CZ;
		else
			adev->family = AMDGPU_FAMILY_VI;

		r = vi_set_ip_blocks(adev);
		if (r)
			return r;
		break;
	default:
		r = amdgpu_discovery_set_ip_blocks(adev);
		if (r)
			return r;
		break;
	}

	if (amdgpu_has_atpx() &&
	    (amdgpu_is_atpx_hybrid() ||
	     amdgpu_has_atpx_dgpu_power_cntl()) &&
	    ((adev->flags & AMD_IS_APU) == 0) &&
	    !pci_is_thunderbolt_attached(to_pci_dev(dev->dev)))
		adev->flags |= AMD_IS_PX;

	if (!(adev->flags & AMD_IS_APU)) {
		parent = pcie_find_root_port(adev->pdev);
		adev->has_pr3 = parent ? pci_pr3_present(parent) : false;
	}


	adev->pm.pp_feature = amdgpu_pp_feature_mask;
	if (amdgpu_sriov_vf(adev) || sched_policy == KFD_SCHED_POLICY_NO_HWS)
		adev->pm.pp_feature &= ~PP_GFXOFF_MASK;
	if (amdgpu_sriov_vf(adev) && adev->asic_type == CHIP_SIENNA_CICHLID)
		adev->pm.pp_feature &= ~PP_OVERDRIVE_MASK;

	total = true;
	for (i = 0; i < adev->num_ip_blocks; i++) {
		if ((amdgpu_ip_block_mask & (1 << i)) == 0) {
			DRM_WARN("disabled ip block: %d <%s>\n",
				  i, adev->ip_blocks[i].version->funcs->name);
			adev->ip_blocks[i].status.valid = false;
		} else {
			if (adev->ip_blocks[i].version->funcs->early_init) {
				r = adev->ip_blocks[i].version->funcs->early_init((void *)adev);
				if (r == -ENOENT) {
					adev->ip_blocks[i].status.valid = false;
				} else if (r) {
					DRM_ERROR("early_init of IP block <%s> failed %d\n",
						  adev->ip_blocks[i].version->funcs->name, r);
					total = false;
				} else {
					adev->ip_blocks[i].status.valid = true;
				}
			} else {
				adev->ip_blocks[i].status.valid = true;
			}
		}
		/* get the vbios after the asic_funcs are set up */
		if (adev->ip_blocks[i].version->type == AMD_IP_BLOCK_TYPE_COMMON) {
			r = amdgpu_device_parse_gpu_info_fw(adev);
			if (r)
				return r;

			/* Read BIOS */
			if (amdgpu_device_read_bios(adev)) {
				if (!amdgpu_get_bios(adev))
					return -EINVAL;

				r = amdgpu_atombios_init(adev);
				if (r) {
					dev_err(adev->dev, "amdgpu_atombios_init failed\n");
					amdgpu_vf_error_put(adev, AMDGIM_ERROR_VF_ATOMBIOS_INIT_FAIL, 0, 0);
					return r;
				}
			}

			/*get pf2vf msg info at it's earliest time*/
			if (amdgpu_sriov_vf(adev))
				amdgpu_virt_init_data_exchange(adev);

		}
	}
	if (!total)
		return -ENODEV;

	amdgpu_amdkfd_device_probe(adev);
	adev->cg_flags &= amdgpu_cg_mask;
	adev->pg_flags &= amdgpu_pg_mask;

	return 0;
}

static int amdgpu_device_ip_hw_init_phase1(struct amdgpu_device *adev)
{
	int i, r;

	for (i = 0; i < adev->num_ip_blocks; i++) {
		if (!adev->ip_blocks[i].status.sw)
			continue;
		if (adev->ip_blocks[i].status.hw)
			continue;
		if (adev->ip_blocks[i].version->type == AMD_IP_BLOCK_TYPE_COMMON ||
		    (amdgpu_sriov_vf(adev) && (adev->ip_blocks[i].version->type == AMD_IP_BLOCK_TYPE_PSP)) ||
		    adev->ip_blocks[i].version->type == AMD_IP_BLOCK_TYPE_IH) {
			r = adev->ip_blocks[i].version->funcs->hw_init(adev);
			if (r) {
				DRM_ERROR("hw_init of IP block <%s> failed %d\n",
					  adev->ip_blocks[i].version->funcs->name, r);
				return r;
			}
			adev->ip_blocks[i].status.hw = true;
		}
	}

	return 0;
}

static int amdgpu_device_ip_hw_init_phase2(struct amdgpu_device *adev)
{
	int i, r;

	for (i = 0; i < adev->num_ip_blocks; i++) {
		if (!adev->ip_blocks[i].status.sw)
			continue;
		if (adev->ip_blocks[i].status.hw)
			continue;
		r = adev->ip_blocks[i].version->funcs->hw_init(adev);
		if (r) {
			DRM_ERROR("hw_init of IP block <%s> failed %d\n",
				  adev->ip_blocks[i].version->funcs->name, r);
			return r;
		}
		adev->ip_blocks[i].status.hw = true;
	}

	return 0;
}

static int amdgpu_device_fw_loading(struct amdgpu_device *adev)
{
	int r = 0;
	int i;
	uint32_t smu_version;

	if (adev->asic_type >= CHIP_VEGA10) {
		for (i = 0; i < adev->num_ip_blocks; i++) {
			if (adev->ip_blocks[i].version->type != AMD_IP_BLOCK_TYPE_PSP)
				continue;

			if (!adev->ip_blocks[i].status.sw)
				continue;

			/* no need to do the fw loading again if already done*/
			if (adev->ip_blocks[i].status.hw == true)
				break;

			if (amdgpu_in_reset(adev) || adev->in_suspend) {
				r = adev->ip_blocks[i].version->funcs->resume(adev);
				if (r) {
					DRM_ERROR("resume of IP block <%s> failed %d\n",
							  adev->ip_blocks[i].version->funcs->name, r);
					return r;
				}
			} else {
				r = adev->ip_blocks[i].version->funcs->hw_init(adev);
				if (r) {
					DRM_ERROR("hw_init of IP block <%s> failed %d\n",
							  adev->ip_blocks[i].version->funcs->name, r);
					return r;
				}
			}

			adev->ip_blocks[i].status.hw = true;
			break;
		}
	}

	if (!amdgpu_sriov_vf(adev) || adev->asic_type == CHIP_TONGA)
		r = amdgpu_pm_load_smu_firmware(adev, &smu_version);

	return r;
}

static int amdgpu_device_init_schedulers(struct amdgpu_device *adev)
{
	long timeout;
	int r, i;

	for (i = 0; i < AMDGPU_MAX_RINGS; ++i) {
		struct amdgpu_ring *ring = adev->rings[i];

		/* No need to setup the GPU scheduler for rings that don't need it */
		if (!ring || ring->no_scheduler)
			continue;

		switch (ring->funcs->type) {
		case AMDGPU_RING_TYPE_GFX:
			timeout = adev->gfx_timeout;
			break;
		case AMDGPU_RING_TYPE_COMPUTE:
			timeout = adev->compute_timeout;
			break;
		case AMDGPU_RING_TYPE_SDMA:
			timeout = adev->sdma_timeout;
			break;
		default:
			timeout = adev->video_timeout;
			break;
		}

		r = drm_sched_init(&ring->sched, &amdgpu_sched_ops,
				   ring->num_hw_submission, 0,
				   timeout, adev->reset_domain->wq,
				   ring->sched_score, ring->name,
				   adev->dev);
		if (r) {
			DRM_ERROR("Failed to create scheduler on ring %s.\n",
				  ring->name);
			return r;
		}
	}

	amdgpu_xcp_update_partition_sched_list(adev);

	return 0;
}


/**
 * amdgpu_device_ip_init - run init for hardware IPs
 *
 * @adev: amdgpu_device pointer
 *
 * Main initialization pass for hardware IPs.  The list of all the hardware
 * IPs that make up the asic is walked and the sw_init and hw_init callbacks
 * are run.  sw_init initializes the software state associated with each IP
 * and hw_init initializes the hardware associated with each IP.
 * Returns 0 on success, negative error code on failure.
 */
static int amdgpu_device_ip_init(struct amdgpu_device *adev)
{
	int i, r;

	r = amdgpu_ras_init(adev);
	if (r)
		return r;

	for (i = 0; i < adev->num_ip_blocks; i++) {
		if (!adev->ip_blocks[i].status.valid)
			continue;
		r = adev->ip_blocks[i].version->funcs->sw_init((void *)adev);
		if (r) {
			DRM_ERROR("sw_init of IP block <%s> failed %d\n",
				  adev->ip_blocks[i].version->funcs->name, r);
			goto init_failed;
		}
		adev->ip_blocks[i].status.sw = true;

		if (adev->ip_blocks[i].version->type == AMD_IP_BLOCK_TYPE_COMMON) {
			/* need to do common hw init early so everything is set up for gmc */
			r = adev->ip_blocks[i].version->funcs->hw_init((void *)adev);
			if (r) {
				DRM_ERROR("hw_init %d failed %d\n", i, r);
				goto init_failed;
			}
			adev->ip_blocks[i].status.hw = true;
		} else if (adev->ip_blocks[i].version->type == AMD_IP_BLOCK_TYPE_GMC) {
			/* need to do gmc hw init early so we can allocate gpu mem */
			/* Try to reserve bad pages early */
			if (amdgpu_sriov_vf(adev))
				amdgpu_virt_exchange_data(adev);

			r = amdgpu_device_mem_scratch_init(adev);
			if (r) {
				DRM_ERROR("amdgpu_mem_scratch_init failed %d\n", r);
				goto init_failed;
			}
			r = adev->ip_blocks[i].version->funcs->hw_init((void *)adev);
			if (r) {
				DRM_ERROR("hw_init %d failed %d\n", i, r);
				goto init_failed;
			}
			r = amdgpu_device_wb_init(adev);
			if (r) {
				DRM_ERROR("amdgpu_device_wb_init failed %d\n", r);
				goto init_failed;
			}
			adev->ip_blocks[i].status.hw = true;

			/* right after GMC hw init, we create CSA */
			if (adev->gfx.mcbp) {
				r = amdgpu_allocate_static_csa(adev, &adev->virt.csa_obj,
							       AMDGPU_GEM_DOMAIN_VRAM |
							       AMDGPU_GEM_DOMAIN_GTT,
							       AMDGPU_CSA_SIZE);
				if (r) {
					DRM_ERROR("allocate CSA failed %d\n", r);
					goto init_failed;
				}
			}
		}
	}

	if (amdgpu_sriov_vf(adev))
		amdgpu_virt_init_data_exchange(adev);

	r = amdgpu_ib_pool_init(adev);
	if (r) {
		dev_err(adev->dev, "IB initialization failed (%d).\n", r);
		amdgpu_vf_error_put(adev, AMDGIM_ERROR_VF_IB_INIT_FAIL, 0, r);
		goto init_failed;
	}

	r = amdgpu_ucode_create_bo(adev); /* create ucode bo when sw_init complete*/
	if (r)
		goto init_failed;

	r = amdgpu_device_ip_hw_init_phase1(adev);
	if (r)
		goto init_failed;

	r = amdgpu_device_fw_loading(adev);
	if (r)
		goto init_failed;

	r = amdgpu_device_ip_hw_init_phase2(adev);
	if (r)
		goto init_failed;

	/*
	 * retired pages will be loaded from eeprom and reserved here,
	 * it should be called after amdgpu_device_ip_hw_init_phase2  since
	 * for some ASICs the RAS EEPROM code relies on SMU fully functioning
	 * for I2C communication which only true at this point.
	 *
	 * amdgpu_ras_recovery_init may fail, but the upper only cares the
	 * failure from bad gpu situation and stop amdgpu init process
	 * accordingly. For other failed cases, it will still release all
	 * the resource and print error message, rather than returning one
	 * negative value to upper level.
	 *
	 * Note: theoretically, this should be called before all vram allocations
	 * to protect retired page from abusing
	 */
	r = amdgpu_ras_recovery_init(adev);
	if (r)
		goto init_failed;

	/**
	 * In case of XGMI grab extra reference for reset domain for this device
	 */
	if (adev->gmc.xgmi.num_physical_nodes > 1) {
		if (amdgpu_xgmi_add_device(adev) == 0) {
			if (!amdgpu_sriov_vf(adev)) {
				struct amdgpu_hive_info *hive = amdgpu_get_xgmi_hive(adev);

				if (WARN_ON(!hive)) {
					r = -ENOENT;
					goto init_failed;
				}

				if (!hive->reset_domain ||
				    !amdgpu_reset_get_reset_domain(hive->reset_domain)) {
					r = -ENOENT;
					amdgpu_put_xgmi_hive(hive);
					goto init_failed;
				}

				/* Drop the early temporary reset domain we created for device */
				amdgpu_reset_put_reset_domain(adev->reset_domain);
				adev->reset_domain = hive->reset_domain;
				amdgpu_put_xgmi_hive(hive);
			}
		}
	}

	r = amdgpu_device_init_schedulers(adev);
	if (r)
		goto init_failed;

	/* Don't init kfd if whole hive need to be reset during init */
	if (!adev->gmc.xgmi.pending_reset) {
		kgd2kfd_init_zone_device(adev);
		amdgpu_amdkfd_device_init(adev);
	}

	amdgpu_fru_get_product_info(adev);

init_failed:

	return r;
}

/**
 * amdgpu_device_fill_reset_magic - writes reset magic to gart pointer
 *
 * @adev: amdgpu_device pointer
 *
 * Writes a reset magic value to the gart pointer in VRAM.  The driver calls
 * this function before a GPU reset.  If the value is retained after a
 * GPU reset, VRAM has not been lost.  Some GPU resets may destry VRAM contents.
 */
static void amdgpu_device_fill_reset_magic(struct amdgpu_device *adev)
{
	memcpy(adev->reset_magic, adev->gart.ptr, AMDGPU_RESET_MAGIC_NUM);
}

/**
 * amdgpu_device_check_vram_lost - check if vram is valid
 *
 * @adev: amdgpu_device pointer
 *
 * Checks the reset magic value written to the gart pointer in VRAM.
 * The driver calls this after a GPU reset to see if the contents of
 * VRAM is lost or now.
 * returns true if vram is lost, false if not.
 */
static bool amdgpu_device_check_vram_lost(struct amdgpu_device *adev)
{
	if (memcmp(adev->gart.ptr, adev->reset_magic,
			AMDGPU_RESET_MAGIC_NUM))
		return true;

	if (!amdgpu_in_reset(adev))
		return false;

	/*
	 * For all ASICs with baco/mode1 reset, the VRAM is
	 * always assumed to be lost.
	 */
	switch (amdgpu_asic_reset_method(adev)) {
	case AMD_RESET_METHOD_BACO:
	case AMD_RESET_METHOD_MODE1:
		return true;
	default:
		return false;
	}
}

/**
 * amdgpu_device_set_cg_state - set clockgating for amdgpu device
 *
 * @adev: amdgpu_device pointer
 * @state: clockgating state (gate or ungate)
 *
 * The list of all the hardware IPs that make up the asic is walked and the
 * set_clockgating_state callbacks are run.
 * Late initialization pass enabling clockgating for hardware IPs.
 * Fini or suspend, pass disabling clockgating for hardware IPs.
 * Returns 0 on success, negative error code on failure.
 */

int amdgpu_device_set_cg_state(struct amdgpu_device *adev,
			       enum amd_clockgating_state state)
{
	int i, j, r;

	if (amdgpu_emu_mode == 1)
		return 0;

	for (j = 0; j < adev->num_ip_blocks; j++) {
		i = state == AMD_CG_STATE_GATE ? j : adev->num_ip_blocks - j - 1;
		if (!adev->ip_blocks[i].status.late_initialized)
			continue;
		/* skip CG for GFX, SDMA on S0ix */
		if (adev->in_s0ix &&
		    (adev->ip_blocks[i].version->type == AMD_IP_BLOCK_TYPE_GFX ||
		     adev->ip_blocks[i].version->type == AMD_IP_BLOCK_TYPE_SDMA))
			continue;
		/* skip CG for VCE/UVD, it's handled specially */
		if (adev->ip_blocks[i].version->type != AMD_IP_BLOCK_TYPE_UVD &&
		    adev->ip_blocks[i].version->type != AMD_IP_BLOCK_TYPE_VCE &&
		    adev->ip_blocks[i].version->type != AMD_IP_BLOCK_TYPE_VCN &&
		    adev->ip_blocks[i].version->type != AMD_IP_BLOCK_TYPE_JPEG &&
		    adev->ip_blocks[i].version->funcs->set_clockgating_state) {
			/* enable clockgating to save power */
			r = adev->ip_blocks[i].version->funcs->set_clockgating_state((void *)adev,
										     state);
			if (r) {
				DRM_ERROR("set_clockgating_state(gate) of IP block <%s> failed %d\n",
					  adev->ip_blocks[i].version->funcs->name, r);
				return r;
			}
		}
	}

	return 0;
}

int amdgpu_device_set_pg_state(struct amdgpu_device *adev,
			       enum amd_powergating_state state)
{
	int i, j, r;

	if (amdgpu_emu_mode == 1)
		return 0;

	for (j = 0; j < adev->num_ip_blocks; j++) {
		i = state == AMD_PG_STATE_GATE ? j : adev->num_ip_blocks - j - 1;
		if (!adev->ip_blocks[i].status.late_initialized)
			continue;
		/* skip PG for GFX, SDMA on S0ix */
		if (adev->in_s0ix &&
		    (adev->ip_blocks[i].version->type == AMD_IP_BLOCK_TYPE_GFX ||
		     adev->ip_blocks[i].version->type == AMD_IP_BLOCK_TYPE_SDMA))
			continue;
		/* skip CG for VCE/UVD, it's handled specially */
		if (adev->ip_blocks[i].version->type != AMD_IP_BLOCK_TYPE_UVD &&
		    adev->ip_blocks[i].version->type != AMD_IP_BLOCK_TYPE_VCE &&
		    adev->ip_blocks[i].version->type != AMD_IP_BLOCK_TYPE_VCN &&
		    adev->ip_blocks[i].version->type != AMD_IP_BLOCK_TYPE_JPEG &&
		    adev->ip_blocks[i].version->funcs->set_powergating_state) {
			/* enable powergating to save power */
			r = adev->ip_blocks[i].version->funcs->set_powergating_state((void *)adev,
											state);
			if (r) {
				DRM_ERROR("set_powergating_state(gate) of IP block <%s> failed %d\n",
					  adev->ip_blocks[i].version->funcs->name, r);
				return r;
			}
		}
	}
	return 0;
}

static int amdgpu_device_enable_mgpu_fan_boost(void)
{
	struct amdgpu_gpu_instance *gpu_ins;
	struct amdgpu_device *adev;
	int i, ret = 0;

	mutex_lock(&mgpu_info.mutex);

	/*
	 * MGPU fan boost feature should be enabled
	 * only when there are two or more dGPUs in
	 * the system
	 */
	if (mgpu_info.num_dgpu < 2)
		goto out;

	for (i = 0; i < mgpu_info.num_dgpu; i++) {
		gpu_ins = &(mgpu_info.gpu_ins[i]);
		adev = gpu_ins->adev;
		if (!(adev->flags & AMD_IS_APU) &&
		    !gpu_ins->mgpu_fan_enabled) {
			ret = amdgpu_dpm_enable_mgpu_fan_boost(adev);
			if (ret)
				break;

			gpu_ins->mgpu_fan_enabled = 1;
		}
	}

out:
	mutex_unlock(&mgpu_info.mutex);

	return ret;
}

/**
 * amdgpu_device_ip_late_init - run late init for hardware IPs
 *
 * @adev: amdgpu_device pointer
 *
 * Late initialization pass for hardware IPs.  The list of all the hardware
 * IPs that make up the asic is walked and the late_init callbacks are run.
 * late_init covers any special initialization that an IP requires
 * after all of the have been initialized or something that needs to happen
 * late in the init process.
 * Returns 0 on success, negative error code on failure.
 */
static int amdgpu_device_ip_late_init(struct amdgpu_device *adev)
{
	struct amdgpu_gpu_instance *gpu_instance;
	int i = 0, r;

	for (i = 0; i < adev->num_ip_blocks; i++) {
		if (!adev->ip_blocks[i].status.hw)
			continue;
		if (adev->ip_blocks[i].version->funcs->late_init) {
			r = adev->ip_blocks[i].version->funcs->late_init((void *)adev);
			if (r) {
				DRM_ERROR("late_init of IP block <%s> failed %d\n",
					  adev->ip_blocks[i].version->funcs->name, r);
				return r;
			}
		}
		adev->ip_blocks[i].status.late_initialized = true;
	}

	r = amdgpu_ras_late_init(adev);
	if (r) {
		DRM_ERROR("amdgpu_ras_late_init failed %d", r);
		return r;
	}

	amdgpu_ras_set_error_query_ready(adev, true);

	amdgpu_device_set_cg_state(adev, AMD_CG_STATE_GATE);
	amdgpu_device_set_pg_state(adev, AMD_PG_STATE_GATE);

	amdgpu_device_fill_reset_magic(adev);

	r = amdgpu_device_enable_mgpu_fan_boost();
	if (r)
		DRM_ERROR("enable mgpu fan boost failed (%d).\n", r);

	/* For passthrough configuration on arcturus and aldebaran, enable special handling SBR */
	if (amdgpu_passthrough(adev) &&
	    ((adev->asic_type == CHIP_ARCTURUS && adev->gmc.xgmi.num_physical_nodes > 1) ||
	     adev->asic_type == CHIP_ALDEBARAN))
		amdgpu_dpm_handle_passthrough_sbr(adev, true);

	if (adev->gmc.xgmi.num_physical_nodes > 1) {
		mutex_lock(&mgpu_info.mutex);

		/*
		 * Reset device p-state to low as this was booted with high.
		 *
		 * This should be performed only after all devices from the same
		 * hive get initialized.
		 *
		 * However, it's unknown how many device in the hive in advance.
		 * As this is counted one by one during devices initializations.
		 *
		 * So, we wait for all XGMI interlinked devices initialized.
		 * This may bring some delays as those devices may come from
		 * different hives. But that should be OK.
		 */
		if (mgpu_info.num_dgpu == adev->gmc.xgmi.num_physical_nodes) {
			for (i = 0; i < mgpu_info.num_gpu; i++) {
				gpu_instance = &(mgpu_info.gpu_ins[i]);
				if (gpu_instance->adev->flags & AMD_IS_APU)
					continue;

				r = amdgpu_xgmi_set_pstate(gpu_instance->adev,
						AMDGPU_XGMI_PSTATE_MIN);
				if (r) {
					DRM_ERROR("pstate setting failed (%d).\n", r);
					break;
				}
			}
		}

		mutex_unlock(&mgpu_info.mutex);
	}

	return 0;
}

/**
 * amdgpu_device_smu_fini_early - smu hw_fini wrapper
 *
 * @adev: amdgpu_device pointer
 *
 * For ASICs need to disable SMC first
 */
static void amdgpu_device_smu_fini_early(struct amdgpu_device *adev)
{
	int i, r;

	if (amdgpu_ip_version(adev, GC_HWIP, 0) > IP_VERSION(9, 0, 0))
		return;

	for (i = 0; i < adev->num_ip_blocks; i++) {
		if (!adev->ip_blocks[i].status.hw)
			continue;
		if (adev->ip_blocks[i].version->type == AMD_IP_BLOCK_TYPE_SMC) {
			r = adev->ip_blocks[i].version->funcs->hw_fini((void *)adev);
			/* XXX handle errors */
			if (r) {
				DRM_DEBUG("hw_fini of IP block <%s> failed %d\n",
					  adev->ip_blocks[i].version->funcs->name, r);
			}
			adev->ip_blocks[i].status.hw = false;
			break;
		}
	}
}

static int amdgpu_device_ip_fini_early(struct amdgpu_device *adev)
{
	int i, r;

	for (i = 0; i < adev->num_ip_blocks; i++) {
		if (!adev->ip_blocks[i].version->funcs->early_fini)
			continue;

		r = adev->ip_blocks[i].version->funcs->early_fini((void *)adev);
		if (r) {
			DRM_DEBUG("early_fini of IP block <%s> failed %d\n",
				  adev->ip_blocks[i].version->funcs->name, r);
		}
	}

	amdgpu_device_set_pg_state(adev, AMD_PG_STATE_UNGATE);
	amdgpu_device_set_cg_state(adev, AMD_CG_STATE_UNGATE);

	amdgpu_amdkfd_suspend(adev, false);

	/* Workaroud for ASICs need to disable SMC first */
	amdgpu_device_smu_fini_early(adev);

	for (i = adev->num_ip_blocks - 1; i >= 0; i--) {
		if (!adev->ip_blocks[i].status.hw)
			continue;

		r = adev->ip_blocks[i].version->funcs->hw_fini((void *)adev);
		/* XXX handle errors */
		if (r) {
			DRM_DEBUG("hw_fini of IP block <%s> failed %d\n",
				  adev->ip_blocks[i].version->funcs->name, r);
		}

		adev->ip_blocks[i].status.hw = false;
	}

	if (amdgpu_sriov_vf(adev)) {
		if (amdgpu_virt_release_full_gpu(adev, false))
			DRM_ERROR("failed to release exclusive mode on fini\n");
	}

	return 0;
}

/**
 * amdgpu_device_ip_fini - run fini for hardware IPs
 *
 * @adev: amdgpu_device pointer
 *
 * Main teardown pass for hardware IPs.  The list of all the hardware
 * IPs that make up the asic is walked and the hw_fini and sw_fini callbacks
 * are run.  hw_fini tears down the hardware associated with each IP
 * and sw_fini tears down any software state associated with each IP.
 * Returns 0 on success, negative error code on failure.
 */
static int amdgpu_device_ip_fini(struct amdgpu_device *adev)
{
	int i, r;

	if (amdgpu_sriov_vf(adev) && adev->virt.ras_init_done)
		amdgpu_virt_release_ras_err_handler_data(adev);

	if (adev->gmc.xgmi.num_physical_nodes > 1)
		amdgpu_xgmi_remove_device(adev);

	amdgpu_amdkfd_device_fini_sw(adev);

	for (i = adev->num_ip_blocks - 1; i >= 0; i--) {
		if (!adev->ip_blocks[i].status.sw)
			continue;

		if (adev->ip_blocks[i].version->type == AMD_IP_BLOCK_TYPE_GMC) {
			amdgpu_ucode_free_bo(adev);
			amdgpu_free_static_csa(&adev->virt.csa_obj);
			amdgpu_device_wb_fini(adev);
			amdgpu_device_mem_scratch_fini(adev);
			amdgpu_ib_pool_fini(adev);
		}

		r = adev->ip_blocks[i].version->funcs->sw_fini((void *)adev);
		/* XXX handle errors */
		if (r) {
			DRM_DEBUG("sw_fini of IP block <%s> failed %d\n",
				  adev->ip_blocks[i].version->funcs->name, r);
		}
		adev->ip_blocks[i].status.sw = false;
		adev->ip_blocks[i].status.valid = false;
	}

	for (i = adev->num_ip_blocks - 1; i >= 0; i--) {
		if (!adev->ip_blocks[i].status.late_initialized)
			continue;
		if (adev->ip_blocks[i].version->funcs->late_fini)
			adev->ip_blocks[i].version->funcs->late_fini((void *)adev);
		adev->ip_blocks[i].status.late_initialized = false;
	}

	amdgpu_ras_fini(adev);

	return 0;
}

/**
 * amdgpu_device_delayed_init_work_handler - work handler for IB tests
 *
 * @work: work_struct.
 */
static void amdgpu_device_delayed_init_work_handler(struct work_struct *work)
{
	struct amdgpu_device *adev =
		container_of(work, struct amdgpu_device, delayed_init_work.work);
	int r;

	r = amdgpu_ib_ring_tests(adev);
	if (r)
		DRM_ERROR("ib ring test failed (%d).\n", r);
}

static void amdgpu_device_delay_enable_gfx_off(struct work_struct *work)
{
	struct amdgpu_device *adev =
		container_of(work, struct amdgpu_device, gfx.gfx_off_delay_work.work);

	WARN_ON_ONCE(adev->gfx.gfx_off_state);
	WARN_ON_ONCE(adev->gfx.gfx_off_req_count);

	if (!amdgpu_dpm_set_powergating_by_smu(adev, AMD_IP_BLOCK_TYPE_GFX, true))
		adev->gfx.gfx_off_state = true;
}

/**
 * amdgpu_device_ip_suspend_phase1 - run suspend for hardware IPs (phase 1)
 *
 * @adev: amdgpu_device pointer
 *
 * Main suspend function for hardware IPs.  The list of all the hardware
 * IPs that make up the asic is walked, clockgating is disabled and the
 * suspend callbacks are run.  suspend puts the hardware and software state
 * in each IP into a state suitable for suspend.
 * Returns 0 on success, negative error code on failure.
 */
static int amdgpu_device_ip_suspend_phase1(struct amdgpu_device *adev)
{
	int i, r;

	amdgpu_device_set_pg_state(adev, AMD_PG_STATE_UNGATE);
	amdgpu_device_set_cg_state(adev, AMD_CG_STATE_UNGATE);

	/*
	 * Per PMFW team's suggestion, driver needs to handle gfxoff
	 * and df cstate features disablement for gpu reset(e.g. Mode1Reset)
	 * scenario. Add the missing df cstate disablement here.
	 */
	if (amdgpu_dpm_set_df_cstate(adev, DF_CSTATE_DISALLOW))
		dev_warn(adev->dev, "Failed to disallow df cstate");

	for (i = adev->num_ip_blocks - 1; i >= 0; i--) {
		if (!adev->ip_blocks[i].status.valid)
			continue;

		/* displays are handled separately */
		if (adev->ip_blocks[i].version->type != AMD_IP_BLOCK_TYPE_DCE)
			continue;

		/* XXX handle errors */
		r = adev->ip_blocks[i].version->funcs->suspend(adev);
		/* XXX handle errors */
		if (r) {
			DRM_ERROR("suspend of IP block <%s> failed %d\n",
				  adev->ip_blocks[i].version->funcs->name, r);
			return r;
		}

		adev->ip_blocks[i].status.hw = false;
	}

	return 0;
}

/**
 * amdgpu_device_ip_suspend_phase2 - run suspend for hardware IPs (phase 2)
 *
 * @adev: amdgpu_device pointer
 *
 * Main suspend function for hardware IPs.  The list of all the hardware
 * IPs that make up the asic is walked, clockgating is disabled and the
 * suspend callbacks are run.  suspend puts the hardware and software state
 * in each IP into a state suitable for suspend.
 * Returns 0 on success, negative error code on failure.
 */
static int amdgpu_device_ip_suspend_phase2(struct amdgpu_device *adev)
{
	int i, r;

	if (adev->in_s0ix)
		amdgpu_dpm_gfx_state_change(adev, sGpuChangeState_D3Entry);

	for (i = adev->num_ip_blocks - 1; i >= 0; i--) {
		if (!adev->ip_blocks[i].status.valid)
			continue;
		/* displays are handled in phase1 */
		if (adev->ip_blocks[i].version->type == AMD_IP_BLOCK_TYPE_DCE)
			continue;
		/* PSP lost connection when err_event_athub occurs */
		if (amdgpu_ras_intr_triggered() &&
		    adev->ip_blocks[i].version->type == AMD_IP_BLOCK_TYPE_PSP) {
			adev->ip_blocks[i].status.hw = false;
			continue;
		}

		/* skip unnecessary suspend if we do not initialize them yet */
		if (adev->gmc.xgmi.pending_reset &&
		    !(adev->ip_blocks[i].version->type == AMD_IP_BLOCK_TYPE_GMC ||
		      adev->ip_blocks[i].version->type == AMD_IP_BLOCK_TYPE_SMC ||
		      adev->ip_blocks[i].version->type == AMD_IP_BLOCK_TYPE_COMMON ||
		      adev->ip_blocks[i].version->type == AMD_IP_BLOCK_TYPE_IH)) {
			adev->ip_blocks[i].status.hw = false;
			continue;
		}

		/* skip suspend of gfx/mes and psp for S0ix
		 * gfx is in gfxoff state, so on resume it will exit gfxoff just
		 * like at runtime. PSP is also part of the always on hardware
		 * so no need to suspend it.
		 */
		if (adev->in_s0ix &&
		    (adev->ip_blocks[i].version->type == AMD_IP_BLOCK_TYPE_PSP ||
		     adev->ip_blocks[i].version->type == AMD_IP_BLOCK_TYPE_GFX ||
		     adev->ip_blocks[i].version->type == AMD_IP_BLOCK_TYPE_MES))
			continue;

		/* SDMA 5.x+ is part of GFX power domain so it's covered by GFXOFF */
		if (adev->in_s0ix &&
		    (amdgpu_ip_version(adev, SDMA0_HWIP, 0) >=
		     IP_VERSION(5, 0, 0)) &&
		    (adev->ip_blocks[i].version->type ==
		     AMD_IP_BLOCK_TYPE_SDMA))
			continue;

		/* Once swPSP provides the IMU, RLC FW binaries to TOS during cold-boot.
		 * These are in TMR, hence are expected to be reused by PSP-TOS to reload
		 * from this location and RLC Autoload automatically also gets loaded
		 * from here based on PMFW -> PSP message during re-init sequence.
		 * Therefore, the psp suspend & resume should be skipped to avoid destroy
		 * the TMR and reload FWs again for IMU enabled APU ASICs.
		 */
		if (amdgpu_in_reset(adev) &&
		    (adev->flags & AMD_IS_APU) && adev->gfx.imu.funcs &&
		    adev->ip_blocks[i].version->type == AMD_IP_BLOCK_TYPE_PSP)
			continue;

		/* XXX handle errors */
		r = adev->ip_blocks[i].version->funcs->suspend(adev);
		/* XXX handle errors */
		if (r) {
			DRM_ERROR("suspend of IP block <%s> failed %d\n",
				  adev->ip_blocks[i].version->funcs->name, r);
		}
		adev->ip_blocks[i].status.hw = false;
		/* handle putting the SMC in the appropriate state */
		if (!amdgpu_sriov_vf(adev)) {
			if (adev->ip_blocks[i].version->type == AMD_IP_BLOCK_TYPE_SMC) {
				r = amdgpu_dpm_set_mp1_state(adev, adev->mp1_state);
				if (r) {
					DRM_ERROR("SMC failed to set mp1 state %d, %d\n",
							adev->mp1_state, r);
					return r;
				}
			}
		}
	}

	return 0;
}

/**
 * amdgpu_device_ip_suspend - run suspend for hardware IPs
 *
 * @adev: amdgpu_device pointer
 *
 * Main suspend function for hardware IPs.  The list of all the hardware
 * IPs that make up the asic is walked, clockgating is disabled and the
 * suspend callbacks are run.  suspend puts the hardware and software state
 * in each IP into a state suitable for suspend.
 * Returns 0 on success, negative error code on failure.
 */
int amdgpu_device_ip_suspend(struct amdgpu_device *adev)
{
	int r;

	if (amdgpu_sriov_vf(adev)) {
		amdgpu_virt_fini_data_exchange(adev);
		amdgpu_virt_request_full_gpu(adev, false);
	}

	r = amdgpu_device_ip_suspend_phase1(adev);
	if (r)
		return r;
	r = amdgpu_device_ip_suspend_phase2(adev);

	if (amdgpu_sriov_vf(adev))
		amdgpu_virt_release_full_gpu(adev, false);

	return r;
}

static int amdgpu_device_ip_reinit_early_sriov(struct amdgpu_device *adev)
{
	int i, r;

	static enum amd_ip_block_type ip_order[] = {
		AMD_IP_BLOCK_TYPE_COMMON,
		AMD_IP_BLOCK_TYPE_GMC,
		AMD_IP_BLOCK_TYPE_PSP,
		AMD_IP_BLOCK_TYPE_IH,
	};

	for (i = 0; i < adev->num_ip_blocks; i++) {
		int j;
		struct amdgpu_ip_block *block;

		block = &adev->ip_blocks[i];
		block->status.hw = false;

		for (j = 0; j < ARRAY_SIZE(ip_order); j++) {

			if (block->version->type != ip_order[j] ||
				!block->status.valid)
				continue;

			r = block->version->funcs->hw_init(adev);
			DRM_INFO("RE-INIT-early: %s %s\n", block->version->funcs->name, r?"failed":"succeeded");
			if (r)
				return r;
			block->status.hw = true;
		}
	}

	return 0;
}

static int amdgpu_device_ip_reinit_late_sriov(struct amdgpu_device *adev)
{
	int i, r;

	static enum amd_ip_block_type ip_order[] = {
		AMD_IP_BLOCK_TYPE_SMC,
		AMD_IP_BLOCK_TYPE_DCE,
		AMD_IP_BLOCK_TYPE_GFX,
		AMD_IP_BLOCK_TYPE_SDMA,
		AMD_IP_BLOCK_TYPE_MES,
		AMD_IP_BLOCK_TYPE_UVD,
		AMD_IP_BLOCK_TYPE_VCE,
		AMD_IP_BLOCK_TYPE_VCN,
		AMD_IP_BLOCK_TYPE_JPEG
	};

	for (i = 0; i < ARRAY_SIZE(ip_order); i++) {
		int j;
		struct amdgpu_ip_block *block;

		for (j = 0; j < adev->num_ip_blocks; j++) {
			block = &adev->ip_blocks[j];

			if (block->version->type != ip_order[i] ||
				!block->status.valid ||
				block->status.hw)
				continue;

			if (block->version->type == AMD_IP_BLOCK_TYPE_SMC)
				r = block->version->funcs->resume(adev);
			else
				r = block->version->funcs->hw_init(adev);

			DRM_INFO("RE-INIT-late: %s %s\n", block->version->funcs->name, r?"failed":"succeeded");
			if (r)
				return r;
			block->status.hw = true;
		}
	}

	return 0;
}

/**
 * amdgpu_device_ip_resume_phase1 - run resume for hardware IPs
 *
 * @adev: amdgpu_device pointer
 *
 * First resume function for hardware IPs.  The list of all the hardware
 * IPs that make up the asic is walked and the resume callbacks are run for
 * COMMON, GMC, and IH.  resume puts the hardware into a functional state
 * after a suspend and updates the software state as necessary.  This
 * function is also used for restoring the GPU after a GPU reset.
 * Returns 0 on success, negative error code on failure.
 */
static int amdgpu_device_ip_resume_phase1(struct amdgpu_device *adev)
{
	int i, r;

	for (i = 0; i < adev->num_ip_blocks; i++) {
		if (!adev->ip_blocks[i].status.valid || adev->ip_blocks[i].status.hw)
			continue;
		if (adev->ip_blocks[i].version->type == AMD_IP_BLOCK_TYPE_COMMON ||
		    adev->ip_blocks[i].version->type == AMD_IP_BLOCK_TYPE_GMC ||
		    adev->ip_blocks[i].version->type == AMD_IP_BLOCK_TYPE_IH ||
		    (adev->ip_blocks[i].version->type == AMD_IP_BLOCK_TYPE_PSP && amdgpu_sriov_vf(adev))) {

			r = adev->ip_blocks[i].version->funcs->resume(adev);
			if (r) {
				DRM_ERROR("resume of IP block <%s> failed %d\n",
					  adev->ip_blocks[i].version->funcs->name, r);
				return r;
			}
			adev->ip_blocks[i].status.hw = true;
		}
	}

	return 0;
}

/**
 * amdgpu_device_ip_resume_phase2 - run resume for hardware IPs
 *
 * @adev: amdgpu_device pointer
 *
 * First resume function for hardware IPs.  The list of all the hardware
 * IPs that make up the asic is walked and the resume callbacks are run for
 * all blocks except COMMON, GMC, and IH.  resume puts the hardware into a
 * functional state after a suspend and updates the software state as
 * necessary.  This function is also used for restoring the GPU after a GPU
 * reset.
 * Returns 0 on success, negative error code on failure.
 */
static int amdgpu_device_ip_resume_phase2(struct amdgpu_device *adev)
{
	int i, r;

	for (i = 0; i < adev->num_ip_blocks; i++) {
		if (!adev->ip_blocks[i].status.valid || adev->ip_blocks[i].status.hw)
			continue;
		if (adev->ip_blocks[i].version->type == AMD_IP_BLOCK_TYPE_COMMON ||
		    adev->ip_blocks[i].version->type == AMD_IP_BLOCK_TYPE_GMC ||
		    adev->ip_blocks[i].version->type == AMD_IP_BLOCK_TYPE_IH ||
		    adev->ip_blocks[i].version->type == AMD_IP_BLOCK_TYPE_PSP)
			continue;
		r = adev->ip_blocks[i].version->funcs->resume(adev);
		if (r) {
			DRM_ERROR("resume of IP block <%s> failed %d\n",
				  adev->ip_blocks[i].version->funcs->name, r);
			return r;
		}
		adev->ip_blocks[i].status.hw = true;
	}

	return 0;
}

/**
 * amdgpu_device_ip_resume - run resume for hardware IPs
 *
 * @adev: amdgpu_device pointer
 *
 * Main resume function for hardware IPs.  The hardware IPs
 * are split into two resume functions because they are
 * also used in recovering from a GPU reset and some additional
 * steps need to be take between them.  In this case (S3/S4) they are
 * run sequentially.
 * Returns 0 on success, negative error code on failure.
 */
static int amdgpu_device_ip_resume(struct amdgpu_device *adev)
{
	int r;

	r = amdgpu_device_ip_resume_phase1(adev);
	if (r)
		return r;

	r = amdgpu_device_fw_loading(adev);
	if (r)
		return r;

	r = amdgpu_device_ip_resume_phase2(adev);

	return r;
}

/**
 * amdgpu_device_detect_sriov_bios - determine if the board supports SR-IOV
 *
 * @adev: amdgpu_device pointer
 *
 * Query the VBIOS data tables to determine if the board supports SR-IOV.
 */
static void amdgpu_device_detect_sriov_bios(struct amdgpu_device *adev)
{
	if (amdgpu_sriov_vf(adev)) {
		if (adev->is_atom_fw) {
			if (amdgpu_atomfirmware_gpu_virtualization_supported(adev))
				adev->virt.caps |= AMDGPU_SRIOV_CAPS_SRIOV_VBIOS;
		} else {
			if (amdgpu_atombios_has_gpu_virtualization_table(adev))
				adev->virt.caps |= AMDGPU_SRIOV_CAPS_SRIOV_VBIOS;
		}

		if (!(adev->virt.caps & AMDGPU_SRIOV_CAPS_SRIOV_VBIOS))
			amdgpu_vf_error_put(adev, AMDGIM_ERROR_VF_NO_VBIOS, 0, 0);
	}
}

/**
 * amdgpu_device_asic_has_dc_support - determine if DC supports the asic
 *
 * @asic_type: AMD asic type
 *
 * Check if there is DC (new modesetting infrastructre) support for an asic.
 * returns true if DC has support, false if not.
 */
bool amdgpu_device_asic_has_dc_support(enum amd_asic_type asic_type)
{
	switch (asic_type) {
#ifdef CONFIG_DRM_AMDGPU_SI
	case CHIP_HAINAN:
#endif
	case CHIP_TOPAZ:
		/* chips with no display hardware */
		return false;
#if defined(CONFIG_DRM_AMD_DC)
	case CHIP_TAHITI:
	case CHIP_PITCAIRN:
	case CHIP_VERDE:
	case CHIP_OLAND:
		/*
		 * We have systems in the wild with these ASICs that require
		 * LVDS and VGA support which is not supported with DC.
		 *
		 * Fallback to the non-DC driver here by default so as not to
		 * cause regressions.
		 */
#if defined(CONFIG_DRM_AMD_DC_SI)
		return amdgpu_dc > 0;
#else
		return false;
#endif
	case CHIP_BONAIRE:
	case CHIP_KAVERI:
	case CHIP_KABINI:
	case CHIP_MULLINS:
		/*
		 * We have systems in the wild with these ASICs that require
		 * VGA support which is not supported with DC.
		 *
		 * Fallback to the non-DC driver here by default so as not to
		 * cause regressions.
		 */
		return amdgpu_dc > 0;
	default:
		return amdgpu_dc != 0;
#else
	default:
		if (amdgpu_dc > 0)
			DRM_INFO_ONCE("Display Core has been requested via kernel parameter but isn't supported by ASIC, ignoring\n");
		return false;
#endif
	}
}

/**
 * amdgpu_device_has_dc_support - check if dc is supported
 *
 * @adev: amdgpu_device pointer
 *
 * Returns true for supported, false for not supported
 */
bool amdgpu_device_has_dc_support(struct amdgpu_device *adev)
{
	if (adev->enable_virtual_display ||
	    (adev->harvest_ip_mask & AMD_HARVEST_IP_DMU_MASK))
		return false;

	return amdgpu_device_asic_has_dc_support(adev->asic_type);
}

static void amdgpu_device_xgmi_reset_func(struct work_struct *__work)
{
	struct amdgpu_device *adev =
		container_of(__work, struct amdgpu_device, xgmi_reset_work);
	struct amdgpu_hive_info *hive = amdgpu_get_xgmi_hive(adev);

	/* It's a bug to not have a hive within this function */
	if (WARN_ON(!hive))
		return;

	/*
	 * Use task barrier to synchronize all xgmi reset works across the
	 * hive. task_barrier_enter and task_barrier_exit will block
	 * until all the threads running the xgmi reset works reach
	 * those points. task_barrier_full will do both blocks.
	 */
	if (amdgpu_asic_reset_method(adev) == AMD_RESET_METHOD_BACO) {

		task_barrier_enter(&hive->tb);
		adev->asic_reset_res = amdgpu_device_baco_enter(adev_to_drm(adev));

		if (adev->asic_reset_res)
			goto fail;

		task_barrier_exit(&hive->tb);
		adev->asic_reset_res = amdgpu_device_baco_exit(adev_to_drm(adev));

		if (adev->asic_reset_res)
			goto fail;

		if (adev->mmhub.ras && adev->mmhub.ras->ras_block.hw_ops &&
		    adev->mmhub.ras->ras_block.hw_ops->reset_ras_error_count)
			adev->mmhub.ras->ras_block.hw_ops->reset_ras_error_count(adev);
	} else {

		task_barrier_full(&hive->tb);
		adev->asic_reset_res =  amdgpu_asic_reset(adev);
	}

fail:
	if (adev->asic_reset_res)
		DRM_WARN("ASIC reset failed with error, %d for drm dev, %s",
			 adev->asic_reset_res, adev_to_drm(adev)->unique);
	amdgpu_put_xgmi_hive(hive);
}

static int amdgpu_device_get_job_timeout_settings(struct amdgpu_device *adev)
{
	char *input = amdgpu_lockup_timeout;
	char *timeout_setting = NULL;
	int index = 0;
	long timeout;
	int ret = 0;

	/*
	 * By default timeout for non compute jobs is 10000
	 * and 60000 for compute jobs.
	 * In SR-IOV or passthrough mode, timeout for compute
	 * jobs are 60000 by default.
	 */
	adev->gfx_timeout = msecs_to_jiffies(10000);
	adev->sdma_timeout = adev->video_timeout = adev->gfx_timeout;
	if (amdgpu_sriov_vf(adev))
		adev->compute_timeout = amdgpu_sriov_is_pp_one_vf(adev) ?
					msecs_to_jiffies(60000) : msecs_to_jiffies(10000);
	else
		adev->compute_timeout =  msecs_to_jiffies(60000);

	if (strnlen(input, AMDGPU_MAX_TIMEOUT_PARAM_LENGTH)) {
		while ((timeout_setting = strsep(&input, ",")) &&
				strnlen(timeout_setting, AMDGPU_MAX_TIMEOUT_PARAM_LENGTH)) {
			ret = kstrtol(timeout_setting, 0, &timeout);
			if (ret)
				return ret;

			if (timeout == 0) {
				index++;
				continue;
			} else if (timeout < 0) {
				timeout = MAX_SCHEDULE_TIMEOUT;
				dev_warn(adev->dev, "lockup timeout disabled");
				add_taint(TAINT_SOFTLOCKUP, LOCKDEP_STILL_OK);
			} else {
				timeout = msecs_to_jiffies(timeout);
			}

			switch (index++) {
			case 0:
				adev->gfx_timeout = timeout;
				break;
			case 1:
				adev->compute_timeout = timeout;
				break;
			case 2:
				adev->sdma_timeout = timeout;
				break;
			case 3:
				adev->video_timeout = timeout;
				break;
			default:
				break;
			}
		}
		/*
		 * There is only one value specified and
		 * it should apply to all non-compute jobs.
		 */
		if (index == 1) {
			adev->sdma_timeout = adev->video_timeout = adev->gfx_timeout;
			if (amdgpu_sriov_vf(adev) || amdgpu_passthrough(adev))
				adev->compute_timeout = adev->gfx_timeout;
		}
	}

	return ret;
}

/**
 * amdgpu_device_check_iommu_direct_map - check if RAM direct mapped to GPU
 *
 * @adev: amdgpu_device pointer
 *
 * RAM direct mapped to GPU if IOMMU is not enabled or is pass through mode
 */
static void amdgpu_device_check_iommu_direct_map(struct amdgpu_device *adev)
{
	struct iommu_domain *domain;

	domain = iommu_get_domain_for_dev(adev->dev);
	if (!domain || domain->type == IOMMU_DOMAIN_IDENTITY)
		adev->ram_is_direct_mapped = true;
}

static const struct attribute *amdgpu_dev_attributes[] = {
	&dev_attr_pcie_replay_count.attr,
	NULL
};

static void amdgpu_device_set_mcbp(struct amdgpu_device *adev)
{
	if (amdgpu_mcbp == 1)
		adev->gfx.mcbp = true;
	else if (amdgpu_mcbp == 0)
		adev->gfx.mcbp = false;
	else if ((amdgpu_ip_version(adev, GC_HWIP, 0) >= IP_VERSION(9, 0, 0)) &&
		 (amdgpu_ip_version(adev, GC_HWIP, 0) < IP_VERSION(10, 0, 0)) &&
		 adev->gfx.num_gfx_rings)
		adev->gfx.mcbp = true;

	if (amdgpu_sriov_vf(adev))
		adev->gfx.mcbp = true;

	if (adev->gfx.mcbp)
		DRM_INFO("MCBP is enabled\n");
}

/**
 * amdgpu_device_init - initialize the driver
 *
 * @adev: amdgpu_device pointer
 * @flags: driver flags
 *
 * Initializes the driver info and hw (all asics).
 * Returns 0 for success or an error on failure.
 * Called at driver startup.
 */
int amdgpu_device_init(struct amdgpu_device *adev,
		       uint32_t flags)
{
	struct drm_device *ddev = adev_to_drm(adev);
	struct pci_dev *pdev = adev->pdev;
	int r, i;
	bool px = false;
	u32 max_MBps;
	int tmp;

	adev->shutdown = false;
	adev->flags = flags;

	if (amdgpu_force_asic_type >= 0 && amdgpu_force_asic_type < CHIP_LAST)
		adev->asic_type = amdgpu_force_asic_type;
	else
		adev->asic_type = flags & AMD_ASIC_MASK;

	adev->usec_timeout = AMDGPU_MAX_USEC_TIMEOUT;
	if (amdgpu_emu_mode == 1)
		adev->usec_timeout *= 10;
	adev->gmc.gart_size = 512 * 1024 * 1024;
	adev->accel_working = false;
	adev->num_rings = 0;
	RCU_INIT_POINTER(adev->gang_submit, dma_fence_get_stub());
	adev->mman.buffer_funcs = NULL;
	adev->mman.buffer_funcs_ring = NULL;
	adev->vm_manager.vm_pte_funcs = NULL;
	adev->vm_manager.vm_pte_num_scheds = 0;
	adev->gmc.gmc_funcs = NULL;
	adev->harvest_ip_mask = 0x0;
	adev->fence_context = dma_fence_context_alloc(AMDGPU_MAX_RINGS);
	bitmap_zero(adev->gfx.pipe_reserve_bitmap, AMDGPU_MAX_COMPUTE_QUEUES);

	adev->smc_rreg = &amdgpu_invalid_rreg;
	adev->smc_wreg = &amdgpu_invalid_wreg;
	adev->pcie_rreg = &amdgpu_invalid_rreg;
	adev->pcie_wreg = &amdgpu_invalid_wreg;
	adev->pcie_rreg_ext = &amdgpu_invalid_rreg_ext;
	adev->pcie_wreg_ext = &amdgpu_invalid_wreg_ext;
	adev->pciep_rreg = &amdgpu_invalid_rreg;
	adev->pciep_wreg = &amdgpu_invalid_wreg;
	adev->pcie_rreg64 = &amdgpu_invalid_rreg64;
	adev->pcie_wreg64 = &amdgpu_invalid_wreg64;
	adev->pcie_rreg64_ext = &amdgpu_invalid_rreg64_ext;
	adev->pcie_wreg64_ext = &amdgpu_invalid_wreg64_ext;
	adev->uvd_ctx_rreg = &amdgpu_invalid_rreg;
	adev->uvd_ctx_wreg = &amdgpu_invalid_wreg;
	adev->didt_rreg = &amdgpu_invalid_rreg;
	adev->didt_wreg = &amdgpu_invalid_wreg;
	adev->gc_cac_rreg = &amdgpu_invalid_rreg;
	adev->gc_cac_wreg = &amdgpu_invalid_wreg;
	adev->audio_endpt_rreg = &amdgpu_block_invalid_rreg;
	adev->audio_endpt_wreg = &amdgpu_block_invalid_wreg;

	DRM_INFO("initializing kernel modesetting (%s 0x%04X:0x%04X 0x%04X:0x%04X 0x%02X).\n",
		 amdgpu_asic_name[adev->asic_type], pdev->vendor, pdev->device,
		 pdev->subsystem_vendor, pdev->subsystem_device, pdev->revision);

	/* mutex initialization are all done here so we
	 * can recall function without having locking issues
	 */
	mutex_init(&adev->firmware.mutex);
	mutex_init(&adev->pm.mutex);
	mutex_init(&adev->gfx.gpu_clock_mutex);
	mutex_init(&adev->srbm_mutex);
	mutex_init(&adev->gfx.pipe_reserve_mutex);
	mutex_init(&adev->gfx.gfx_off_mutex);
	mutex_init(&adev->gfx.partition_mutex);
	mutex_init(&adev->grbm_idx_mutex);
	mutex_init(&adev->mn_lock);
	mutex_init(&adev->virt.vf_errors.lock);
	hash_init(adev->mn_hash);
	mutex_init(&adev->psp.mutex);
	mutex_init(&adev->notifier_lock);
	mutex_init(&adev->pm.stable_pstate_ctx_lock);
	mutex_init(&adev->benchmark_mutex);

	amdgpu_device_init_apu_flags(adev);

	r = amdgpu_device_check_arguments(adev);
	if (r)
		return r;

	spin_lock_init(&adev->mmio_idx_lock);
	spin_lock_init(&adev->smc_idx_lock);
	spin_lock_init(&adev->pcie_idx_lock);
	spin_lock_init(&adev->uvd_ctx_idx_lock);
	spin_lock_init(&adev->didt_idx_lock);
	spin_lock_init(&adev->gc_cac_idx_lock);
	spin_lock_init(&adev->se_cac_idx_lock);
	spin_lock_init(&adev->audio_endpt_idx_lock);
	spin_lock_init(&adev->mm_stats.lock);

	INIT_LIST_HEAD(&adev->shadow_list);
	mutex_init(&adev->shadow_list_lock);

	INIT_LIST_HEAD(&adev->reset_list);

	INIT_LIST_HEAD(&adev->ras_list);

	INIT_LIST_HEAD(&adev->pm.od_kobj_list);

	INIT_DELAYED_WORK(&adev->delayed_init_work,
			  amdgpu_device_delayed_init_work_handler);
	INIT_DELAYED_WORK(&adev->gfx.gfx_off_delay_work,
			  amdgpu_device_delay_enable_gfx_off);

	INIT_WORK(&adev->xgmi_reset_work, amdgpu_device_xgmi_reset_func);

	adev->gfx.gfx_off_req_count = 1;
	adev->gfx.gfx_off_residency = 0;
	adev->gfx.gfx_off_entrycount = 0;
	adev->pm.ac_power = power_supply_is_system_supplied() > 0;

	atomic_set(&adev->throttling_logging_enabled, 1);
	/*
	 * If throttling continues, logging will be performed every minute
	 * to avoid log flooding. "-1" is subtracted since the thermal
	 * throttling interrupt comes every second. Thus, the total logging
	 * interval is 59 seconds(retelimited printk interval) + 1(waiting
	 * for throttling interrupt) = 60 seconds.
	 */
	ratelimit_state_init(&adev->throttling_logging_rs, (60 - 1) * HZ, 1);
	ratelimit_set_flags(&adev->throttling_logging_rs, RATELIMIT_MSG_ON_RELEASE);

	/* Registers mapping */
	/* TODO: block userspace mapping of io register */
	if (adev->asic_type >= CHIP_BONAIRE) {
		adev->rmmio_base = pci_resource_start(adev->pdev, 5);
		adev->rmmio_size = pci_resource_len(adev->pdev, 5);
	} else {
		adev->rmmio_base = pci_resource_start(adev->pdev, 2);
		adev->rmmio_size = pci_resource_len(adev->pdev, 2);
	}

	for (i = 0; i < AMD_IP_BLOCK_TYPE_NUM; i++)
		atomic_set(&adev->pm.pwr_state[i], POWER_STATE_UNKNOWN);

	adev->rmmio = ioremap(adev->rmmio_base, adev->rmmio_size);
	if (!adev->rmmio)
		return -ENOMEM;

	DRM_INFO("register mmio base: 0x%08X\n", (uint32_t)adev->rmmio_base);
	DRM_INFO("register mmio size: %u\n", (unsigned int)adev->rmmio_size);

	/*
	 * Reset domain needs to be present early, before XGMI hive discovered
	 * (if any) and intitialized to use reset sem and in_gpu reset flag
	 * early on during init and before calling to RREG32.
	 */
	adev->reset_domain = amdgpu_reset_create_reset_domain(SINGLE_DEVICE, "amdgpu-reset-dev");
	if (!adev->reset_domain)
		return -ENOMEM;

	/* detect hw virtualization here */
	amdgpu_detect_virtualization(adev);

	amdgpu_device_get_pcie_info(adev);

	r = amdgpu_device_get_job_timeout_settings(adev);
	if (r) {
		dev_err(adev->dev, "invalid lockup_timeout parameter syntax\n");
		return r;
	}

	/* early init functions */
	r = amdgpu_device_ip_early_init(adev);
	if (r)
		return r;

	amdgpu_device_set_mcbp(adev);

	/* Get rid of things like offb */
	r = drm_aperture_remove_conflicting_pci_framebuffers(adev->pdev, &amdgpu_kms_driver);
	if (r)
		return r;

	/* Enable TMZ based on IP_VERSION */
	amdgpu_gmc_tmz_set(adev);

	amdgpu_gmc_noretry_set(adev);
	/* Need to get xgmi info early to decide the reset behavior*/
	if (adev->gmc.xgmi.supported) {
		r = adev->gfxhub.funcs->get_xgmi_info(adev);
		if (r)
			return r;
	}

	/* enable PCIE atomic ops */
	if (amdgpu_sriov_vf(adev)) {
		if (adev->virt.fw_reserve.p_pf2vf)
			adev->have_atomics_support = ((struct amd_sriov_msg_pf2vf_info *)
						      adev->virt.fw_reserve.p_pf2vf)->pcie_atomic_ops_support_flags ==
				(PCI_EXP_DEVCAP2_ATOMIC_COMP32 | PCI_EXP_DEVCAP2_ATOMIC_COMP64);
	/* APUs w/ gfx9 onwards doesn't reply on PCIe atomics, rather it is a
	 * internal path natively support atomics, set have_atomics_support to true.
	 */
	} else if ((adev->flags & AMD_IS_APU) &&
		   (amdgpu_ip_version(adev, GC_HWIP, 0) >
		    IP_VERSION(9, 0, 0))) {
		adev->have_atomics_support = true;
	} else {
		adev->have_atomics_support =
			!pci_enable_atomic_ops_to_root(adev->pdev,
					  PCI_EXP_DEVCAP2_ATOMIC_COMP32 |
					  PCI_EXP_DEVCAP2_ATOMIC_COMP64);
	}

	if (!adev->have_atomics_support)
		dev_info(adev->dev, "PCIE atomic ops is not supported\n");

	/* doorbell bar mapping and doorbell index init*/
	amdgpu_doorbell_init(adev);

	if (amdgpu_emu_mode == 1) {
		/* post the asic on emulation mode */
		emu_soc_asic_init(adev);
		goto fence_driver_init;
	}

	amdgpu_reset_init(adev);

	/* detect if we are with an SRIOV vbios */
	if (adev->bios)
		amdgpu_device_detect_sriov_bios(adev);

	/* check if we need to reset the asic
	 *  E.g., driver was not cleanly unloaded previously, etc.
	 */
	if (!amdgpu_sriov_vf(adev) && amdgpu_asic_need_reset_on_init(adev)) {
		if (adev->gmc.xgmi.num_physical_nodes) {
			dev_info(adev->dev, "Pending hive reset.\n");
			adev->gmc.xgmi.pending_reset = true;
			/* Only need to init necessary block for SMU to handle the reset */
			for (i = 0; i < adev->num_ip_blocks; i++) {
				if (!adev->ip_blocks[i].status.valid)
					continue;
				if (!(adev->ip_blocks[i].version->type == AMD_IP_BLOCK_TYPE_GMC ||
				      adev->ip_blocks[i].version->type == AMD_IP_BLOCK_TYPE_COMMON ||
				      adev->ip_blocks[i].version->type == AMD_IP_BLOCK_TYPE_IH ||
				      adev->ip_blocks[i].version->type == AMD_IP_BLOCK_TYPE_SMC)) {
					DRM_DEBUG("IP %s disabled for hw_init.\n",
						adev->ip_blocks[i].version->funcs->name);
					adev->ip_blocks[i].status.hw = true;
				}
			}
		} else {
			tmp = amdgpu_reset_method;
			/* It should do a default reset when loading or reloading the driver,
			 * regardless of the module parameter reset_method.
			 */
			amdgpu_reset_method = AMD_RESET_METHOD_NONE;
			r = amdgpu_asic_reset(adev);
			amdgpu_reset_method = tmp;
			if (r) {
				dev_err(adev->dev, "asic reset on init failed\n");
				goto failed;
			}
		}
	}

	/* Post card if necessary */
	if (amdgpu_device_need_post(adev)) {
		if (!adev->bios) {
			dev_err(adev->dev, "no vBIOS found\n");
			r = -EINVAL;
			goto failed;
		}
		DRM_INFO("GPU posting now...\n");
		r = amdgpu_device_asic_init(adev);
		if (r) {
			dev_err(adev->dev, "gpu post error!\n");
			goto failed;
		}
	}

	if (adev->bios) {
		if (adev->is_atom_fw) {
			/* Initialize clocks */
			r = amdgpu_atomfirmware_get_clock_info(adev);
			if (r) {
				dev_err(adev->dev, "amdgpu_atomfirmware_get_clock_info failed\n");
				amdgpu_vf_error_put(adev, AMDGIM_ERROR_VF_ATOMBIOS_GET_CLOCK_FAIL, 0, 0);
				goto failed;
			}
		} else {
			/* Initialize clocks */
			r = amdgpu_atombios_get_clock_info(adev);
			if (r) {
				dev_err(adev->dev, "amdgpu_atombios_get_clock_info failed\n");
				amdgpu_vf_error_put(adev, AMDGIM_ERROR_VF_ATOMBIOS_GET_CLOCK_FAIL, 0, 0);
				goto failed;
			}
			/* init i2c buses */
			if (!amdgpu_device_has_dc_support(adev))
				amdgpu_atombios_i2c_init(adev);
		}
	}

fence_driver_init:
	/* Fence driver */
	r = amdgpu_fence_driver_sw_init(adev);
	if (r) {
		dev_err(adev->dev, "amdgpu_fence_driver_sw_init failed\n");
		amdgpu_vf_error_put(adev, AMDGIM_ERROR_VF_FENCE_INIT_FAIL, 0, 0);
		goto failed;
	}

	/* init the mode config */
	drm_mode_config_init(adev_to_drm(adev));

	r = amdgpu_device_ip_init(adev);
	if (r) {
		dev_err(adev->dev, "amdgpu_device_ip_init failed\n");
		amdgpu_vf_error_put(adev, AMDGIM_ERROR_VF_AMDGPU_INIT_FAIL, 0, 0);
		goto release_ras_con;
	}

	amdgpu_fence_driver_hw_init(adev);

	dev_info(adev->dev,
		"SE %d, SH per SE %d, CU per SH %d, active_cu_number %d\n",
			adev->gfx.config.max_shader_engines,
			adev->gfx.config.max_sh_per_se,
			adev->gfx.config.max_cu_per_sh,
			adev->gfx.cu_info.number);

	adev->accel_working = true;

	amdgpu_vm_check_compute_bug(adev);

	/* Initialize the buffer migration limit. */
	if (amdgpu_moverate >= 0)
		max_MBps = amdgpu_moverate;
	else
		max_MBps = 8; /* Allow 8 MB/s. */
	/* Get a log2 for easy divisions. */
	adev->mm_stats.log2_max_MBps = ilog2(max(1u, max_MBps));

	/*
	 * Register gpu instance before amdgpu_device_enable_mgpu_fan_boost.
	 * Otherwise the mgpu fan boost feature will be skipped due to the
	 * gpu instance is counted less.
	 */
	amdgpu_register_gpu_instance(adev);

	/* enable clockgating, etc. after ib tests, etc. since some blocks require
	 * explicit gating rather than handling it automatically.
	 */
	if (!adev->gmc.xgmi.pending_reset) {
		r = amdgpu_device_ip_late_init(adev);
		if (r) {
			dev_err(adev->dev, "amdgpu_device_ip_late_init failed\n");
			amdgpu_vf_error_put(adev, AMDGIM_ERROR_VF_AMDGPU_LATE_INIT_FAIL, 0, r);
			goto release_ras_con;
		}
		/* must succeed. */
		amdgpu_ras_resume(adev);
		queue_delayed_work(system_wq, &adev->delayed_init_work,
				   msecs_to_jiffies(AMDGPU_RESUME_MS));
	}

	if (amdgpu_sriov_vf(adev)) {
		amdgpu_virt_release_full_gpu(adev, true);
		flush_delayed_work(&adev->delayed_init_work);
	}

	/*
	 * Place those sysfs registering after `late_init`. As some of those
	 * operations performed in `late_init` might affect the sysfs
	 * interfaces creating.
	 */
	r = amdgpu_atombios_sysfs_init(adev);
	if (r)
		drm_err(&adev->ddev,
			"registering atombios sysfs failed (%d).\n", r);

	r = amdgpu_pm_sysfs_init(adev);
	if (r)
		DRM_ERROR("registering pm sysfs failed (%d).\n", r);

	r = amdgpu_ucode_sysfs_init(adev);
	if (r) {
		adev->ucode_sysfs_en = false;
		DRM_ERROR("Creating firmware sysfs failed (%d).\n", r);
	} else
		adev->ucode_sysfs_en = true;

	r = sysfs_create_files(&adev->dev->kobj, amdgpu_dev_attributes);
	if (r)
		dev_err(adev->dev, "Could not create amdgpu device attr\n");

	r = devm_device_add_group(adev->dev, &amdgpu_board_attrs_group);
	if (r)
		dev_err(adev->dev,
			"Could not create amdgpu board attributes\n");

	amdgpu_fru_sysfs_init(adev);

	if (IS_ENABLED(CONFIG_PERF_EVENTS))
		r = amdgpu_pmu_init(adev);
	if (r)
		dev_err(adev->dev, "amdgpu_pmu_init failed\n");

	/* Have stored pci confspace at hand for restore in sudden PCI error */
	if (amdgpu_device_cache_pci_state(adev->pdev))
		pci_restore_state(pdev);

	/* if we have > 1 VGA cards, then disable the amdgpu VGA resources */
	/* this will fail for cards that aren't VGA class devices, just
	 * ignore it
	 */
	if ((adev->pdev->class >> 8) == PCI_CLASS_DISPLAY_VGA)
		vga_client_register(adev->pdev, amdgpu_device_vga_set_decode);

	px = amdgpu_device_supports_px(ddev);

	if (px || (!pci_is_thunderbolt_attached(adev->pdev) &&
				apple_gmux_detect(NULL, NULL)))
		vga_switcheroo_register_client(adev->pdev,
					       &amdgpu_switcheroo_ops, px);

	if (px)
		vga_switcheroo_init_domain_pm_ops(adev->dev, &adev->vga_pm_domain);

	if (adev->gmc.xgmi.pending_reset)
		queue_delayed_work(system_wq, &mgpu_info.delayed_reset_work,
				   msecs_to_jiffies(AMDGPU_RESUME_MS));

	amdgpu_device_check_iommu_direct_map(adev);

	return 0;

release_ras_con:
	if (amdgpu_sriov_vf(adev))
		amdgpu_virt_release_full_gpu(adev, true);

	/* failed in exclusive mode due to timeout */
	if (amdgpu_sriov_vf(adev) &&
		!amdgpu_sriov_runtime(adev) &&
		amdgpu_virt_mmio_blocked(adev) &&
		!amdgpu_virt_wait_reset(adev)) {
		dev_err(adev->dev, "VF exclusive mode timeout\n");
		/* Don't send request since VF is inactive. */
		adev->virt.caps &= ~AMDGPU_SRIOV_CAPS_RUNTIME;
		adev->virt.ops = NULL;
		r = -EAGAIN;
	}
	amdgpu_release_ras_context(adev);

failed:
	amdgpu_vf_error_trans_all(adev);

	return r;
}

static void amdgpu_device_unmap_mmio(struct amdgpu_device *adev)
{

	/* Clear all CPU mappings pointing to this device */
	unmap_mapping_range(adev->ddev.anon_inode->i_mapping, 0, 0, 1);

	/* Unmap all mapped bars - Doorbell, registers and VRAM */
	amdgpu_doorbell_fini(adev);

	iounmap(adev->rmmio);
	adev->rmmio = NULL;
	if (adev->mman.aper_base_kaddr)
		iounmap(adev->mman.aper_base_kaddr);
	adev->mman.aper_base_kaddr = NULL;

	/* Memory manager related */
	if (!adev->gmc.xgmi.connected_to_cpu && !adev->gmc.is_app_apu) {
		arch_phys_wc_del(adev->gmc.vram_mtrr);
		arch_io_free_memtype_wc(adev->gmc.aper_base, adev->gmc.aper_size);
	}
}

/**
 * amdgpu_device_fini_hw - tear down the driver
 *
 * @adev: amdgpu_device pointer
 *
 * Tear down the driver info (all asics).
 * Called at driver shutdown.
 */
void amdgpu_device_fini_hw(struct amdgpu_device *adev)
{
	dev_info(adev->dev, "amdgpu: finishing device.\n");
	flush_delayed_work(&adev->delayed_init_work);
	adev->shutdown = true;

	/* make sure IB test finished before entering exclusive mode
	 * to avoid preemption on IB test
	 */
	if (amdgpu_sriov_vf(adev)) {
		amdgpu_virt_request_full_gpu(adev, false);
		amdgpu_virt_fini_data_exchange(adev);
	}

	/* disable all interrupts */
	amdgpu_irq_disable_all(adev);
	if (adev->mode_info.mode_config_initialized) {
		if (!drm_drv_uses_atomic_modeset(adev_to_drm(adev)))
			drm_helper_force_disable_all(adev_to_drm(adev));
		else
			drm_atomic_helper_shutdown(adev_to_drm(adev));
	}
	amdgpu_fence_driver_hw_fini(adev);

	if (adev->mman.initialized)
		drain_workqueue(adev->mman.bdev.wq);

	if (adev->pm.sysfs_initialized)
		amdgpu_pm_sysfs_fini(adev);
	if (adev->ucode_sysfs_en)
		amdgpu_ucode_sysfs_fini(adev);
	sysfs_remove_files(&adev->dev->kobj, amdgpu_dev_attributes);
	amdgpu_fru_sysfs_fini(adev);

	/* disable ras feature must before hw fini */
	amdgpu_ras_pre_fini(adev);

	amdgpu_device_ip_fini_early(adev);

	amdgpu_irq_fini_hw(adev);

	if (adev->mman.initialized)
		ttm_device_clear_dma_mappings(&adev->mman.bdev);

	amdgpu_gart_dummy_page_fini(adev);

	if (drm_dev_is_unplugged(adev_to_drm(adev)))
		amdgpu_device_unmap_mmio(adev);

}

void amdgpu_device_fini_sw(struct amdgpu_device *adev)
{
	int idx;
	bool px;

	amdgpu_fence_driver_sw_fini(adev);
	amdgpu_device_ip_fini(adev);
	amdgpu_ucode_release(&adev->firmware.gpu_info_fw);
	adev->accel_working = false;
	dma_fence_put(rcu_dereference_protected(adev->gang_submit, true));

	amdgpu_reset_fini(adev);

	/* free i2c buses */
	if (!amdgpu_device_has_dc_support(adev))
		amdgpu_i2c_fini(adev);

	if (amdgpu_emu_mode != 1)
		amdgpu_atombios_fini(adev);

	kfree(adev->bios);
	adev->bios = NULL;

	kfree(adev->fru_info);
	adev->fru_info = NULL;

	px = amdgpu_device_supports_px(adev_to_drm(adev));

	if (px || (!pci_is_thunderbolt_attached(adev->pdev) &&
				apple_gmux_detect(NULL, NULL)))
		vga_switcheroo_unregister_client(adev->pdev);

	if (px)
		vga_switcheroo_fini_domain_pm_ops(adev->dev);

	if ((adev->pdev->class >> 8) == PCI_CLASS_DISPLAY_VGA)
		vga_client_unregister(adev->pdev);

	if (drm_dev_enter(adev_to_drm(adev), &idx)) {

		iounmap(adev->rmmio);
		adev->rmmio = NULL;
		amdgpu_doorbell_fini(adev);
		drm_dev_exit(idx);
	}

	if (IS_ENABLED(CONFIG_PERF_EVENTS))
		amdgpu_pmu_fini(adev);
	if (adev->mman.discovery_bin)
		amdgpu_discovery_fini(adev);

	amdgpu_reset_put_reset_domain(adev->reset_domain);
	adev->reset_domain = NULL;

	kfree(adev->pci_state);

}

/**
 * amdgpu_device_evict_resources - evict device resources
 * @adev: amdgpu device object
 *
 * Evicts all ttm device resources(vram BOs, gart table) from the lru list
 * of the vram memory type. Mainly used for evicting device resources
 * at suspend time.
 *
 */
static int amdgpu_device_evict_resources(struct amdgpu_device *adev)
{
	int ret;

	/* No need to evict vram on APUs for suspend to ram or s2idle */
	if ((adev->in_s3 || adev->in_s0ix) && (adev->flags & AMD_IS_APU))
		return 0;

	ret = amdgpu_ttm_evict_resources(adev, TTM_PL_VRAM);
	if (ret)
		DRM_WARN("evicting device resources failed\n");
	return ret;
}

/*
 * Suspend & resume.
 */
/**
 * amdgpu_device_prepare - prepare for device suspend
 *
 * @dev: drm dev pointer
 *
 * Prepare to put the hw in the suspend state (all asics).
 * Returns 0 for success or an error on failure.
 * Called at driver suspend.
 */
int amdgpu_device_prepare(struct drm_device *dev)
{
	struct amdgpu_device *adev = drm_to_adev(dev);
	int i, r;

	if (dev->switch_power_state == DRM_SWITCH_POWER_OFF)
		return 0;

	/* Evict the majority of BOs before starting suspend sequence */
	r = amdgpu_device_evict_resources(adev);
	if (r)
		return r;

	for (i = 0; i < adev->num_ip_blocks; i++) {
		if (!adev->ip_blocks[i].status.valid)
			continue;
		if (!adev->ip_blocks[i].version->funcs->prepare_suspend)
			continue;
		r = adev->ip_blocks[i].version->funcs->prepare_suspend((void *)adev);
		if (r)
			return r;
	}

	return 0;
}

/**
 * amdgpu_device_suspend - initiate device suspend
 *
 * @dev: drm dev pointer
 * @fbcon : notify the fbdev of suspend
 *
 * Puts the hw in the suspend state (all asics).
 * Returns 0 for success or an error on failure.
 * Called at driver suspend.
 */
int amdgpu_device_suspend(struct drm_device *dev, bool fbcon)
{
	struct amdgpu_device *adev = drm_to_adev(dev);
	int r = 0;

	if (dev->switch_power_state == DRM_SWITCH_POWER_OFF)
		return 0;

	adev->in_suspend = true;

	if (amdgpu_sriov_vf(adev)) {
		amdgpu_virt_fini_data_exchange(adev);
		r = amdgpu_virt_request_full_gpu(adev, false);
		if (r)
			return r;
	}

	if (amdgpu_acpi_smart_shift_update(dev, AMDGPU_SS_DEV_D3))
		DRM_WARN("smart shift update failed\n");

	if (fbcon)
		drm_fb_helper_set_suspend_unlocked(adev_to_drm(adev)->fb_helper, true);

	cancel_delayed_work_sync(&adev->delayed_init_work);
	flush_delayed_work(&adev->gfx.gfx_off_delay_work);

	amdgpu_ras_suspend(adev);

	amdgpu_device_ip_suspend_phase1(adev);

	if (!adev->in_s0ix)
		amdgpu_amdkfd_suspend(adev, adev->in_runpm);

	r = amdgpu_device_evict_resources(adev);
	if (r)
		return r;

	amdgpu_fence_driver_hw_fini(adev);

	amdgpu_device_ip_suspend_phase2(adev);

	if (amdgpu_sriov_vf(adev))
		amdgpu_virt_release_full_gpu(adev, false);

	return 0;
}

/**
 * amdgpu_device_resume - initiate device resume
 *
 * @dev: drm dev pointer
 * @fbcon : notify the fbdev of resume
 *
 * Bring the hw back to operating state (all asics).
 * Returns 0 for success or an error on failure.
 * Called at driver resume.
 */
int amdgpu_device_resume(struct drm_device *dev, bool fbcon)
{
	struct amdgpu_device *adev = drm_to_adev(dev);
	int r = 0;

	if (amdgpu_sriov_vf(adev)) {
		r = amdgpu_virt_request_full_gpu(adev, true);
		if (r)
			return r;
	}

	if (dev->switch_power_state == DRM_SWITCH_POWER_OFF)
		return 0;

	if (adev->in_s0ix)
		amdgpu_dpm_gfx_state_change(adev, sGpuChangeState_D0Entry);

	/* post card */
	if (amdgpu_device_need_post(adev)) {
		r = amdgpu_device_asic_init(adev);
		if (r)
			dev_err(adev->dev, "amdgpu asic init failed\n");
	}

	r = amdgpu_device_ip_resume(adev);

	if (r) {
		dev_err(adev->dev, "amdgpu_device_ip_resume failed (%d).\n", r);
		goto exit;
	}
	amdgpu_fence_driver_hw_init(adev);

	r = amdgpu_device_ip_late_init(adev);
	if (r)
		goto exit;

	queue_delayed_work(system_wq, &adev->delayed_init_work,
			   msecs_to_jiffies(AMDGPU_RESUME_MS));

	if (!adev->in_s0ix) {
		r = amdgpu_amdkfd_resume(adev, adev->in_runpm);
		if (r)
			goto exit;
	}

exit:
	if (amdgpu_sriov_vf(adev)) {
		amdgpu_virt_init_data_exchange(adev);
		amdgpu_virt_release_full_gpu(adev, true);
	}

	if (r)
		return r;

	/* Make sure IB tests flushed */
	flush_delayed_work(&adev->delayed_init_work);

	if (fbcon)
		drm_fb_helper_set_suspend_unlocked(adev_to_drm(adev)->fb_helper, false);

	amdgpu_ras_resume(adev);

	if (adev->mode_info.num_crtc) {
		/*
		 * Most of the connector probing functions try to acquire runtime pm
		 * refs to ensure that the GPU is powered on when connector polling is
		 * performed. Since we're calling this from a runtime PM callback,
		 * trying to acquire rpm refs will cause us to deadlock.
		 *
		 * Since we're guaranteed to be holding the rpm lock, it's safe to
		 * temporarily disable the rpm helpers so this doesn't deadlock us.
		 */
#ifdef CONFIG_PM
		dev->dev->power.disable_depth++;
#endif
		if (!adev->dc_enabled)
			drm_helper_hpd_irq_event(dev);
		else
			drm_kms_helper_hotplug_event(dev);
#ifdef CONFIG_PM
		dev->dev->power.disable_depth--;
#endif
	}
	adev->in_suspend = false;

	if (adev->enable_mes)
		amdgpu_mes_self_test(adev);

	if (amdgpu_acpi_smart_shift_update(dev, AMDGPU_SS_DEV_D0))
		DRM_WARN("smart shift update failed\n");

	return 0;
}

/**
 * amdgpu_device_ip_check_soft_reset - did soft reset succeed
 *
 * @adev: amdgpu_device pointer
 *
 * The list of all the hardware IPs that make up the asic is walked and
 * the check_soft_reset callbacks are run.  check_soft_reset determines
 * if the asic is still hung or not.
 * Returns true if any of the IPs are still in a hung state, false if not.
 */
static bool amdgpu_device_ip_check_soft_reset(struct amdgpu_device *adev)
{
	int i;
	bool asic_hang = false;

	if (amdgpu_sriov_vf(adev))
		return true;

	if (amdgpu_asic_need_full_reset(adev))
		return true;

	for (i = 0; i < adev->num_ip_blocks; i++) {
		if (!adev->ip_blocks[i].status.valid)
			continue;
		if (adev->ip_blocks[i].version->funcs->check_soft_reset)
			adev->ip_blocks[i].status.hang =
				adev->ip_blocks[i].version->funcs->check_soft_reset(adev);
		if (adev->ip_blocks[i].status.hang) {
			dev_info(adev->dev, "IP block:%s is hung!\n", adev->ip_blocks[i].version->funcs->name);
			asic_hang = true;
		}
	}
	return asic_hang;
}

/**
 * amdgpu_device_ip_pre_soft_reset - prepare for soft reset
 *
 * @adev: amdgpu_device pointer
 *
 * The list of all the hardware IPs that make up the asic is walked and the
 * pre_soft_reset callbacks are run if the block is hung.  pre_soft_reset
 * handles any IP specific hardware or software state changes that are
 * necessary for a soft reset to succeed.
 * Returns 0 on success, negative error code on failure.
 */
static int amdgpu_device_ip_pre_soft_reset(struct amdgpu_device *adev)
{
	int i, r = 0;

	for (i = 0; i < adev->num_ip_blocks; i++) {
		if (!adev->ip_blocks[i].status.valid)
			continue;
		if (adev->ip_blocks[i].status.hang &&
		    adev->ip_blocks[i].version->funcs->pre_soft_reset) {
			r = adev->ip_blocks[i].version->funcs->pre_soft_reset(adev);
			if (r)
				return r;
		}
	}

	return 0;
}

/**
 * amdgpu_device_ip_need_full_reset - check if a full asic reset is needed
 *
 * @adev: amdgpu_device pointer
 *
 * Some hardware IPs cannot be soft reset.  If they are hung, a full gpu
 * reset is necessary to recover.
 * Returns true if a full asic reset is required, false if not.
 */
static bool amdgpu_device_ip_need_full_reset(struct amdgpu_device *adev)
{
	int i;

	if (amdgpu_asic_need_full_reset(adev))
		return true;

	for (i = 0; i < adev->num_ip_blocks; i++) {
		if (!adev->ip_blocks[i].status.valid)
			continue;
		if ((adev->ip_blocks[i].version->type == AMD_IP_BLOCK_TYPE_GMC) ||
		    (adev->ip_blocks[i].version->type == AMD_IP_BLOCK_TYPE_SMC) ||
		    (adev->ip_blocks[i].version->type == AMD_IP_BLOCK_TYPE_ACP) ||
		    (adev->ip_blocks[i].version->type == AMD_IP_BLOCK_TYPE_DCE) ||
		     adev->ip_blocks[i].version->type == AMD_IP_BLOCK_TYPE_PSP) {
			if (adev->ip_blocks[i].status.hang) {
				dev_info(adev->dev, "Some block need full reset!\n");
				return true;
			}
		}
	}
	return false;
}

/**
 * amdgpu_device_ip_soft_reset - do a soft reset
 *
 * @adev: amdgpu_device pointer
 *
 * The list of all the hardware IPs that make up the asic is walked and the
 * soft_reset callbacks are run if the block is hung.  soft_reset handles any
 * IP specific hardware or software state changes that are necessary to soft
 * reset the IP.
 * Returns 0 on success, negative error code on failure.
 */
static int amdgpu_device_ip_soft_reset(struct amdgpu_device *adev)
{
	int i, r = 0;

	for (i = 0; i < adev->num_ip_blocks; i++) {
		if (!adev->ip_blocks[i].status.valid)
			continue;
		if (adev->ip_blocks[i].status.hang &&
		    adev->ip_blocks[i].version->funcs->soft_reset) {
			r = adev->ip_blocks[i].version->funcs->soft_reset(adev);
			if (r)
				return r;
		}
	}

	return 0;
}

/**
 * amdgpu_device_ip_post_soft_reset - clean up from soft reset
 *
 * @adev: amdgpu_device pointer
 *
 * The list of all the hardware IPs that make up the asic is walked and the
 * post_soft_reset callbacks are run if the asic was hung.  post_soft_reset
 * handles any IP specific hardware or software state changes that are
 * necessary after the IP has been soft reset.
 * Returns 0 on success, negative error code on failure.
 */
static int amdgpu_device_ip_post_soft_reset(struct amdgpu_device *adev)
{
	int i, r = 0;

	for (i = 0; i < adev->num_ip_blocks; i++) {
		if (!adev->ip_blocks[i].status.valid)
			continue;
		if (adev->ip_blocks[i].status.hang &&
		    adev->ip_blocks[i].version->funcs->post_soft_reset)
			r = adev->ip_blocks[i].version->funcs->post_soft_reset(adev);
		if (r)
			return r;
	}

	return 0;
}

/**
 * amdgpu_device_recover_vram - Recover some VRAM contents
 *
 * @adev: amdgpu_device pointer
 *
 * Restores the contents of VRAM buffers from the shadows in GTT.  Used to
 * restore things like GPUVM page tables after a GPU reset where
 * the contents of VRAM might be lost.
 *
 * Returns:
 * 0 on success, negative error code on failure.
 */
static int amdgpu_device_recover_vram(struct amdgpu_device *adev)
{
	struct dma_fence *fence = NULL, *next = NULL;
	struct amdgpu_bo *shadow;
	struct amdgpu_bo_vm *vmbo;
	long r = 1, tmo;

	if (amdgpu_sriov_runtime(adev))
		tmo = msecs_to_jiffies(8000);
	else
		tmo = msecs_to_jiffies(100);

	dev_info(adev->dev, "recover vram bo from shadow start\n");
	mutex_lock(&adev->shadow_list_lock);
	list_for_each_entry(vmbo, &adev->shadow_list, shadow_list) {
		/* If vm is compute context or adev is APU, shadow will be NULL */
		if (!vmbo->shadow)
			continue;
		shadow = vmbo->shadow;

		/* No need to recover an evicted BO */
		if (shadow->tbo.resource->mem_type != TTM_PL_TT ||
		    shadow->tbo.resource->start == AMDGPU_BO_INVALID_OFFSET ||
		    shadow->parent->tbo.resource->mem_type != TTM_PL_VRAM)
			continue;

		r = amdgpu_bo_restore_shadow(shadow, &next);
		if (r)
			break;

		if (fence) {
			tmo = dma_fence_wait_timeout(fence, false, tmo);
			dma_fence_put(fence);
			fence = next;
			if (tmo == 0) {
				r = -ETIMEDOUT;
				break;
			} else if (tmo < 0) {
				r = tmo;
				break;
			}
		} else {
			fence = next;
		}
	}
	mutex_unlock(&adev->shadow_list_lock);

	if (fence)
		tmo = dma_fence_wait_timeout(fence, false, tmo);
	dma_fence_put(fence);

	if (r < 0 || tmo <= 0) {
		dev_err(adev->dev, "recover vram bo from shadow failed, r is %ld, tmo is %ld\n", r, tmo);
		return -EIO;
	}

	dev_info(adev->dev, "recover vram bo from shadow done\n");
	return 0;
}


/**
 * amdgpu_device_reset_sriov - reset ASIC for SR-IOV vf
 *
 * @adev: amdgpu_device pointer
 * @from_hypervisor: request from hypervisor
 *
 * do VF FLR and reinitialize Asic
 * return 0 means succeeded otherwise failed
 */
static int amdgpu_device_reset_sriov(struct amdgpu_device *adev,
				     bool from_hypervisor)
{
	int r;
	struct amdgpu_hive_info *hive = NULL;
	int retry_limit = 0;

retry:
	amdgpu_amdkfd_pre_reset(adev);

	if (from_hypervisor)
		r = amdgpu_virt_request_full_gpu(adev, true);
	else
		r = amdgpu_virt_reset_gpu(adev);
	if (r)
		return r;
	amdgpu_irq_gpu_reset_resume_helper(adev);

	/* some sw clean up VF needs to do before recover */
	amdgpu_virt_post_reset(adev);

	/* Resume IP prior to SMC */
	r = amdgpu_device_ip_reinit_early_sriov(adev);
	if (r)
		goto error;

	amdgpu_virt_init_data_exchange(adev);

	r = amdgpu_device_fw_loading(adev);
	if (r)
		return r;

	/* now we are okay to resume SMC/CP/SDMA */
	r = amdgpu_device_ip_reinit_late_sriov(adev);
	if (r)
		goto error;

	hive = amdgpu_get_xgmi_hive(adev);
	/* Update PSP FW topology after reset */
	if (hive && adev->gmc.xgmi.num_physical_nodes > 1)
		r = amdgpu_xgmi_update_topology(hive, adev);

	if (hive)
		amdgpu_put_xgmi_hive(hive);

	if (!r) {
		r = amdgpu_ib_ring_tests(adev);

		amdgpu_amdkfd_post_reset(adev);
	}

error:
	if (!r && adev->virt.gim_feature & AMDGIM_FEATURE_GIM_FLR_VRAMLOST) {
		amdgpu_inc_vram_lost(adev);
		r = amdgpu_device_recover_vram(adev);
	}
	amdgpu_virt_release_full_gpu(adev, true);

	if (AMDGPU_RETRY_SRIOV_RESET(r)) {
		if (retry_limit < AMDGPU_MAX_RETRY_LIMIT) {
			retry_limit++;
			goto retry;
		} else
			DRM_ERROR("GPU reset retry is beyond the retry limit\n");
	}

	return r;
}

/**
 * amdgpu_device_has_job_running - check if there is any job in mirror list
 *
 * @adev: amdgpu_device pointer
 *
 * check if there is any job in mirror list
 */
bool amdgpu_device_has_job_running(struct amdgpu_device *adev)
{
	int i;
	struct drm_sched_job *job;

	for (i = 0; i < AMDGPU_MAX_RINGS; ++i) {
		struct amdgpu_ring *ring = adev->rings[i];

		if (!ring || !ring->sched.thread)
			continue;

		spin_lock(&ring->sched.job_list_lock);
		job = list_first_entry_or_null(&ring->sched.pending_list,
					       struct drm_sched_job, list);
		spin_unlock(&ring->sched.job_list_lock);
		if (job)
			return true;
	}
	return false;
}

/**
 * amdgpu_device_should_recover_gpu - check if we should try GPU recovery
 *
 * @adev: amdgpu_device pointer
 *
 * Check amdgpu_gpu_recovery and SRIOV status to see if we should try to recover
 * a hung GPU.
 */
bool amdgpu_device_should_recover_gpu(struct amdgpu_device *adev)
{

	if (amdgpu_gpu_recovery == 0)
		goto disabled;

	/* Skip soft reset check in fatal error mode */
	if (!amdgpu_ras_is_poison_mode_supported(adev))
		return true;

	if (amdgpu_sriov_vf(adev))
		return true;

	if (amdgpu_gpu_recovery == -1) {
		switch (adev->asic_type) {
#ifdef CONFIG_DRM_AMDGPU_SI
		case CHIP_VERDE:
		case CHIP_TAHITI:
		case CHIP_PITCAIRN:
		case CHIP_OLAND:
		case CHIP_HAINAN:
#endif
#ifdef CONFIG_DRM_AMDGPU_CIK
		case CHIP_KAVERI:
		case CHIP_KABINI:
		case CHIP_MULLINS:
#endif
		case CHIP_CARRIZO:
		case CHIP_STONEY:
		case CHIP_CYAN_SKILLFISH:
			goto disabled;
		default:
			break;
		}
	}

	return true;

disabled:
		dev_info(adev->dev, "GPU recovery disabled.\n");
		return false;
}

int amdgpu_device_mode1_reset(struct amdgpu_device *adev)
{
	u32 i;
	int ret = 0;

	amdgpu_atombios_scratch_regs_engine_hung(adev, true);

	dev_info(adev->dev, "GPU mode1 reset\n");

	/* disable BM */
	pci_clear_master(adev->pdev);

	amdgpu_device_cache_pci_state(adev->pdev);

	if (amdgpu_dpm_is_mode1_reset_supported(adev)) {
		dev_info(adev->dev, "GPU smu mode1 reset\n");
		ret = amdgpu_dpm_mode1_reset(adev);
	} else {
		dev_info(adev->dev, "GPU psp mode1 reset\n");
		ret = psp_gpu_reset(adev);
	}

	if (ret)
		goto mode1_reset_failed;

	amdgpu_device_load_pci_state(adev->pdev);
	ret = amdgpu_psp_wait_for_bootloader(adev);
	if (ret)
		goto mode1_reset_failed;

	/* wait for asic to come out of reset */
	for (i = 0; i < adev->usec_timeout; i++) {
		u32 memsize = adev->nbio.funcs->get_memsize(adev);

		if (memsize != 0xffffffff)
			break;
		udelay(1);
	}

	if (i >= adev->usec_timeout) {
		ret = -ETIMEDOUT;
		goto mode1_reset_failed;
	}

	amdgpu_atombios_scratch_regs_engine_hung(adev, false);

	return 0;

mode1_reset_failed:
	dev_err(adev->dev, "GPU mode1 reset failed\n");
	return ret;
}

int amdgpu_device_pre_asic_reset(struct amdgpu_device *adev,
				 struct amdgpu_reset_context *reset_context)
{
	int i, r = 0;
	struct amdgpu_job *job = NULL;
	bool need_full_reset =
		test_bit(AMDGPU_NEED_FULL_RESET, &reset_context->flags);

	if (reset_context->reset_req_dev == adev)
		job = reset_context->job;

	if (amdgpu_sriov_vf(adev)) {
		/* stop the data exchange thread */
		amdgpu_virt_fini_data_exchange(adev);
	}

	amdgpu_fence_driver_isr_toggle(adev, true);

	/* block all schedulers and reset given job's ring */
	for (i = 0; i < AMDGPU_MAX_RINGS; ++i) {
		struct amdgpu_ring *ring = adev->rings[i];

		if (!ring || !ring->sched.thread)
			continue;

		/* Clear job fence from fence drv to avoid force_completion
		 * leave NULL and vm flush fence in fence drv
		 */
		amdgpu_fence_driver_clear_job_fences(ring);

		/* after all hw jobs are reset, hw fence is meaningless, so force_completion */
		amdgpu_fence_driver_force_completion(ring);
	}

	amdgpu_fence_driver_isr_toggle(adev, false);

	if (job && job->vm)
		drm_sched_increase_karma(&job->base);

	r = amdgpu_reset_prepare_hwcontext(adev, reset_context);
	/* If reset handler not implemented, continue; otherwise return */
	if (r == -EOPNOTSUPP)
		r = 0;
	else
		return r;

	/* Don't suspend on bare metal if we are not going to HW reset the ASIC */
	if (!amdgpu_sriov_vf(adev)) {

		if (!need_full_reset)
			need_full_reset = amdgpu_device_ip_need_full_reset(adev);

		if (!need_full_reset && amdgpu_gpu_recovery &&
		    amdgpu_device_ip_check_soft_reset(adev)) {
			amdgpu_device_ip_pre_soft_reset(adev);
			r = amdgpu_device_ip_soft_reset(adev);
			amdgpu_device_ip_post_soft_reset(adev);
			if (r || amdgpu_device_ip_check_soft_reset(adev)) {
				dev_info(adev->dev, "soft reset failed, will fallback to full reset!\n");
				need_full_reset = true;
			}
		}

		if (need_full_reset)
			r = amdgpu_device_ip_suspend(adev);
		if (need_full_reset)
			set_bit(AMDGPU_NEED_FULL_RESET, &reset_context->flags);
		else
			clear_bit(AMDGPU_NEED_FULL_RESET,
				  &reset_context->flags);
	}

	return r;
}

static int amdgpu_reset_reg_dumps(struct amdgpu_device *adev)
{
	int i;

	lockdep_assert_held(&adev->reset_domain->sem);

	for (i = 0; i < adev->num_regs; i++) {
		adev->reset_dump_reg_value[i] = RREG32(adev->reset_dump_reg_list[i]);
		trace_amdgpu_reset_reg_dumps(adev->reset_dump_reg_list[i],
					     adev->reset_dump_reg_value[i]);
	}

	return 0;
}

#ifndef CONFIG_DEV_COREDUMP
static void amdgpu_coredump(struct amdgpu_device *adev, bool vram_lost,
			    struct amdgpu_reset_context *reset_context)
{
}
#else
static ssize_t amdgpu_devcoredump_read(char *buffer, loff_t offset,
		size_t count, void *data, size_t datalen)
{
	struct drm_printer p;
	struct amdgpu_coredump_info *coredump = data;
	struct drm_print_iterator iter;
	int i;

	iter.data = buffer;
	iter.offset = 0;
	iter.start = offset;
	iter.remain = count;

	p = drm_coredump_printer(&iter);

	drm_printf(&p, "**** AMDGPU Device Coredump ****\n");
	drm_printf(&p, "kernel: " UTS_RELEASE "\n");
	drm_printf(&p, "module: " KBUILD_MODNAME "\n");
	drm_printf(&p, "time: %lld.%09ld\n", coredump->reset_time.tv_sec, coredump->reset_time.tv_nsec);
	if (coredump->reset_task_info.pid)
		drm_printf(&p, "process_name: %s PID: %d\n",
			   coredump->reset_task_info.process_name,
			   coredump->reset_task_info.pid);

	if (coredump->reset_vram_lost)
		drm_printf(&p, "VRAM is lost due to GPU reset!\n");
	if (coredump->adev->num_regs) {
		drm_printf(&p, "AMDGPU register dumps:\nOffset:     Value:\n");

		for (i = 0; i < coredump->adev->num_regs; i++)
			drm_printf(&p, "0x%08x: 0x%08x\n",
				   coredump->adev->reset_dump_reg_list[i],
				   coredump->adev->reset_dump_reg_value[i]);
	}

	return count - iter.remain;
}

static void amdgpu_devcoredump_free(void *data)
{
	kfree(data);
}

static void amdgpu_coredump(struct amdgpu_device *adev, bool vram_lost,
			    struct amdgpu_reset_context *reset_context)
{
	struct amdgpu_coredump_info *coredump;
	struct drm_device *dev = adev_to_drm(adev);

<<<<<<< HEAD
	ktime_get_ts64(&adev->reset_time);
	dev_coredumpm(dev->dev, THIS_MODULE, adev, 0, GFP_NOWAIT,
=======
	coredump = kzalloc(sizeof(*coredump), GFP_NOWAIT);

	if (!coredump) {
		DRM_ERROR("%s: failed to allocate memory for coredump\n", __func__);
		return;
	}

	coredump->reset_vram_lost = vram_lost;

	if (reset_context->job && reset_context->job->vm)
		coredump->reset_task_info = reset_context->job->vm->task_info;

	coredump->adev = adev;

	ktime_get_ts64(&coredump->reset_time);

	dev_coredumpm(dev->dev, THIS_MODULE, coredump, 0, GFP_NOWAIT,
>>>>>>> cd905115
		      amdgpu_devcoredump_read, amdgpu_devcoredump_free);
}
#endif

int amdgpu_do_asic_reset(struct list_head *device_list_handle,
			 struct amdgpu_reset_context *reset_context)
{
	struct amdgpu_device *tmp_adev = NULL;
	bool need_full_reset, skip_hw_reset, vram_lost = false;
	int r = 0;
	bool gpu_reset_for_dev_remove = 0;

	/* Try reset handler method first */
	tmp_adev = list_first_entry(device_list_handle, struct amdgpu_device,
				    reset_list);
	amdgpu_reset_reg_dumps(tmp_adev);

	reset_context->reset_device_list = device_list_handle;
	r = amdgpu_reset_perform_reset(tmp_adev, reset_context);
	/* If reset handler not implemented, continue; otherwise return */
	if (r == -EOPNOTSUPP)
		r = 0;
	else
		return r;

	/* Reset handler not implemented, use the default method */
	need_full_reset =
		test_bit(AMDGPU_NEED_FULL_RESET, &reset_context->flags);
	skip_hw_reset = test_bit(AMDGPU_SKIP_HW_RESET, &reset_context->flags);

	gpu_reset_for_dev_remove =
		test_bit(AMDGPU_RESET_FOR_DEVICE_REMOVE, &reset_context->flags) &&
			test_bit(AMDGPU_NEED_FULL_RESET, &reset_context->flags);

	/*
	 * ASIC reset has to be done on all XGMI hive nodes ASAP
	 * to allow proper links negotiation in FW (within 1 sec)
	 */
	if (!skip_hw_reset && need_full_reset) {
		list_for_each_entry(tmp_adev, device_list_handle, reset_list) {
			/* For XGMI run all resets in parallel to speed up the process */
			if (tmp_adev->gmc.xgmi.num_physical_nodes > 1) {
				tmp_adev->gmc.xgmi.pending_reset = false;
				if (!queue_work(system_unbound_wq, &tmp_adev->xgmi_reset_work))
					r = -EALREADY;
			} else
				r = amdgpu_asic_reset(tmp_adev);

			if (r) {
				dev_err(tmp_adev->dev, "ASIC reset failed with error, %d for drm dev, %s",
					 r, adev_to_drm(tmp_adev)->unique);
				goto out;
			}
		}

		/* For XGMI wait for all resets to complete before proceed */
		if (!r) {
			list_for_each_entry(tmp_adev, device_list_handle, reset_list) {
				if (tmp_adev->gmc.xgmi.num_physical_nodes > 1) {
					flush_work(&tmp_adev->xgmi_reset_work);
					r = tmp_adev->asic_reset_res;
					if (r)
						break;
				}
			}
		}
	}

	if (!r && amdgpu_ras_intr_triggered()) {
		list_for_each_entry(tmp_adev, device_list_handle, reset_list) {
			if (tmp_adev->mmhub.ras && tmp_adev->mmhub.ras->ras_block.hw_ops &&
			    tmp_adev->mmhub.ras->ras_block.hw_ops->reset_ras_error_count)
				tmp_adev->mmhub.ras->ras_block.hw_ops->reset_ras_error_count(tmp_adev);
		}

		amdgpu_ras_intr_cleared();
	}

	/* Since the mode1 reset affects base ip blocks, the
	 * phase1 ip blocks need to be resumed. Otherwise there
	 * will be a BIOS signature error and the psp bootloader
	 * can't load kdb on the next amdgpu install.
	 */
	if (gpu_reset_for_dev_remove) {
		list_for_each_entry(tmp_adev, device_list_handle, reset_list)
			amdgpu_device_ip_resume_phase1(tmp_adev);

		goto end;
	}

	list_for_each_entry(tmp_adev, device_list_handle, reset_list) {
		if (need_full_reset) {
			/* post card */
			r = amdgpu_device_asic_init(tmp_adev);
			if (r) {
				dev_warn(tmp_adev->dev, "asic atom init failed!");
			} else {
				dev_info(tmp_adev->dev, "GPU reset succeeded, trying to resume\n");

				r = amdgpu_device_ip_resume_phase1(tmp_adev);
				if (r)
					goto out;

				vram_lost = amdgpu_device_check_vram_lost(tmp_adev);

				amdgpu_coredump(tmp_adev, vram_lost, reset_context);

				if (vram_lost) {
					DRM_INFO("VRAM is lost due to GPU reset!\n");
					amdgpu_inc_vram_lost(tmp_adev);
				}

				r = amdgpu_device_fw_loading(tmp_adev);
				if (r)
					return r;

				r = amdgpu_xcp_restore_partition_mode(
					tmp_adev->xcp_mgr);
				if (r)
					goto out;

				r = amdgpu_device_ip_resume_phase2(tmp_adev);
				if (r)
					goto out;

				if (vram_lost)
					amdgpu_device_fill_reset_magic(tmp_adev);

				/*
				 * Add this ASIC as tracked as reset was already
				 * complete successfully.
				 */
				amdgpu_register_gpu_instance(tmp_adev);

				if (!reset_context->hive &&
				    tmp_adev->gmc.xgmi.num_physical_nodes > 1)
					amdgpu_xgmi_add_device(tmp_adev);

				r = amdgpu_device_ip_late_init(tmp_adev);
				if (r)
					goto out;

				drm_fb_helper_set_suspend_unlocked(adev_to_drm(tmp_adev)->fb_helper, false);

				/*
				 * The GPU enters bad state once faulty pages
				 * by ECC has reached the threshold, and ras
				 * recovery is scheduled next. So add one check
				 * here to break recovery if it indeed exceeds
				 * bad page threshold, and remind user to
				 * retire this GPU or setting one bigger
				 * bad_page_threshold value to fix this once
				 * probing driver again.
				 */
				if (!amdgpu_ras_eeprom_check_err_threshold(tmp_adev)) {
					/* must succeed. */
					amdgpu_ras_resume(tmp_adev);
				} else {
					r = -EINVAL;
					goto out;
				}

				/* Update PSP FW topology after reset */
				if (reset_context->hive &&
				    tmp_adev->gmc.xgmi.num_physical_nodes > 1)
					r = amdgpu_xgmi_update_topology(
						reset_context->hive, tmp_adev);
			}
		}

out:
		if (!r) {
			amdgpu_irq_gpu_reset_resume_helper(tmp_adev);
			r = amdgpu_ib_ring_tests(tmp_adev);
			if (r) {
				dev_err(tmp_adev->dev, "ib ring test failed (%d).\n", r);
				need_full_reset = true;
				r = -EAGAIN;
				goto end;
			}
		}

		if (!r)
			r = amdgpu_device_recover_vram(tmp_adev);
		else
			tmp_adev->asic_reset_res = r;
	}

end:
	if (need_full_reset)
		set_bit(AMDGPU_NEED_FULL_RESET, &reset_context->flags);
	else
		clear_bit(AMDGPU_NEED_FULL_RESET, &reset_context->flags);
	return r;
}

static void amdgpu_device_set_mp1_state(struct amdgpu_device *adev)
{

	switch (amdgpu_asic_reset_method(adev)) {
	case AMD_RESET_METHOD_MODE1:
		adev->mp1_state = PP_MP1_STATE_SHUTDOWN;
		break;
	case AMD_RESET_METHOD_MODE2:
		adev->mp1_state = PP_MP1_STATE_RESET;
		break;
	default:
		adev->mp1_state = PP_MP1_STATE_NONE;
		break;
	}
}

static void amdgpu_device_unset_mp1_state(struct amdgpu_device *adev)
{
	amdgpu_vf_error_trans_all(adev);
	adev->mp1_state = PP_MP1_STATE_NONE;
}

static void amdgpu_device_resume_display_audio(struct amdgpu_device *adev)
{
	struct pci_dev *p = NULL;

	p = pci_get_domain_bus_and_slot(pci_domain_nr(adev->pdev->bus),
			adev->pdev->bus->number, 1);
	if (p) {
		pm_runtime_enable(&(p->dev));
		pm_runtime_resume(&(p->dev));
	}

	pci_dev_put(p);
}

static int amdgpu_device_suspend_display_audio(struct amdgpu_device *adev)
{
	enum amd_reset_method reset_method;
	struct pci_dev *p = NULL;
	u64 expires;

	/*
	 * For now, only BACO and mode1 reset are confirmed
	 * to suffer the audio issue without proper suspended.
	 */
	reset_method = amdgpu_asic_reset_method(adev);
	if ((reset_method != AMD_RESET_METHOD_BACO) &&
	     (reset_method != AMD_RESET_METHOD_MODE1))
		return -EINVAL;

	p = pci_get_domain_bus_and_slot(pci_domain_nr(adev->pdev->bus),
			adev->pdev->bus->number, 1);
	if (!p)
		return -ENODEV;

	expires = pm_runtime_autosuspend_expiration(&(p->dev));
	if (!expires)
		/*
		 * If we cannot get the audio device autosuspend delay,
		 * a fixed 4S interval will be used. Considering 3S is
		 * the audio controller default autosuspend delay setting.
		 * 4S used here is guaranteed to cover that.
		 */
		expires = ktime_get_mono_fast_ns() + NSEC_PER_SEC * 4ULL;

	while (!pm_runtime_status_suspended(&(p->dev))) {
		if (!pm_runtime_suspend(&(p->dev)))
			break;

		if (expires < ktime_get_mono_fast_ns()) {
			dev_warn(adev->dev, "failed to suspend display audio\n");
			pci_dev_put(p);
			/* TODO: abort the succeeding gpu reset? */
			return -ETIMEDOUT;
		}
	}

	pm_runtime_disable(&(p->dev));

	pci_dev_put(p);
	return 0;
}

static inline void amdgpu_device_stop_pending_resets(struct amdgpu_device *adev)
{
	struct amdgpu_ras *con = amdgpu_ras_get_context(adev);

#if defined(CONFIG_DEBUG_FS)
	if (!amdgpu_sriov_vf(adev))
		cancel_work(&adev->reset_work);
#endif

	if (adev->kfd.dev)
		cancel_work(&adev->kfd.reset_work);

	if (amdgpu_sriov_vf(adev))
		cancel_work(&adev->virt.flr_work);

	if (con && adev->ras_enabled)
		cancel_work(&con->recovery_work);

}

/**
 * amdgpu_device_gpu_recover - reset the asic and recover scheduler
 *
 * @adev: amdgpu_device pointer
 * @job: which job trigger hang
 * @reset_context: amdgpu reset context pointer
 *
 * Attempt to reset the GPU if it has hung (all asics).
 * Attempt to do soft-reset or full-reset and reinitialize Asic
 * Returns 0 for success or an error on failure.
 */

int amdgpu_device_gpu_recover(struct amdgpu_device *adev,
			      struct amdgpu_job *job,
			      struct amdgpu_reset_context *reset_context)
{
	struct list_head device_list, *device_list_handle =  NULL;
	bool job_signaled = false;
	struct amdgpu_hive_info *hive = NULL;
	struct amdgpu_device *tmp_adev = NULL;
	int i, r = 0;
	bool need_emergency_restart = false;
	bool audio_suspended = false;
	bool gpu_reset_for_dev_remove = false;

	gpu_reset_for_dev_remove =
			test_bit(AMDGPU_RESET_FOR_DEVICE_REMOVE, &reset_context->flags) &&
				test_bit(AMDGPU_NEED_FULL_RESET, &reset_context->flags);

	/*
	 * Special case: RAS triggered and full reset isn't supported
	 */
	need_emergency_restart = amdgpu_ras_need_emergency_restart(adev);

	/*
	 * Flush RAM to disk so that after reboot
	 * the user can read log and see why the system rebooted.
	 */
	if (need_emergency_restart && amdgpu_ras_get_context(adev) &&
		amdgpu_ras_get_context(adev)->reboot) {
		DRM_WARN("Emergency reboot.");

		ksys_sync_helper();
		emergency_restart();
	}

	dev_info(adev->dev, "GPU %s begin!\n",
		need_emergency_restart ? "jobs stop":"reset");

	if (!amdgpu_sriov_vf(adev))
		hive = amdgpu_get_xgmi_hive(adev);
	if (hive)
		mutex_lock(&hive->hive_lock);

	reset_context->job = job;
	reset_context->hive = hive;
	/*
	 * Build list of devices to reset.
	 * In case we are in XGMI hive mode, resort the device list
	 * to put adev in the 1st position.
	 */
	INIT_LIST_HEAD(&device_list);
	if (!amdgpu_sriov_vf(adev) && (adev->gmc.xgmi.num_physical_nodes > 1)) {
		list_for_each_entry(tmp_adev, &hive->device_list, gmc.xgmi.head) {
			list_add_tail(&tmp_adev->reset_list, &device_list);
			if (gpu_reset_for_dev_remove && adev->shutdown)
				tmp_adev->shutdown = true;
		}
		if (!list_is_first(&adev->reset_list, &device_list))
			list_rotate_to_front(&adev->reset_list, &device_list);
		device_list_handle = &device_list;
	} else {
		list_add_tail(&adev->reset_list, &device_list);
		device_list_handle = &device_list;
	}

	/* We need to lock reset domain only once both for XGMI and single device */
	tmp_adev = list_first_entry(device_list_handle, struct amdgpu_device,
				    reset_list);
	amdgpu_device_lock_reset_domain(tmp_adev->reset_domain);

	/* block all schedulers and reset given job's ring */
	list_for_each_entry(tmp_adev, device_list_handle, reset_list) {

		amdgpu_device_set_mp1_state(tmp_adev);

		/*
		 * Try to put the audio codec into suspend state
		 * before gpu reset started.
		 *
		 * Due to the power domain of the graphics device
		 * is shared with AZ power domain. Without this,
		 * we may change the audio hardware from behind
		 * the audio driver's back. That will trigger
		 * some audio codec errors.
		 */
		if (!amdgpu_device_suspend_display_audio(tmp_adev))
			audio_suspended = true;

		amdgpu_ras_set_error_query_ready(tmp_adev, false);

		cancel_delayed_work_sync(&tmp_adev->delayed_init_work);

		if (!amdgpu_sriov_vf(tmp_adev))
			amdgpu_amdkfd_pre_reset(tmp_adev);

		/*
		 * Mark these ASICs to be reseted as untracked first
		 * And add them back after reset completed
		 */
		amdgpu_unregister_gpu_instance(tmp_adev);

		drm_fb_helper_set_suspend_unlocked(adev_to_drm(tmp_adev)->fb_helper, true);

		/* disable ras on ALL IPs */
		if (!need_emergency_restart &&
		      amdgpu_device_ip_need_full_reset(tmp_adev))
			amdgpu_ras_suspend(tmp_adev);

		for (i = 0; i < AMDGPU_MAX_RINGS; ++i) {
			struct amdgpu_ring *ring = tmp_adev->rings[i];

			if (!ring || !ring->sched.thread)
				continue;

			drm_sched_stop(&ring->sched, job ? &job->base : NULL);

			if (need_emergency_restart)
				amdgpu_job_stop_all_jobs_on_sched(&ring->sched);
		}
		atomic_inc(&tmp_adev->gpu_reset_counter);
	}

	if (need_emergency_restart)
		goto skip_sched_resume;

	/*
	 * Must check guilty signal here since after this point all old
	 * HW fences are force signaled.
	 *
	 * job->base holds a reference to parent fence
	 */
	if (job && dma_fence_is_signaled(&job->hw_fence)) {
		job_signaled = true;
		dev_info(adev->dev, "Guilty job already signaled, skipping HW reset");
		goto skip_hw_reset;
	}

retry:	/* Rest of adevs pre asic reset from XGMI hive. */
	list_for_each_entry(tmp_adev, device_list_handle, reset_list) {
		if (gpu_reset_for_dev_remove) {
			/* Workaroud for ASICs need to disable SMC first */
			amdgpu_device_smu_fini_early(tmp_adev);
		}
		r = amdgpu_device_pre_asic_reset(tmp_adev, reset_context);
		/*TODO Should we stop ?*/
		if (r) {
			dev_err(tmp_adev->dev, "GPU pre asic reset failed with err, %d for drm dev, %s ",
				  r, adev_to_drm(tmp_adev)->unique);
			tmp_adev->asic_reset_res = r;
		}

		/*
		 * Drop all pending non scheduler resets. Scheduler resets
		 * were already dropped during drm_sched_stop
		 */
		amdgpu_device_stop_pending_resets(tmp_adev);
	}

	/* Actual ASIC resets if needed.*/
	/* Host driver will handle XGMI hive reset for SRIOV */
	if (amdgpu_sriov_vf(adev)) {
		r = amdgpu_device_reset_sriov(adev, job ? false : true);
		if (r)
			adev->asic_reset_res = r;

		/* Aldebaran and gfx_11_0_3 support ras in SRIOV, so need resume ras during reset */
		if (amdgpu_ip_version(adev, GC_HWIP, 0) ==
			    IP_VERSION(9, 4, 2) ||
		    amdgpu_ip_version(adev, GC_HWIP, 0) == IP_VERSION(11, 0, 3))
			amdgpu_ras_resume(adev);
	} else {
		r = amdgpu_do_asic_reset(device_list_handle, reset_context);
		if (r && r == -EAGAIN)
			goto retry;

		if (!r && gpu_reset_for_dev_remove)
			goto recover_end;
	}

skip_hw_reset:

	/* Post ASIC reset for all devs .*/
	list_for_each_entry(tmp_adev, device_list_handle, reset_list) {

		for (i = 0; i < AMDGPU_MAX_RINGS; ++i) {
			struct amdgpu_ring *ring = tmp_adev->rings[i];

			if (!ring || !ring->sched.thread)
				continue;

			drm_sched_start(&ring->sched, true);
		}

		if (adev->enable_mes &&
		    amdgpu_ip_version(adev, GC_HWIP, 0) != IP_VERSION(11, 0, 3))
			amdgpu_mes_self_test(tmp_adev);

		if (!drm_drv_uses_atomic_modeset(adev_to_drm(tmp_adev)) && !job_signaled)
			drm_helper_resume_force_mode(adev_to_drm(tmp_adev));

		if (tmp_adev->asic_reset_res)
			r = tmp_adev->asic_reset_res;

		tmp_adev->asic_reset_res = 0;

		if (r) {
			/* bad news, how to tell it to userspace ? */
			dev_info(tmp_adev->dev, "GPU reset(%d) failed\n", atomic_read(&tmp_adev->gpu_reset_counter));
			amdgpu_vf_error_put(tmp_adev, AMDGIM_ERROR_VF_GPU_RESET_FAIL, 0, r);
		} else {
			dev_info(tmp_adev->dev, "GPU reset(%d) succeeded!\n", atomic_read(&tmp_adev->gpu_reset_counter));
			if (amdgpu_acpi_smart_shift_update(adev_to_drm(tmp_adev), AMDGPU_SS_DEV_D0))
				DRM_WARN("smart shift update failed\n");
		}
	}

skip_sched_resume:
	list_for_each_entry(tmp_adev, device_list_handle, reset_list) {
		/* unlock kfd: SRIOV would do it separately */
		if (!need_emergency_restart && !amdgpu_sriov_vf(tmp_adev))
			amdgpu_amdkfd_post_reset(tmp_adev);

		/* kfd_post_reset will do nothing if kfd device is not initialized,
		 * need to bring up kfd here if it's not be initialized before
		 */
		if (!adev->kfd.init_complete)
			amdgpu_amdkfd_device_init(adev);

		if (audio_suspended)
			amdgpu_device_resume_display_audio(tmp_adev);

		amdgpu_device_unset_mp1_state(tmp_adev);

		amdgpu_ras_set_error_query_ready(tmp_adev, true);
	}

recover_end:
	tmp_adev = list_first_entry(device_list_handle, struct amdgpu_device,
					    reset_list);
	amdgpu_device_unlock_reset_domain(tmp_adev->reset_domain);

	if (hive) {
		mutex_unlock(&hive->hive_lock);
		amdgpu_put_xgmi_hive(hive);
	}

	if (r)
		dev_info(adev->dev, "GPU reset end with ret = %d\n", r);

	atomic_set(&adev->reset_domain->reset_res, r);
	return r;
}

/**
 * amdgpu_device_get_pcie_info - fence pcie info about the PCIE slot
 *
 * @adev: amdgpu_device pointer
 *
 * Fetchs and stores in the driver the PCIE capabilities (gen speed
 * and lanes) of the slot the device is in. Handles APUs and
 * virtualized environments where PCIE config space may not be available.
 */
static void amdgpu_device_get_pcie_info(struct amdgpu_device *adev)
{
	struct pci_dev *pdev;
	enum pci_bus_speed speed_cap, platform_speed_cap;
	enum pcie_link_width platform_link_width;

	if (amdgpu_pcie_gen_cap)
		adev->pm.pcie_gen_mask = amdgpu_pcie_gen_cap;

	if (amdgpu_pcie_lane_cap)
		adev->pm.pcie_mlw_mask = amdgpu_pcie_lane_cap;

	/* covers APUs as well */
	if (pci_is_root_bus(adev->pdev->bus) && !amdgpu_passthrough(adev)) {
		if (adev->pm.pcie_gen_mask == 0)
			adev->pm.pcie_gen_mask = AMDGPU_DEFAULT_PCIE_GEN_MASK;
		if (adev->pm.pcie_mlw_mask == 0)
			adev->pm.pcie_mlw_mask = AMDGPU_DEFAULT_PCIE_MLW_MASK;
		return;
	}

	if (adev->pm.pcie_gen_mask && adev->pm.pcie_mlw_mask)
		return;

	pcie_bandwidth_available(adev->pdev, NULL,
				 &platform_speed_cap, &platform_link_width);

	if (adev->pm.pcie_gen_mask == 0) {
		/* asic caps */
		pdev = adev->pdev;
		speed_cap = pcie_get_speed_cap(pdev);
		if (speed_cap == PCI_SPEED_UNKNOWN) {
			adev->pm.pcie_gen_mask |= (CAIL_ASIC_PCIE_LINK_SPEED_SUPPORT_GEN1 |
						  CAIL_ASIC_PCIE_LINK_SPEED_SUPPORT_GEN2 |
						  CAIL_ASIC_PCIE_LINK_SPEED_SUPPORT_GEN3);
		} else {
			if (speed_cap == PCIE_SPEED_32_0GT)
				adev->pm.pcie_gen_mask |= (CAIL_ASIC_PCIE_LINK_SPEED_SUPPORT_GEN1 |
							  CAIL_ASIC_PCIE_LINK_SPEED_SUPPORT_GEN2 |
							  CAIL_ASIC_PCIE_LINK_SPEED_SUPPORT_GEN3 |
							  CAIL_ASIC_PCIE_LINK_SPEED_SUPPORT_GEN4 |
							  CAIL_ASIC_PCIE_LINK_SPEED_SUPPORT_GEN5);
			else if (speed_cap == PCIE_SPEED_16_0GT)
				adev->pm.pcie_gen_mask |= (CAIL_ASIC_PCIE_LINK_SPEED_SUPPORT_GEN1 |
							  CAIL_ASIC_PCIE_LINK_SPEED_SUPPORT_GEN2 |
							  CAIL_ASIC_PCIE_LINK_SPEED_SUPPORT_GEN3 |
							  CAIL_ASIC_PCIE_LINK_SPEED_SUPPORT_GEN4);
			else if (speed_cap == PCIE_SPEED_8_0GT)
				adev->pm.pcie_gen_mask |= (CAIL_ASIC_PCIE_LINK_SPEED_SUPPORT_GEN1 |
							  CAIL_ASIC_PCIE_LINK_SPEED_SUPPORT_GEN2 |
							  CAIL_ASIC_PCIE_LINK_SPEED_SUPPORT_GEN3);
			else if (speed_cap == PCIE_SPEED_5_0GT)
				adev->pm.pcie_gen_mask |= (CAIL_ASIC_PCIE_LINK_SPEED_SUPPORT_GEN1 |
							  CAIL_ASIC_PCIE_LINK_SPEED_SUPPORT_GEN2);
			else
				adev->pm.pcie_gen_mask |= CAIL_ASIC_PCIE_LINK_SPEED_SUPPORT_GEN1;
		}
		/* platform caps */
		if (platform_speed_cap == PCI_SPEED_UNKNOWN) {
			adev->pm.pcie_gen_mask |= (CAIL_PCIE_LINK_SPEED_SUPPORT_GEN1 |
						   CAIL_PCIE_LINK_SPEED_SUPPORT_GEN2);
		} else {
			if (platform_speed_cap == PCIE_SPEED_32_0GT)
				adev->pm.pcie_gen_mask |= (CAIL_PCIE_LINK_SPEED_SUPPORT_GEN1 |
							   CAIL_PCIE_LINK_SPEED_SUPPORT_GEN2 |
							   CAIL_PCIE_LINK_SPEED_SUPPORT_GEN3 |
							   CAIL_PCIE_LINK_SPEED_SUPPORT_GEN4 |
							   CAIL_PCIE_LINK_SPEED_SUPPORT_GEN5);
			else if (platform_speed_cap == PCIE_SPEED_16_0GT)
				adev->pm.pcie_gen_mask |= (CAIL_PCIE_LINK_SPEED_SUPPORT_GEN1 |
							   CAIL_PCIE_LINK_SPEED_SUPPORT_GEN2 |
							   CAIL_PCIE_LINK_SPEED_SUPPORT_GEN3 |
							   CAIL_PCIE_LINK_SPEED_SUPPORT_GEN4);
			else if (platform_speed_cap == PCIE_SPEED_8_0GT)
				adev->pm.pcie_gen_mask |= (CAIL_PCIE_LINK_SPEED_SUPPORT_GEN1 |
							   CAIL_PCIE_LINK_SPEED_SUPPORT_GEN2 |
							   CAIL_PCIE_LINK_SPEED_SUPPORT_GEN3);
			else if (platform_speed_cap == PCIE_SPEED_5_0GT)
				adev->pm.pcie_gen_mask |= (CAIL_PCIE_LINK_SPEED_SUPPORT_GEN1 |
							   CAIL_PCIE_LINK_SPEED_SUPPORT_GEN2);
			else
				adev->pm.pcie_gen_mask |= CAIL_PCIE_LINK_SPEED_SUPPORT_GEN1;

		}
	}
	if (adev->pm.pcie_mlw_mask == 0) {
		if (platform_link_width == PCIE_LNK_WIDTH_UNKNOWN) {
			adev->pm.pcie_mlw_mask |= AMDGPU_DEFAULT_PCIE_MLW_MASK;
		} else {
			switch (platform_link_width) {
			case PCIE_LNK_X32:
				adev->pm.pcie_mlw_mask = (CAIL_PCIE_LINK_WIDTH_SUPPORT_X32 |
							  CAIL_PCIE_LINK_WIDTH_SUPPORT_X16 |
							  CAIL_PCIE_LINK_WIDTH_SUPPORT_X12 |
							  CAIL_PCIE_LINK_WIDTH_SUPPORT_X8 |
							  CAIL_PCIE_LINK_WIDTH_SUPPORT_X4 |
							  CAIL_PCIE_LINK_WIDTH_SUPPORT_X2 |
							  CAIL_PCIE_LINK_WIDTH_SUPPORT_X1);
				break;
			case PCIE_LNK_X16:
				adev->pm.pcie_mlw_mask = (CAIL_PCIE_LINK_WIDTH_SUPPORT_X16 |
							  CAIL_PCIE_LINK_WIDTH_SUPPORT_X12 |
							  CAIL_PCIE_LINK_WIDTH_SUPPORT_X8 |
							  CAIL_PCIE_LINK_WIDTH_SUPPORT_X4 |
							  CAIL_PCIE_LINK_WIDTH_SUPPORT_X2 |
							  CAIL_PCIE_LINK_WIDTH_SUPPORT_X1);
				break;
			case PCIE_LNK_X12:
				adev->pm.pcie_mlw_mask = (CAIL_PCIE_LINK_WIDTH_SUPPORT_X12 |
							  CAIL_PCIE_LINK_WIDTH_SUPPORT_X8 |
							  CAIL_PCIE_LINK_WIDTH_SUPPORT_X4 |
							  CAIL_PCIE_LINK_WIDTH_SUPPORT_X2 |
							  CAIL_PCIE_LINK_WIDTH_SUPPORT_X1);
				break;
			case PCIE_LNK_X8:
				adev->pm.pcie_mlw_mask = (CAIL_PCIE_LINK_WIDTH_SUPPORT_X8 |
							  CAIL_PCIE_LINK_WIDTH_SUPPORT_X4 |
							  CAIL_PCIE_LINK_WIDTH_SUPPORT_X2 |
							  CAIL_PCIE_LINK_WIDTH_SUPPORT_X1);
				break;
			case PCIE_LNK_X4:
				adev->pm.pcie_mlw_mask = (CAIL_PCIE_LINK_WIDTH_SUPPORT_X4 |
							  CAIL_PCIE_LINK_WIDTH_SUPPORT_X2 |
							  CAIL_PCIE_LINK_WIDTH_SUPPORT_X1);
				break;
			case PCIE_LNK_X2:
				adev->pm.pcie_mlw_mask = (CAIL_PCIE_LINK_WIDTH_SUPPORT_X2 |
							  CAIL_PCIE_LINK_WIDTH_SUPPORT_X1);
				break;
			case PCIE_LNK_X1:
				adev->pm.pcie_mlw_mask = CAIL_PCIE_LINK_WIDTH_SUPPORT_X1;
				break;
			default:
				break;
			}
		}
	}
}

/**
 * amdgpu_device_is_peer_accessible - Check peer access through PCIe BAR
 *
 * @adev: amdgpu_device pointer
 * @peer_adev: amdgpu_device pointer for peer device trying to access @adev
 *
 * Return true if @peer_adev can access (DMA) @adev through the PCIe
 * BAR, i.e. @adev is "large BAR" and the BAR matches the DMA mask of
 * @peer_adev.
 */
bool amdgpu_device_is_peer_accessible(struct amdgpu_device *adev,
				      struct amdgpu_device *peer_adev)
{
#ifdef CONFIG_HSA_AMD_P2P
	uint64_t address_mask = peer_adev->dev->dma_mask ?
		~*peer_adev->dev->dma_mask : ~((1ULL << 32) - 1);
	resource_size_t aper_limit =
		adev->gmc.aper_base + adev->gmc.aper_size - 1;
	bool p2p_access =
		!adev->gmc.xgmi.connected_to_cpu &&
		!(pci_p2pdma_distance(adev->pdev, peer_adev->dev, false) < 0);

	return pcie_p2p && p2p_access && (adev->gmc.visible_vram_size &&
		adev->gmc.real_vram_size == adev->gmc.visible_vram_size &&
		!(adev->gmc.aper_base & address_mask ||
		  aper_limit & address_mask));
#else
	return false;
#endif
}

int amdgpu_device_baco_enter(struct drm_device *dev)
{
	struct amdgpu_device *adev = drm_to_adev(dev);
	struct amdgpu_ras *ras = amdgpu_ras_get_context(adev);

	if (!amdgpu_device_supports_baco(dev))
		return -ENOTSUPP;

	if (ras && adev->ras_enabled &&
	    adev->nbio.funcs->enable_doorbell_interrupt)
		adev->nbio.funcs->enable_doorbell_interrupt(adev, false);

	return amdgpu_dpm_baco_enter(adev);
}

int amdgpu_device_baco_exit(struct drm_device *dev)
{
	struct amdgpu_device *adev = drm_to_adev(dev);
	struct amdgpu_ras *ras = amdgpu_ras_get_context(adev);
	int ret = 0;

	if (!amdgpu_device_supports_baco(dev))
		return -ENOTSUPP;

	ret = amdgpu_dpm_baco_exit(adev);
	if (ret)
		return ret;

	if (ras && adev->ras_enabled &&
	    adev->nbio.funcs->enable_doorbell_interrupt)
		adev->nbio.funcs->enable_doorbell_interrupt(adev, true);

	if (amdgpu_passthrough(adev) &&
	    adev->nbio.funcs->clear_doorbell_interrupt)
		adev->nbio.funcs->clear_doorbell_interrupt(adev);

	return 0;
}

/**
 * amdgpu_pci_error_detected - Called when a PCI error is detected.
 * @pdev: PCI device struct
 * @state: PCI channel state
 *
 * Description: Called when a PCI error is detected.
 *
 * Return: PCI_ERS_RESULT_NEED_RESET or PCI_ERS_RESULT_DISCONNECT.
 */
pci_ers_result_t amdgpu_pci_error_detected(struct pci_dev *pdev, pci_channel_state_t state)
{
	struct drm_device *dev = pci_get_drvdata(pdev);
	struct amdgpu_device *adev = drm_to_adev(dev);
	int i;

	DRM_INFO("PCI error: detected callback, state(%d)!!\n", state);

	if (adev->gmc.xgmi.num_physical_nodes > 1) {
		DRM_WARN("No support for XGMI hive yet...");
		return PCI_ERS_RESULT_DISCONNECT;
	}

	adev->pci_channel_state = state;

	switch (state) {
	case pci_channel_io_normal:
		return PCI_ERS_RESULT_CAN_RECOVER;
	/* Fatal error, prepare for slot reset */
	case pci_channel_io_frozen:
		/*
		 * Locking adev->reset_domain->sem will prevent any external access
		 * to GPU during PCI error recovery
		 */
		amdgpu_device_lock_reset_domain(adev->reset_domain);
		amdgpu_device_set_mp1_state(adev);

		/*
		 * Block any work scheduling as we do for regular GPU reset
		 * for the duration of the recovery
		 */
		for (i = 0; i < AMDGPU_MAX_RINGS; ++i) {
			struct amdgpu_ring *ring = adev->rings[i];

			if (!ring || !ring->sched.thread)
				continue;

			drm_sched_stop(&ring->sched, NULL);
		}
		atomic_inc(&adev->gpu_reset_counter);
		return PCI_ERS_RESULT_NEED_RESET;
	case pci_channel_io_perm_failure:
		/* Permanent error, prepare for device removal */
		return PCI_ERS_RESULT_DISCONNECT;
	}

	return PCI_ERS_RESULT_NEED_RESET;
}

/**
 * amdgpu_pci_mmio_enabled - Enable MMIO and dump debug registers
 * @pdev: pointer to PCI device
 */
pci_ers_result_t amdgpu_pci_mmio_enabled(struct pci_dev *pdev)
{

	DRM_INFO("PCI error: mmio enabled callback!!\n");

	/* TODO - dump whatever for debugging purposes */

	/* This called only if amdgpu_pci_error_detected returns
	 * PCI_ERS_RESULT_CAN_RECOVER. Read/write to the device still
	 * works, no need to reset slot.
	 */

	return PCI_ERS_RESULT_RECOVERED;
}

/**
 * amdgpu_pci_slot_reset - Called when PCI slot has been reset.
 * @pdev: PCI device struct
 *
 * Description: This routine is called by the pci error recovery
 * code after the PCI slot has been reset, just before we
 * should resume normal operations.
 */
pci_ers_result_t amdgpu_pci_slot_reset(struct pci_dev *pdev)
{
	struct drm_device *dev = pci_get_drvdata(pdev);
	struct amdgpu_device *adev = drm_to_adev(dev);
	int r, i;
	struct amdgpu_reset_context reset_context;
	u32 memsize;
	struct list_head device_list;

	DRM_INFO("PCI error: slot reset callback!!\n");

	memset(&reset_context, 0, sizeof(reset_context));

	INIT_LIST_HEAD(&device_list);
	list_add_tail(&adev->reset_list, &device_list);

	/* wait for asic to come out of reset */
	msleep(500);

	/* Restore PCI confspace */
	amdgpu_device_load_pci_state(pdev);

	/* confirm  ASIC came out of reset */
	for (i = 0; i < adev->usec_timeout; i++) {
		memsize = amdgpu_asic_get_config_memsize(adev);

		if (memsize != 0xffffffff)
			break;
		udelay(1);
	}
	if (memsize == 0xffffffff) {
		r = -ETIME;
		goto out;
	}

	reset_context.method = AMD_RESET_METHOD_NONE;
	reset_context.reset_req_dev = adev;
	set_bit(AMDGPU_NEED_FULL_RESET, &reset_context.flags);
	set_bit(AMDGPU_SKIP_HW_RESET, &reset_context.flags);

	adev->no_hw_access = true;
	r = amdgpu_device_pre_asic_reset(adev, &reset_context);
	adev->no_hw_access = false;
	if (r)
		goto out;

	r = amdgpu_do_asic_reset(&device_list, &reset_context);

out:
	if (!r) {
		if (amdgpu_device_cache_pci_state(adev->pdev))
			pci_restore_state(adev->pdev);

		DRM_INFO("PCIe error recovery succeeded\n");
	} else {
		DRM_ERROR("PCIe error recovery failed, err:%d", r);
		amdgpu_device_unset_mp1_state(adev);
		amdgpu_device_unlock_reset_domain(adev->reset_domain);
	}

	return r ? PCI_ERS_RESULT_DISCONNECT : PCI_ERS_RESULT_RECOVERED;
}

/**
 * amdgpu_pci_resume() - resume normal ops after PCI reset
 * @pdev: pointer to PCI device
 *
 * Called when the error recovery driver tells us that its
 * OK to resume normal operation.
 */
void amdgpu_pci_resume(struct pci_dev *pdev)
{
	struct drm_device *dev = pci_get_drvdata(pdev);
	struct amdgpu_device *adev = drm_to_adev(dev);
	int i;


	DRM_INFO("PCI error: resume callback!!\n");

	/* Only continue execution for the case of pci_channel_io_frozen */
	if (adev->pci_channel_state != pci_channel_io_frozen)
		return;

	for (i = 0; i < AMDGPU_MAX_RINGS; ++i) {
		struct amdgpu_ring *ring = adev->rings[i];

		if (!ring || !ring->sched.thread)
			continue;

		drm_sched_start(&ring->sched, true);
	}

	amdgpu_device_unset_mp1_state(adev);
	amdgpu_device_unlock_reset_domain(adev->reset_domain);
}

bool amdgpu_device_cache_pci_state(struct pci_dev *pdev)
{
	struct drm_device *dev = pci_get_drvdata(pdev);
	struct amdgpu_device *adev = drm_to_adev(dev);
	int r;

	r = pci_save_state(pdev);
	if (!r) {
		kfree(adev->pci_state);

		adev->pci_state = pci_store_saved_state(pdev);

		if (!adev->pci_state) {
			DRM_ERROR("Failed to store PCI saved state");
			return false;
		}
	} else {
		DRM_WARN("Failed to save PCI state, err:%d\n", r);
		return false;
	}

	return true;
}

bool amdgpu_device_load_pci_state(struct pci_dev *pdev)
{
	struct drm_device *dev = pci_get_drvdata(pdev);
	struct amdgpu_device *adev = drm_to_adev(dev);
	int r;

	if (!adev->pci_state)
		return false;

	r = pci_load_saved_state(pdev, adev->pci_state);

	if (!r) {
		pci_restore_state(pdev);
	} else {
		DRM_WARN("Failed to load PCI state, err:%d\n", r);
		return false;
	}

	return true;
}

void amdgpu_device_flush_hdp(struct amdgpu_device *adev,
		struct amdgpu_ring *ring)
{
#ifdef CONFIG_X86_64
	if ((adev->flags & AMD_IS_APU) && !amdgpu_passthrough(adev))
		return;
#endif
	if (adev->gmc.xgmi.connected_to_cpu)
		return;

	if (ring && ring->funcs->emit_hdp_flush)
		amdgpu_ring_emit_hdp_flush(ring);
	else
		amdgpu_asic_flush_hdp(adev, ring);
}

void amdgpu_device_invalidate_hdp(struct amdgpu_device *adev,
		struct amdgpu_ring *ring)
{
#ifdef CONFIG_X86_64
	if ((adev->flags & AMD_IS_APU) && !amdgpu_passthrough(adev))
		return;
#endif
	if (adev->gmc.xgmi.connected_to_cpu)
		return;

	amdgpu_asic_invalidate_hdp(adev, ring);
}

int amdgpu_in_reset(struct amdgpu_device *adev)
{
	return atomic_read(&adev->reset_domain->in_gpu_reset);
}

/**
 * amdgpu_device_halt() - bring hardware to some kind of halt state
 *
 * @adev: amdgpu_device pointer
 *
 * Bring hardware to some kind of halt state so that no one can touch it
 * any more. It will help to maintain error context when error occurred.
 * Compare to a simple hang, the system will keep stable at least for SSH
 * access. Then it should be trivial to inspect the hardware state and
 * see what's going on. Implemented as following:
 *
 * 1. drm_dev_unplug() makes device inaccessible to user space(IOCTLs, etc),
 *    clears all CPU mappings to device, disallows remappings through page faults
 * 2. amdgpu_irq_disable_all() disables all interrupts
 * 3. amdgpu_fence_driver_hw_fini() signals all HW fences
 * 4. set adev->no_hw_access to avoid potential crashes after setp 5
 * 5. amdgpu_device_unmap_mmio() clears all MMIO mappings
 * 6. pci_disable_device() and pci_wait_for_pending_transaction()
 *    flush any in flight DMA operations
 */
void amdgpu_device_halt(struct amdgpu_device *adev)
{
	struct pci_dev *pdev = adev->pdev;
	struct drm_device *ddev = adev_to_drm(adev);

	amdgpu_xcp_dev_unplug(adev);
	drm_dev_unplug(ddev);

	amdgpu_irq_disable_all(adev);

	amdgpu_fence_driver_hw_fini(adev);

	adev->no_hw_access = true;

	amdgpu_device_unmap_mmio(adev);

	pci_disable_device(pdev);
	pci_wait_for_pending_transaction(pdev);
}

u32 amdgpu_device_pcie_port_rreg(struct amdgpu_device *adev,
				u32 reg)
{
	unsigned long flags, address, data;
	u32 r;

	address = adev->nbio.funcs->get_pcie_port_index_offset(adev);
	data = adev->nbio.funcs->get_pcie_port_data_offset(adev);

	spin_lock_irqsave(&adev->pcie_idx_lock, flags);
	WREG32(address, reg * 4);
	(void)RREG32(address);
	r = RREG32(data);
	spin_unlock_irqrestore(&adev->pcie_idx_lock, flags);
	return r;
}

void amdgpu_device_pcie_port_wreg(struct amdgpu_device *adev,
				u32 reg, u32 v)
{
	unsigned long flags, address, data;

	address = adev->nbio.funcs->get_pcie_port_index_offset(adev);
	data = adev->nbio.funcs->get_pcie_port_data_offset(adev);

	spin_lock_irqsave(&adev->pcie_idx_lock, flags);
	WREG32(address, reg * 4);
	(void)RREG32(address);
	WREG32(data, v);
	(void)RREG32(data);
	spin_unlock_irqrestore(&adev->pcie_idx_lock, flags);
}

/**
 * amdgpu_device_switch_gang - switch to a new gang
 * @adev: amdgpu_device pointer
 * @gang: the gang to switch to
 *
 * Try to switch to a new gang.
 * Returns: NULL if we switched to the new gang or a reference to the current
 * gang leader.
 */
struct dma_fence *amdgpu_device_switch_gang(struct amdgpu_device *adev,
					    struct dma_fence *gang)
{
	struct dma_fence *old = NULL;

	do {
		dma_fence_put(old);
		rcu_read_lock();
		old = dma_fence_get_rcu_safe(&adev->gang_submit);
		rcu_read_unlock();

		if (old == gang)
			break;

		if (!dma_fence_is_signaled(old))
			return old;

	} while (cmpxchg((struct dma_fence __force **)&adev->gang_submit,
			 old, gang) != old);

	dma_fence_put(old);
	return NULL;
}

bool amdgpu_device_has_display_hardware(struct amdgpu_device *adev)
{
	switch (adev->asic_type) {
#ifdef CONFIG_DRM_AMDGPU_SI
	case CHIP_HAINAN:
#endif
	case CHIP_TOPAZ:
		/* chips with no display hardware */
		return false;
#ifdef CONFIG_DRM_AMDGPU_SI
	case CHIP_TAHITI:
	case CHIP_PITCAIRN:
	case CHIP_VERDE:
	case CHIP_OLAND:
#endif
#ifdef CONFIG_DRM_AMDGPU_CIK
	case CHIP_BONAIRE:
	case CHIP_HAWAII:
	case CHIP_KAVERI:
	case CHIP_KABINI:
	case CHIP_MULLINS:
#endif
	case CHIP_TONGA:
	case CHIP_FIJI:
	case CHIP_POLARIS10:
	case CHIP_POLARIS11:
	case CHIP_POLARIS12:
	case CHIP_VEGAM:
	case CHIP_CARRIZO:
	case CHIP_STONEY:
		/* chips with display hardware */
		return true;
	default:
		/* IP discovery */
		if (!amdgpu_ip_version(adev, DCE_HWIP, 0) ||
		    (adev->harvest_ip_mask & AMD_HARVEST_IP_DMU_MASK))
			return false;
		return true;
	}
}

uint32_t amdgpu_device_wait_on_rreg(struct amdgpu_device *adev,
		uint32_t inst, uint32_t reg_addr, char reg_name[],
		uint32_t expected_value, uint32_t mask)
{
	uint32_t ret = 0;
	uint32_t old_ = 0;
	uint32_t tmp_ = RREG32(reg_addr);
	uint32_t loop = adev->usec_timeout;

	while ((tmp_ & (mask)) != (expected_value)) {
		if (old_ != tmp_) {
			loop = adev->usec_timeout;
			old_ = tmp_;
		} else
			udelay(1);
		tmp_ = RREG32(reg_addr);
		loop--;
		if (!loop) {
			DRM_WARN("Register(%d) [%s] failed to reach value 0x%08x != 0x%08xn",
				  inst, reg_name, (uint32_t)expected_value,
				  (uint32_t)(tmp_ & (mask)));
			ret = -ETIMEDOUT;
			break;
		}
	}
	return ret;
}<|MERGE_RESOLUTION|>--- conflicted
+++ resolved
@@ -1071,13 +1071,8 @@
 
 	amdgpu_asic_pre_asic_init(adev);
 
-<<<<<<< HEAD
-	if (adev->ip_versions[GC_HWIP][0] == IP_VERSION(9, 4, 3) ||
-	    adev->ip_versions[GC_HWIP][0] >= IP_VERSION(11, 0, 0)) {
-=======
 	if (amdgpu_ip_version(adev, GC_HWIP, 0) == IP_VERSION(9, 4, 3) ||
 	    amdgpu_ip_version(adev, GC_HWIP, 0) >= IP_VERSION(11, 0, 0)) {
->>>>>>> cd905115
 		amdgpu_psp_wait_for_bootloader(adev);
 		ret = amdgpu_atomfirmware_asic_init(adev, true);
 		return ret;
@@ -1432,8 +1427,6 @@
 }
 
 /*
-<<<<<<< HEAD
-=======
  * Check whether seamless boot is supported.
  *
  * So far we only support seamless boot on DCE 3.0 or later.
@@ -1465,7 +1458,6 @@
 }
 
 /*
->>>>>>> cd905115
  * Intel hosts such as Raptor Lake and Sapphire Rapids don't support dynamic
  * speed switching. Until we have confirmation from Intel that a specific host
  * supports it, it's safer that we keep it disabled for all.
@@ -5122,10 +5114,6 @@
 	struct amdgpu_coredump_info *coredump;
 	struct drm_device *dev = adev_to_drm(adev);
 
-<<<<<<< HEAD
-	ktime_get_ts64(&adev->reset_time);
-	dev_coredumpm(dev->dev, THIS_MODULE, adev, 0, GFP_NOWAIT,
-=======
 	coredump = kzalloc(sizeof(*coredump), GFP_NOWAIT);
 
 	if (!coredump) {
@@ -5143,7 +5131,6 @@
 	ktime_get_ts64(&coredump->reset_time);
 
 	dev_coredumpm(dev->dev, THIS_MODULE, coredump, 0, GFP_NOWAIT,
->>>>>>> cd905115
 		      amdgpu_devcoredump_read, amdgpu_devcoredump_free);
 }
 #endif
