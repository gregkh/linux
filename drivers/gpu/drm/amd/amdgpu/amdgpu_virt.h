/*
 * Copyright 2016 Advanced Micro Devices, Inc.
 *
 * Permission is hereby granted, free of charge, to any person obtaining a
 * copy of this software and associated documentation files (the "Software"),
 * to deal in the Software without restriction, including without limitation
 * the rights to use, copy, modify, merge, publish, distribute, sublicense,
 * and/or sell copies of the Software, and to permit persons to whom the
 * Software is furnished to do so, subject to the following conditions:
 *
 * The above copyright notice and this permission notice shall be included in
 * all copies or substantial portions of the Software.
 *
 * THE SOFTWARE IS PROVIDED "AS IS", WITHOUT WARRANTY OF ANY KIND, EXPRESS OR
 * IMPLIED, INCLUDING BUT NOT LIMITED TO THE WARRANTIES OF MERCHANTABILITY,
 * FITNESS FOR A PARTICULAR PURPOSE AND NONINFRINGEMENT.  IN NO EVENT SHALL
 * THE COPYRIGHT HOLDER(S) OR AUTHOR(S) BE LIABLE FOR ANY CLAIM, DAMAGES OR
 * OTHER LIABILITY, WHETHER IN AN ACTION OF CONTRACT, TORT OR OTHERWISE,
 * ARISING FROM, OUT OF OR IN CONNECTION WITH THE SOFTWARE OR THE USE OR
 * OTHER DEALINGS IN THE SOFTWARE.
 *
 * Author: Monk.liu@amd.com
 */
#ifndef AMDGPU_VIRT_H
#define AMDGPU_VIRT_H

#include "amdgv_sriovmsg.h"

#define AMDGPU_SRIOV_CAPS_SRIOV_VBIOS  (1 << 0) /* vBIOS is sr-iov ready */
#define AMDGPU_SRIOV_CAPS_ENABLE_IOV   (1 << 1) /* sr-iov is enabled on this GPU */
#define AMDGPU_SRIOV_CAPS_IS_VF        (1 << 2) /* this GPU is a virtual function */
#define AMDGPU_PASSTHROUGH_MODE        (1 << 3) /* thw whole GPU is pass through for VM */
#define AMDGPU_SRIOV_CAPS_RUNTIME      (1 << 4) /* is out of full access mode */
#define AMDGPU_VF_MMIO_ACCESS_PROTECT  (1 << 5) /* MMIO write access is not allowed in sriov runtime */

/* flags for indirect register access path supported by rlcg for sriov */
#define AMDGPU_RLCG_GC_WRITE_LEGACY    (0x8 << 28)
#define AMDGPU_RLCG_GC_WRITE           (0x0 << 28)
#define AMDGPU_RLCG_GC_READ            (0x1 << 28)
#define AMDGPU_RLCG_MMHUB_WRITE        (0x2 << 28)

/* error code for indirect register access path supported by rlcg for sriov */
#define AMDGPU_RLCG_VFGATE_DISABLED		0x4000000
#define AMDGPU_RLCG_WRONG_OPERATION_TYPE	0x2000000
#define AMDGPU_RLCG_REG_NOT_IN_RANGE		0x1000000

#define AMDGPU_RLCG_SCRATCH1_ADDRESS_MASK	0xFFFFF

/* all asic after AI use this offset */
#define mmRCC_IOV_FUNC_IDENTIFIER 0xDE5
/* tonga/fiji use this offset */
#define mmBIF_IOV_FUNC_IDENTIFIER 0x1503

enum amdgpu_sriov_vf_mode {
	SRIOV_VF_MODE_BARE_METAL = 0,
	SRIOV_VF_MODE_ONE_VF,
	SRIOV_VF_MODE_MULTI_VF,
};

struct amdgpu_mm_table {
	struct amdgpu_bo	*bo;
	uint32_t		*cpu_addr;
	uint64_t		gpu_addr;
};

#define AMDGPU_VF_ERROR_ENTRY_SIZE    16

/* struct error_entry - amdgpu VF error information. */
struct amdgpu_vf_error_buffer {
	struct mutex lock;
	int read_count;
	int write_count;
	uint16_t code[AMDGPU_VF_ERROR_ENTRY_SIZE];
	uint16_t flags[AMDGPU_VF_ERROR_ENTRY_SIZE];
	uint64_t data[AMDGPU_VF_ERROR_ENTRY_SIZE];
};

enum idh_request;

/**
 * struct amdgpu_virt_ops - amdgpu device virt operations
 */
struct amdgpu_virt_ops {
	int (*req_full_gpu)(struct amdgpu_device *adev, bool init);
	int (*rel_full_gpu)(struct amdgpu_device *adev, bool init);
	int (*req_init_data)(struct amdgpu_device *adev);
	int (*reset_gpu)(struct amdgpu_device *adev);
	int (*wait_reset)(struct amdgpu_device *adev);
	void (*trans_msg)(struct amdgpu_device *adev, enum idh_request req,
			  u32 data1, u32 data2, u32 data3);
<<<<<<< HEAD
=======
	void (*ras_poison_handler)(struct amdgpu_device *adev);
>>>>>>> 98817289
};

/*
 * Firmware Reserve Frame buffer
 */
struct amdgpu_virt_fw_reserve {
	struct amd_sriov_msg_pf2vf_info_header *p_pf2vf;
	struct amd_sriov_msg_vf2pf_info_header *p_vf2pf;
	unsigned int checksum_key;
};

/*
 * Legacy GIM header
 *
 * Defination between PF and VF
 * Structures forcibly aligned to 4 to keep the same style as PF.
 */
#define AMDGIM_DATAEXCHANGE_OFFSET		(64 * 1024)

#define AMDGIM_GET_STRUCTURE_RESERVED_SIZE(total, u8, u16, u32, u64) \
		(total - (((u8)+3) / 4 + ((u16)+1) / 2 + (u32) + (u64)*2))

enum AMDGIM_FEATURE_FLAG {
	/* GIM supports feature of Error log collecting */
	AMDGIM_FEATURE_ERROR_LOG_COLLECT = 0x1,
	/* GIM supports feature of loading uCodes */
	AMDGIM_FEATURE_GIM_LOAD_UCODES   = 0x2,
	/* VRAM LOST by GIM */
	AMDGIM_FEATURE_GIM_FLR_VRAMLOST = 0x4,
	/* MM bandwidth */
	AMDGIM_FEATURE_GIM_MM_BW_MGR = 0x8,
	/* PP ONE VF MODE in GIM */
	AMDGIM_FEATURE_PP_ONE_VF = (1 << 4),
	/* Indirect Reg Access enabled */
	AMDGIM_FEATURE_INDIRECT_REG_ACCESS = (1 << 5),
	/* AV1 Support MODE*/
	AMDGIM_FEATURE_AV1_SUPPORT = (1 << 6),
};

enum AMDGIM_REG_ACCESS_FLAG {
	/* Use PSP to program IH_RB_CNTL */
	AMDGIM_FEATURE_IH_REG_PSP_EN     = (1 << 0),
	/* Use RLC to program MMHUB regs */
	AMDGIM_FEATURE_MMHUB_REG_RLC_EN  = (1 << 1),
	/* Use RLC to program GC regs */
	AMDGIM_FEATURE_GC_REG_RLC_EN     = (1 << 2),
};

struct amdgim_pf2vf_info_v1 {
	/* header contains size and version */
	struct amd_sriov_msg_pf2vf_info_header header;
	/* max_width * max_height */
	unsigned int uvd_enc_max_pixels_count;
	/* 16x16 pixels/sec, codec independent */
	unsigned int uvd_enc_max_bandwidth;
	/* max_width * max_height */
	unsigned int vce_enc_max_pixels_count;
	/* 16x16 pixels/sec, codec independent */
	unsigned int vce_enc_max_bandwidth;
	/* MEC FW position in kb from the start of visible frame buffer */
	unsigned int mecfw_kboffset;
	/* The features flags of the GIM driver supports. */
	unsigned int feature_flags;
	/* use private key from mailbox 2 to create chueksum */
	unsigned int checksum;
} __aligned(4);

struct amdgim_vf2pf_info_v1 {
	/* header contains size and version */
	struct amd_sriov_msg_vf2pf_info_header header;
	/* driver version */
	char driver_version[64];
	/* driver certification, 1=WHQL, 0=None */
	unsigned int driver_cert;
	/* guest OS type and version: need a define */
	unsigned int os_info;
	/* in the unit of 1M */
	unsigned int fb_usage;
	/* guest gfx engine usage percentage */
	unsigned int gfx_usage;
	/* guest gfx engine health percentage */
	unsigned int gfx_health;
	/* guest compute engine usage percentage */
	unsigned int compute_usage;
	/* guest compute engine health percentage */
	unsigned int compute_health;
	/* guest vce engine usage percentage. 0xffff means N/A. */
	unsigned int vce_enc_usage;
	/* guest vce engine health percentage. 0xffff means N/A. */
	unsigned int vce_enc_health;
	/* guest uvd engine usage percentage. 0xffff means N/A. */
	unsigned int uvd_enc_usage;
	/* guest uvd engine usage percentage. 0xffff means N/A. */
	unsigned int uvd_enc_health;
	unsigned int checksum;
} __aligned(4);

struct amdgim_vf2pf_info_v2 {
	/* header contains size and version */
	struct amd_sriov_msg_vf2pf_info_header header;
	uint32_t checksum;
	/* driver version */
	uint8_t driver_version[64];
	/* driver certification, 1=WHQL, 0=None */
	uint32_t driver_cert;
	/* guest OS type and version: need a define */
	uint32_t os_info;
	/* in the unit of 1M */
	uint32_t fb_usage;
	/* guest gfx engine usage percentage */
	uint32_t gfx_usage;
	/* guest gfx engine health percentage */
	uint32_t gfx_health;
	/* guest compute engine usage percentage */
	uint32_t compute_usage;
	/* guest compute engine health percentage */
	uint32_t compute_health;
	/* guest vce engine usage percentage. 0xffff means N/A. */
	uint32_t vce_enc_usage;
	/* guest vce engine health percentage. 0xffff means N/A. */
	uint32_t vce_enc_health;
	/* guest uvd engine usage percentage. 0xffff means N/A. */
	uint32_t uvd_enc_usage;
	/* guest uvd engine usage percentage. 0xffff means N/A. */
	uint32_t uvd_enc_health;
	uint32_t reserved[AMDGIM_GET_STRUCTURE_RESERVED_SIZE(256, 64, 0, (12 + sizeof(struct amd_sriov_msg_vf2pf_info_header)/sizeof(uint32_t)), 0)];
} __aligned(4);

struct amdgpu_virt_ras_err_handler_data {
	/* point to bad page records array */
	struct eeprom_table_record *bps;
	/* point to reserved bo array */
	struct amdgpu_bo **bps_bo;
	/* the count of entries */
	int count;
	/* last reserved entry's index + 1 */
	int last_reserved;
};

/* GPU virtualization */
struct amdgpu_virt {
	uint32_t			caps;
	struct amdgpu_bo		*csa_obj;
	void				*csa_cpu_addr;
	bool chained_ib_support;
	uint32_t			reg_val_offs;
	struct amdgpu_irq_src		ack_irq;
	struct amdgpu_irq_src		rcv_irq;
	struct work_struct		flr_work;
	struct amdgpu_mm_table		mm_table;
	const struct amdgpu_virt_ops	*ops;
	struct amdgpu_vf_error_buffer	vf_errors;
	struct amdgpu_virt_fw_reserve	fw_reserve;
	uint32_t gim_feature;
	uint32_t reg_access_mode;
	int req_init_data_ver;
	bool tdr_debug;
	struct amdgpu_virt_ras_err_handler_data *virt_eh_data;
	bool ras_init_done;
	uint32_t reg_access;

	/* vf2pf message */
	struct delayed_work vf2pf_work;
	uint32_t vf2pf_update_interval_ms;

	/* multimedia bandwidth config */
	bool     is_mm_bw_enabled;
	uint32_t decode_max_dimension_pixels;
	uint32_t decode_max_frame_pixels;
	uint32_t encode_max_dimension_pixels;
	uint32_t encode_max_frame_pixels;

	/* the ucode id to signal the autoload */
	uint32_t autoload_ucode_id;
};

struct amdgpu_video_codec_info;

#define amdgpu_sriov_enabled(adev) \
((adev)->virt.caps & AMDGPU_SRIOV_CAPS_ENABLE_IOV)

#define amdgpu_sriov_vf(adev) \
((adev)->virt.caps & AMDGPU_SRIOV_CAPS_IS_VF)

#define amdgpu_sriov_bios(adev) \
((adev)->virt.caps & AMDGPU_SRIOV_CAPS_SRIOV_VBIOS)

#define amdgpu_sriov_runtime(adev) \
((adev)->virt.caps & AMDGPU_SRIOV_CAPS_RUNTIME)

#define amdgpu_sriov_fullaccess(adev) \
(amdgpu_sriov_vf((adev)) && !amdgpu_sriov_runtime((adev)))

#define amdgpu_sriov_reg_indirect_en(adev) \
(amdgpu_sriov_vf((adev)) && \
	((adev)->virt.gim_feature & (AMDGIM_FEATURE_INDIRECT_REG_ACCESS)))

#define amdgpu_sriov_reg_indirect_ih(adev) \
(amdgpu_sriov_vf((adev)) && \
	((adev)->virt.reg_access & (AMDGIM_FEATURE_IH_REG_PSP_EN)))

#define amdgpu_sriov_reg_indirect_mmhub(adev) \
(amdgpu_sriov_vf((adev)) && \
	((adev)->virt.reg_access & (AMDGIM_FEATURE_MMHUB_REG_RLC_EN)))

#define amdgpu_sriov_reg_indirect_gc(adev) \
(amdgpu_sriov_vf((adev)) && \
	((adev)->virt.reg_access & (AMDGIM_FEATURE_GC_REG_RLC_EN)))

#define amdgpu_sriov_rlcg_error_report_enabled(adev) \
        (amdgpu_sriov_reg_indirect_mmhub(adev) || amdgpu_sriov_reg_indirect_gc(adev))

#define amdgpu_passthrough(adev) \
((adev)->virt.caps & AMDGPU_PASSTHROUGH_MODE)

#define amdgpu_sriov_vf_mmio_access_protection(adev) \
((adev)->virt.caps & AMDGPU_VF_MMIO_ACCESS_PROTECT)

static inline bool is_virtual_machine(void)
{
#if defined(CONFIG_X86)
	return boot_cpu_has(X86_FEATURE_HYPERVISOR);
#elif defined(CONFIG_ARM64)
	return !is_kernel_in_hyp_mode();
#else
	return false;
#endif
}

#define amdgpu_sriov_is_pp_one_vf(adev) \
	((adev)->virt.gim_feature & AMDGIM_FEATURE_PP_ONE_VF)
#define amdgpu_sriov_is_debug(adev) \
	((!amdgpu_in_reset(adev)) && adev->virt.tdr_debug)
#define amdgpu_sriov_is_normal(adev) \
	((!amdgpu_in_reset(adev)) && (!adev->virt.tdr_debug))
#define amdgpu_sriov_is_av1_support(adev) \
	((adev)->virt.gim_feature & AMDGIM_FEATURE_AV1_SUPPORT)
bool amdgpu_virt_mmio_blocked(struct amdgpu_device *adev);
void amdgpu_virt_init_setting(struct amdgpu_device *adev);
void amdgpu_virt_kiq_reg_write_reg_wait(struct amdgpu_device *adev,
					uint32_t reg0, uint32_t rreg1,
					uint32_t ref, uint32_t mask);
int amdgpu_virt_request_full_gpu(struct amdgpu_device *adev, bool init);
int amdgpu_virt_release_full_gpu(struct amdgpu_device *adev, bool init);
int amdgpu_virt_reset_gpu(struct amdgpu_device *adev);
void amdgpu_virt_request_init_data(struct amdgpu_device *adev);
int amdgpu_virt_wait_reset(struct amdgpu_device *adev);
int amdgpu_virt_alloc_mm_table(struct amdgpu_device *adev);
void amdgpu_virt_free_mm_table(struct amdgpu_device *adev);
void amdgpu_virt_release_ras_err_handler_data(struct amdgpu_device *adev);
void amdgpu_virt_init_data_exchange(struct amdgpu_device *adev);
void amdgpu_virt_exchange_data(struct amdgpu_device *adev);
void amdgpu_virt_fini_data_exchange(struct amdgpu_device *adev);
void amdgpu_detect_virtualization(struct amdgpu_device *adev);

bool amdgpu_virt_can_access_debugfs(struct amdgpu_device *adev);
int amdgpu_virt_enable_access_debugfs(struct amdgpu_device *adev);
void amdgpu_virt_disable_access_debugfs(struct amdgpu_device *adev);

enum amdgpu_sriov_vf_mode amdgpu_virt_get_sriov_vf_mode(struct amdgpu_device *adev);

void amdgpu_virt_update_sriov_video_codec(struct amdgpu_device *adev,
			struct amdgpu_video_codec_info *encode, uint32_t encode_array_size,
			struct amdgpu_video_codec_info *decode, uint32_t decode_array_size);
void amdgpu_sriov_wreg(struct amdgpu_device *adev,
		       u32 offset, u32 value,
		       u32 acc_flags, u32 hwip, u32 xcc_id);
u32 amdgpu_sriov_rreg(struct amdgpu_device *adev,
		      u32 offset, u32 acc_flags, u32 hwip, u32 xcc_id);
bool amdgpu_virt_fw_load_skip_check(struct amdgpu_device *adev,
			uint32_t ucode_id);
void amdgpu_virt_post_reset(struct amdgpu_device *adev);
#endif<|MERGE_RESOLUTION|>--- conflicted
+++ resolved
@@ -88,10 +88,7 @@
 	int (*wait_reset)(struct amdgpu_device *adev);
 	void (*trans_msg)(struct amdgpu_device *adev, enum idh_request req,
 			  u32 data1, u32 data2, u32 data3);
-<<<<<<< HEAD
-=======
 	void (*ras_poison_handler)(struct amdgpu_device *adev);
->>>>>>> 98817289
 };
 
 /*
