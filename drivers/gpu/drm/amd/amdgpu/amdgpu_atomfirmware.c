--- conflicted
+++ resolved
@@ -104,11 +104,7 @@
 static int amdgpu_atomfirmware_allocate_fb_v2_1(struct amdgpu_device *adev,
 	struct vram_usagebyfirmware_v2_1 *fw_usage, int *usage_bytes)
 {
-<<<<<<< HEAD
-	uint32_t start_addr, fw_size, drv_size;
-=======
 	u32 start_addr, fw_size, drv_size;
->>>>>>> 98817289
 
 	start_addr = le32_to_cpu(fw_usage->start_address_in_kb);
 	fw_size = le16_to_cpu(fw_usage->used_by_firmware_in_kb);
@@ -120,11 +116,7 @@
 			  drv_size);
 
 	if ((start_addr & ATOM_VRAM_OPERATION_FLAGS_MASK) ==
-<<<<<<< HEAD
-		(uint32_t)(ATOM_VRAM_BLOCK_SRIOV_MSG_SHARE_RESERVATION <<
-=======
 		(u32)(ATOM_VRAM_BLOCK_SRIOV_MSG_SHARE_RESERVATION <<
->>>>>>> 98817289
 		ATOM_VRAM_OPERATION_FLAGS_SHIFT)) {
 		/* Firmware request VRAM reservation for SR-IOV */
 		adev->mman.fw_vram_usage_start_offset = (start_addr &
@@ -141,11 +133,7 @@
 static int amdgpu_atomfirmware_allocate_fb_v2_2(struct amdgpu_device *adev,
 		struct vram_usagebyfirmware_v2_2 *fw_usage, int *usage_bytes)
 {
-<<<<<<< HEAD
-	uint32_t fw_start_addr, fw_size, drv_start_addr, drv_size;
-=======
 	u32 fw_start_addr, fw_size, drv_start_addr, drv_size;
->>>>>>> 98817289
 
 	fw_start_addr = le32_to_cpu(fw_usage->fw_region_start_address_in_kb);
 	fw_size = le16_to_cpu(fw_usage->used_by_firmware_in_kb);
@@ -159,26 +147,18 @@
 			  drv_start_addr,
 			  drv_size);
 
-<<<<<<< HEAD
-	if ((fw_start_addr & (ATOM_VRAM_BLOCK_NEEDS_NO_RESERVATION << 30)) == 0) {
-=======
 	if (amdgpu_sriov_vf(adev) &&
 	    ((fw_start_addr & (ATOM_VRAM_BLOCK_NEEDS_NO_RESERVATION <<
 		ATOM_VRAM_OPERATION_FLAGS_SHIFT)) == 0)) {
->>>>>>> 98817289
 		/* Firmware request VRAM reservation for SR-IOV */
 		adev->mman.fw_vram_usage_start_offset = (fw_start_addr &
 			(~ATOM_VRAM_OPERATION_FLAGS_MASK)) << 10;
 		adev->mman.fw_vram_usage_size = fw_size << 10;
 	}
 
-<<<<<<< HEAD
-	if ((drv_start_addr & (ATOM_VRAM_BLOCK_NEEDS_NO_RESERVATION << 30)) == 0) {
-=======
 	if (amdgpu_sriov_vf(adev) &&
 	    ((drv_start_addr & (ATOM_VRAM_BLOCK_NEEDS_NO_RESERVATION <<
 		ATOM_VRAM_OPERATION_FLAGS_SHIFT)) == 0)) {
->>>>>>> 98817289
 		/* driver request VRAM reservation for SR-IOV */
 		adev->mman.drv_vram_usage_start_offset = (drv_start_addr &
 			(~ATOM_VRAM_OPERATION_FLAGS_MASK)) << 10;
@@ -196,13 +176,8 @@
 						vram_usagebyfirmware);
 	struct vram_usagebyfirmware_v2_1 *fw_usage_v2_1;
 	struct vram_usagebyfirmware_v2_2 *fw_usage_v2_2;
-<<<<<<< HEAD
-	uint16_t data_offset;
-	uint8_t frev, crev;
-=======
 	u16 data_offset;
 	u8 frev, crev;
->>>>>>> 98817289
 	int usage_bytes = 0;
 
 	if (amdgpu_atom_parse_data_header(ctx, index, NULL, &frev, &crev, &data_offset)) {
