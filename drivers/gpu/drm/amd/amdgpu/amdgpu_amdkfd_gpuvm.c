--- conflicted
+++ resolved
@@ -1450,23 +1450,11 @@
 }
 
 int amdgpu_amdkfd_gpuvm_set_vm_pasid(struct amdgpu_device *adev,
-<<<<<<< HEAD
-				     struct file *filp, u32 pasid)
-=======
 				     struct amdgpu_vm *avm, u32 pasid)
->>>>>>> 98817289
-
-{
-	int ret;
-
-<<<<<<< HEAD
-	ret = amdgpu_file_to_fpriv(filp, &drv_priv);
-	if (ret)
-		return ret;
-	avm = &drv_priv->vm;
-
-=======
->>>>>>> 98817289
+
+{
+	int ret;
+
 	/* Free the original amdgpu allocated pasid,
 	 * will be replaced with kfd allocated pasid.
 	 */
@@ -1483,19 +1471,11 @@
 }
 
 int amdgpu_amdkfd_gpuvm_acquire_process_vm(struct amdgpu_device *adev,
-<<<<<<< HEAD
-					   struct file *filp,
+					   struct amdgpu_vm *avm,
 					   void **process_info,
 					   struct dma_fence **ef)
 {
-	struct amdgpu_fpriv *drv_priv;
-	struct amdgpu_vm *avm;
-	int ret;
-
-	ret = amdgpu_file_to_fpriv(filp, &drv_priv);
-	if (ret)
-		return ret;
-	avm = &drv_priv->vm;
+	int ret;
 
 	/* Already a compute VM? */
 	if (avm->process_info)
@@ -1505,22 +1485,6 @@
 	ret = amdgpu_vm_make_compute(adev, avm);
 	if (ret)
 		return ret;
-=======
-					   struct amdgpu_vm *avm,
-					   void **process_info,
-					   struct dma_fence **ef)
-{
-	int ret;
-
-	/* Already a compute VM? */
-	if (avm->process_info)
-		return -EINVAL;
-
-	/* Convert VM into a compute VM */
-	ret = amdgpu_vm_make_compute(adev, avm);
-	if (ret)
-		return ret;
->>>>>>> 98817289
 
 	/* Initialize KFD part of the VM and process info */
 	ret = init_kfd_vm(avm, process_info, ef);
@@ -1678,10 +1642,7 @@
 	struct drm_gem_object *gobj = NULL;
 	u32 domain, alloc_domain;
 	uint64_t aligned_size;
-<<<<<<< HEAD
-=======
 	int8_t xcp_id = -1;
->>>>>>> 98817289
 	u64 alloc_flags;
 	int ret;
 
@@ -1753,31 +1714,19 @@
 
 	amdgpu_sync_create(&(*mem)->sync);
 
-<<<<<<< HEAD
-	ret = amdgpu_amdkfd_reserve_mem_limit(adev, aligned_size, flags);
-=======
 	ret = amdgpu_amdkfd_reserve_mem_limit(adev, aligned_size, flags,
 					      xcp_id);
->>>>>>> 98817289
 	if (ret) {
 		pr_debug("Insufficient memory\n");
 		goto err_reserve_limit;
 	}
 
-<<<<<<< HEAD
-	pr_debug("\tcreate BO VA 0x%llx size 0x%llx domain %s\n",
-			va, (*mem)->aql_queue ? size << 1 : size, domain_string(alloc_domain));
-
-	ret = amdgpu_gem_object_create(adev, aligned_size, 1, alloc_domain, alloc_flags,
-				       bo_type, NULL, &gobj);
-=======
 	pr_debug("\tcreate BO VA 0x%llx size 0x%llx domain %s xcp_id %d\n",
 		 va, (*mem)->aql_queue ? size << 1 : size,
 		 domain_string(alloc_domain), xcp_id);
 
 	ret = amdgpu_gem_object_create(adev, aligned_size, 1, alloc_domain, alloc_flags,
 				       bo_type, NULL, &gobj, xcp_id + 1);
->>>>>>> 98817289
 	if (ret) {
 		pr_debug("Failed to create BO on domain %s. ret %d\n",
 			 domain_string(alloc_domain), ret);
@@ -1834,11 +1783,7 @@
 	/* Don't unreserve system mem limit twice */
 	goto err_reserve_limit;
 err_bo_create:
-<<<<<<< HEAD
-	amdgpu_amdkfd_unreserve_mem_limit(adev, aligned_size, flags);
-=======
 	amdgpu_amdkfd_unreserve_mem_limit(adev, aligned_size, flags, xcp_id);
->>>>>>> 98817289
 err_reserve_limit:
 	mutex_destroy(&(*mem)->lock);
 	if (gobj)
@@ -2340,15 +2285,8 @@
 	}
 
 	ret = drm_vma_node_allow(&obj->vma_node, drm_priv);
-<<<<<<< HEAD
-	if (ret) {
-		kfree(*mem);
-		return ret;
-	}
-=======
 	if (ret)
 		goto err_free_mem;
->>>>>>> 98817289
 
 	if (size)
 		*size = amdgpu_bo_size(bo);
