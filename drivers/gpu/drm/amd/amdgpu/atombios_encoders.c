/*
 * Copyright 2007-11 Advanced Micro Devices, Inc.
 * Copyright 2008 Red Hat Inc.
 *
 * Permission is hereby granted, free of charge, to any person obtaining a
 * copy of this software and associated documentation files (the "Software"),
 * to deal in the Software without restriction, including without limitation
 * the rights to use, copy, modify, merge, publish, distribute, sublicense,
 * and/or sell copies of the Software, and to permit persons to whom the
 * Software is furnished to do so, subject to the following conditions:
 *
 * The above copyright notice and this permission notice shall be included in
 * all copies or substantial portions of the Software.
 *
 * THE SOFTWARE IS PROVIDED "AS IS", WITHOUT WARRANTY OF ANY KIND, EXPRESS OR
 * IMPLIED, INCLUDING BUT NOT LIMITED TO THE WARRANTIES OF MERCHANTABILITY,
 * FITNESS FOR A PARTICULAR PURPOSE AND NONINFRINGEMENT.  IN NO EVENT SHALL
 * THE COPYRIGHT HOLDER(S) OR AUTHOR(S) BE LIABLE FOR ANY CLAIM, DAMAGES OR
 * OTHER LIABILITY, WHETHER IN AN ACTION OF CONTRACT, TORT OR OTHERWISE,
 * ARISING FROM, OUT OF OR IN CONNECTION WITH THE SOFTWARE OR THE USE OR
 * OTHER DEALINGS IN THE SOFTWARE.
 *
 * Authors: Dave Airlie
 *          Alex Deucher
 */

#include <linux/pci.h>

#include <acpi/video.h>

#include <drm/drm_edid.h>
#include <drm/amdgpu_drm.h>
#include "amdgpu.h"
#include "amdgpu_connectors.h"
#include "amdgpu_display.h"
#include "atom.h"
#include "atombios_encoders.h"
#include "atombios_dp.h"
#include <linux/backlight.h>
#include "bif/bif_4_1_d.h"

u8
amdgpu_atombios_encoder_get_backlight_level_from_reg(struct amdgpu_device *adev)
{
	u8 backlight_level;
	u32 bios_2_scratch;

	bios_2_scratch = RREG32(mmBIOS_SCRATCH_2);

	backlight_level = ((bios_2_scratch & ATOM_S2_CURRENT_BL_LEVEL_MASK) >>
			   ATOM_S2_CURRENT_BL_LEVEL_SHIFT);

	return backlight_level;
}

void
amdgpu_atombios_encoder_set_backlight_level_to_reg(struct amdgpu_device *adev,
					    u8 backlight_level)
{
	u32 bios_2_scratch;

	bios_2_scratch = RREG32(mmBIOS_SCRATCH_2);

	bios_2_scratch &= ~ATOM_S2_CURRENT_BL_LEVEL_MASK;
	bios_2_scratch |= ((backlight_level << ATOM_S2_CURRENT_BL_LEVEL_SHIFT) &
			   ATOM_S2_CURRENT_BL_LEVEL_MASK);

	WREG32(mmBIOS_SCRATCH_2, bios_2_scratch);
}

u8
amdgpu_atombios_encoder_get_backlight_level(struct amdgpu_encoder *amdgpu_encoder)
{
	struct drm_device *dev = amdgpu_encoder->base.dev;
	struct amdgpu_device *adev = drm_to_adev(dev);

	if (!(adev->mode_info.firmware_flags & ATOM_BIOS_INFO_BL_CONTROLLED_BY_GPU))
		return 0;

	return amdgpu_atombios_encoder_get_backlight_level_from_reg(adev);
}

void
amdgpu_atombios_encoder_set_backlight_level(struct amdgpu_encoder *amdgpu_encoder,
				     u8 level)
{
	struct drm_encoder *encoder = &amdgpu_encoder->base;
	struct drm_device *dev = amdgpu_encoder->base.dev;
	struct amdgpu_device *adev = drm_to_adev(dev);
	struct amdgpu_encoder_atom_dig *dig;

	if (!(adev->mode_info.firmware_flags & ATOM_BIOS_INFO_BL_CONTROLLED_BY_GPU))
		return;

	if ((amdgpu_encoder->devices & (ATOM_DEVICE_LCD_SUPPORT)) &&
	    amdgpu_encoder->enc_priv) {
		dig = amdgpu_encoder->enc_priv;
		dig->backlight_level = level;
		amdgpu_atombios_encoder_set_backlight_level_to_reg(adev, dig->backlight_level);

		switch (amdgpu_encoder->encoder_id) {
		case ENCODER_OBJECT_ID_INTERNAL_UNIPHY:
		case ENCODER_OBJECT_ID_INTERNAL_KLDSCP_LVTMA:
		case ENCODER_OBJECT_ID_INTERNAL_UNIPHY1:
		case ENCODER_OBJECT_ID_INTERNAL_UNIPHY2:
		case ENCODER_OBJECT_ID_INTERNAL_UNIPHY3:
			if (dig->backlight_level == 0)
				amdgpu_atombios_encoder_setup_dig_transmitter(encoder,
								       ATOM_TRANSMITTER_ACTION_LCD_BLOFF, 0, 0);
			else {
				amdgpu_atombios_encoder_setup_dig_transmitter(encoder,
								       ATOM_TRANSMITTER_ACTION_BL_BRIGHTNESS_CONTROL, 0, 0);
				amdgpu_atombios_encoder_setup_dig_transmitter(encoder,
								       ATOM_TRANSMITTER_ACTION_LCD_BLON, 0, 0);
			}
			break;
		default:
			break;
		}
	}
}

static u8 amdgpu_atombios_encoder_backlight_level(struct backlight_device *bd)
{
	u8 level;

	/* Convert brightness to hardware level */
	if (bd->props.brightness < 0)
		level = 0;
	else if (bd->props.brightness > AMDGPU_MAX_BL_LEVEL)
		level = AMDGPU_MAX_BL_LEVEL;
	else
		level = bd->props.brightness;

	return level;
}

static int amdgpu_atombios_encoder_update_backlight_status(struct backlight_device *bd)
{
	struct amdgpu_backlight_privdata *pdata = bl_get_data(bd);
	struct amdgpu_encoder *amdgpu_encoder = pdata->encoder;

	amdgpu_atombios_encoder_set_backlight_level(amdgpu_encoder,
					     amdgpu_atombios_encoder_backlight_level(bd));

	return 0;
}

static int
amdgpu_atombios_encoder_get_backlight_brightness(struct backlight_device *bd)
{
	struct amdgpu_backlight_privdata *pdata = bl_get_data(bd);
	struct amdgpu_encoder *amdgpu_encoder = pdata->encoder;
	struct drm_device *dev = amdgpu_encoder->base.dev;
	struct amdgpu_device *adev = drm_to_adev(dev);

	return amdgpu_atombios_encoder_get_backlight_level_from_reg(adev);
}

static const struct backlight_ops amdgpu_atombios_encoder_backlight_ops = {
	.get_brightness = amdgpu_atombios_encoder_get_backlight_brightness,
	.update_status	= amdgpu_atombios_encoder_update_backlight_status,
};

void amdgpu_atombios_encoder_init_backlight(struct amdgpu_encoder *amdgpu_encoder,
				     struct drm_connector *drm_connector)
{
	struct drm_device *dev = amdgpu_encoder->base.dev;
	struct amdgpu_device *adev = drm_to_adev(dev);
	struct backlight_device *bd;
	struct backlight_properties props;
	struct amdgpu_backlight_privdata *pdata;
	struct amdgpu_encoder_atom_dig *dig;
	char bl_name[16];

	/* Mac laptops with multiple GPUs use the gmux driver for backlight
	 * so don't register a backlight device
	 */
	if ((adev->pdev->subsystem_vendor == PCI_VENDOR_ID_APPLE) &&
	    (adev->pdev->device == 0x6741))
		return;

	if (!amdgpu_encoder->enc_priv)
		return;

	if (!(adev->mode_info.firmware_flags & ATOM_BIOS_INFO_BL_CONTROLLED_BY_GPU))
		goto register_acpi_backlight;

	if (!acpi_video_backlight_use_native()) {
		drm_info(dev, "Skipping amdgpu atom DIG backlight registration\n");
		goto register_acpi_backlight;
	}

	pdata = kmalloc(sizeof(struct amdgpu_backlight_privdata), GFP_KERNEL);
	if (!pdata) {
		DRM_ERROR("Memory allocation failed\n");
		goto error;
	}

	memset(&props, 0, sizeof(props));
	props.max_brightness = AMDGPU_MAX_BL_LEVEL;
	props.type = BACKLIGHT_RAW;
	snprintf(bl_name, sizeof(bl_name),
		 "amdgpu_bl%d", dev->primary->index);
	bd = backlight_device_register(bl_name, drm_connector->kdev,
				       pdata, &amdgpu_atombios_encoder_backlight_ops, &props);
	if (IS_ERR(bd)) {
		DRM_ERROR("Backlight registration failed\n");
		goto error;
	}

	pdata->encoder = amdgpu_encoder;

	dig = amdgpu_encoder->enc_priv;
	dig->bl_dev = bd;

	bd->props.brightness = amdgpu_atombios_encoder_get_backlight_brightness(bd);
	bd->props.power = BACKLIGHT_POWER_ON;
	backlight_update_status(bd);

	DRM_INFO("amdgpu atom DIG backlight initialized\n");

	return;

error:
	kfree(pdata);
	return;

register_acpi_backlight:
	/* Try registering an ACPI video backlight device instead. */
	acpi_video_register_backlight();
}

void
amdgpu_atombios_encoder_fini_backlight(struct amdgpu_encoder *amdgpu_encoder)
{
	struct drm_device *dev = amdgpu_encoder->base.dev;
	struct amdgpu_device *adev = drm_to_adev(dev);
	struct backlight_device *bd = NULL;
	struct amdgpu_encoder_atom_dig *dig;

	if (!amdgpu_encoder->enc_priv)
		return;

	if (!(adev->mode_info.firmware_flags & ATOM_BIOS_INFO_BL_CONTROLLED_BY_GPU))
		return;

	dig = amdgpu_encoder->enc_priv;
	bd = dig->bl_dev;
	dig->bl_dev = NULL;

	if (bd) {
		struct amdgpu_legacy_backlight_privdata *pdata;

		pdata = bl_get_data(bd);
		backlight_device_unregister(bd);
		kfree(pdata);

		DRM_INFO("amdgpu atom LVDS backlight unloaded\n");
	}
}

bool amdgpu_atombios_encoder_is_digital(struct drm_encoder *encoder)
{
	struct amdgpu_encoder *amdgpu_encoder = to_amdgpu_encoder(encoder);
	switch (amdgpu_encoder->encoder_id) {
	case ENCODER_OBJECT_ID_INTERNAL_KLDSCP_DVO1:
	case ENCODER_OBJECT_ID_INTERNAL_UNIPHY:
	case ENCODER_OBJECT_ID_INTERNAL_UNIPHY1:
	case ENCODER_OBJECT_ID_INTERNAL_UNIPHY2:
	case ENCODER_OBJECT_ID_INTERNAL_UNIPHY3:
		return true;
	default:
		return false;
	}
}

bool amdgpu_atombios_encoder_mode_fixup(struct drm_encoder *encoder,
				 const struct drm_display_mode *mode,
				 struct drm_display_mode *adjusted_mode)
{
	struct amdgpu_encoder *amdgpu_encoder = to_amdgpu_encoder(encoder);

	/* set the active encoder to connector routing */
	amdgpu_encoder_set_active_device(encoder);
	drm_mode_set_crtcinfo(adjusted_mode, 0);

	/* hw bug */
	if ((mode->flags & DRM_MODE_FLAG_INTERLACE)
	    && (mode->crtc_vsync_start < (mode->crtc_vdisplay + 2)))
		adjusted_mode->crtc_vsync_start = adjusted_mode->crtc_vdisplay + 2;

	/* vertical FP must be at least 1 */
	if (mode->crtc_vsync_start == mode->crtc_vdisplay)
		adjusted_mode->crtc_vsync_start++;

	/* get the native mode for scaling */
	if (amdgpu_encoder->active_device & (ATOM_DEVICE_LCD_SUPPORT))
		amdgpu_panel_mode_fixup(encoder, adjusted_mode);
	else if (amdgpu_encoder->rmx_type != RMX_OFF)
		amdgpu_panel_mode_fixup(encoder, adjusted_mode);

	if ((amdgpu_encoder->active_device & (ATOM_DEVICE_DFP_SUPPORT | ATOM_DEVICE_LCD_SUPPORT)) ||
	    (amdgpu_encoder_get_dp_bridge_encoder_id(encoder) != ENCODER_OBJECT_ID_NONE)) {
		struct drm_connector *connector = amdgpu_get_connector_for_encoder(encoder);
		amdgpu_atombios_dp_set_link_config(connector, adjusted_mode);
	}

	return true;
}

static void
amdgpu_atombios_encoder_setup_dac(struct drm_encoder *encoder, int action)
{
	struct drm_device *dev = encoder->dev;
	struct amdgpu_device *adev = drm_to_adev(dev);
	struct amdgpu_encoder *amdgpu_encoder = to_amdgpu_encoder(encoder);
	DAC_ENCODER_CONTROL_PS_ALLOCATION args;
	int index = 0;

	memset(&args, 0, sizeof(args));

	switch (amdgpu_encoder->encoder_id) {
	case ENCODER_OBJECT_ID_INTERNAL_DAC1:
	case ENCODER_OBJECT_ID_INTERNAL_KLDSCP_DAC1:
		index = GetIndexIntoMasterTable(COMMAND, DAC1EncoderControl);
		break;
	case ENCODER_OBJECT_ID_INTERNAL_DAC2:
	case ENCODER_OBJECT_ID_INTERNAL_KLDSCP_DAC2:
		index = GetIndexIntoMasterTable(COMMAND, DAC2EncoderControl);
		break;
	}

	args.ucAction = action;
	args.ucDacStandard = ATOM_DAC1_PS2;
	args.usPixelClock = cpu_to_le16(amdgpu_encoder->pixel_clock / 10);

	amdgpu_atom_execute_table(adev->mode_info.atom_context, index, (uint32_t *)&args, sizeof(args));

}

static u8 amdgpu_atombios_encoder_get_bpc(struct drm_encoder *encoder)
{
	int bpc = 8;

	if (encoder->crtc) {
		struct amdgpu_crtc *amdgpu_crtc = to_amdgpu_crtc(encoder->crtc);
		bpc = amdgpu_crtc->bpc;
	}

	switch (bpc) {
	case 0:
		return PANEL_BPC_UNDEFINE;
	case 6:
		return PANEL_6BIT_PER_COLOR;
	case 8:
	default:
		return PANEL_8BIT_PER_COLOR;
	case 10:
		return PANEL_10BIT_PER_COLOR;
	case 12:
		return PANEL_12BIT_PER_COLOR;
	case 16:
		return PANEL_16BIT_PER_COLOR;
	}
}

union dvo_encoder_control {
	ENABLE_EXTERNAL_TMDS_ENCODER_PS_ALLOCATION ext_tmds;
	DVO_ENCODER_CONTROL_PS_ALLOCATION dvo;
	DVO_ENCODER_CONTROL_PS_ALLOCATION_V3 dvo_v3;
	DVO_ENCODER_CONTROL_PS_ALLOCATION_V1_4 dvo_v4;
};

static void
amdgpu_atombios_encoder_setup_dvo(struct drm_encoder *encoder, int action)
{
	struct drm_device *dev = encoder->dev;
	struct amdgpu_device *adev = drm_to_adev(dev);
	struct amdgpu_encoder *amdgpu_encoder = to_amdgpu_encoder(encoder);
	union dvo_encoder_control args;
	int index = GetIndexIntoMasterTable(COMMAND, DVOEncoderControl);
	uint8_t frev, crev;

	memset(&args, 0, sizeof(args));

	if (!amdgpu_atom_parse_cmd_header(adev->mode_info.atom_context, index, &frev, &crev))
		return;

	switch (frev) {
	case 1:
		switch (crev) {
		case 1:
			/* R4xx, R5xx */
			args.ext_tmds.sXTmdsEncoder.ucEnable = action;

			if (amdgpu_dig_monitor_is_duallink(encoder, amdgpu_encoder->pixel_clock))
				args.ext_tmds.sXTmdsEncoder.ucMisc |= PANEL_ENCODER_MISC_DUAL;

			args.ext_tmds.sXTmdsEncoder.ucMisc |= ATOM_PANEL_MISC_888RGB;
			break;
		case 2:
			/* RS600/690/740 */
			args.dvo.sDVOEncoder.ucAction = action;
			args.dvo.sDVOEncoder.usPixelClock = cpu_to_le16(amdgpu_encoder->pixel_clock / 10);
			/* DFP1, CRT1, TV1 depending on the type of port */
			args.dvo.sDVOEncoder.ucDeviceType = ATOM_DEVICE_DFP1_INDEX;

			if (amdgpu_dig_monitor_is_duallink(encoder, amdgpu_encoder->pixel_clock))
				args.dvo.sDVOEncoder.usDevAttr.sDigAttrib.ucAttribute |= PANEL_ENCODER_MISC_DUAL;
			break;
		case 3:
			/* R6xx */
			args.dvo_v3.ucAction = action;
			args.dvo_v3.usPixelClock = cpu_to_le16(amdgpu_encoder->pixel_clock / 10);
			args.dvo_v3.ucDVOConfig = 0; /* XXX */
			break;
		case 4:
			/* DCE8 */
			args.dvo_v4.ucAction = action;
			args.dvo_v4.usPixelClock = cpu_to_le16(amdgpu_encoder->pixel_clock / 10);
			args.dvo_v4.ucDVOConfig = 0; /* XXX */
			args.dvo_v4.ucBitPerColor = amdgpu_atombios_encoder_get_bpc(encoder);
			break;
		default:
			DRM_ERROR("Unknown table version %d, %d\n", frev, crev);
			break;
		}
		break;
	default:
		DRM_ERROR("Unknown table version %d, %d\n", frev, crev);
		break;
	}

	amdgpu_atom_execute_table(adev->mode_info.atom_context, index, (uint32_t *)&args, sizeof(args));
}

int amdgpu_atombios_encoder_get_encoder_mode(struct drm_encoder *encoder)
{
	struct amdgpu_encoder *amdgpu_encoder = to_amdgpu_encoder(encoder);
	struct drm_connector *connector;
	struct amdgpu_connector *amdgpu_connector;
	struct amdgpu_connector_atom_dig *dig_connector;

	/* dp bridges are always DP */
	if (amdgpu_encoder_get_dp_bridge_encoder_id(encoder) != ENCODER_OBJECT_ID_NONE)
		return ATOM_ENCODER_MODE_DP;

	/* DVO is always DVO */
	if ((amdgpu_encoder->encoder_id == ENCODER_OBJECT_ID_INTERNAL_DVO1) ||
	    (amdgpu_encoder->encoder_id == ENCODER_OBJECT_ID_INTERNAL_KLDSCP_DVO1))
		return ATOM_ENCODER_MODE_DVO;

	connector = amdgpu_get_connector_for_encoder(encoder);
	/* if we don't have an active device yet, just use one of
	 * the connectors tied to the encoder.
	 */
	if (!connector)
		connector = amdgpu_get_connector_for_encoder_init(encoder);
	amdgpu_connector = to_amdgpu_connector(connector);

	switch (connector->connector_type) {
	case DRM_MODE_CONNECTOR_DVII:
	case DRM_MODE_CONNECTOR_HDMIB: /* HDMI-B is basically DL-DVI; analog works fine */
		if (amdgpu_audio != 0) {
			if (amdgpu_connector->use_digital &&
			    (amdgpu_connector->audio == AMDGPU_AUDIO_ENABLE))
				return ATOM_ENCODER_MODE_HDMI;
			else if (connector->display_info.is_hdmi &&
				 (amdgpu_connector->audio == AMDGPU_AUDIO_AUTO))
				return ATOM_ENCODER_MODE_HDMI;
			else if (amdgpu_connector->use_digital)
				return ATOM_ENCODER_MODE_DVI;
			else
				return ATOM_ENCODER_MODE_CRT;
		} else if (amdgpu_connector->use_digital) {
			return ATOM_ENCODER_MODE_DVI;
		} else {
			return ATOM_ENCODER_MODE_CRT;
		}
		break;
	case DRM_MODE_CONNECTOR_DVID:
	case DRM_MODE_CONNECTOR_HDMIA:
	default:
		if (amdgpu_audio != 0) {
			if (amdgpu_connector->audio == AMDGPU_AUDIO_ENABLE)
				return ATOM_ENCODER_MODE_HDMI;
			else if (connector->display_info.is_hdmi &&
				 (amdgpu_connector->audio == AMDGPU_AUDIO_AUTO))
				return ATOM_ENCODER_MODE_HDMI;
			else
				return ATOM_ENCODER_MODE_DVI;
		} else {
			return ATOM_ENCODER_MODE_DVI;
		}
	case DRM_MODE_CONNECTOR_LVDS:
		return ATOM_ENCODER_MODE_LVDS;
	case DRM_MODE_CONNECTOR_DisplayPort:
		dig_connector = amdgpu_connector->con_priv;
		if ((dig_connector->dp_sink_type == CONNECTOR_OBJECT_ID_DISPLAYPORT) ||
		    (dig_connector->dp_sink_type == CONNECTOR_OBJECT_ID_eDP)) {
			return ATOM_ENCODER_MODE_DP;
		} else if (amdgpu_audio != 0) {
			if (amdgpu_connector->audio == AMDGPU_AUDIO_ENABLE)
				return ATOM_ENCODER_MODE_HDMI;
			else if (connector->display_info.is_hdmi &&
				 (amdgpu_connector->audio == AMDGPU_AUDIO_AUTO))
				return ATOM_ENCODER_MODE_HDMI;
			else
				return ATOM_ENCODER_MODE_DVI;
		} else {
			return ATOM_ENCODER_MODE_DVI;
		}
	case DRM_MODE_CONNECTOR_eDP:
		return ATOM_ENCODER_MODE_DP;
	case DRM_MODE_CONNECTOR_DVIA:
	case DRM_MODE_CONNECTOR_VGA:
		return ATOM_ENCODER_MODE_CRT;
	case DRM_MODE_CONNECTOR_Composite:
	case DRM_MODE_CONNECTOR_SVIDEO:
	case DRM_MODE_CONNECTOR_9PinDIN:
		/* fix me */
		return ATOM_ENCODER_MODE_TV;
	}
}

/*
 * DIG Encoder/Transmitter Setup
 *
 * DCE 6.0
 * - 3 DIG transmitter blocks UNIPHY0/1/2 (links A and B).
 * Supports up to 6 digital outputs
 * - 6 DIG encoder blocks.
 * - DIG to PHY mapping is hardcoded
 * DIG1 drives UNIPHY0 link A, A+B
 * DIG2 drives UNIPHY0 link B
 * DIG3 drives UNIPHY1 link A, A+B
 * DIG4 drives UNIPHY1 link B
 * DIG5 drives UNIPHY2 link A, A+B
 * DIG6 drives UNIPHY2 link B
 *
 * Routing
 * crtc -> dig encoder -> UNIPHY/LVTMA (1 or 2 links)
 * Examples:
 * crtc0 -> dig2 -> LVTMA   links A+B -> TMDS/HDMI
 * crtc1 -> dig1 -> UNIPHY0 link  B   -> DP
 * crtc0 -> dig1 -> UNIPHY2 link  A   -> LVDS
 * crtc1 -> dig2 -> UNIPHY1 link  B+A -> TMDS/HDMI
 */

union dig_encoder_control {
	DIG_ENCODER_CONTROL_PS_ALLOCATION v1;
	DIG_ENCODER_CONTROL_PARAMETERS_V2 v2;
	DIG_ENCODER_CONTROL_PARAMETERS_V3 v3;
	DIG_ENCODER_CONTROL_PARAMETERS_V4 v4;
	DIG_ENCODER_CONTROL_PARAMETERS_V5 v5;
};

void
amdgpu_atombios_encoder_setup_dig_encoder(struct drm_encoder *encoder,
				   int action, int panel_mode)
{
	struct drm_device *dev = encoder->dev;
	struct amdgpu_device *adev = drm_to_adev(dev);
	struct amdgpu_encoder *amdgpu_encoder = to_amdgpu_encoder(encoder);
	struct amdgpu_encoder_atom_dig *dig = amdgpu_encoder->enc_priv;
	struct drm_connector *connector = amdgpu_get_connector_for_encoder(encoder);
	union dig_encoder_control args;
	int index = GetIndexIntoMasterTable(COMMAND, DIGxEncoderControl);
	uint8_t frev, crev;
	int dp_clock = 0;
	int dp_lane_count = 0;
	int hpd_id = AMDGPU_HPD_NONE;

	if (connector) {
		struct amdgpu_connector *amdgpu_connector = to_amdgpu_connector(connector);
		struct amdgpu_connector_atom_dig *dig_connector =
			amdgpu_connector->con_priv;

		dp_clock = dig_connector->dp_clock;
		dp_lane_count = dig_connector->dp_lane_count;
		hpd_id = amdgpu_connector->hpd.hpd;
	}

	/* no dig encoder assigned */
	if (dig->dig_encoder == -1)
		return;

	memset(&args, 0, sizeof(args));

	if (!amdgpu_atom_parse_cmd_header(adev->mode_info.atom_context, index, &frev, &crev))
		return;

	switch (frev) {
	case 1:
		switch (crev) {
		case 1:
			args.v1.ucAction = action;
			args.v1.usPixelClock = cpu_to_le16(amdgpu_encoder->pixel_clock / 10);
			if (action == ATOM_ENCODER_CMD_SETUP_PANEL_MODE)
				args.v3.ucPanelMode = panel_mode;
			else
				args.v1.ucEncoderMode = amdgpu_atombios_encoder_get_encoder_mode(encoder);

			if (ENCODER_MODE_IS_DP(args.v1.ucEncoderMode))
				args.v1.ucLaneNum = dp_lane_count;
			else if (amdgpu_dig_monitor_is_duallink(encoder, amdgpu_encoder->pixel_clock))
				args.v1.ucLaneNum = 8;
			else
				args.v1.ucLaneNum = 4;

			if (ENCODER_MODE_IS_DP(args.v1.ucEncoderMode) && (dp_clock == 270000))
				args.v1.ucConfig |= ATOM_ENCODER_CONFIG_DPLINKRATE_2_70GHZ;
			switch (amdgpu_encoder->encoder_id) {
			case ENCODER_OBJECT_ID_INTERNAL_UNIPHY:
				args.v1.ucConfig = ATOM_ENCODER_CONFIG_V2_TRANSMITTER1;
				break;
			case ENCODER_OBJECT_ID_INTERNAL_UNIPHY1:
			case ENCODER_OBJECT_ID_INTERNAL_KLDSCP_LVTMA:
				args.v1.ucConfig = ATOM_ENCODER_CONFIG_V2_TRANSMITTER2;
				break;
			case ENCODER_OBJECT_ID_INTERNAL_UNIPHY2:
				args.v1.ucConfig = ATOM_ENCODER_CONFIG_V2_TRANSMITTER3;
				break;
			}
			if (dig->linkb)
				args.v1.ucConfig |= ATOM_ENCODER_CONFIG_LINKB;
			else
				args.v1.ucConfig |= ATOM_ENCODER_CONFIG_LINKA;
			break;
		case 2:
		case 3:
			args.v3.ucAction = action;
			args.v3.usPixelClock = cpu_to_le16(amdgpu_encoder->pixel_clock / 10);
			if (action == ATOM_ENCODER_CMD_SETUP_PANEL_MODE)
				args.v3.ucPanelMode = panel_mode;
			else
				args.v3.ucEncoderMode = amdgpu_atombios_encoder_get_encoder_mode(encoder);

			if (ENCODER_MODE_IS_DP(args.v3.ucEncoderMode))
				args.v3.ucLaneNum = dp_lane_count;
			else if (amdgpu_dig_monitor_is_duallink(encoder, amdgpu_encoder->pixel_clock))
				args.v3.ucLaneNum = 8;
			else
				args.v3.ucLaneNum = 4;

			if (ENCODER_MODE_IS_DP(args.v3.ucEncoderMode) && (dp_clock == 270000))
				args.v1.ucConfig |= ATOM_ENCODER_CONFIG_V3_DPLINKRATE_2_70GHZ;
			args.v3.acConfig.ucDigSel = dig->dig_encoder;
			args.v3.ucBitPerColor = amdgpu_atombios_encoder_get_bpc(encoder);
			break;
		case 4:
			args.v4.ucAction = action;
			args.v4.usPixelClock = cpu_to_le16(amdgpu_encoder->pixel_clock / 10);
			if (action == ATOM_ENCODER_CMD_SETUP_PANEL_MODE)
				args.v4.ucPanelMode = panel_mode;
			else
				args.v4.ucEncoderMode = amdgpu_atombios_encoder_get_encoder_mode(encoder);

			if (ENCODER_MODE_IS_DP(args.v4.ucEncoderMode))
				args.v4.ucLaneNum = dp_lane_count;
			else if (amdgpu_dig_monitor_is_duallink(encoder, amdgpu_encoder->pixel_clock))
				args.v4.ucLaneNum = 8;
			else
				args.v4.ucLaneNum = 4;

			if (ENCODER_MODE_IS_DP(args.v4.ucEncoderMode)) {
				if (dp_clock == 540000)
					args.v1.ucConfig |= ATOM_ENCODER_CONFIG_V4_DPLINKRATE_5_40GHZ;
				else if (dp_clock == 324000)
					args.v1.ucConfig |= ATOM_ENCODER_CONFIG_V4_DPLINKRATE_3_24GHZ;
				else if (dp_clock == 270000)
					args.v1.ucConfig |= ATOM_ENCODER_CONFIG_V4_DPLINKRATE_2_70GHZ;
				else
					args.v1.ucConfig |= ATOM_ENCODER_CONFIG_V4_DPLINKRATE_1_62GHZ;
			}
			args.v4.acConfig.ucDigSel = dig->dig_encoder;
			args.v4.ucBitPerColor = amdgpu_atombios_encoder_get_bpc(encoder);
			if (hpd_id == AMDGPU_HPD_NONE)
				args.v4.ucHPD_ID = 0;
			else
				args.v4.ucHPD_ID = hpd_id + 1;
			break;
		case 5:
			switch (action) {
			case ATOM_ENCODER_CMD_SETUP_PANEL_MODE:
				args.v5.asDPPanelModeParam.ucAction = action;
				args.v5.asDPPanelModeParam.ucPanelMode = panel_mode;
				args.v5.asDPPanelModeParam.ucDigId = dig->dig_encoder;
				break;
			case ATOM_ENCODER_CMD_STREAM_SETUP:
				args.v5.asStreamParam.ucAction = action;
				args.v5.asStreamParam.ucDigId = dig->dig_encoder;
				args.v5.asStreamParam.ucDigMode =
					amdgpu_atombios_encoder_get_encoder_mode(encoder);
				if (ENCODER_MODE_IS_DP(args.v5.asStreamParam.ucDigMode))
					args.v5.asStreamParam.ucLaneNum = dp_lane_count;
				else if (amdgpu_dig_monitor_is_duallink(encoder,
									amdgpu_encoder->pixel_clock))
					args.v5.asStreamParam.ucLaneNum = 8;
				else
					args.v5.asStreamParam.ucLaneNum = 4;
				args.v5.asStreamParam.ulPixelClock =
					cpu_to_le32(amdgpu_encoder->pixel_clock / 10);
				args.v5.asStreamParam.ucBitPerColor =
					amdgpu_atombios_encoder_get_bpc(encoder);
				args.v5.asStreamParam.ucLinkRateIn270Mhz = dp_clock / 27000;
				break;
			case ATOM_ENCODER_CMD_DP_LINK_TRAINING_START:
			case ATOM_ENCODER_CMD_DP_LINK_TRAINING_PATTERN1:
			case ATOM_ENCODER_CMD_DP_LINK_TRAINING_PATTERN2:
			case ATOM_ENCODER_CMD_DP_LINK_TRAINING_PATTERN3:
			case ATOM_ENCODER_CMD_DP_LINK_TRAINING_PATTERN4:
			case ATOM_ENCODER_CMD_DP_LINK_TRAINING_COMPLETE:
			case ATOM_ENCODER_CMD_DP_VIDEO_OFF:
			case ATOM_ENCODER_CMD_DP_VIDEO_ON:
				args.v5.asCmdParam.ucAction = action;
				args.v5.asCmdParam.ucDigId = dig->dig_encoder;
				break;
			default:
				DRM_ERROR("Unsupported action 0x%x\n", action);
				break;
			}
			break;
		default:
			DRM_ERROR("Unknown table version %d, %d\n", frev, crev);
			break;
		}
		break;
	default:
		DRM_ERROR("Unknown table version %d, %d\n", frev, crev);
		break;
	}

	amdgpu_atom_execute_table(adev->mode_info.atom_context, index, (uint32_t *)&args, sizeof(args));

}

union dig_transmitter_control {
	DIG_TRANSMITTER_CONTROL_PS_ALLOCATION v1;
	DIG_TRANSMITTER_CONTROL_PARAMETERS_V2 v2;
	DIG_TRANSMITTER_CONTROL_PARAMETERS_V3 v3;
	DIG_TRANSMITTER_CONTROL_PARAMETERS_V4 v4;
	DIG_TRANSMITTER_CONTROL_PARAMETERS_V1_5 v5;
	DIG_TRANSMITTER_CONTROL_PARAMETERS_V1_6 v6;
};

void
amdgpu_atombios_encoder_setup_dig_transmitter(struct drm_encoder *encoder, int action,
					      uint8_t lane_num, uint8_t lane_set)
{
	struct drm_device *dev = encoder->dev;
	struct amdgpu_device *adev = drm_to_adev(dev);
	struct amdgpu_encoder *amdgpu_encoder = to_amdgpu_encoder(encoder);
	struct amdgpu_encoder_atom_dig *dig = amdgpu_encoder->enc_priv;
	struct drm_connector *connector;
	union dig_transmitter_control args;
	int index = 0;
	uint8_t frev, crev;
	bool is_dp = false;
	int pll_id = 0;
	int dp_clock = 0;
	int dp_lane_count = 0;
	int connector_object_id = 0;
	int dig_encoder = dig->dig_encoder;
	int hpd_id = AMDGPU_HPD_NONE;

	if (action == ATOM_TRANSMITTER_ACTION_INIT) {
		connector = amdgpu_get_connector_for_encoder_init(encoder);
		/* just needed to avoid bailing in the encoder check.  the encoder
		 * isn't used for init
		 */
		dig_encoder = 0;
	} else
		connector = amdgpu_get_connector_for_encoder(encoder);

	if (connector) {
		struct amdgpu_connector *amdgpu_connector = to_amdgpu_connector(connector);
		struct amdgpu_connector_atom_dig *dig_connector =
			amdgpu_connector->con_priv;

		hpd_id = amdgpu_connector->hpd.hpd;
		dp_clock = dig_connector->dp_clock;
		dp_lane_count = dig_connector->dp_lane_count;
		connector_object_id =
			(amdgpu_connector->connector_object_id & OBJECT_ID_MASK) >> OBJECT_ID_SHIFT;
	}

	if (encoder->crtc) {
		struct amdgpu_crtc *amdgpu_crtc = to_amdgpu_crtc(encoder->crtc);
		pll_id = amdgpu_crtc->pll_id;
	}

	/* no dig encoder assigned */
	if (dig_encoder == -1)
		return;

	if (ENCODER_MODE_IS_DP(amdgpu_atombios_encoder_get_encoder_mode(encoder)))
		is_dp = true;

	memset(&args, 0, sizeof(args));

	switch (amdgpu_encoder->encoder_id) {
	case ENCODER_OBJECT_ID_INTERNAL_KLDSCP_DVO1:
		index = GetIndexIntoMasterTable(COMMAND, DVOOutputControl);
		break;
	case ENCODER_OBJECT_ID_INTERNAL_UNIPHY:
	case ENCODER_OBJECT_ID_INTERNAL_UNIPHY1:
	case ENCODER_OBJECT_ID_INTERNAL_UNIPHY2:
	case ENCODER_OBJECT_ID_INTERNAL_UNIPHY3:
		index = GetIndexIntoMasterTable(COMMAND, UNIPHYTransmitterControl);
		break;
	case ENCODER_OBJECT_ID_INTERNAL_KLDSCP_LVTMA:
		index = GetIndexIntoMasterTable(COMMAND, LVTMATransmitterControl);
		break;
	}

	if (!amdgpu_atom_parse_cmd_header(adev->mode_info.atom_context, index, &frev, &crev))
		return;

	switch (frev) {
	case 1:
		switch (crev) {
		case 1:
			args.v1.ucAction = action;
			if (action == ATOM_TRANSMITTER_ACTION_INIT) {
				args.v1.usInitInfo = cpu_to_le16(connector_object_id);
			} else if (action == ATOM_TRANSMITTER_ACTION_SETUP_VSEMPH) {
				args.v1.asMode.ucLaneSel = lane_num;
				args.v1.asMode.ucLaneSet = lane_set;
			} else {
				if (is_dp)
					args.v1.usPixelClock = cpu_to_le16(dp_clock / 10);
				else if (amdgpu_dig_monitor_is_duallink(encoder, amdgpu_encoder->pixel_clock))
					args.v1.usPixelClock = cpu_to_le16((amdgpu_encoder->pixel_clock / 2) / 10);
				else
					args.v1.usPixelClock = cpu_to_le16(amdgpu_encoder->pixel_clock / 10);
			}

			args.v1.ucConfig = ATOM_TRANSMITTER_CONFIG_CLKSRC_PPLL;

			if (dig_encoder)
				args.v1.ucConfig |= ATOM_TRANSMITTER_CONFIG_DIG2_ENCODER;
			else
				args.v1.ucConfig |= ATOM_TRANSMITTER_CONFIG_DIG1_ENCODER;

			if (dig->linkb)
				args.v1.ucConfig |= ATOM_TRANSMITTER_CONFIG_LINKB;
			else
				args.v1.ucConfig |= ATOM_TRANSMITTER_CONFIG_LINKA;

			if (is_dp)
				args.v1.ucConfig |= ATOM_TRANSMITTER_CONFIG_COHERENT;
			else if (amdgpu_encoder->devices & (ATOM_DEVICE_DFP_SUPPORT)) {
				if (dig->coherent_mode)
					args.v1.ucConfig |= ATOM_TRANSMITTER_CONFIG_COHERENT;
				if (amdgpu_dig_monitor_is_duallink(encoder, amdgpu_encoder->pixel_clock))
					args.v1.ucConfig |= ATOM_TRANSMITTER_CONFIG_8LANE_LINK;
			}
			break;
		case 2:
			args.v2.ucAction = action;
			if (action == ATOM_TRANSMITTER_ACTION_INIT) {
				args.v2.usInitInfo = cpu_to_le16(connector_object_id);
			} else if (action == ATOM_TRANSMITTER_ACTION_SETUP_VSEMPH) {
				args.v2.asMode.ucLaneSel = lane_num;
				args.v2.asMode.ucLaneSet = lane_set;
			} else {
				if (is_dp)
					args.v2.usPixelClock = cpu_to_le16(dp_clock / 10);
				else if (amdgpu_dig_monitor_is_duallink(encoder, amdgpu_encoder->pixel_clock))
					args.v2.usPixelClock = cpu_to_le16((amdgpu_encoder->pixel_clock / 2) / 10);
				else
					args.v2.usPixelClock = cpu_to_le16(amdgpu_encoder->pixel_clock / 10);
			}

			args.v2.acConfig.ucEncoderSel = dig_encoder;
			if (dig->linkb)
				args.v2.acConfig.ucLinkSel = 1;

			switch (amdgpu_encoder->encoder_id) {
			case ENCODER_OBJECT_ID_INTERNAL_UNIPHY:
				args.v2.acConfig.ucTransmitterSel = 0;
				break;
			case ENCODER_OBJECT_ID_INTERNAL_UNIPHY1:
				args.v2.acConfig.ucTransmitterSel = 1;
				break;
			case ENCODER_OBJECT_ID_INTERNAL_UNIPHY2:
				args.v2.acConfig.ucTransmitterSel = 2;
				break;
			}

			if (is_dp) {
				args.v2.acConfig.fCoherentMode = 1;
				args.v2.acConfig.fDPConnector = 1;
			} else if (amdgpu_encoder->devices & (ATOM_DEVICE_DFP_SUPPORT)) {
				if (dig->coherent_mode)
					args.v2.acConfig.fCoherentMode = 1;
				if (amdgpu_dig_monitor_is_duallink(encoder, amdgpu_encoder->pixel_clock))
					args.v2.acConfig.fDualLinkConnector = 1;
			}
			break;
		case 3:
			args.v3.ucAction = action;
			if (action == ATOM_TRANSMITTER_ACTION_INIT) {
				args.v3.usInitInfo = cpu_to_le16(connector_object_id);
			} else if (action == ATOM_TRANSMITTER_ACTION_SETUP_VSEMPH) {
				args.v3.asMode.ucLaneSel = lane_num;
				args.v3.asMode.ucLaneSet = lane_set;
			} else {
				if (is_dp)
					args.v3.usPixelClock = cpu_to_le16(dp_clock / 10);
				else if (amdgpu_dig_monitor_is_duallink(encoder, amdgpu_encoder->pixel_clock))
					args.v3.usPixelClock = cpu_to_le16((amdgpu_encoder->pixel_clock / 2) / 10);
				else
					args.v3.usPixelClock = cpu_to_le16(amdgpu_encoder->pixel_clock / 10);
			}

			if (is_dp)
				args.v3.ucLaneNum = dp_lane_count;
			else if (amdgpu_dig_monitor_is_duallink(encoder, amdgpu_encoder->pixel_clock))
				args.v3.ucLaneNum = 8;
			else
				args.v3.ucLaneNum = 4;

			if (dig->linkb)
				args.v3.acConfig.ucLinkSel = 1;
			if (dig_encoder & 1)
				args.v3.acConfig.ucEncoderSel = 1;

			/* Select the PLL for the PHY
			 * DP PHY should be clocked from external src if there is
			 * one.
			 */
			/* On DCE4, if there is an external clock, it generates the DP ref clock */
			if (is_dp && adev->clock.dp_extclk)
				args.v3.acConfig.ucRefClkSource = 2; /* external src */
			else
				args.v3.acConfig.ucRefClkSource = pll_id;

			switch (amdgpu_encoder->encoder_id) {
			case ENCODER_OBJECT_ID_INTERNAL_UNIPHY:
				args.v3.acConfig.ucTransmitterSel = 0;
				break;
			case ENCODER_OBJECT_ID_INTERNAL_UNIPHY1:
				args.v3.acConfig.ucTransmitterSel = 1;
				break;
			case ENCODER_OBJECT_ID_INTERNAL_UNIPHY2:
				args.v3.acConfig.ucTransmitterSel = 2;
				break;
			}

			if (is_dp)
				args.v3.acConfig.fCoherentMode = 1; /* DP requires coherent */
			else if (amdgpu_encoder->devices & (ATOM_DEVICE_DFP_SUPPORT)) {
				if (dig->coherent_mode)
					args.v3.acConfig.fCoherentMode = 1;
				if (amdgpu_dig_monitor_is_duallink(encoder, amdgpu_encoder->pixel_clock))
					args.v3.acConfig.fDualLinkConnector = 1;
			}
			break;
		case 4:
			args.v4.ucAction = action;
			if (action == ATOM_TRANSMITTER_ACTION_INIT) {
				args.v4.usInitInfo = cpu_to_le16(connector_object_id);
			} else if (action == ATOM_TRANSMITTER_ACTION_SETUP_VSEMPH) {
				args.v4.asMode.ucLaneSel = lane_num;
				args.v4.asMode.ucLaneSet = lane_set;
			} else {
				if (is_dp)
					args.v4.usPixelClock = cpu_to_le16(dp_clock / 10);
				else if (amdgpu_dig_monitor_is_duallink(encoder, amdgpu_encoder->pixel_clock))
					args.v4.usPixelClock = cpu_to_le16((amdgpu_encoder->pixel_clock / 2) / 10);
				else
					args.v4.usPixelClock = cpu_to_le16(amdgpu_encoder->pixel_clock / 10);
			}

			if (is_dp)
				args.v4.ucLaneNum = dp_lane_count;
			else if (amdgpu_dig_monitor_is_duallink(encoder, amdgpu_encoder->pixel_clock))
				args.v4.ucLaneNum = 8;
			else
				args.v4.ucLaneNum = 4;

			if (dig->linkb)
				args.v4.acConfig.ucLinkSel = 1;
			if (dig_encoder & 1)
				args.v4.acConfig.ucEncoderSel = 1;

			/* Select the PLL for the PHY
			 * DP PHY should be clocked from external src if there is
			 * one.
			 */
			/* On DCE5 DCPLL usually generates the DP ref clock */
			if (is_dp) {
				if (adev->clock.dp_extclk)
					args.v4.acConfig.ucRefClkSource = ENCODER_REFCLK_SRC_EXTCLK;
				else
					args.v4.acConfig.ucRefClkSource = ENCODER_REFCLK_SRC_DCPLL;
			} else
				args.v4.acConfig.ucRefClkSource = pll_id;

			switch (amdgpu_encoder->encoder_id) {
			case ENCODER_OBJECT_ID_INTERNAL_UNIPHY:
				args.v4.acConfig.ucTransmitterSel = 0;
				break;
			case ENCODER_OBJECT_ID_INTERNAL_UNIPHY1:
				args.v4.acConfig.ucTransmitterSel = 1;
				break;
			case ENCODER_OBJECT_ID_INTERNAL_UNIPHY2:
				args.v4.acConfig.ucTransmitterSel = 2;
				break;
			}

			if (is_dp)
				args.v4.acConfig.fCoherentMode = 1; /* DP requires coherent */
			else if (amdgpu_encoder->devices & (ATOM_DEVICE_DFP_SUPPORT)) {
				if (dig->coherent_mode)
					args.v4.acConfig.fCoherentMode = 1;
				if (amdgpu_dig_monitor_is_duallink(encoder, amdgpu_encoder->pixel_clock))
					args.v4.acConfig.fDualLinkConnector = 1;
			}
			break;
		case 5:
			args.v5.ucAction = action;
			if (is_dp)
				args.v5.usSymClock = cpu_to_le16(dp_clock / 10);
			else
				args.v5.usSymClock = cpu_to_le16(amdgpu_encoder->pixel_clock / 10);

			switch (amdgpu_encoder->encoder_id) {
			case ENCODER_OBJECT_ID_INTERNAL_UNIPHY:
				if (dig->linkb)
					args.v5.ucPhyId = ATOM_PHY_ID_UNIPHYB;
				else
					args.v5.ucPhyId = ATOM_PHY_ID_UNIPHYA;
				break;
			case ENCODER_OBJECT_ID_INTERNAL_UNIPHY1:
				if (dig->linkb)
					args.v5.ucPhyId = ATOM_PHY_ID_UNIPHYD;
				else
					args.v5.ucPhyId = ATOM_PHY_ID_UNIPHYC;
				break;
			case ENCODER_OBJECT_ID_INTERNAL_UNIPHY2:
				if (dig->linkb)
					args.v5.ucPhyId = ATOM_PHY_ID_UNIPHYF;
				else
					args.v5.ucPhyId = ATOM_PHY_ID_UNIPHYE;
				break;
			case ENCODER_OBJECT_ID_INTERNAL_UNIPHY3:
				args.v5.ucPhyId = ATOM_PHY_ID_UNIPHYG;
				break;
			}
			if (is_dp)
				args.v5.ucLaneNum = dp_lane_count;
			else if (amdgpu_dig_monitor_is_duallink(encoder, amdgpu_encoder->pixel_clock))
				args.v5.ucLaneNum = 8;
			else
				args.v5.ucLaneNum = 4;
			args.v5.ucConnObjId = connector_object_id;
			args.v5.ucDigMode = amdgpu_atombios_encoder_get_encoder_mode(encoder);

			if (is_dp && adev->clock.dp_extclk)
				args.v5.asConfig.ucPhyClkSrcId = ENCODER_REFCLK_SRC_EXTCLK;
			else
				args.v5.asConfig.ucPhyClkSrcId = pll_id;

			if (is_dp)
				args.v5.asConfig.ucCoherentMode = 1; /* DP requires coherent */
			else if (amdgpu_encoder->devices & (ATOM_DEVICE_DFP_SUPPORT)) {
				if (dig->coherent_mode)
					args.v5.asConfig.ucCoherentMode = 1;
			}
			if (hpd_id == AMDGPU_HPD_NONE)
				args.v5.asConfig.ucHPDSel = 0;
			else
				args.v5.asConfig.ucHPDSel = hpd_id + 1;
			args.v5.ucDigEncoderSel = 1 << dig_encoder;
			args.v5.ucDPLaneSet = lane_set;
			break;
		case 6:
			args.v6.ucAction = action;
			if (is_dp)
				args.v6.ulSymClock = cpu_to_le32(dp_clock / 10);
			else
				args.v6.ulSymClock = cpu_to_le32(amdgpu_encoder->pixel_clock / 10);

			switch (amdgpu_encoder->encoder_id) {
			case ENCODER_OBJECT_ID_INTERNAL_UNIPHY:
				if (dig->linkb)
					args.v6.ucPhyId = ATOM_PHY_ID_UNIPHYB;
				else
					args.v6.ucPhyId = ATOM_PHY_ID_UNIPHYA;
				break;
			case ENCODER_OBJECT_ID_INTERNAL_UNIPHY1:
				if (dig->linkb)
					args.v6.ucPhyId = ATOM_PHY_ID_UNIPHYD;
				else
					args.v6.ucPhyId = ATOM_PHY_ID_UNIPHYC;
				break;
			case ENCODER_OBJECT_ID_INTERNAL_UNIPHY2:
				if (dig->linkb)
					args.v6.ucPhyId = ATOM_PHY_ID_UNIPHYF;
				else
					args.v6.ucPhyId = ATOM_PHY_ID_UNIPHYE;
				break;
			case ENCODER_OBJECT_ID_INTERNAL_UNIPHY3:
				args.v6.ucPhyId = ATOM_PHY_ID_UNIPHYG;
				break;
			}
			if (is_dp)
				args.v6.ucLaneNum = dp_lane_count;
			else if (amdgpu_dig_monitor_is_duallink(encoder, amdgpu_encoder->pixel_clock))
				args.v6.ucLaneNum = 8;
			else
				args.v6.ucLaneNum = 4;
			args.v6.ucConnObjId = connector_object_id;
			if (action == ATOM_TRANSMITTER_ACTION_SETUP_VSEMPH)
				args.v6.ucDPLaneSet = lane_set;
			else
				args.v6.ucDigMode = amdgpu_atombios_encoder_get_encoder_mode(encoder);

			if (hpd_id == AMDGPU_HPD_NONE)
				args.v6.ucHPDSel = 0;
			else
				args.v6.ucHPDSel = hpd_id + 1;
			args.v6.ucDigEncoderSel = 1 << dig_encoder;
			break;
		default:
			DRM_ERROR("Unknown table version %d, %d\n", frev, crev);
			break;
		}
		break;
	default:
		DRM_ERROR("Unknown table version %d, %d\n", frev, crev);
		break;
	}

	amdgpu_atom_execute_table(adev->mode_info.atom_context, index, (uint32_t *)&args, sizeof(args));
}

bool
amdgpu_atombios_encoder_set_edp_panel_power(struct drm_connector *connector,
				     int action)
{
	struct amdgpu_connector *amdgpu_connector = to_amdgpu_connector(connector);
	struct drm_device *dev = amdgpu_connector->base.dev;
	struct amdgpu_device *adev = drm_to_adev(dev);
	union dig_transmitter_control args;
	int index = GetIndexIntoMasterTable(COMMAND, UNIPHYTransmitterControl);
	uint8_t frev, crev;

	if (connector->connector_type != DRM_MODE_CONNECTOR_eDP)
		goto done;

	if ((action != ATOM_TRANSMITTER_ACTION_POWER_ON) &&
	    (action != ATOM_TRANSMITTER_ACTION_POWER_OFF))
		goto done;

	if (!amdgpu_atom_parse_cmd_header(adev->mode_info.atom_context, index, &frev, &crev))
		goto done;

	memset(&args, 0, sizeof(args));

	args.v1.ucAction = action;

	amdgpu_atom_execute_table(adev->mode_info.atom_context, index, (uint32_t *)&args, sizeof(args));

	/* wait for the panel to power up */
	if (action == ATOM_TRANSMITTER_ACTION_POWER_ON) {
		int i;

		for (i = 0; i < 300; i++) {
			if (amdgpu_display_hpd_sense(adev, amdgpu_connector->hpd.hpd))
				return true;
			mdelay(1);
		}
		return false;
	}
done:
	return true;
}

union external_encoder_control {
	EXTERNAL_ENCODER_CONTROL_PS_ALLOCATION v1;
	EXTERNAL_ENCODER_CONTROL_PS_ALLOCATION_V3 v3;
};

static void
amdgpu_atombios_encoder_setup_external_encoder(struct drm_encoder *encoder,
					struct drm_encoder *ext_encoder,
					int action)
{
	struct drm_device *dev = encoder->dev;
	struct amdgpu_device *adev = drm_to_adev(dev);
	struct amdgpu_encoder *amdgpu_encoder = to_amdgpu_encoder(encoder);
	struct amdgpu_encoder *ext_amdgpu_encoder = to_amdgpu_encoder(ext_encoder);
	union external_encoder_control args;
	struct drm_connector *connector;
	int index = GetIndexIntoMasterTable(COMMAND, ExternalEncoderControl);
	u8 frev, crev;
	int dp_clock = 0;
	int dp_lane_count = 0;
	int connector_object_id = 0;
	u32 ext_enum = (ext_amdgpu_encoder->encoder_enum & ENUM_ID_MASK) >> ENUM_ID_SHIFT;

	if (action == EXTERNAL_ENCODER_ACTION_V3_ENCODER_INIT)
		connector = amdgpu_get_connector_for_encoder_init(encoder);
	else
		connector = amdgpu_get_connector_for_encoder(encoder);

	if (connector) {
		struct amdgpu_connector *amdgpu_connector = to_amdgpu_connector(connector);
		struct amdgpu_connector_atom_dig *dig_connector =
			amdgpu_connector->con_priv;

		dp_clock = dig_connector->dp_clock;
		dp_lane_count = dig_connector->dp_lane_count;
		connector_object_id =
			(amdgpu_connector->connector_object_id & OBJECT_ID_MASK) >> OBJECT_ID_SHIFT;
	}

	memset(&args, 0, sizeof(args));

	if (!amdgpu_atom_parse_cmd_header(adev->mode_info.atom_context, index, &frev, &crev))
		return;

	switch (frev) {
	case 1:
		/* no params on frev 1 */
		break;
	case 2:
		switch (crev) {
		case 1:
		case 2:
			args.v1.sDigEncoder.ucAction = action;
			args.v1.sDigEncoder.usPixelClock = cpu_to_le16(amdgpu_encoder->pixel_clock / 10);
			args.v1.sDigEncoder.ucEncoderMode =
				amdgpu_atombios_encoder_get_encoder_mode(encoder);

			if (ENCODER_MODE_IS_DP(args.v1.sDigEncoder.ucEncoderMode)) {
				if (dp_clock == 270000)
					args.v1.sDigEncoder.ucConfig |= ATOM_ENCODER_CONFIG_DPLINKRATE_2_70GHZ;
				args.v1.sDigEncoder.ucLaneNum = dp_lane_count;
			} else if (amdgpu_dig_monitor_is_duallink(encoder, amdgpu_encoder->pixel_clock))
				args.v1.sDigEncoder.ucLaneNum = 8;
			else
				args.v1.sDigEncoder.ucLaneNum = 4;
			break;
		case 3:
			args.v3.sExtEncoder.ucAction = action;
			if (action == EXTERNAL_ENCODER_ACTION_V3_ENCODER_INIT)
				args.v3.sExtEncoder.usConnectorId = cpu_to_le16(connector_object_id);
			else
				args.v3.sExtEncoder.usPixelClock = cpu_to_le16(amdgpu_encoder->pixel_clock / 10);
			args.v3.sExtEncoder.ucEncoderMode =
				amdgpu_atombios_encoder_get_encoder_mode(encoder);

			if (ENCODER_MODE_IS_DP(args.v3.sExtEncoder.ucEncoderMode)) {
				if (dp_clock == 270000)
					args.v3.sExtEncoder.ucConfig |= EXTERNAL_ENCODER_CONFIG_V3_DPLINKRATE_2_70GHZ;
				else if (dp_clock == 540000)
					args.v3.sExtEncoder.ucConfig |= EXTERNAL_ENCODER_CONFIG_V3_DPLINKRATE_5_40GHZ;
				args.v3.sExtEncoder.ucLaneNum = dp_lane_count;
			} else if (amdgpu_dig_monitor_is_duallink(encoder, amdgpu_encoder->pixel_clock))
				args.v3.sExtEncoder.ucLaneNum = 8;
			else
				args.v3.sExtEncoder.ucLaneNum = 4;
			switch (ext_enum) {
			case GRAPH_OBJECT_ENUM_ID1:
				args.v3.sExtEncoder.ucConfig |= EXTERNAL_ENCODER_CONFIG_V3_ENCODER1;
				break;
			case GRAPH_OBJECT_ENUM_ID2:
				args.v3.sExtEncoder.ucConfig |= EXTERNAL_ENCODER_CONFIG_V3_ENCODER2;
				break;
			case GRAPH_OBJECT_ENUM_ID3:
				args.v3.sExtEncoder.ucConfig |= EXTERNAL_ENCODER_CONFIG_V3_ENCODER3;
				break;
			}
			args.v3.sExtEncoder.ucBitPerColor = amdgpu_atombios_encoder_get_bpc(encoder);
			break;
		default:
			DRM_ERROR("Unknown table version: %d, %d\n", frev, crev);
			return;
		}
		break;
	default:
		DRM_ERROR("Unknown table version: %d, %d\n", frev, crev);
		return;
	}
	amdgpu_atom_execute_table(adev->mode_info.atom_context, index, (uint32_t *)&args, sizeof(args));
}

static void
amdgpu_atombios_encoder_setup_dig(struct drm_encoder *encoder, int action)
{
	struct amdgpu_encoder *amdgpu_encoder = to_amdgpu_encoder(encoder);
	struct drm_encoder *ext_encoder = amdgpu_get_external_encoder(encoder);
	struct amdgpu_encoder_atom_dig *dig = amdgpu_encoder->enc_priv;
	struct drm_connector *connector = amdgpu_get_connector_for_encoder(encoder);
	struct amdgpu_connector *amdgpu_connector = NULL;
	struct amdgpu_connector_atom_dig *amdgpu_dig_connector = NULL;

	if (connector) {
		amdgpu_connector = to_amdgpu_connector(connector);
		amdgpu_dig_connector = amdgpu_connector->con_priv;
	}

	if (action == ATOM_ENABLE) {
		if (!connector)
			dig->panel_mode = DP_PANEL_MODE_EXTERNAL_DP_MODE;
		else
			dig->panel_mode = amdgpu_atombios_dp_get_panel_mode(encoder, connector);

		/* setup and enable the encoder */
		amdgpu_atombios_encoder_setup_dig_encoder(encoder, ATOM_ENCODER_CMD_SETUP, 0);
		amdgpu_atombios_encoder_setup_dig_encoder(encoder,
						   ATOM_ENCODER_CMD_SETUP_PANEL_MODE,
						   dig->panel_mode);
		if (ext_encoder)
			amdgpu_atombios_encoder_setup_external_encoder(encoder, ext_encoder,
								EXTERNAL_ENCODER_ACTION_V3_ENCODER_SETUP);
		if (ENCODER_MODE_IS_DP(amdgpu_atombios_encoder_get_encoder_mode(encoder)) &&
		    connector) {
			if (connector->connector_type == DRM_MODE_CONNECTOR_eDP) {
				amdgpu_atombios_encoder_set_edp_panel_power(connector,
								     ATOM_TRANSMITTER_ACTION_POWER_ON);
				amdgpu_dig_connector->edp_on = true;
			}
		}
		/* enable the transmitter */
		amdgpu_atombios_encoder_setup_dig_transmitter(encoder,
						       ATOM_TRANSMITTER_ACTION_ENABLE,
						       0, 0);
		if (ENCODER_MODE_IS_DP(amdgpu_atombios_encoder_get_encoder_mode(encoder)) &&
		    connector) {
			/* DP_SET_POWER_D0 is set in amdgpu_atombios_dp_link_train */
			amdgpu_atombios_dp_link_train(encoder, connector);
			amdgpu_atombios_encoder_setup_dig_encoder(encoder, ATOM_ENCODER_CMD_DP_VIDEO_ON, 0);
		}
		if (amdgpu_encoder->devices & (ATOM_DEVICE_LCD_SUPPORT))
			amdgpu_atombios_encoder_set_backlight_level(amdgpu_encoder, dig->backlight_level);
		if (ext_encoder)
			amdgpu_atombios_encoder_setup_external_encoder(encoder, ext_encoder, ATOM_ENABLE);
	} else {
		if (ENCODER_MODE_IS_DP(amdgpu_atombios_encoder_get_encoder_mode(encoder)) &&
		    connector)
			amdgpu_atombios_encoder_setup_dig_encoder(encoder,
							   ATOM_ENCODER_CMD_DP_VIDEO_OFF, 0);
		if (ext_encoder)
			amdgpu_atombios_encoder_setup_external_encoder(encoder, ext_encoder, ATOM_DISABLE);
		if (amdgpu_encoder->devices & (ATOM_DEVICE_LCD_SUPPORT))
			amdgpu_atombios_encoder_setup_dig_transmitter(encoder,
							       ATOM_TRANSMITTER_ACTION_LCD_BLOFF, 0, 0);

		if (ENCODER_MODE_IS_DP(amdgpu_atombios_encoder_get_encoder_mode(encoder)) &&
		    connector)
			amdgpu_atombios_dp_set_rx_power_state(connector, DP_SET_POWER_D3);
		/* disable the transmitter */
		amdgpu_atombios_encoder_setup_dig_transmitter(encoder,
						       ATOM_TRANSMITTER_ACTION_DISABLE, 0, 0);
		if (ENCODER_MODE_IS_DP(amdgpu_atombios_encoder_get_encoder_mode(encoder)) &&
		    connector) {
			if (connector->connector_type == DRM_MODE_CONNECTOR_eDP) {
				amdgpu_atombios_encoder_set_edp_panel_power(connector,
								     ATOM_TRANSMITTER_ACTION_POWER_OFF);
				amdgpu_dig_connector->edp_on = false;
			}
		}
	}
}

void
amdgpu_atombios_encoder_dpms(struct drm_encoder *encoder, int mode)
{
	struct amdgpu_encoder *amdgpu_encoder = to_amdgpu_encoder(encoder);

	DRM_DEBUG_KMS("encoder dpms %d to mode %d, devices %08x, active_devices %08x\n",
		  amdgpu_encoder->encoder_id, mode, amdgpu_encoder->devices,
		  amdgpu_encoder->active_device);
	switch (amdgpu_encoder->encoder_id) {
	case ENCODER_OBJECT_ID_INTERNAL_UNIPHY:
	case ENCODER_OBJECT_ID_INTERNAL_UNIPHY1:
	case ENCODER_OBJECT_ID_INTERNAL_UNIPHY2:
	case ENCODER_OBJECT_ID_INTERNAL_UNIPHY3:
		switch (mode) {
		case DRM_MODE_DPMS_ON:
			amdgpu_atombios_encoder_setup_dig(encoder, ATOM_ENABLE);
			break;
		case DRM_MODE_DPMS_STANDBY:
		case DRM_MODE_DPMS_SUSPEND:
		case DRM_MODE_DPMS_OFF:
			amdgpu_atombios_encoder_setup_dig(encoder, ATOM_DISABLE);
			break;
		}
		break;
	case ENCODER_OBJECT_ID_INTERNAL_KLDSCP_DVO1:
		switch (mode) {
		case DRM_MODE_DPMS_ON:
			amdgpu_atombios_encoder_setup_dvo(encoder, ATOM_ENABLE);
			break;
		case DRM_MODE_DPMS_STANDBY:
		case DRM_MODE_DPMS_SUSPEND:
		case DRM_MODE_DPMS_OFF:
			amdgpu_atombios_encoder_setup_dvo(encoder, ATOM_DISABLE);
			break;
		}
		break;
	case ENCODER_OBJECT_ID_INTERNAL_KLDSCP_DAC1:
		switch (mode) {
		case DRM_MODE_DPMS_ON:
			amdgpu_atombios_encoder_setup_dac(encoder, ATOM_ENABLE);
			break;
		case DRM_MODE_DPMS_STANDBY:
		case DRM_MODE_DPMS_SUSPEND:
		case DRM_MODE_DPMS_OFF:
			amdgpu_atombios_encoder_setup_dac(encoder, ATOM_DISABLE);
			break;
		}
		break;
	default:
		return;
	}
}

union crtc_source_param {
	SELECT_CRTC_SOURCE_PS_ALLOCATION v1;
	SELECT_CRTC_SOURCE_PARAMETERS_V2 v2;
	SELECT_CRTC_SOURCE_PARAMETERS_V3 v3;
};

void
amdgpu_atombios_encoder_set_crtc_source(struct drm_encoder *encoder)
{
	struct drm_device *dev = encoder->dev;
	struct amdgpu_device *adev = drm_to_adev(dev);
	struct amdgpu_encoder *amdgpu_encoder = to_amdgpu_encoder(encoder);
	struct amdgpu_crtc *amdgpu_crtc = to_amdgpu_crtc(encoder->crtc);
	union crtc_source_param args;
	int index = GetIndexIntoMasterTable(COMMAND, SelectCRTC_Source);
	uint8_t frev, crev;
	struct amdgpu_encoder_atom_dig *dig;

	memset(&args, 0, sizeof(args));

	if (!amdgpu_atom_parse_cmd_header(adev->mode_info.atom_context, index, &frev, &crev))
		return;

	switch (frev) {
	case 1:
		switch (crev) {
		case 1:
		default:
			args.v1.ucCRTC = amdgpu_crtc->crtc_id;
			switch (amdgpu_encoder->encoder_id) {
			case ENCODER_OBJECT_ID_INTERNAL_TMDS1:
			case ENCODER_OBJECT_ID_INTERNAL_KLDSCP_TMDS1:
				args.v1.ucDevice = ATOM_DEVICE_DFP1_INDEX;
				break;
			case ENCODER_OBJECT_ID_INTERNAL_LVDS:
			case ENCODER_OBJECT_ID_INTERNAL_LVTM1:
				if (amdgpu_encoder->devices & ATOM_DEVICE_LCD1_SUPPORT)
					args.v1.ucDevice = ATOM_DEVICE_LCD1_INDEX;
				else
					args.v1.ucDevice = ATOM_DEVICE_DFP3_INDEX;
				break;
			case ENCODER_OBJECT_ID_INTERNAL_DVO1:
			case ENCODER_OBJECT_ID_INTERNAL_DDI:
			case ENCODER_OBJECT_ID_INTERNAL_KLDSCP_DVO1:
				args.v1.ucDevice = ATOM_DEVICE_DFP2_INDEX;
				break;
			case ENCODER_OBJECT_ID_INTERNAL_DAC1:
			case ENCODER_OBJECT_ID_INTERNAL_KLDSCP_DAC1:
				if (amdgpu_encoder->active_device & (ATOM_DEVICE_TV_SUPPORT))
					args.v1.ucDevice = ATOM_DEVICE_TV1_INDEX;
				else if (amdgpu_encoder->active_device & (ATOM_DEVICE_CV_SUPPORT))
					args.v1.ucDevice = ATOM_DEVICE_CV_INDEX;
				else
					args.v1.ucDevice = ATOM_DEVICE_CRT1_INDEX;
				break;
			case ENCODER_OBJECT_ID_INTERNAL_DAC2:
			case ENCODER_OBJECT_ID_INTERNAL_KLDSCP_DAC2:
				if (amdgpu_encoder->active_device & (ATOM_DEVICE_TV_SUPPORT))
					args.v1.ucDevice = ATOM_DEVICE_TV1_INDEX;
				else if (amdgpu_encoder->active_device & (ATOM_DEVICE_CV_SUPPORT))
					args.v1.ucDevice = ATOM_DEVICE_CV_INDEX;
				else
					args.v1.ucDevice = ATOM_DEVICE_CRT2_INDEX;
				break;
			}
			break;
		case 2:
			args.v2.ucCRTC = amdgpu_crtc->crtc_id;
			if (amdgpu_encoder_get_dp_bridge_encoder_id(encoder) != ENCODER_OBJECT_ID_NONE) {
				struct drm_connector *connector = amdgpu_get_connector_for_encoder(encoder);

				if (connector->connector_type == DRM_MODE_CONNECTOR_LVDS)
					args.v2.ucEncodeMode = ATOM_ENCODER_MODE_LVDS;
				else if (connector->connector_type == DRM_MODE_CONNECTOR_VGA)
					args.v2.ucEncodeMode = ATOM_ENCODER_MODE_CRT;
				else
					args.v2.ucEncodeMode = amdgpu_atombios_encoder_get_encoder_mode(encoder);
			} else if (amdgpu_encoder->devices & (ATOM_DEVICE_LCD_SUPPORT)) {
				args.v2.ucEncodeMode = ATOM_ENCODER_MODE_LVDS;
			} else {
				args.v2.ucEncodeMode = amdgpu_atombios_encoder_get_encoder_mode(encoder);
			}
			switch (amdgpu_encoder->encoder_id) {
			case ENCODER_OBJECT_ID_INTERNAL_UNIPHY:
			case ENCODER_OBJECT_ID_INTERNAL_UNIPHY1:
			case ENCODER_OBJECT_ID_INTERNAL_UNIPHY2:
			case ENCODER_OBJECT_ID_INTERNAL_UNIPHY3:
			case ENCODER_OBJECT_ID_INTERNAL_KLDSCP_LVTMA:
				dig = amdgpu_encoder->enc_priv;
				switch (dig->dig_encoder) {
				case 0:
					args.v2.ucEncoderID = ASIC_INT_DIG1_ENCODER_ID;
					break;
				case 1:
					args.v2.ucEncoderID = ASIC_INT_DIG2_ENCODER_ID;
					break;
				case 2:
					args.v2.ucEncoderID = ASIC_INT_DIG3_ENCODER_ID;
					break;
				case 3:
					args.v2.ucEncoderID = ASIC_INT_DIG4_ENCODER_ID;
					break;
				case 4:
					args.v2.ucEncoderID = ASIC_INT_DIG5_ENCODER_ID;
					break;
				case 5:
					args.v2.ucEncoderID = ASIC_INT_DIG6_ENCODER_ID;
					break;
				case 6:
					args.v2.ucEncoderID = ASIC_INT_DIG7_ENCODER_ID;
					break;
				}
				break;
			case ENCODER_OBJECT_ID_INTERNAL_KLDSCP_DVO1:
				args.v2.ucEncoderID = ASIC_INT_DVO_ENCODER_ID;
				break;
			case ENCODER_OBJECT_ID_INTERNAL_KLDSCP_DAC1:
				if (amdgpu_encoder->active_device & (ATOM_DEVICE_TV_SUPPORT))
					args.v2.ucEncoderID = ASIC_INT_TV_ENCODER_ID;
				else if (amdgpu_encoder->active_device & (ATOM_DEVICE_CV_SUPPORT))
					args.v2.ucEncoderID = ASIC_INT_TV_ENCODER_ID;
				else
					args.v2.ucEncoderID = ASIC_INT_DAC1_ENCODER_ID;
				break;
			case ENCODER_OBJECT_ID_INTERNAL_KLDSCP_DAC2:
				if (amdgpu_encoder->active_device & (ATOM_DEVICE_TV_SUPPORT))
					args.v2.ucEncoderID = ASIC_INT_TV_ENCODER_ID;
				else if (amdgpu_encoder->active_device & (ATOM_DEVICE_CV_SUPPORT))
					args.v2.ucEncoderID = ASIC_INT_TV_ENCODER_ID;
				else
					args.v2.ucEncoderID = ASIC_INT_DAC2_ENCODER_ID;
				break;
			}
			break;
		case 3:
			args.v3.ucCRTC = amdgpu_crtc->crtc_id;
			if (amdgpu_encoder_get_dp_bridge_encoder_id(encoder) != ENCODER_OBJECT_ID_NONE) {
				struct drm_connector *connector = amdgpu_get_connector_for_encoder(encoder);

				if (connector->connector_type == DRM_MODE_CONNECTOR_LVDS)
					args.v2.ucEncodeMode = ATOM_ENCODER_MODE_LVDS;
				else if (connector->connector_type == DRM_MODE_CONNECTOR_VGA)
					args.v2.ucEncodeMode = ATOM_ENCODER_MODE_CRT;
				else
					args.v2.ucEncodeMode = amdgpu_atombios_encoder_get_encoder_mode(encoder);
			} else if (amdgpu_encoder->devices & (ATOM_DEVICE_LCD_SUPPORT)) {
				args.v2.ucEncodeMode = ATOM_ENCODER_MODE_LVDS;
			} else {
				args.v2.ucEncodeMode = amdgpu_atombios_encoder_get_encoder_mode(encoder);
			}
			args.v3.ucDstBpc = amdgpu_atombios_encoder_get_bpc(encoder);
			switch (amdgpu_encoder->encoder_id) {
			case ENCODER_OBJECT_ID_INTERNAL_UNIPHY:
			case ENCODER_OBJECT_ID_INTERNAL_UNIPHY1:
			case ENCODER_OBJECT_ID_INTERNAL_UNIPHY2:
			case ENCODER_OBJECT_ID_INTERNAL_UNIPHY3:
			case ENCODER_OBJECT_ID_INTERNAL_KLDSCP_LVTMA:
				dig = amdgpu_encoder->enc_priv;
				switch (dig->dig_encoder) {
				case 0:
					args.v3.ucEncoderID = ASIC_INT_DIG1_ENCODER_ID;
					break;
				case 1:
					args.v3.ucEncoderID = ASIC_INT_DIG2_ENCODER_ID;
					break;
				case 2:
					args.v3.ucEncoderID = ASIC_INT_DIG3_ENCODER_ID;
					break;
				case 3:
					args.v3.ucEncoderID = ASIC_INT_DIG4_ENCODER_ID;
					break;
				case 4:
					args.v3.ucEncoderID = ASIC_INT_DIG5_ENCODER_ID;
					break;
				case 5:
					args.v3.ucEncoderID = ASIC_INT_DIG6_ENCODER_ID;
					break;
				case 6:
					args.v3.ucEncoderID = ASIC_INT_DIG7_ENCODER_ID;
					break;
				}
				break;
			case ENCODER_OBJECT_ID_INTERNAL_KLDSCP_DVO1:
				args.v3.ucEncoderID = ASIC_INT_DVO_ENCODER_ID;
				break;
			case ENCODER_OBJECT_ID_INTERNAL_KLDSCP_DAC1:
				if (amdgpu_encoder->active_device & (ATOM_DEVICE_TV_SUPPORT))
					args.v3.ucEncoderID = ASIC_INT_TV_ENCODER_ID;
				else if (amdgpu_encoder->active_device & (ATOM_DEVICE_CV_SUPPORT))
					args.v3.ucEncoderID = ASIC_INT_TV_ENCODER_ID;
				else
					args.v3.ucEncoderID = ASIC_INT_DAC1_ENCODER_ID;
				break;
			case ENCODER_OBJECT_ID_INTERNAL_KLDSCP_DAC2:
				if (amdgpu_encoder->active_device & (ATOM_DEVICE_TV_SUPPORT))
					args.v3.ucEncoderID = ASIC_INT_TV_ENCODER_ID;
				else if (amdgpu_encoder->active_device & (ATOM_DEVICE_CV_SUPPORT))
					args.v3.ucEncoderID = ASIC_INT_TV_ENCODER_ID;
				else
					args.v3.ucEncoderID = ASIC_INT_DAC2_ENCODER_ID;
				break;
			}
			break;
		}
		break;
	default:
		DRM_ERROR("Unknown table version: %d, %d\n", frev, crev);
		return;
	}

	amdgpu_atom_execute_table(adev->mode_info.atom_context, index, (uint32_t *)&args, sizeof(args));
}

/* This only needs to be called once at startup */
void
amdgpu_atombios_encoder_init_dig(struct amdgpu_device *adev)
{
	struct drm_device *dev = adev_to_drm(adev);
	struct drm_encoder *encoder;

	list_for_each_entry(encoder, &dev->mode_config.encoder_list, head) {
		struct amdgpu_encoder *amdgpu_encoder = to_amdgpu_encoder(encoder);
		struct drm_encoder *ext_encoder = amdgpu_get_external_encoder(encoder);

		switch (amdgpu_encoder->encoder_id) {
		case ENCODER_OBJECT_ID_INTERNAL_UNIPHY:
		case ENCODER_OBJECT_ID_INTERNAL_UNIPHY1:
		case ENCODER_OBJECT_ID_INTERNAL_UNIPHY2:
		case ENCODER_OBJECT_ID_INTERNAL_UNIPHY3:
			amdgpu_atombios_encoder_setup_dig_transmitter(encoder, ATOM_TRANSMITTER_ACTION_INIT,
							       0, 0);
			break;
		}

		if (ext_encoder)
			amdgpu_atombios_encoder_setup_external_encoder(encoder, ext_encoder,
								EXTERNAL_ENCODER_ACTION_V3_ENCODER_INIT);
	}
}

static bool
amdgpu_atombios_encoder_dac_load_detect(struct drm_encoder *encoder,
				 struct drm_connector *connector)
{
	struct drm_device *dev = encoder->dev;
	struct amdgpu_device *adev = drm_to_adev(dev);
	struct amdgpu_encoder *amdgpu_encoder = to_amdgpu_encoder(encoder);
	struct amdgpu_connector *amdgpu_connector = to_amdgpu_connector(connector);

	if (amdgpu_encoder->devices & (ATOM_DEVICE_TV_SUPPORT |
				       ATOM_DEVICE_CV_SUPPORT |
				       ATOM_DEVICE_CRT_SUPPORT)) {
		DAC_LOAD_DETECTION_PS_ALLOCATION args;
		int index = GetIndexIntoMasterTable(COMMAND, DAC_LoadDetection);
		uint8_t frev, crev;

		memset(&args, 0, sizeof(args));

		if (!amdgpu_atom_parse_cmd_header(adev->mode_info.atom_context, index, &frev, &crev))
			return false;

		args.sDacload.ucMisc = 0;

		if ((amdgpu_encoder->encoder_id == ENCODER_OBJECT_ID_INTERNAL_DAC1) ||
		    (amdgpu_encoder->encoder_id == ENCODER_OBJECT_ID_INTERNAL_KLDSCP_DAC1))
			args.sDacload.ucDacType = ATOM_DAC_A;
		else
			args.sDacload.ucDacType = ATOM_DAC_B;

		if (amdgpu_connector->devices & ATOM_DEVICE_CRT1_SUPPORT)
			args.sDacload.usDeviceID = cpu_to_le16(ATOM_DEVICE_CRT1_SUPPORT);
		else if (amdgpu_connector->devices & ATOM_DEVICE_CRT2_SUPPORT)
			args.sDacload.usDeviceID = cpu_to_le16(ATOM_DEVICE_CRT2_SUPPORT);
		else if (amdgpu_connector->devices & ATOM_DEVICE_CV_SUPPORT) {
			args.sDacload.usDeviceID = cpu_to_le16(ATOM_DEVICE_CV_SUPPORT);
			if (crev >= 3)
				args.sDacload.ucMisc = DAC_LOAD_MISC_YPrPb;
		} else if (amdgpu_connector->devices & ATOM_DEVICE_TV1_SUPPORT) {
			args.sDacload.usDeviceID = cpu_to_le16(ATOM_DEVICE_TV1_SUPPORT);
			if (crev >= 3)
				args.sDacload.ucMisc = DAC_LOAD_MISC_YPrPb;
		}

		amdgpu_atom_execute_table(adev->mode_info.atom_context, index, (uint32_t *)&args, sizeof(args));

		return true;
	} else
		return false;
}

enum drm_connector_status
amdgpu_atombios_encoder_dac_detect(struct drm_encoder *encoder,
			    struct drm_connector *connector)
{
	struct drm_device *dev = encoder->dev;
	struct amdgpu_device *adev = drm_to_adev(dev);
	struct amdgpu_encoder *amdgpu_encoder = to_amdgpu_encoder(encoder);
	struct amdgpu_connector *amdgpu_connector = to_amdgpu_connector(connector);
	uint32_t bios_0_scratch;

	if (!amdgpu_atombios_encoder_dac_load_detect(encoder, connector)) {
		DRM_DEBUG_KMS("detect returned false \n");
		return connector_status_unknown;
	}

	bios_0_scratch = RREG32(mmBIOS_SCRATCH_0);

	DRM_DEBUG_KMS("Bios 0 scratch %x %08x\n", bios_0_scratch, amdgpu_encoder->devices);
	if (amdgpu_connector->devices & ATOM_DEVICE_CRT1_SUPPORT) {
		if (bios_0_scratch & ATOM_S0_CRT1_MASK)
			return connector_status_connected;
	}
	if (amdgpu_connector->devices & ATOM_DEVICE_CRT2_SUPPORT) {
		if (bios_0_scratch & ATOM_S0_CRT2_MASK)
			return connector_status_connected;
	}
	if (amdgpu_connector->devices & ATOM_DEVICE_CV_SUPPORT) {
		if (bios_0_scratch & (ATOM_S0_CV_MASK|ATOM_S0_CV_MASK_A))
			return connector_status_connected;
	}
	if (amdgpu_connector->devices & ATOM_DEVICE_TV1_SUPPORT) {
		if (bios_0_scratch & (ATOM_S0_TV1_COMPOSITE | ATOM_S0_TV1_COMPOSITE_A))
			return connector_status_connected; /* CTV */
		else if (bios_0_scratch & (ATOM_S0_TV1_SVIDEO | ATOM_S0_TV1_SVIDEO_A))
			return connector_status_connected; /* STV */
	}
	return connector_status_disconnected;
}

enum drm_connector_status
amdgpu_atombios_encoder_dig_detect(struct drm_encoder *encoder,
			    struct drm_connector *connector)
{
	struct drm_device *dev = encoder->dev;
	struct amdgpu_device *adev = drm_to_adev(dev);
	struct amdgpu_encoder *amdgpu_encoder = to_amdgpu_encoder(encoder);
	struct amdgpu_connector *amdgpu_connector = to_amdgpu_connector(connector);
	struct drm_encoder *ext_encoder = amdgpu_get_external_encoder(encoder);
	u32 bios_0_scratch;

	if (!ext_encoder)
		return connector_status_unknown;

	if ((amdgpu_connector->devices & ATOM_DEVICE_CRT_SUPPORT) == 0)
		return connector_status_unknown;

	/* load detect on the dp bridge */
	amdgpu_atombios_encoder_setup_external_encoder(encoder, ext_encoder,
						EXTERNAL_ENCODER_ACTION_V3_DACLOAD_DETECTION);

	bios_0_scratch = RREG32(mmBIOS_SCRATCH_0);

	DRM_DEBUG_KMS("Bios 0 scratch %x %08x\n", bios_0_scratch, amdgpu_encoder->devices);
	if (amdgpu_connector->devices & ATOM_DEVICE_CRT1_SUPPORT) {
		if (bios_0_scratch & ATOM_S0_CRT1_MASK)
			return connector_status_connected;
	}
	if (amdgpu_connector->devices & ATOM_DEVICE_CRT2_SUPPORT) {
		if (bios_0_scratch & ATOM_S0_CRT2_MASK)
			return connector_status_connected;
	}
	if (amdgpu_connector->devices & ATOM_DEVICE_CV_SUPPORT) {
		if (bios_0_scratch & (ATOM_S0_CV_MASK|ATOM_S0_CV_MASK_A))
			return connector_status_connected;
	}
	if (amdgpu_connector->devices & ATOM_DEVICE_TV1_SUPPORT) {
		if (bios_0_scratch & (ATOM_S0_TV1_COMPOSITE | ATOM_S0_TV1_COMPOSITE_A))
			return connector_status_connected; /* CTV */
		else if (bios_0_scratch & (ATOM_S0_TV1_SVIDEO | ATOM_S0_TV1_SVIDEO_A))
			return connector_status_connected; /* STV */
	}
	return connector_status_disconnected;
}

void
amdgpu_atombios_encoder_setup_ext_encoder_ddc(struct drm_encoder *encoder)
{
	struct drm_encoder *ext_encoder = amdgpu_get_external_encoder(encoder);

	if (ext_encoder)
		/* ddc_setup on the dp bridge */
		amdgpu_atombios_encoder_setup_external_encoder(encoder, ext_encoder,
							EXTERNAL_ENCODER_ACTION_V3_DDC_SETUP);

}

void
amdgpu_atombios_encoder_set_bios_scratch_regs(struct drm_connector *connector,
				       struct drm_encoder *encoder,
				       bool connected)
{
	struct drm_device *dev = connector->dev;
	struct amdgpu_device *adev = drm_to_adev(dev);
	struct amdgpu_connector *amdgpu_connector =
	    to_amdgpu_connector(connector);
	struct amdgpu_encoder *amdgpu_encoder = to_amdgpu_encoder(encoder);
	uint32_t bios_0_scratch, bios_3_scratch, bios_6_scratch;

	bios_0_scratch = RREG32(mmBIOS_SCRATCH_0);
	bios_3_scratch = RREG32(mmBIOS_SCRATCH_3);
	bios_6_scratch = RREG32(mmBIOS_SCRATCH_6);

	if ((amdgpu_encoder->devices & ATOM_DEVICE_LCD1_SUPPORT) &&
	    (amdgpu_connector->devices & ATOM_DEVICE_LCD1_SUPPORT)) {
		if (connected) {
			DRM_DEBUG_KMS("LCD1 connected\n");
			bios_0_scratch |= ATOM_S0_LCD1;
			bios_3_scratch |= ATOM_S3_LCD1_ACTIVE;
			bios_6_scratch |= ATOM_S6_ACC_REQ_LCD1;
		} else {
			DRM_DEBUG_KMS("LCD1 disconnected\n");
			bios_0_scratch &= ~ATOM_S0_LCD1;
			bios_3_scratch &= ~ATOM_S3_LCD1_ACTIVE;
			bios_6_scratch &= ~ATOM_S6_ACC_REQ_LCD1;
		}
	}
	if ((amdgpu_encoder->devices & ATOM_DEVICE_CRT1_SUPPORT) &&
	    (amdgpu_connector->devices & ATOM_DEVICE_CRT1_SUPPORT)) {
		if (connected) {
			DRM_DEBUG_KMS("CRT1 connected\n");
			bios_0_scratch |= ATOM_S0_CRT1_COLOR;
			bios_3_scratch |= ATOM_S3_CRT1_ACTIVE;
			bios_6_scratch |= ATOM_S6_ACC_REQ_CRT1;
		} else {
			DRM_DEBUG_KMS("CRT1 disconnected\n");
			bios_0_scratch &= ~ATOM_S0_CRT1_MASK;
			bios_3_scratch &= ~ATOM_S3_CRT1_ACTIVE;
			bios_6_scratch &= ~ATOM_S6_ACC_REQ_CRT1;
		}
	}
	if ((amdgpu_encoder->devices & ATOM_DEVICE_CRT2_SUPPORT) &&
	    (amdgpu_connector->devices & ATOM_DEVICE_CRT2_SUPPORT)) {
		if (connected) {
			DRM_DEBUG_KMS("CRT2 connected\n");
			bios_0_scratch |= ATOM_S0_CRT2_COLOR;
			bios_3_scratch |= ATOM_S3_CRT2_ACTIVE;
			bios_6_scratch |= ATOM_S6_ACC_REQ_CRT2;
		} else {
			DRM_DEBUG_KMS("CRT2 disconnected\n");
			bios_0_scratch &= ~ATOM_S0_CRT2_MASK;
			bios_3_scratch &= ~ATOM_S3_CRT2_ACTIVE;
			bios_6_scratch &= ~ATOM_S6_ACC_REQ_CRT2;
		}
	}
	if ((amdgpu_encoder->devices & ATOM_DEVICE_DFP1_SUPPORT) &&
	    (amdgpu_connector->devices & ATOM_DEVICE_DFP1_SUPPORT)) {
		if (connected) {
			DRM_DEBUG_KMS("DFP1 connected\n");
			bios_0_scratch |= ATOM_S0_DFP1;
			bios_3_scratch |= ATOM_S3_DFP1_ACTIVE;
			bios_6_scratch |= ATOM_S6_ACC_REQ_DFP1;
		} else {
			DRM_DEBUG_KMS("DFP1 disconnected\n");
			bios_0_scratch &= ~ATOM_S0_DFP1;
			bios_3_scratch &= ~ATOM_S3_DFP1_ACTIVE;
			bios_6_scratch &= ~ATOM_S6_ACC_REQ_DFP1;
		}
	}
	if ((amdgpu_encoder->devices & ATOM_DEVICE_DFP2_SUPPORT) &&
	    (amdgpu_connector->devices & ATOM_DEVICE_DFP2_SUPPORT)) {
		if (connected) {
			DRM_DEBUG_KMS("DFP2 connected\n");
			bios_0_scratch |= ATOM_S0_DFP2;
			bios_3_scratch |= ATOM_S3_DFP2_ACTIVE;
			bios_6_scratch |= ATOM_S6_ACC_REQ_DFP2;
		} else {
			DRM_DEBUG_KMS("DFP2 disconnected\n");
			bios_0_scratch &= ~ATOM_S0_DFP2;
			bios_3_scratch &= ~ATOM_S3_DFP2_ACTIVE;
			bios_6_scratch &= ~ATOM_S6_ACC_REQ_DFP2;
		}
	}
	if ((amdgpu_encoder->devices & ATOM_DEVICE_DFP3_SUPPORT) &&
	    (amdgpu_connector->devices & ATOM_DEVICE_DFP3_SUPPORT)) {
		if (connected) {
			DRM_DEBUG_KMS("DFP3 connected\n");
			bios_0_scratch |= ATOM_S0_DFP3;
			bios_3_scratch |= ATOM_S3_DFP3_ACTIVE;
			bios_6_scratch |= ATOM_S6_ACC_REQ_DFP3;
		} else {
			DRM_DEBUG_KMS("DFP3 disconnected\n");
			bios_0_scratch &= ~ATOM_S0_DFP3;
			bios_3_scratch &= ~ATOM_S3_DFP3_ACTIVE;
			bios_6_scratch &= ~ATOM_S6_ACC_REQ_DFP3;
		}
	}
	if ((amdgpu_encoder->devices & ATOM_DEVICE_DFP4_SUPPORT) &&
	    (amdgpu_connector->devices & ATOM_DEVICE_DFP4_SUPPORT)) {
		if (connected) {
			DRM_DEBUG_KMS("DFP4 connected\n");
			bios_0_scratch |= ATOM_S0_DFP4;
			bios_3_scratch |= ATOM_S3_DFP4_ACTIVE;
			bios_6_scratch |= ATOM_S6_ACC_REQ_DFP4;
		} else {
			DRM_DEBUG_KMS("DFP4 disconnected\n");
			bios_0_scratch &= ~ATOM_S0_DFP4;
			bios_3_scratch &= ~ATOM_S3_DFP4_ACTIVE;
			bios_6_scratch &= ~ATOM_S6_ACC_REQ_DFP4;
		}
	}
	if ((amdgpu_encoder->devices & ATOM_DEVICE_DFP5_SUPPORT) &&
	    (amdgpu_connector->devices & ATOM_DEVICE_DFP5_SUPPORT)) {
		if (connected) {
			DRM_DEBUG_KMS("DFP5 connected\n");
			bios_0_scratch |= ATOM_S0_DFP5;
			bios_3_scratch |= ATOM_S3_DFP5_ACTIVE;
			bios_6_scratch |= ATOM_S6_ACC_REQ_DFP5;
		} else {
			DRM_DEBUG_KMS("DFP5 disconnected\n");
			bios_0_scratch &= ~ATOM_S0_DFP5;
			bios_3_scratch &= ~ATOM_S3_DFP5_ACTIVE;
			bios_6_scratch &= ~ATOM_S6_ACC_REQ_DFP5;
		}
	}
	if ((amdgpu_encoder->devices & ATOM_DEVICE_DFP6_SUPPORT) &&
	    (amdgpu_connector->devices & ATOM_DEVICE_DFP6_SUPPORT)) {
		if (connected) {
			DRM_DEBUG_KMS("DFP6 connected\n");
			bios_0_scratch |= ATOM_S0_DFP6;
			bios_3_scratch |= ATOM_S3_DFP6_ACTIVE;
			bios_6_scratch |= ATOM_S6_ACC_REQ_DFP6;
		} else {
			DRM_DEBUG_KMS("DFP6 disconnected\n");
			bios_0_scratch &= ~ATOM_S0_DFP6;
			bios_3_scratch &= ~ATOM_S3_DFP6_ACTIVE;
			bios_6_scratch &= ~ATOM_S6_ACC_REQ_DFP6;
		}
	}

	WREG32(mmBIOS_SCRATCH_0, bios_0_scratch);
	WREG32(mmBIOS_SCRATCH_3, bios_3_scratch);
	WREG32(mmBIOS_SCRATCH_6, bios_6_scratch);
}

union lvds_info {
	struct _ATOM_LVDS_INFO info;
	struct _ATOM_LVDS_INFO_V12 info_12;
};

struct amdgpu_encoder_atom_dig *
amdgpu_atombios_encoder_get_lcd_info(struct amdgpu_encoder *encoder)
{
	struct drm_device *dev = encoder->base.dev;
	struct amdgpu_device *adev = drm_to_adev(dev);
	struct amdgpu_mode_info *mode_info = &adev->mode_info;
	int index = GetIndexIntoMasterTable(DATA, LVDS_Info);
	uint16_t data_offset, misc;
	union lvds_info *lvds_info;
	uint8_t frev, crev;
	struct amdgpu_encoder_atom_dig *lvds = NULL;
	int encoder_enum = (encoder->encoder_enum & ENUM_ID_MASK) >> ENUM_ID_SHIFT;

	if (amdgpu_atom_parse_data_header(mode_info->atom_context, index, NULL,
				   &frev, &crev, &data_offset)) {
		lvds_info =
			(union lvds_info *)(mode_info->atom_context->bios + data_offset);
		lvds =
		    kzalloc(sizeof(struct amdgpu_encoder_atom_dig), GFP_KERNEL);

		if (!lvds)
			return NULL;

		lvds->native_mode.clock =
		    le16_to_cpu(lvds_info->info.sLCDTiming.usPixClk) * 10;
		lvds->native_mode.hdisplay =
		    le16_to_cpu(lvds_info->info.sLCDTiming.usHActive);
		lvds->native_mode.vdisplay =
		    le16_to_cpu(lvds_info->info.sLCDTiming.usVActive);
		lvds->native_mode.htotal = lvds->native_mode.hdisplay +
			le16_to_cpu(lvds_info->info.sLCDTiming.usHBlanking_Time);
		lvds->native_mode.hsync_start = lvds->native_mode.hdisplay +
			le16_to_cpu(lvds_info->info.sLCDTiming.usHSyncOffset);
		lvds->native_mode.hsync_end = lvds->native_mode.hsync_start +
			le16_to_cpu(lvds_info->info.sLCDTiming.usHSyncWidth);
		lvds->native_mode.vtotal = lvds->native_mode.vdisplay +
			le16_to_cpu(lvds_info->info.sLCDTiming.usVBlanking_Time);
		lvds->native_mode.vsync_start = lvds->native_mode.vdisplay +
			le16_to_cpu(lvds_info->info.sLCDTiming.usVSyncOffset);
		lvds->native_mode.vsync_end = lvds->native_mode.vsync_start +
			le16_to_cpu(lvds_info->info.sLCDTiming.usVSyncWidth);
		lvds->panel_pwr_delay =
		    le16_to_cpu(lvds_info->info.usOffDelayInMs);
		lvds->lcd_misc = lvds_info->info.ucLVDS_Misc;

		misc = le16_to_cpu(lvds_info->info.sLCDTiming.susModeMiscInfo.usAccess);
		if (misc & ATOM_VSYNC_POLARITY)
			lvds->native_mode.flags |= DRM_MODE_FLAG_NVSYNC;
		if (misc & ATOM_HSYNC_POLARITY)
			lvds->native_mode.flags |= DRM_MODE_FLAG_NHSYNC;
		if (misc & ATOM_COMPOSITESYNC)
			lvds->native_mode.flags |= DRM_MODE_FLAG_CSYNC;
		if (misc & ATOM_INTERLACE)
			lvds->native_mode.flags |= DRM_MODE_FLAG_INTERLACE;
		if (misc & ATOM_DOUBLE_CLOCK_MODE)
			lvds->native_mode.flags |= DRM_MODE_FLAG_DBLSCAN;

		lvds->native_mode.width_mm = le16_to_cpu(lvds_info->info.sLCDTiming.usImageHSize);
		lvds->native_mode.height_mm = le16_to_cpu(lvds_info->info.sLCDTiming.usImageVSize);

		/* set crtc values */
		drm_mode_set_crtcinfo(&lvds->native_mode, CRTC_INTERLACE_HALVE_V);

		lvds->lcd_ss_id = lvds_info->info.ucSS_Id;

		encoder->native_mode = lvds->native_mode;

		if (encoder_enum == 2)
			lvds->linkb = true;
		else
			lvds->linkb = false;

		/* parse the lcd record table */
		if (le16_to_cpu(lvds_info->info.usModePatchTableOffset)) {
			ATOM_FAKE_EDID_PATCH_RECORD *fake_edid_record;
			ATOM_PANEL_RESOLUTION_PATCH_RECORD *panel_res_record;
			bool bad_record = false;
			u8 *record;

			if ((frev == 1) && (crev < 2))
				/* absolute */
				record = (u8 *)(mode_info->atom_context->bios +
						le16_to_cpu(lvds_info->info.usModePatchTableOffset));
			else
				/* relative */
				record = (u8 *)(mode_info->atom_context->bios +
						data_offset +
						le16_to_cpu(lvds_info->info.usModePatchTableOffset));
			while (*record != ATOM_RECORD_END_TYPE) {
				switch (*record) {
				case LCD_MODE_PATCH_RECORD_MODE_TYPE:
					record += sizeof(ATOM_PATCH_RECORD_MODE);
					break;
				case LCD_RTS_RECORD_TYPE:
					record += sizeof(ATOM_LCD_RTS_RECORD);
					break;
				case LCD_CAP_RECORD_TYPE:
					record += sizeof(ATOM_LCD_MODE_CONTROL_CAP);
					break;
				case LCD_FAKE_EDID_PATCH_RECORD_TYPE:
					fake_edid_record = (ATOM_FAKE_EDID_PATCH_RECORD *)record;
					if (fake_edid_record->ucFakeEDIDLength) {
<<<<<<< HEAD
						struct edid *edid;
=======
						const struct drm_edid *edid;
>>>>>>> a6ad5510
						int edid_size;

						if (fake_edid_record->ucFakeEDIDLength == 128)
							edid_size = fake_edid_record->ucFakeEDIDLength;
						else
							edid_size = fake_edid_record->ucFakeEDIDLength * 128;
<<<<<<< HEAD
						edid = kmemdup(&fake_edid_record->ucFakeEDIDString[0],
							       edid_size, GFP_KERNEL);
						if (edid) {
							if (drm_edid_is_valid(edid)) {
								adev->mode_info.bios_hardcoded_edid = edid;
								adev->mode_info.bios_hardcoded_edid_size = edid_size;
							} else {
								kfree(edid);
							}
						}
=======
						edid = drm_edid_alloc(fake_edid_record->ucFakeEDIDString, edid_size);
						if (drm_edid_valid(edid))
							adev->mode_info.bios_hardcoded_edid = edid;
						else
							drm_edid_free(edid);
>>>>>>> a6ad5510
						record += struct_size(fake_edid_record,
								      ucFakeEDIDString,
								      edid_size);
					} else {
						/* empty fake edid record must be 3 bytes long */
						record += sizeof(ATOM_FAKE_EDID_PATCH_RECORD) + 1;
					}
					break;
				case LCD_PANEL_RESOLUTION_RECORD_TYPE:
					panel_res_record = (ATOM_PANEL_RESOLUTION_PATCH_RECORD *)record;
					lvds->native_mode.width_mm = panel_res_record->usHSize;
					lvds->native_mode.height_mm = panel_res_record->usVSize;
					record += sizeof(ATOM_PANEL_RESOLUTION_PATCH_RECORD);
					break;
				default:
					DRM_ERROR("Bad LCD record %d\n", *record);
					bad_record = true;
					break;
				}
				if (bad_record)
					break;
			}
		}
	}
	return lvds;
}

struct amdgpu_encoder_atom_dig *
amdgpu_atombios_encoder_get_dig_info(struct amdgpu_encoder *amdgpu_encoder)
{
	int encoder_enum = (amdgpu_encoder->encoder_enum & ENUM_ID_MASK) >> ENUM_ID_SHIFT;
	struct amdgpu_encoder_atom_dig *dig = kzalloc(sizeof(struct amdgpu_encoder_atom_dig), GFP_KERNEL);

	if (!dig)
		return NULL;

	/* coherent mode by default */
	dig->coherent_mode = true;
	dig->dig_encoder = -1;

	if (encoder_enum == 2)
		dig->linkb = true;
	else
		dig->linkb = false;

	return dig;
}
<|MERGE_RESOLUTION|>--- conflicted
+++ resolved
@@ -2064,35 +2064,18 @@
 				case LCD_FAKE_EDID_PATCH_RECORD_TYPE:
 					fake_edid_record = (ATOM_FAKE_EDID_PATCH_RECORD *)record;
 					if (fake_edid_record->ucFakeEDIDLength) {
-<<<<<<< HEAD
-						struct edid *edid;
-=======
 						const struct drm_edid *edid;
->>>>>>> a6ad5510
 						int edid_size;
 
 						if (fake_edid_record->ucFakeEDIDLength == 128)
 							edid_size = fake_edid_record->ucFakeEDIDLength;
 						else
 							edid_size = fake_edid_record->ucFakeEDIDLength * 128;
-<<<<<<< HEAD
-						edid = kmemdup(&fake_edid_record->ucFakeEDIDString[0],
-							       edid_size, GFP_KERNEL);
-						if (edid) {
-							if (drm_edid_is_valid(edid)) {
-								adev->mode_info.bios_hardcoded_edid = edid;
-								adev->mode_info.bios_hardcoded_edid_size = edid_size;
-							} else {
-								kfree(edid);
-							}
-						}
-=======
 						edid = drm_edid_alloc(fake_edid_record->ucFakeEDIDString, edid_size);
 						if (drm_edid_valid(edid))
 							adev->mode_info.bios_hardcoded_edid = edid;
 						else
 							drm_edid_free(edid);
->>>>>>> a6ad5510
 						record += struct_size(fake_edid_record,
 								      ucFakeEDIDString,
 								      edid_size);
