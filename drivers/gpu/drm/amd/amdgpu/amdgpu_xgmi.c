/*
 * Copyright 2018 Advanced Micro Devices, Inc.
 *
 * Permission is hereby granted, free of charge, to any person obtaining a
 * copy of this software and associated documentation files (the "Software"),
 * to deal in the Software without restriction, including without limitation
 * the rights to use, copy, modify, merge, publish, distribute, sublicense,
 * and/or sell copies of the Software, and to permit persons to whom the
 * Software is furnished to do so, subject to the following conditions:
 *
 * The above copyright notice and this permission notice shall be included in
 * all copies or substantial portions of the Software.
 *
 * THE SOFTWARE IS PROVIDED "AS IS", WITHOUT WARRANTY OF ANY KIND, EXPRESS OR
 * IMPLIED, INCLUDING BUT NOT LIMITED TO THE WARRANTIES OF MERCHANTABILITY,
 * FITNESS FOR A PARTICULAR PURPOSE AND NONINFRINGEMENT.  IN NO EVENT SHALL
 * THE COPYRIGHT HOLDER(S) OR AUTHOR(S) BE LIABLE FOR ANY CLAIM, DAMAGES OR
 * OTHER LIABILITY, WHETHER IN AN ACTION OF CONTRACT, TORT OR OTHERWISE,
 * ARISING FROM, OUT OF OR IN CONNECTION WITH THE SOFTWARE OR THE USE OR
 * OTHER DEALINGS IN THE SOFTWARE.
 *
 *
 */
#include <linux/list.h>
#include "amdgpu.h"
#include "amdgpu_xgmi.h"
#include "amdgpu_ras.h"
#include "soc15.h"
#include "df/df_3_6_offset.h"
#include "xgmi/xgmi_4_0_0_smn.h"
#include "xgmi/xgmi_4_0_0_sh_mask.h"
#include "wafl/wafl2_4_0_0_smn.h"
#include "wafl/wafl2_4_0_0_sh_mask.h"

#include "amdgpu_reset.h"

#define smnPCS_XGMI3X16_PCS_ERROR_STATUS 0x11a0020c
#define smnPCS_GOPX1_PCS_ERROR_STATUS    0x12200210

static DEFINE_MUTEX(xgmi_mutex);

#define AMDGPU_MAX_XGMI_DEVICE_PER_HIVE		4

static LIST_HEAD(xgmi_hive_list);

static const int xgmi_pcs_err_status_reg_vg20[] = {
	smnXGMI0_PCS_GOPX16_PCS_ERROR_STATUS,
	smnXGMI0_PCS_GOPX16_PCS_ERROR_STATUS + 0x100000,
};

static const int wafl_pcs_err_status_reg_vg20[] = {
	smnPCS_GOPX1_0_PCS_GOPX1_PCS_ERROR_STATUS,
	smnPCS_GOPX1_0_PCS_GOPX1_PCS_ERROR_STATUS + 0x100000,
};

static const int xgmi_pcs_err_status_reg_arct[] = {
	smnXGMI0_PCS_GOPX16_PCS_ERROR_STATUS,
	smnXGMI0_PCS_GOPX16_PCS_ERROR_STATUS + 0x100000,
	smnXGMI0_PCS_GOPX16_PCS_ERROR_STATUS + 0x500000,
	smnXGMI0_PCS_GOPX16_PCS_ERROR_STATUS + 0x600000,
	smnXGMI0_PCS_GOPX16_PCS_ERROR_STATUS + 0x700000,
	smnXGMI0_PCS_GOPX16_PCS_ERROR_STATUS + 0x800000,
};

/* same as vg20*/
static const int wafl_pcs_err_status_reg_arct[] = {
	smnPCS_GOPX1_0_PCS_GOPX1_PCS_ERROR_STATUS,
	smnPCS_GOPX1_0_PCS_GOPX1_PCS_ERROR_STATUS + 0x100000,
};

static const int xgmi3x16_pcs_err_status_reg_aldebaran[] = {
	smnPCS_XGMI3X16_PCS_ERROR_STATUS,
	smnPCS_XGMI3X16_PCS_ERROR_STATUS + 0x100000,
	smnPCS_XGMI3X16_PCS_ERROR_STATUS + 0x200000,
	smnPCS_XGMI3X16_PCS_ERROR_STATUS + 0x300000,
	smnPCS_XGMI3X16_PCS_ERROR_STATUS + 0x400000,
	smnPCS_XGMI3X16_PCS_ERROR_STATUS + 0x500000,
	smnPCS_XGMI3X16_PCS_ERROR_STATUS + 0x600000,
	smnPCS_XGMI3X16_PCS_ERROR_STATUS + 0x700000
};

static const int walf_pcs_err_status_reg_aldebaran[] = {
	smnPCS_GOPX1_PCS_ERROR_STATUS,
	smnPCS_GOPX1_PCS_ERROR_STATUS + 0x100000
};

static const struct amdgpu_pcs_ras_field xgmi_pcs_ras_fields[] = {
	{"XGMI PCS DataLossErr",
	 SOC15_REG_FIELD(XGMI0_PCS_GOPX16_PCS_ERROR_STATUS, DataLossErr)},
	{"XGMI PCS TrainingErr",
	 SOC15_REG_FIELD(XGMI0_PCS_GOPX16_PCS_ERROR_STATUS, TrainingErr)},
	{"XGMI PCS CRCErr",
	 SOC15_REG_FIELD(XGMI0_PCS_GOPX16_PCS_ERROR_STATUS, CRCErr)},
	{"XGMI PCS BERExceededErr",
	 SOC15_REG_FIELD(XGMI0_PCS_GOPX16_PCS_ERROR_STATUS, BERExceededErr)},
	{"XGMI PCS TxMetaDataErr",
	 SOC15_REG_FIELD(XGMI0_PCS_GOPX16_PCS_ERROR_STATUS, TxMetaDataErr)},
	{"XGMI PCS ReplayBufParityErr",
	 SOC15_REG_FIELD(XGMI0_PCS_GOPX16_PCS_ERROR_STATUS, ReplayBufParityErr)},
	{"XGMI PCS DataParityErr",
	 SOC15_REG_FIELD(XGMI0_PCS_GOPX16_PCS_ERROR_STATUS, DataParityErr)},
	{"XGMI PCS ReplayFifoOverflowErr",
	 SOC15_REG_FIELD(XGMI0_PCS_GOPX16_PCS_ERROR_STATUS, ReplayFifoOverflowErr)},
	{"XGMI PCS ReplayFifoUnderflowErr",
	 SOC15_REG_FIELD(XGMI0_PCS_GOPX16_PCS_ERROR_STATUS, ReplayFifoUnderflowErr)},
	{"XGMI PCS ElasticFifoOverflowErr",
	 SOC15_REG_FIELD(XGMI0_PCS_GOPX16_PCS_ERROR_STATUS, ElasticFifoOverflowErr)},
	{"XGMI PCS DeskewErr",
	 SOC15_REG_FIELD(XGMI0_PCS_GOPX16_PCS_ERROR_STATUS, DeskewErr)},
	{"XGMI PCS DataStartupLimitErr",
	 SOC15_REG_FIELD(XGMI0_PCS_GOPX16_PCS_ERROR_STATUS, DataStartupLimitErr)},
	{"XGMI PCS FCInitTimeoutErr",
	 SOC15_REG_FIELD(XGMI0_PCS_GOPX16_PCS_ERROR_STATUS, FCInitTimeoutErr)},
	{"XGMI PCS RecoveryTimeoutErr",
	 SOC15_REG_FIELD(XGMI0_PCS_GOPX16_PCS_ERROR_STATUS, RecoveryTimeoutErr)},
	{"XGMI PCS ReadySerialTimeoutErr",
	 SOC15_REG_FIELD(XGMI0_PCS_GOPX16_PCS_ERROR_STATUS, ReadySerialTimeoutErr)},
	{"XGMI PCS ReadySerialAttemptErr",
	 SOC15_REG_FIELD(XGMI0_PCS_GOPX16_PCS_ERROR_STATUS, ReadySerialAttemptErr)},
	{"XGMI PCS RecoveryAttemptErr",
	 SOC15_REG_FIELD(XGMI0_PCS_GOPX16_PCS_ERROR_STATUS, RecoveryAttemptErr)},
	{"XGMI PCS RecoveryRelockAttemptErr",
	 SOC15_REG_FIELD(XGMI0_PCS_GOPX16_PCS_ERROR_STATUS, RecoveryRelockAttemptErr)},
};

static const struct amdgpu_pcs_ras_field wafl_pcs_ras_fields[] = {
	{"WAFL PCS DataLossErr",
	 SOC15_REG_FIELD(PCS_GOPX1_0_PCS_GOPX1_PCS_ERROR_STATUS, DataLossErr)},
	{"WAFL PCS TrainingErr",
	 SOC15_REG_FIELD(PCS_GOPX1_0_PCS_GOPX1_PCS_ERROR_STATUS, TrainingErr)},
	{"WAFL PCS CRCErr",
	 SOC15_REG_FIELD(PCS_GOPX1_0_PCS_GOPX1_PCS_ERROR_STATUS, CRCErr)},
	{"WAFL PCS BERExceededErr",
	 SOC15_REG_FIELD(PCS_GOPX1_0_PCS_GOPX1_PCS_ERROR_STATUS, BERExceededErr)},
	{"WAFL PCS TxMetaDataErr",
	 SOC15_REG_FIELD(PCS_GOPX1_0_PCS_GOPX1_PCS_ERROR_STATUS, TxMetaDataErr)},
	{"WAFL PCS ReplayBufParityErr",
	 SOC15_REG_FIELD(PCS_GOPX1_0_PCS_GOPX1_PCS_ERROR_STATUS, ReplayBufParityErr)},
	{"WAFL PCS DataParityErr",
	 SOC15_REG_FIELD(PCS_GOPX1_0_PCS_GOPX1_PCS_ERROR_STATUS, DataParityErr)},
	{"WAFL PCS ReplayFifoOverflowErr",
	 SOC15_REG_FIELD(PCS_GOPX1_0_PCS_GOPX1_PCS_ERROR_STATUS, ReplayFifoOverflowErr)},
	{"WAFL PCS ReplayFifoUnderflowErr",
	 SOC15_REG_FIELD(PCS_GOPX1_0_PCS_GOPX1_PCS_ERROR_STATUS, ReplayFifoUnderflowErr)},
	{"WAFL PCS ElasticFifoOverflowErr",
	 SOC15_REG_FIELD(PCS_GOPX1_0_PCS_GOPX1_PCS_ERROR_STATUS, ElasticFifoOverflowErr)},
	{"WAFL PCS DeskewErr",
	 SOC15_REG_FIELD(PCS_GOPX1_0_PCS_GOPX1_PCS_ERROR_STATUS, DeskewErr)},
	{"WAFL PCS DataStartupLimitErr",
	 SOC15_REG_FIELD(PCS_GOPX1_0_PCS_GOPX1_PCS_ERROR_STATUS, DataStartupLimitErr)},
	{"WAFL PCS FCInitTimeoutErr",
	 SOC15_REG_FIELD(PCS_GOPX1_0_PCS_GOPX1_PCS_ERROR_STATUS, FCInitTimeoutErr)},
	{"WAFL PCS RecoveryTimeoutErr",
	 SOC15_REG_FIELD(PCS_GOPX1_0_PCS_GOPX1_PCS_ERROR_STATUS, RecoveryTimeoutErr)},
	{"WAFL PCS ReadySerialTimeoutErr",
	 SOC15_REG_FIELD(PCS_GOPX1_0_PCS_GOPX1_PCS_ERROR_STATUS, ReadySerialTimeoutErr)},
	{"WAFL PCS ReadySerialAttemptErr",
	 SOC15_REG_FIELD(PCS_GOPX1_0_PCS_GOPX1_PCS_ERROR_STATUS, ReadySerialAttemptErr)},
	{"WAFL PCS RecoveryAttemptErr",
	 SOC15_REG_FIELD(PCS_GOPX1_0_PCS_GOPX1_PCS_ERROR_STATUS, RecoveryAttemptErr)},
	{"WAFL PCS RecoveryRelockAttemptErr",
	 SOC15_REG_FIELD(PCS_GOPX1_0_PCS_GOPX1_PCS_ERROR_STATUS, RecoveryRelockAttemptErr)},
};

/**
 * DOC: AMDGPU XGMI Support
 *
 * XGMI is a high speed interconnect that joins multiple GPU cards
 * into a homogeneous memory space that is organized by a collective
 * hive ID and individual node IDs, both of which are 64-bit numbers.
 *
 * The file xgmi_device_id contains the unique per GPU device ID and
 * is stored in the /sys/class/drm/card${cardno}/device/ directory.
 *
 * Inside the device directory a sub-directory 'xgmi_hive_info' is
 * created which contains the hive ID and the list of nodes.
 *
 * The hive ID is stored in:
 *   /sys/class/drm/card${cardno}/device/xgmi_hive_info/xgmi_hive_id
 *
 * The node information is stored in numbered directories:
 *   /sys/class/drm/card${cardno}/device/xgmi_hive_info/node${nodeno}/xgmi_device_id
 *
 * Each device has their own xgmi_hive_info direction with a mirror
 * set of node sub-directories.
 *
 * The XGMI memory space is built by contiguously adding the power of
 * two padded VRAM space from each node to each other.
 *
 */

static struct attribute amdgpu_xgmi_hive_id = {
	.name = "xgmi_hive_id",
	.mode = S_IRUGO
};

static struct attribute *amdgpu_xgmi_hive_attrs[] = {
	&amdgpu_xgmi_hive_id,
	NULL
};
ATTRIBUTE_GROUPS(amdgpu_xgmi_hive);

static ssize_t amdgpu_xgmi_show_attrs(struct kobject *kobj,
	struct attribute *attr, char *buf)
{
	struct amdgpu_hive_info *hive = container_of(
		kobj, struct amdgpu_hive_info, kobj);

	if (attr == &amdgpu_xgmi_hive_id)
		return snprintf(buf, PAGE_SIZE, "%llu\n", hive->hive_id);

	return 0;
}

static void amdgpu_xgmi_hive_release(struct kobject *kobj)
{
	struct amdgpu_hive_info *hive = container_of(
		kobj, struct amdgpu_hive_info, kobj);

	amdgpu_reset_put_reset_domain(hive->reset_domain);
	hive->reset_domain = NULL;

	mutex_destroy(&hive->hive_lock);
	kfree(hive);
}

static const struct sysfs_ops amdgpu_xgmi_hive_ops = {
	.show = amdgpu_xgmi_show_attrs,
};

struct kobj_type amdgpu_xgmi_hive_type = {
	.release = amdgpu_xgmi_hive_release,
	.sysfs_ops = &amdgpu_xgmi_hive_ops,
	.default_groups = amdgpu_xgmi_hive_groups,
};

static ssize_t amdgpu_xgmi_show_device_id(struct device *dev,
				     struct device_attribute *attr,
				     char *buf)
{
	struct drm_device *ddev = dev_get_drvdata(dev);
	struct amdgpu_device *adev = drm_to_adev(ddev);

	return sysfs_emit(buf, "%llu\n", adev->gmc.xgmi.node_id);

}

#define AMDGPU_XGMI_SET_FICAA(o)	((o) | 0x456801)
static ssize_t amdgpu_xgmi_show_error(struct device *dev,
				      struct device_attribute *attr,
				      char *buf)
{
	struct drm_device *ddev = dev_get_drvdata(dev);
	struct amdgpu_device *adev = drm_to_adev(ddev);
	uint32_t ficaa_pie_ctl_in, ficaa_pie_status_in;
	uint64_t fica_out;
	unsigned int error_count = 0;

	ficaa_pie_ctl_in = AMDGPU_XGMI_SET_FICAA(0x200);
	ficaa_pie_status_in = AMDGPU_XGMI_SET_FICAA(0x208);

	if ((!adev->df.funcs) ||
	    (!adev->df.funcs->get_fica) ||
	    (!adev->df.funcs->set_fica))
		return -EINVAL;

	fica_out = adev->df.funcs->get_fica(adev, ficaa_pie_ctl_in);
	if (fica_out != 0x1f)
		pr_err("xGMI error counters not enabled!\n");

	fica_out = adev->df.funcs->get_fica(adev, ficaa_pie_status_in);

	if ((fica_out & 0xffff) == 2)
		error_count = ((fica_out >> 62) & 0x1) + (fica_out >> 63);

	adev->df.funcs->set_fica(adev, ficaa_pie_status_in, 0, 0);

	return sysfs_emit(buf, "%u\n", error_count);
}


static DEVICE_ATTR(xgmi_device_id, S_IRUGO, amdgpu_xgmi_show_device_id, NULL);
static DEVICE_ATTR(xgmi_error, S_IRUGO, amdgpu_xgmi_show_error, NULL);

static int amdgpu_xgmi_sysfs_add_dev_info(struct amdgpu_device *adev,
					 struct amdgpu_hive_info *hive)
{
	int ret = 0;
	char node[10] = { 0 };

	/* Create xgmi device id file */
	ret = device_create_file(adev->dev, &dev_attr_xgmi_device_id);
	if (ret) {
		dev_err(adev->dev, "XGMI: Failed to create device file xgmi_device_id\n");
		return ret;
	}

	/* Create xgmi error file */
	ret = device_create_file(adev->dev, &dev_attr_xgmi_error);
	if (ret)
		pr_err("failed to create xgmi_error\n");


	/* Create sysfs link to hive info folder on the first device */
	if (hive->kobj.parent != (&adev->dev->kobj)) {
		ret = sysfs_create_link(&adev->dev->kobj, &hive->kobj,
					"xgmi_hive_info");
		if (ret) {
			dev_err(adev->dev, "XGMI: Failed to create link to hive info");
			goto remove_file;
		}
	}

	sprintf(node, "node%d", atomic_read(&hive->number_devices));
	/* Create sysfs link form the hive folder to yourself */
	ret = sysfs_create_link(&hive->kobj, &adev->dev->kobj, node);
	if (ret) {
		dev_err(adev->dev, "XGMI: Failed to create link from hive info");
		goto remove_link;
	}

	goto success;


remove_link:
	sysfs_remove_link(&adev->dev->kobj, adev_to_drm(adev)->unique);

remove_file:
	device_remove_file(adev->dev, &dev_attr_xgmi_device_id);

success:
	return ret;
}

static void amdgpu_xgmi_sysfs_rem_dev_info(struct amdgpu_device *adev,
					  struct amdgpu_hive_info *hive)
{
	char node[10];
	memset(node, 0, sizeof(node));

	device_remove_file(adev->dev, &dev_attr_xgmi_device_id);
	device_remove_file(adev->dev, &dev_attr_xgmi_error);

	if (hive->kobj.parent != (&adev->dev->kobj))
		sysfs_remove_link(&adev->dev->kobj,"xgmi_hive_info");

	sprintf(node, "node%d", atomic_read(&hive->number_devices));
	sysfs_remove_link(&hive->kobj, node);

}



struct amdgpu_hive_info *amdgpu_get_xgmi_hive(struct amdgpu_device *adev)
{
	struct amdgpu_hive_info *hive = NULL;
	int ret;

	if (!adev->gmc.xgmi.hive_id)
		return NULL;

	if (adev->hive) {
		kobject_get(&adev->hive->kobj);
		return adev->hive;
	}

	mutex_lock(&xgmi_mutex);

	list_for_each_entry(hive, &xgmi_hive_list, node)  {
		if (hive->hive_id == adev->gmc.xgmi.hive_id)
			goto pro_end;
	}

	hive = kzalloc(sizeof(*hive), GFP_KERNEL);
	if (!hive) {
		dev_err(adev->dev, "XGMI: allocation failed\n");
		hive = NULL;
		goto pro_end;
	}

	/* initialize new hive if not exist */
	ret = kobject_init_and_add(&hive->kobj,
			&amdgpu_xgmi_hive_type,
			&adev->dev->kobj,
			"%s", "xgmi_hive_info");
	if (ret) {
		dev_err(adev->dev, "XGMI: failed initializing kobject for xgmi hive\n");
		kobject_put(&hive->kobj);
<<<<<<< HEAD
		kfree(hive);
=======
>>>>>>> d60c95ef
		hive = NULL;
		goto pro_end;
	}

	/**
	 * Only init hive->reset_domain for none SRIOV configuration. For SRIOV,
	 * Host driver decide how to reset the GPU either through FLR or chain reset.
	 * Guest side will get individual notifications from the host for the FLR
	 * if necessary.
	 */
	if (!amdgpu_sriov_vf(adev)) {
	/**
	 * Avoid recreating reset domain when hive is reconstructed for the case
	 * of reset the devices in the XGMI hive during probe for passthrough GPU
	 * See https://www.spinics.net/lists/amd-gfx/msg58836.html
	 */
		if (adev->reset_domain->type != XGMI_HIVE) {
			hive->reset_domain =
				amdgpu_reset_create_reset_domain(XGMI_HIVE, "amdgpu-reset-hive");
			if (!hive->reset_domain) {
				dev_err(adev->dev, "XGMI: failed initializing reset domain for xgmi hive\n");
				ret = -ENOMEM;
				kobject_put(&hive->kobj);
				hive = NULL;
				goto pro_end;
			}
		} else {
			amdgpu_reset_get_reset_domain(adev->reset_domain);
			hive->reset_domain = adev->reset_domain;
		}
	}

	hive->hive_id = adev->gmc.xgmi.hive_id;
	INIT_LIST_HEAD(&hive->device_list);
	INIT_LIST_HEAD(&hive->node);
	mutex_init(&hive->hive_lock);
	atomic_set(&hive->number_devices, 0);
	task_barrier_init(&hive->tb);
	hive->pstate = AMDGPU_XGMI_PSTATE_UNKNOWN;
	hive->hi_req_gpu = NULL;

	/*
	 * hive pstate on boot is high in vega20 so we have to go to low
	 * pstate on after boot.
	 */
	hive->hi_req_count = AMDGPU_MAX_XGMI_DEVICE_PER_HIVE;
	list_add_tail(&hive->node, &xgmi_hive_list);

pro_end:
	if (hive)
		kobject_get(&hive->kobj);
	mutex_unlock(&xgmi_mutex);
	return hive;
}

void amdgpu_put_xgmi_hive(struct amdgpu_hive_info *hive)
{
	if (hive)
		kobject_put(&hive->kobj);
}

int amdgpu_xgmi_set_pstate(struct amdgpu_device *adev, int pstate)
{
	int ret = 0;
	struct amdgpu_hive_info *hive;
	struct amdgpu_device *request_adev;
	bool is_hi_req = pstate == AMDGPU_XGMI_PSTATE_MAX_VEGA20;
	bool init_low;

	hive = amdgpu_get_xgmi_hive(adev);
	if (!hive)
		return 0;

	request_adev = hive->hi_req_gpu ? hive->hi_req_gpu : adev;
	init_low = hive->pstate == AMDGPU_XGMI_PSTATE_UNKNOWN;
	amdgpu_put_xgmi_hive(hive);
	/* fw bug so temporarily disable pstate switching */
	return 0;

	if (!hive || adev->asic_type != CHIP_VEGA20)
		return 0;

	mutex_lock(&hive->hive_lock);

	if (is_hi_req)
		hive->hi_req_count++;
	else
		hive->hi_req_count--;

	/*
	 * Vega20 only needs single peer to request pstate high for the hive to
	 * go high but all peers must request pstate low for the hive to go low
	 */
	if (hive->pstate == pstate ||
			(!is_hi_req && hive->hi_req_count && !init_low))
		goto out;

	dev_dbg(request_adev->dev, "Set xgmi pstate %d.\n", pstate);

	ret = amdgpu_dpm_set_xgmi_pstate(request_adev, pstate);
	if (ret) {
		dev_err(request_adev->dev,
			"XGMI: Set pstate failure on device %llx, hive %llx, ret %d",
			request_adev->gmc.xgmi.node_id,
			request_adev->gmc.xgmi.hive_id, ret);
		goto out;
	}

	if (init_low)
		hive->pstate = hive->hi_req_count ?
					hive->pstate : AMDGPU_XGMI_PSTATE_MIN;
	else {
		hive->pstate = pstate;
		hive->hi_req_gpu = pstate != AMDGPU_XGMI_PSTATE_MIN ?
							adev : NULL;
	}
out:
	mutex_unlock(&hive->hive_lock);
	return ret;
}

int amdgpu_xgmi_update_topology(struct amdgpu_hive_info *hive, struct amdgpu_device *adev)
{
	int ret;

	if (amdgpu_sriov_vf(adev))
		return 0;

	/* Each psp need to set the latest topology */
	ret = psp_xgmi_set_topology_info(&adev->psp,
					 atomic_read(&hive->number_devices),
					 &adev->psp.xgmi_context.top_info);
	if (ret)
		dev_err(adev->dev,
			"XGMI: Set topology failure on device %llx, hive %llx, ret %d",
			adev->gmc.xgmi.node_id,
			adev->gmc.xgmi.hive_id, ret);

	return ret;
}


/*
 * NOTE psp_xgmi_node_info.num_hops layout is as follows:
 * num_hops[7:6] = link type (0 = xGMI2, 1 = xGMI3, 2/3 = reserved)
 * num_hops[5:3] = reserved
 * num_hops[2:0] = number of hops
 */
int amdgpu_xgmi_get_hops_count(struct amdgpu_device *adev,
		struct amdgpu_device *peer_adev)
{
	struct psp_xgmi_topology_info *top = &adev->psp.xgmi_context.top_info;
	uint8_t num_hops_mask = 0x7;
	int i;

	for (i = 0 ; i < top->num_nodes; ++i)
		if (top->nodes[i].node_id == peer_adev->gmc.xgmi.node_id)
			return top->nodes[i].num_hops & num_hops_mask;
	return	-EINVAL;
}

int amdgpu_xgmi_get_num_links(struct amdgpu_device *adev,
		struct amdgpu_device *peer_adev)
{
	struct psp_xgmi_topology_info *top = &adev->psp.xgmi_context.top_info;
	int i;

	for (i = 0 ; i < top->num_nodes; ++i)
		if (top->nodes[i].node_id == peer_adev->gmc.xgmi.node_id)
			return top->nodes[i].num_links;
	return	-EINVAL;
}

/*
 * Devices that support extended data require the entire hive to initialize with
 * the shared memory buffer flag set.
 *
 * Hive locks and conditions apply - see amdgpu_xgmi_add_device
 */
static int amdgpu_xgmi_initialize_hive_get_data_partition(struct amdgpu_hive_info *hive,
							bool set_extended_data)
{
	struct amdgpu_device *tmp_adev;
	int ret;

	list_for_each_entry(tmp_adev, &hive->device_list, gmc.xgmi.head) {
		ret = psp_xgmi_initialize(&tmp_adev->psp, set_extended_data, false);
		if (ret) {
			dev_err(tmp_adev->dev,
				"XGMI: Failed to initialize xgmi session for data partition %i\n",
				set_extended_data);
			return ret;
		}

	}

	return 0;
}

int amdgpu_xgmi_add_device(struct amdgpu_device *adev)
{
	struct psp_xgmi_topology_info *top_info;
	struct amdgpu_hive_info *hive;
	struct amdgpu_xgmi	*entry;
	struct amdgpu_device *tmp_adev = NULL;

	int count = 0, ret = 0;

	if (!adev->gmc.xgmi.supported)
		return 0;

	if (!adev->gmc.xgmi.pending_reset &&
	    amdgpu_device_ip_get_ip_block(adev, AMD_IP_BLOCK_TYPE_PSP)) {
		ret = psp_xgmi_initialize(&adev->psp, false, true);
		if (ret) {
			dev_err(adev->dev,
				"XGMI: Failed to initialize xgmi session\n");
			return ret;
		}

		ret = psp_xgmi_get_hive_id(&adev->psp, &adev->gmc.xgmi.hive_id);
		if (ret) {
			dev_err(adev->dev,
				"XGMI: Failed to get hive id\n");
			return ret;
		}

		ret = psp_xgmi_get_node_id(&adev->psp, &adev->gmc.xgmi.node_id);
		if (ret) {
			dev_err(adev->dev,
				"XGMI: Failed to get node id\n");
			return ret;
		}
	} else {
		adev->gmc.xgmi.hive_id = 16;
		adev->gmc.xgmi.node_id = adev->gmc.xgmi.physical_node_id + 16;
	}

	hive = amdgpu_get_xgmi_hive(adev);
	if (!hive) {
		ret = -EINVAL;
		dev_err(adev->dev,
			"XGMI: node 0x%llx, can not match hive 0x%llx in the hive list.\n",
			adev->gmc.xgmi.node_id, adev->gmc.xgmi.hive_id);
		goto exit;
	}
	mutex_lock(&hive->hive_lock);

	top_info = &adev->psp.xgmi_context.top_info;

	list_add_tail(&adev->gmc.xgmi.head, &hive->device_list);
	list_for_each_entry(entry, &hive->device_list, head)
		top_info->nodes[count++].node_id = entry->node_id;
	top_info->num_nodes = count;
	atomic_set(&hive->number_devices, count);

	task_barrier_add_task(&hive->tb);

	if (!adev->gmc.xgmi.pending_reset &&
	    amdgpu_device_ip_get_ip_block(adev, AMD_IP_BLOCK_TYPE_PSP)) {
		list_for_each_entry(tmp_adev, &hive->device_list, gmc.xgmi.head) {
			/* update node list for other device in the hive */
			if (tmp_adev != adev) {
				top_info = &tmp_adev->psp.xgmi_context.top_info;
				top_info->nodes[count - 1].node_id =
					adev->gmc.xgmi.node_id;
				top_info->num_nodes = count;
			}
			ret = amdgpu_xgmi_update_topology(hive, tmp_adev);
			if (ret)
				goto exit_unlock;
		}

		/* get latest topology info for each device from psp */
		list_for_each_entry(tmp_adev, &hive->device_list, gmc.xgmi.head) {
			ret = psp_xgmi_get_topology_info(&tmp_adev->psp, count,
					&tmp_adev->psp.xgmi_context.top_info, false);
			if (ret) {
				dev_err(tmp_adev->dev,
					"XGMI: Get topology failure on device %llx, hive %llx, ret %d",
					tmp_adev->gmc.xgmi.node_id,
					tmp_adev->gmc.xgmi.hive_id, ret);
				/* To do : continue with some node failed or disable the whole hive */
				goto exit_unlock;
			}
		}

		/* get topology again for hives that support extended data */
		if (adev->psp.xgmi_context.supports_extended_data) {

			/* initialize the hive to get extended data.  */
			ret = amdgpu_xgmi_initialize_hive_get_data_partition(hive, true);
			if (ret)
				goto exit_unlock;

			/* get the extended data. */
			list_for_each_entry(tmp_adev, &hive->device_list, gmc.xgmi.head) {
				ret = psp_xgmi_get_topology_info(&tmp_adev->psp, count,
						&tmp_adev->psp.xgmi_context.top_info, true);
				if (ret) {
					dev_err(tmp_adev->dev,
						"XGMI: Get topology for extended data failure on device %llx, hive %llx, ret %d",
						tmp_adev->gmc.xgmi.node_id,
						tmp_adev->gmc.xgmi.hive_id, ret);
					goto exit_unlock;
				}
			}

			/* initialize the hive to get non-extended data for the next round. */
			ret = amdgpu_xgmi_initialize_hive_get_data_partition(hive, false);
			if (ret)
				goto exit_unlock;

		}
	}

	if (!ret && !adev->gmc.xgmi.pending_reset)
		ret = amdgpu_xgmi_sysfs_add_dev_info(adev, hive);

exit_unlock:
	mutex_unlock(&hive->hive_lock);
exit:
	if (!ret) {
		adev->hive = hive;
		dev_info(adev->dev, "XGMI: Add node %d, hive 0x%llx.\n",
			 adev->gmc.xgmi.physical_node_id, adev->gmc.xgmi.hive_id);
	} else {
		amdgpu_put_xgmi_hive(hive);
		dev_err(adev->dev, "XGMI: Failed to add node %d, hive 0x%llx ret: %d\n",
			adev->gmc.xgmi.physical_node_id, adev->gmc.xgmi.hive_id,
			ret);
	}

	return ret;
}

int amdgpu_xgmi_remove_device(struct amdgpu_device *adev)
{
	struct amdgpu_hive_info *hive = adev->hive;

	if (!adev->gmc.xgmi.supported)
		return -EINVAL;

	if (!hive)
		return -EINVAL;

	mutex_lock(&hive->hive_lock);
	task_barrier_rem_task(&hive->tb);
	amdgpu_xgmi_sysfs_rem_dev_info(adev, hive);
	if (hive->hi_req_gpu == adev)
		hive->hi_req_gpu = NULL;
	list_del(&adev->gmc.xgmi.head);
	mutex_unlock(&hive->hive_lock);

	amdgpu_put_xgmi_hive(hive);
	adev->hive = NULL;

	if (atomic_dec_return(&hive->number_devices) == 0) {
		/* Remove the hive from global hive list */
		mutex_lock(&xgmi_mutex);
		list_del(&hive->node);
		mutex_unlock(&xgmi_mutex);

		amdgpu_put_xgmi_hive(hive);
	}

	return 0;
}

static int amdgpu_xgmi_ras_late_init(struct amdgpu_device *adev, struct ras_common_if *ras_block)
{
	if (!adev->gmc.xgmi.supported ||
	    adev->gmc.xgmi.num_physical_nodes == 0)
		return 0;

	adev->gmc.xgmi.ras->ras_block.hw_ops->reset_ras_error_count(adev);

	return amdgpu_ras_block_late_init(adev, ras_block);
}

uint64_t amdgpu_xgmi_get_relative_phy_addr(struct amdgpu_device *adev,
					   uint64_t addr)
{
	struct amdgpu_xgmi *xgmi = &adev->gmc.xgmi;
	return (addr + xgmi->physical_node_id * xgmi->node_segment_size);
}

static void pcs_clear_status(struct amdgpu_device *adev, uint32_t pcs_status_reg)
{
	WREG32_PCIE(pcs_status_reg, 0xFFFFFFFF);
	WREG32_PCIE(pcs_status_reg, 0);
}

static void amdgpu_xgmi_reset_ras_error_count(struct amdgpu_device *adev)
{
	uint32_t i;

	switch (adev->asic_type) {
	case CHIP_ARCTURUS:
		for (i = 0; i < ARRAY_SIZE(xgmi_pcs_err_status_reg_arct); i++)
			pcs_clear_status(adev,
					 xgmi_pcs_err_status_reg_arct[i]);
		break;
	case CHIP_VEGA20:
		for (i = 0; i < ARRAY_SIZE(xgmi_pcs_err_status_reg_vg20); i++)
			pcs_clear_status(adev,
					 xgmi_pcs_err_status_reg_vg20[i]);
		break;
	case CHIP_ALDEBARAN:
		for (i = 0; i < ARRAY_SIZE(xgmi3x16_pcs_err_status_reg_aldebaran); i++)
			pcs_clear_status(adev,
					 xgmi3x16_pcs_err_status_reg_aldebaran[i]);
		for (i = 0; i < ARRAY_SIZE(walf_pcs_err_status_reg_aldebaran); i++)
			pcs_clear_status(adev,
					 walf_pcs_err_status_reg_aldebaran[i]);
		break;
	default:
		break;
	}
}

static int amdgpu_xgmi_query_pcs_error_status(struct amdgpu_device *adev,
					      uint32_t value,
					      uint32_t *ue_count,
					      uint32_t *ce_count,
					      bool is_xgmi_pcs)
{
	int i;
	int ue_cnt;

	if (is_xgmi_pcs) {
		/* query xgmi pcs error status,
		 * only ue is supported */
		for (i = 0; i < ARRAY_SIZE(xgmi_pcs_ras_fields); i ++) {
			ue_cnt = (value &
				  xgmi_pcs_ras_fields[i].pcs_err_mask) >>
				  xgmi_pcs_ras_fields[i].pcs_err_shift;
			if (ue_cnt) {
				dev_info(adev->dev, "%s detected\n",
					 xgmi_pcs_ras_fields[i].err_name);
				*ue_count += ue_cnt;
			}
		}
	} else {
		/* query wafl pcs error status,
		 * only ue is supported */
		for (i = 0; i < ARRAY_SIZE(wafl_pcs_ras_fields); i++) {
			ue_cnt = (value &
				  wafl_pcs_ras_fields[i].pcs_err_mask) >>
				  wafl_pcs_ras_fields[i].pcs_err_shift;
			if (ue_cnt) {
				dev_info(adev->dev, "%s detected\n",
					 wafl_pcs_ras_fields[i].err_name);
				*ue_count += ue_cnt;
			}
		}
	}

	return 0;
}

static void amdgpu_xgmi_query_ras_error_count(struct amdgpu_device *adev,
					     void *ras_error_status)
{
	struct ras_err_data *err_data = (struct ras_err_data *)ras_error_status;
	int i;
	uint32_t data;
	uint32_t ue_cnt = 0, ce_cnt = 0;

	if (!amdgpu_ras_is_supported(adev, AMDGPU_RAS_BLOCK__XGMI_WAFL))
		return ;

	err_data->ue_count = 0;
	err_data->ce_count = 0;

	switch (adev->asic_type) {
	case CHIP_ARCTURUS:
		/* check xgmi pcs error */
		for (i = 0; i < ARRAY_SIZE(xgmi_pcs_err_status_reg_arct); i++) {
			data = RREG32_PCIE(xgmi_pcs_err_status_reg_arct[i]);
			if (data)
				amdgpu_xgmi_query_pcs_error_status(adev,
						data, &ue_cnt, &ce_cnt, true);
		}
		/* check wafl pcs error */
		for (i = 0; i < ARRAY_SIZE(wafl_pcs_err_status_reg_arct); i++) {
			data = RREG32_PCIE(wafl_pcs_err_status_reg_arct[i]);
			if (data)
				amdgpu_xgmi_query_pcs_error_status(adev,
						data, &ue_cnt, &ce_cnt, false);
		}
		break;
	case CHIP_VEGA20:
		/* check xgmi pcs error */
		for (i = 0; i < ARRAY_SIZE(xgmi_pcs_err_status_reg_vg20); i++) {
			data = RREG32_PCIE(xgmi_pcs_err_status_reg_vg20[i]);
			if (data)
				amdgpu_xgmi_query_pcs_error_status(adev,
						data, &ue_cnt, &ce_cnt, true);
		}
		/* check wafl pcs error */
		for (i = 0; i < ARRAY_SIZE(wafl_pcs_err_status_reg_vg20); i++) {
			data = RREG32_PCIE(wafl_pcs_err_status_reg_vg20[i]);
			if (data)
				amdgpu_xgmi_query_pcs_error_status(adev,
						data, &ue_cnt, &ce_cnt, false);
		}
		break;
	case CHIP_ALDEBARAN:
		/* check xgmi3x16 pcs error */
		for (i = 0; i < ARRAY_SIZE(xgmi3x16_pcs_err_status_reg_aldebaran); i++) {
			data = RREG32_PCIE(xgmi3x16_pcs_err_status_reg_aldebaran[i]);
			if (data)
				amdgpu_xgmi_query_pcs_error_status(adev,
						data, &ue_cnt, &ce_cnt, true);
		}
		/* check wafl pcs error */
		for (i = 0; i < ARRAY_SIZE(walf_pcs_err_status_reg_aldebaran); i++) {
			data = RREG32_PCIE(walf_pcs_err_status_reg_aldebaran[i]);
			if (data)
				amdgpu_xgmi_query_pcs_error_status(adev,
						data, &ue_cnt, &ce_cnt, false);
		}
		break;
	default:
		dev_warn(adev->dev, "XGMI RAS error query not supported");
		break;
	}

	adev->gmc.xgmi.ras->ras_block.hw_ops->reset_ras_error_count(adev);

	err_data->ue_count += ue_cnt;
	err_data->ce_count += ce_cnt;
}

/* Trigger XGMI/WAFL error */
static int amdgpu_ras_error_inject_xgmi(struct amdgpu_device *adev,  void *inject_if)
{
	int ret = 0;
	struct ta_ras_trigger_error_input *block_info =
				(struct ta_ras_trigger_error_input *)inject_if;

	if (amdgpu_dpm_set_df_cstate(adev, DF_CSTATE_DISALLOW))
		dev_warn(adev->dev, "Failed to disallow df cstate");

	if (amdgpu_dpm_allow_xgmi_power_down(adev, false))
		dev_warn(adev->dev, "Failed to disallow XGMI power down");

	ret = psp_ras_trigger_error(&adev->psp, block_info);

	if (amdgpu_ras_intr_triggered())
		return ret;

	if (amdgpu_dpm_allow_xgmi_power_down(adev, true))
		dev_warn(adev->dev, "Failed to allow XGMI power down");

	if (amdgpu_dpm_set_df_cstate(adev, DF_CSTATE_ALLOW))
		dev_warn(adev->dev, "Failed to allow df cstate");

	return ret;
}

struct amdgpu_ras_block_hw_ops  xgmi_ras_hw_ops = {
	.query_ras_error_count = amdgpu_xgmi_query_ras_error_count,
	.reset_ras_error_count = amdgpu_xgmi_reset_ras_error_count,
	.ras_error_inject = amdgpu_ras_error_inject_xgmi,
};

struct amdgpu_xgmi_ras xgmi_ras = {
	.ras_block = {
		.ras_comm = {
			.name = "xgmi_wafl",
			.block = AMDGPU_RAS_BLOCK__XGMI_WAFL,
			.type = AMDGPU_RAS_ERROR__MULTI_UNCORRECTABLE,
		},
		.hw_ops = &xgmi_ras_hw_ops,
		.ras_late_init = amdgpu_xgmi_ras_late_init,
	},
};<|MERGE_RESOLUTION|>--- conflicted
+++ resolved
@@ -386,10 +386,6 @@
 	if (ret) {
 		dev_err(adev->dev, "XGMI: failed initializing kobject for xgmi hive\n");
 		kobject_put(&hive->kobj);
-<<<<<<< HEAD
-		kfree(hive);
-=======
->>>>>>> d60c95ef
 		hive = NULL;
 		goto pro_end;
 	}
