// SPDX-License-Identifier: GPL-2.0 OR MIT
/*
 * Copyright 2020-2021 Advanced Micro Devices, Inc.
 *
 * Permission is hereby granted, free of charge, to any person obtaining a
 * copy of this software and associated documentation files (the "Software"),
 * to deal in the Software without restriction, including without limitation
 * the rights to use, copy, modify, merge, publish, distribute, sublicense,
 * and/or sell copies of the Software, and to permit persons to whom the
 * Software is furnished to do so, subject to the following conditions:
 *
 * The above copyright notice and this permission notice shall be included in
 * all copies or substantial portions of the Software.
 *
 * THE SOFTWARE IS PROVIDED "AS IS", WITHOUT WARRANTY OF ANY KIND, EXPRESS OR
 * IMPLIED, INCLUDING BUT NOT LIMITED TO THE WARRANTIES OF MERCHANTABILITY,
 * FITNESS FOR A PARTICULAR PURPOSE AND NONINFRINGEMENT.  IN NO EVENT SHALL
 * THE COPYRIGHT HOLDER(S) OR AUTHOR(S) BE LIABLE FOR ANY CLAIM, DAMAGES OR
 * OTHER LIABILITY, WHETHER IN AN ACTION OF CONTRACT, TORT OR OTHERWISE,
 * ARISING FROM, OUT OF OR IN CONNECTION WITH THE SOFTWARE OR THE USE OR
 * OTHER DEALINGS IN THE SOFTWARE.
 */

#include <linux/types.h>
#include <linux/sched/task.h>
#include <linux/dynamic_debug.h>
#include <drm/ttm/ttm_tt.h>
#include <drm/drm_exec.h>

#include "amdgpu_sync.h"
#include "amdgpu_object.h"
#include "amdgpu_vm.h"
#include "amdgpu_hmm.h"
#include "amdgpu.h"
#include "amdgpu_xgmi.h"
#include "kfd_priv.h"
#include "kfd_svm.h"
#include "kfd_migrate.h"
#include "kfd_smi_events.h"

#ifdef dev_fmt
#undef dev_fmt
#endif
#define dev_fmt(fmt) "kfd_svm: %s: " fmt, __func__

#define AMDGPU_SVM_RANGE_RESTORE_DELAY_MS 1

/* Long enough to ensure no retry fault comes after svm range is restored and
 * page table is updated.
 */
#define AMDGPU_SVM_RANGE_RETRY_FAULT_PENDING	(2UL * NSEC_PER_MSEC)
#if IS_ENABLED(CONFIG_DYNAMIC_DEBUG)
#define dynamic_svm_range_dump(svms) \
	_dynamic_func_call_no_desc("svm_range_dump", svm_range_debug_dump, svms)
#else
#define dynamic_svm_range_dump(svms) \
	do { if (0) svm_range_debug_dump(svms); } while (0)
#endif

/* Giant svm range split into smaller ranges based on this, it is decided using
 * minimum of all dGPU/APU 1/32 VRAM size, between 2MB to 1GB and alignment to
 * power of 2MB.
 */
static uint64_t max_svm_range_pages;

struct criu_svm_metadata {
	struct list_head list;
	struct kfd_criu_svm_range_priv_data data;
};

static void svm_range_evict_svm_bo_worker(struct work_struct *work);
static bool
svm_range_cpu_invalidate_pagetables(struct mmu_interval_notifier *mni,
				    const struct mmu_notifier_range *range,
				    unsigned long cur_seq);
static int
svm_range_check_vm(struct kfd_process *p, uint64_t start, uint64_t last,
		   uint64_t *bo_s, uint64_t *bo_l);
static const struct mmu_interval_notifier_ops svm_range_mn_ops = {
	.invalidate = svm_range_cpu_invalidate_pagetables,
};

/**
 * svm_range_unlink - unlink svm_range from lists and interval tree
 * @prange: svm range structure to be removed
 *
 * Remove the svm_range from the svms and svm_bo lists and the svms
 * interval tree.
 *
 * Context: The caller must hold svms->lock
 */
static void svm_range_unlink(struct svm_range *prange)
{
	pr_debug("svms 0x%p prange 0x%p [0x%lx 0x%lx]\n", prange->svms,
		 prange, prange->start, prange->last);

	if (prange->svm_bo) {
		spin_lock(&prange->svm_bo->list_lock);
		list_del(&prange->svm_bo_list);
		spin_unlock(&prange->svm_bo->list_lock);
	}

	list_del(&prange->list);
	if (prange->it_node.start != 0 && prange->it_node.last != 0)
		interval_tree_remove(&prange->it_node, &prange->svms->objects);
}

static void
svm_range_add_notifier_locked(struct mm_struct *mm, struct svm_range *prange)
{
	pr_debug("svms 0x%p prange 0x%p [0x%lx 0x%lx]\n", prange->svms,
		 prange, prange->start, prange->last);

	mmu_interval_notifier_insert_locked(&prange->notifier, mm,
				     prange->start << PAGE_SHIFT,
				     prange->npages << PAGE_SHIFT,
				     &svm_range_mn_ops);
}

/**
 * svm_range_add_to_svms - add svm range to svms
 * @prange: svm range structure to be added
 *
 * Add the svm range to svms interval tree and link list
 *
 * Context: The caller must hold svms->lock
 */
static void svm_range_add_to_svms(struct svm_range *prange)
{
	pr_debug("svms 0x%p prange 0x%p [0x%lx 0x%lx]\n", prange->svms,
		 prange, prange->start, prange->last);

	list_move_tail(&prange->list, &prange->svms->list);
	prange->it_node.start = prange->start;
	prange->it_node.last = prange->last;
	interval_tree_insert(&prange->it_node, &prange->svms->objects);
}

static void svm_range_remove_notifier(struct svm_range *prange)
{
	pr_debug("remove notifier svms 0x%p prange 0x%p [0x%lx 0x%lx]\n",
		 prange->svms, prange,
		 prange->notifier.interval_tree.start >> PAGE_SHIFT,
		 prange->notifier.interval_tree.last >> PAGE_SHIFT);

	if (prange->notifier.interval_tree.start != 0 &&
	    prange->notifier.interval_tree.last != 0)
		mmu_interval_notifier_remove(&prange->notifier);
}

static bool
svm_is_valid_dma_mapping_addr(struct device *dev, dma_addr_t dma_addr)
{
	return dma_addr && !dma_mapping_error(dev, dma_addr) &&
	       !(dma_addr & SVM_RANGE_VRAM_DOMAIN);
}

static int
svm_range_dma_map_dev(struct amdgpu_device *adev, struct svm_range *prange,
		      unsigned long offset, unsigned long npages,
		      unsigned long *hmm_pfns, uint32_t gpuidx)
{
	enum dma_data_direction dir = DMA_BIDIRECTIONAL;
	dma_addr_t *addr = prange->dma_addr[gpuidx];
	struct device *dev = adev->dev;
	struct page *page;
	int i, r;

	if (!addr) {
		addr = kvcalloc(prange->npages, sizeof(*addr), GFP_KERNEL);
		if (!addr)
			return -ENOMEM;
		prange->dma_addr[gpuidx] = addr;
	}

	addr += offset;
	for (i = 0; i < npages; i++) {
		if (svm_is_valid_dma_mapping_addr(dev, addr[i]))
			dma_unmap_page(dev, addr[i], PAGE_SIZE, dir);

		page = hmm_pfn_to_page(hmm_pfns[i]);
		if (is_zone_device_page(page)) {
			struct amdgpu_device *bo_adev = prange->svm_bo->node->adev;

			addr[i] = (hmm_pfns[i] << PAGE_SHIFT) +
				   bo_adev->vm_manager.vram_base_offset -
				   bo_adev->kfd.pgmap.range.start;
			addr[i] |= SVM_RANGE_VRAM_DOMAIN;
			pr_debug_ratelimited("vram address: 0x%llx\n", addr[i]);
			continue;
		}
		addr[i] = dma_map_page(dev, page, 0, PAGE_SIZE, dir);
		r = dma_mapping_error(dev, addr[i]);
		if (r) {
			dev_err(dev, "failed %d dma_map_page\n", r);
			return r;
		}
		pr_debug_ratelimited("dma mapping 0x%llx for page addr 0x%lx\n",
				     addr[i] >> PAGE_SHIFT, page_to_pfn(page));
	}
	return 0;
}

static int
svm_range_dma_map(struct svm_range *prange, unsigned long *bitmap,
		  unsigned long offset, unsigned long npages,
		  unsigned long *hmm_pfns)
{
	struct kfd_process *p;
	uint32_t gpuidx;
	int r;

	p = container_of(prange->svms, struct kfd_process, svms);

	for_each_set_bit(gpuidx, bitmap, MAX_GPU_INSTANCE) {
		struct kfd_process_device *pdd;

		pr_debug("mapping to gpu idx 0x%x\n", gpuidx);
		pdd = kfd_process_device_from_gpuidx(p, gpuidx);
		if (!pdd) {
			pr_debug("failed to find device idx %d\n", gpuidx);
			return -EINVAL;
		}

		r = svm_range_dma_map_dev(pdd->dev->adev, prange, offset, npages,
					  hmm_pfns, gpuidx);
		if (r)
			break;
	}

	return r;
}

void svm_range_dma_unmap_dev(struct device *dev, dma_addr_t *dma_addr,
			 unsigned long offset, unsigned long npages)
{
	enum dma_data_direction dir = DMA_BIDIRECTIONAL;
	int i;

	if (!dma_addr)
		return;

	for (i = offset; i < offset + npages; i++) {
		if (!svm_is_valid_dma_mapping_addr(dev, dma_addr[i]))
			continue;
		pr_debug_ratelimited("unmap 0x%llx\n", dma_addr[i] >> PAGE_SHIFT);
		dma_unmap_page(dev, dma_addr[i], PAGE_SIZE, dir);
		dma_addr[i] = 0;
	}
}

void svm_range_dma_unmap(struct svm_range *prange)
{
	struct kfd_process_device *pdd;
	dma_addr_t *dma_addr;
	struct device *dev;
	struct kfd_process *p;
	uint32_t gpuidx;

	p = container_of(prange->svms, struct kfd_process, svms);

	for (gpuidx = 0; gpuidx < MAX_GPU_INSTANCE; gpuidx++) {
		dma_addr = prange->dma_addr[gpuidx];
		if (!dma_addr)
			continue;

		pdd = kfd_process_device_from_gpuidx(p, gpuidx);
		if (!pdd) {
			pr_debug("failed to find device idx %d\n", gpuidx);
			continue;
		}
		dev = &pdd->dev->adev->pdev->dev;

		svm_range_dma_unmap_dev(dev, dma_addr, 0, prange->npages);
	}
}

static void svm_range_free(struct svm_range *prange, bool do_unmap)
{
	uint64_t size = (prange->last - prange->start + 1) << PAGE_SHIFT;
	struct kfd_process *p = container_of(prange->svms, struct kfd_process, svms);
	uint32_t gpuidx;

	pr_debug("svms 0x%p prange 0x%p [0x%lx 0x%lx]\n", prange->svms, prange,
		 prange->start, prange->last);

	svm_range_vram_node_free(prange);
	if (do_unmap)
		svm_range_dma_unmap(prange);

	if (do_unmap && !p->xnack_enabled) {
		pr_debug("unreserve prange 0x%p size: 0x%llx\n", prange, size);
		amdgpu_amdkfd_unreserve_mem_limit(NULL, size,
					KFD_IOC_ALLOC_MEM_FLAGS_USERPTR, 0);
	}

	/* free dma_addr array for each gpu */
	for (gpuidx = 0; gpuidx < MAX_GPU_INSTANCE; gpuidx++) {
		if (prange->dma_addr[gpuidx]) {
			kvfree(prange->dma_addr[gpuidx]);
			prange->dma_addr[gpuidx] = NULL;
		}
	}

	mutex_destroy(&prange->lock);
	mutex_destroy(&prange->migrate_mutex);
	kfree(prange);
}

static void
svm_range_set_default_attributes(int32_t *location, int32_t *prefetch_loc,
				 uint8_t *granularity, uint32_t *flags)
{
	*location = KFD_IOCTL_SVM_LOCATION_UNDEFINED;
	*prefetch_loc = KFD_IOCTL_SVM_LOCATION_UNDEFINED;
	*granularity = 9;
	*flags =
		KFD_IOCTL_SVM_FLAG_HOST_ACCESS | KFD_IOCTL_SVM_FLAG_COHERENT;
}

static struct
svm_range *svm_range_new(struct svm_range_list *svms, uint64_t start,
			 uint64_t last, bool update_mem_usage)
{
	uint64_t size = last - start + 1;
	struct svm_range *prange;
	struct kfd_process *p;

	prange = kzalloc(sizeof(*prange), GFP_KERNEL);
	if (!prange)
		return NULL;

	p = container_of(svms, struct kfd_process, svms);
	if (!p->xnack_enabled && update_mem_usage &&
	    amdgpu_amdkfd_reserve_mem_limit(NULL, size << PAGE_SHIFT,
				    KFD_IOC_ALLOC_MEM_FLAGS_USERPTR, 0)) {
		pr_info("SVM mapping failed, exceeds resident system memory limit\n");
		kfree(prange);
		return NULL;
	}
	prange->npages = size;
	prange->svms = svms;
	prange->start = start;
	prange->last = last;
	INIT_LIST_HEAD(&prange->list);
	INIT_LIST_HEAD(&prange->update_list);
	INIT_LIST_HEAD(&prange->svm_bo_list);
	INIT_LIST_HEAD(&prange->deferred_list);
	INIT_LIST_HEAD(&prange->child_list);
	atomic_set(&prange->invalid, 0);
	prange->validate_timestamp = 0;
	mutex_init(&prange->migrate_mutex);
	mutex_init(&prange->lock);

	if (p->xnack_enabled)
		bitmap_copy(prange->bitmap_access, svms->bitmap_supported,
			    MAX_GPU_INSTANCE);

	svm_range_set_default_attributes(&prange->preferred_loc,
					 &prange->prefetch_loc,
					 &prange->granularity, &prange->flags);

	pr_debug("svms 0x%p [0x%llx 0x%llx]\n", svms, start, last);

	return prange;
}

static bool svm_bo_ref_unless_zero(struct svm_range_bo *svm_bo)
{
	if (!svm_bo || !kref_get_unless_zero(&svm_bo->kref))
		return false;

	return true;
}

static void svm_range_bo_release(struct kref *kref)
{
	struct svm_range_bo *svm_bo;

	svm_bo = container_of(kref, struct svm_range_bo, kref);
	pr_debug("svm_bo 0x%p\n", svm_bo);

	spin_lock(&svm_bo->list_lock);
	while (!list_empty(&svm_bo->range_list)) {
		struct svm_range *prange =
				list_first_entry(&svm_bo->range_list,
						struct svm_range, svm_bo_list);
		/* list_del_init tells a concurrent svm_range_vram_node_new when
		 * it's safe to reuse the svm_bo pointer and svm_bo_list head.
		 */
		list_del_init(&prange->svm_bo_list);
		spin_unlock(&svm_bo->list_lock);

		pr_debug("svms 0x%p [0x%lx 0x%lx]\n", prange->svms,
			 prange->start, prange->last);
		mutex_lock(&prange->lock);
		prange->svm_bo = NULL;
		mutex_unlock(&prange->lock);

		spin_lock(&svm_bo->list_lock);
	}
	spin_unlock(&svm_bo->list_lock);
	if (!dma_fence_is_signaled(&svm_bo->eviction_fence->base)) {
		/* We're not in the eviction worker.
		 * Signal the fence and synchronize with any
		 * pending eviction work.
		 */
		dma_fence_signal(&svm_bo->eviction_fence->base);
		cancel_work_sync(&svm_bo->eviction_work);
	}
	dma_fence_put(&svm_bo->eviction_fence->base);
	amdgpu_bo_unref(&svm_bo->bo);
	kfree(svm_bo);
}

static void svm_range_bo_wq_release(struct work_struct *work)
{
	struct svm_range_bo *svm_bo;

	svm_bo = container_of(work, struct svm_range_bo, release_work);
	svm_range_bo_release(&svm_bo->kref);
}

static void svm_range_bo_release_async(struct kref *kref)
{
	struct svm_range_bo *svm_bo;

	svm_bo = container_of(kref, struct svm_range_bo, kref);
	pr_debug("svm_bo 0x%p\n", svm_bo);
	INIT_WORK(&svm_bo->release_work, svm_range_bo_wq_release);
	schedule_work(&svm_bo->release_work);
}

void svm_range_bo_unref_async(struct svm_range_bo *svm_bo)
{
	kref_put(&svm_bo->kref, svm_range_bo_release_async);
}

static void svm_range_bo_unref(struct svm_range_bo *svm_bo)
{
	if (svm_bo)
		kref_put(&svm_bo->kref, svm_range_bo_release);
}

static bool
svm_range_validate_svm_bo(struct kfd_node *node, struct svm_range *prange)
{
	mutex_lock(&prange->lock);
	if (!prange->svm_bo) {
		mutex_unlock(&prange->lock);
		return false;
	}
	if (prange->ttm_res) {
		/* We still have a reference, all is well */
		mutex_unlock(&prange->lock);
		return true;
	}
	if (svm_bo_ref_unless_zero(prange->svm_bo)) {
		/*
		 * Migrate from GPU to GPU, remove range from source svm_bo->node
		 * range list, and return false to allocate svm_bo from destination
		 * node.
		 */
		if (prange->svm_bo->node != node) {
			mutex_unlock(&prange->lock);

			spin_lock(&prange->svm_bo->list_lock);
			list_del_init(&prange->svm_bo_list);
			spin_unlock(&prange->svm_bo->list_lock);

			svm_range_bo_unref(prange->svm_bo);
			return false;
		}
		if (READ_ONCE(prange->svm_bo->evicting)) {
			struct dma_fence *f;
			struct svm_range_bo *svm_bo;
			/* The BO is getting evicted,
			 * we need to get a new one
			 */
			mutex_unlock(&prange->lock);
			svm_bo = prange->svm_bo;
			f = dma_fence_get(&svm_bo->eviction_fence->base);
			svm_range_bo_unref(prange->svm_bo);
			/* wait for the fence to avoid long spin-loop
			 * at list_empty_careful
			 */
			dma_fence_wait(f, false);
			dma_fence_put(f);
		} else {
			/* The BO was still around and we got
			 * a new reference to it
			 */
			mutex_unlock(&prange->lock);
			pr_debug("reuse old bo svms 0x%p [0x%lx 0x%lx]\n",
				 prange->svms, prange->start, prange->last);

			prange->ttm_res = prange->svm_bo->bo->tbo.resource;
			return true;
		}

	} else {
		mutex_unlock(&prange->lock);
	}

	/* We need a new svm_bo. Spin-loop to wait for concurrent
	 * svm_range_bo_release to finish removing this range from
	 * its range list and set prange->svm_bo to null. After this,
	 * it is safe to reuse the svm_bo pointer and svm_bo_list head.
	 */
	while (!list_empty_careful(&prange->svm_bo_list) || prange->svm_bo)
		cond_resched();

	return false;
}

static struct svm_range_bo *svm_range_bo_new(void)
{
	struct svm_range_bo *svm_bo;

	svm_bo = kzalloc(sizeof(*svm_bo), GFP_KERNEL);
	if (!svm_bo)
		return NULL;

	kref_init(&svm_bo->kref);
	INIT_LIST_HEAD(&svm_bo->range_list);
	spin_lock_init(&svm_bo->list_lock);

	return svm_bo;
}

int
svm_range_vram_node_new(struct kfd_node *node, struct svm_range *prange,
			bool clear)
{
	struct amdgpu_bo_param bp;
	struct svm_range_bo *svm_bo;
	struct amdgpu_bo_user *ubo;
	struct amdgpu_bo *bo;
	struct kfd_process *p;
	struct mm_struct *mm;
	int r;

	p = container_of(prange->svms, struct kfd_process, svms);
	pr_debug("pasid: %x svms 0x%p [0x%lx 0x%lx]\n", p->pasid, prange->svms,
		 prange->start, prange->last);

	if (svm_range_validate_svm_bo(node, prange))
		return 0;

	svm_bo = svm_range_bo_new();
	if (!svm_bo) {
		pr_debug("failed to alloc svm bo\n");
		return -ENOMEM;
	}
	mm = get_task_mm(p->lead_thread);
	if (!mm) {
		pr_debug("failed to get mm\n");
		kfree(svm_bo);
		return -ESRCH;
	}
	svm_bo->node = node;
	svm_bo->eviction_fence =
		amdgpu_amdkfd_fence_create(dma_fence_context_alloc(1),
					   mm,
					   svm_bo);
	mmput(mm);
	INIT_WORK(&svm_bo->eviction_work, svm_range_evict_svm_bo_worker);
	svm_bo->evicting = 0;
	memset(&bp, 0, sizeof(bp));
	bp.size = prange->npages * PAGE_SIZE;
	bp.byte_align = PAGE_SIZE;
	bp.domain = AMDGPU_GEM_DOMAIN_VRAM;
	bp.flags = AMDGPU_GEM_CREATE_NO_CPU_ACCESS;
	bp.flags |= clear ? AMDGPU_GEM_CREATE_VRAM_CLEARED : 0;
	bp.flags |= AMDGPU_GEM_CREATE_DISCARDABLE;
	bp.type = ttm_bo_type_device;
	bp.resv = NULL;
	if (node->xcp)
		bp.xcp_id_plus1 = node->xcp->id + 1;

	r = amdgpu_bo_create_user(node->adev, &bp, &ubo);
	if (r) {
		pr_debug("failed %d to create bo\n", r);
		goto create_bo_failed;
	}
	bo = &ubo->bo;

	pr_debug("alloc bo at offset 0x%lx size 0x%lx on partition %d\n",
		 bo->tbo.resource->start << PAGE_SHIFT, bp.size,
		 bp.xcp_id_plus1 - 1);

	r = amdgpu_bo_reserve(bo, true);
	if (r) {
		pr_debug("failed %d to reserve bo\n", r);
		goto reserve_bo_failed;
	}

	if (clear) {
		r = amdgpu_bo_sync_wait(bo, AMDGPU_FENCE_OWNER_KFD, false);
		if (r) {
			pr_debug("failed %d to sync bo\n", r);
			amdgpu_bo_unreserve(bo);
			goto reserve_bo_failed;
		}
	}

	r = dma_resv_reserve_fences(bo->tbo.base.resv, 1);
	if (r) {
		pr_debug("failed %d to reserve bo\n", r);
		amdgpu_bo_unreserve(bo);
		goto reserve_bo_failed;
	}
	amdgpu_bo_fence(bo, &svm_bo->eviction_fence->base, true);

	amdgpu_bo_unreserve(bo);

	svm_bo->bo = bo;
	prange->svm_bo = svm_bo;
	prange->ttm_res = bo->tbo.resource;
	prange->offset = 0;

	spin_lock(&svm_bo->list_lock);
	list_add(&prange->svm_bo_list, &svm_bo->range_list);
	spin_unlock(&svm_bo->list_lock);

	return 0;

reserve_bo_failed:
	amdgpu_bo_unref(&bo);
create_bo_failed:
	dma_fence_put(&svm_bo->eviction_fence->base);
	kfree(svm_bo);
	prange->ttm_res = NULL;

	return r;
}

void svm_range_vram_node_free(struct svm_range *prange)
{
	/* serialize prange->svm_bo unref */
	mutex_lock(&prange->lock);
	/* prange->svm_bo has not been unref */
	if (prange->ttm_res) {
		prange->ttm_res = NULL;
		mutex_unlock(&prange->lock);
		svm_range_bo_unref(prange->svm_bo);
	} else
		mutex_unlock(&prange->lock);
}

struct kfd_node *
svm_range_get_node_by_id(struct svm_range *prange, uint32_t gpu_id)
{
	struct kfd_process *p;
	struct kfd_process_device *pdd;

	p = container_of(prange->svms, struct kfd_process, svms);
	pdd = kfd_process_device_data_by_id(p, gpu_id);
	if (!pdd) {
		pr_debug("failed to get kfd process device by id 0x%x\n", gpu_id);
		return NULL;
	}

	return pdd->dev;
}

struct kfd_process_device *
svm_range_get_pdd_by_node(struct svm_range *prange, struct kfd_node *node)
{
	struct kfd_process *p;

	p = container_of(prange->svms, struct kfd_process, svms);

	return kfd_get_process_device_data(node, p);
}

static int svm_range_bo_validate(void *param, struct amdgpu_bo *bo)
{
	struct ttm_operation_ctx ctx = { false, false };

	amdgpu_bo_placement_from_domain(bo, AMDGPU_GEM_DOMAIN_VRAM);

	return ttm_bo_validate(&bo->tbo, &bo->placement, &ctx);
}

static int
svm_range_check_attr(struct kfd_process *p,
		     uint32_t nattr, struct kfd_ioctl_svm_attribute *attrs)
{
	uint32_t i;

	for (i = 0; i < nattr; i++) {
		uint32_t val = attrs[i].value;
		int gpuidx = MAX_GPU_INSTANCE;

		switch (attrs[i].type) {
		case KFD_IOCTL_SVM_ATTR_PREFERRED_LOC:
			if (val != KFD_IOCTL_SVM_LOCATION_SYSMEM &&
			    val != KFD_IOCTL_SVM_LOCATION_UNDEFINED)
				gpuidx = kfd_process_gpuidx_from_gpuid(p, val);
			break;
		case KFD_IOCTL_SVM_ATTR_PREFETCH_LOC:
			if (val != KFD_IOCTL_SVM_LOCATION_SYSMEM)
				gpuidx = kfd_process_gpuidx_from_gpuid(p, val);
			break;
		case KFD_IOCTL_SVM_ATTR_ACCESS:
		case KFD_IOCTL_SVM_ATTR_ACCESS_IN_PLACE:
		case KFD_IOCTL_SVM_ATTR_NO_ACCESS:
			gpuidx = kfd_process_gpuidx_from_gpuid(p, val);
			break;
		case KFD_IOCTL_SVM_ATTR_SET_FLAGS:
			break;
		case KFD_IOCTL_SVM_ATTR_CLR_FLAGS:
			break;
		case KFD_IOCTL_SVM_ATTR_GRANULARITY:
			break;
		default:
			pr_debug("unknown attr type 0x%x\n", attrs[i].type);
			return -EINVAL;
		}

		if (gpuidx < 0) {
			pr_debug("no GPU 0x%x found\n", val);
			return -EINVAL;
		} else if (gpuidx < MAX_GPU_INSTANCE &&
			   !test_bit(gpuidx, p->svms.bitmap_supported)) {
			pr_debug("GPU 0x%x not supported\n", val);
			return -EINVAL;
		}
	}

	return 0;
}

static void
svm_range_apply_attrs(struct kfd_process *p, struct svm_range *prange,
		      uint32_t nattr, struct kfd_ioctl_svm_attribute *attrs,
		      bool *update_mapping)
{
	uint32_t i;
	int gpuidx;

	for (i = 0; i < nattr; i++) {
		switch (attrs[i].type) {
		case KFD_IOCTL_SVM_ATTR_PREFERRED_LOC:
			prange->preferred_loc = attrs[i].value;
			break;
		case KFD_IOCTL_SVM_ATTR_PREFETCH_LOC:
			prange->prefetch_loc = attrs[i].value;
			break;
		case KFD_IOCTL_SVM_ATTR_ACCESS:
		case KFD_IOCTL_SVM_ATTR_ACCESS_IN_PLACE:
		case KFD_IOCTL_SVM_ATTR_NO_ACCESS:
			if (!p->xnack_enabled)
				*update_mapping = true;

			gpuidx = kfd_process_gpuidx_from_gpuid(p,
							       attrs[i].value);
			if (attrs[i].type == KFD_IOCTL_SVM_ATTR_NO_ACCESS) {
				bitmap_clear(prange->bitmap_access, gpuidx, 1);
				bitmap_clear(prange->bitmap_aip, gpuidx, 1);
			} else if (attrs[i].type == KFD_IOCTL_SVM_ATTR_ACCESS) {
				bitmap_set(prange->bitmap_access, gpuidx, 1);
				bitmap_clear(prange->bitmap_aip, gpuidx, 1);
			} else {
				bitmap_clear(prange->bitmap_access, gpuidx, 1);
				bitmap_set(prange->bitmap_aip, gpuidx, 1);
			}
			break;
		case KFD_IOCTL_SVM_ATTR_SET_FLAGS:
			*update_mapping = true;
			prange->flags |= attrs[i].value;
			break;
		case KFD_IOCTL_SVM_ATTR_CLR_FLAGS:
			*update_mapping = true;
			prange->flags &= ~attrs[i].value;
			break;
		case KFD_IOCTL_SVM_ATTR_GRANULARITY:
			prange->granularity = min_t(uint32_t, attrs[i].value, 0x3F);
			break;
		default:
			WARN_ONCE(1, "svm_range_check_attrs wasn't called?");
		}
	}
}

static bool
svm_range_is_same_attrs(struct kfd_process *p, struct svm_range *prange,
			uint32_t nattr, struct kfd_ioctl_svm_attribute *attrs)
{
	uint32_t i;
	int gpuidx;

	for (i = 0; i < nattr; i++) {
		switch (attrs[i].type) {
		case KFD_IOCTL_SVM_ATTR_PREFERRED_LOC:
			if (prange->preferred_loc != attrs[i].value)
				return false;
			break;
		case KFD_IOCTL_SVM_ATTR_PREFETCH_LOC:
			/* Prefetch should always trigger a migration even
			 * if the value of the attribute didn't change.
			 */
			return false;
		case KFD_IOCTL_SVM_ATTR_ACCESS:
		case KFD_IOCTL_SVM_ATTR_ACCESS_IN_PLACE:
		case KFD_IOCTL_SVM_ATTR_NO_ACCESS:
			gpuidx = kfd_process_gpuidx_from_gpuid(p,
							       attrs[i].value);
			if (attrs[i].type == KFD_IOCTL_SVM_ATTR_NO_ACCESS) {
				if (test_bit(gpuidx, prange->bitmap_access) ||
				    test_bit(gpuidx, prange->bitmap_aip))
					return false;
			} else if (attrs[i].type == KFD_IOCTL_SVM_ATTR_ACCESS) {
				if (!test_bit(gpuidx, prange->bitmap_access))
					return false;
			} else {
				if (!test_bit(gpuidx, prange->bitmap_aip))
					return false;
			}
			break;
		case KFD_IOCTL_SVM_ATTR_SET_FLAGS:
			if ((prange->flags & attrs[i].value) != attrs[i].value)
				return false;
			break;
		case KFD_IOCTL_SVM_ATTR_CLR_FLAGS:
			if ((prange->flags & attrs[i].value) != 0)
				return false;
			break;
		case KFD_IOCTL_SVM_ATTR_GRANULARITY:
			if (prange->granularity != attrs[i].value)
				return false;
			break;
		default:
			WARN_ONCE(1, "svm_range_check_attrs wasn't called?");
		}
	}

	return true;
}

/**
 * svm_range_debug_dump - print all range information from svms
 * @svms: svm range list header
 *
 * debug output svm range start, end, prefetch location from svms
 * interval tree and link list
 *
 * Context: The caller must hold svms->lock
 */
static void svm_range_debug_dump(struct svm_range_list *svms)
{
	struct interval_tree_node *node;
	struct svm_range *prange;

	pr_debug("dump svms 0x%p list\n", svms);
	pr_debug("range\tstart\tpage\tend\t\tlocation\n");

	list_for_each_entry(prange, &svms->list, list) {
		pr_debug("0x%p 0x%lx\t0x%llx\t0x%llx\t0x%x\n",
			 prange, prange->start, prange->npages,
			 prange->start + prange->npages - 1,
			 prange->actual_loc);
	}

	pr_debug("dump svms 0x%p interval tree\n", svms);
	pr_debug("range\tstart\tpage\tend\t\tlocation\n");
	node = interval_tree_iter_first(&svms->objects, 0, ~0ULL);
	while (node) {
		prange = container_of(node, struct svm_range, it_node);
		pr_debug("0x%p 0x%lx\t0x%llx\t0x%llx\t0x%x\n",
			 prange, prange->start, prange->npages,
			 prange->start + prange->npages - 1,
			 prange->actual_loc);
		node = interval_tree_iter_next(node, 0, ~0ULL);
	}
}

static void *
svm_range_copy_array(void *psrc, size_t size, uint64_t num_elements,
		     uint64_t offset)
{
	unsigned char *dst;

	dst = kvmalloc_array(num_elements, size, GFP_KERNEL);
	if (!dst)
		return NULL;
	memcpy(dst, (unsigned char *)psrc + offset, num_elements * size);

	return (void *)dst;
}

static int
svm_range_copy_dma_addrs(struct svm_range *dst, struct svm_range *src)
{
	int i;

	for (i = 0; i < MAX_GPU_INSTANCE; i++) {
		if (!src->dma_addr[i])
			continue;
		dst->dma_addr[i] = svm_range_copy_array(src->dma_addr[i],
					sizeof(*src->dma_addr[i]), src->npages, 0);
		if (!dst->dma_addr[i])
			return -ENOMEM;
	}

	return 0;
}

static int
svm_range_split_array(void *ppnew, void *ppold, size_t size,
		      uint64_t old_start, uint64_t old_n,
		      uint64_t new_start, uint64_t new_n)
{
	unsigned char *new, *old, *pold;
	uint64_t d;

	if (!ppold)
		return 0;
	pold = *(unsigned char **)ppold;
	if (!pold)
		return 0;

	d = (new_start - old_start) * size;
	new = svm_range_copy_array(pold, size, new_n, d);
	if (!new)
		return -ENOMEM;
	d = (new_start == old_start) ? new_n * size : 0;
	old = svm_range_copy_array(pold, size, old_n, d);
	if (!old) {
		kvfree(new);
		return -ENOMEM;
	}
	kvfree(pold);
	*(void **)ppold = old;
	*(void **)ppnew = new;

	return 0;
}

static int
svm_range_split_pages(struct svm_range *new, struct svm_range *old,
		      uint64_t start, uint64_t last)
{
	uint64_t npages = last - start + 1;
	int i, r;

	for (i = 0; i < MAX_GPU_INSTANCE; i++) {
		r = svm_range_split_array(&new->dma_addr[i], &old->dma_addr[i],
					  sizeof(*old->dma_addr[i]), old->start,
					  npages, new->start, new->npages);
		if (r)
			return r;
	}

	return 0;
}

static int
svm_range_split_nodes(struct svm_range *new, struct svm_range *old,
		      uint64_t start, uint64_t last)
{
	uint64_t npages = last - start + 1;

	pr_debug("svms 0x%p new prange 0x%p start 0x%lx [0x%llx 0x%llx]\n",
		 new->svms, new, new->start, start, last);

	if (new->start == old->start) {
		new->offset = old->offset;
		old->offset += new->npages;
	} else {
		new->offset = old->offset + npages;
	}

	new->svm_bo = svm_range_bo_ref(old->svm_bo);
	new->ttm_res = old->ttm_res;

	spin_lock(&new->svm_bo->list_lock);
	list_add(&new->svm_bo_list, &new->svm_bo->range_list);
	spin_unlock(&new->svm_bo->list_lock);

	return 0;
}

/**
 * svm_range_split_adjust - split range and adjust
 *
 * @new: new range
 * @old: the old range
 * @start: the old range adjust to start address in pages
 * @last: the old range adjust to last address in pages
 *
 * Copy system memory dma_addr or vram ttm_res in old range to new
 * range from new_start up to size new->npages, the remaining old range is from
 * start to last
 *
 * Return:
 * 0 - OK, -ENOMEM - out of memory
 */
static int
svm_range_split_adjust(struct svm_range *new, struct svm_range *old,
		      uint64_t start, uint64_t last)
{
	int r;

	pr_debug("svms 0x%p new 0x%lx old [0x%lx 0x%lx] => [0x%llx 0x%llx]\n",
		 new->svms, new->start, old->start, old->last, start, last);

	if (new->start < old->start ||
	    new->last > old->last) {
		WARN_ONCE(1, "invalid new range start or last\n");
		return -EINVAL;
	}

	r = svm_range_split_pages(new, old, start, last);
	if (r)
		return r;

	if (old->actual_loc && old->ttm_res) {
		r = svm_range_split_nodes(new, old, start, last);
		if (r)
			return r;
	}

	old->npages = last - start + 1;
	old->start = start;
	old->last = last;
	new->flags = old->flags;
	new->preferred_loc = old->preferred_loc;
	new->prefetch_loc = old->prefetch_loc;
	new->actual_loc = old->actual_loc;
	new->granularity = old->granularity;
	new->mapped_to_gpu = old->mapped_to_gpu;
	bitmap_copy(new->bitmap_access, old->bitmap_access, MAX_GPU_INSTANCE);
	bitmap_copy(new->bitmap_aip, old->bitmap_aip, MAX_GPU_INSTANCE);

	return 0;
}

/**
 * svm_range_split - split a range in 2 ranges
 *
 * @prange: the svm range to split
 * @start: the remaining range start address in pages
 * @last: the remaining range last address in pages
 * @new: the result new range generated
 *
 * Two cases only:
 * case 1: if start == prange->start
 *         prange ==> prange[start, last]
 *         new range [last + 1, prange->last]
 *
 * case 2: if last == prange->last
 *         prange ==> prange[start, last]
 *         new range [prange->start, start - 1]
 *
 * Return:
 * 0 - OK, -ENOMEM - out of memory, -EINVAL - invalid start, last
 */
static int
svm_range_split(struct svm_range *prange, uint64_t start, uint64_t last,
		struct svm_range **new)
{
	uint64_t old_start = prange->start;
	uint64_t old_last = prange->last;
	struct svm_range_list *svms;
	int r = 0;

	pr_debug("svms 0x%p [0x%llx 0x%llx] to [0x%llx 0x%llx]\n", prange->svms,
		 old_start, old_last, start, last);

	if (old_start != start && old_last != last)
		return -EINVAL;
	if (start < old_start || last > old_last)
		return -EINVAL;

	svms = prange->svms;
	if (old_start == start)
		*new = svm_range_new(svms, last + 1, old_last, false);
	else
		*new = svm_range_new(svms, old_start, start - 1, false);
	if (!*new)
		return -ENOMEM;

	r = svm_range_split_adjust(*new, prange, start, last);
	if (r) {
		pr_debug("failed %d split [0x%llx 0x%llx] to [0x%llx 0x%llx]\n",
			 r, old_start, old_last, start, last);
		svm_range_free(*new, false);
		*new = NULL;
	}

	return r;
}

static int
svm_range_split_tail(struct svm_range *prange, uint64_t new_last,
		     struct list_head *insert_list, struct list_head *remap_list)
{
	struct svm_range *tail;
	int r = svm_range_split(prange, prange->start, new_last, &tail);

	if (!r) {
		list_add(&tail->list, insert_list);
		if (!IS_ALIGNED(new_last + 1, 1UL << prange->granularity))
			list_add(&tail->update_list, remap_list);
	}
	return r;
}

static int
svm_range_split_head(struct svm_range *prange, uint64_t new_start,
		     struct list_head *insert_list, struct list_head *remap_list)
{
	struct svm_range *head;
	int r = svm_range_split(prange, new_start, prange->last, &head);

	if (!r) {
		list_add(&head->list, insert_list);
		if (!IS_ALIGNED(new_start, 1UL << prange->granularity))
			list_add(&head->update_list, remap_list);
	}
	return r;
}

static void
svm_range_add_child(struct svm_range *prange, struct mm_struct *mm,
		    struct svm_range *pchild, enum svm_work_list_ops op)
{
	pr_debug("add child 0x%p [0x%lx 0x%lx] to prange 0x%p child list %d\n",
		 pchild, pchild->start, pchild->last, prange, op);

	pchild->work_item.mm = mm;
	pchild->work_item.op = op;
	list_add_tail(&pchild->child_list, &prange->child_list);
}

/**
 * svm_range_split_by_granularity - collect ranges within granularity boundary
 *
 * @p: the process with svms list
 * @mm: mm structure
 * @addr: the vm fault address in pages, to split the prange
 * @parent: parent range if prange is from child list
 * @prange: prange to split
 *
 * Trims @prange to be a single aligned block of prange->granularity if
 * possible. The head and tail are added to the child_list in @parent.
 *
 * Context: caller must hold mmap_read_lock and prange->lock
 *
 * Return:
 * 0 - OK, otherwise error code
 */
int
svm_range_split_by_granularity(struct kfd_process *p, struct mm_struct *mm,
			       unsigned long addr, struct svm_range *parent,
			       struct svm_range *prange)
{
	struct svm_range *head, *tail;
	unsigned long start, last, size;
	int r;

	/* Align splited range start and size to granularity size, then a single
	 * PTE will be used for whole range, this reduces the number of PTE
	 * updated and the L1 TLB space used for translation.
	 */
	size = 1UL << prange->granularity;
	start = ALIGN_DOWN(addr, size);
	last = ALIGN(addr + 1, size) - 1;

	pr_debug("svms 0x%p split [0x%lx 0x%lx] to [0x%lx 0x%lx] size 0x%lx\n",
		 prange->svms, prange->start, prange->last, start, last, size);

	if (start > prange->start) {
		r = svm_range_split(prange, start, prange->last, &head);
		if (r)
			return r;
		svm_range_add_child(parent, mm, head, SVM_OP_ADD_RANGE);
	}

	if (last < prange->last) {
		r = svm_range_split(prange, prange->start, last, &tail);
		if (r)
			return r;
		svm_range_add_child(parent, mm, tail, SVM_OP_ADD_RANGE);
	}

	/* xnack on, update mapping on GPUs with ACCESS_IN_PLACE */
	if (p->xnack_enabled && prange->work_item.op == SVM_OP_ADD_RANGE) {
		prange->work_item.op = SVM_OP_ADD_RANGE_AND_MAP;
		pr_debug("change prange 0x%p [0x%lx 0x%lx] op %d\n",
			 prange, prange->start, prange->last,
			 SVM_OP_ADD_RANGE_AND_MAP);
	}
	return 0;
}
static bool
svm_nodes_in_same_hive(struct kfd_node *node_a, struct kfd_node *node_b)
{
	return (node_a->adev == node_b->adev ||
		amdgpu_xgmi_same_hive(node_a->adev, node_b->adev));
}

static uint64_t
svm_range_get_pte_flags(struct kfd_node *node,
			struct svm_range *prange, int domain)
{
	struct kfd_node *bo_node;
	uint32_t flags = prange->flags;
	uint32_t mapping_flags = 0;
	uint64_t pte_flags;
	bool snoop = (domain != SVM_RANGE_VRAM_DOMAIN);
	bool coherent = flags & (KFD_IOCTL_SVM_FLAG_COHERENT | KFD_IOCTL_SVM_FLAG_EXT_COHERENT);
	bool ext_coherent = flags & KFD_IOCTL_SVM_FLAG_EXT_COHERENT;
	bool uncached = false; /*flags & KFD_IOCTL_SVM_FLAG_UNCACHED;*/
	unsigned int mtype_local;

	if (domain == SVM_RANGE_VRAM_DOMAIN)
		bo_node = prange->svm_bo->node;

	switch (amdgpu_ip_version(node->adev, GC_HWIP, 0)) {
	case IP_VERSION(9, 4, 1):
		if (domain == SVM_RANGE_VRAM_DOMAIN) {
			if (bo_node == node) {
				mapping_flags |= coherent ?
					AMDGPU_VM_MTYPE_CC : AMDGPU_VM_MTYPE_RW;
			} else {
				mapping_flags |= coherent ?
					AMDGPU_VM_MTYPE_UC : AMDGPU_VM_MTYPE_NC;
				if (svm_nodes_in_same_hive(node, bo_node))
					snoop = true;
			}
		} else {
			mapping_flags |= coherent ?
				AMDGPU_VM_MTYPE_UC : AMDGPU_VM_MTYPE_NC;
		}
		break;
	case IP_VERSION(9, 4, 2):
		if (domain == SVM_RANGE_VRAM_DOMAIN) {
			if (bo_node == node) {
				mapping_flags |= coherent ?
					AMDGPU_VM_MTYPE_CC : AMDGPU_VM_MTYPE_RW;
				if (node->adev->gmc.xgmi.connected_to_cpu)
					snoop = true;
			} else {
				mapping_flags |= coherent ?
					AMDGPU_VM_MTYPE_UC : AMDGPU_VM_MTYPE_NC;
				if (svm_nodes_in_same_hive(node, bo_node))
					snoop = true;
			}
		} else {
			mapping_flags |= coherent ?
				AMDGPU_VM_MTYPE_UC : AMDGPU_VM_MTYPE_NC;
		}
		break;
	case IP_VERSION(9, 4, 3):
		if (ext_coherent)
			mtype_local = node->adev->rev_id ? AMDGPU_VM_MTYPE_CC : AMDGPU_VM_MTYPE_UC;
		else
			mtype_local = amdgpu_mtype_local == 1 ? AMDGPU_VM_MTYPE_NC :
				amdgpu_mtype_local == 2 ? AMDGPU_VM_MTYPE_CC : AMDGPU_VM_MTYPE_RW;
		snoop = true;
		if (uncached) {
			mapping_flags |= AMDGPU_VM_MTYPE_UC;
		} else if (domain == SVM_RANGE_VRAM_DOMAIN) {
			/* local HBM region close to partition */
			if (bo_node->adev == node->adev &&
			    (!bo_node->xcp || !node->xcp || bo_node->xcp->mem_id == node->xcp->mem_id))
				mapping_flags |= mtype_local;
			/* local HBM region far from partition or remote XGMI GPU
			 * with regular system scope coherence
			 */
			else if (svm_nodes_in_same_hive(bo_node, node) && !ext_coherent)
				mapping_flags |= AMDGPU_VM_MTYPE_NC;
			/* PCIe P2P or extended system scope coherence */
			else
				mapping_flags |= AMDGPU_VM_MTYPE_UC;
		/* system memory accessed by the APU */
		} else if (node->adev->flags & AMD_IS_APU) {
			/* On NUMA systems, locality is determined per-page
			 * in amdgpu_gmc_override_vm_pte_flags
			 */
			if (num_possible_nodes() <= 1)
				mapping_flags |= mtype_local;
			else
				mapping_flags |= ext_coherent ? AMDGPU_VM_MTYPE_UC : AMDGPU_VM_MTYPE_NC;
		/* system memory accessed by the dGPU */
		} else {
			mapping_flags |= AMDGPU_VM_MTYPE_UC;
		}
		break;
	default:
		mapping_flags |= coherent ?
			AMDGPU_VM_MTYPE_UC : AMDGPU_VM_MTYPE_NC;
	}

	mapping_flags |= AMDGPU_VM_PAGE_READABLE | AMDGPU_VM_PAGE_WRITEABLE;

	if (flags & KFD_IOCTL_SVM_FLAG_GPU_RO)
		mapping_flags &= ~AMDGPU_VM_PAGE_WRITEABLE;
	if (flags & KFD_IOCTL_SVM_FLAG_GPU_EXEC)
		mapping_flags |= AMDGPU_VM_PAGE_EXECUTABLE;

	pte_flags = AMDGPU_PTE_VALID;
	pte_flags |= (domain == SVM_RANGE_VRAM_DOMAIN) ? 0 : AMDGPU_PTE_SYSTEM;
	pte_flags |= snoop ? AMDGPU_PTE_SNOOPED : 0;

	pte_flags |= amdgpu_gem_va_map_flags(node->adev, mapping_flags);
	return pte_flags;
}

static int
svm_range_unmap_from_gpu(struct amdgpu_device *adev, struct amdgpu_vm *vm,
			 uint64_t start, uint64_t last,
			 struct dma_fence **fence)
{
	uint64_t init_pte_value = 0;

	pr_debug("[0x%llx 0x%llx]\n", start, last);

	return amdgpu_vm_update_range(adev, vm, false, true, true, false, NULL, start,
				      last, init_pte_value, 0, 0, NULL, NULL,
				      fence);
}

static int
svm_range_unmap_from_gpus(struct svm_range *prange, unsigned long start,
			  unsigned long last, uint32_t trigger)
{
	DECLARE_BITMAP(bitmap, MAX_GPU_INSTANCE);
	struct kfd_process_device *pdd;
	struct dma_fence *fence = NULL;
	struct kfd_process *p;
	uint32_t gpuidx;
	int r = 0;

	if (!prange->mapped_to_gpu) {
		pr_debug("prange 0x%p [0x%lx 0x%lx] not mapped to GPU\n",
			 prange, prange->start, prange->last);
		return 0;
	}

	if (prange->start == start && prange->last == last) {
		pr_debug("unmap svms 0x%p prange 0x%p\n", prange->svms, prange);
		prange->mapped_to_gpu = false;
	}

	bitmap_or(bitmap, prange->bitmap_access, prange->bitmap_aip,
		  MAX_GPU_INSTANCE);
	p = container_of(prange->svms, struct kfd_process, svms);

	for_each_set_bit(gpuidx, bitmap, MAX_GPU_INSTANCE) {
		pr_debug("unmap from gpu idx 0x%x\n", gpuidx);
		pdd = kfd_process_device_from_gpuidx(p, gpuidx);
		if (!pdd) {
			pr_debug("failed to find device idx %d\n", gpuidx);
			return -EINVAL;
		}

		kfd_smi_event_unmap_from_gpu(pdd->dev, p->lead_thread->pid,
					     start, last, trigger);

		r = svm_range_unmap_from_gpu(pdd->dev->adev,
					     drm_priv_to_vm(pdd->drm_priv),
					     start, last, &fence);
		if (r)
			break;

		if (fence) {
			r = dma_fence_wait(fence, false);
			dma_fence_put(fence);
			fence = NULL;
			if (r)
				break;
		}
		kfd_flush_tlb(pdd, TLB_FLUSH_HEAVYWEIGHT);
	}

	return r;
}

static int
svm_range_map_to_gpu(struct kfd_process_device *pdd, struct svm_range *prange,
		     unsigned long offset, unsigned long npages, bool readonly,
		     dma_addr_t *dma_addr, struct amdgpu_device *bo_adev,
		     struct dma_fence **fence, bool flush_tlb)
{
	struct amdgpu_device *adev = pdd->dev->adev;
	struct amdgpu_vm *vm = drm_priv_to_vm(pdd->drm_priv);
	uint64_t pte_flags;
	unsigned long last_start;
	int last_domain;
	int r = 0;
	int64_t i, j;

	last_start = prange->start + offset;

	pr_debug("svms 0x%p [0x%lx 0x%lx] readonly %d\n", prange->svms,
		 last_start, last_start + npages - 1, readonly);

	for (i = offset; i < offset + npages; i++) {
		last_domain = dma_addr[i] & SVM_RANGE_VRAM_DOMAIN;
		dma_addr[i] &= ~SVM_RANGE_VRAM_DOMAIN;

		/* Collect all pages in the same address range and memory domain
		 * that can be mapped with a single call to update mapping.
		 */
		if (i < offset + npages - 1 &&
		    last_domain == (dma_addr[i + 1] & SVM_RANGE_VRAM_DOMAIN))
			continue;

		pr_debug("Mapping range [0x%lx 0x%llx] on domain: %s\n",
			 last_start, prange->start + i, last_domain ? "GPU" : "CPU");

		pte_flags = svm_range_get_pte_flags(pdd->dev, prange, last_domain);
		if (readonly)
			pte_flags &= ~AMDGPU_PTE_WRITEABLE;

		pr_debug("svms 0x%p map [0x%lx 0x%llx] vram %d PTE 0x%llx\n",
			 prange->svms, last_start, prange->start + i,
			 (last_domain == SVM_RANGE_VRAM_DOMAIN) ? 1 : 0,
			 pte_flags);

		/* For dGPU mode, we use same vm_manager to allocate VRAM for
		 * different memory partition based on fpfn/lpfn, we should use
		 * same vm_manager.vram_base_offset regardless memory partition.
		 */
		r = amdgpu_vm_update_range(adev, vm, false, false, flush_tlb, true,
					   NULL, last_start, prange->start + i,
					   pte_flags,
					   (last_start - prange->start) << PAGE_SHIFT,
					   bo_adev ? bo_adev->vm_manager.vram_base_offset : 0,
					   NULL, dma_addr, &vm->last_update);

		for (j = last_start - prange->start; j <= i; j++)
			dma_addr[j] |= last_domain;

		if (r) {
			pr_debug("failed %d to map to gpu 0x%lx\n", r, prange->start);
			goto out;
		}
		last_start = prange->start + i + 1;
	}

	r = amdgpu_vm_update_pdes(adev, vm, false);
	if (r) {
		pr_debug("failed %d to update directories 0x%lx\n", r,
			 prange->start);
		goto out;
	}

	if (fence)
		*fence = dma_fence_get(vm->last_update);

out:
	return r;
}

static int
svm_range_map_to_gpus(struct svm_range *prange, unsigned long offset,
		      unsigned long npages, bool readonly,
		      unsigned long *bitmap, bool wait, bool flush_tlb)
{
	struct kfd_process_device *pdd;
	struct amdgpu_device *bo_adev = NULL;
	struct kfd_process *p;
	struct dma_fence *fence = NULL;
	uint32_t gpuidx;
	int r = 0;

	if (prange->svm_bo && prange->ttm_res)
		bo_adev = prange->svm_bo->node->adev;

	p = container_of(prange->svms, struct kfd_process, svms);
	for_each_set_bit(gpuidx, bitmap, MAX_GPU_INSTANCE) {
		pr_debug("mapping to gpu idx 0x%x\n", gpuidx);
		pdd = kfd_process_device_from_gpuidx(p, gpuidx);
		if (!pdd) {
			pr_debug("failed to find device idx %d\n", gpuidx);
			return -EINVAL;
		}

		pdd = kfd_bind_process_to_device(pdd->dev, p);
		if (IS_ERR(pdd))
			return -EINVAL;

		if (bo_adev && pdd->dev->adev != bo_adev &&
		    !amdgpu_xgmi_same_hive(pdd->dev->adev, bo_adev)) {
			pr_debug("cannot map to device idx %d\n", gpuidx);
			continue;
		}

		r = svm_range_map_to_gpu(pdd, prange, offset, npages, readonly,
					 prange->dma_addr[gpuidx],
					 bo_adev, wait ? &fence : NULL,
					 flush_tlb);
		if (r)
			break;

		if (fence) {
			r = dma_fence_wait(fence, false);
			dma_fence_put(fence);
			fence = NULL;
			if (r) {
				pr_debug("failed %d to dma fence wait\n", r);
				break;
			}
		}

		kfd_flush_tlb(pdd, TLB_FLUSH_LEGACY);
	}

	return r;
}

struct svm_validate_context {
	struct kfd_process *process;
	struct svm_range *prange;
	bool intr;
	DECLARE_BITMAP(bitmap, MAX_GPU_INSTANCE);
	struct drm_exec exec;
};

static int svm_range_reserve_bos(struct svm_validate_context *ctx, bool intr)
{
	struct kfd_process_device *pdd;
	struct amdgpu_vm *vm;
	uint32_t gpuidx;
	int r;

	drm_exec_init(&ctx->exec, intr ? DRM_EXEC_INTERRUPTIBLE_WAIT: 0);
	drm_exec_until_all_locked(&ctx->exec) {
		for_each_set_bit(gpuidx, ctx->bitmap, MAX_GPU_INSTANCE) {
			pdd = kfd_process_device_from_gpuidx(ctx->process, gpuidx);
			if (!pdd) {
				pr_debug("failed to find device idx %d\n", gpuidx);
				r = -EINVAL;
				goto unreserve_out;
			}
			vm = drm_priv_to_vm(pdd->drm_priv);

			r = amdgpu_vm_lock_pd(vm, &ctx->exec, 2);
			drm_exec_retry_on_contention(&ctx->exec);
			if (unlikely(r)) {
				pr_debug("failed %d to reserve bo\n", r);
				goto unreserve_out;
			}
		}
	}

	for_each_set_bit(gpuidx, ctx->bitmap, MAX_GPU_INSTANCE) {
		pdd = kfd_process_device_from_gpuidx(ctx->process, gpuidx);
		if (!pdd) {
			pr_debug("failed to find device idx %d\n", gpuidx);
			r = -EINVAL;
			goto unreserve_out;
		}

		r = amdgpu_vm_validate_pt_bos(pdd->dev->adev,
					      drm_priv_to_vm(pdd->drm_priv),
					      svm_range_bo_validate, NULL);
		if (r) {
			pr_debug("failed %d validate pt bos\n", r);
			goto unreserve_out;
		}
	}

	return 0;

unreserve_out:
	drm_exec_fini(&ctx->exec);
	return r;
}

static void svm_range_unreserve_bos(struct svm_validate_context *ctx)
{
	drm_exec_fini(&ctx->exec);
}

static void *kfd_svm_page_owner(struct kfd_process *p, int32_t gpuidx)
{
	struct kfd_process_device *pdd;

	pdd = kfd_process_device_from_gpuidx(p, gpuidx);
	if (!pdd)
		return NULL;

	return SVM_ADEV_PGMAP_OWNER(pdd->dev->adev);
}

/*
 * Validation+GPU mapping with concurrent invalidation (MMU notifiers)
 *
 * To prevent concurrent destruction or change of range attributes, the
 * svm_read_lock must be held. The caller must not hold the svm_write_lock
 * because that would block concurrent evictions and lead to deadlocks. To
 * serialize concurrent migrations or validations of the same range, the
 * prange->migrate_mutex must be held.
 *
 * For VRAM ranges, the SVM BO must be allocated and valid (protected by its
 * eviction fence.
 *
 * The following sequence ensures race-free validation and GPU mapping:
 *
 * 1. Reserve page table (and SVM BO if range is in VRAM)
 * 2. hmm_range_fault to get page addresses (if system memory)
 * 3. DMA-map pages (if system memory)
 * 4-a. Take notifier lock
 * 4-b. Check that pages still valid (mmu_interval_read_retry)
 * 4-c. Check that the range was not split or otherwise invalidated
 * 4-d. Update GPU page table
 * 4.e. Release notifier lock
 * 5. Release page table (and SVM BO) reservation
 */
static int svm_range_validate_and_map(struct mm_struct *mm,
				      struct svm_range *prange, int32_t gpuidx,
				      bool intr, bool wait, bool flush_tlb)
{
	struct svm_validate_context *ctx;
	unsigned long start, end, addr;
	struct kfd_process *p;
	void *owner;
	int32_t idx;
	int r = 0;

	ctx = kzalloc(sizeof(struct svm_validate_context), GFP_KERNEL);
	if (!ctx)
		return -ENOMEM;
	ctx->process = container_of(prange->svms, struct kfd_process, svms);
	ctx->prange = prange;
	ctx->intr = intr;

	if (gpuidx < MAX_GPU_INSTANCE) {
		bitmap_zero(ctx->bitmap, MAX_GPU_INSTANCE);
		bitmap_set(ctx->bitmap, gpuidx, 1);
	} else if (ctx->process->xnack_enabled) {
		bitmap_copy(ctx->bitmap, prange->bitmap_aip, MAX_GPU_INSTANCE);

		/* If prefetch range to GPU, or GPU retry fault migrate range to
		 * GPU, which has ACCESS attribute to the range, create mapping
		 * on that GPU.
		 */
		if (prange->actual_loc) {
			gpuidx = kfd_process_gpuidx_from_gpuid(ctx->process,
							prange->actual_loc);
			if (gpuidx < 0) {
				WARN_ONCE(1, "failed get device by id 0x%x\n",
					 prange->actual_loc);
				r = -EINVAL;
				goto free_ctx;
			}
			if (test_bit(gpuidx, prange->bitmap_access))
				bitmap_set(ctx->bitmap, gpuidx, 1);
		}

		/*
		 * If prange is already mapped or with always mapped flag,
		 * update mapping on GPUs with ACCESS attribute
		 */
		if (bitmap_empty(ctx->bitmap, MAX_GPU_INSTANCE)) {
			if (prange->mapped_to_gpu ||
			    prange->flags & KFD_IOCTL_SVM_FLAG_GPU_ALWAYS_MAPPED)
				bitmap_copy(ctx->bitmap, prange->bitmap_access, MAX_GPU_INSTANCE);
		}
	} else {
		bitmap_or(ctx->bitmap, prange->bitmap_access,
			  prange->bitmap_aip, MAX_GPU_INSTANCE);
	}

	if (bitmap_empty(ctx->bitmap, MAX_GPU_INSTANCE)) {
		r = 0;
		goto free_ctx;
	}

	if (prange->actual_loc && !prange->ttm_res) {
		/* This should never happen. actual_loc gets set by
		 * svm_migrate_ram_to_vram after allocating a BO.
		 */
		WARN_ONCE(1, "VRAM BO missing during validation\n");
		r = -EINVAL;
		goto free_ctx;
	}

	svm_range_reserve_bos(ctx, intr);

	p = container_of(prange->svms, struct kfd_process, svms);
	owner = kfd_svm_page_owner(p, find_first_bit(ctx->bitmap,
						MAX_GPU_INSTANCE));
	for_each_set_bit(idx, ctx->bitmap, MAX_GPU_INSTANCE) {
		if (kfd_svm_page_owner(p, idx) != owner) {
			owner = NULL;
			break;
		}
	}

	start = prange->start << PAGE_SHIFT;
	end = (prange->last + 1) << PAGE_SHIFT;
	for (addr = start; !r && addr < end; ) {
		struct hmm_range *hmm_range;
		struct vm_area_struct *vma;
		unsigned long next = 0;
		unsigned long offset;
		unsigned long npages;
		bool readonly;

		vma = vma_lookup(mm, addr);
		if (vma) {
			readonly = !(vma->vm_flags & VM_WRITE);

			next = min(vma->vm_end, end);
			npages = (next - addr) >> PAGE_SHIFT;
			WRITE_ONCE(p->svms.faulting_task, current);
			r = amdgpu_hmm_range_get_pages(&prange->notifier, addr, npages,
						       readonly, owner, NULL,
						       &hmm_range);
			WRITE_ONCE(p->svms.faulting_task, NULL);
			if (r) {
				pr_debug("failed %d to get svm range pages\n", r);
				if (r == -EBUSY)
					r = -EAGAIN;
			}
		} else {
			r = -EFAULT;
		}

		if (!r) {
			offset = (addr - start) >> PAGE_SHIFT;
			r = svm_range_dma_map(prange, ctx->bitmap, offset, npages,
					      hmm_range->hmm_pfns);
			if (r)
				pr_debug("failed %d to dma map range\n", r);
		}

		svm_range_lock(prange);
		if (!r && amdgpu_hmm_range_get_pages_done(hmm_range)) {
			pr_debug("hmm update the range, need validate again\n");
			r = -EAGAIN;
		}

		if (!r && !list_empty(&prange->child_list)) {
			pr_debug("range split by unmap in parallel, validate again\n");
			r = -EAGAIN;
		}

		if (!r)
			r = svm_range_map_to_gpus(prange, offset, npages, readonly,
						  ctx->bitmap, wait, flush_tlb);

		if (!r && next == end)
			prange->mapped_to_gpu = true;

		svm_range_unlock(prange);

		addr = next;
	}

	svm_range_unreserve_bos(ctx);
	if (!r)
		prange->validate_timestamp = ktime_get_boottime();

free_ctx:
	kfree(ctx);

	return r;
}

/**
 * svm_range_list_lock_and_flush_work - flush pending deferred work
 *
 * @svms: the svm range list
 * @mm: the mm structure
 *
 * Context: Returns with mmap write lock held, pending deferred work flushed
 *
 */
void
svm_range_list_lock_and_flush_work(struct svm_range_list *svms,
				   struct mm_struct *mm)
{
retry_flush_work:
	flush_work(&svms->deferred_list_work);
	mmap_write_lock(mm);

	if (list_empty(&svms->deferred_range_list))
		return;
	mmap_write_unlock(mm);
	pr_debug("retry flush\n");
	goto retry_flush_work;
}

static void svm_range_restore_work(struct work_struct *work)
{
	struct delayed_work *dwork = to_delayed_work(work);
	struct amdkfd_process_info *process_info;
	struct svm_range_list *svms;
	struct svm_range *prange;
	struct kfd_process *p;
	struct mm_struct *mm;
	int evicted_ranges;
	int invalid;
	int r;

	svms = container_of(dwork, struct svm_range_list, restore_work);
	evicted_ranges = atomic_read(&svms->evicted_ranges);
	if (!evicted_ranges)
		return;

	pr_debug("restore svm ranges\n");

	p = container_of(svms, struct kfd_process, svms);
	process_info = p->kgd_process_info;

	/* Keep mm reference when svm_range_validate_and_map ranges */
	mm = get_task_mm(p->lead_thread);
	if (!mm) {
		pr_debug("svms 0x%p process mm gone\n", svms);
		return;
	}

	mutex_lock(&process_info->lock);
	svm_range_list_lock_and_flush_work(svms, mm);
	mutex_lock(&svms->lock);

	evicted_ranges = atomic_read(&svms->evicted_ranges);

	list_for_each_entry(prange, &svms->list, list) {
		invalid = atomic_read(&prange->invalid);
		if (!invalid)
			continue;

		pr_debug("restoring svms 0x%p prange 0x%p [0x%lx %lx] inv %d\n",
			 prange->svms, prange, prange->start, prange->last,
			 invalid);

		/*
		 * If range is migrating, wait for migration is done.
		 */
		mutex_lock(&prange->migrate_mutex);

		r = svm_range_validate_and_map(mm, prange, MAX_GPU_INSTANCE,
					       false, true, false);
		if (r)
			pr_debug("failed %d to map 0x%lx to gpus\n", r,
				 prange->start);

		mutex_unlock(&prange->migrate_mutex);
		if (r)
			goto out_reschedule;

		if (atomic_cmpxchg(&prange->invalid, invalid, 0) != invalid)
			goto out_reschedule;
	}

	if (atomic_cmpxchg(&svms->evicted_ranges, evicted_ranges, 0) !=
	    evicted_ranges)
		goto out_reschedule;

	evicted_ranges = 0;

	r = kgd2kfd_resume_mm(mm);
	if (r) {
		/* No recovery from this failure. Probably the CP is
		 * hanging. No point trying again.
		 */
		pr_debug("failed %d to resume KFD\n", r);
	}

	pr_debug("restore svm ranges successfully\n");

out_reschedule:
	mutex_unlock(&svms->lock);
	mmap_write_unlock(mm);
	mutex_unlock(&process_info->lock);

	/* If validation failed, reschedule another attempt */
	if (evicted_ranges) {
		pr_debug("reschedule to restore svm range\n");
		schedule_delayed_work(&svms->restore_work,
			msecs_to_jiffies(AMDGPU_SVM_RANGE_RESTORE_DELAY_MS));

		kfd_smi_event_queue_restore_rescheduled(mm);
	}
	mmput(mm);
}

/**
 * svm_range_evict - evict svm range
 * @prange: svm range structure
 * @mm: current process mm_struct
 * @start: starting process queue number
 * @last: last process queue number
 * @event: mmu notifier event when range is evicted or migrated
 *
 * Stop all queues of the process to ensure GPU doesn't access the memory, then
 * return to let CPU evict the buffer and proceed CPU pagetable update.
 *
 * Don't need use lock to sync cpu pagetable invalidation with GPU execution.
 * If invalidation happens while restore work is running, restore work will
 * restart to ensure to get the latest CPU pages mapping to GPU, then start
 * the queues.
 */
static int
svm_range_evict(struct svm_range *prange, struct mm_struct *mm,
		unsigned long start, unsigned long last,
		enum mmu_notifier_event event)
{
	struct svm_range_list *svms = prange->svms;
	struct svm_range *pchild;
	struct kfd_process *p;
	int r = 0;

	p = container_of(svms, struct kfd_process, svms);

	pr_debug("invalidate svms 0x%p prange [0x%lx 0x%lx] [0x%lx 0x%lx]\n",
		 svms, prange->start, prange->last, start, last);

	if (!p->xnack_enabled ||
	    (prange->flags & KFD_IOCTL_SVM_FLAG_GPU_ALWAYS_MAPPED)) {
		int evicted_ranges;
		bool mapped = prange->mapped_to_gpu;

		list_for_each_entry(pchild, &prange->child_list, child_list) {
			if (!pchild->mapped_to_gpu)
				continue;
			mapped = true;
			mutex_lock_nested(&pchild->lock, 1);
			if (pchild->start <= last && pchild->last >= start) {
				pr_debug("increment pchild invalid [0x%lx 0x%lx]\n",
					 pchild->start, pchild->last);
				atomic_inc(&pchild->invalid);
			}
			mutex_unlock(&pchild->lock);
		}

		if (!mapped)
			return r;

		if (prange->start <= last && prange->last >= start)
			atomic_inc(&prange->invalid);

		evicted_ranges = atomic_inc_return(&svms->evicted_ranges);
		if (evicted_ranges != 1)
			return r;

		pr_debug("evicting svms 0x%p range [0x%lx 0x%lx]\n",
			 prange->svms, prange->start, prange->last);

		/* First eviction, stop the queues */
		r = kgd2kfd_quiesce_mm(mm, KFD_QUEUE_EVICTION_TRIGGER_SVM);
		if (r)
			pr_debug("failed to quiesce KFD\n");

		pr_debug("schedule to restore svm %p ranges\n", svms);
		schedule_delayed_work(&svms->restore_work,
			msecs_to_jiffies(AMDGPU_SVM_RANGE_RESTORE_DELAY_MS));
	} else {
		unsigned long s, l;
		uint32_t trigger;

		if (event == MMU_NOTIFY_MIGRATE)
			trigger = KFD_SVM_UNMAP_TRIGGER_MMU_NOTIFY_MIGRATE;
		else
			trigger = KFD_SVM_UNMAP_TRIGGER_MMU_NOTIFY;

		pr_debug("invalidate unmap svms 0x%p [0x%lx 0x%lx] from GPUs\n",
			 prange->svms, start, last);
		list_for_each_entry(pchild, &prange->child_list, child_list) {
			mutex_lock_nested(&pchild->lock, 1);
			s = max(start, pchild->start);
			l = min(last, pchild->last);
			if (l >= s)
				svm_range_unmap_from_gpus(pchild, s, l, trigger);
			mutex_unlock(&pchild->lock);
		}
		s = max(start, prange->start);
		l = min(last, prange->last);
		if (l >= s)
			svm_range_unmap_from_gpus(prange, s, l, trigger);
	}

	return r;
}

static struct svm_range *svm_range_clone(struct svm_range *old)
{
	struct svm_range *new;

	new = svm_range_new(old->svms, old->start, old->last, false);
	if (!new)
		return NULL;
	if (svm_range_copy_dma_addrs(new, old)) {
		svm_range_free(new, false);
		return NULL;
	}
	if (old->svm_bo) {
		new->ttm_res = old->ttm_res;
		new->offset = old->offset;
		new->svm_bo = svm_range_bo_ref(old->svm_bo);
		spin_lock(&new->svm_bo->list_lock);
		list_add(&new->svm_bo_list, &new->svm_bo->range_list);
		spin_unlock(&new->svm_bo->list_lock);
	}
	new->flags = old->flags;
	new->preferred_loc = old->preferred_loc;
	new->prefetch_loc = old->prefetch_loc;
	new->actual_loc = old->actual_loc;
	new->granularity = old->granularity;
	new->mapped_to_gpu = old->mapped_to_gpu;
	bitmap_copy(new->bitmap_access, old->bitmap_access, MAX_GPU_INSTANCE);
	bitmap_copy(new->bitmap_aip, old->bitmap_aip, MAX_GPU_INSTANCE);

	return new;
}

void svm_range_set_max_pages(struct amdgpu_device *adev)
{
	uint64_t max_pages;
	uint64_t pages, _pages;
	uint64_t min_pages = 0;
	int i, id;

	for (i = 0; i < adev->kfd.dev->num_nodes; i++) {
		if (adev->kfd.dev->nodes[i]->xcp)
			id = adev->kfd.dev->nodes[i]->xcp->id;
		else
			id = -1;
		pages = KFD_XCP_MEMORY_SIZE(adev, id) >> 17;
		pages = clamp(pages, 1ULL << 9, 1ULL << 18);
		pages = rounddown_pow_of_two(pages);
		min_pages = min_not_zero(min_pages, pages);
	}

	do {
		max_pages = READ_ONCE(max_svm_range_pages);
		_pages = min_not_zero(max_pages, min_pages);
	} while (cmpxchg(&max_svm_range_pages, max_pages, _pages) != max_pages);
}

static int
svm_range_split_new(struct svm_range_list *svms, uint64_t start, uint64_t last,
		    uint64_t max_pages, struct list_head *insert_list,
		    struct list_head *update_list)
{
	struct svm_range *prange;
	uint64_t l;

	pr_debug("max_svm_range_pages 0x%llx adding [0x%llx 0x%llx]\n",
		 max_pages, start, last);

	while (last >= start) {
		l = min(last, ALIGN_DOWN(start + max_pages, max_pages) - 1);

		prange = svm_range_new(svms, start, l, true);
		if (!prange)
			return -ENOMEM;
		list_add(&prange->list, insert_list);
		list_add(&prange->update_list, update_list);

		start = l + 1;
	}
	return 0;
}

/**
 * svm_range_add - add svm range and handle overlap
 * @p: the range add to this process svms
 * @start: page size aligned
 * @size: page size aligned
 * @nattr: number of attributes
 * @attrs: array of attributes
 * @update_list: output, the ranges need validate and update GPU mapping
 * @insert_list: output, the ranges need insert to svms
 * @remove_list: output, the ranges are replaced and need remove from svms
 * @remap_list: output, remap unaligned svm ranges
 *
 * Check if the virtual address range has overlap with any existing ranges,
 * split partly overlapping ranges and add new ranges in the gaps. All changes
 * should be applied to the range_list and interval tree transactionally. If
 * any range split or allocation fails, the entire update fails. Therefore any
 * existing overlapping svm_ranges are cloned and the original svm_ranges left
 * unchanged.
 *
 * If the transaction succeeds, the caller can update and insert clones and
 * new ranges, then free the originals.
 *
 * Otherwise the caller can free the clones and new ranges, while the old
 * svm_ranges remain unchanged.
 *
 * Context: Process context, caller must hold svms->lock
 *
 * Return:
 * 0 - OK, otherwise error code
 */
static int
svm_range_add(struct kfd_process *p, uint64_t start, uint64_t size,
	      uint32_t nattr, struct kfd_ioctl_svm_attribute *attrs,
	      struct list_head *update_list, struct list_head *insert_list,
	      struct list_head *remove_list, struct list_head *remap_list)
{
	unsigned long last = start + size - 1UL;
	struct svm_range_list *svms = &p->svms;
	struct interval_tree_node *node;
	struct svm_range *prange;
	struct svm_range *tmp;
	struct list_head new_list;
	int r = 0;

	pr_debug("svms 0x%p [0x%llx 0x%lx]\n", &p->svms, start, last);

	INIT_LIST_HEAD(update_list);
	INIT_LIST_HEAD(insert_list);
	INIT_LIST_HEAD(remove_list);
	INIT_LIST_HEAD(&new_list);
	INIT_LIST_HEAD(remap_list);

	node = interval_tree_iter_first(&svms->objects, start, last);
	while (node) {
		struct interval_tree_node *next;
		unsigned long next_start;

		pr_debug("found overlap node [0x%lx 0x%lx]\n", node->start,
			 node->last);

		prange = container_of(node, struct svm_range, it_node);
		next = interval_tree_iter_next(node, start, last);
		next_start = min(node->last, last) + 1;

		if (svm_range_is_same_attrs(p, prange, nattr, attrs) &&
		    prange->mapped_to_gpu) {
			/* nothing to do */
		} else if (node->start < start || node->last > last) {
			/* node intersects the update range and its attributes
			 * will change. Clone and split it, apply updates only
			 * to the overlapping part
			 */
			struct svm_range *old = prange;

			prange = svm_range_clone(old);
			if (!prange) {
				r = -ENOMEM;
				goto out;
			}

			list_add(&old->update_list, remove_list);
			list_add(&prange->list, insert_list);
			list_add(&prange->update_list, update_list);

			if (node->start < start) {
				pr_debug("change old range start\n");
				r = svm_range_split_head(prange, start,
							 insert_list, remap_list);
				if (r)
					goto out;
			}
			if (node->last > last) {
				pr_debug("change old range last\n");
				r = svm_range_split_tail(prange, last,
							 insert_list, remap_list);
				if (r)
					goto out;
			}
		} else {
			/* The node is contained within start..last,
			 * just update it
			 */
			list_add(&prange->update_list, update_list);
		}

		/* insert a new node if needed */
		if (node->start > start) {
			r = svm_range_split_new(svms, start, node->start - 1,
						READ_ONCE(max_svm_range_pages),
						&new_list, update_list);
			if (r)
				goto out;
		}

		node = next;
		start = next_start;
	}

	/* add a final range at the end if needed */
	if (start <= last)
		r = svm_range_split_new(svms, start, last,
					READ_ONCE(max_svm_range_pages),
					&new_list, update_list);

out:
	if (r) {
		list_for_each_entry_safe(prange, tmp, insert_list, list)
			svm_range_free(prange, false);
		list_for_each_entry_safe(prange, tmp, &new_list, list)
			svm_range_free(prange, true);
	} else {
		list_splice(&new_list, insert_list);
	}

	return r;
}

static void
svm_range_update_notifier_and_interval_tree(struct mm_struct *mm,
					    struct svm_range *prange)
{
	unsigned long start;
	unsigned long last;

	start = prange->notifier.interval_tree.start >> PAGE_SHIFT;
	last = prange->notifier.interval_tree.last >> PAGE_SHIFT;

	if (prange->start == start && prange->last == last)
		return;

	pr_debug("up notifier 0x%p prange 0x%p [0x%lx 0x%lx] [0x%lx 0x%lx]\n",
		  prange->svms, prange, start, last, prange->start,
		  prange->last);

	if (start != 0 && last != 0) {
		interval_tree_remove(&prange->it_node, &prange->svms->objects);
		svm_range_remove_notifier(prange);
	}
	prange->it_node.start = prange->start;
	prange->it_node.last = prange->last;

	interval_tree_insert(&prange->it_node, &prange->svms->objects);
	svm_range_add_notifier_locked(mm, prange);
}

static void
svm_range_handle_list_op(struct svm_range_list *svms, struct svm_range *prange,
			 struct mm_struct *mm)
{
	switch (prange->work_item.op) {
	case SVM_OP_NULL:
		pr_debug("NULL OP 0x%p prange 0x%p [0x%lx 0x%lx]\n",
			 svms, prange, prange->start, prange->last);
		break;
	case SVM_OP_UNMAP_RANGE:
		pr_debug("remove 0x%p prange 0x%p [0x%lx 0x%lx]\n",
			 svms, prange, prange->start, prange->last);
		svm_range_unlink(prange);
		svm_range_remove_notifier(prange);
		svm_range_free(prange, true);
		break;
	case SVM_OP_UPDATE_RANGE_NOTIFIER:
		pr_debug("update notifier 0x%p prange 0x%p [0x%lx 0x%lx]\n",
			 svms, prange, prange->start, prange->last);
		svm_range_update_notifier_and_interval_tree(mm, prange);
		break;
	case SVM_OP_UPDATE_RANGE_NOTIFIER_AND_MAP:
		pr_debug("update and map 0x%p prange 0x%p [0x%lx 0x%lx]\n",
			 svms, prange, prange->start, prange->last);
		svm_range_update_notifier_and_interval_tree(mm, prange);
		/* TODO: implement deferred validation and mapping */
		break;
	case SVM_OP_ADD_RANGE:
		pr_debug("add 0x%p prange 0x%p [0x%lx 0x%lx]\n", svms, prange,
			 prange->start, prange->last);
		svm_range_add_to_svms(prange);
		svm_range_add_notifier_locked(mm, prange);
		break;
	case SVM_OP_ADD_RANGE_AND_MAP:
		pr_debug("add and map 0x%p prange 0x%p [0x%lx 0x%lx]\n", svms,
			 prange, prange->start, prange->last);
		svm_range_add_to_svms(prange);
		svm_range_add_notifier_locked(mm, prange);
		/* TODO: implement deferred validation and mapping */
		break;
	default:
		WARN_ONCE(1, "Unknown prange 0x%p work op %d\n", prange,
			 prange->work_item.op);
	}
}

static void svm_range_drain_retry_fault(struct svm_range_list *svms)
{
	struct kfd_process_device *pdd;
	struct kfd_process *p;
	int drain;
	uint32_t i;

	p = container_of(svms, struct kfd_process, svms);

restart:
	drain = atomic_read(&svms->drain_pagefaults);
	if (!drain)
		return;

	for_each_set_bit(i, svms->bitmap_supported, p->n_pdds) {
		pdd = p->pdds[i];
		if (!pdd)
			continue;

		pr_debug("drain retry fault gpu %d svms %p\n", i, svms);

		amdgpu_ih_wait_on_checkpoint_process_ts(pdd->dev->adev,
				pdd->dev->adev->irq.retry_cam_enabled ?
				&pdd->dev->adev->irq.ih :
				&pdd->dev->adev->irq.ih1);

		if (pdd->dev->adev->irq.retry_cam_enabled)
			amdgpu_ih_wait_on_checkpoint_process_ts(pdd->dev->adev,
				&pdd->dev->adev->irq.ih_soft);


		pr_debug("drain retry fault gpu %d svms 0x%p done\n", i, svms);
	}
	if (atomic_cmpxchg(&svms->drain_pagefaults, drain, 0) != drain)
		goto restart;
}

static void svm_range_deferred_list_work(struct work_struct *work)
{
	struct svm_range_list *svms;
	struct svm_range *prange;
	struct mm_struct *mm;

	svms = container_of(work, struct svm_range_list, deferred_list_work);
	pr_debug("enter svms 0x%p\n", svms);

	spin_lock(&svms->deferred_list_lock);
	while (!list_empty(&svms->deferred_range_list)) {
		prange = list_first_entry(&svms->deferred_range_list,
					  struct svm_range, deferred_list);
		spin_unlock(&svms->deferred_list_lock);

		pr_debug("prange 0x%p [0x%lx 0x%lx] op %d\n", prange,
			 prange->start, prange->last, prange->work_item.op);

		mm = prange->work_item.mm;
retry:
		mmap_write_lock(mm);

		/* Checking for the need to drain retry faults must be inside
		 * mmap write lock to serialize with munmap notifiers.
		 */
		if (unlikely(atomic_read(&svms->drain_pagefaults))) {
			mmap_write_unlock(mm);
			svm_range_drain_retry_fault(svms);
			goto retry;
		}

		/* Remove from deferred_list must be inside mmap write lock, for
		 * two race cases:
		 * 1. unmap_from_cpu may change work_item.op and add the range
		 *    to deferred_list again, cause use after free bug.
		 * 2. svm_range_list_lock_and_flush_work may hold mmap write
		 *    lock and continue because deferred_list is empty, but
		 *    deferred_list work is actually waiting for mmap lock.
		 */
		spin_lock(&svms->deferred_list_lock);
		list_del_init(&prange->deferred_list);
		spin_unlock(&svms->deferred_list_lock);

		mutex_lock(&svms->lock);
		mutex_lock(&prange->migrate_mutex);
		while (!list_empty(&prange->child_list)) {
			struct svm_range *pchild;

			pchild = list_first_entry(&prange->child_list,
						struct svm_range, child_list);
			pr_debug("child prange 0x%p op %d\n", pchild,
				 pchild->work_item.op);
			list_del_init(&pchild->child_list);
			svm_range_handle_list_op(svms, pchild, mm);
		}
		mutex_unlock(&prange->migrate_mutex);

		svm_range_handle_list_op(svms, prange, mm);
		mutex_unlock(&svms->lock);
		mmap_write_unlock(mm);

		/* Pairs with mmget in svm_range_add_list_work */
		mmput(mm);

		spin_lock(&svms->deferred_list_lock);
	}
	spin_unlock(&svms->deferred_list_lock);
	pr_debug("exit svms 0x%p\n", svms);
}

void
svm_range_add_list_work(struct svm_range_list *svms, struct svm_range *prange,
			struct mm_struct *mm, enum svm_work_list_ops op)
{
	spin_lock(&svms->deferred_list_lock);
	/* if prange is on the deferred list */
	if (!list_empty(&prange->deferred_list)) {
		pr_debug("update exist prange 0x%p work op %d\n", prange, op);
		WARN_ONCE(prange->work_item.mm != mm, "unmatch mm\n");
		if (op != SVM_OP_NULL &&
		    prange->work_item.op != SVM_OP_UNMAP_RANGE)
			prange->work_item.op = op;
	} else {
		prange->work_item.op = op;

		/* Pairs with mmput in deferred_list_work */
		mmget(mm);
		prange->work_item.mm = mm;
		list_add_tail(&prange->deferred_list,
			      &prange->svms->deferred_range_list);
		pr_debug("add prange 0x%p [0x%lx 0x%lx] to work list op %d\n",
			 prange, prange->start, prange->last, op);
	}
	spin_unlock(&svms->deferred_list_lock);
}

void schedule_deferred_list_work(struct svm_range_list *svms)
{
	spin_lock(&svms->deferred_list_lock);
	if (!list_empty(&svms->deferred_range_list))
		schedule_work(&svms->deferred_list_work);
	spin_unlock(&svms->deferred_list_lock);
}

static void
svm_range_unmap_split(struct mm_struct *mm, struct svm_range *parent,
		      struct svm_range *prange, unsigned long start,
		      unsigned long last)
{
	struct svm_range *head;
	struct svm_range *tail;

	if (prange->work_item.op == SVM_OP_UNMAP_RANGE) {
		pr_debug("prange 0x%p [0x%lx 0x%lx] is already freed\n", prange,
			 prange->start, prange->last);
		return;
	}
	if (start > prange->last || last < prange->start)
		return;

	head = tail = prange;
	if (start > prange->start)
		svm_range_split(prange, prange->start, start - 1, &tail);
	if (last < tail->last)
		svm_range_split(tail, last + 1, tail->last, &head);

	if (head != prange && tail != prange) {
		svm_range_add_child(parent, mm, head, SVM_OP_UNMAP_RANGE);
		svm_range_add_child(parent, mm, tail, SVM_OP_ADD_RANGE);
	} else if (tail != prange) {
		svm_range_add_child(parent, mm, tail, SVM_OP_UNMAP_RANGE);
	} else if (head != prange) {
		svm_range_add_child(parent, mm, head, SVM_OP_UNMAP_RANGE);
	} else if (parent != prange) {
		prange->work_item.op = SVM_OP_UNMAP_RANGE;
	}
}

static void
svm_range_unmap_from_cpu(struct mm_struct *mm, struct svm_range *prange,
			 unsigned long start, unsigned long last)
{
	uint32_t trigger = KFD_SVM_UNMAP_TRIGGER_UNMAP_FROM_CPU;
	struct svm_range_list *svms;
	struct svm_range *pchild;
	struct kfd_process *p;
	unsigned long s, l;
	bool unmap_parent;

	p = kfd_lookup_process_by_mm(mm);
	if (!p)
		return;
	svms = &p->svms;

	pr_debug("svms 0x%p prange 0x%p [0x%lx 0x%lx] [0x%lx 0x%lx]\n", svms,
		 prange, prange->start, prange->last, start, last);

	/* Make sure pending page faults are drained in the deferred worker
	 * before the range is freed to avoid straggler interrupts on
	 * unmapped memory causing "phantom faults".
	 */
	atomic_inc(&svms->drain_pagefaults);

	unmap_parent = start <= prange->start && last >= prange->last;

	list_for_each_entry(pchild, &prange->child_list, child_list) {
		mutex_lock_nested(&pchild->lock, 1);
		s = max(start, pchild->start);
		l = min(last, pchild->last);
		if (l >= s)
			svm_range_unmap_from_gpus(pchild, s, l, trigger);
		svm_range_unmap_split(mm, prange, pchild, start, last);
		mutex_unlock(&pchild->lock);
	}
	s = max(start, prange->start);
	l = min(last, prange->last);
	if (l >= s)
		svm_range_unmap_from_gpus(prange, s, l, trigger);
	svm_range_unmap_split(mm, prange, prange, start, last);

	if (unmap_parent)
		svm_range_add_list_work(svms, prange, mm, SVM_OP_UNMAP_RANGE);
	else
		svm_range_add_list_work(svms, prange, mm,
					SVM_OP_UPDATE_RANGE_NOTIFIER);
	schedule_deferred_list_work(svms);

	kfd_unref_process(p);
}

/**
 * svm_range_cpu_invalidate_pagetables - interval notifier callback
 * @mni: mmu_interval_notifier struct
 * @range: mmu_notifier_range struct
 * @cur_seq: value to pass to mmu_interval_set_seq()
 *
 * If event is MMU_NOTIFY_UNMAP, this is from CPU unmap range, otherwise, it
 * is from migration, or CPU page invalidation callback.
 *
 * For unmap event, unmap range from GPUs, remove prange from svms in a delayed
 * work thread, and split prange if only part of prange is unmapped.
 *
 * For invalidation event, if GPU retry fault is not enabled, evict the queues,
 * then schedule svm_range_restore_work to update GPU mapping and resume queues.
 * If GPU retry fault is enabled, unmap the svm range from GPU, retry fault will
 * update GPU mapping to recover.
 *
 * Context: mmap lock, notifier_invalidate_start lock are held
 *          for invalidate event, prange lock is held if this is from migration
 */
static bool
svm_range_cpu_invalidate_pagetables(struct mmu_interval_notifier *mni,
				    const struct mmu_notifier_range *range,
				    unsigned long cur_seq)
{
	struct svm_range *prange;
	unsigned long start;
	unsigned long last;

	if (range->event == MMU_NOTIFY_RELEASE)
		return true;
	if (!mmget_not_zero(mni->mm))
		return true;

	start = mni->interval_tree.start;
	last = mni->interval_tree.last;
	start = max(start, range->start) >> PAGE_SHIFT;
	last = min(last, range->end - 1) >> PAGE_SHIFT;
	pr_debug("[0x%lx 0x%lx] range[0x%lx 0x%lx] notifier[0x%lx 0x%lx] %d\n",
		 start, last, range->start >> PAGE_SHIFT,
		 (range->end - 1) >> PAGE_SHIFT,
		 mni->interval_tree.start >> PAGE_SHIFT,
		 mni->interval_tree.last >> PAGE_SHIFT, range->event);

	prange = container_of(mni, struct svm_range, notifier);

	svm_range_lock(prange);
	mmu_interval_set_seq(mni, cur_seq);

	switch (range->event) {
	case MMU_NOTIFY_UNMAP:
		svm_range_unmap_from_cpu(mni->mm, prange, start, last);
		break;
	default:
		svm_range_evict(prange, mni->mm, start, last, range->event);
		break;
	}

	svm_range_unlock(prange);
	mmput(mni->mm);

	return true;
}

/**
 * svm_range_from_addr - find svm range from fault address
 * @svms: svm range list header
 * @addr: address to search range interval tree, in pages
 * @parent: parent range if range is on child list
 *
 * Context: The caller must hold svms->lock
 *
 * Return: the svm_range found or NULL
 */
struct svm_range *
svm_range_from_addr(struct svm_range_list *svms, unsigned long addr,
		    struct svm_range **parent)
{
	struct interval_tree_node *node;
	struct svm_range *prange;
	struct svm_range *pchild;

	node = interval_tree_iter_first(&svms->objects, addr, addr);
	if (!node)
		return NULL;

	prange = container_of(node, struct svm_range, it_node);
	pr_debug("address 0x%lx prange [0x%lx 0x%lx] node [0x%lx 0x%lx]\n",
		 addr, prange->start, prange->last, node->start, node->last);

	if (addr >= prange->start && addr <= prange->last) {
		if (parent)
			*parent = prange;
		return prange;
	}
	list_for_each_entry(pchild, &prange->child_list, child_list)
		if (addr >= pchild->start && addr <= pchild->last) {
			pr_debug("found address 0x%lx pchild [0x%lx 0x%lx]\n",
				 addr, pchild->start, pchild->last);
			if (parent)
				*parent = prange;
			return pchild;
		}

	return NULL;
}

/* svm_range_best_restore_location - decide the best fault restore location
 * @prange: svm range structure
 * @adev: the GPU on which vm fault happened
 *
 * This is only called when xnack is on, to decide the best location to restore
 * the range mapping after GPU vm fault. Caller uses the best location to do
 * migration if actual loc is not best location, then update GPU page table
 * mapping to the best location.
 *
 * If the preferred loc is accessible by faulting GPU, use preferred loc.
 * If vm fault gpu idx is on range ACCESSIBLE bitmap, best_loc is vm fault gpu
 * If vm fault gpu idx is on range ACCESSIBLE_IN_PLACE bitmap, then
 *    if range actual loc is cpu, best_loc is cpu
 *    if vm fault gpu is on xgmi same hive of range actual loc gpu, best_loc is
 *    range actual loc.
 * Otherwise, GPU no access, best_loc is -1.
 *
 * Return:
 * -1 means vm fault GPU no access
 * 0 for CPU or GPU id
 */
static int32_t
svm_range_best_restore_location(struct svm_range *prange,
				struct kfd_node *node,
				int32_t *gpuidx)
{
	struct kfd_node *bo_node, *preferred_node;
	struct kfd_process *p;
	uint32_t gpuid;
	int r;

	p = container_of(prange->svms, struct kfd_process, svms);

	r = kfd_process_gpuid_from_node(p, node, &gpuid, gpuidx);
	if (r < 0) {
		pr_debug("failed to get gpuid from kgd\n");
		return -1;
	}

	if (node->adev->gmc.is_app_apu)
		return 0;

	if (prange->preferred_loc == gpuid ||
	    prange->preferred_loc == KFD_IOCTL_SVM_LOCATION_SYSMEM) {
		return prange->preferred_loc;
	} else if (prange->preferred_loc != KFD_IOCTL_SVM_LOCATION_UNDEFINED) {
		preferred_node = svm_range_get_node_by_id(prange, prange->preferred_loc);
		if (preferred_node && svm_nodes_in_same_hive(node, preferred_node))
			return prange->preferred_loc;
		/* fall through */
	}

	if (test_bit(*gpuidx, prange->bitmap_access))
		return gpuid;

	if (test_bit(*gpuidx, prange->bitmap_aip)) {
		if (!prange->actual_loc)
			return 0;

		bo_node = svm_range_get_node_by_id(prange, prange->actual_loc);
		if (bo_node && svm_nodes_in_same_hive(node, bo_node))
			return prange->actual_loc;
		else
			return 0;
	}

	return -1;
}

static int
svm_range_get_range_boundaries(struct kfd_process *p, int64_t addr,
			       unsigned long *start, unsigned long *last,
			       bool *is_heap_stack)
{
	struct vm_area_struct *vma;
	struct interval_tree_node *node;
	unsigned long start_limit, end_limit;

	vma = vma_lookup(p->mm, addr << PAGE_SHIFT);
	if (!vma) {
		pr_debug("VMA does not exist in address [0x%llx]\n", addr);
		return -EFAULT;
	}

	*is_heap_stack = vma_is_initial_heap(vma) || vma_is_initial_stack(vma);

	start_limit = max(vma->vm_start >> PAGE_SHIFT,
		      (unsigned long)ALIGN_DOWN(addr, 2UL << 8));
	end_limit = min(vma->vm_end >> PAGE_SHIFT,
		    (unsigned long)ALIGN(addr + 1, 2UL << 8));
	/* First range that starts after the fault address */
	node = interval_tree_iter_first(&p->svms.objects, addr + 1, ULONG_MAX);
	if (node) {
		end_limit = min(end_limit, node->start);
		/* Last range that ends before the fault address */
		node = container_of(rb_prev(&node->rb),
				    struct interval_tree_node, rb);
	} else {
		/* Last range must end before addr because
		 * there was no range after addr
		 */
		node = container_of(rb_last(&p->svms.objects.rb_root),
				    struct interval_tree_node, rb);
	}
	if (node) {
		if (node->last >= addr) {
			WARN(1, "Overlap with prev node and page fault addr\n");
			return -EFAULT;
		}
		start_limit = max(start_limit, node->last + 1);
	}

	*start = start_limit;
	*last = end_limit - 1;

	pr_debug("vma [0x%lx 0x%lx] range [0x%lx 0x%lx] is_heap_stack %d\n",
		 vma->vm_start >> PAGE_SHIFT, vma->vm_end >> PAGE_SHIFT,
		 *start, *last, *is_heap_stack);

	return 0;
}

static int
svm_range_check_vm_userptr(struct kfd_process *p, uint64_t start, uint64_t last,
			   uint64_t *bo_s, uint64_t *bo_l)
{
	struct amdgpu_bo_va_mapping *mapping;
	struct interval_tree_node *node;
	struct amdgpu_bo *bo = NULL;
	unsigned long userptr;
	uint32_t i;
	int r;

	for (i = 0; i < p->n_pdds; i++) {
		struct amdgpu_vm *vm;

		if (!p->pdds[i]->drm_priv)
			continue;

		vm = drm_priv_to_vm(p->pdds[i]->drm_priv);
		r = amdgpu_bo_reserve(vm->root.bo, false);
		if (r)
			return r;

		/* Check userptr by searching entire vm->va interval tree */
		node = interval_tree_iter_first(&vm->va, 0, ~0ULL);
		while (node) {
			mapping = container_of((struct rb_node *)node,
					       struct amdgpu_bo_va_mapping, rb);
			bo = mapping->bo_va->base.bo;

			if (!amdgpu_ttm_tt_affect_userptr(bo->tbo.ttm,
							 start << PAGE_SHIFT,
							 last << PAGE_SHIFT,
							 &userptr)) {
				node = interval_tree_iter_next(node, 0, ~0ULL);
				continue;
			}

			pr_debug("[0x%llx 0x%llx] already userptr mapped\n",
				 start, last);
			if (bo_s && bo_l) {
				*bo_s = userptr >> PAGE_SHIFT;
				*bo_l = *bo_s + bo->tbo.ttm->num_pages - 1;
			}
			amdgpu_bo_unreserve(vm->root.bo);
			return -EADDRINUSE;
		}
		amdgpu_bo_unreserve(vm->root.bo);
	}
	return 0;
}

static struct
svm_range *svm_range_create_unregistered_range(struct kfd_node *node,
						struct kfd_process *p,
						struct mm_struct *mm,
						int64_t addr)
{
	struct svm_range *prange = NULL;
	unsigned long start, last;
	uint32_t gpuid, gpuidx;
	bool is_heap_stack;
	uint64_t bo_s = 0;
	uint64_t bo_l = 0;
	int r;

	if (svm_range_get_range_boundaries(p, addr, &start, &last,
					   &is_heap_stack))
		return NULL;

	r = svm_range_check_vm(p, start, last, &bo_s, &bo_l);
	if (r != -EADDRINUSE)
		r = svm_range_check_vm_userptr(p, start, last, &bo_s, &bo_l);

	if (r == -EADDRINUSE) {
		if (addr >= bo_s && addr <= bo_l)
			return NULL;

		/* Create one page svm range if 2MB range overlapping */
		start = addr;
		last = addr;
	}

	prange = svm_range_new(&p->svms, start, last, true);
	if (!prange) {
		pr_debug("Failed to create prange in address [0x%llx]\n", addr);
		return NULL;
	}
	if (kfd_process_gpuid_from_node(p, node, &gpuid, &gpuidx)) {
		pr_debug("failed to get gpuid from kgd\n");
		svm_range_free(prange, true);
		return NULL;
	}

	if (is_heap_stack)
		prange->preferred_loc = KFD_IOCTL_SVM_LOCATION_SYSMEM;

	svm_range_add_to_svms(prange);
	svm_range_add_notifier_locked(mm, prange);

	return prange;
}

/* svm_range_skip_recover - decide if prange can be recovered
 * @prange: svm range structure
 *
 * GPU vm retry fault handle skip recover the range for cases:
 * 1. prange is on deferred list to be removed after unmap, it is stale fault,
 *    deferred list work will drain the stale fault before free the prange.
 * 2. prange is on deferred list to add interval notifier after split, or
 * 3. prange is child range, it is split from parent prange, recover later
 *    after interval notifier is added.
 *
 * Return: true to skip recover, false to recover
 */
static bool svm_range_skip_recover(struct svm_range *prange)
{
	struct svm_range_list *svms = prange->svms;

	spin_lock(&svms->deferred_list_lock);
	if (list_empty(&prange->deferred_list) &&
	    list_empty(&prange->child_list)) {
		spin_unlock(&svms->deferred_list_lock);
		return false;
	}
	spin_unlock(&svms->deferred_list_lock);

	if (prange->work_item.op == SVM_OP_UNMAP_RANGE) {
		pr_debug("svms 0x%p prange 0x%p [0x%lx 0x%lx] unmapped\n",
			 svms, prange, prange->start, prange->last);
		return true;
	}
	if (prange->work_item.op == SVM_OP_ADD_RANGE_AND_MAP ||
	    prange->work_item.op == SVM_OP_ADD_RANGE) {
		pr_debug("svms 0x%p prange 0x%p [0x%lx 0x%lx] not added yet\n",
			 svms, prange, prange->start, prange->last);
		return true;
	}
	return false;
}

static void
svm_range_count_fault(struct kfd_node *node, struct kfd_process *p,
		      int32_t gpuidx)
{
	struct kfd_process_device *pdd;

	/* fault is on different page of same range
	 * or fault is skipped to recover later
	 * or fault is on invalid virtual address
	 */
	if (gpuidx == MAX_GPU_INSTANCE) {
		uint32_t gpuid;
		int r;

		r = kfd_process_gpuid_from_node(p, node, &gpuid, &gpuidx);
		if (r < 0)
			return;
	}

	/* fault is recovered
	 * or fault cannot recover because GPU no access on the range
	 */
	pdd = kfd_process_device_from_gpuidx(p, gpuidx);
	if (pdd)
		WRITE_ONCE(pdd->faults, pdd->faults + 1);
}

static bool
svm_fault_allowed(struct vm_area_struct *vma, bool write_fault)
{
	unsigned long requested = VM_READ;

	if (write_fault)
		requested |= VM_WRITE;

	pr_debug("requested 0x%lx, vma permission flags 0x%lx\n", requested,
		vma->vm_flags);
	return (vma->vm_flags & requested) == requested;
}

int
svm_range_restore_pages(struct amdgpu_device *adev, unsigned int pasid,
			uint32_t vmid, uint32_t node_id,
			uint64_t addr, bool write_fault)
{
	struct mm_struct *mm = NULL;
	struct svm_range_list *svms;
	struct svm_range *prange;
	struct kfd_process *p;
	ktime_t timestamp = ktime_get_boottime();
	struct kfd_node *node;
	int32_t best_loc;
	int32_t gpuidx = MAX_GPU_INSTANCE;
	bool write_locked = false;
	struct vm_area_struct *vma;
	bool migration = false;
	int r = 0;

	if (!KFD_IS_SVM_API_SUPPORTED(adev)) {
		pr_debug("device does not support SVM\n");
		return -EFAULT;
	}

	p = kfd_lookup_process_by_pasid(pasid);
	if (!p) {
		pr_debug("kfd process not founded pasid 0x%x\n", pasid);
		return 0;
	}
	svms = &p->svms;

	pr_debug("restoring svms 0x%p fault address 0x%llx\n", svms, addr);

	if (atomic_read(&svms->drain_pagefaults)) {
		pr_debug("draining retry fault, drop fault 0x%llx\n", addr);
		r = 0;
		goto out;
	}

	if (!p->xnack_enabled) {
		pr_debug("XNACK not enabled for pasid 0x%x\n", pasid);
		r = -EFAULT;
		goto out;
	}

	/* p->lead_thread is available as kfd_process_wq_release flush the work
	 * before releasing task ref.
	 */
	mm = get_task_mm(p->lead_thread);
	if (!mm) {
		pr_debug("svms 0x%p failed to get mm\n", svms);
		r = 0;
		goto out;
	}

	node = kfd_node_by_irq_ids(adev, node_id, vmid);
	if (!node) {
		pr_debug("kfd node does not exist node_id: %d, vmid: %d\n", node_id,
			 vmid);
		r = -EFAULT;
		goto out;
	}
	mmap_read_lock(mm);
retry_write_locked:
	mutex_lock(&svms->lock);
	prange = svm_range_from_addr(svms, addr, NULL);
	if (!prange) {
		pr_debug("failed to find prange svms 0x%p address [0x%llx]\n",
			 svms, addr);
		if (!write_locked) {
			/* Need the write lock to create new range with MMU notifier.
			 * Also flush pending deferred work to make sure the interval
			 * tree is up to date before we add a new range
			 */
			mutex_unlock(&svms->lock);
			mmap_read_unlock(mm);
			mmap_write_lock(mm);
			write_locked = true;
			goto retry_write_locked;
		}
		prange = svm_range_create_unregistered_range(node, p, mm, addr);
		if (!prange) {
			pr_debug("failed to create unregistered range svms 0x%p address [0x%llx]\n",
				 svms, addr);
			mmap_write_downgrade(mm);
			r = -EFAULT;
			goto out_unlock_svms;
		}
	}
	if (write_locked)
		mmap_write_downgrade(mm);

	mutex_lock(&prange->migrate_mutex);

	if (svm_range_skip_recover(prange)) {
		amdgpu_gmc_filter_faults_remove(node->adev, addr, pasid);
		r = 0;
		goto out_unlock_range;
	}

	/* skip duplicate vm fault on different pages of same range */
	if (ktime_before(timestamp, ktime_add_ns(prange->validate_timestamp,
				AMDGPU_SVM_RANGE_RETRY_FAULT_PENDING))) {
		pr_debug("svms 0x%p [0x%lx %lx] already restored\n",
			 svms, prange->start, prange->last);
		r = 0;
		goto out_unlock_range;
	}

	/* __do_munmap removed VMA, return success as we are handling stale
	 * retry fault.
	 */
	vma = vma_lookup(mm, addr << PAGE_SHIFT);
	if (!vma) {
		pr_debug("address 0x%llx VMA is removed\n", addr);
		r = 0;
		goto out_unlock_range;
	}

	if (!svm_fault_allowed(vma, write_fault)) {
		pr_debug("fault addr 0x%llx no %s permission\n", addr,
			write_fault ? "write" : "read");
		r = -EPERM;
		goto out_unlock_range;
	}

	best_loc = svm_range_best_restore_location(prange, node, &gpuidx);
	if (best_loc == -1) {
		pr_debug("svms %p failed get best restore loc [0x%lx 0x%lx]\n",
			 svms, prange->start, prange->last);
		r = -EACCES;
		goto out_unlock_range;
	}

	pr_debug("svms %p [0x%lx 0x%lx] best restore 0x%x, actual loc 0x%x\n",
		 svms, prange->start, prange->last, best_loc,
		 prange->actual_loc);

	kfd_smi_event_page_fault_start(node, p->lead_thread->pid, addr,
				       write_fault, timestamp);

	if (prange->actual_loc != best_loc) {
		migration = true;
		if (best_loc) {
			r = svm_migrate_to_vram(prange, best_loc, mm,
					KFD_MIGRATE_TRIGGER_PAGEFAULT_GPU);
			if (r) {
				pr_debug("svm_migrate_to_vram failed (%d) at %llx, falling back to system memory\n",
					 r, addr);
				/* Fallback to system memory if migration to
				 * VRAM failed
				 */
				if (prange->actual_loc)
					r = svm_migrate_vram_to_ram(prange, mm,
					   KFD_MIGRATE_TRIGGER_PAGEFAULT_GPU,
					   NULL);
				else
					r = 0;
			}
		} else {
			r = svm_migrate_vram_to_ram(prange, mm,
					KFD_MIGRATE_TRIGGER_PAGEFAULT_GPU,
					NULL);
		}
		if (r) {
			pr_debug("failed %d to migrate svms %p [0x%lx 0x%lx]\n",
				 r, svms, prange->start, prange->last);
			goto out_unlock_range;
		}
	}

	r = svm_range_validate_and_map(mm, prange, gpuidx, false, false, false);
	if (r)
		pr_debug("failed %d to map svms 0x%p [0x%lx 0x%lx] to gpus\n",
			 r, svms, prange->start, prange->last);

	kfd_smi_event_page_fault_end(node, p->lead_thread->pid, addr,
				     migration);

out_unlock_range:
	mutex_unlock(&prange->migrate_mutex);
out_unlock_svms:
	mutex_unlock(&svms->lock);
	mmap_read_unlock(mm);

	svm_range_count_fault(node, p, gpuidx);

	mmput(mm);
out:
	kfd_unref_process(p);

	if (r == -EAGAIN) {
		pr_debug("recover vm fault later\n");
		amdgpu_gmc_filter_faults_remove(node->adev, addr, pasid);
		r = 0;
	}
	return r;
}

int
svm_range_switch_xnack_reserve_mem(struct kfd_process *p, bool xnack_enabled)
{
	struct svm_range *prange, *pchild;
	uint64_t reserved_size = 0;
	uint64_t size;
	int r = 0;

	pr_debug("switching xnack from %d to %d\n", p->xnack_enabled, xnack_enabled);

	mutex_lock(&p->svms.lock);

	list_for_each_entry(prange, &p->svms.list, list) {
		svm_range_lock(prange);
		list_for_each_entry(pchild, &prange->child_list, child_list) {
			size = (pchild->last - pchild->start + 1) << PAGE_SHIFT;
			if (xnack_enabled) {
				amdgpu_amdkfd_unreserve_mem_limit(NULL, size,
					KFD_IOC_ALLOC_MEM_FLAGS_USERPTR, 0);
			} else {
				r = amdgpu_amdkfd_reserve_mem_limit(NULL, size,
					KFD_IOC_ALLOC_MEM_FLAGS_USERPTR, 0);
				if (r)
					goto out_unlock;
				reserved_size += size;
			}
		}

		size = (prange->last - prange->start + 1) << PAGE_SHIFT;
		if (xnack_enabled) {
			amdgpu_amdkfd_unreserve_mem_limit(NULL, size,
					KFD_IOC_ALLOC_MEM_FLAGS_USERPTR, 0);
		} else {
			r = amdgpu_amdkfd_reserve_mem_limit(NULL, size,
					KFD_IOC_ALLOC_MEM_FLAGS_USERPTR, 0);
			if (r)
				goto out_unlock;
			reserved_size += size;
		}
out_unlock:
		svm_range_unlock(prange);
		if (r)
			break;
	}

	if (r)
		amdgpu_amdkfd_unreserve_mem_limit(NULL, reserved_size,
					KFD_IOC_ALLOC_MEM_FLAGS_USERPTR, 0);
	else
		/* Change xnack mode must be inside svms lock, to avoid race with
		 * svm_range_deferred_list_work unreserve memory in parallel.
		 */
		p->xnack_enabled = xnack_enabled;

	mutex_unlock(&p->svms.lock);
	return r;
}

void svm_range_list_fini(struct kfd_process *p)
{
	struct svm_range *prange;
	struct svm_range *next;

	pr_debug("pasid 0x%x svms 0x%p\n", p->pasid, &p->svms);

	cancel_delayed_work_sync(&p->svms.restore_work);

	/* Ensure list work is finished before process is destroyed */
	flush_work(&p->svms.deferred_list_work);

	/*
	 * Ensure no retry fault comes in afterwards, as page fault handler will
	 * not find kfd process and take mm lock to recover fault.
	 */
	atomic_inc(&p->svms.drain_pagefaults);
	svm_range_drain_retry_fault(&p->svms);

	list_for_each_entry_safe(prange, next, &p->svms.list, list) {
		svm_range_unlink(prange);
		svm_range_remove_notifier(prange);
		svm_range_free(prange, true);
	}

	mutex_destroy(&p->svms.lock);

	pr_debug("pasid 0x%x svms 0x%p done\n", p->pasid, &p->svms);
}

int svm_range_list_init(struct kfd_process *p)
{
	struct svm_range_list *svms = &p->svms;
	int i;

	svms->objects = RB_ROOT_CACHED;
	mutex_init(&svms->lock);
	INIT_LIST_HEAD(&svms->list);
	atomic_set(&svms->evicted_ranges, 0);
	atomic_set(&svms->drain_pagefaults, 0);
	INIT_DELAYED_WORK(&svms->restore_work, svm_range_restore_work);
	INIT_WORK(&svms->deferred_list_work, svm_range_deferred_list_work);
	INIT_LIST_HEAD(&svms->deferred_range_list);
	INIT_LIST_HEAD(&svms->criu_svm_metadata_list);
	spin_lock_init(&svms->deferred_list_lock);

	for (i = 0; i < p->n_pdds; i++)
		if (KFD_IS_SVM_API_SUPPORTED(p->pdds[i]->dev->adev))
			bitmap_set(svms->bitmap_supported, i, 1);

	return 0;
}

/**
 * svm_range_check_vm - check if virtual address range mapped already
 * @p: current kfd_process
 * @start: range start address, in pages
 * @last: range last address, in pages
 * @bo_s: mapping start address in pages if address range already mapped
 * @bo_l: mapping last address in pages if address range already mapped
 *
 * The purpose is to avoid virtual address ranges already allocated by
 * kfd_ioctl_alloc_memory_of_gpu ioctl.
 * It looks for each pdd in the kfd_process.
 *
 * Context: Process context
 *
 * Return 0 - OK, if the range is not mapped.
 * Otherwise error code:
 * -EADDRINUSE - if address is mapped already by kfd_ioctl_alloc_memory_of_gpu
 * -ERESTARTSYS - A wait for the buffer to become unreserved was interrupted by
 * a signal. Release all buffer reservations and return to user-space.
 */
static int
svm_range_check_vm(struct kfd_process *p, uint64_t start, uint64_t last,
		   uint64_t *bo_s, uint64_t *bo_l)
{
	struct amdgpu_bo_va_mapping *mapping;
	struct interval_tree_node *node;
	uint32_t i;
	int r;

	for (i = 0; i < p->n_pdds; i++) {
		struct amdgpu_vm *vm;

		if (!p->pdds[i]->drm_priv)
			continue;

		vm = drm_priv_to_vm(p->pdds[i]->drm_priv);
		r = amdgpu_bo_reserve(vm->root.bo, false);
		if (r)
			return r;

		node = interval_tree_iter_first(&vm->va, start, last);
		if (node) {
			pr_debug("range [0x%llx 0x%llx] already TTM mapped\n",
				 start, last);
			mapping = container_of((struct rb_node *)node,
					       struct amdgpu_bo_va_mapping, rb);
			if (bo_s && bo_l) {
				*bo_s = mapping->start;
				*bo_l = mapping->last;
			}
			amdgpu_bo_unreserve(vm->root.bo);
			return -EADDRINUSE;
		}
		amdgpu_bo_unreserve(vm->root.bo);
	}

	return 0;
}

/**
 * svm_range_is_valid - check if virtual address range is valid
 * @p: current kfd_process
 * @start: range start address, in pages
 * @size: range size, in pages
 *
 * Valid virtual address range means it belongs to one or more VMAs
 *
 * Context: Process context
 *
 * Return:
 *  0 - OK, otherwise error code
 */
static int
svm_range_is_valid(struct kfd_process *p, uint64_t start, uint64_t size)
{
	const unsigned long device_vma = VM_IO | VM_PFNMAP | VM_MIXEDMAP;
	struct vm_area_struct *vma;
	unsigned long end;
	unsigned long start_unchg = start;

	start <<= PAGE_SHIFT;
	end = start + (size << PAGE_SHIFT);
	do {
		vma = vma_lookup(p->mm, start);
		if (!vma || (vma->vm_flags & device_vma))
			return -EFAULT;
		start = min(end, vma->vm_end);
	} while (start < end);

	return svm_range_check_vm(p, start_unchg, (end - 1) >> PAGE_SHIFT, NULL,
				  NULL);
}

/**
 * svm_range_best_prefetch_location - decide the best prefetch location
 * @prange: svm range structure
 *
 * For xnack off:
 * If range map to single GPU, the best prefetch location is prefetch_loc, which
 * can be CPU or GPU.
 *
 * If range is ACCESS or ACCESS_IN_PLACE by mGPUs, only if mGPU connection on
 * XGMI same hive, the best prefetch location is prefetch_loc GPU, othervise
 * the best prefetch location is always CPU, because GPU can not have coherent
 * mapping VRAM of other GPUs even with large-BAR PCIe connection.
 *
 * For xnack on:
 * If range is not ACCESS_IN_PLACE by mGPUs, the best prefetch location is
 * prefetch_loc, other GPU access will generate vm fault and trigger migration.
 *
 * If range is ACCESS_IN_PLACE by mGPUs, only if mGPU connection on XGMI same
 * hive, the best prefetch location is prefetch_loc GPU, otherwise the best
 * prefetch location is always CPU.
 *
 * Context: Process context
 *
 * Return:
 * 0 for CPU or GPU id
 */
static uint32_t
svm_range_best_prefetch_location(struct svm_range *prange)
{
	DECLARE_BITMAP(bitmap, MAX_GPU_INSTANCE);
	uint32_t best_loc = prange->prefetch_loc;
	struct kfd_process_device *pdd;
	struct kfd_node *bo_node;
	struct kfd_process *p;
	uint32_t gpuidx;

	p = container_of(prange->svms, struct kfd_process, svms);

	if (!best_loc || best_loc == KFD_IOCTL_SVM_LOCATION_UNDEFINED)
		goto out;

	bo_node = svm_range_get_node_by_id(prange, best_loc);
	if (!bo_node) {
		WARN_ONCE(1, "failed to get valid kfd node at id%x\n", best_loc);
		best_loc = 0;
		goto out;
	}

	if (bo_node->adev->gmc.is_app_apu) {
		best_loc = 0;
		goto out;
	}

	if (p->xnack_enabled)
		bitmap_copy(bitmap, prange->bitmap_aip, MAX_GPU_INSTANCE);
	else
		bitmap_or(bitmap, prange->bitmap_access, prange->bitmap_aip,
			  MAX_GPU_INSTANCE);

	for_each_set_bit(gpuidx, bitmap, MAX_GPU_INSTANCE) {
		pdd = kfd_process_device_from_gpuidx(p, gpuidx);
		if (!pdd) {
			pr_debug("failed to get device by idx 0x%x\n", gpuidx);
			continue;
		}

		if (pdd->dev->adev == bo_node->adev)
			continue;

		if (!svm_nodes_in_same_hive(pdd->dev, bo_node)) {
			best_loc = 0;
			break;
		}
	}

out:
	pr_debug("xnack %d svms 0x%p [0x%lx 0x%lx] best loc 0x%x\n",
		 p->xnack_enabled, &p->svms, prange->start, prange->last,
		 best_loc);

	return best_loc;
}

/* svm_range_trigger_migration - start page migration if prefetch loc changed
 * @mm: current process mm_struct
 * @prange: svm range structure
 * @migrated: output, true if migration is triggered
 *
 * If range perfetch_loc is GPU, actual loc is cpu 0, then migrate the range
 * from ram to vram.
 * If range prefetch_loc is cpu 0, actual loc is GPU, then migrate the range
 * from vram to ram.
 *
 * If GPU vm fault retry is not enabled, migration interact with MMU notifier
 * and restore work:
 * 1. migrate_vma_setup invalidate pages, MMU notifier callback svm_range_evict
 *    stops all queues, schedule restore work
 * 2. svm_range_restore_work wait for migration is done by
 *    a. svm_range_validate_vram takes prange->migrate_mutex
 *    b. svm_range_validate_ram HMM get pages wait for CPU fault handle returns
 * 3. restore work update mappings of GPU, resume all queues.
 *
 * Context: Process context
 *
 * Return:
 * 0 - OK, otherwise - error code of migration
 */
static int
svm_range_trigger_migration(struct mm_struct *mm, struct svm_range *prange,
			    bool *migrated)
{
	uint32_t best_loc;
	int r = 0;

	*migrated = false;
	best_loc = svm_range_best_prefetch_location(prange);

	if (best_loc == KFD_IOCTL_SVM_LOCATION_UNDEFINED ||
	    best_loc == prange->actual_loc)
		return 0;

	if (!best_loc) {
		r = svm_migrate_vram_to_ram(prange, mm,
					KFD_MIGRATE_TRIGGER_PREFETCH, NULL);
		*migrated = !r;
		return r;
	}

	r = svm_migrate_to_vram(prange, best_loc, mm, KFD_MIGRATE_TRIGGER_PREFETCH);
	*migrated = !r;

	return r;
}

int svm_range_schedule_evict_svm_bo(struct amdgpu_amdkfd_fence *fence)
{
	if (!fence)
		return -EINVAL;

	if (dma_fence_is_signaled(&fence->base))
		return 0;

	if (fence->svm_bo) {
		WRITE_ONCE(fence->svm_bo->evicting, 1);
		schedule_work(&fence->svm_bo->eviction_work);
	}

	return 0;
}

static void svm_range_evict_svm_bo_worker(struct work_struct *work)
{
	struct svm_range_bo *svm_bo;
	struct mm_struct *mm;
	int r = 0;

	svm_bo = container_of(work, struct svm_range_bo, eviction_work);
	if (!svm_bo_ref_unless_zero(svm_bo))
		return; /* svm_bo was freed while eviction was pending */

	if (mmget_not_zero(svm_bo->eviction_fence->mm)) {
		mm = svm_bo->eviction_fence->mm;
	} else {
		svm_range_bo_unref(svm_bo);
		return;
	}

	mmap_read_lock(mm);
	spin_lock(&svm_bo->list_lock);
	while (!list_empty(&svm_bo->range_list) && !r) {
		struct svm_range *prange =
				list_first_entry(&svm_bo->range_list,
						struct svm_range, svm_bo_list);
		int retries = 3;

		list_del_init(&prange->svm_bo_list);
		spin_unlock(&svm_bo->list_lock);

		pr_debug("svms 0x%p [0x%lx 0x%lx]\n", prange->svms,
			 prange->start, prange->last);

		mutex_lock(&prange->migrate_mutex);
		do {
			r = svm_migrate_vram_to_ram(prange, mm,
					KFD_MIGRATE_TRIGGER_TTM_EVICTION, NULL);
		} while (!r && prange->actual_loc && --retries);

		if (!r && prange->actual_loc)
			pr_info_once("Migration failed during eviction");

		if (!prange->actual_loc) {
			mutex_lock(&prange->lock);
			prange->svm_bo = NULL;
			mutex_unlock(&prange->lock);
		}
		mutex_unlock(&prange->migrate_mutex);

		spin_lock(&svm_bo->list_lock);
	}
	spin_unlock(&svm_bo->list_lock);
	mmap_read_unlock(mm);
	mmput(mm);

	dma_fence_signal(&svm_bo->eviction_fence->base);

	/* This is the last reference to svm_bo, after svm_range_vram_node_free
	 * has been called in svm_migrate_vram_to_ram
	 */
	WARN_ONCE(!r && kref_read(&svm_bo->kref) != 1, "This was not the last reference\n");
	svm_range_bo_unref(svm_bo);
}

static int
svm_range_set_attr(struct kfd_process *p, struct mm_struct *mm,
		   uint64_t start, uint64_t size, uint32_t nattr,
		   struct kfd_ioctl_svm_attribute *attrs)
{
	struct amdkfd_process_info *process_info = p->kgd_process_info;
	struct list_head update_list;
	struct list_head insert_list;
	struct list_head remove_list;
	struct list_head remap_list;
	struct svm_range_list *svms;
	struct svm_range *prange;
	struct svm_range *next;
	bool update_mapping = false;
	bool flush_tlb;
	int r, ret = 0;

	pr_debug("pasid 0x%x svms 0x%p [0x%llx 0x%llx] pages 0x%llx\n",
		 p->pasid, &p->svms, start, start + size - 1, size);

	r = svm_range_check_attr(p, nattr, attrs);
	if (r)
		return r;

	svms = &p->svms;

	mutex_lock(&process_info->lock);

	svm_range_list_lock_and_flush_work(svms, mm);

	r = svm_range_is_valid(p, start, size);
	if (r) {
		pr_debug("invalid range r=%d\n", r);
		mmap_write_unlock(mm);
		goto out;
	}

	mutex_lock(&svms->lock);

	/* Add new range and split existing ranges as needed */
	r = svm_range_add(p, start, size, nattr, attrs, &update_list,
			  &insert_list, &remove_list, &remap_list);
	if (r) {
		mutex_unlock(&svms->lock);
		mmap_write_unlock(mm);
		goto out;
	}
	/* Apply changes as a transaction */
	list_for_each_entry_safe(prange, next, &insert_list, list) {
		svm_range_add_to_svms(prange);
		svm_range_add_notifier_locked(mm, prange);
	}
	list_for_each_entry(prange, &update_list, update_list) {
		svm_range_apply_attrs(p, prange, nattr, attrs, &update_mapping);
		/* TODO: unmap ranges from GPU that lost access */
	}
	list_for_each_entry_safe(prange, next, &remove_list, update_list) {
		pr_debug("unlink old 0x%p prange 0x%p [0x%lx 0x%lx]\n",
			 prange->svms, prange, prange->start,
			 prange->last);
		svm_range_unlink(prange);
		svm_range_remove_notifier(prange);
		svm_range_free(prange, false);
	}

	mmap_write_downgrade(mm);
	/* Trigger migrations and revalidate and map to GPUs as needed. If
	 * this fails we may be left with partially completed actions. There
	 * is no clean way of rolling back to the previous state in such a
	 * case because the rollback wouldn't be guaranteed to work either.
	 */
	list_for_each_entry(prange, &update_list, update_list) {
		bool migrated;

		mutex_lock(&prange->migrate_mutex);

		r = svm_range_trigger_migration(mm, prange, &migrated);
		if (r)
			goto out_unlock_range;

		if (migrated && (!p->xnack_enabled ||
		    (prange->flags & KFD_IOCTL_SVM_FLAG_GPU_ALWAYS_MAPPED)) &&
		    prange->mapped_to_gpu) {
			pr_debug("restore_work will update mappings of GPUs\n");
			mutex_unlock(&prange->migrate_mutex);
			continue;
		}

		if (!migrated && !update_mapping) {
			mutex_unlock(&prange->migrate_mutex);
			continue;
		}

		flush_tlb = !migrated && update_mapping && prange->mapped_to_gpu;

		r = svm_range_validate_and_map(mm, prange, MAX_GPU_INSTANCE,
					       true, true, flush_tlb);
		if (r)
			pr_debug("failed %d to map svm range\n", r);

out_unlock_range:
		mutex_unlock(&prange->migrate_mutex);
		if (r)
			ret = r;
<<<<<<< HEAD
=======
	}

	list_for_each_entry(prange, &remap_list, update_list) {
		pr_debug("Remapping prange 0x%p [0x%lx 0x%lx]\n",
			 prange, prange->start, prange->last);
		mutex_lock(&prange->migrate_mutex);
		r = svm_range_validate_and_map(mm, prange, MAX_GPU_INSTANCE,
					       true, true, prange->mapped_to_gpu);
		if (r)
			pr_debug("failed %d on remap svm range\n", r);
		mutex_unlock(&prange->migrate_mutex);
		if (r)
			ret = r;
>>>>>>> 7bbf3b67
	}

	dynamic_svm_range_dump(svms);

	mutex_unlock(&svms->lock);
	mmap_read_unlock(mm);
out:
	mutex_unlock(&process_info->lock);

	pr_debug("pasid 0x%x svms 0x%p [0x%llx 0x%llx] done, r=%d\n", p->pasid,
		 &p->svms, start, start + size - 1, r);

	return ret ? ret : r;
}

static int
svm_range_get_attr(struct kfd_process *p, struct mm_struct *mm,
		   uint64_t start, uint64_t size, uint32_t nattr,
		   struct kfd_ioctl_svm_attribute *attrs)
{
	DECLARE_BITMAP(bitmap_access, MAX_GPU_INSTANCE);
	DECLARE_BITMAP(bitmap_aip, MAX_GPU_INSTANCE);
	bool get_preferred_loc = false;
	bool get_prefetch_loc = false;
	bool get_granularity = false;
	bool get_accessible = false;
	bool get_flags = false;
	uint64_t last = start + size - 1UL;
	uint8_t granularity = 0xff;
	struct interval_tree_node *node;
	struct svm_range_list *svms;
	struct svm_range *prange;
	uint32_t prefetch_loc = KFD_IOCTL_SVM_LOCATION_UNDEFINED;
	uint32_t location = KFD_IOCTL_SVM_LOCATION_UNDEFINED;
	uint32_t flags_and = 0xffffffff;
	uint32_t flags_or = 0;
	int gpuidx;
	uint32_t i;
	int r = 0;

	pr_debug("svms 0x%p [0x%llx 0x%llx] nattr 0x%x\n", &p->svms, start,
		 start + size - 1, nattr);

	/* Flush pending deferred work to avoid racing with deferred actions from
	 * previous memory map changes (e.g. munmap). Concurrent memory map changes
	 * can still race with get_attr because we don't hold the mmap lock. But that
	 * would be a race condition in the application anyway, and undefined
	 * behaviour is acceptable in that case.
	 */
	flush_work(&p->svms.deferred_list_work);

	mmap_read_lock(mm);
	r = svm_range_is_valid(p, start, size);
	mmap_read_unlock(mm);
	if (r) {
		pr_debug("invalid range r=%d\n", r);
		return r;
	}

	for (i = 0; i < nattr; i++) {
		switch (attrs[i].type) {
		case KFD_IOCTL_SVM_ATTR_PREFERRED_LOC:
			get_preferred_loc = true;
			break;
		case KFD_IOCTL_SVM_ATTR_PREFETCH_LOC:
			get_prefetch_loc = true;
			break;
		case KFD_IOCTL_SVM_ATTR_ACCESS:
			get_accessible = true;
			break;
		case KFD_IOCTL_SVM_ATTR_SET_FLAGS:
		case KFD_IOCTL_SVM_ATTR_CLR_FLAGS:
			get_flags = true;
			break;
		case KFD_IOCTL_SVM_ATTR_GRANULARITY:
			get_granularity = true;
			break;
		case KFD_IOCTL_SVM_ATTR_ACCESS_IN_PLACE:
		case KFD_IOCTL_SVM_ATTR_NO_ACCESS:
			fallthrough;
		default:
			pr_debug("get invalid attr type 0x%x\n", attrs[i].type);
			return -EINVAL;
		}
	}

	svms = &p->svms;

	mutex_lock(&svms->lock);

	node = interval_tree_iter_first(&svms->objects, start, last);
	if (!node) {
		pr_debug("range attrs not found return default values\n");
		svm_range_set_default_attributes(&location, &prefetch_loc,
						 &granularity, &flags_and);
		flags_or = flags_and;
		if (p->xnack_enabled)
			bitmap_copy(bitmap_access, svms->bitmap_supported,
				    MAX_GPU_INSTANCE);
		else
			bitmap_zero(bitmap_access, MAX_GPU_INSTANCE);
		bitmap_zero(bitmap_aip, MAX_GPU_INSTANCE);
		goto fill_values;
	}
	bitmap_copy(bitmap_access, svms->bitmap_supported, MAX_GPU_INSTANCE);
	bitmap_copy(bitmap_aip, svms->bitmap_supported, MAX_GPU_INSTANCE);

	while (node) {
		struct interval_tree_node *next;

		prange = container_of(node, struct svm_range, it_node);
		next = interval_tree_iter_next(node, start, last);

		if (get_preferred_loc) {
			if (prange->preferred_loc ==
					KFD_IOCTL_SVM_LOCATION_UNDEFINED ||
			    (location != KFD_IOCTL_SVM_LOCATION_UNDEFINED &&
			     location != prange->preferred_loc)) {
				location = KFD_IOCTL_SVM_LOCATION_UNDEFINED;
				get_preferred_loc = false;
			} else {
				location = prange->preferred_loc;
			}
		}
		if (get_prefetch_loc) {
			if (prange->prefetch_loc ==
					KFD_IOCTL_SVM_LOCATION_UNDEFINED ||
			    (prefetch_loc != KFD_IOCTL_SVM_LOCATION_UNDEFINED &&
			     prefetch_loc != prange->prefetch_loc)) {
				prefetch_loc = KFD_IOCTL_SVM_LOCATION_UNDEFINED;
				get_prefetch_loc = false;
			} else {
				prefetch_loc = prange->prefetch_loc;
			}
		}
		if (get_accessible) {
			bitmap_and(bitmap_access, bitmap_access,
				   prange->bitmap_access, MAX_GPU_INSTANCE);
			bitmap_and(bitmap_aip, bitmap_aip,
				   prange->bitmap_aip, MAX_GPU_INSTANCE);
		}
		if (get_flags) {
			flags_and &= prange->flags;
			flags_or |= prange->flags;
		}

		if (get_granularity && prange->granularity < granularity)
			granularity = prange->granularity;

		node = next;
	}
fill_values:
	mutex_unlock(&svms->lock);

	for (i = 0; i < nattr; i++) {
		switch (attrs[i].type) {
		case KFD_IOCTL_SVM_ATTR_PREFERRED_LOC:
			attrs[i].value = location;
			break;
		case KFD_IOCTL_SVM_ATTR_PREFETCH_LOC:
			attrs[i].value = prefetch_loc;
			break;
		case KFD_IOCTL_SVM_ATTR_ACCESS:
			gpuidx = kfd_process_gpuidx_from_gpuid(p,
							       attrs[i].value);
			if (gpuidx < 0) {
				pr_debug("invalid gpuid %x\n", attrs[i].value);
				return -EINVAL;
			}
			if (test_bit(gpuidx, bitmap_access))
				attrs[i].type = KFD_IOCTL_SVM_ATTR_ACCESS;
			else if (test_bit(gpuidx, bitmap_aip))
				attrs[i].type =
					KFD_IOCTL_SVM_ATTR_ACCESS_IN_PLACE;
			else
				attrs[i].type = KFD_IOCTL_SVM_ATTR_NO_ACCESS;
			break;
		case KFD_IOCTL_SVM_ATTR_SET_FLAGS:
			attrs[i].value = flags_and;
			break;
		case KFD_IOCTL_SVM_ATTR_CLR_FLAGS:
			attrs[i].value = ~flags_or;
			break;
		case KFD_IOCTL_SVM_ATTR_GRANULARITY:
			attrs[i].value = (uint32_t)granularity;
			break;
		}
	}

	return 0;
}

int kfd_criu_resume_svm(struct kfd_process *p)
{
	struct kfd_ioctl_svm_attribute *set_attr_new, *set_attr = NULL;
	int nattr_common = 4, nattr_accessibility = 1;
	struct criu_svm_metadata *criu_svm_md = NULL;
	struct svm_range_list *svms = &p->svms;
	struct criu_svm_metadata *next = NULL;
	uint32_t set_flags = 0xffffffff;
	int i, j, num_attrs, ret = 0;
	uint64_t set_attr_size;
	struct mm_struct *mm;

	if (list_empty(&svms->criu_svm_metadata_list)) {
		pr_debug("No SVM data from CRIU restore stage 2\n");
		return ret;
	}

	mm = get_task_mm(p->lead_thread);
	if (!mm) {
		pr_err("failed to get mm for the target process\n");
		return -ESRCH;
	}

	num_attrs = nattr_common + (nattr_accessibility * p->n_pdds);

	i = j = 0;
	list_for_each_entry(criu_svm_md, &svms->criu_svm_metadata_list, list) {
		pr_debug("criu_svm_md[%d]\n\tstart: 0x%llx size: 0x%llx (npages)\n",
			 i, criu_svm_md->data.start_addr, criu_svm_md->data.size);

		for (j = 0; j < num_attrs; j++) {
			pr_debug("\ncriu_svm_md[%d]->attrs[%d].type : 0x%x\ncriu_svm_md[%d]->attrs[%d].value : 0x%x\n",
				 i, j, criu_svm_md->data.attrs[j].type,
				 i, j, criu_svm_md->data.attrs[j].value);
			switch (criu_svm_md->data.attrs[j].type) {
			/* During Checkpoint operation, the query for
			 * KFD_IOCTL_SVM_ATTR_PREFETCH_LOC attribute might
			 * return KFD_IOCTL_SVM_LOCATION_UNDEFINED if they were
			 * not used by the range which was checkpointed. Care
			 * must be taken to not restore with an invalid value
			 * otherwise the gpuidx value will be invalid and
			 * set_attr would eventually fail so just replace those
			 * with another dummy attribute such as
			 * KFD_IOCTL_SVM_ATTR_SET_FLAGS.
			 */
			case KFD_IOCTL_SVM_ATTR_PREFETCH_LOC:
				if (criu_svm_md->data.attrs[j].value ==
				    KFD_IOCTL_SVM_LOCATION_UNDEFINED) {
					criu_svm_md->data.attrs[j].type =
						KFD_IOCTL_SVM_ATTR_SET_FLAGS;
					criu_svm_md->data.attrs[j].value = 0;
				}
				break;
			case KFD_IOCTL_SVM_ATTR_SET_FLAGS:
				set_flags = criu_svm_md->data.attrs[j].value;
				break;
			default:
				break;
			}
		}

		/* CLR_FLAGS is not available via get_attr during checkpoint but
		 * it needs to be inserted before restoring the ranges so
		 * allocate extra space for it before calling set_attr
		 */
		set_attr_size = sizeof(struct kfd_ioctl_svm_attribute) *
						(num_attrs + 1);
		set_attr_new = krealloc(set_attr, set_attr_size,
					    GFP_KERNEL);
		if (!set_attr_new) {
			ret = -ENOMEM;
			goto exit;
		}
		set_attr = set_attr_new;

		memcpy(set_attr, criu_svm_md->data.attrs, num_attrs *
					sizeof(struct kfd_ioctl_svm_attribute));
		set_attr[num_attrs].type = KFD_IOCTL_SVM_ATTR_CLR_FLAGS;
		set_attr[num_attrs].value = ~set_flags;

		ret = svm_range_set_attr(p, mm, criu_svm_md->data.start_addr,
					 criu_svm_md->data.size, num_attrs + 1,
					 set_attr);
		if (ret) {
			pr_err("CRIU: failed to set range attributes\n");
			goto exit;
		}

		i++;
	}
exit:
	kfree(set_attr);
	list_for_each_entry_safe(criu_svm_md, next, &svms->criu_svm_metadata_list, list) {
		pr_debug("freeing criu_svm_md[]\n\tstart: 0x%llx\n",
						criu_svm_md->data.start_addr);
		kfree(criu_svm_md);
	}

	mmput(mm);
	return ret;

}

int kfd_criu_restore_svm(struct kfd_process *p,
			 uint8_t __user *user_priv_ptr,
			 uint64_t *priv_data_offset,
			 uint64_t max_priv_data_size)
{
	uint64_t svm_priv_data_size, svm_object_md_size, svm_attrs_size;
	int nattr_common = 4, nattr_accessibility = 1;
	struct criu_svm_metadata *criu_svm_md = NULL;
	struct svm_range_list *svms = &p->svms;
	uint32_t num_devices;
	int ret = 0;

	num_devices = p->n_pdds;
	/* Handle one SVM range object at a time, also the number of gpus are
	 * assumed to be same on the restore node, checking must be done while
	 * evaluating the topology earlier
	 */

	svm_attrs_size = sizeof(struct kfd_ioctl_svm_attribute) *
		(nattr_common + nattr_accessibility * num_devices);
	svm_object_md_size = sizeof(struct criu_svm_metadata) + svm_attrs_size;

	svm_priv_data_size = sizeof(struct kfd_criu_svm_range_priv_data) +
								svm_attrs_size;

	criu_svm_md = kzalloc(svm_object_md_size, GFP_KERNEL);
	if (!criu_svm_md) {
		pr_err("failed to allocate memory to store svm metadata\n");
		return -ENOMEM;
	}
	if (*priv_data_offset + svm_priv_data_size > max_priv_data_size) {
		ret = -EINVAL;
		goto exit;
	}

	ret = copy_from_user(&criu_svm_md->data, user_priv_ptr + *priv_data_offset,
			     svm_priv_data_size);
	if (ret) {
		ret = -EFAULT;
		goto exit;
	}
	*priv_data_offset += svm_priv_data_size;

	list_add_tail(&criu_svm_md->list, &svms->criu_svm_metadata_list);

	return 0;


exit:
	kfree(criu_svm_md);
	return ret;
}

int svm_range_get_info(struct kfd_process *p, uint32_t *num_svm_ranges,
		       uint64_t *svm_priv_data_size)
{
	uint64_t total_size, accessibility_size, common_attr_size;
	int nattr_common = 4, nattr_accessibility = 1;
	int num_devices = p->n_pdds;
	struct svm_range_list *svms;
	struct svm_range *prange;
	uint32_t count = 0;

	*svm_priv_data_size = 0;

	svms = &p->svms;
	if (!svms)
		return -EINVAL;

	mutex_lock(&svms->lock);
	list_for_each_entry(prange, &svms->list, list) {
		pr_debug("prange: 0x%p start: 0x%lx\t npages: 0x%llx\t end: 0x%llx\n",
			 prange, prange->start, prange->npages,
			 prange->start + prange->npages - 1);
		count++;
	}
	mutex_unlock(&svms->lock);

	*num_svm_ranges = count;
	/* Only the accessbility attributes need to be queried for all the gpus
	 * individually, remaining ones are spanned across the entire process
	 * regardless of the various gpu nodes. Of the remaining attributes,
	 * KFD_IOCTL_SVM_ATTR_CLR_FLAGS need not be saved.
	 *
	 * KFD_IOCTL_SVM_ATTR_PREFERRED_LOC
	 * KFD_IOCTL_SVM_ATTR_PREFETCH_LOC
	 * KFD_IOCTL_SVM_ATTR_SET_FLAGS
	 * KFD_IOCTL_SVM_ATTR_GRANULARITY
	 *
	 * ** ACCESSBILITY ATTRIBUTES **
	 * (Considered as one, type is altered during query, value is gpuid)
	 * KFD_IOCTL_SVM_ATTR_ACCESS
	 * KFD_IOCTL_SVM_ATTR_ACCESS_IN_PLACE
	 * KFD_IOCTL_SVM_ATTR_NO_ACCESS
	 */
	if (*num_svm_ranges > 0) {
		common_attr_size = sizeof(struct kfd_ioctl_svm_attribute) *
			nattr_common;
		accessibility_size = sizeof(struct kfd_ioctl_svm_attribute) *
			nattr_accessibility * num_devices;

		total_size = sizeof(struct kfd_criu_svm_range_priv_data) +
			common_attr_size + accessibility_size;

		*svm_priv_data_size = *num_svm_ranges * total_size;
	}

	pr_debug("num_svm_ranges %u total_priv_size %llu\n", *num_svm_ranges,
		 *svm_priv_data_size);
	return 0;
}

int kfd_criu_checkpoint_svm(struct kfd_process *p,
			    uint8_t __user *user_priv_data,
			    uint64_t *priv_data_offset)
{
	struct kfd_criu_svm_range_priv_data *svm_priv = NULL;
	struct kfd_ioctl_svm_attribute *query_attr = NULL;
	uint64_t svm_priv_data_size, query_attr_size = 0;
	int index, nattr_common = 4, ret = 0;
	struct svm_range_list *svms;
	int num_devices = p->n_pdds;
	struct svm_range *prange;
	struct mm_struct *mm;

	svms = &p->svms;
	if (!svms)
		return -EINVAL;

	mm = get_task_mm(p->lead_thread);
	if (!mm) {
		pr_err("failed to get mm for the target process\n");
		return -ESRCH;
	}

	query_attr_size = sizeof(struct kfd_ioctl_svm_attribute) *
				(nattr_common + num_devices);

	query_attr = kzalloc(query_attr_size, GFP_KERNEL);
	if (!query_attr) {
		ret = -ENOMEM;
		goto exit;
	}

	query_attr[0].type = KFD_IOCTL_SVM_ATTR_PREFERRED_LOC;
	query_attr[1].type = KFD_IOCTL_SVM_ATTR_PREFETCH_LOC;
	query_attr[2].type = KFD_IOCTL_SVM_ATTR_SET_FLAGS;
	query_attr[3].type = KFD_IOCTL_SVM_ATTR_GRANULARITY;

	for (index = 0; index < num_devices; index++) {
		struct kfd_process_device *pdd = p->pdds[index];

		query_attr[index + nattr_common].type =
			KFD_IOCTL_SVM_ATTR_ACCESS;
		query_attr[index + nattr_common].value = pdd->user_gpu_id;
	}

	svm_priv_data_size = sizeof(*svm_priv) + query_attr_size;

	svm_priv = kzalloc(svm_priv_data_size, GFP_KERNEL);
	if (!svm_priv) {
		ret = -ENOMEM;
		goto exit_query;
	}

	index = 0;
	list_for_each_entry(prange, &svms->list, list) {

		svm_priv->object_type = KFD_CRIU_OBJECT_TYPE_SVM_RANGE;
		svm_priv->start_addr = prange->start;
		svm_priv->size = prange->npages;
		memcpy(&svm_priv->attrs, query_attr, query_attr_size);
		pr_debug("CRIU: prange: 0x%p start: 0x%lx\t npages: 0x%llx end: 0x%llx\t size: 0x%llx\n",
			 prange, prange->start, prange->npages,
			 prange->start + prange->npages - 1,
			 prange->npages * PAGE_SIZE);

		ret = svm_range_get_attr(p, mm, svm_priv->start_addr,
					 svm_priv->size,
					 (nattr_common + num_devices),
					 svm_priv->attrs);
		if (ret) {
			pr_err("CRIU: failed to obtain range attributes\n");
			goto exit_priv;
		}

		if (copy_to_user(user_priv_data + *priv_data_offset, svm_priv,
				 svm_priv_data_size)) {
			pr_err("Failed to copy svm priv to user\n");
			ret = -EFAULT;
			goto exit_priv;
		}

		*priv_data_offset += svm_priv_data_size;

	}


exit_priv:
	kfree(svm_priv);
exit_query:
	kfree(query_attr);
exit:
	mmput(mm);
	return ret;
}

int
svm_ioctl(struct kfd_process *p, enum kfd_ioctl_svm_op op, uint64_t start,
	  uint64_t size, uint32_t nattrs, struct kfd_ioctl_svm_attribute *attrs)
{
	struct mm_struct *mm = current->mm;
	int r;

	start >>= PAGE_SHIFT;
	size >>= PAGE_SHIFT;

	switch (op) {
	case KFD_IOCTL_SVM_OP_SET_ATTR:
		r = svm_range_set_attr(p, mm, start, size, nattrs, attrs);
		break;
	case KFD_IOCTL_SVM_OP_GET_ATTR:
		r = svm_range_get_attr(p, mm, start, size, nattrs, attrs);
		break;
	default:
		r = EINVAL;
		break;
	}

	return r;
}<|MERGE_RESOLUTION|>--- conflicted
+++ resolved
@@ -3627,8 +3627,6 @@
 		mutex_unlock(&prange->migrate_mutex);
 		if (r)
 			ret = r;
-<<<<<<< HEAD
-=======
 	}
 
 	list_for_each_entry(prange, &remap_list, update_list) {
@@ -3642,7 +3640,6 @@
 		mutex_unlock(&prange->migrate_mutex);
 		if (r)
 			ret = r;
->>>>>>> 7bbf3b67
 	}
 
 	dynamic_svm_range_dump(svms);
