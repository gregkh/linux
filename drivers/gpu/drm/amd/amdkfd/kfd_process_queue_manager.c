--- conflicted
+++ resolved
@@ -196,10 +196,7 @@
 
 	if (pqn->q->gws) {
 		if (KFD_GC_VERSION(pqn->q->device) != IP_VERSION(9, 4, 3) &&
-<<<<<<< HEAD
-=======
 		    KFD_GC_VERSION(pqn->q->device) != IP_VERSION(9, 4, 4) &&
->>>>>>> a6ad5510
 		    !dev->kfd->shared_resources.enable_mes)
 			amdgpu_amdkfd_remove_gws_from_process(
 				pqm->process->kgd_process_info, pqn->q->gws);
@@ -208,12 +205,7 @@
 
 	if (dev->kfd->shared_resources.enable_mes) {
 		amdgpu_amdkfd_free_gtt_mem(dev->adev, &pqn->q->gang_ctx_bo);
-<<<<<<< HEAD
-		if (pqn->q->wptr_bo)
-			amdgpu_amdkfd_free_gtt_mem(dev->adev, (void **)&pqn->q->wptr_bo);
-=======
 		amdgpu_amdkfd_free_gtt_mem(dev->adev, (void **)&pqn->q->wptr_bo_gart);
->>>>>>> a6ad5510
 	}
 }
 
@@ -222,10 +214,6 @@
 	struct process_queue_node *pqn, *next;
 
 	list_for_each_entry_safe(pqn, next, &pqm->queues, process_queue_list) {
-<<<<<<< HEAD
-		if (pqn->q)
-			pqm_clean_queue_resource(pqm, pqn);
-=======
 		if (pqn->q) {
 			struct kfd_process_device *pdd = kfd_get_process_device_data(pqn->q->device,
 										     pqm->process);
@@ -237,7 +225,6 @@
 			}
 			pqm_clean_queue_resource(pqm, pqn);
 		}
->>>>>>> a6ad5510
 
 		kfd_procfs_del_queue(pqn->q);
 		uninit_queue(pqn->q);
@@ -543,12 +530,8 @@
 			if (retval != -ETIME)
 				goto err_destroy_queue;
 		}
-<<<<<<< HEAD
-
-=======
 		kfd_procfs_del_queue(pqn->q);
 		kfd_queue_release_buffers(pdd, &pqn->q->properties);
->>>>>>> a6ad5510
 		pqm_clean_queue_resource(pqm, pqn);
 		uninit_queue(pqn->q);
 	}
