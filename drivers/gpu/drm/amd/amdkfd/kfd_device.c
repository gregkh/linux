// SPDX-License-Identifier: GPL-2.0 OR MIT
/*
 * Copyright 2014-2022 Advanced Micro Devices, Inc.
 *
 * Permission is hereby granted, free of charge, to any person obtaining a
 * copy of this software and associated documentation files (the "Software"),
 * to deal in the Software without restriction, including without limitation
 * the rights to use, copy, modify, merge, publish, distribute, sublicense,
 * and/or sell copies of the Software, and to permit persons to whom the
 * Software is furnished to do so, subject to the following conditions:
 *
 * The above copyright notice and this permission notice shall be included in
 * all copies or substantial portions of the Software.
 *
 * THE SOFTWARE IS PROVIDED "AS IS", WITHOUT WARRANTY OF ANY KIND, EXPRESS OR
 * IMPLIED, INCLUDING BUT NOT LIMITED TO THE WARRANTIES OF MERCHANTABILITY,
 * FITNESS FOR A PARTICULAR PURPOSE AND NONINFRINGEMENT.  IN NO EVENT SHALL
 * THE COPYRIGHT HOLDER(S) OR AUTHOR(S) BE LIABLE FOR ANY CLAIM, DAMAGES OR
 * OTHER LIABILITY, WHETHER IN AN ACTION OF CONTRACT, TORT OR OTHERWISE,
 * ARISING FROM, OUT OF OR IN CONNECTION WITH THE SOFTWARE OR THE USE OR
 * OTHER DEALINGS IN THE SOFTWARE.
 */

#include <linux/bsearch.h>
#include <linux/pci.h>
#include <linux/slab.h>
#include "kfd_priv.h"
#include "kfd_device_queue_manager.h"
#include "kfd_pm4_headers_vi.h"
#include "kfd_pm4_headers_aldebaran.h"
#include "cwsr_trap_handler.h"
#include "amdgpu_amdkfd.h"
#include "kfd_smi_events.h"
#include "kfd_svm.h"
#include "kfd_migrate.h"
#include "amdgpu.h"
#include "amdgpu_xcp.h"

#define MQD_SIZE_ALIGNED 768

/*
 * kfd_locked is used to lock the kfd driver during suspend or reset
 * once locked, kfd driver will stop any further GPU execution.
 * create process (open) will return -EAGAIN.
 */
static int kfd_locked;

#ifdef CONFIG_DRM_AMDGPU_CIK
extern const struct kfd2kgd_calls gfx_v7_kfd2kgd;
#endif
extern const struct kfd2kgd_calls gfx_v8_kfd2kgd;
extern const struct kfd2kgd_calls gfx_v9_kfd2kgd;
extern const struct kfd2kgd_calls arcturus_kfd2kgd;
extern const struct kfd2kgd_calls aldebaran_kfd2kgd;
extern const struct kfd2kgd_calls gc_9_4_3_kfd2kgd;
extern const struct kfd2kgd_calls gfx_v10_kfd2kgd;
extern const struct kfd2kgd_calls gfx_v10_3_kfd2kgd;
extern const struct kfd2kgd_calls gfx_v11_kfd2kgd;

static int kfd_gtt_sa_init(struct kfd_dev *kfd, unsigned int buf_size,
				unsigned int chunk_size);
static void kfd_gtt_sa_fini(struct kfd_dev *kfd);

<<<<<<< HEAD
static int kfd_resume_iommu(struct kfd_dev *kfd);
static int kfd_resume(struct kfd_dev *kfd);
=======
static int kfd_resume(struct kfd_node *kfd);
>>>>>>> 98817289

static void kfd_device_info_set_sdma_info(struct kfd_dev *kfd)
{
	uint32_t sdma_version = kfd->adev->ip_versions[SDMA0_HWIP][0];

	switch (sdma_version) {
	case IP_VERSION(4, 0, 0):/* VEGA10 */
	case IP_VERSION(4, 0, 1):/* VEGA12 */
	case IP_VERSION(4, 1, 0):/* RAVEN */
	case IP_VERSION(4, 1, 1):/* RAVEN */
	case IP_VERSION(4, 1, 2):/* RENOIR */
	case IP_VERSION(5, 2, 1):/* VANGOGH */
	case IP_VERSION(5, 2, 3):/* YELLOW_CARP */
	case IP_VERSION(5, 2, 6):/* GC 10.3.6 */
	case IP_VERSION(5, 2, 7):/* GC 10.3.7 */
		kfd->device_info.num_sdma_queues_per_engine = 2;
		break;
	case IP_VERSION(4, 2, 0):/* VEGA20 */
	case IP_VERSION(4, 2, 2):/* ARCTURUS */
	case IP_VERSION(4, 4, 0):/* ALDEBARAN */
	case IP_VERSION(4, 4, 2):
	case IP_VERSION(5, 0, 0):/* NAVI10 */
	case IP_VERSION(5, 0, 1):/* CYAN_SKILLFISH */
	case IP_VERSION(5, 0, 2):/* NAVI14 */
	case IP_VERSION(5, 0, 5):/* NAVI12 */
	case IP_VERSION(5, 2, 0):/* SIENNA_CICHLID */
	case IP_VERSION(5, 2, 2):/* NAVY_FLOUNDER */
	case IP_VERSION(5, 2, 4):/* DIMGREY_CAVEFISH */
	case IP_VERSION(5, 2, 5):/* BEIGE_GOBY */
	case IP_VERSION(6, 0, 0):
	case IP_VERSION(6, 0, 1):
	case IP_VERSION(6, 0, 2):
	case IP_VERSION(6, 0, 3):
		kfd->device_info.num_sdma_queues_per_engine = 8;
		break;
	default:
		dev_warn(kfd_device,
			"Default sdma queue per engine(8) is set due to mismatch of sdma ip block(SDMA_HWIP:0x%x).\n",
			sdma_version);
		kfd->device_info.num_sdma_queues_per_engine = 8;
	}

	bitmap_zero(kfd->device_info.reserved_sdma_queues_bitmap, KFD_MAX_SDMA_QUEUES);

	switch (sdma_version) {
	case IP_VERSION(6, 0, 0):
	case IP_VERSION(6, 0, 1):
	case IP_VERSION(6, 0, 2):
	case IP_VERSION(6, 0, 3):
		/* Reserve 1 for paging and 1 for gfx */
		kfd->device_info.num_reserved_sdma_queues_per_engine = 2;
		/* BIT(0)=engine-0 queue-0; BIT(1)=engine-1 queue-0; BIT(2)=engine-0 queue-1; ... */
		bitmap_set(kfd->device_info.reserved_sdma_queues_bitmap, 0,
			   kfd->adev->sdma.num_instances *
			   kfd->device_info.num_reserved_sdma_queues_per_engine);
		break;
	default:
		break;
	}
}

static void kfd_device_info_set_event_interrupt_class(struct kfd_dev *kfd)
{
	uint32_t gc_version = KFD_GC_VERSION(kfd);

	switch (gc_version) {
	case IP_VERSION(9, 0, 1): /* VEGA10 */
	case IP_VERSION(9, 1, 0): /* RAVEN */
	case IP_VERSION(9, 2, 1): /* VEGA12 */
	case IP_VERSION(9, 2, 2): /* RAVEN */
	case IP_VERSION(9, 3, 0): /* RENOIR */
	case IP_VERSION(9, 4, 0): /* VEGA20 */
	case IP_VERSION(9, 4, 1): /* ARCTURUS */
	case IP_VERSION(9, 4, 2): /* ALDEBARAN */
		kfd->device_info.event_interrupt_class = &event_interrupt_class_v9;
		break;
	case IP_VERSION(9, 4, 3): /* GC 9.4.3 */
		kfd->device_info.event_interrupt_class =
						&event_interrupt_class_v9_4_3;
		break;
	case IP_VERSION(10, 3, 1): /* VANGOGH */
	case IP_VERSION(10, 3, 3): /* YELLOW_CARP */
	case IP_VERSION(10, 3, 6): /* GC 10.3.6 */
	case IP_VERSION(10, 3, 7): /* GC 10.3.7 */
	case IP_VERSION(10, 1, 3): /* CYAN_SKILLFISH */
	case IP_VERSION(10, 1, 4):
	case IP_VERSION(10, 1, 10): /* NAVI10 */
	case IP_VERSION(10, 1, 2): /* NAVI12 */
	case IP_VERSION(10, 1, 1): /* NAVI14 */
	case IP_VERSION(10, 3, 0): /* SIENNA_CICHLID */
	case IP_VERSION(10, 3, 2): /* NAVY_FLOUNDER */
	case IP_VERSION(10, 3, 4): /* DIMGREY_CAVEFISH */
	case IP_VERSION(10, 3, 5): /* BEIGE_GOBY */
		kfd->device_info.event_interrupt_class = &event_interrupt_class_v10;
		break;
	case IP_VERSION(11, 0, 0):
	case IP_VERSION(11, 0, 1):
	case IP_VERSION(11, 0, 2):
	case IP_VERSION(11, 0, 3):
	case IP_VERSION(11, 0, 4):
		kfd->device_info.event_interrupt_class = &event_interrupt_class_v11;
		break;
	default:
		dev_warn(kfd_device, "v9 event interrupt handler is set due to "
			"mismatch of gc ip block(GC_HWIP:0x%x).\n", gc_version);
		kfd->device_info.event_interrupt_class = &event_interrupt_class_v9;
	}
}

static void kfd_device_info_init(struct kfd_dev *kfd,
				 bool vf, uint32_t gfx_target_version)
{
	uint32_t gc_version = KFD_GC_VERSION(kfd);
	uint32_t asic_type = kfd->adev->asic_type;

	kfd->device_info.max_pasid_bits = 16;
	kfd->device_info.max_no_of_hqd = 24;
	kfd->device_info.num_of_watch_points = 4;
	kfd->device_info.mqd_size_aligned = MQD_SIZE_ALIGNED;
	kfd->device_info.gfx_target_version = gfx_target_version;

	if (KFD_IS_SOC15(kfd)) {
		kfd->device_info.doorbell_size = 8;
		kfd->device_info.ih_ring_entry_size = 8 * sizeof(uint32_t);
		kfd->device_info.supports_cwsr = true;

		kfd_device_info_set_sdma_info(kfd);

		kfd_device_info_set_event_interrupt_class(kfd);

		if (gc_version < IP_VERSION(11, 0, 0)) {
			/* Navi2x+, Navi1x+ */
			if (gc_version == IP_VERSION(10, 3, 6))
				kfd->device_info.no_atomic_fw_version = 14;
			else if (gc_version == IP_VERSION(10, 3, 7))
				kfd->device_info.no_atomic_fw_version = 3;
			else if (gc_version >= IP_VERSION(10, 3, 0))
				kfd->device_info.no_atomic_fw_version = 92;
			else if (gc_version >= IP_VERSION(10, 1, 1))
				kfd->device_info.no_atomic_fw_version = 145;

			/* Navi1x+ */
			if (gc_version >= IP_VERSION(10, 1, 1))
				kfd->device_info.needs_pci_atomics = true;
		} else if (gc_version < IP_VERSION(12, 0, 0)) {
			/*
			 * PCIe atomics support acknowledgment in GFX11 RS64 CPFW requires
			 * MEC version >= 509. Prior RS64 CPFW versions (and all F32) require
			 * PCIe atomics support.
			 */
			kfd->device_info.needs_pci_atomics = true;
			kfd->device_info.no_atomic_fw_version = kfd->adev->gfx.rs64_enable ? 509 : 0;
		}
	} else {
		kfd->device_info.doorbell_size = 4;
		kfd->device_info.ih_ring_entry_size = 4 * sizeof(uint32_t);
		kfd->device_info.event_interrupt_class = &event_interrupt_class_cik;
		kfd->device_info.num_sdma_queues_per_engine = 2;

		if (asic_type != CHIP_KAVERI &&
		    asic_type != CHIP_HAWAII &&
		    asic_type != CHIP_TONGA)
			kfd->device_info.supports_cwsr = true;

		if (asic_type != CHIP_HAWAII && !vf)
			kfd->device_info.needs_pci_atomics = true;
	}
}

struct kfd_dev *kgd2kfd_probe(struct amdgpu_device *adev, bool vf)
{
	struct kfd_dev *kfd = NULL;
	const struct kfd2kgd_calls *f2g = NULL;
	uint32_t gfx_target_version = 0;

	switch (adev->asic_type) {
#ifdef CONFIG_DRM_AMDGPU_CIK
	case CHIP_KAVERI:
		gfx_target_version = 70000;
		if (!vf)
			f2g = &gfx_v7_kfd2kgd;
		break;
#endif
	case CHIP_CARRIZO:
		gfx_target_version = 80001;
		if (!vf)
			f2g = &gfx_v8_kfd2kgd;
		break;
#ifdef CONFIG_DRM_AMDGPU_CIK
	case CHIP_HAWAII:
		gfx_target_version = 70001;
		if (!amdgpu_exp_hw_support)
			pr_info(
	"KFD support on Hawaii is experimental. See modparam exp_hw_support\n"
				);
		else if (!vf)
			f2g = &gfx_v7_kfd2kgd;
		break;
#endif
	case CHIP_TONGA:
		gfx_target_version = 80002;
		if (!vf)
			f2g = &gfx_v8_kfd2kgd;
		break;
	case CHIP_FIJI:
	case CHIP_POLARIS10:
		gfx_target_version = 80003;
		f2g = &gfx_v8_kfd2kgd;
		break;
	case CHIP_POLARIS11:
	case CHIP_POLARIS12:
	case CHIP_VEGAM:
		gfx_target_version = 80003;
		if (!vf)
			f2g = &gfx_v8_kfd2kgd;
		break;
	default:
		switch (adev->ip_versions[GC_HWIP][0]) {
		/* Vega 10 */
		case IP_VERSION(9, 0, 1):
			gfx_target_version = 90000;
			f2g = &gfx_v9_kfd2kgd;
			break;
		/* Raven */
		case IP_VERSION(9, 1, 0):
		case IP_VERSION(9, 2, 2):
			gfx_target_version = 90002;
			if (!vf)
				f2g = &gfx_v9_kfd2kgd;
			break;
		/* Vega12 */
		case IP_VERSION(9, 2, 1):
			gfx_target_version = 90004;
			if (!vf)
				f2g = &gfx_v9_kfd2kgd;
			break;
		/* Renoir */
		case IP_VERSION(9, 3, 0):
			gfx_target_version = 90012;
			if (!vf)
				f2g = &gfx_v9_kfd2kgd;
			break;
		/* Vega20 */
		case IP_VERSION(9, 4, 0):
			gfx_target_version = 90006;
			if (!vf)
				f2g = &gfx_v9_kfd2kgd;
			break;
		/* Arcturus */
		case IP_VERSION(9, 4, 1):
			gfx_target_version = 90008;
			f2g = &arcturus_kfd2kgd;
			break;
		/* Aldebaran */
		case IP_VERSION(9, 4, 2):
			gfx_target_version = 90010;
			f2g = &aldebaran_kfd2kgd;
			break;
		case IP_VERSION(9, 4, 3):
			gfx_target_version = adev->rev_id >= 1 ? 90402
					   : adev->flags & AMD_IS_APU ? 90400
					   : 90401;
			f2g = &gc_9_4_3_kfd2kgd;
			break;
		/* Navi10 */
		case IP_VERSION(10, 1, 10):
			gfx_target_version = 100100;
			if (!vf)
				f2g = &gfx_v10_kfd2kgd;
			break;
		/* Navi12 */
		case IP_VERSION(10, 1, 2):
			gfx_target_version = 100101;
			f2g = &gfx_v10_kfd2kgd;
			break;
		/* Navi14 */
		case IP_VERSION(10, 1, 1):
			gfx_target_version = 100102;
			if (!vf)
				f2g = &gfx_v10_kfd2kgd;
			break;
		/* Cyan Skillfish */
		case IP_VERSION(10, 1, 3):
		case IP_VERSION(10, 1, 4):
			gfx_target_version = 100103;
			if (!vf)
				f2g = &gfx_v10_kfd2kgd;
			break;
		/* Sienna Cichlid */
		case IP_VERSION(10, 3, 0):
			gfx_target_version = 100300;
			f2g = &gfx_v10_3_kfd2kgd;
			break;
		/* Navy Flounder */
		case IP_VERSION(10, 3, 2):
			gfx_target_version = 100301;
			f2g = &gfx_v10_3_kfd2kgd;
			break;
		/* Van Gogh */
		case IP_VERSION(10, 3, 1):
			gfx_target_version = 100303;
			if (!vf)
				f2g = &gfx_v10_3_kfd2kgd;
			break;
		/* Dimgrey Cavefish */
		case IP_VERSION(10, 3, 4):
			gfx_target_version = 100302;
			f2g = &gfx_v10_3_kfd2kgd;
			break;
		/* Beige Goby */
		case IP_VERSION(10, 3, 5):
			gfx_target_version = 100304;
			f2g = &gfx_v10_3_kfd2kgd;
			break;
		/* Yellow Carp */
		case IP_VERSION(10, 3, 3):
			gfx_target_version = 100305;
			if (!vf)
				f2g = &gfx_v10_3_kfd2kgd;
			break;
		case IP_VERSION(10, 3, 6):
		case IP_VERSION(10, 3, 7):
			gfx_target_version = 100306;
			if (!vf)
				f2g = &gfx_v10_3_kfd2kgd;
			break;
		case IP_VERSION(11, 0, 0):
			gfx_target_version = 110000;
			f2g = &gfx_v11_kfd2kgd;
			break;
		case IP_VERSION(11, 0, 1):
		case IP_VERSION(11, 0, 4):
			gfx_target_version = 110003;
			f2g = &gfx_v11_kfd2kgd;
			break;
		case IP_VERSION(11, 0, 2):
			gfx_target_version = 110002;
			f2g = &gfx_v11_kfd2kgd;
			break;
		case IP_VERSION(11, 0, 3):
			if ((adev->pdev->device == 0x7460 &&
			     adev->pdev->revision == 0x00) ||
			    (adev->pdev->device == 0x7461 &&
			     adev->pdev->revision == 0x00))
				/* Note: Compiler version is 11.0.5 while HW version is 11.0.3 */
				gfx_target_version = 110005;
			else
				/* Note: Compiler version is 11.0.1 while HW version is 11.0.3 */
				gfx_target_version = 110001;
			f2g = &gfx_v11_kfd2kgd;
			break;
		default:
			break;
		}
		break;
	}

	if (!f2g) {
		if (adev->ip_versions[GC_HWIP][0])
			dev_err(kfd_device, "GC IP %06x %s not supported in kfd\n",
				adev->ip_versions[GC_HWIP][0], vf ? "VF" : "");
		else
			dev_err(kfd_device, "%s %s not supported in kfd\n",
				amdgpu_asic_name[adev->asic_type], vf ? "VF" : "");
		return NULL;
	}

	kfd = kzalloc(sizeof(*kfd), GFP_KERNEL);
	if (!kfd)
		return NULL;

	kfd->adev = adev;
	kfd_device_info_init(kfd, vf, gfx_target_version);
	kfd->init_complete = false;
	kfd->kfd2kgd = f2g;
	atomic_set(&kfd->compute_profile, 0);

	mutex_init(&kfd->doorbell_mutex);

	ida_init(&kfd->doorbell_ida);

	return kfd;
}

static void kfd_cwsr_init(struct kfd_dev *kfd)
{
	if (cwsr_enable && kfd->device_info.supports_cwsr) {
		if (KFD_GC_VERSION(kfd) < IP_VERSION(9, 0, 1)) {
			BUILD_BUG_ON(sizeof(cwsr_trap_gfx8_hex) > PAGE_SIZE);
			kfd->cwsr_isa = cwsr_trap_gfx8_hex;
			kfd->cwsr_isa_size = sizeof(cwsr_trap_gfx8_hex);
		} else if (KFD_GC_VERSION(kfd) == IP_VERSION(9, 4, 1)) {
			BUILD_BUG_ON(sizeof(cwsr_trap_arcturus_hex) > PAGE_SIZE);
			kfd->cwsr_isa = cwsr_trap_arcturus_hex;
			kfd->cwsr_isa_size = sizeof(cwsr_trap_arcturus_hex);
		} else if (KFD_GC_VERSION(kfd) == IP_VERSION(9, 4, 2)) {
			BUILD_BUG_ON(sizeof(cwsr_trap_aldebaran_hex) > PAGE_SIZE);
			kfd->cwsr_isa = cwsr_trap_aldebaran_hex;
			kfd->cwsr_isa_size = sizeof(cwsr_trap_aldebaran_hex);
		} else if (KFD_GC_VERSION(kfd) == IP_VERSION(9, 4, 3)) {
			BUILD_BUG_ON(sizeof(cwsr_trap_gfx9_4_3_hex) > PAGE_SIZE);
			kfd->cwsr_isa = cwsr_trap_gfx9_4_3_hex;
			kfd->cwsr_isa_size = sizeof(cwsr_trap_gfx9_4_3_hex);
		} else if (KFD_GC_VERSION(kfd) < IP_VERSION(10, 1, 1)) {
			BUILD_BUG_ON(sizeof(cwsr_trap_gfx9_hex) > PAGE_SIZE);
			kfd->cwsr_isa = cwsr_trap_gfx9_hex;
			kfd->cwsr_isa_size = sizeof(cwsr_trap_gfx9_hex);
		} else if (KFD_GC_VERSION(kfd) < IP_VERSION(10, 3, 0)) {
			BUILD_BUG_ON(sizeof(cwsr_trap_nv1x_hex) > PAGE_SIZE);
			kfd->cwsr_isa = cwsr_trap_nv1x_hex;
			kfd->cwsr_isa_size = sizeof(cwsr_trap_nv1x_hex);
		} else if (KFD_GC_VERSION(kfd) < IP_VERSION(11, 0, 0)) {
			BUILD_BUG_ON(sizeof(cwsr_trap_gfx10_hex) > PAGE_SIZE);
			kfd->cwsr_isa = cwsr_trap_gfx10_hex;
			kfd->cwsr_isa_size = sizeof(cwsr_trap_gfx10_hex);
		} else {
			BUILD_BUG_ON(sizeof(cwsr_trap_gfx11_hex) > PAGE_SIZE);
			kfd->cwsr_isa = cwsr_trap_gfx11_hex;
			kfd->cwsr_isa_size = sizeof(cwsr_trap_gfx11_hex);
		}

		kfd->cwsr_enabled = true;
	}
}

static int kfd_gws_init(struct kfd_node *node)
{
	int ret = 0;
	struct kfd_dev *kfd = node->kfd;
	uint32_t mes_rev = node->adev->mes.sched_version & AMDGPU_MES_VERSION_MASK;

	if (node->dqm->sched_policy == KFD_SCHED_POLICY_NO_HWS)
		return 0;

	if (hws_gws_support || (KFD_IS_SOC15(node) &&
		((KFD_GC_VERSION(node) == IP_VERSION(9, 0, 1)
			&& kfd->mec2_fw_version >= 0x81b3) ||
		(KFD_GC_VERSION(node) <= IP_VERSION(9, 4, 0)
			&& kfd->mec2_fw_version >= 0x1b3)  ||
		(KFD_GC_VERSION(node) == IP_VERSION(9, 4, 1)
			&& kfd->mec2_fw_version >= 0x30)   ||
		(KFD_GC_VERSION(node) == IP_VERSION(9, 4, 2)
			&& kfd->mec2_fw_version >= 0x28) ||
		(KFD_GC_VERSION(node) == IP_VERSION(9, 4, 3)) ||
		(KFD_GC_VERSION(node) >= IP_VERSION(10, 3, 0)
			&& KFD_GC_VERSION(node) < IP_VERSION(11, 0, 0)
			&& kfd->mec2_fw_version >= 0x6b) ||
		(KFD_GC_VERSION(node) >= IP_VERSION(11, 0, 0)
			&& KFD_GC_VERSION(node) < IP_VERSION(12, 0, 0)
			&& mes_rev >= 68))))
		ret = amdgpu_amdkfd_alloc_gws(node->adev,
				node->adev->gds.gws_size, &node->gws);

	return ret;
}

static void kfd_smi_init(struct kfd_node *dev)
{
	INIT_LIST_HEAD(&dev->smi_clients);
	spin_lock_init(&dev->smi_lock);
}

static int kfd_init_node(struct kfd_node *node)
{
	int err = -1;

	if (kfd_interrupt_init(node)) {
		dev_err(kfd_device, "Error initializing interrupts\n");
		goto kfd_interrupt_error;
	}

	node->dqm = device_queue_manager_init(node);
	if (!node->dqm) {
		dev_err(kfd_device, "Error initializing queue manager\n");
		goto device_queue_manager_error;
	}

	if (kfd_gws_init(node)) {
		dev_err(kfd_device, "Could not allocate %d gws\n",
			node->adev->gds.gws_size);
		goto gws_error;
	}

	if (kfd_resume(node))
		goto kfd_resume_error;

	if (kfd_topology_add_device(node)) {
		dev_err(kfd_device, "Error adding device to topology\n");
		goto kfd_topology_add_device_error;
	}

	kfd_smi_init(node);

	return 0;

kfd_topology_add_device_error:
kfd_resume_error:
gws_error:
	device_queue_manager_uninit(node->dqm);
device_queue_manager_error:
	kfd_interrupt_exit(node);
kfd_interrupt_error:
	if (node->gws)
		amdgpu_amdkfd_free_gws(node->adev, node->gws);

	/* Cleanup the node memory here */
	kfree(node);
	return err;
}

static void kfd_cleanup_nodes(struct kfd_dev *kfd, unsigned int num_nodes)
{
	struct kfd_node *knode;
	unsigned int i;

	for (i = 0; i < num_nodes; i++) {
		knode = kfd->nodes[i];
		device_queue_manager_uninit(knode->dqm);
		kfd_interrupt_exit(knode);
		kfd_topology_remove_device(knode);
		if (knode->gws)
			amdgpu_amdkfd_free_gws(knode->adev, knode->gws);
		kfree(knode);
		kfd->nodes[i] = NULL;
	}
}

static void kfd_setup_interrupt_bitmap(struct kfd_node *node,
				       unsigned int kfd_node_idx)
{
	struct amdgpu_device *adev = node->adev;
	uint32_t xcc_mask = node->xcc_mask;
	uint32_t xcc, mapped_xcc;
	/*
	 * Interrupt bitmap is setup for processing interrupts from
	 * different XCDs and AIDs.
	 * Interrupt bitmap is defined as follows:
	 * 1. Bits 0-15 - correspond to the NodeId field.
	 *    Each bit corresponds to NodeId number. For example, if
	 *    a KFD node has interrupt bitmap set to 0x7, then this
	 *    KFD node will process interrupts with NodeId = 0, 1 and 2
	 *    in the IH cookie.
	 * 2. Bits 16-31 - unused.
	 *
	 * Please note that the kfd_node_idx argument passed to this
	 * function is not related to NodeId field received in the
	 * IH cookie.
	 *
	 * In CPX mode, a KFD node will process an interrupt if:
	 * - the Node Id matches the corresponding bit set in
	 *   Bits 0-15.
	 * - AND VMID reported in the interrupt lies within the
	 *   VMID range of the node.
	 */
	for_each_inst(xcc, xcc_mask) {
		mapped_xcc = GET_INST(GC, xcc);
		node->interrupt_bitmap |= (mapped_xcc % 2 ? 5 : 3) << (4 * (mapped_xcc / 2));
	}
	dev_info(kfd_device, "Node: %d, interrupt_bitmap: %x\n", kfd_node_idx,
							node->interrupt_bitmap);
}

bool kgd2kfd_device_init(struct kfd_dev *kfd,
			 const struct kgd2kfd_shared_resources *gpu_resources)
{
	unsigned int size, map_process_packet_size, i;
	struct kfd_node *node;
	uint32_t first_vmid_kfd, last_vmid_kfd, vmid_num_kfd;
	unsigned int max_proc_per_quantum;
	int partition_mode;
	int xcp_idx;

	kfd->mec_fw_version = amdgpu_amdkfd_get_fw_version(kfd->adev,
			KGD_ENGINE_MEC1);
	kfd->mec2_fw_version = amdgpu_amdkfd_get_fw_version(kfd->adev,
			KGD_ENGINE_MEC2);
	kfd->sdma_fw_version = amdgpu_amdkfd_get_fw_version(kfd->adev,
			KGD_ENGINE_SDMA1);
	kfd->shared_resources = *gpu_resources;

	kfd->num_nodes = amdgpu_xcp_get_num_xcp(kfd->adev->xcp_mgr);

	if (kfd->num_nodes == 0) {
		dev_err(kfd_device,
			"KFD num nodes cannot be 0, num_xcc_in_node: %d\n",
			kfd->adev->gfx.num_xcc_per_xcp);
		goto out;
	}

	/* Allow BIF to recode atomics to PCIe 3.0 AtomicOps.
	 * 32 and 64-bit requests are possible and must be
	 * supported.
	 */
	kfd->pci_atomic_requested = amdgpu_amdkfd_have_atomics_support(kfd->adev);
	if (!kfd->pci_atomic_requested &&
	    kfd->device_info.needs_pci_atomics &&
	    (!kfd->device_info.no_atomic_fw_version ||
	     kfd->mec_fw_version < kfd->device_info.no_atomic_fw_version)) {
		dev_info(kfd_device,
			 "skipped device %x:%x, PCI rejects atomics %d<%d\n",
			 kfd->adev->pdev->vendor, kfd->adev->pdev->device,
			 kfd->mec_fw_version,
			 kfd->device_info.no_atomic_fw_version);
		return false;
	}

	first_vmid_kfd = ffs(gpu_resources->compute_vmid_bitmap)-1;
	last_vmid_kfd = fls(gpu_resources->compute_vmid_bitmap)-1;
	vmid_num_kfd = last_vmid_kfd - first_vmid_kfd + 1;

	/* For GFX9.4.3, we need special handling for VMIDs depending on
	 * partition mode.
	 * In CPX mode, the VMID range needs to be shared between XCDs.
	 * Additionally, there are 13 VMIDs (3-15) available for KFD. To
	 * divide them equally, we change starting VMID to 4 and not use
	 * VMID 3.
	 * If the VMID range changes for GFX9.4.3, then this code MUST be
	 * revisited.
	 */
	if (kfd->adev->xcp_mgr) {
		partition_mode = amdgpu_xcp_query_partition_mode(kfd->adev->xcp_mgr,
								 AMDGPU_XCP_FL_LOCKED);
		if (partition_mode == AMDGPU_CPX_PARTITION_MODE &&
		    kfd->num_nodes != 1) {
			vmid_num_kfd /= 2;
			first_vmid_kfd = last_vmid_kfd + 1 - vmid_num_kfd*2;
		}
	}

	/* Verify module parameters regarding mapped process number*/
	if (hws_max_conc_proc >= 0)
		max_proc_per_quantum = min((u32)hws_max_conc_proc, vmid_num_kfd);
	else
		max_proc_per_quantum = vmid_num_kfd;

	/* calculate max size of mqds needed for queues */
	size = max_num_of_queues_per_device *
			kfd->device_info.mqd_size_aligned;

	/*
	 * calculate max size of runlist packet.
	 * There can be only 2 packets at once
	 */
	map_process_packet_size = KFD_GC_VERSION(kfd) == IP_VERSION(9, 4, 2) ?
				sizeof(struct pm4_mes_map_process_aldebaran) :
				sizeof(struct pm4_mes_map_process);
	size += (KFD_MAX_NUM_OF_PROCESSES * map_process_packet_size +
		max_num_of_queues_per_device * sizeof(struct pm4_mes_map_queues)
		+ sizeof(struct pm4_mes_runlist)) * 2;

	/* Add size of HIQ & DIQ */
	size += KFD_KERNEL_QUEUE_SIZE * 2;

	/* add another 512KB for all other allocations on gart (HPD, fences) */
	size += 512 * 1024;

	if (amdgpu_amdkfd_alloc_gtt_mem(
			kfd->adev, size, &kfd->gtt_mem,
			&kfd->gtt_start_gpu_addr, &kfd->gtt_start_cpu_ptr,
			false)) {
		dev_err(kfd_device, "Could not allocate %d bytes\n", size);
		goto alloc_gtt_mem_failure;
	}

	dev_info(kfd_device, "Allocated %d bytes on gart\n", size);

	/* Initialize GTT sa with 512 byte chunk size */
	if (kfd_gtt_sa_init(kfd, size, 512) != 0) {
		dev_err(kfd_device, "Error initializing gtt sub-allocator\n");
		goto kfd_gtt_sa_init_error;
	}

	if (kfd_doorbell_init(kfd)) {
		dev_err(kfd_device,
			"Error initializing doorbell aperture\n");
		goto kfd_doorbell_error;
	}

	if (amdgpu_use_xgmi_p2p)
		kfd->hive_id = kfd->adev->gmc.xgmi.hive_id;

	/*
	 * For GFX9.4.3, the KFD abstracts all partitions within a socket as
	 * xGMI connected in the topology so assign a unique hive id per
	 * device based on the pci device location if device is in PCIe mode.
	 */
	if (!kfd->hive_id && (KFD_GC_VERSION(kfd) == IP_VERSION(9, 4, 3)) && kfd->num_nodes > 1)
		kfd->hive_id = pci_dev_id(kfd->adev->pdev);

	kfd->noretry = kfd->adev->gmc.noretry;

	kfd_cwsr_init(kfd);

	dev_info(kfd_device, "Total number of KFD nodes to be created: %d\n",
				kfd->num_nodes);

	/* Allocate the KFD nodes */
	for (i = 0, xcp_idx = 0; i < kfd->num_nodes; i++) {
		node = kzalloc(sizeof(struct kfd_node), GFP_KERNEL);
		if (!node)
			goto node_alloc_error;

		node->node_id = i;
		node->adev = kfd->adev;
		node->kfd = kfd;
		node->kfd2kgd = kfd->kfd2kgd;
		node->vm_info.vmid_num_kfd = vmid_num_kfd;
		node->xcp = amdgpu_get_next_xcp(kfd->adev->xcp_mgr, &xcp_idx);
		/* TODO : Check if error handling is needed */
		if (node->xcp) {
			amdgpu_xcp_get_inst_details(node->xcp, AMDGPU_XCP_GFX,
						    &node->xcc_mask);
			++xcp_idx;
		} else {
			node->xcc_mask =
				(1U << NUM_XCC(kfd->adev->gfx.xcc_mask)) - 1;
		}

<<<<<<< HEAD
	if (kfd_resume_iommu(kfd))
		goto device_iommu_error;
=======
		if (node->xcp) {
			dev_info(kfd_device, "KFD node %d partition %d size %lldM\n",
				node->node_id, node->xcp->mem_id,
				KFD_XCP_MEMORY_SIZE(node->adev, node->node_id) >> 20);
		}
>>>>>>> 98817289

		if (KFD_GC_VERSION(kfd) == IP_VERSION(9, 4, 3) &&
		    partition_mode == AMDGPU_CPX_PARTITION_MODE &&
		    kfd->num_nodes != 1) {
			/* For GFX9.4.3 and CPX mode, first XCD gets VMID range
			 * 4-9 and second XCD gets VMID range 10-15.
			 */

			node->vm_info.first_vmid_kfd = (i%2 == 0) ?
						first_vmid_kfd :
						first_vmid_kfd+vmid_num_kfd;
			node->vm_info.last_vmid_kfd = (i%2 == 0) ?
						last_vmid_kfd-vmid_num_kfd :
						last_vmid_kfd;
			node->compute_vmid_bitmap =
				((0x1 << (node->vm_info.last_vmid_kfd + 1)) - 1) -
				((0x1 << (node->vm_info.first_vmid_kfd)) - 1);
		} else {
			node->vm_info.first_vmid_kfd = first_vmid_kfd;
			node->vm_info.last_vmid_kfd = last_vmid_kfd;
			node->compute_vmid_bitmap =
				gpu_resources->compute_vmid_bitmap;
		}
		node->max_proc_per_quantum = max_proc_per_quantum;
		atomic_set(&node->sram_ecc_flag, 0);

		amdgpu_amdkfd_get_local_mem_info(kfd->adev,
					&node->local_mem_info, node->xcp);

		if (KFD_GC_VERSION(kfd) == IP_VERSION(9, 4, 3))
			kfd_setup_interrupt_bitmap(node, i);

		/* Initialize the KFD node */
		if (kfd_init_node(node)) {
			dev_err(kfd_device, "Error initializing KFD node\n");
			goto node_init_error;
		}
		kfd->nodes[i] = node;
	}

	svm_range_set_max_pages(kfd->adev);

	spin_lock_init(&kfd->watch_points_lock);

	kfd->init_complete = true;
	dev_info(kfd_device, "added device %x:%x\n", kfd->adev->pdev->vendor,
		 kfd->adev->pdev->device);

	pr_debug("Starting kfd with the following scheduling policy %d\n",
		node->dqm->sched_policy);

	goto out;

node_init_error:
node_alloc_error:
	kfd_cleanup_nodes(kfd, i);
	kfd_doorbell_fini(kfd);
kfd_doorbell_error:
	kfd_gtt_sa_fini(kfd);
kfd_gtt_sa_init_error:
	amdgpu_amdkfd_free_gtt_mem(kfd->adev, kfd->gtt_mem);
alloc_gtt_mem_failure:
	dev_err(kfd_device,
		"device %x:%x NOT added due to errors\n",
		kfd->adev->pdev->vendor, kfd->adev->pdev->device);
out:
	return kfd->init_complete;
}

void kgd2kfd_device_exit(struct kfd_dev *kfd)
{
	if (kfd->init_complete) {
		/* Cleanup KFD nodes */
		kfd_cleanup_nodes(kfd, kfd->num_nodes);
		/* Cleanup common/shared resources */
		kfd_doorbell_fini(kfd);
		ida_destroy(&kfd->doorbell_ida);
		kfd_gtt_sa_fini(kfd);
		amdgpu_amdkfd_free_gtt_mem(kfd->adev, kfd->gtt_mem);
	}

	kfree(kfd);
}

int kgd2kfd_pre_reset(struct kfd_dev *kfd)
{
	struct kfd_node *node;
	int i;

	if (!kfd->init_complete)
		return 0;

	for (i = 0; i < kfd->num_nodes; i++) {
		node = kfd->nodes[i];
		kfd_smi_event_update_gpu_reset(node, false);
		node->dqm->ops.pre_reset(node->dqm);
	}

	kgd2kfd_suspend(kfd, false);

	for (i = 0; i < kfd->num_nodes; i++)
		kfd_signal_reset_event(kfd->nodes[i]);

	return 0;
}

/*
 * Fix me. KFD won't be able to resume existing process for now.
 * We will keep all existing process in a evicted state and
 * wait the process to be terminated.
 */

int kgd2kfd_post_reset(struct kfd_dev *kfd)
{
	int ret;
	struct kfd_node *node;
	int i;

	if (!kfd->init_complete)
		return 0;

	for (i = 0; i < kfd->num_nodes; i++) {
		ret = kfd_resume(kfd->nodes[i]);
		if (ret)
			return ret;
	}

	mutex_lock(&kfd_processes_mutex);
	--kfd_locked;
	mutex_unlock(&kfd_processes_mutex);

	for (i = 0; i < kfd->num_nodes; i++) {
		node = kfd->nodes[i];
		atomic_set(&node->sram_ecc_flag, 0);
		kfd_smi_event_update_gpu_reset(node, true);
	}

	return 0;
}

bool kfd_is_locked(void)
{
	lockdep_assert_held(&kfd_processes_mutex);
	return  (kfd_locked > 0);
}

void kgd2kfd_suspend(struct kfd_dev *kfd, bool run_pm)
{
	struct kfd_node *node;
	int i;
	int count;

	if (!kfd->init_complete)
		return;

	/* for runtime suspend, skip locking kfd */
	if (!run_pm) {
		mutex_lock(&kfd_processes_mutex);
		count = ++kfd_locked;
		mutex_unlock(&kfd_processes_mutex);

		/* For first KFD device suspend all the KFD processes */
		if (count == 1)
			kfd_suspend_all_processes();
	}

	for (i = 0; i < kfd->num_nodes; i++) {
		node = kfd->nodes[i];
		node->dqm->ops.stop(node->dqm);
	}
}

int kgd2kfd_resume(struct kfd_dev *kfd, bool run_pm)
{
	int ret, count, i;

	if (!kfd->init_complete)
		return 0;

	for (i = 0; i < kfd->num_nodes; i++) {
		ret = kfd_resume(kfd->nodes[i]);
		if (ret)
			return ret;
	}

	/* for runtime resume, skip unlocking kfd */
	if (!run_pm) {
		mutex_lock(&kfd_processes_mutex);
		count = --kfd_locked;
		mutex_unlock(&kfd_processes_mutex);

		WARN_ONCE(count < 0, "KFD suspend / resume ref. error");
		if (count == 0)
			ret = kfd_resume_all_processes();
	}

	return ret;
}

<<<<<<< HEAD
int kgd2kfd_resume_iommu(struct kfd_dev *kfd)
{
	if (!kfd->init_complete)
		return 0;

	return kfd_resume_iommu(kfd);
}

static int kfd_resume_iommu(struct kfd_dev *kfd)
{
	int err = 0;

	err = kfd_iommu_resume(kfd);
	if (err)
		dev_err(kfd_device,
			"Failed to resume IOMMU for device %x:%x\n",
			kfd->pdev->vendor, kfd->pdev->device);
	return err;
}

static int kfd_resume(struct kfd_dev *kfd)
=======
static int kfd_resume(struct kfd_node *node)
>>>>>>> 98817289
{
	int err = 0;

	err = node->dqm->ops.start(node->dqm);
	if (err)
		dev_err(kfd_device,
			"Error starting queue manager for device %x:%x\n",
			node->adev->pdev->vendor, node->adev->pdev->device);

	return err;
}

static inline void kfd_queue_work(struct workqueue_struct *wq,
				  struct work_struct *work)
{
	int cpu, new_cpu;

	cpu = new_cpu = smp_processor_id();
	do {
		new_cpu = cpumask_next(new_cpu, cpu_online_mask) % nr_cpu_ids;
		if (cpu_to_node(new_cpu) == numa_node_id())
			break;
	} while (cpu != new_cpu);

	queue_work_on(new_cpu, wq, work);
}

/* This is called directly from KGD at ISR. */
void kgd2kfd_interrupt(struct kfd_dev *kfd, const void *ih_ring_entry)
{
	uint32_t patched_ihre[KFD_MAX_RING_ENTRY_SIZE], i;
	bool is_patched = false;
	unsigned long flags;
	struct kfd_node *node;

	if (!kfd->init_complete)
		return;

	if (kfd->device_info.ih_ring_entry_size > sizeof(patched_ihre)) {
		dev_err_once(kfd_device, "Ring entry too small\n");
		return;
	}

	for (i = 0; i < kfd->num_nodes; i++) {
		node = kfd->nodes[i];
		spin_lock_irqsave(&node->interrupt_lock, flags);

		if (node->interrupts_active
		    && interrupt_is_wanted(node, ih_ring_entry,
			    	patched_ihre, &is_patched)
		    && enqueue_ih_ring_entry(node,
			    	is_patched ? patched_ihre : ih_ring_entry)) {
			kfd_queue_work(node->ih_wq, &node->interrupt_work);
			spin_unlock_irqrestore(&node->interrupt_lock, flags);
			return;
		}
		spin_unlock_irqrestore(&node->interrupt_lock, flags);
	}

}

int kgd2kfd_quiesce_mm(struct mm_struct *mm, uint32_t trigger)
{
	struct kfd_process *p;
	int r;

	/* Because we are called from arbitrary context (workqueue) as opposed
	 * to process context, kfd_process could attempt to exit while we are
	 * running so the lookup function increments the process ref count.
	 */
	p = kfd_lookup_process_by_mm(mm);
	if (!p)
		return -ESRCH;

	WARN(debug_evictions, "Evicting pid %d", p->lead_thread->pid);
	r = kfd_process_evict_queues(p, trigger);

	kfd_unref_process(p);
	return r;
}

int kgd2kfd_resume_mm(struct mm_struct *mm)
{
	struct kfd_process *p;
	int r;

	/* Because we are called from arbitrary context (workqueue) as opposed
	 * to process context, kfd_process could attempt to exit while we are
	 * running so the lookup function increments the process ref count.
	 */
	p = kfd_lookup_process_by_mm(mm);
	if (!p)
		return -ESRCH;

	r = kfd_process_restore_queues(p);

	kfd_unref_process(p);
	return r;
}

/** kgd2kfd_schedule_evict_and_restore_process - Schedules work queue that will
 *   prepare for safe eviction of KFD BOs that belong to the specified
 *   process.
 *
 * @mm: mm_struct that identifies the specified KFD process
 * @fence: eviction fence attached to KFD process BOs
 *
 */
int kgd2kfd_schedule_evict_and_restore_process(struct mm_struct *mm,
					       struct dma_fence *fence)
{
	struct kfd_process *p;
	unsigned long active_time;
	unsigned long delay_jiffies = msecs_to_jiffies(PROCESS_ACTIVE_TIME_MS);

	if (!fence)
		return -EINVAL;

	if (dma_fence_is_signaled(fence))
		return 0;

	p = kfd_lookup_process_by_mm(mm);
	if (!p)
		return -ENODEV;

	if (fence->seqno == p->last_eviction_seqno)
		goto out;

	p->last_eviction_seqno = fence->seqno;

	/* Avoid KFD process starvation. Wait for at least
	 * PROCESS_ACTIVE_TIME_MS before evicting the process again
	 */
	active_time = get_jiffies_64() - p->last_restore_timestamp;
	if (delay_jiffies > active_time)
		delay_jiffies -= active_time;
	else
		delay_jiffies = 0;

	/* During process initialization eviction_work.dwork is initialized
	 * to kfd_evict_bo_worker
	 */
	WARN(debug_evictions, "Scheduling eviction of pid %d in %ld jiffies",
	     p->lead_thread->pid, delay_jiffies);
	schedule_delayed_work(&p->eviction_work, delay_jiffies);
out:
	kfd_unref_process(p);
	return 0;
}

static int kfd_gtt_sa_init(struct kfd_dev *kfd, unsigned int buf_size,
				unsigned int chunk_size)
{
	if (WARN_ON(buf_size < chunk_size))
		return -EINVAL;
	if (WARN_ON(buf_size == 0))
		return -EINVAL;
	if (WARN_ON(chunk_size == 0))
		return -EINVAL;

	kfd->gtt_sa_chunk_size = chunk_size;
	kfd->gtt_sa_num_of_chunks = buf_size / chunk_size;

	kfd->gtt_sa_bitmap = bitmap_zalloc(kfd->gtt_sa_num_of_chunks,
					   GFP_KERNEL);
	if (!kfd->gtt_sa_bitmap)
		return -ENOMEM;

	pr_debug("gtt_sa_num_of_chunks = %d, gtt_sa_bitmap = %p\n",
			kfd->gtt_sa_num_of_chunks, kfd->gtt_sa_bitmap);

	mutex_init(&kfd->gtt_sa_lock);

	return 0;
}

static void kfd_gtt_sa_fini(struct kfd_dev *kfd)
{
	mutex_destroy(&kfd->gtt_sa_lock);
	bitmap_free(kfd->gtt_sa_bitmap);
}

static inline uint64_t kfd_gtt_sa_calc_gpu_addr(uint64_t start_addr,
						unsigned int bit_num,
						unsigned int chunk_size)
{
	return start_addr + bit_num * chunk_size;
}

static inline uint32_t *kfd_gtt_sa_calc_cpu_addr(void *start_addr,
						unsigned int bit_num,
						unsigned int chunk_size)
{
	return (uint32_t *) ((uint64_t) start_addr + bit_num * chunk_size);
}

int kfd_gtt_sa_allocate(struct kfd_node *node, unsigned int size,
			struct kfd_mem_obj **mem_obj)
{
	unsigned int found, start_search, cur_size;
	struct kfd_dev *kfd = node->kfd;

	if (size == 0)
		return -EINVAL;

	if (size > kfd->gtt_sa_num_of_chunks * kfd->gtt_sa_chunk_size)
		return -ENOMEM;

	*mem_obj = kzalloc(sizeof(struct kfd_mem_obj), GFP_KERNEL);
	if (!(*mem_obj))
		return -ENOMEM;

	pr_debug("Allocated mem_obj = %p for size = %d\n", *mem_obj, size);

	start_search = 0;

	mutex_lock(&kfd->gtt_sa_lock);

kfd_gtt_restart_search:
	/* Find the first chunk that is free */
	found = find_next_zero_bit(kfd->gtt_sa_bitmap,
					kfd->gtt_sa_num_of_chunks,
					start_search);

	pr_debug("Found = %d\n", found);

	/* If there wasn't any free chunk, bail out */
	if (found == kfd->gtt_sa_num_of_chunks)
		goto kfd_gtt_no_free_chunk;

	/* Update fields of mem_obj */
	(*mem_obj)->range_start = found;
	(*mem_obj)->range_end = found;
	(*mem_obj)->gpu_addr = kfd_gtt_sa_calc_gpu_addr(
					kfd->gtt_start_gpu_addr,
					found,
					kfd->gtt_sa_chunk_size);
	(*mem_obj)->cpu_ptr = kfd_gtt_sa_calc_cpu_addr(
					kfd->gtt_start_cpu_ptr,
					found,
					kfd->gtt_sa_chunk_size);

	pr_debug("gpu_addr = %p, cpu_addr = %p\n",
			(uint64_t *) (*mem_obj)->gpu_addr, (*mem_obj)->cpu_ptr);

	/* If we need only one chunk, mark it as allocated and get out */
	if (size <= kfd->gtt_sa_chunk_size) {
		pr_debug("Single bit\n");
		__set_bit(found, kfd->gtt_sa_bitmap);
		goto kfd_gtt_out;
	}

	/* Otherwise, try to see if we have enough contiguous chunks */
	cur_size = size - kfd->gtt_sa_chunk_size;
	do {
		(*mem_obj)->range_end =
			find_next_zero_bit(kfd->gtt_sa_bitmap,
					kfd->gtt_sa_num_of_chunks, ++found);
		/*
		 * If next free chunk is not contiguous than we need to
		 * restart our search from the last free chunk we found (which
		 * wasn't contiguous to the previous ones
		 */
		if ((*mem_obj)->range_end != found) {
			start_search = found;
			goto kfd_gtt_restart_search;
		}

		/*
		 * If we reached end of buffer, bail out with error
		 */
		if (found == kfd->gtt_sa_num_of_chunks)
			goto kfd_gtt_no_free_chunk;

		/* Check if we don't need another chunk */
		if (cur_size <= kfd->gtt_sa_chunk_size)
			cur_size = 0;
		else
			cur_size -= kfd->gtt_sa_chunk_size;

	} while (cur_size > 0);

	pr_debug("range_start = %d, range_end = %d\n",
		(*mem_obj)->range_start, (*mem_obj)->range_end);

	/* Mark the chunks as allocated */
	bitmap_set(kfd->gtt_sa_bitmap, (*mem_obj)->range_start,
		   (*mem_obj)->range_end - (*mem_obj)->range_start + 1);

kfd_gtt_out:
	mutex_unlock(&kfd->gtt_sa_lock);
	return 0;

kfd_gtt_no_free_chunk:
	pr_debug("Allocation failed with mem_obj = %p\n", *mem_obj);
	mutex_unlock(&kfd->gtt_sa_lock);
	kfree(*mem_obj);
	return -ENOMEM;
}

int kfd_gtt_sa_free(struct kfd_node *node, struct kfd_mem_obj *mem_obj)
{
	struct kfd_dev *kfd = node->kfd;

	/* Act like kfree when trying to free a NULL object */
	if (!mem_obj)
		return 0;

	pr_debug("Free mem_obj = %p, range_start = %d, range_end = %d\n",
			mem_obj, mem_obj->range_start, mem_obj->range_end);

	mutex_lock(&kfd->gtt_sa_lock);

	/* Mark the chunks as free */
	bitmap_clear(kfd->gtt_sa_bitmap, mem_obj->range_start,
		     mem_obj->range_end - mem_obj->range_start + 1);

	mutex_unlock(&kfd->gtt_sa_lock);

	kfree(mem_obj);
	return 0;
}

void kgd2kfd_set_sram_ecc_flag(struct kfd_dev *kfd)
{
	/*
	 * TODO: Currently update SRAM ECC flag for first node.
	 * This needs to be updated later when we can
	 * identify SRAM ECC error on other nodes also.
	 */
	if (kfd)
		atomic_inc(&kfd->nodes[0]->sram_ecc_flag);
}

void kfd_inc_compute_active(struct kfd_node *node)
{
	if (atomic_inc_return(&node->kfd->compute_profile) == 1)
		amdgpu_amdkfd_set_compute_idle(node->adev, false);
}

void kfd_dec_compute_active(struct kfd_node *node)
{
	int count = atomic_dec_return(&node->kfd->compute_profile);

	if (count == 0)
		amdgpu_amdkfd_set_compute_idle(node->adev, true);
	WARN_ONCE(count < 0, "Compute profile ref. count error");
}

void kgd2kfd_smi_event_throttle(struct kfd_dev *kfd, uint64_t throttle_bitmask)
{
	/*
	 * TODO: For now, raise the throttling event only on first node.
	 * This will need to change after we are able to determine
	 * which node raised the throttling event.
	 */
	if (kfd && kfd->init_complete)
		kfd_smi_event_update_thermal_throttling(kfd->nodes[0],
							throttle_bitmask);
}

/* kfd_get_num_sdma_engines returns the number of PCIe optimized SDMA and
 * kfd_get_num_xgmi_sdma_engines returns the number of XGMI SDMA.
 * When the device has more than two engines, we reserve two for PCIe to enable
 * full-duplex and the rest are used as XGMI.
 */
unsigned int kfd_get_num_sdma_engines(struct kfd_node *node)
{
	/* If XGMI is not supported, all SDMA engines are PCIe */
	if (!node->adev->gmc.xgmi.supported)
		return node->adev->sdma.num_instances/(int)node->kfd->num_nodes;

	return min(node->adev->sdma.num_instances/(int)node->kfd->num_nodes, 2);
}

unsigned int kfd_get_num_xgmi_sdma_engines(struct kfd_node *node)
{
	/* After reserved for PCIe, the rest of engines are XGMI */
	return node->adev->sdma.num_instances/(int)node->kfd->num_nodes -
		kfd_get_num_sdma_engines(node);
}

int kgd2kfd_check_and_lock_kfd(void)
{
	mutex_lock(&kfd_processes_mutex);
	if (!hash_empty(kfd_processes_table) || kfd_is_locked()) {
		mutex_unlock(&kfd_processes_mutex);
		return -EBUSY;
	}

	++kfd_locked;
	mutex_unlock(&kfd_processes_mutex);

	return 0;
}

void kgd2kfd_unlock_kfd(void)
{
	mutex_lock(&kfd_processes_mutex);
	--kfd_locked;
	mutex_unlock(&kfd_processes_mutex);
}

#if defined(CONFIG_DEBUG_FS)

/* This function will send a package to HIQ to hang the HWS
 * which will trigger a GPU reset and bring the HWS back to normal state
 */
int kfd_debugfs_hang_hws(struct kfd_node *dev)
{
	if (dev->dqm->sched_policy != KFD_SCHED_POLICY_HWS) {
		pr_err("HWS is not enabled");
		return -EINVAL;
	}

	return dqm_debugfs_hang_hws(dev->dqm);
}

#endif<|MERGE_RESOLUTION|>--- conflicted
+++ resolved
@@ -61,12 +61,7 @@
 				unsigned int chunk_size);
 static void kfd_gtt_sa_fini(struct kfd_dev *kfd);
 
-<<<<<<< HEAD
-static int kfd_resume_iommu(struct kfd_dev *kfd);
-static int kfd_resume(struct kfd_dev *kfd);
-=======
 static int kfd_resume(struct kfd_node *kfd);
->>>>>>> 98817289
 
 static void kfd_device_info_set_sdma_info(struct kfd_dev *kfd)
 {
@@ -785,16 +780,11 @@
 				(1U << NUM_XCC(kfd->adev->gfx.xcc_mask)) - 1;
 		}
 
-<<<<<<< HEAD
-	if (kfd_resume_iommu(kfd))
-		goto device_iommu_error;
-=======
 		if (node->xcp) {
 			dev_info(kfd_device, "KFD node %d partition %d size %lldM\n",
 				node->node_id, node->xcp->mem_id,
 				KFD_XCP_MEMORY_SIZE(node->adev, node->node_id) >> 20);
 		}
->>>>>>> 98817289
 
 		if (KFD_GC_VERSION(kfd) == IP_VERSION(9, 4, 3) &&
 		    partition_mode == AMDGPU_CPX_PARTITION_MODE &&
@@ -994,31 +984,7 @@
 	return ret;
 }
 
-<<<<<<< HEAD
-int kgd2kfd_resume_iommu(struct kfd_dev *kfd)
-{
-	if (!kfd->init_complete)
-		return 0;
-
-	return kfd_resume_iommu(kfd);
-}
-
-static int kfd_resume_iommu(struct kfd_dev *kfd)
-{
-	int err = 0;
-
-	err = kfd_iommu_resume(kfd);
-	if (err)
-		dev_err(kfd_device,
-			"Failed to resume IOMMU for device %x:%x\n",
-			kfd->pdev->vendor, kfd->pdev->device);
-	return err;
-}
-
-static int kfd_resume(struct kfd_dev *kfd)
-=======
 static int kfd_resume(struct kfd_node *node)
->>>>>>> 98817289
 {
 	int err = 0;
 
