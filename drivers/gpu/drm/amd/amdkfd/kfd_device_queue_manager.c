// SPDX-License-Identifier: GPL-2.0 OR MIT
/*
 * Copyright 2014-2022 Advanced Micro Devices, Inc.
 *
 * Permission is hereby granted, free of charge, to any person obtaining a
 * copy of this software and associated documentation files (the "Software"),
 * to deal in the Software without restriction, including without limitation
 * the rights to use, copy, modify, merge, publish, distribute, sublicense,
 * and/or sell copies of the Software, and to permit persons to whom the
 * Software is furnished to do so, subject to the following conditions:
 *
 * The above copyright notice and this permission notice shall be included in
 * all copies or substantial portions of the Software.
 *
 * THE SOFTWARE IS PROVIDED "AS IS", WITHOUT WARRANTY OF ANY KIND, EXPRESS OR
 * IMPLIED, INCLUDING BUT NOT LIMITED TO THE WARRANTIES OF MERCHANTABILITY,
 * FITNESS FOR A PARTICULAR PURPOSE AND NONINFRINGEMENT.  IN NO EVENT SHALL
 * THE COPYRIGHT HOLDER(S) OR AUTHOR(S) BE LIABLE FOR ANY CLAIM, DAMAGES OR
 * OTHER LIABILITY, WHETHER IN AN ACTION OF CONTRACT, TORT OR OTHERWISE,
 * ARISING FROM, OUT OF OR IN CONNECTION WITH THE SOFTWARE OR THE USE OR
 * OTHER DEALINGS IN THE SOFTWARE.
 *
 */

#include <linux/ratelimit.h>
#include <linux/printk.h>
#include <linux/slab.h>
#include <linux/list.h>
#include <linux/types.h>
#include <linux/bitops.h>
#include <linux/sched.h>
#include "kfd_priv.h"
#include "kfd_device_queue_manager.h"
#include "kfd_mqd_manager.h"
#include "cik_regs.h"
#include "kfd_kernel_queue.h"
#include "amdgpu_amdkfd.h"
#include "amdgpu_reset.h"
#include "mes_v11_api_def.h"
#include "kfd_debug.h"

/* Size of the per-pipe EOP queue */
#define CIK_HPD_EOP_BYTES_LOG2 11
#define CIK_HPD_EOP_BYTES (1U << CIK_HPD_EOP_BYTES_LOG2)

static int set_pasid_vmid_mapping(struct device_queue_manager *dqm,
				  u32 pasid, unsigned int vmid);

static int execute_queues_cpsch(struct device_queue_manager *dqm,
				enum kfd_unmap_queues_filter filter,
				uint32_t filter_param,
				uint32_t grace_period);
static int unmap_queues_cpsch(struct device_queue_manager *dqm,
				enum kfd_unmap_queues_filter filter,
				uint32_t filter_param,
				uint32_t grace_period,
				bool reset);

static int map_queues_cpsch(struct device_queue_manager *dqm);

static void deallocate_sdma_queue(struct device_queue_manager *dqm,
				struct queue *q);

static inline void deallocate_hqd(struct device_queue_manager *dqm,
				struct queue *q);
static int allocate_hqd(struct device_queue_manager *dqm, struct queue *q);
static int allocate_sdma_queue(struct device_queue_manager *dqm,
				struct queue *q, const uint32_t *restore_sdma_id);
static void kfd_process_hw_exception(struct work_struct *work);

static inline
enum KFD_MQD_TYPE get_mqd_type_from_queue_type(enum kfd_queue_type type)
{
	if (type == KFD_QUEUE_TYPE_SDMA || type == KFD_QUEUE_TYPE_SDMA_XGMI)
		return KFD_MQD_TYPE_SDMA;
	return KFD_MQD_TYPE_CP;
}

static bool is_pipe_enabled(struct device_queue_manager *dqm, int mec, int pipe)
{
	int i;
	int pipe_offset = (mec * dqm->dev->kfd->shared_resources.num_pipe_per_mec
		+ pipe) * dqm->dev->kfd->shared_resources.num_queue_per_pipe;

	/* queue is available for KFD usage if bit is 1 */
	for (i = 0; i <  dqm->dev->kfd->shared_resources.num_queue_per_pipe; ++i)
		if (test_bit(pipe_offset + i,
			      dqm->dev->kfd->shared_resources.cp_queue_bitmap))
			return true;
	return false;
}

unsigned int get_cp_queues_num(struct device_queue_manager *dqm)
{
	return bitmap_weight(dqm->dev->kfd->shared_resources.cp_queue_bitmap,
				AMDGPU_MAX_QUEUES);
}

unsigned int get_queues_per_pipe(struct device_queue_manager *dqm)
{
	return dqm->dev->kfd->shared_resources.num_queue_per_pipe;
}

unsigned int get_pipes_per_mec(struct device_queue_manager *dqm)
{
	return dqm->dev->kfd->shared_resources.num_pipe_per_mec;
}

static unsigned int get_num_all_sdma_engines(struct device_queue_manager *dqm)
{
	return kfd_get_num_sdma_engines(dqm->dev) +
		kfd_get_num_xgmi_sdma_engines(dqm->dev);
}

unsigned int get_num_sdma_queues(struct device_queue_manager *dqm)
{
	return kfd_get_num_sdma_engines(dqm->dev) *
		dqm->dev->kfd->device_info.num_sdma_queues_per_engine;
}

unsigned int get_num_xgmi_sdma_queues(struct device_queue_manager *dqm)
{
	return kfd_get_num_xgmi_sdma_engines(dqm->dev) *
		dqm->dev->kfd->device_info.num_sdma_queues_per_engine;
}

static void init_sdma_bitmaps(struct device_queue_manager *dqm)
{
	bitmap_zero(dqm->sdma_bitmap, KFD_MAX_SDMA_QUEUES);
	bitmap_set(dqm->sdma_bitmap, 0, get_num_sdma_queues(dqm));

	bitmap_zero(dqm->xgmi_sdma_bitmap, KFD_MAX_SDMA_QUEUES);
	bitmap_set(dqm->xgmi_sdma_bitmap, 0, get_num_xgmi_sdma_queues(dqm));

	/* Mask out the reserved queues */
	bitmap_andnot(dqm->sdma_bitmap, dqm->sdma_bitmap,
		      dqm->dev->kfd->device_info.reserved_sdma_queues_bitmap,
		      KFD_MAX_SDMA_QUEUES);
}

void program_sh_mem_settings(struct device_queue_manager *dqm,
					struct qcm_process_device *qpd)
{
	uint32_t xcc_mask = dqm->dev->xcc_mask;
	int xcc_id;

	for_each_inst(xcc_id, xcc_mask)
		dqm->dev->kfd2kgd->program_sh_mem_settings(
			dqm->dev->adev, qpd->vmid, qpd->sh_mem_config,
			qpd->sh_mem_ape1_base, qpd->sh_mem_ape1_limit,
			qpd->sh_mem_bases, xcc_id);
}

static void kfd_hws_hang(struct device_queue_manager *dqm)
{
	struct device_process_node *cur;
	struct qcm_process_device *qpd;
	struct queue *q;

	/* Mark all device queues as reset. */
	list_for_each_entry(cur, &dqm->queues, list) {
		qpd = cur->qpd;
		list_for_each_entry(q, &qpd->queues_list, list) {
			struct kfd_process_device *pdd = qpd_to_pdd(qpd);

			pdd->has_reset_queue = true;
		}
	}

	/*
	 * Issue a GPU reset if HWS is unresponsive
	 */
	schedule_work(&dqm->hw_exception_work);
}

static int convert_to_mes_queue_type(int queue_type)
{
	int mes_queue_type;

	switch (queue_type) {
	case KFD_QUEUE_TYPE_COMPUTE:
		mes_queue_type = MES_QUEUE_TYPE_COMPUTE;
		break;
	case KFD_QUEUE_TYPE_SDMA:
		mes_queue_type = MES_QUEUE_TYPE_SDMA;
		break;
	default:
		WARN(1, "Invalid queue type %d", queue_type);
		mes_queue_type = -EINVAL;
		break;
	}

	return mes_queue_type;
}

static int add_queue_mes(struct device_queue_manager *dqm, struct queue *q,
			 struct qcm_process_device *qpd)
{
	struct amdgpu_device *adev = (struct amdgpu_device *)dqm->dev->adev;
	struct kfd_process_device *pdd = qpd_to_pdd(qpd);
	struct mes_add_queue_input queue_input;
	int r, queue_type;
	uint64_t wptr_addr_off;

	if (!down_read_trylock(&adev->reset_domain->sem))
		return -EIO;

	if (!pdd->proc_ctx_cpu_ptr) {
		r = amdgpu_amdkfd_alloc_gtt_mem(adev,
				AMDGPU_MES_PROC_CTX_SIZE,
				&pdd->proc_ctx_bo,
				&pdd->proc_ctx_gpu_addr,
				&pdd->proc_ctx_cpu_ptr,
				false);
		if (r) {
			dev_err(adev->dev,
				"failed to allocate process context bo\n");
			return r;
		}
		memset(pdd->proc_ctx_cpu_ptr, 0, AMDGPU_MES_PROC_CTX_SIZE);
	}

	memset(&queue_input, 0x0, sizeof(struct mes_add_queue_input));
	queue_input.process_id = qpd->pqm->process->pasid;
	queue_input.page_table_base_addr =  qpd->page_table_base;
	queue_input.process_va_start = 0;
	queue_input.process_va_end = adev->vm_manager.max_pfn - 1;
	/* MES unit for quantum is 100ns */
	queue_input.process_quantum = KFD_MES_PROCESS_QUANTUM;  /* Equivalent to 10ms. */
	queue_input.process_context_addr = pdd->proc_ctx_gpu_addr;
	queue_input.gang_quantum = KFD_MES_GANG_QUANTUM; /* Equivalent to 1ms */
	queue_input.gang_context_addr = q->gang_ctx_gpu_addr;
	queue_input.inprocess_gang_priority = q->properties.priority;
	queue_input.gang_global_priority_level =
					AMDGPU_MES_PRIORITY_LEVEL_NORMAL;
	queue_input.doorbell_offset = q->properties.doorbell_off;
	queue_input.mqd_addr = q->gart_mqd_addr;
	queue_input.wptr_addr = (uint64_t)q->properties.write_ptr;

	wptr_addr_off = (uint64_t)q->properties.write_ptr & (PAGE_SIZE - 1);
	queue_input.wptr_mc_addr = amdgpu_bo_gpu_offset(q->properties.wptr_bo) + wptr_addr_off;

	queue_input.is_kfd_process = 1;
	queue_input.is_aql_queue = (q->properties.format == KFD_QUEUE_FORMAT_AQL);
	queue_input.queue_size = q->properties.queue_size >> 2;

	queue_input.paging = false;
	queue_input.tba_addr = qpd->tba_addr;
	queue_input.tma_addr = qpd->tma_addr;
	queue_input.trap_en = !kfd_dbg_has_cwsr_workaround(q->device);
	queue_input.skip_process_ctx_clear =
		qpd->pqm->process->runtime_info.runtime_state == DEBUG_RUNTIME_STATE_ENABLED &&
						(qpd->pqm->process->debug_trap_enabled ||
						 kfd_dbg_has_ttmps_always_setup(q->device));

	queue_type = convert_to_mes_queue_type(q->properties.type);
	if (queue_type < 0) {
		dev_err(adev->dev, "Queue type not supported with MES, queue:%d\n",
			q->properties.type);
		up_read(&adev->reset_domain->sem);
		return -EINVAL;
	}
	queue_input.queue_type = (uint32_t)queue_type;

	queue_input.exclusively_scheduled = q->properties.is_gws;

	amdgpu_mes_lock(&adev->mes);
	r = adev->mes.funcs->add_hw_queue(&adev->mes, &queue_input);
	amdgpu_mes_unlock(&adev->mes);
	up_read(&adev->reset_domain->sem);
	if (r) {
		dev_err(adev->dev, "failed to add hardware queue to MES, doorbell=0x%x\n",
			q->properties.doorbell_off);
		dev_err(adev->dev, "MES might be in unrecoverable state, issue a GPU reset\n");
		kfd_hws_hang(dqm);
	}

	return r;
}

static int remove_queue_mes(struct device_queue_manager *dqm, struct queue *q,
			struct qcm_process_device *qpd)
{
	struct amdgpu_device *adev = (struct amdgpu_device *)dqm->dev->adev;
	int r;
	struct mes_remove_queue_input queue_input;

	if (!down_read_trylock(&adev->reset_domain->sem))
		return -EIO;

	memset(&queue_input, 0x0, sizeof(struct mes_remove_queue_input));
	queue_input.doorbell_offset = q->properties.doorbell_off;
	queue_input.gang_context_addr = q->gang_ctx_gpu_addr;

	amdgpu_mes_lock(&adev->mes);
	r = adev->mes.funcs->remove_hw_queue(&adev->mes, &queue_input);
	amdgpu_mes_unlock(&adev->mes);
	up_read(&adev->reset_domain->sem);

	if (r) {
		dev_err(adev->dev, "failed to remove hardware queue from MES, doorbell=0x%x\n",
			q->properties.doorbell_off);
		dev_err(adev->dev, "MES might be in unrecoverable state, issue a GPU reset\n");
		kfd_hws_hang(dqm);
	}

	return r;
}

static int remove_all_queues_mes(struct device_queue_manager *dqm)
{
	struct device_process_node *cur;
	struct device *dev = dqm->dev->adev->dev;
	struct qcm_process_device *qpd;
	struct queue *q;
	int retval = 0;

	list_for_each_entry(cur, &dqm->queues, list) {
		qpd = cur->qpd;
		list_for_each_entry(q, &qpd->queues_list, list) {
			if (q->properties.is_active) {
				retval = remove_queue_mes(dqm, q, qpd);
				if (retval) {
					dev_err(dev, "%s: Failed to remove queue %d for dev %d",
						__func__,
						q->properties.queue_id,
						dqm->dev->id);
					return retval;
				}
			}
		}
	}

	return retval;
}

static int suspend_all_queues_mes(struct device_queue_manager *dqm)
{
	struct amdgpu_device *adev = (struct amdgpu_device *)dqm->dev->adev;
	int r = 0;

	if (!down_read_trylock(&adev->reset_domain->sem))
		return -EIO;

	r = amdgpu_mes_suspend(adev);
	up_read(&adev->reset_domain->sem);

	if (r) {
		dev_err(adev->dev, "failed to suspend gangs from MES\n");
		dev_err(adev->dev, "MES might be in unrecoverable state, issue a GPU reset\n");
		kfd_hws_hang(dqm);
	}

	return r;
}

static int resume_all_queues_mes(struct device_queue_manager *dqm)
{
	struct amdgpu_device *adev = (struct amdgpu_device *)dqm->dev->adev;
	int r = 0;

	if (!down_read_trylock(&adev->reset_domain->sem))
		return -EIO;

	r = amdgpu_mes_resume(adev);
	up_read(&adev->reset_domain->sem);

	if (r) {
		dev_err(adev->dev, "failed to resume gangs from MES\n");
		dev_err(adev->dev, "MES might be in unrecoverable state, issue a GPU reset\n");
		kfd_hws_hang(dqm);
	}

	return r;
}

static void increment_queue_count(struct device_queue_manager *dqm,
				  struct qcm_process_device *qpd,
				  struct queue *q)
{
	dqm->active_queue_count++;
	if (q->properties.type == KFD_QUEUE_TYPE_COMPUTE ||
	    q->properties.type == KFD_QUEUE_TYPE_DIQ)
		dqm->active_cp_queue_count++;

	if (q->properties.is_gws) {
		dqm->gws_queue_count++;
		qpd->mapped_gws_queue = true;
	}
}

static void decrement_queue_count(struct device_queue_manager *dqm,
				  struct qcm_process_device *qpd,
				  struct queue *q)
{
	dqm->active_queue_count--;
	if (q->properties.type == KFD_QUEUE_TYPE_COMPUTE ||
	    q->properties.type == KFD_QUEUE_TYPE_DIQ)
		dqm->active_cp_queue_count--;

	if (q->properties.is_gws) {
		dqm->gws_queue_count--;
		qpd->mapped_gws_queue = false;
	}
}

/*
 * Allocate a doorbell ID to this queue.
 * If doorbell_id is passed in, make sure requested ID is valid then allocate it.
 */
static int allocate_doorbell(struct qcm_process_device *qpd,
			     struct queue *q,
			     uint32_t const *restore_id)
{
	struct kfd_node *dev = qpd->dqm->dev;

	if (!KFD_IS_SOC15(dev)) {
		/* On pre-SOC15 chips we need to use the queue ID to
		 * preserve the user mode ABI.
		 */

		if (restore_id && *restore_id != q->properties.queue_id)
			return -EINVAL;

		q->doorbell_id = q->properties.queue_id;
	} else if (q->properties.type == KFD_QUEUE_TYPE_SDMA ||
			q->properties.type == KFD_QUEUE_TYPE_SDMA_XGMI) {
		/* For SDMA queues on SOC15 with 8-byte doorbell, use static
		 * doorbell assignments based on the engine and queue id.
		 * The doobell index distance between RLC (2*i) and (2*i+1)
		 * for a SDMA engine is 512.
		 */

		uint32_t *idx_offset = dev->kfd->shared_resources.sdma_doorbell_idx;

		/*
		 * q->properties.sdma_engine_id corresponds to the virtual
		 * sdma engine number. However, for doorbell allocation,
		 * we need the physical sdma engine id in order to get the
		 * correct doorbell offset.
		 */
		uint32_t valid_id = idx_offset[qpd->dqm->dev->node_id *
					       get_num_all_sdma_engines(qpd->dqm) +
					       q->properties.sdma_engine_id]
						+ (q->properties.sdma_queue_id & 1)
						* KFD_QUEUE_DOORBELL_MIRROR_OFFSET
						+ (q->properties.sdma_queue_id >> 1);

		if (restore_id && *restore_id != valid_id)
			return -EINVAL;
		q->doorbell_id = valid_id;
	} else {
		/* For CP queues on SOC15 */
		if (restore_id) {
			/* make sure that ID is free  */
			if (__test_and_set_bit(*restore_id, qpd->doorbell_bitmap))
				return -EINVAL;

			q->doorbell_id = *restore_id;
		} else {
			/* or reserve a free doorbell ID */
			unsigned int found;

			found = find_first_zero_bit(qpd->doorbell_bitmap,
						    KFD_MAX_NUM_OF_QUEUES_PER_PROCESS);
			if (found >= KFD_MAX_NUM_OF_QUEUES_PER_PROCESS) {
				pr_debug("No doorbells available");
				return -EBUSY;
			}
			set_bit(found, qpd->doorbell_bitmap);
			q->doorbell_id = found;
		}
	}

	q->properties.doorbell_off = amdgpu_doorbell_index_on_bar(dev->adev,
								  qpd->proc_doorbells,
								  q->doorbell_id,
								  dev->kfd->device_info.doorbell_size);
	return 0;
}

static void deallocate_doorbell(struct qcm_process_device *qpd,
				struct queue *q)
{
	unsigned int old;
	struct kfd_node *dev = qpd->dqm->dev;

	if (!KFD_IS_SOC15(dev) ||
	    q->properties.type == KFD_QUEUE_TYPE_SDMA ||
	    q->properties.type == KFD_QUEUE_TYPE_SDMA_XGMI)
		return;

	old = test_and_clear_bit(q->doorbell_id, qpd->doorbell_bitmap);
	WARN_ON(!old);
}

static void program_trap_handler_settings(struct device_queue_manager *dqm,
				struct qcm_process_device *qpd)
{
	uint32_t xcc_mask = dqm->dev->xcc_mask;
	int xcc_id;

	if (dqm->dev->kfd2kgd->program_trap_handler_settings)
		for_each_inst(xcc_id, xcc_mask)
			dqm->dev->kfd2kgd->program_trap_handler_settings(
				dqm->dev->adev, qpd->vmid, qpd->tba_addr,
				qpd->tma_addr, xcc_id);
}

static int allocate_vmid(struct device_queue_manager *dqm,
			struct qcm_process_device *qpd,
			struct queue *q)
{
	struct device *dev = dqm->dev->adev->dev;
	int allocated_vmid = -1, i;

	for (i = dqm->dev->vm_info.first_vmid_kfd;
			i <= dqm->dev->vm_info.last_vmid_kfd; i++) {
		if (!dqm->vmid_pasid[i]) {
			allocated_vmid = i;
			break;
		}
	}

	if (allocated_vmid < 0) {
		dev_err(dev, "no more vmid to allocate\n");
		return -ENOSPC;
	}

	pr_debug("vmid allocated: %d\n", allocated_vmid);

	dqm->vmid_pasid[allocated_vmid] = q->process->pasid;

	set_pasid_vmid_mapping(dqm, q->process->pasid, allocated_vmid);

	qpd->vmid = allocated_vmid;
	q->properties.vmid = allocated_vmid;

	program_sh_mem_settings(dqm, qpd);

	if (KFD_IS_SOC15(dqm->dev) && dqm->dev->kfd->cwsr_enabled)
		program_trap_handler_settings(dqm, qpd);

	/* qpd->page_table_base is set earlier when register_process()
	 * is called, i.e. when the first queue is created.
	 */
	dqm->dev->kfd2kgd->set_vm_context_page_table_base(dqm->dev->adev,
			qpd->vmid,
			qpd->page_table_base);
	/* invalidate the VM context after pasid and vmid mapping is set up */
	kfd_flush_tlb(qpd_to_pdd(qpd), TLB_FLUSH_LEGACY);

	if (dqm->dev->kfd2kgd->set_scratch_backing_va)
		dqm->dev->kfd2kgd->set_scratch_backing_va(dqm->dev->adev,
				qpd->sh_hidden_private_base, qpd->vmid);

	return 0;
}

static int flush_texture_cache_nocpsch(struct kfd_node *kdev,
				struct qcm_process_device *qpd)
{
	const struct packet_manager_funcs *pmf = qpd->dqm->packet_mgr.pmf;
	int ret;

	if (!qpd->ib_kaddr)
		return -ENOMEM;

	ret = pmf->release_mem(qpd->ib_base, (uint32_t *)qpd->ib_kaddr);
	if (ret)
		return ret;

	return amdgpu_amdkfd_submit_ib(kdev->adev, KGD_ENGINE_MEC1, qpd->vmid,
				qpd->ib_base, (uint32_t *)qpd->ib_kaddr,
				pmf->release_mem_size / sizeof(uint32_t));
}

static void deallocate_vmid(struct device_queue_manager *dqm,
				struct qcm_process_device *qpd,
				struct queue *q)
{
	struct device *dev = dqm->dev->adev->dev;

	/* On GFX v7, CP doesn't flush TC at dequeue */
	if (q->device->adev->asic_type == CHIP_HAWAII)
		if (flush_texture_cache_nocpsch(q->device, qpd))
			dev_err(dev, "Failed to flush TC\n");

	kfd_flush_tlb(qpd_to_pdd(qpd), TLB_FLUSH_LEGACY);

	/* Release the vmid mapping */
	set_pasid_vmid_mapping(dqm, 0, qpd->vmid);
	dqm->vmid_pasid[qpd->vmid] = 0;

	qpd->vmid = 0;
	q->properties.vmid = 0;
}

static int create_queue_nocpsch(struct device_queue_manager *dqm,
				struct queue *q,
				struct qcm_process_device *qpd,
				const struct kfd_criu_queue_priv_data *qd,
				const void *restore_mqd, const void *restore_ctl_stack)
{
	struct mqd_manager *mqd_mgr;
	int retval;

	dqm_lock(dqm);

	if (dqm->total_queue_count >= max_num_of_queues_per_device) {
		pr_warn("Can't create new usermode queue because %d queues were already created\n",
				dqm->total_queue_count);
		retval = -EPERM;
		goto out_unlock;
	}

	if (list_empty(&qpd->queues_list)) {
		retval = allocate_vmid(dqm, qpd, q);
		if (retval)
			goto out_unlock;
	}
	q->properties.vmid = qpd->vmid;
	/*
	 * Eviction state logic: mark all queues as evicted, even ones
	 * not currently active. Restoring inactive queues later only
	 * updates the is_evicted flag but is a no-op otherwise.
	 */
	q->properties.is_evicted = !!qpd->evicted;

	q->properties.tba_addr = qpd->tba_addr;
	q->properties.tma_addr = qpd->tma_addr;

	mqd_mgr = dqm->mqd_mgrs[get_mqd_type_from_queue_type(
			q->properties.type)];
	if (q->properties.type == KFD_QUEUE_TYPE_COMPUTE) {
		retval = allocate_hqd(dqm, q);
		if (retval)
			goto deallocate_vmid;
		pr_debug("Loading mqd to hqd on pipe %d, queue %d\n",
			q->pipe, q->queue);
	} else if (q->properties.type == KFD_QUEUE_TYPE_SDMA ||
		q->properties.type == KFD_QUEUE_TYPE_SDMA_XGMI) {
		retval = allocate_sdma_queue(dqm, q, qd ? &qd->sdma_id : NULL);
		if (retval)
			goto deallocate_vmid;
		dqm->asic_ops.init_sdma_vm(dqm, q, qpd);
	}

	retval = allocate_doorbell(qpd, q, qd ? &qd->doorbell_id : NULL);
	if (retval)
		goto out_deallocate_hqd;

	/* Temporarily release dqm lock to avoid a circular lock dependency */
	dqm_unlock(dqm);
	q->mqd_mem_obj = mqd_mgr->allocate_mqd(mqd_mgr->dev, &q->properties);
	dqm_lock(dqm);

	if (!q->mqd_mem_obj) {
		retval = -ENOMEM;
		goto out_deallocate_doorbell;
	}

	if (qd)
		mqd_mgr->restore_mqd(mqd_mgr, &q->mqd, q->mqd_mem_obj, &q->gart_mqd_addr,
				     &q->properties, restore_mqd, restore_ctl_stack,
				     qd->ctl_stack_size);
	else
		mqd_mgr->init_mqd(mqd_mgr, &q->mqd, q->mqd_mem_obj,
					&q->gart_mqd_addr, &q->properties);

	if (q->properties.is_active) {
		if (!dqm->sched_running) {
			WARN_ONCE(1, "Load non-HWS mqd while stopped\n");
			goto add_queue_to_list;
		}

		if (WARN(q->process->mm != current->mm,
					"should only run in user thread"))
			retval = -EFAULT;
		else
			retval = mqd_mgr->load_mqd(mqd_mgr, q->mqd, q->pipe,
					q->queue, &q->properties, current->mm);
		if (retval)
			goto out_free_mqd;
	}

add_queue_to_list:
	list_add(&q->list, &qpd->queues_list);
	qpd->queue_count++;
	if (q->properties.is_active)
		increment_queue_count(dqm, qpd, q);

	/*
	 * Unconditionally increment this counter, regardless of the queue's
	 * type or whether the queue is active.
	 */
	dqm->total_queue_count++;
	pr_debug("Total of %d queues are accountable so far\n",
			dqm->total_queue_count);
	goto out_unlock;

out_free_mqd:
	mqd_mgr->free_mqd(mqd_mgr, q->mqd, q->mqd_mem_obj);
out_deallocate_doorbell:
	deallocate_doorbell(qpd, q);
out_deallocate_hqd:
	if (q->properties.type == KFD_QUEUE_TYPE_COMPUTE)
		deallocate_hqd(dqm, q);
	else if (q->properties.type == KFD_QUEUE_TYPE_SDMA ||
		q->properties.type == KFD_QUEUE_TYPE_SDMA_XGMI)
		deallocate_sdma_queue(dqm, q);
deallocate_vmid:
	if (list_empty(&qpd->queues_list))
		deallocate_vmid(dqm, qpd, q);
out_unlock:
	dqm_unlock(dqm);
	return retval;
}

static int allocate_hqd(struct device_queue_manager *dqm, struct queue *q)
{
	bool set;
	int pipe, bit, i;

	set = false;

	for (pipe = dqm->next_pipe_to_allocate, i = 0;
			i < get_pipes_per_mec(dqm);
			pipe = ((pipe + 1) % get_pipes_per_mec(dqm)), ++i) {

		if (!is_pipe_enabled(dqm, 0, pipe))
			continue;

		if (dqm->allocated_queues[pipe] != 0) {
			bit = ffs(dqm->allocated_queues[pipe]) - 1;
			dqm->allocated_queues[pipe] &= ~(1 << bit);
			q->pipe = pipe;
			q->queue = bit;
			set = true;
			break;
		}
	}

	if (!set)
		return -EBUSY;

	pr_debug("hqd slot - pipe %d, queue %d\n", q->pipe, q->queue);
	/* horizontal hqd allocation */
	dqm->next_pipe_to_allocate = (pipe + 1) % get_pipes_per_mec(dqm);

	return 0;
}

static inline void deallocate_hqd(struct device_queue_manager *dqm,
				struct queue *q)
{
	dqm->allocated_queues[q->pipe] |= (1 << q->queue);
}

#define SQ_IND_CMD_CMD_KILL		0x00000003
#define SQ_IND_CMD_MODE_BROADCAST	0x00000001

static int dbgdev_wave_reset_wavefronts(struct kfd_node *dev, struct kfd_process *p)
{
	int status = 0;
	unsigned int vmid;
	uint16_t queried_pasid;
	union SQ_CMD_BITS reg_sq_cmd;
	union GRBM_GFX_INDEX_BITS reg_gfx_index;
	struct kfd_process_device *pdd;
	int first_vmid_to_scan = dev->vm_info.first_vmid_kfd;
	int last_vmid_to_scan = dev->vm_info.last_vmid_kfd;
	uint32_t xcc_mask = dev->xcc_mask;
	int xcc_id;

	reg_sq_cmd.u32All = 0;
	reg_gfx_index.u32All = 0;

	pr_debug("Killing all process wavefronts\n");

	if (!dev->kfd2kgd->get_atc_vmid_pasid_mapping_info) {
		dev_err(dev->adev->dev, "no vmid pasid mapping supported\n");
		return -EOPNOTSUPP;
	}

	/* Scan all registers in the range ATC_VMID8_PASID_MAPPING ..
	 * ATC_VMID15_PASID_MAPPING
	 * to check which VMID the current process is mapped to.
	 */

	for (vmid = first_vmid_to_scan; vmid <= last_vmid_to_scan; vmid++) {
		status = dev->kfd2kgd->get_atc_vmid_pasid_mapping_info
				(dev->adev, vmid, &queried_pasid);

		if (status && queried_pasid == p->pasid) {
			pr_debug("Killing wave fronts of vmid %d and pasid 0x%x\n",
					vmid, p->pasid);
			break;
		}
	}

	if (vmid > last_vmid_to_scan) {
		dev_err(dev->adev->dev, "Didn't find vmid for pasid 0x%x\n", p->pasid);
		return -EFAULT;
	}

	/* taking the VMID for that process on the safe way using PDD */
	pdd = kfd_get_process_device_data(dev, p);
	if (!pdd)
		return -EFAULT;

	reg_gfx_index.bits.sh_broadcast_writes = 1;
	reg_gfx_index.bits.se_broadcast_writes = 1;
	reg_gfx_index.bits.instance_broadcast_writes = 1;
	reg_sq_cmd.bits.mode = SQ_IND_CMD_MODE_BROADCAST;
	reg_sq_cmd.bits.cmd = SQ_IND_CMD_CMD_KILL;
	reg_sq_cmd.bits.vm_id = vmid;

	for_each_inst(xcc_id, xcc_mask)
		dev->kfd2kgd->wave_control_execute(
			dev->adev, reg_gfx_index.u32All,
			reg_sq_cmd.u32All, xcc_id);

	return 0;
}

/* Access to DQM has to be locked before calling destroy_queue_nocpsch_locked
 * to avoid asynchronized access
 */
static int destroy_queue_nocpsch_locked(struct device_queue_manager *dqm,
				struct qcm_process_device *qpd,
				struct queue *q)
{
	int retval;
	struct mqd_manager *mqd_mgr;

	mqd_mgr = dqm->mqd_mgrs[get_mqd_type_from_queue_type(
			q->properties.type)];

	if (q->properties.type == KFD_QUEUE_TYPE_COMPUTE)
		deallocate_hqd(dqm, q);
	else if (q->properties.type == KFD_QUEUE_TYPE_SDMA)
		deallocate_sdma_queue(dqm, q);
	else if (q->properties.type == KFD_QUEUE_TYPE_SDMA_XGMI)
		deallocate_sdma_queue(dqm, q);
	else {
		pr_debug("q->properties.type %d is invalid\n",
				q->properties.type);
		return -EINVAL;
	}
	dqm->total_queue_count--;

	deallocate_doorbell(qpd, q);

	if (!dqm->sched_running) {
		WARN_ONCE(1, "Destroy non-HWS queue while stopped\n");
		return 0;
	}

	retval = mqd_mgr->destroy_mqd(mqd_mgr, q->mqd,
				KFD_PREEMPT_TYPE_WAVEFRONT_RESET,
				KFD_UNMAP_LATENCY_MS,
				q->pipe, q->queue);
	if (retval == -ETIME)
		qpd->reset_wavefronts = true;

	list_del(&q->list);
	if (list_empty(&qpd->queues_list)) {
		if (qpd->reset_wavefronts) {
			pr_warn("Resetting wave fronts (nocpsch) on dev %p\n",
					dqm->dev);
			/* dbgdev_wave_reset_wavefronts has to be called before
			 * deallocate_vmid(), i.e. when vmid is still in use.
			 */
			dbgdev_wave_reset_wavefronts(dqm->dev,
					qpd->pqm->process);
			qpd->reset_wavefronts = false;
		}

		deallocate_vmid(dqm, qpd, q);
	}
	qpd->queue_count--;
	if (q->properties.is_active)
		decrement_queue_count(dqm, qpd, q);

	return retval;
}

static int destroy_queue_nocpsch(struct device_queue_manager *dqm,
				struct qcm_process_device *qpd,
				struct queue *q)
{
	int retval;
	uint64_t sdma_val = 0;
	struct device *dev = dqm->dev->adev->dev;
	struct kfd_process_device *pdd = qpd_to_pdd(qpd);
	struct mqd_manager *mqd_mgr =
		dqm->mqd_mgrs[get_mqd_type_from_queue_type(q->properties.type)];

	/* Get the SDMA queue stats */
	if ((q->properties.type == KFD_QUEUE_TYPE_SDMA) ||
	    (q->properties.type == KFD_QUEUE_TYPE_SDMA_XGMI)) {
		retval = read_sdma_queue_counter((uint64_t __user *)q->properties.read_ptr,
							&sdma_val);
		if (retval)
			dev_err(dev, "Failed to read SDMA queue counter for queue: %d\n",
				q->properties.queue_id);
	}

	dqm_lock(dqm);
	retval = destroy_queue_nocpsch_locked(dqm, qpd, q);
	if (!retval)
		pdd->sdma_past_activity_counter += sdma_val;
	dqm_unlock(dqm);

	mqd_mgr->free_mqd(mqd_mgr, q->mqd, q->mqd_mem_obj);

	return retval;
}

static int update_queue(struct device_queue_manager *dqm, struct queue *q,
			struct mqd_update_info *minfo)
{
	int retval = 0;
	struct device *dev = dqm->dev->adev->dev;
	struct mqd_manager *mqd_mgr;
	struct kfd_process_device *pdd;
	bool prev_active = false;

	dqm_lock(dqm);
	pdd = kfd_get_process_device_data(q->device, q->process);
	if (!pdd) {
		retval = -ENODEV;
		goto out_unlock;
	}
	mqd_mgr = dqm->mqd_mgrs[get_mqd_type_from_queue_type(
			q->properties.type)];

	/* Save previous activity state for counters */
	prev_active = q->properties.is_active;

	/* Make sure the queue is unmapped before updating the MQD */
	if (dqm->sched_policy != KFD_SCHED_POLICY_NO_HWS) {
		if (!dqm->dev->kfd->shared_resources.enable_mes)
			retval = unmap_queues_cpsch(dqm,
						    KFD_UNMAP_QUEUES_FILTER_DYNAMIC_QUEUES, 0, USE_DEFAULT_GRACE_PERIOD, false);
		else if (prev_active)
			retval = remove_queue_mes(dqm, q, &pdd->qpd);

		/* queue is reset so inaccessable  */
		if (pdd->has_reset_queue) {
			retval = -EACCES;
			goto out_unlock;
		}

		if (retval) {
			dev_err(dev, "unmap queue failed\n");
			goto out_unlock;
		}
	} else if (prev_active &&
		   (q->properties.type == KFD_QUEUE_TYPE_COMPUTE ||
		    q->properties.type == KFD_QUEUE_TYPE_SDMA ||
		    q->properties.type == KFD_QUEUE_TYPE_SDMA_XGMI)) {

		if (!dqm->sched_running) {
			WARN_ONCE(1, "Update non-HWS queue while stopped\n");
			goto out_unlock;
		}

		retval = mqd_mgr->destroy_mqd(mqd_mgr, q->mqd,
				(dqm->dev->kfd->cwsr_enabled ?
				 KFD_PREEMPT_TYPE_WAVEFRONT_SAVE :
				 KFD_PREEMPT_TYPE_WAVEFRONT_DRAIN),
				KFD_UNMAP_LATENCY_MS, q->pipe, q->queue);
		if (retval) {
			dev_err(dev, "destroy mqd failed\n");
			goto out_unlock;
		}
	}

	mqd_mgr->update_mqd(mqd_mgr, q->mqd, &q->properties, minfo);

	/*
	 * check active state vs. the previous state and modify
	 * counter accordingly. map_queues_cpsch uses the
	 * dqm->active_queue_count to determine whether a new runlist must be
	 * uploaded.
	 */
	if (q->properties.is_active && !prev_active) {
		increment_queue_count(dqm, &pdd->qpd, q);
	} else if (!q->properties.is_active && prev_active) {
		decrement_queue_count(dqm, &pdd->qpd, q);
	} else if (q->gws && !q->properties.is_gws) {
		if (q->properties.is_active) {
			dqm->gws_queue_count++;
			pdd->qpd.mapped_gws_queue = true;
		}
		q->properties.is_gws = true;
	} else if (!q->gws && q->properties.is_gws) {
		if (q->properties.is_active) {
			dqm->gws_queue_count--;
			pdd->qpd.mapped_gws_queue = false;
		}
		q->properties.is_gws = false;
	}

	if (dqm->sched_policy != KFD_SCHED_POLICY_NO_HWS) {
		if (!dqm->dev->kfd->shared_resources.enable_mes)
			retval = map_queues_cpsch(dqm);
		else if (q->properties.is_active)
			retval = add_queue_mes(dqm, q, &pdd->qpd);
	} else if (q->properties.is_active &&
		 (q->properties.type == KFD_QUEUE_TYPE_COMPUTE ||
		  q->properties.type == KFD_QUEUE_TYPE_SDMA ||
		  q->properties.type == KFD_QUEUE_TYPE_SDMA_XGMI)) {
		if (WARN(q->process->mm != current->mm,
			 "should only run in user thread"))
			retval = -EFAULT;
		else
			retval = mqd_mgr->load_mqd(mqd_mgr, q->mqd,
						   q->pipe, q->queue,
						   &q->properties, current->mm);
	}

out_unlock:
	dqm_unlock(dqm);
	return retval;
}

/* suspend_single_queue does not lock the dqm like the
 * evict_process_queues_cpsch or evict_process_queues_nocpsch. You should
 * lock the dqm before calling, and unlock after calling.
 *
 * The reason we don't lock the dqm is because this function may be
 * called on multiple queues in a loop, so rather than locking/unlocking
 * multiple times, we will just keep the dqm locked for all of the calls.
 */
static int suspend_single_queue(struct device_queue_manager *dqm,
				      struct kfd_process_device *pdd,
				      struct queue *q)
{
	bool is_new;

	if (q->properties.is_suspended)
		return 0;

	pr_debug("Suspending PASID %u queue [%i]\n",
			pdd->process->pasid,
			q->properties.queue_id);

	is_new = q->properties.exception_status & KFD_EC_MASK(EC_QUEUE_NEW);

	if (is_new || q->properties.is_being_destroyed) {
		pr_debug("Suspend: skip %s queue id %i\n",
				is_new ? "new" : "destroyed",
				q->properties.queue_id);
		return -EBUSY;
	}

	q->properties.is_suspended = true;
	if (q->properties.is_active) {
		if (dqm->dev->kfd->shared_resources.enable_mes) {
			int r = remove_queue_mes(dqm, q, &pdd->qpd);

			if (r)
				return r;
		}

		decrement_queue_count(dqm, &pdd->qpd, q);
		q->properties.is_active = false;
	}

	return 0;
}

/* resume_single_queue does not lock the dqm like the functions
 * restore_process_queues_cpsch or restore_process_queues_nocpsch. You should
 * lock the dqm before calling, and unlock after calling.
 *
 * The reason we don't lock the dqm is because this function may be
 * called on multiple queues in a loop, so rather than locking/unlocking
 * multiple times, we will just keep the dqm locked for all of the calls.
 */
static int resume_single_queue(struct device_queue_manager *dqm,
				      struct qcm_process_device *qpd,
				      struct queue *q)
{
	struct kfd_process_device *pdd;

	if (!q->properties.is_suspended)
		return 0;

	pdd = qpd_to_pdd(qpd);

	pr_debug("Restoring from suspend PASID %u queue [%i]\n",
			    pdd->process->pasid,
			    q->properties.queue_id);

	q->properties.is_suspended = false;

	if (QUEUE_IS_ACTIVE(q->properties)) {
		if (dqm->dev->kfd->shared_resources.enable_mes) {
			int r = add_queue_mes(dqm, q, &pdd->qpd);

			if (r)
				return r;
		}

		q->properties.is_active = true;
		increment_queue_count(dqm, qpd, q);
	}

	return 0;
}

static int evict_process_queues_nocpsch(struct device_queue_manager *dqm,
					struct qcm_process_device *qpd)
{
	struct queue *q;
	struct mqd_manager *mqd_mgr;
	struct kfd_process_device *pdd;
	int retval, ret = 0;

	dqm_lock(dqm);
	if (qpd->evicted++ > 0) /* already evicted, do nothing */
		goto out;

	pdd = qpd_to_pdd(qpd);
	pr_debug_ratelimited("Evicting PASID 0x%x queues\n",
			    pdd->process->pasid);

	pdd->last_evict_timestamp = get_jiffies_64();
	/* Mark all queues as evicted. Deactivate all active queues on
	 * the qpd.
	 */
	list_for_each_entry(q, &qpd->queues_list, list) {
		q->properties.is_evicted = true;
		if (!q->properties.is_active)
			continue;

		mqd_mgr = dqm->mqd_mgrs[get_mqd_type_from_queue_type(
				q->properties.type)];
		q->properties.is_active = false;
		decrement_queue_count(dqm, qpd, q);

		if (WARN_ONCE(!dqm->sched_running, "Evict when stopped\n"))
			continue;

		retval = mqd_mgr->destroy_mqd(mqd_mgr, q->mqd,
				(dqm->dev->kfd->cwsr_enabled ?
				 KFD_PREEMPT_TYPE_WAVEFRONT_SAVE :
				 KFD_PREEMPT_TYPE_WAVEFRONT_DRAIN),
				KFD_UNMAP_LATENCY_MS, q->pipe, q->queue);
		if (retval && !ret)
			/* Return the first error, but keep going to
			 * maintain a consistent eviction state
			 */
			ret = retval;
	}

out:
	dqm_unlock(dqm);
	return ret;
}

static int evict_process_queues_cpsch(struct device_queue_manager *dqm,
				      struct qcm_process_device *qpd)
{
	struct queue *q;
	struct device *dev = dqm->dev->adev->dev;
	struct kfd_process_device *pdd;
	int retval = 0;

	dqm_lock(dqm);
	if (qpd->evicted++ > 0) /* already evicted, do nothing */
		goto out;

	pdd = qpd_to_pdd(qpd);

	/* The debugger creates processes that temporarily have not acquired
	 * all VMs for all devices and has no VMs itself.
	 * Skip queue eviction on process eviction.
	 */
	if (!pdd->drm_priv)
		goto out;

	pr_debug_ratelimited("Evicting PASID 0x%x queues\n",
			    pdd->process->pasid);

	/* Mark all queues as evicted. Deactivate all active queues on
	 * the qpd.
	 */
	list_for_each_entry(q, &qpd->queues_list, list) {
		q->properties.is_evicted = true;
		if (!q->properties.is_active)
			continue;

		q->properties.is_active = false;
		decrement_queue_count(dqm, qpd, q);

		if (dqm->dev->kfd->shared_resources.enable_mes) {
			retval = remove_queue_mes(dqm, q, qpd);
			if (retval) {
				dev_err(dev, "Failed to evict queue %d\n",
					q->properties.queue_id);
				goto out;
			}
		}
	}
	pdd->last_evict_timestamp = get_jiffies_64();
	if (!dqm->dev->kfd->shared_resources.enable_mes)
		retval = execute_queues_cpsch(dqm,
					      qpd->is_debug ?
					      KFD_UNMAP_QUEUES_FILTER_ALL_QUEUES :
					      KFD_UNMAP_QUEUES_FILTER_DYNAMIC_QUEUES, 0,
					      USE_DEFAULT_GRACE_PERIOD);

out:
	dqm_unlock(dqm);
	return retval;
}

static int restore_process_queues_nocpsch(struct device_queue_manager *dqm,
					  struct qcm_process_device *qpd)
{
	struct mm_struct *mm = NULL;
	struct queue *q;
	struct mqd_manager *mqd_mgr;
	struct kfd_process_device *pdd;
	uint64_t pd_base;
	uint64_t eviction_duration;
	int retval, ret = 0;

	pdd = qpd_to_pdd(qpd);
	/* Retrieve PD base */
	pd_base = amdgpu_amdkfd_gpuvm_get_process_page_dir(pdd->drm_priv);

	dqm_lock(dqm);
	if (WARN_ON_ONCE(!qpd->evicted)) /* already restored, do nothing */
		goto out;
	if (qpd->evicted > 1) { /* ref count still > 0, decrement & quit */
		qpd->evicted--;
		goto out;
	}

	pr_debug_ratelimited("Restoring PASID 0x%x queues\n",
			    pdd->process->pasid);

	/* Update PD Base in QPD */
	qpd->page_table_base = pd_base;
	pr_debug("Updated PD address to 0x%llx\n", pd_base);

	if (!list_empty(&qpd->queues_list)) {
		dqm->dev->kfd2kgd->set_vm_context_page_table_base(
				dqm->dev->adev,
				qpd->vmid,
				qpd->page_table_base);
		kfd_flush_tlb(pdd, TLB_FLUSH_LEGACY);
	}

	/* Take a safe reference to the mm_struct, which may otherwise
	 * disappear even while the kfd_process is still referenced.
	 */
	mm = get_task_mm(pdd->process->lead_thread);
	if (!mm) {
		ret = -EFAULT;
		goto out;
	}

	/* Remove the eviction flags. Activate queues that are not
	 * inactive for other reasons.
	 */
	list_for_each_entry(q, &qpd->queues_list, list) {
		q->properties.is_evicted = false;
		if (!QUEUE_IS_ACTIVE(q->properties))
			continue;

		mqd_mgr = dqm->mqd_mgrs[get_mqd_type_from_queue_type(
				q->properties.type)];
		q->properties.is_active = true;
		increment_queue_count(dqm, qpd, q);

		if (WARN_ONCE(!dqm->sched_running, "Restore when stopped\n"))
			continue;

		retval = mqd_mgr->load_mqd(mqd_mgr, q->mqd, q->pipe,
				       q->queue, &q->properties, mm);
		if (retval && !ret)
			/* Return the first error, but keep going to
			 * maintain a consistent eviction state
			 */
			ret = retval;
	}
	qpd->evicted = 0;
	eviction_duration = get_jiffies_64() - pdd->last_evict_timestamp;
	atomic64_add(eviction_duration, &pdd->evict_duration_counter);
out:
	if (mm)
		mmput(mm);
	dqm_unlock(dqm);
	return ret;
}

static int restore_process_queues_cpsch(struct device_queue_manager *dqm,
					struct qcm_process_device *qpd)
{
	struct queue *q;
	struct device *dev = dqm->dev->adev->dev;
	struct kfd_process_device *pdd;
	uint64_t eviction_duration;
	int retval = 0;

	pdd = qpd_to_pdd(qpd);

	dqm_lock(dqm);
	if (WARN_ON_ONCE(!qpd->evicted)) /* already restored, do nothing */
		goto out;
	if (qpd->evicted > 1) { /* ref count still > 0, decrement & quit */
		qpd->evicted--;
		goto out;
	}

	/* The debugger creates processes that temporarily have not acquired
	 * all VMs for all devices and has no VMs itself.
	 * Skip queue restore on process restore.
	 */
	if (!pdd->drm_priv)
		goto vm_not_acquired;

	pr_debug_ratelimited("Restoring PASID 0x%x queues\n",
			    pdd->process->pasid);

	/* Update PD Base in QPD */
	qpd->page_table_base = amdgpu_amdkfd_gpuvm_get_process_page_dir(pdd->drm_priv);
	pr_debug("Updated PD address to 0x%llx\n", qpd->page_table_base);

	/* activate all active queues on the qpd */
	list_for_each_entry(q, &qpd->queues_list, list) {
		q->properties.is_evicted = false;
		if (!QUEUE_IS_ACTIVE(q->properties))
			continue;

		q->properties.is_active = true;
		increment_queue_count(dqm, &pdd->qpd, q);

		if (dqm->dev->kfd->shared_resources.enable_mes) {
			retval = add_queue_mes(dqm, q, qpd);
			if (retval) {
				dev_err(dev, "Failed to restore queue %d\n",
					q->properties.queue_id);
				goto out;
			}
		}
	}
	if (!dqm->dev->kfd->shared_resources.enable_mes)
		retval = execute_queues_cpsch(dqm,
					      KFD_UNMAP_QUEUES_FILTER_DYNAMIC_QUEUES, 0, USE_DEFAULT_GRACE_PERIOD);
	eviction_duration = get_jiffies_64() - pdd->last_evict_timestamp;
	atomic64_add(eviction_duration, &pdd->evict_duration_counter);
vm_not_acquired:
	qpd->evicted = 0;
out:
	dqm_unlock(dqm);
	return retval;
}

static int register_process(struct device_queue_manager *dqm,
					struct qcm_process_device *qpd)
{
	struct device_process_node *n;
	struct kfd_process_device *pdd;
	uint64_t pd_base;
	int retval;

	n = kzalloc(sizeof(*n), GFP_KERNEL);
	if (!n)
		return -ENOMEM;

	n->qpd = qpd;

	pdd = qpd_to_pdd(qpd);
	/* Retrieve PD base */
	pd_base = amdgpu_amdkfd_gpuvm_get_process_page_dir(pdd->drm_priv);

	dqm_lock(dqm);
	list_add(&n->list, &dqm->queues);

	/* Update PD Base in QPD */
	qpd->page_table_base = pd_base;
	pr_debug("Updated PD address to 0x%llx\n", pd_base);

	retval = dqm->asic_ops.update_qpd(dqm, qpd);

	dqm->processes_count++;

	dqm_unlock(dqm);

	/* Outside the DQM lock because under the DQM lock we can't do
	 * reclaim or take other locks that others hold while reclaiming.
	 */
	kfd_inc_compute_active(dqm->dev);

	return retval;
}

static int unregister_process(struct device_queue_manager *dqm,
					struct qcm_process_device *qpd)
{
	int retval;
	struct device_process_node *cur, *next;

	pr_debug("qpd->queues_list is %s\n",
			list_empty(&qpd->queues_list) ? "empty" : "not empty");

	retval = 0;
	dqm_lock(dqm);

	list_for_each_entry_safe(cur, next, &dqm->queues, list) {
		if (qpd == cur->qpd) {
			list_del(&cur->list);
			kfree(cur);
			dqm->processes_count--;
			goto out;
		}
	}
	/* qpd not found in dqm list */
	retval = 1;
out:
	dqm_unlock(dqm);

	/* Outside the DQM lock because under the DQM lock we can't do
	 * reclaim or take other locks that others hold while reclaiming.
	 */
	if (!retval)
		kfd_dec_compute_active(dqm->dev);

	return retval;
}

static int
set_pasid_vmid_mapping(struct device_queue_manager *dqm, u32 pasid,
			unsigned int vmid)
{
	uint32_t xcc_mask = dqm->dev->xcc_mask;
	int xcc_id, ret;

	for_each_inst(xcc_id, xcc_mask) {
		ret = dqm->dev->kfd2kgd->set_pasid_vmid_mapping(
			dqm->dev->adev, pasid, vmid, xcc_id);
		if (ret)
			break;
	}

	return ret;
}

static void init_interrupts(struct device_queue_manager *dqm)
{
	uint32_t xcc_mask = dqm->dev->xcc_mask;
	unsigned int i, xcc_id;

	for_each_inst(xcc_id, xcc_mask) {
		for (i = 0 ; i < get_pipes_per_mec(dqm) ; i++) {
			if (is_pipe_enabled(dqm, 0, i)) {
				dqm->dev->kfd2kgd->init_interrupts(
					dqm->dev->adev, i, xcc_id);
			}
		}
	}
}

static int initialize_nocpsch(struct device_queue_manager *dqm)
{
	int pipe, queue;

	pr_debug("num of pipes: %d\n", get_pipes_per_mec(dqm));

	dqm->allocated_queues = kcalloc(get_pipes_per_mec(dqm),
					sizeof(unsigned int), GFP_KERNEL);
	if (!dqm->allocated_queues)
		return -ENOMEM;

	mutex_init(&dqm->lock_hidden);
	INIT_LIST_HEAD(&dqm->queues);
	dqm->active_queue_count = dqm->next_pipe_to_allocate = 0;
	dqm->active_cp_queue_count = 0;
	dqm->gws_queue_count = 0;

	for (pipe = 0; pipe < get_pipes_per_mec(dqm); pipe++) {
		int pipe_offset = pipe * get_queues_per_pipe(dqm);

		for (queue = 0; queue < get_queues_per_pipe(dqm); queue++)
			if (test_bit(pipe_offset + queue,
				     dqm->dev->kfd->shared_resources.cp_queue_bitmap))
				dqm->allocated_queues[pipe] |= 1 << queue;
	}

	memset(dqm->vmid_pasid, 0, sizeof(dqm->vmid_pasid));

	init_sdma_bitmaps(dqm);

	return 0;
}

static void uninitialize(struct device_queue_manager *dqm)
{
	int i;

	WARN_ON(dqm->active_queue_count > 0 || dqm->processes_count > 0);

	kfree(dqm->allocated_queues);
	for (i = 0 ; i < KFD_MQD_TYPE_MAX ; i++)
		kfree(dqm->mqd_mgrs[i]);
	mutex_destroy(&dqm->lock_hidden);
}

static int start_nocpsch(struct device_queue_manager *dqm)
{
	int r = 0;

	pr_info("SW scheduler is used");
	init_interrupts(dqm);

	if (dqm->dev->adev->asic_type == CHIP_HAWAII)
		r = pm_init(&dqm->packet_mgr, dqm);
	if (!r)
		dqm->sched_running = true;

	return r;
}

static int stop_nocpsch(struct device_queue_manager *dqm)
{
	dqm_lock(dqm);
	if (!dqm->sched_running) {
		dqm_unlock(dqm);
		return 0;
	}

	if (dqm->dev->adev->asic_type == CHIP_HAWAII)
		pm_uninit(&dqm->packet_mgr);
	dqm->sched_running = false;
	dqm_unlock(dqm);

	return 0;
}

static int allocate_sdma_queue(struct device_queue_manager *dqm,
				struct queue *q, const uint32_t *restore_sdma_id)
{
	struct device *dev = dqm->dev->adev->dev;
	int bit;

	if (q->properties.type == KFD_QUEUE_TYPE_SDMA) {
		if (bitmap_empty(dqm->sdma_bitmap, KFD_MAX_SDMA_QUEUES)) {
			dev_err(dev, "No more SDMA queue to allocate\n");
			return -ENOMEM;
		}

		if (restore_sdma_id) {
			/* Re-use existing sdma_id */
			if (!test_bit(*restore_sdma_id, dqm->sdma_bitmap)) {
				dev_err(dev, "SDMA queue already in use\n");
				return -EBUSY;
			}
			clear_bit(*restore_sdma_id, dqm->sdma_bitmap);
			q->sdma_id = *restore_sdma_id;
		} else {
			/* Find first available sdma_id */
			bit = find_first_bit(dqm->sdma_bitmap,
					     get_num_sdma_queues(dqm));
			clear_bit(bit, dqm->sdma_bitmap);
			q->sdma_id = bit;
		}

		q->properties.sdma_engine_id =
			q->sdma_id % kfd_get_num_sdma_engines(dqm->dev);
		q->properties.sdma_queue_id = q->sdma_id /
				kfd_get_num_sdma_engines(dqm->dev);
	} else if (q->properties.type == KFD_QUEUE_TYPE_SDMA_XGMI) {
		if (bitmap_empty(dqm->xgmi_sdma_bitmap, KFD_MAX_SDMA_QUEUES)) {
			dev_err(dev, "No more XGMI SDMA queue to allocate\n");
			return -ENOMEM;
		}
		if (restore_sdma_id) {
			/* Re-use existing sdma_id */
			if (!test_bit(*restore_sdma_id, dqm->xgmi_sdma_bitmap)) {
				dev_err(dev, "SDMA queue already in use\n");
				return -EBUSY;
			}
			clear_bit(*restore_sdma_id, dqm->xgmi_sdma_bitmap);
			q->sdma_id = *restore_sdma_id;
		} else {
			bit = find_first_bit(dqm->xgmi_sdma_bitmap,
					     get_num_xgmi_sdma_queues(dqm));
			clear_bit(bit, dqm->xgmi_sdma_bitmap);
			q->sdma_id = bit;
		}
		/* sdma_engine_id is sdma id including
		 * both PCIe-optimized SDMAs and XGMI-
		 * optimized SDMAs. The calculation below
		 * assumes the first N engines are always
		 * PCIe-optimized ones
		 */
		q->properties.sdma_engine_id =
			kfd_get_num_sdma_engines(dqm->dev) +
			q->sdma_id % kfd_get_num_xgmi_sdma_engines(dqm->dev);
		q->properties.sdma_queue_id = q->sdma_id /
			kfd_get_num_xgmi_sdma_engines(dqm->dev);
	} else if (q->properties.type == KFD_QUEUE_TYPE_SDMA_BY_ENG_ID) {
		int i, num_queues, num_engines, eng_offset = 0, start_engine;
		bool free_bit_found = false, is_xgmi = false;

		if (q->properties.sdma_engine_id < kfd_get_num_sdma_engines(dqm->dev)) {
			num_queues = get_num_sdma_queues(dqm);
			num_engines = kfd_get_num_sdma_engines(dqm->dev);
			q->properties.type = KFD_QUEUE_TYPE_SDMA;
		} else {
			num_queues = get_num_xgmi_sdma_queues(dqm);
			num_engines = kfd_get_num_xgmi_sdma_engines(dqm->dev);
			eng_offset = kfd_get_num_sdma_engines(dqm->dev);
			q->properties.type = KFD_QUEUE_TYPE_SDMA_XGMI;
			is_xgmi = true;
		}

		/* Scan available bit based on target engine ID. */
		start_engine = q->properties.sdma_engine_id - eng_offset;
		for (i = start_engine; i < num_queues; i += num_engines) {

			if (!test_bit(i, is_xgmi ? dqm->xgmi_sdma_bitmap : dqm->sdma_bitmap))
				continue;

			clear_bit(i, is_xgmi ? dqm->xgmi_sdma_bitmap : dqm->sdma_bitmap);
			q->sdma_id = i;
			q->properties.sdma_queue_id = q->sdma_id / num_engines;
			free_bit_found = true;
			break;
		}

		if (!free_bit_found) {
			dev_err(dev, "No more SDMA queue to allocate for target ID %i\n",
				q->properties.sdma_engine_id);
			return -ENOMEM;
		}
	}

	pr_debug("SDMA engine id: %d\n", q->properties.sdma_engine_id);
	pr_debug("SDMA queue id: %d\n", q->properties.sdma_queue_id);

	return 0;
}

static void deallocate_sdma_queue(struct device_queue_manager *dqm,
				struct queue *q)
{
	if (q->properties.type == KFD_QUEUE_TYPE_SDMA) {
		if (q->sdma_id >= get_num_sdma_queues(dqm))
			return;
		set_bit(q->sdma_id, dqm->sdma_bitmap);
	} else if (q->properties.type == KFD_QUEUE_TYPE_SDMA_XGMI) {
		if (q->sdma_id >= get_num_xgmi_sdma_queues(dqm))
			return;
		set_bit(q->sdma_id, dqm->xgmi_sdma_bitmap);
	}
}

/*
 * Device Queue Manager implementation for cp scheduler
 */

static int set_sched_resources(struct device_queue_manager *dqm)
{
	int i, mec;
	struct scheduling_resources res;
	struct device *dev = dqm->dev->adev->dev;

	res.vmid_mask = dqm->dev->compute_vmid_bitmap;

	res.queue_mask = 0;
	for (i = 0; i < AMDGPU_MAX_QUEUES; ++i) {
		mec = (i / dqm->dev->kfd->shared_resources.num_queue_per_pipe)
			/ dqm->dev->kfd->shared_resources.num_pipe_per_mec;

		if (!test_bit(i, dqm->dev->kfd->shared_resources.cp_queue_bitmap))
			continue;

		/* only acquire queues from the first MEC */
		if (mec > 0)
			continue;

		/* This situation may be hit in the future if a new HW
		 * generation exposes more than 64 queues. If so, the
		 * definition of res.queue_mask needs updating
		 */
		if (WARN_ON(i >= (sizeof(res.queue_mask)*8))) {
			dev_err(dev, "Invalid queue enabled by amdgpu: %d\n", i);
			break;
		}

		res.queue_mask |= 1ull
			<< amdgpu_queue_mask_bit_to_set_resource_bit(
				dqm->dev->adev, i);
	}
	res.gws_mask = ~0ull;
	res.oac_mask = res.gds_heap_base = res.gds_heap_size = 0;

	pr_debug("Scheduling resources:\n"
			"vmid mask: 0x%8X\n"
			"queue mask: 0x%8llX\n",
			res.vmid_mask, res.queue_mask);

	return pm_send_set_resources(&dqm->packet_mgr, &res);
}

static int initialize_cpsch(struct device_queue_manager *dqm)
{
	pr_debug("num of pipes: %d\n", get_pipes_per_mec(dqm));

	mutex_init(&dqm->lock_hidden);
	INIT_LIST_HEAD(&dqm->queues);
	dqm->active_queue_count = dqm->processes_count = 0;
	dqm->active_cp_queue_count = 0;
	dqm->gws_queue_count = 0;
	dqm->active_runlist = false;
	INIT_WORK(&dqm->hw_exception_work, kfd_process_hw_exception);
	dqm->trap_debug_vmid = 0;

	init_sdma_bitmaps(dqm);

	if (dqm->dev->kfd2kgd->get_iq_wait_times)
		dqm->dev->kfd2kgd->get_iq_wait_times(dqm->dev->adev,
					&dqm->wait_times,
					ffs(dqm->dev->xcc_mask) - 1);
	return 0;
}

/* halt_cpsch:
 * Unmap queues so the schedule doesn't continue remaining jobs in the queue.
 * Then set dqm->sched_halt so queues don't map to runlist until unhalt_cpsch
 * is called.
 */
static int halt_cpsch(struct device_queue_manager *dqm)
{
	int ret = 0;

	dqm_lock(dqm);
	if (!dqm->sched_running) {
		dqm_unlock(dqm);
		return 0;
	}

	WARN_ONCE(dqm->sched_halt, "Scheduling is already on halt\n");

	if (!dqm->is_hws_hang) {
		if (!dqm->dev->kfd->shared_resources.enable_mes)
			ret = unmap_queues_cpsch(dqm,
						 KFD_UNMAP_QUEUES_FILTER_ALL_QUEUES, 0,
				USE_DEFAULT_GRACE_PERIOD, false);
		else
			ret = remove_all_queues_mes(dqm);
	}
	dqm->sched_halt = true;
	dqm_unlock(dqm);

	return ret;
}

/* unhalt_cpsch
 * Unset dqm->sched_halt and map queues back to runlist
 */
static int unhalt_cpsch(struct device_queue_manager *dqm)
{
	int ret = 0;

	dqm_lock(dqm);
	if (!dqm->sched_running || !dqm->sched_halt) {
		WARN_ONCE(!dqm->sched_halt, "Scheduling is not on halt.\n");
		dqm_unlock(dqm);
		return 0;
	}
	dqm->sched_halt = false;
	if (!dqm->dev->kfd->shared_resources.enable_mes)
		ret = execute_queues_cpsch(dqm,
					   KFD_UNMAP_QUEUES_FILTER_DYNAMIC_QUEUES,
			0, USE_DEFAULT_GRACE_PERIOD);
	dqm_unlock(dqm);

	return ret;
}

static int start_cpsch(struct device_queue_manager *dqm)
{
	struct device *dev = dqm->dev->adev->dev;
	int retval, num_hw_queue_slots;

	retval = 0;

	dqm_lock(dqm);

	if (!dqm->dev->kfd->shared_resources.enable_mes) {
		retval = pm_init(&dqm->packet_mgr, dqm);
		if (retval)
			goto fail_packet_manager_init;

		retval = set_sched_resources(dqm);
		if (retval)
			goto fail_set_sched_resources;
	}
	pr_debug("Allocating fence memory\n");

	/* allocate fence memory on the gart */
	retval = kfd_gtt_sa_allocate(dqm->dev, sizeof(*dqm->fence_addr),
					&dqm->fence_mem);

	if (retval)
		goto fail_allocate_vidmem;

	dqm->fence_addr = (uint64_t *)dqm->fence_mem->cpu_ptr;
	dqm->fence_gpu_addr = dqm->fence_mem->gpu_addr;

	init_interrupts(dqm);

	/* clear hang status when driver try to start the hw scheduler */
	dqm->sched_running = true;

	if (!dqm->dev->kfd->shared_resources.enable_mes)
		execute_queues_cpsch(dqm, KFD_UNMAP_QUEUES_FILTER_DYNAMIC_QUEUES, 0, USE_DEFAULT_GRACE_PERIOD);

	/* Set CWSR grace period to 1x1000 cycle for GFX9.4.3 APU */
	if (amdgpu_emu_mode == 0 && dqm->dev->adev->gmc.is_app_apu &&
	    (KFD_GC_VERSION(dqm->dev) == IP_VERSION(9, 4, 3))) {
		uint32_t reg_offset = 0;
		uint32_t grace_period = 1;

		retval = pm_update_grace_period(&dqm->packet_mgr,
						grace_period);
		if (retval)
			dev_err(dev, "Setting grace timeout failed\n");
		else if (dqm->dev->kfd2kgd->build_grace_period_packet_info)
			/* Update dqm->wait_times maintained in software */
			dqm->dev->kfd2kgd->build_grace_period_packet_info(
					dqm->dev->adev,	dqm->wait_times,
					grace_period, &reg_offset,
					&dqm->wait_times);
	}

	/* setup per-queue reset detection buffer  */
	num_hw_queue_slots =  dqm->dev->kfd->shared_resources.num_queue_per_pipe *
			      dqm->dev->kfd->shared_resources.num_pipe_per_mec *
			      NUM_XCC(dqm->dev->xcc_mask);

	dqm->detect_hang_info_size = num_hw_queue_slots * sizeof(struct dqm_detect_hang_info);
	dqm->detect_hang_info = kzalloc(dqm->detect_hang_info_size, GFP_KERNEL);

	if (!dqm->detect_hang_info) {
		retval = -ENOMEM;
		goto fail_detect_hang_buffer;
	}

	dqm_unlock(dqm);

	return 0;
fail_detect_hang_buffer:
	kfd_gtt_sa_free(dqm->dev, dqm->fence_mem);
fail_allocate_vidmem:
fail_set_sched_resources:
	if (!dqm->dev->kfd->shared_resources.enable_mes)
		pm_uninit(&dqm->packet_mgr);
fail_packet_manager_init:
	dqm_unlock(dqm);
	return retval;
}

static int stop_cpsch(struct device_queue_manager *dqm)
{
	dqm_lock(dqm);
	if (!dqm->sched_running) {
		dqm_unlock(dqm);
		return 0;
	}

	if (!dqm->dev->kfd->shared_resources.enable_mes)
		unmap_queues_cpsch(dqm, KFD_UNMAP_QUEUES_FILTER_ALL_QUEUES, 0, USE_DEFAULT_GRACE_PERIOD, false);
	else
		remove_all_queues_mes(dqm);

	dqm->sched_running = false;

	if (!dqm->dev->kfd->shared_resources.enable_mes)
		pm_release_ib(&dqm->packet_mgr);

	kfd_gtt_sa_free(dqm->dev, dqm->fence_mem);
	if (!dqm->dev->kfd->shared_resources.enable_mes)
		pm_uninit(&dqm->packet_mgr);
	kfree(dqm->detect_hang_info);
	dqm->detect_hang_info = NULL;
	dqm_unlock(dqm);

	return 0;
}

static int create_kernel_queue_cpsch(struct device_queue_manager *dqm,
					struct kernel_queue *kq,
					struct qcm_process_device *qpd)
{
	dqm_lock(dqm);
	if (dqm->total_queue_count >= max_num_of_queues_per_device) {
		pr_warn("Can't create new kernel queue because %d queues were already created\n",
				dqm->total_queue_count);
		dqm_unlock(dqm);
		return -EPERM;
	}

	/*
	 * Unconditionally increment this counter, regardless of the queue's
	 * type or whether the queue is active.
	 */
	dqm->total_queue_count++;
	pr_debug("Total of %d queues are accountable so far\n",
			dqm->total_queue_count);

	list_add(&kq->list, &qpd->priv_queue_list);
	increment_queue_count(dqm, qpd, kq->queue);
	qpd->is_debug = true;
	execute_queues_cpsch(dqm, KFD_UNMAP_QUEUES_FILTER_DYNAMIC_QUEUES, 0,
			USE_DEFAULT_GRACE_PERIOD);
	dqm_unlock(dqm);

	return 0;
}

static void destroy_kernel_queue_cpsch(struct device_queue_manager *dqm,
					struct kernel_queue *kq,
					struct qcm_process_device *qpd)
{
	dqm_lock(dqm);
	list_del(&kq->list);
	decrement_queue_count(dqm, qpd, kq->queue);
	qpd->is_debug = false;
	execute_queues_cpsch(dqm, KFD_UNMAP_QUEUES_FILTER_ALL_QUEUES, 0,
			USE_DEFAULT_GRACE_PERIOD);
	/*
	 * Unconditionally decrement this counter, regardless of the queue's
	 * type.
	 */
	dqm->total_queue_count--;
	pr_debug("Total of %d queues are accountable so far\n",
			dqm->total_queue_count);
	dqm_unlock(dqm);
}

static int create_queue_cpsch(struct device_queue_manager *dqm, struct queue *q,
			struct qcm_process_device *qpd,
			const struct kfd_criu_queue_priv_data *qd,
			const void *restore_mqd, const void *restore_ctl_stack)
{
	int retval;
	struct mqd_manager *mqd_mgr;

	if (dqm->total_queue_count >= max_num_of_queues_per_device) {
		pr_warn("Can't create new usermode queue because %d queues were already created\n",
				dqm->total_queue_count);
		retval = -EPERM;
		goto out;
	}

	if (q->properties.type == KFD_QUEUE_TYPE_SDMA ||
		q->properties.type == KFD_QUEUE_TYPE_SDMA_XGMI ||
		q->properties.type == KFD_QUEUE_TYPE_SDMA_BY_ENG_ID) {
		dqm_lock(dqm);
		retval = allocate_sdma_queue(dqm, q, qd ? &qd->sdma_id : NULL);
		dqm_unlock(dqm);
		if (retval)
			goto out;
	}

	retval = allocate_doorbell(qpd, q, qd ? &qd->doorbell_id : NULL);
	if (retval)
		goto out_deallocate_sdma_queue;

	mqd_mgr = dqm->mqd_mgrs[get_mqd_type_from_queue_type(
			q->properties.type)];

	if (q->properties.type == KFD_QUEUE_TYPE_SDMA ||
		q->properties.type == KFD_QUEUE_TYPE_SDMA_XGMI)
		dqm->asic_ops.init_sdma_vm(dqm, q, qpd);
	q->properties.tba_addr = qpd->tba_addr;
	q->properties.tma_addr = qpd->tma_addr;
	q->mqd_mem_obj = mqd_mgr->allocate_mqd(mqd_mgr->dev, &q->properties);
	if (!q->mqd_mem_obj) {
		retval = -ENOMEM;
		goto out_deallocate_doorbell;
	}

	dqm_lock(dqm);
	/*
	 * Eviction state logic: mark all queues as evicted, even ones
	 * not currently active. Restoring inactive queues later only
	 * updates the is_evicted flag but is a no-op otherwise.
	 */
	q->properties.is_evicted = !!qpd->evicted;
	q->properties.is_dbg_wa = qpd->pqm->process->debug_trap_enabled &&
				  kfd_dbg_has_cwsr_workaround(q->device);

	if (qd)
		mqd_mgr->restore_mqd(mqd_mgr, &q->mqd, q->mqd_mem_obj, &q->gart_mqd_addr,
				     &q->properties, restore_mqd, restore_ctl_stack,
				     qd->ctl_stack_size);
	else
		mqd_mgr->init_mqd(mqd_mgr, &q->mqd, q->mqd_mem_obj,
					&q->gart_mqd_addr, &q->properties);

	list_add(&q->list, &qpd->queues_list);
	qpd->queue_count++;

	if (q->properties.is_active) {
		increment_queue_count(dqm, qpd, q);

		if (!dqm->dev->kfd->shared_resources.enable_mes)
			retval = execute_queues_cpsch(dqm,
					KFD_UNMAP_QUEUES_FILTER_DYNAMIC_QUEUES, 0, USE_DEFAULT_GRACE_PERIOD);
		else
			retval = add_queue_mes(dqm, q, qpd);
		if (retval)
			goto cleanup_queue;
	}

	/*
	 * Unconditionally increment this counter, regardless of the queue's
	 * type or whether the queue is active.
	 */
	dqm->total_queue_count++;

	pr_debug("Total of %d queues are accountable so far\n",
			dqm->total_queue_count);

	dqm_unlock(dqm);
	return retval;

cleanup_queue:
	qpd->queue_count--;
	list_del(&q->list);
	if (q->properties.is_active)
		decrement_queue_count(dqm, qpd, q);
	mqd_mgr->free_mqd(mqd_mgr, q->mqd, q->mqd_mem_obj);
	dqm_unlock(dqm);
out_deallocate_doorbell:
	deallocate_doorbell(qpd, q);
out_deallocate_sdma_queue:
	if (q->properties.type == KFD_QUEUE_TYPE_SDMA ||
		q->properties.type == KFD_QUEUE_TYPE_SDMA_XGMI) {
		dqm_lock(dqm);
		deallocate_sdma_queue(dqm, q);
		dqm_unlock(dqm);
	}
out:
	return retval;
}

int amdkfd_fence_wait_timeout(struct device_queue_manager *dqm,
			      uint64_t fence_value,
			      unsigned int timeout_ms)
{
	unsigned long end_jiffies = msecs_to_jiffies(timeout_ms) + jiffies;
	struct device *dev = dqm->dev->adev->dev;
	uint64_t *fence_addr =  dqm->fence_addr;

	while (*fence_addr != fence_value) {
		/* Fatal err detected, this response won't come */
		if (amdgpu_amdkfd_is_fed(dqm->dev->adev))
			return -EIO;

		if (time_after(jiffies, end_jiffies)) {
			dev_err(dev, "qcm fence wait loop timeout expired\n");
			/* In HWS case, this is used to halt the driver thread
			 * in order not to mess up CP states before doing
			 * scandumps for FW debugging.
			 */
			while (halt_if_hws_hang)
				schedule();

			return -ETIME;
		}
		schedule();
	}

	return 0;
}

/* dqm->lock mutex has to be locked before calling this function */
static int map_queues_cpsch(struct device_queue_manager *dqm)
{
	struct device *dev = dqm->dev->adev->dev;
	int retval;

	if (!dqm->sched_running || dqm->sched_halt)
		return 0;
	if (dqm->active_queue_count <= 0 || dqm->processes_count <= 0)
		return 0;
	if (dqm->active_runlist)
		return 0;

	retval = pm_send_runlist(&dqm->packet_mgr, &dqm->queues);
	pr_debug("%s sent runlist\n", __func__);
	if (retval) {
		dev_err(dev, "failed to execute runlist\n");
		return retval;
	}
	dqm->active_runlist = true;

	return retval;
}

static void set_queue_as_reset(struct device_queue_manager *dqm, struct queue *q,
			       struct qcm_process_device *qpd)
{
	struct kfd_process_device *pdd = qpd_to_pdd(qpd);

	dev_err(dqm->dev->adev->dev, "queue id 0x%0x at pasid 0x%0x is reset\n",
		q->properties.queue_id, q->process->pasid);

	pdd->has_reset_queue = true;
	if (q->properties.is_active) {
		q->properties.is_active = false;
		decrement_queue_count(dqm, qpd, q);
	}
}

static int detect_queue_hang(struct device_queue_manager *dqm)
{
	int i;

	/* detect should be used only in dqm locked queue reset */
	if (WARN_ON(dqm->detect_hang_count > 0))
		return 0;

	memset(dqm->detect_hang_info, 0, dqm->detect_hang_info_size);

	for (i = 0; i < AMDGPU_MAX_QUEUES; ++i) {
		uint32_t mec, pipe, queue;
		int xcc_id;

		mec = (i / dqm->dev->kfd->shared_resources.num_queue_per_pipe)
			/ dqm->dev->kfd->shared_resources.num_pipe_per_mec;

		if (mec || !test_bit(i, dqm->dev->kfd->shared_resources.cp_queue_bitmap))
			continue;

		amdgpu_queue_mask_bit_to_mec_queue(dqm->dev->adev, i, &mec, &pipe, &queue);

		for_each_inst(xcc_id, dqm->dev->xcc_mask) {
			uint64_t queue_addr = dqm->dev->kfd2kgd->hqd_get_pq_addr(
						dqm->dev->adev, pipe, queue, xcc_id);
			struct dqm_detect_hang_info hang_info;

			if (!queue_addr)
				continue;

			hang_info.pipe_id = pipe;
			hang_info.queue_id = queue;
			hang_info.xcc_id = xcc_id;
			hang_info.queue_address = queue_addr;

			dqm->detect_hang_info[dqm->detect_hang_count] = hang_info;
			dqm->detect_hang_count++;
		}
	}

	return dqm->detect_hang_count;
}

static struct queue *find_queue_by_address(struct device_queue_manager *dqm, uint64_t queue_address)
{
	struct device_process_node *cur;
	struct qcm_process_device *qpd;
	struct queue *q;

	list_for_each_entry(cur, &dqm->queues, list) {
		qpd = cur->qpd;
		list_for_each_entry(q, &qpd->queues_list, list) {
			if (queue_address == q->properties.queue_address)
				return q;
		}
	}

	return NULL;
}

/* only for compute queue */
static int reset_queues_on_hws_hang(struct device_queue_manager *dqm)
{
	int r = 0, reset_count = 0, i;

	if (!dqm->detect_hang_info || dqm->is_hws_hang)
		return -EIO;

	/* assume dqm locked. */
	if (!detect_queue_hang(dqm))
		return -ENOTRECOVERABLE;

	for (i = 0; i < dqm->detect_hang_count; i++) {
		struct dqm_detect_hang_info hang_info = dqm->detect_hang_info[i];
		struct queue *q = find_queue_by_address(dqm, hang_info.queue_address);
		struct kfd_process_device *pdd;
		uint64_t queue_addr = 0;

		if (!q) {
			r = -ENOTRECOVERABLE;
			goto reset_fail;
		}

		pdd = kfd_get_process_device_data(dqm->dev, q->process);
		if (!pdd) {
			r = -ENOTRECOVERABLE;
			goto reset_fail;
		}

		queue_addr = dqm->dev->kfd2kgd->hqd_reset(dqm->dev->adev,
				hang_info.pipe_id, hang_info.queue_id, hang_info.xcc_id,
				KFD_UNMAP_LATENCY_MS);

		/* either reset failed or we reset an unexpected queue. */
		if (queue_addr != q->properties.queue_address) {
			r = -ENOTRECOVERABLE;
			goto reset_fail;
		}

		set_queue_as_reset(dqm, q, &pdd->qpd);
		reset_count++;
	}

	if (reset_count == dqm->detect_hang_count)
		kfd_signal_reset_event(dqm->dev);
	else
		r = -ENOTRECOVERABLE;

reset_fail:
	dqm->detect_hang_count = 0;

	return r;
}

/* dqm->lock mutex has to be locked before calling this function */
static int unmap_queues_cpsch(struct device_queue_manager *dqm,
				enum kfd_unmap_queues_filter filter,
				uint32_t filter_param,
				uint32_t grace_period,
				bool reset)
{
	struct device *dev = dqm->dev->adev->dev;
	struct mqd_manager *mqd_mgr;
	int retval;

	if (!dqm->sched_running)
		return 0;
	if (!dqm->active_runlist)
		return 0;
	if (!down_read_trylock(&dqm->dev->adev->reset_domain->sem))
		return -EIO;

	if (grace_period != USE_DEFAULT_GRACE_PERIOD) {
		retval = pm_update_grace_period(&dqm->packet_mgr, grace_period);
		if (retval)
			goto out;
	}

	retval = pm_send_unmap_queue(&dqm->packet_mgr, filter, filter_param, reset);
	if (retval)
		goto out;

	*dqm->fence_addr = KFD_FENCE_INIT;
	pm_send_query_status(&dqm->packet_mgr, dqm->fence_gpu_addr,
				KFD_FENCE_COMPLETED);
	/* should be timed out */
	retval = amdkfd_fence_wait_timeout(dqm, KFD_FENCE_COMPLETED,
					   queue_preemption_timeout_ms);
	if (retval) {
		dev_err(dev, "The cp might be in an unrecoverable state due to an unsuccessful queues preemption\n");
		kfd_hws_hang(dqm);
		goto out;
	}

	/* In the current MEC firmware implementation, if compute queue
	 * doesn't response to the preemption request in time, HIQ will
	 * abandon the unmap request without returning any timeout error
	 * to driver. Instead, MEC firmware will log the doorbell of the
	 * unresponding compute queue to HIQ.MQD.queue_doorbell_id fields.
	 * To make sure the queue unmap was successful, driver need to
	 * check those fields
	 */
	mqd_mgr = dqm->mqd_mgrs[KFD_MQD_TYPE_HIQ];
<<<<<<< HEAD
	if (mqd_mgr->read_doorbell_id(dqm->packet_mgr.priv_queue->queue->mqd)) {
		pr_err("HIQ MQD's queue_doorbell_id0 is not 0, Queue preemption time out\n");
		while (halt_if_hws_hang)
			schedule();
		kfd_hws_hang(dqm);
		return -ETIME;
=======
	if (mqd_mgr->check_preemption_failed(mqd_mgr, dqm->packet_mgr.priv_queue->queue->mqd)) {
		if (reset_queues_on_hws_hang(dqm)) {
			while (halt_if_hws_hang)
				schedule();
			dqm->is_hws_hang = true;
			kfd_hws_hang(dqm);
			retval = -ETIME;
			goto out;
		}
>>>>>>> a6ad5510
	}

	/* We need to reset the grace period value for this device */
	if (grace_period != USE_DEFAULT_GRACE_PERIOD) {
		if (pm_update_grace_period(&dqm->packet_mgr,
					USE_DEFAULT_GRACE_PERIOD))
			dev_err(dev, "Failed to reset grace period\n");
	}

	pm_release_ib(&dqm->packet_mgr);
	dqm->active_runlist = false;

out:
	up_read(&dqm->dev->adev->reset_domain->sem);
	return retval;
}

/* only for compute queue */
static int reset_queues_cpsch(struct device_queue_manager *dqm, uint16_t pasid)
{
	int retval;

	dqm_lock(dqm);

	retval = unmap_queues_cpsch(dqm, KFD_UNMAP_QUEUES_FILTER_BY_PASID,
			pasid, USE_DEFAULT_GRACE_PERIOD, true);

	dqm_unlock(dqm);
	return retval;
}

/* dqm->lock mutex has to be locked before calling this function */
static int execute_queues_cpsch(struct device_queue_manager *dqm,
				enum kfd_unmap_queues_filter filter,
				uint32_t filter_param,
				uint32_t grace_period)
{
	int retval;

	if (!down_read_trylock(&dqm->dev->adev->reset_domain->sem))
		return -EIO;
	retval = unmap_queues_cpsch(dqm, filter, filter_param, grace_period, false);
	if (!retval)
		retval = map_queues_cpsch(dqm);
	up_read(&dqm->dev->adev->reset_domain->sem);
	return retval;
}

static int wait_on_destroy_queue(struct device_queue_manager *dqm,
				 struct queue *q)
{
	struct kfd_process_device *pdd = kfd_get_process_device_data(q->device,
								q->process);
	int ret = 0;

	if (pdd->qpd.is_debug)
		return ret;

	q->properties.is_being_destroyed = true;

	if (pdd->process->debug_trap_enabled && q->properties.is_suspended) {
		dqm_unlock(dqm);
		mutex_unlock(&q->process->mutex);
		ret = wait_event_interruptible(dqm->destroy_wait,
						!q->properties.is_suspended);

		mutex_lock(&q->process->mutex);
		dqm_lock(dqm);
	}

	return ret;
}

static int destroy_queue_cpsch(struct device_queue_manager *dqm,
				struct qcm_process_device *qpd,
				struct queue *q)
{
	int retval;
	struct mqd_manager *mqd_mgr;
	uint64_t sdma_val = 0;
	struct kfd_process_device *pdd = qpd_to_pdd(qpd);
	struct device *dev = dqm->dev->adev->dev;

	/* Get the SDMA queue stats */
	if ((q->properties.type == KFD_QUEUE_TYPE_SDMA) ||
	    (q->properties.type == KFD_QUEUE_TYPE_SDMA_XGMI)) {
		retval = read_sdma_queue_counter((uint64_t __user *)q->properties.read_ptr,
							&sdma_val);
		if (retval)
			dev_err(dev, "Failed to read SDMA queue counter for queue: %d\n",
				q->properties.queue_id);
	}

	/* remove queue from list to prevent rescheduling after preemption */
	dqm_lock(dqm);

	retval = wait_on_destroy_queue(dqm, q);

	if (retval) {
		dqm_unlock(dqm);
		return retval;
	}

	if (qpd->is_debug) {
		/*
		 * error, currently we do not allow to destroy a queue
		 * of a currently debugged process
		 */
		retval = -EBUSY;
		goto failed_try_destroy_debugged_queue;

	}

	mqd_mgr = dqm->mqd_mgrs[get_mqd_type_from_queue_type(
			q->properties.type)];

	deallocate_doorbell(qpd, q);

	if ((q->properties.type == KFD_QUEUE_TYPE_SDMA) ||
	    (q->properties.type == KFD_QUEUE_TYPE_SDMA_XGMI)) {
		deallocate_sdma_queue(dqm, q);
		pdd->sdma_past_activity_counter += sdma_val;
	}

	if (q->properties.is_active) {
		decrement_queue_count(dqm, qpd, q);
		q->properties.is_active = false;
		if (!dqm->dev->kfd->shared_resources.enable_mes) {
			retval = execute_queues_cpsch(dqm,
						      KFD_UNMAP_QUEUES_FILTER_DYNAMIC_QUEUES, 0,
						      USE_DEFAULT_GRACE_PERIOD);
			if (retval == -ETIME)
				qpd->reset_wavefronts = true;
		} else {
			retval = remove_queue_mes(dqm, q, qpd);
		}
	}
	list_del(&q->list);
	qpd->queue_count--;

	/*
	 * Unconditionally decrement this counter, regardless of the queue's
	 * type
	 */
	dqm->total_queue_count--;
	pr_debug("Total of %d queues are accountable so far\n",
			dqm->total_queue_count);

	dqm_unlock(dqm);

	/*
	 * Do free_mqd and raise delete event after dqm_unlock(dqm) to avoid
	 * circular locking
	 */
	kfd_dbg_ev_raise(KFD_EC_MASK(EC_DEVICE_QUEUE_DELETE),
				qpd->pqm->process, q->device,
				-1, false, NULL, 0);

	mqd_mgr->free_mqd(mqd_mgr, q->mqd, q->mqd_mem_obj);

	return retval;

failed_try_destroy_debugged_queue:

	dqm_unlock(dqm);
	return retval;
}

/*
 * Low bits must be 0000/FFFF as required by HW, high bits must be 0 to
 * stay in user mode.
 */
#define APE1_FIXED_BITS_MASK 0xFFFF80000000FFFFULL
/* APE1 limit is inclusive and 64K aligned. */
#define APE1_LIMIT_ALIGNMENT 0xFFFF

static bool set_cache_memory_policy(struct device_queue_manager *dqm,
				   struct qcm_process_device *qpd,
				   enum cache_policy default_policy,
				   enum cache_policy alternate_policy,
				   void __user *alternate_aperture_base,
				   uint64_t alternate_aperture_size)
{
	bool retval = true;

	if (!dqm->asic_ops.set_cache_memory_policy)
		return retval;

	dqm_lock(dqm);

	if (alternate_aperture_size == 0) {
		/* base > limit disables APE1 */
		qpd->sh_mem_ape1_base = 1;
		qpd->sh_mem_ape1_limit = 0;
	} else {
		/*
		 * In FSA64, APE1_Base[63:0] = { 16{SH_MEM_APE1_BASE[31]},
		 *			SH_MEM_APE1_BASE[31:0], 0x0000 }
		 * APE1_Limit[63:0] = { 16{SH_MEM_APE1_LIMIT[31]},
		 *			SH_MEM_APE1_LIMIT[31:0], 0xFFFF }
		 * Verify that the base and size parameters can be
		 * represented in this format and convert them.
		 * Additionally restrict APE1 to user-mode addresses.
		 */

		uint64_t base = (uintptr_t)alternate_aperture_base;
		uint64_t limit = base + alternate_aperture_size - 1;

		if (limit <= base || (base & APE1_FIXED_BITS_MASK) != 0 ||
		   (limit & APE1_FIXED_BITS_MASK) != APE1_LIMIT_ALIGNMENT) {
			retval = false;
			goto out;
		}

		qpd->sh_mem_ape1_base = base >> 16;
		qpd->sh_mem_ape1_limit = limit >> 16;
	}

	retval = dqm->asic_ops.set_cache_memory_policy(
			dqm,
			qpd,
			default_policy,
			alternate_policy,
			alternate_aperture_base,
			alternate_aperture_size);

	if ((dqm->sched_policy == KFD_SCHED_POLICY_NO_HWS) && (qpd->vmid != 0))
		program_sh_mem_settings(dqm, qpd);

	pr_debug("sh_mem_config: 0x%x, ape1_base: 0x%x, ape1_limit: 0x%x\n",
		qpd->sh_mem_config, qpd->sh_mem_ape1_base,
		qpd->sh_mem_ape1_limit);

out:
	dqm_unlock(dqm);
	return retval;
}

static int process_termination_nocpsch(struct device_queue_manager *dqm,
		struct qcm_process_device *qpd)
{
	struct queue *q;
	struct device_process_node *cur, *next_dpn;
	int retval = 0;
	bool found = false;

	dqm_lock(dqm);

	/* Clear all user mode queues */
	while (!list_empty(&qpd->queues_list)) {
		struct mqd_manager *mqd_mgr;
		int ret;

		q = list_first_entry(&qpd->queues_list, struct queue, list);
		mqd_mgr = dqm->mqd_mgrs[get_mqd_type_from_queue_type(
				q->properties.type)];
		ret = destroy_queue_nocpsch_locked(dqm, qpd, q);
		if (ret)
			retval = ret;
		dqm_unlock(dqm);
		mqd_mgr->free_mqd(mqd_mgr, q->mqd, q->mqd_mem_obj);
		dqm_lock(dqm);
	}

	/* Unregister process */
	list_for_each_entry_safe(cur, next_dpn, &dqm->queues, list) {
		if (qpd == cur->qpd) {
			list_del(&cur->list);
			kfree(cur);
			dqm->processes_count--;
			found = true;
			break;
		}
	}

	dqm_unlock(dqm);

	/* Outside the DQM lock because under the DQM lock we can't do
	 * reclaim or take other locks that others hold while reclaiming.
	 */
	if (found)
		kfd_dec_compute_active(dqm->dev);

	return retval;
}

static int get_wave_state(struct device_queue_manager *dqm,
			  struct queue *q,
			  void __user *ctl_stack,
			  u32 *ctl_stack_used_size,
			  u32 *save_area_used_size)
{
	struct mqd_manager *mqd_mgr;

	dqm_lock(dqm);

	mqd_mgr = dqm->mqd_mgrs[KFD_MQD_TYPE_CP];

	if (q->properties.type != KFD_QUEUE_TYPE_COMPUTE ||
	    q->properties.is_active || !q->device->kfd->cwsr_enabled ||
	    !mqd_mgr->get_wave_state) {
		dqm_unlock(dqm);
		return -EINVAL;
	}

	dqm_unlock(dqm);

	/*
	 * get_wave_state is outside the dqm lock to prevent circular locking
	 * and the queue should be protected against destruction by the process
	 * lock.
	 */
	return mqd_mgr->get_wave_state(mqd_mgr, q->mqd, &q->properties,
			ctl_stack, ctl_stack_used_size, save_area_used_size);
}

static void get_queue_checkpoint_info(struct device_queue_manager *dqm,
			const struct queue *q,
			u32 *mqd_size,
			u32 *ctl_stack_size)
{
	struct mqd_manager *mqd_mgr;
	enum KFD_MQD_TYPE mqd_type =
			get_mqd_type_from_queue_type(q->properties.type);

	dqm_lock(dqm);
	mqd_mgr = dqm->mqd_mgrs[mqd_type];
	*mqd_size = mqd_mgr->mqd_size;
	*ctl_stack_size = 0;

	if (q->properties.type == KFD_QUEUE_TYPE_COMPUTE && mqd_mgr->get_checkpoint_info)
		mqd_mgr->get_checkpoint_info(mqd_mgr, q->mqd, ctl_stack_size);

	dqm_unlock(dqm);
}

static int checkpoint_mqd(struct device_queue_manager *dqm,
			  const struct queue *q,
			  void *mqd,
			  void *ctl_stack)
{
	struct mqd_manager *mqd_mgr;
	int r = 0;
	enum KFD_MQD_TYPE mqd_type =
			get_mqd_type_from_queue_type(q->properties.type);

	dqm_lock(dqm);

	if (q->properties.is_active || !q->device->kfd->cwsr_enabled) {
		r = -EINVAL;
		goto dqm_unlock;
	}

	mqd_mgr = dqm->mqd_mgrs[mqd_type];
	if (!mqd_mgr->checkpoint_mqd) {
		r = -EOPNOTSUPP;
		goto dqm_unlock;
	}

	mqd_mgr->checkpoint_mqd(mqd_mgr, q->mqd, mqd, ctl_stack);

dqm_unlock:
	dqm_unlock(dqm);
	return r;
}

static int process_termination_cpsch(struct device_queue_manager *dqm,
		struct qcm_process_device *qpd)
{
	int retval;
	struct queue *q;
	struct device *dev = dqm->dev->adev->dev;
	struct kernel_queue *kq, *kq_next;
	struct mqd_manager *mqd_mgr;
	struct device_process_node *cur, *next_dpn;
	enum kfd_unmap_queues_filter filter =
		KFD_UNMAP_QUEUES_FILTER_DYNAMIC_QUEUES;
	bool found = false;

	retval = 0;

	dqm_lock(dqm);

	/* Clean all kernel queues */
	list_for_each_entry_safe(kq, kq_next, &qpd->priv_queue_list, list) {
		list_del(&kq->list);
		decrement_queue_count(dqm, qpd, kq->queue);
		qpd->is_debug = false;
		dqm->total_queue_count--;
		filter = KFD_UNMAP_QUEUES_FILTER_ALL_QUEUES;
	}

	/* Clear all user mode queues */
	list_for_each_entry(q, &qpd->queues_list, list) {
		if (q->properties.type == KFD_QUEUE_TYPE_SDMA)
			deallocate_sdma_queue(dqm, q);
		else if (q->properties.type == KFD_QUEUE_TYPE_SDMA_XGMI)
			deallocate_sdma_queue(dqm, q);

		if (q->properties.is_active) {
			decrement_queue_count(dqm, qpd, q);

			if (dqm->dev->kfd->shared_resources.enable_mes) {
				retval = remove_queue_mes(dqm, q, qpd);
				if (retval)
					dev_err(dev, "Failed to remove queue %d\n",
						q->properties.queue_id);
			}
		}

		dqm->total_queue_count--;
	}

	/* Unregister process */
	list_for_each_entry_safe(cur, next_dpn, &dqm->queues, list) {
		if (qpd == cur->qpd) {
			list_del(&cur->list);
			kfree(cur);
			dqm->processes_count--;
			found = true;
			break;
		}
	}

	if (!dqm->dev->kfd->shared_resources.enable_mes)
		retval = execute_queues_cpsch(dqm, filter, 0, USE_DEFAULT_GRACE_PERIOD);

	if ((retval || qpd->reset_wavefronts) &&
	    down_read_trylock(&dqm->dev->adev->reset_domain->sem)) {
		pr_warn("Resetting wave fronts (cpsch) on dev %p\n", dqm->dev);
		dbgdev_wave_reset_wavefronts(dqm->dev, qpd->pqm->process);
		qpd->reset_wavefronts = false;
		up_read(&dqm->dev->adev->reset_domain->sem);
	}

	/* Lastly, free mqd resources.
	 * Do free_mqd() after dqm_unlock to avoid circular locking.
	 */
	while (!list_empty(&qpd->queues_list)) {
		q = list_first_entry(&qpd->queues_list, struct queue, list);
		mqd_mgr = dqm->mqd_mgrs[get_mqd_type_from_queue_type(
				q->properties.type)];
		list_del(&q->list);
		qpd->queue_count--;
		dqm_unlock(dqm);
		mqd_mgr->free_mqd(mqd_mgr, q->mqd, q->mqd_mem_obj);
		dqm_lock(dqm);
	}
	dqm_unlock(dqm);

	/* Outside the DQM lock because under the DQM lock we can't do
	 * reclaim or take other locks that others hold while reclaiming.
	 */
	if (found)
		kfd_dec_compute_active(dqm->dev);

	return retval;
}

static int init_mqd_managers(struct device_queue_manager *dqm)
{
	int i, j;
	struct device *dev = dqm->dev->adev->dev;
	struct mqd_manager *mqd_mgr;

	for (i = 0; i < KFD_MQD_TYPE_MAX; i++) {
		mqd_mgr = dqm->asic_ops.mqd_manager_init(i, dqm->dev);
		if (!mqd_mgr) {
			dev_err(dev, "mqd manager [%d] initialization failed\n", i);
			goto out_free;
		}
		dqm->mqd_mgrs[i] = mqd_mgr;
	}

	return 0;

out_free:
	for (j = 0; j < i; j++) {
		kfree(dqm->mqd_mgrs[j]);
		dqm->mqd_mgrs[j] = NULL;
	}

	return -ENOMEM;
}

/* Allocate one hiq mqd (HWS) and all SDMA mqd in a continuous trunk*/
static int allocate_hiq_sdma_mqd(struct device_queue_manager *dqm)
{
	int retval;
	struct kfd_node *dev = dqm->dev;
	struct kfd_mem_obj *mem_obj = &dqm->hiq_sdma_mqd;
	uint32_t size = dqm->mqd_mgrs[KFD_MQD_TYPE_SDMA]->mqd_size *
		get_num_all_sdma_engines(dqm) *
		dev->kfd->device_info.num_sdma_queues_per_engine +
		(dqm->mqd_mgrs[KFD_MQD_TYPE_HIQ]->mqd_size *
		NUM_XCC(dqm->dev->xcc_mask));

	retval = amdgpu_amdkfd_alloc_gtt_mem(dev->adev, size,
		&(mem_obj->gtt_mem), &(mem_obj->gpu_addr),
		(void *)&(mem_obj->cpu_ptr), false);

	return retval;
}

struct device_queue_manager *device_queue_manager_init(struct kfd_node *dev)
{
	struct device_queue_manager *dqm;

	pr_debug("Loading device queue manager\n");

	dqm = kzalloc(sizeof(*dqm), GFP_KERNEL);
	if (!dqm)
		return NULL;

	switch (dev->adev->asic_type) {
	/* HWS is not available on Hawaii. */
	case CHIP_HAWAII:
	/* HWS depends on CWSR for timely dequeue. CWSR is not
	 * available on Tonga.
	 *
	 * FIXME: This argument also applies to Kaveri.
	 */
	case CHIP_TONGA:
		dqm->sched_policy = KFD_SCHED_POLICY_NO_HWS;
		break;
	default:
		dqm->sched_policy = sched_policy;
		break;
	}

	dqm->dev = dev;
	switch (dqm->sched_policy) {
	case KFD_SCHED_POLICY_HWS:
	case KFD_SCHED_POLICY_HWS_NO_OVERSUBSCRIPTION:
		/* initialize dqm for cp scheduling */
		dqm->ops.create_queue = create_queue_cpsch;
		dqm->ops.initialize = initialize_cpsch;
		dqm->ops.start = start_cpsch;
		dqm->ops.stop = stop_cpsch;
		dqm->ops.halt = halt_cpsch;
		dqm->ops.unhalt = unhalt_cpsch;
		dqm->ops.destroy_queue = destroy_queue_cpsch;
		dqm->ops.update_queue = update_queue;
		dqm->ops.register_process = register_process;
		dqm->ops.unregister_process = unregister_process;
		dqm->ops.uninitialize = uninitialize;
		dqm->ops.create_kernel_queue = create_kernel_queue_cpsch;
		dqm->ops.destroy_kernel_queue = destroy_kernel_queue_cpsch;
		dqm->ops.set_cache_memory_policy = set_cache_memory_policy;
		dqm->ops.process_termination = process_termination_cpsch;
		dqm->ops.evict_process_queues = evict_process_queues_cpsch;
		dqm->ops.restore_process_queues = restore_process_queues_cpsch;
		dqm->ops.get_wave_state = get_wave_state;
		dqm->ops.reset_queues = reset_queues_cpsch;
		dqm->ops.get_queue_checkpoint_info = get_queue_checkpoint_info;
		dqm->ops.checkpoint_mqd = checkpoint_mqd;
		break;
	case KFD_SCHED_POLICY_NO_HWS:
		/* initialize dqm for no cp scheduling */
		dqm->ops.start = start_nocpsch;
		dqm->ops.stop = stop_nocpsch;
		dqm->ops.create_queue = create_queue_nocpsch;
		dqm->ops.destroy_queue = destroy_queue_nocpsch;
		dqm->ops.update_queue = update_queue;
		dqm->ops.register_process = register_process;
		dqm->ops.unregister_process = unregister_process;
		dqm->ops.initialize = initialize_nocpsch;
		dqm->ops.uninitialize = uninitialize;
		dqm->ops.set_cache_memory_policy = set_cache_memory_policy;
		dqm->ops.process_termination = process_termination_nocpsch;
		dqm->ops.evict_process_queues = evict_process_queues_nocpsch;
		dqm->ops.restore_process_queues =
			restore_process_queues_nocpsch;
		dqm->ops.get_wave_state = get_wave_state;
		dqm->ops.get_queue_checkpoint_info = get_queue_checkpoint_info;
		dqm->ops.checkpoint_mqd = checkpoint_mqd;
		break;
	default:
		dev_err(dev->adev->dev, "Invalid scheduling policy %d\n", dqm->sched_policy);
		goto out_free;
	}

	switch (dev->adev->asic_type) {
	case CHIP_KAVERI:
	case CHIP_HAWAII:
		device_queue_manager_init_cik(&dqm->asic_ops);
		break;

	case CHIP_CARRIZO:
	case CHIP_TONGA:
	case CHIP_FIJI:
	case CHIP_POLARIS10:
	case CHIP_POLARIS11:
	case CHIP_POLARIS12:
	case CHIP_VEGAM:
		device_queue_manager_init_vi(&dqm->asic_ops);
		break;

	default:
		if (KFD_GC_VERSION(dev) >= IP_VERSION(12, 0, 0))
			device_queue_manager_init_v12(&dqm->asic_ops);
		else if (KFD_GC_VERSION(dev) >= IP_VERSION(11, 0, 0))
			device_queue_manager_init_v11(&dqm->asic_ops);
		else if (KFD_GC_VERSION(dev) >= IP_VERSION(10, 1, 1))
			device_queue_manager_init_v10(&dqm->asic_ops);
		else if (KFD_GC_VERSION(dev) >= IP_VERSION(9, 0, 1))
			device_queue_manager_init_v9(&dqm->asic_ops);
		else {
			WARN(1, "Unexpected ASIC family %u",
			     dev->adev->asic_type);
			goto out_free;
		}
	}

	if (init_mqd_managers(dqm))
		goto out_free;

	if (!dev->kfd->shared_resources.enable_mes && allocate_hiq_sdma_mqd(dqm)) {
		dev_err(dev->adev->dev, "Failed to allocate hiq sdma mqd trunk buffer\n");
		goto out_free;
	}

	if (!dqm->ops.initialize(dqm)) {
		init_waitqueue_head(&dqm->destroy_wait);
		return dqm;
	}

out_free:
	kfree(dqm);
	return NULL;
}

static void deallocate_hiq_sdma_mqd(struct kfd_node *dev,
				    struct kfd_mem_obj *mqd)
{
	WARN(!mqd, "No hiq sdma mqd trunk to free");

	amdgpu_amdkfd_free_gtt_mem(dev->adev, &mqd->gtt_mem);
}

void device_queue_manager_uninit(struct device_queue_manager *dqm)
{
	dqm->ops.stop(dqm);
	dqm->ops.uninitialize(dqm);
	if (!dqm->dev->kfd->shared_resources.enable_mes)
		deallocate_hiq_sdma_mqd(dqm->dev, &dqm->hiq_sdma_mqd);
	kfree(dqm);
}

int kfd_dqm_suspend_bad_queue_mes(struct kfd_node *knode, u32 pasid, u32 doorbell_id)
{
	struct kfd_process_device *pdd;
	struct kfd_process *p = kfd_lookup_process_by_pasid(pasid);
	struct device_queue_manager *dqm = knode->dqm;
	struct device *dev = dqm->dev->adev->dev;
	struct qcm_process_device *qpd;
	struct queue *q = NULL;
	int ret = 0;

	if (!p)
		return -EINVAL;

	dqm_lock(dqm);

	pdd = kfd_get_process_device_data(dqm->dev, p);
	if (pdd) {
		qpd = &pdd->qpd;

		list_for_each_entry(q, &qpd->queues_list, list) {
			if (q->doorbell_id == doorbell_id && q->properties.is_active) {
				ret = suspend_all_queues_mes(dqm);
				if (ret) {
					dev_err(dev, "Suspending all queues failed");
					goto out;
				}

				q->properties.is_evicted = true;
				q->properties.is_active = false;
				decrement_queue_count(dqm, qpd, q);

				ret = remove_queue_mes(dqm, q, qpd);
				if (ret) {
					dev_err(dev, "Removing bad queue failed");
					goto out;
				}

				ret = resume_all_queues_mes(dqm);
				if (ret)
					dev_err(dev, "Resuming all queues failed");

				break;
			}
		}
	}

out:
	dqm_unlock(dqm);
	return ret;
}

static int kfd_dqm_evict_pasid_mes(struct device_queue_manager *dqm,
				   struct qcm_process_device *qpd)
{
	struct device *dev = dqm->dev->adev->dev;
	int ret = 0;

	/* Check if process is already evicted */
	dqm_lock(dqm);
	if (qpd->evicted) {
		/* Increment the evicted count to make sure the
		 * process stays evicted before its terminated.
		 */
		qpd->evicted++;
		dqm_unlock(dqm);
		goto out;
	}
	dqm_unlock(dqm);

	ret = suspend_all_queues_mes(dqm);
	if (ret) {
		dev_err(dev, "Suspending all queues failed");
		goto out;
	}

	ret = dqm->ops.evict_process_queues(dqm, qpd);
	if (ret) {
		dev_err(dev, "Evicting process queues failed");
		goto out;
	}

	ret = resume_all_queues_mes(dqm);
	if (ret)
		dev_err(dev, "Resuming all queues failed");

out:
	return ret;
}

int kfd_dqm_evict_pasid(struct device_queue_manager *dqm, u32 pasid)
{
	struct kfd_process_device *pdd;
	struct kfd_process *p = kfd_lookup_process_by_pasid(pasid);
	int ret = 0;

	if (!p)
		return -EINVAL;
	WARN(debug_evictions, "Evicting pid %d", p->lead_thread->pid);
	pdd = kfd_get_process_device_data(dqm->dev, p);
	if (pdd) {
		if (dqm->dev->kfd->shared_resources.enable_mes)
			ret = kfd_dqm_evict_pasid_mes(dqm, &pdd->qpd);
		else
			ret = dqm->ops.evict_process_queues(dqm, &pdd->qpd);
	}

	kfd_unref_process(p);

	return ret;
}

static void kfd_process_hw_exception(struct work_struct *work)
{
	struct device_queue_manager *dqm = container_of(work,
			struct device_queue_manager, hw_exception_work);
	amdgpu_amdkfd_gpu_reset(dqm->dev->adev);
}

int reserve_debug_trap_vmid(struct device_queue_manager *dqm,
				struct qcm_process_device *qpd)
{
	int r;
	struct device *dev = dqm->dev->adev->dev;
	int updated_vmid_mask;

	if (dqm->sched_policy == KFD_SCHED_POLICY_NO_HWS) {
		dev_err(dev, "Unsupported on sched_policy: %i\n", dqm->sched_policy);
		return -EINVAL;
	}

	dqm_lock(dqm);

	if (dqm->trap_debug_vmid != 0) {
		dev_err(dev, "Trap debug id already reserved\n");
		r = -EBUSY;
		goto out_unlock;
	}

	r = unmap_queues_cpsch(dqm, KFD_UNMAP_QUEUES_FILTER_ALL_QUEUES, 0,
			USE_DEFAULT_GRACE_PERIOD, false);
	if (r)
		goto out_unlock;

	updated_vmid_mask = dqm->dev->kfd->shared_resources.compute_vmid_bitmap;
	updated_vmid_mask &= ~(1 << dqm->dev->vm_info.last_vmid_kfd);

	dqm->dev->kfd->shared_resources.compute_vmid_bitmap = updated_vmid_mask;
	dqm->trap_debug_vmid = dqm->dev->vm_info.last_vmid_kfd;
	r = set_sched_resources(dqm);
	if (r)
		goto out_unlock;

	r = map_queues_cpsch(dqm);
	if (r)
		goto out_unlock;

	pr_debug("Reserved VMID for trap debug: %i\n", dqm->trap_debug_vmid);

out_unlock:
	dqm_unlock(dqm);
	return r;
}

/*
 * Releases vmid for the trap debugger
 */
int release_debug_trap_vmid(struct device_queue_manager *dqm,
			struct qcm_process_device *qpd)
{
	struct device *dev = dqm->dev->adev->dev;
	int r;
	int updated_vmid_mask;
	uint32_t trap_debug_vmid;

	if (dqm->sched_policy == KFD_SCHED_POLICY_NO_HWS) {
		dev_err(dev, "Unsupported on sched_policy: %i\n", dqm->sched_policy);
		return -EINVAL;
	}

	dqm_lock(dqm);
	trap_debug_vmid = dqm->trap_debug_vmid;
	if (dqm->trap_debug_vmid == 0) {
		dev_err(dev, "Trap debug id is not reserved\n");
		r = -EINVAL;
		goto out_unlock;
	}

	r = unmap_queues_cpsch(dqm, KFD_UNMAP_QUEUES_FILTER_ALL_QUEUES, 0,
			USE_DEFAULT_GRACE_PERIOD, false);
	if (r)
		goto out_unlock;

	updated_vmid_mask = dqm->dev->kfd->shared_resources.compute_vmid_bitmap;
	updated_vmid_mask |= (1 << dqm->dev->vm_info.last_vmid_kfd);

	dqm->dev->kfd->shared_resources.compute_vmid_bitmap = updated_vmid_mask;
	dqm->trap_debug_vmid = 0;
	r = set_sched_resources(dqm);
	if (r)
		goto out_unlock;

	r = map_queues_cpsch(dqm);
	if (r)
		goto out_unlock;

	pr_debug("Released VMID for trap debug: %i\n", trap_debug_vmid);

out_unlock:
	dqm_unlock(dqm);
	return r;
}

#define QUEUE_NOT_FOUND		-1
/* invalidate queue operation in array */
static void q_array_invalidate(uint32_t num_queues, uint32_t *queue_ids)
{
	int i;

	for (i = 0; i < num_queues; i++)
		queue_ids[i] |= KFD_DBG_QUEUE_INVALID_MASK;
}

/* find queue index in array */
static int q_array_get_index(unsigned int queue_id,
		uint32_t num_queues,
		uint32_t *queue_ids)
{
	int i;

	for (i = 0; i < num_queues; i++)
		if (queue_id == (queue_ids[i] & ~KFD_DBG_QUEUE_INVALID_MASK))
			return i;

	return QUEUE_NOT_FOUND;
}

struct copy_context_work_handler_workarea {
	struct work_struct copy_context_work;
	struct kfd_process *p;
};

static void copy_context_work_handler (struct work_struct *work)
{
	struct copy_context_work_handler_workarea *workarea;
	struct mqd_manager *mqd_mgr;
	struct queue *q;
	struct mm_struct *mm;
	struct kfd_process *p;
	uint32_t tmp_ctl_stack_used_size, tmp_save_area_used_size;
	int i;

	workarea = container_of(work,
			struct copy_context_work_handler_workarea,
			copy_context_work);

	p = workarea->p;
	mm = get_task_mm(p->lead_thread);

	if (!mm)
		return;

	kthread_use_mm(mm);
	for (i = 0; i < p->n_pdds; i++) {
		struct kfd_process_device *pdd = p->pdds[i];
		struct device_queue_manager *dqm = pdd->dev->dqm;
		struct qcm_process_device *qpd = &pdd->qpd;

		list_for_each_entry(q, &qpd->queues_list, list) {
			mqd_mgr = dqm->mqd_mgrs[KFD_MQD_TYPE_CP];

			/* We ignore the return value from get_wave_state
			 * because
			 * i) right now, it always returns 0, and
			 * ii) if we hit an error, we would continue to the
			 *      next queue anyway.
			 */
			mqd_mgr->get_wave_state(mqd_mgr,
					q->mqd,
					&q->properties,
					(void __user *)	q->properties.ctx_save_restore_area_address,
					&tmp_ctl_stack_used_size,
					&tmp_save_area_used_size);
		}
	}
	kthread_unuse_mm(mm);
	mmput(mm);
}

static uint32_t *get_queue_ids(uint32_t num_queues, uint32_t *usr_queue_id_array)
{
	size_t array_size = num_queues * sizeof(uint32_t);

	if (!usr_queue_id_array)
		return NULL;

	return memdup_user(usr_queue_id_array, array_size);
}

int resume_queues(struct kfd_process *p,
		uint32_t num_queues,
		uint32_t *usr_queue_id_array)
{
	uint32_t *queue_ids = NULL;
	int total_resumed = 0;
	int i;

	if (usr_queue_id_array) {
		queue_ids = get_queue_ids(num_queues, usr_queue_id_array);

		if (IS_ERR(queue_ids))
			return PTR_ERR(queue_ids);

		/* mask all queues as invalid.  unmask per successful request */
		q_array_invalidate(num_queues, queue_ids);
	}

	for (i = 0; i < p->n_pdds; i++) {
		struct kfd_process_device *pdd = p->pdds[i];
		struct device_queue_manager *dqm = pdd->dev->dqm;
		struct device *dev = dqm->dev->adev->dev;
		struct qcm_process_device *qpd = &pdd->qpd;
		struct queue *q;
		int r, per_device_resumed = 0;

		dqm_lock(dqm);

		/* unmask queues that resume or already resumed as valid */
		list_for_each_entry(q, &qpd->queues_list, list) {
			int q_idx = QUEUE_NOT_FOUND;

			if (queue_ids)
				q_idx = q_array_get_index(
						q->properties.queue_id,
						num_queues,
						queue_ids);

			if (!queue_ids || q_idx != QUEUE_NOT_FOUND) {
				int err = resume_single_queue(dqm, &pdd->qpd, q);

				if (queue_ids) {
					if (!err) {
						queue_ids[q_idx] &=
							~KFD_DBG_QUEUE_INVALID_MASK;
					} else {
						queue_ids[q_idx] |=
							KFD_DBG_QUEUE_ERROR_MASK;
						break;
					}
				}

				if (dqm->dev->kfd->shared_resources.enable_mes) {
					wake_up_all(&dqm->destroy_wait);
					if (!err)
						total_resumed++;
				} else {
					per_device_resumed++;
				}
			}
		}

		if (!per_device_resumed) {
			dqm_unlock(dqm);
			continue;
		}

		r = execute_queues_cpsch(dqm,
					KFD_UNMAP_QUEUES_FILTER_DYNAMIC_QUEUES,
					0,
					USE_DEFAULT_GRACE_PERIOD);
		if (r) {
			dev_err(dev, "Failed to resume process queues\n");
			if (queue_ids) {
				list_for_each_entry(q, &qpd->queues_list, list) {
					int q_idx = q_array_get_index(
							q->properties.queue_id,
							num_queues,
							queue_ids);

					/* mask queue as error on resume fail */
					if (q_idx != QUEUE_NOT_FOUND)
						queue_ids[q_idx] |=
							KFD_DBG_QUEUE_ERROR_MASK;
				}
			}
		} else {
			wake_up_all(&dqm->destroy_wait);
			total_resumed += per_device_resumed;
		}

		dqm_unlock(dqm);
	}

	if (queue_ids) {
		if (copy_to_user((void __user *)usr_queue_id_array, queue_ids,
				num_queues * sizeof(uint32_t)))
			pr_err("copy_to_user failed on queue resume\n");

		kfree(queue_ids);
	}

	return total_resumed;
}

int suspend_queues(struct kfd_process *p,
			uint32_t num_queues,
			uint32_t grace_period,
			uint64_t exception_clear_mask,
			uint32_t *usr_queue_id_array)
{
	uint32_t *queue_ids = get_queue_ids(num_queues, usr_queue_id_array);
	int total_suspended = 0;
	int i;

	if (IS_ERR(queue_ids))
		return PTR_ERR(queue_ids);

	/* mask all queues as invalid.  umask on successful request */
	q_array_invalidate(num_queues, queue_ids);

	for (i = 0; i < p->n_pdds; i++) {
		struct kfd_process_device *pdd = p->pdds[i];
		struct device_queue_manager *dqm = pdd->dev->dqm;
		struct device *dev = dqm->dev->adev->dev;
		struct qcm_process_device *qpd = &pdd->qpd;
		struct queue *q;
		int r, per_device_suspended = 0;

		mutex_lock(&p->event_mutex);
		dqm_lock(dqm);

		/* unmask queues that suspend or already suspended */
		list_for_each_entry(q, &qpd->queues_list, list) {
			int q_idx = q_array_get_index(q->properties.queue_id,
							num_queues,
							queue_ids);

			if (q_idx != QUEUE_NOT_FOUND) {
				int err = suspend_single_queue(dqm, pdd, q);
				bool is_mes = dqm->dev->kfd->shared_resources.enable_mes;

				if (!err) {
					queue_ids[q_idx] &= ~KFD_DBG_QUEUE_INVALID_MASK;
					if (exception_clear_mask && is_mes)
						q->properties.exception_status &=
							~exception_clear_mask;

					if (is_mes)
						total_suspended++;
					else
						per_device_suspended++;
				} else if (err != -EBUSY) {
					r = err;
					queue_ids[q_idx] |= KFD_DBG_QUEUE_ERROR_MASK;
					break;
				}
			}
		}

		if (!per_device_suspended) {
			dqm_unlock(dqm);
			mutex_unlock(&p->event_mutex);
			if (total_suspended)
				amdgpu_amdkfd_debug_mem_fence(dqm->dev->adev);
			continue;
		}

		r = execute_queues_cpsch(dqm,
			KFD_UNMAP_QUEUES_FILTER_DYNAMIC_QUEUES, 0,
			grace_period);

		if (r)
			dev_err(dev, "Failed to suspend process queues.\n");
		else
			total_suspended += per_device_suspended;

		list_for_each_entry(q, &qpd->queues_list, list) {
			int q_idx = q_array_get_index(q->properties.queue_id,
						num_queues, queue_ids);

			if (q_idx == QUEUE_NOT_FOUND)
				continue;

			/* mask queue as error on suspend fail */
			if (r)
				queue_ids[q_idx] |= KFD_DBG_QUEUE_ERROR_MASK;
			else if (exception_clear_mask)
				q->properties.exception_status &=
							~exception_clear_mask;
		}

		dqm_unlock(dqm);
		mutex_unlock(&p->event_mutex);
		amdgpu_device_flush_hdp(dqm->dev->adev, NULL);
	}

	if (total_suspended) {
		struct copy_context_work_handler_workarea copy_context_worker;

		INIT_WORK_ONSTACK(
				&copy_context_worker.copy_context_work,
				copy_context_work_handler);

		copy_context_worker.p = p;

		schedule_work(&copy_context_worker.copy_context_work);


		flush_work(&copy_context_worker.copy_context_work);
		destroy_work_on_stack(&copy_context_worker.copy_context_work);
	}

	if (copy_to_user((void __user *)usr_queue_id_array, queue_ids,
			num_queues * sizeof(uint32_t)))
		pr_err("copy_to_user failed on queue suspend\n");

	kfree(queue_ids);

	return total_suspended;
}

static uint32_t set_queue_type_for_user(struct queue_properties *q_props)
{
	switch (q_props->type) {
	case KFD_QUEUE_TYPE_COMPUTE:
		return q_props->format == KFD_QUEUE_FORMAT_PM4
					? KFD_IOC_QUEUE_TYPE_COMPUTE
					: KFD_IOC_QUEUE_TYPE_COMPUTE_AQL;
	case KFD_QUEUE_TYPE_SDMA:
		return KFD_IOC_QUEUE_TYPE_SDMA;
	case KFD_QUEUE_TYPE_SDMA_XGMI:
		return KFD_IOC_QUEUE_TYPE_SDMA_XGMI;
	default:
		WARN_ONCE(true, "queue type not recognized!");
		return 0xffffffff;
	};
}

void set_queue_snapshot_entry(struct queue *q,
			      uint64_t exception_clear_mask,
			      struct kfd_queue_snapshot_entry *qss_entry)
{
	qss_entry->ring_base_address = q->properties.queue_address;
	qss_entry->write_pointer_address = (uint64_t)q->properties.write_ptr;
	qss_entry->read_pointer_address = (uint64_t)q->properties.read_ptr;
	qss_entry->ctx_save_restore_address =
				q->properties.ctx_save_restore_area_address;
	qss_entry->ctx_save_restore_area_size =
				q->properties.ctx_save_restore_area_size;
	qss_entry->exception_status = q->properties.exception_status;
	qss_entry->queue_id = q->properties.queue_id;
	qss_entry->gpu_id = q->device->id;
	qss_entry->ring_size = (uint32_t)q->properties.queue_size;
	qss_entry->queue_type = set_queue_type_for_user(&q->properties);
	q->properties.exception_status &= ~exception_clear_mask;
}

int debug_lock_and_unmap(struct device_queue_manager *dqm)
{
	struct device *dev = dqm->dev->adev->dev;
	int r;

	if (dqm->sched_policy == KFD_SCHED_POLICY_NO_HWS) {
		dev_err(dev, "Unsupported on sched_policy: %i\n", dqm->sched_policy);
		return -EINVAL;
	}

	if (!kfd_dbg_is_per_vmid_supported(dqm->dev))
		return 0;

	dqm_lock(dqm);

	r = unmap_queues_cpsch(dqm, KFD_UNMAP_QUEUES_FILTER_ALL_QUEUES, 0, 0, false);
	if (r)
		dqm_unlock(dqm);

	return r;
}

int debug_map_and_unlock(struct device_queue_manager *dqm)
{
	struct device *dev = dqm->dev->adev->dev;
	int r;

	if (dqm->sched_policy == KFD_SCHED_POLICY_NO_HWS) {
		dev_err(dev, "Unsupported on sched_policy: %i\n", dqm->sched_policy);
		return -EINVAL;
	}

	if (!kfd_dbg_is_per_vmid_supported(dqm->dev))
		return 0;

	r = map_queues_cpsch(dqm);

	dqm_unlock(dqm);

	return r;
}

int debug_refresh_runlist(struct device_queue_manager *dqm)
{
	int r = debug_lock_and_unmap(dqm);

	if (r)
		return r;

	return debug_map_and_unlock(dqm);
}

bool kfd_dqm_is_queue_in_process(struct device_queue_manager *dqm,
				 struct qcm_process_device *qpd,
				 int doorbell_off, u32 *queue_format)
{
	struct queue *q;
	bool r = false;

	if (!queue_format)
		return r;

	dqm_lock(dqm);

	list_for_each_entry(q, &qpd->queues_list, list) {
		if (q->properties.doorbell_off == doorbell_off) {
			*queue_format = q->properties.format;
			r = true;
			goto out;
		}
	}

out:
	dqm_unlock(dqm);
	return r;
}
#if defined(CONFIG_DEBUG_FS)

static void seq_reg_dump(struct seq_file *m,
			 uint32_t (*dump)[2], uint32_t n_regs)
{
	uint32_t i, count;

	for (i = 0, count = 0; i < n_regs; i++) {
		if (count == 0 ||
		    dump[i-1][0] + sizeof(uint32_t) != dump[i][0]) {
			seq_printf(m, "%s    %08x: %08x",
				   i ? "\n" : "",
				   dump[i][0], dump[i][1]);
			count = 7;
		} else {
			seq_printf(m, " %08x", dump[i][1]);
			count--;
		}
	}

	seq_puts(m, "\n");
}

int dqm_debugfs_hqds(struct seq_file *m, void *data)
{
	struct device_queue_manager *dqm = data;
	uint32_t xcc_mask = dqm->dev->xcc_mask;
	uint32_t (*dump)[2], n_regs;
	int pipe, queue;
	int r = 0, xcc_id;
	uint32_t sdma_engine_start;

	if (!dqm->sched_running) {
		seq_puts(m, " Device is stopped\n");
		return 0;
	}

	for_each_inst(xcc_id, xcc_mask) {
		r = dqm->dev->kfd2kgd->hqd_dump(dqm->dev->adev,
						KFD_CIK_HIQ_PIPE,
						KFD_CIK_HIQ_QUEUE, &dump,
						&n_regs, xcc_id);
		if (!r) {
			seq_printf(
				m,
				"   Inst %d, HIQ on MEC %d Pipe %d Queue %d\n",
				xcc_id,
				KFD_CIK_HIQ_PIPE / get_pipes_per_mec(dqm) + 1,
				KFD_CIK_HIQ_PIPE % get_pipes_per_mec(dqm),
				KFD_CIK_HIQ_QUEUE);
			seq_reg_dump(m, dump, n_regs);

			kfree(dump);
		}

		for (pipe = 0; pipe < get_pipes_per_mec(dqm); pipe++) {
			int pipe_offset = pipe * get_queues_per_pipe(dqm);

			for (queue = 0; queue < get_queues_per_pipe(dqm); queue++) {
				if (!test_bit(pipe_offset + queue,
				      dqm->dev->kfd->shared_resources.cp_queue_bitmap))
					continue;

				r = dqm->dev->kfd2kgd->hqd_dump(dqm->dev->adev,
								pipe, queue,
								&dump, &n_regs,
								xcc_id);
				if (r)
					break;

				seq_printf(m,
					   " Inst %d,  CP Pipe %d, Queue %d\n",
					   xcc_id, pipe, queue);
				seq_reg_dump(m, dump, n_regs);

				kfree(dump);
			}
		}
	}

	sdma_engine_start = dqm->dev->node_id * get_num_all_sdma_engines(dqm);
	for (pipe = sdma_engine_start;
	     pipe < (sdma_engine_start + get_num_all_sdma_engines(dqm));
	     pipe++) {
		for (queue = 0;
		     queue < dqm->dev->kfd->device_info.num_sdma_queues_per_engine;
		     queue++) {
			r = dqm->dev->kfd2kgd->hqd_sdma_dump(
				dqm->dev->adev, pipe, queue, &dump, &n_regs);
			if (r)
				break;

			seq_printf(m, "  SDMA Engine %d, RLC %d\n",
				  pipe, queue);
			seq_reg_dump(m, dump, n_regs);

			kfree(dump);
		}
	}

	return r;
}

int dqm_debugfs_hang_hws(struct device_queue_manager *dqm)
{
	int r = 0;

	dqm_lock(dqm);
	r = pm_debugfs_hang_hws(&dqm->packet_mgr);
	if (r) {
		dqm_unlock(dqm);
		return r;
	}
	dqm->active_runlist = true;
	r = execute_queues_cpsch(dqm, KFD_UNMAP_QUEUES_FILTER_ALL_QUEUES,
				0, USE_DEFAULT_GRACE_PERIOD);
	dqm_unlock(dqm);

	return r;
}

#endif<|MERGE_RESOLUTION|>--- conflicted
+++ resolved
@@ -2289,14 +2289,6 @@
 	 * check those fields
 	 */
 	mqd_mgr = dqm->mqd_mgrs[KFD_MQD_TYPE_HIQ];
-<<<<<<< HEAD
-	if (mqd_mgr->read_doorbell_id(dqm->packet_mgr.priv_queue->queue->mqd)) {
-		pr_err("HIQ MQD's queue_doorbell_id0 is not 0, Queue preemption time out\n");
-		while (halt_if_hws_hang)
-			schedule();
-		kfd_hws_hang(dqm);
-		return -ETIME;
-=======
 	if (mqd_mgr->check_preemption_failed(mqd_mgr, dqm->packet_mgr.priv_queue->queue->mqd)) {
 		if (reset_queues_on_hws_hang(dqm)) {
 			while (halt_if_hws_hang)
@@ -2306,7 +2298,6 @@
 			retval = -ETIME;
 			goto out;
 		}
->>>>>>> a6ad5510
 	}
 
 	/* We need to reset the grace period value for this device */
