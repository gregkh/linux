--- conflicted
+++ resolved
@@ -2534,14 +2534,11 @@
 					       NULL);
 }
 
-<<<<<<< HEAD
-=======
 static bool smu_v13_0_7_wbrf_support_check(struct smu_context *smu)
 {
 	return smu->smc_fw_version > 0x00524600;
 }
 
->>>>>>> 03a22b59
 static int smu_v13_0_7_set_power_limit(struct smu_context *smu,
 				       enum smu_ppt_limit_type limit_type,
 				       uint32_t limit)
