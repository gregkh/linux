/*
 * Copyright 2020 Advanced Micro Devices, Inc.
 *
 * Permission is hereby granted, free of charge, to any person obtaining a
 * copy of this software and associated documentation files (the "Software"),
 * to deal in the Software without restriction, including without limitation
 * the rights to use, copy, modify, merge, publish, distribute, sublicense,
 * and/or sell copies of the Software, and to permit persons to whom the
 * Software is furnished to do so, subject to the following conditions:
 *
 * The above copyright notice and this permission notice shall be included in
 * all copies or substantial portions of the Software.
 *
 * THE SOFTWARE IS PROVIDED "AS IS", WITHOUT WARRANTY OF ANY KIND, EXPRESS OR
 * IMPLIED, INCLUDING BUT NOT LIMITED TO THE WARRANTIES OF MERCHANTABILITY,
 * FITNESS FOR A PARTICULAR PURPOSE AND NONINFRINGEMENT.  IN NO EVENT SHALL
 * THE COPYRIGHT HOLDER(S) OR AUTHOR(S) BE LIABLE FOR ANY CLAIM, DAMAGES OR
 * OTHER LIABILITY, WHETHER IN AN ACTION OF CONTRACT, TORT OR OTHERWISE,
 * ARISING FROM, OUT OF OR IN CONNECTION WITH THE SOFTWARE OR THE USE OR
 * OTHER DEALINGS IN THE SOFTWARE.
 */

#include <linux/firmware.h>
#include <linux/module.h>
#include <linux/pci.h>
#include <linux/reboot.h>

#define SMU_13_0_PARTIAL_PPTABLE
#define SWSMU_CODE_LAYER_L3

#include "amdgpu.h"
#include "amdgpu_smu.h"
#include "atomfirmware.h"
#include "amdgpu_atomfirmware.h"
#include "amdgpu_atombios.h"
#include "smu_v13_0.h"
#include "soc15_common.h"
#include "atom.h"
#include "amdgpu_ras.h"
#include "smu_cmn.h"

#include "asic_reg/thm/thm_13_0_2_offset.h"
#include "asic_reg/thm/thm_13_0_2_sh_mask.h"
#include "asic_reg/mp/mp_13_0_2_offset.h"
#include "asic_reg/mp/mp_13_0_2_sh_mask.h"
#include "asic_reg/smuio/smuio_13_0_2_offset.h"
#include "asic_reg/smuio/smuio_13_0_2_sh_mask.h"

/*
 * DO NOT use these for err/warn/info/debug messages.
 * Use dev_err, dev_warn, dev_info and dev_dbg instead.
 * They are more MGPU friendly.
 */
#undef pr_err
#undef pr_warn
#undef pr_info
#undef pr_debug

MODULE_FIRMWARE("amdgpu/aldebaran_smc.bin");
MODULE_FIRMWARE("amdgpu/smu_13_0_0.bin");
MODULE_FIRMWARE("amdgpu/smu_13_0_7.bin");
MODULE_FIRMWARE("amdgpu/smu_13_0_10.bin");

#define mmMP1_SMN_C2PMSG_66                                                                            0x0282
#define mmMP1_SMN_C2PMSG_66_BASE_IDX                                                                   0

#define mmMP1_SMN_C2PMSG_82                                                                            0x0292
#define mmMP1_SMN_C2PMSG_82_BASE_IDX                                                                   0

#define mmMP1_SMN_C2PMSG_90                                                                            0x029a
#define mmMP1_SMN_C2PMSG_90_BASE_IDX                                                                   0

#define SMU13_VOLTAGE_SCALE 4

#define LINK_WIDTH_MAX				6
#define LINK_SPEED_MAX				3

#define smnPCIE_LC_LINK_WIDTH_CNTL		0x11140288
#define PCIE_LC_LINK_WIDTH_CNTL__LC_LINK_WIDTH_RD_MASK 0x00000070L
#define PCIE_LC_LINK_WIDTH_CNTL__LC_LINK_WIDTH_RD__SHIFT 0x4
#define smnPCIE_LC_SPEED_CNTL			0x11140290
#define PCIE_LC_SPEED_CNTL__LC_CURRENT_DATA_RATE_MASK 0xE0
#define PCIE_LC_SPEED_CNTL__LC_CURRENT_DATA_RATE__SHIFT 0x5
<<<<<<< HEAD
=======

#define ENABLE_IMU_ARG_GFXOFF_ENABLE		1
>>>>>>> a6ad5510

static const int link_width[] = {0, 1, 2, 4, 8, 12, 16};

const int pmfw_decoded_link_speed[5] = {1, 2, 3, 4, 5};
const int pmfw_decoded_link_width[7] = {0, 1, 2, 4, 8, 12, 16};

int smu_v13_0_init_microcode(struct smu_context *smu)
{
	struct amdgpu_device *adev = smu->adev;
	char ucode_prefix[15];
	int err = 0;
	const struct smc_firmware_header_v1_0 *hdr;
	const struct common_firmware_header *header;
	struct amdgpu_firmware_info *ucode = NULL;

	/* doesn't need to load smu firmware in IOV mode */
	if (amdgpu_sriov_vf(adev))
		return 0;

	amdgpu_ucode_ip_version_decode(adev, MP1_HWIP, ucode_prefix, sizeof(ucode_prefix));
	err = amdgpu_ucode_request(adev, &adev->pm.fw, "amdgpu/%s.bin", ucode_prefix);
	if (err)
		goto out;

	hdr = (const struct smc_firmware_header_v1_0 *) adev->pm.fw->data;
	amdgpu_ucode_print_smc_hdr(&hdr->header);
	adev->pm.fw_version = le32_to_cpu(hdr->header.ucode_version);

	if (adev->firmware.load_type == AMDGPU_FW_LOAD_PSP) {
		ucode = &adev->firmware.ucode[AMDGPU_UCODE_ID_SMC];
		ucode->ucode_id = AMDGPU_UCODE_ID_SMC;
		ucode->fw = adev->pm.fw;
		header = (const struct common_firmware_header *)ucode->fw->data;
		adev->firmware.fw_size +=
			ALIGN(le32_to_cpu(header->ucode_size_bytes), PAGE_SIZE);
	}

out:
	if (err)
		amdgpu_ucode_release(&adev->pm.fw);
	return err;
}

void smu_v13_0_fini_microcode(struct smu_context *smu)
{
	struct amdgpu_device *adev = smu->adev;

	amdgpu_ucode_release(&adev->pm.fw);
	adev->pm.fw_version = 0;
}

int smu_v13_0_load_microcode(struct smu_context *smu)
{
#if 0
	struct amdgpu_device *adev = smu->adev;
	const uint32_t *src;
	const struct smc_firmware_header_v1_0 *hdr;
	uint32_t addr_start = MP1_SRAM;
	uint32_t i;
	uint32_t smc_fw_size;
	uint32_t mp1_fw_flags;

	hdr = (const struct smc_firmware_header_v1_0 *) adev->pm.fw->data;
	src = (const uint32_t *)(adev->pm.fw->data +
				 le32_to_cpu(hdr->header.ucode_array_offset_bytes));
	smc_fw_size = hdr->header.ucode_size_bytes;

	for (i = 1; i < smc_fw_size/4 - 1; i++) {
		WREG32_PCIE(addr_start, src[i]);
		addr_start += 4;
	}

	WREG32_PCIE(MP1_Public | (smnMP1_PUB_CTRL & 0xffffffff),
		    1 & MP1_SMN_PUB_CTRL__RESET_MASK);
	WREG32_PCIE(MP1_Public | (smnMP1_PUB_CTRL & 0xffffffff),
		    1 & ~MP1_SMN_PUB_CTRL__RESET_MASK);

	for (i = 0; i < adev->usec_timeout; i++) {
		mp1_fw_flags = RREG32_PCIE(MP1_Public |
					   (smnMP1_FIRMWARE_FLAGS & 0xffffffff));
		if ((mp1_fw_flags & MP1_FIRMWARE_FLAGS__INTERRUPTS_ENABLED_MASK) >>
		    MP1_FIRMWARE_FLAGS__INTERRUPTS_ENABLED__SHIFT)
			break;
		udelay(1);
	}

	if (i == adev->usec_timeout)
		return -ETIME;
#endif

	return 0;
}

int smu_v13_0_init_pptable_microcode(struct smu_context *smu)
{
	struct amdgpu_device *adev = smu->adev;
	struct amdgpu_firmware_info *ucode = NULL;
	uint32_t size = 0, pptable_id = 0;
	int ret = 0;
	void *table;

	/* doesn't need to load smu firmware in IOV mode */
	if (amdgpu_sriov_vf(adev))
		return 0;

	if (adev->firmware.load_type != AMDGPU_FW_LOAD_PSP)
		return 0;

	if (!adev->scpm_enabled)
		return 0;

	if ((amdgpu_ip_version(adev, MP1_HWIP, 0) == IP_VERSION(13, 0, 7)) ||
	    (amdgpu_ip_version(adev, MP1_HWIP, 0) == IP_VERSION(13, 0, 0)) ||
	    (amdgpu_ip_version(adev, MP1_HWIP, 0) == IP_VERSION(13, 0, 10)))
		return 0;

	/* override pptable_id from driver parameter */
	if (amdgpu_smu_pptable_id >= 0) {
		pptable_id = amdgpu_smu_pptable_id;
		dev_info(adev->dev, "override pptable id %d\n", pptable_id);
	} else {
		pptable_id = smu->smu_table.boot_values.pp_table_id;
	}

	/* "pptable_id == 0" means vbios carries the pptable. */
	if (!pptable_id)
		return 0;

	ret = smu_v13_0_get_pptable_from_firmware(smu, &table, &size, pptable_id);
	if (ret)
		return ret;

	smu->pptable_firmware.data = table;
	smu->pptable_firmware.size = size;

	ucode = &adev->firmware.ucode[AMDGPU_UCODE_ID_PPTABLE];
	ucode->ucode_id = AMDGPU_UCODE_ID_PPTABLE;
	ucode->fw = &smu->pptable_firmware;
	adev->firmware.fw_size +=
		ALIGN(smu->pptable_firmware.size, PAGE_SIZE);

	return 0;
}

int smu_v13_0_check_fw_status(struct smu_context *smu)
{
	struct amdgpu_device *adev = smu->adev;
	uint32_t mp1_fw_flags;

	switch (amdgpu_ip_version(adev, MP1_HWIP, 0)) {
	case IP_VERSION(13, 0, 4):
	case IP_VERSION(13, 0, 11):
		mp1_fw_flags = RREG32_PCIE(MP1_Public |
					   (smnMP1_V13_0_4_FIRMWARE_FLAGS & 0xffffffff));
		break;
	default:
		mp1_fw_flags = RREG32_PCIE(MP1_Public |
					   (smnMP1_FIRMWARE_FLAGS & 0xffffffff));
		break;
	}

	if ((mp1_fw_flags & MP1_FIRMWARE_FLAGS__INTERRUPTS_ENABLED_MASK) >>
	    MP1_FIRMWARE_FLAGS__INTERRUPTS_ENABLED__SHIFT)
		return 0;

	return -EIO;
}

int smu_v13_0_check_fw_version(struct smu_context *smu)
{
	struct amdgpu_device *adev = smu->adev;
	uint32_t if_version = 0xff, smu_version = 0xff;
	uint8_t smu_program, smu_major, smu_minor, smu_debug;
	int ret = 0;

	ret = smu_cmn_get_smc_version(smu, &if_version, &smu_version);
	if (ret)
		return ret;

	smu_program = (smu_version >> 24) & 0xff;
	smu_major = (smu_version >> 16) & 0xff;
	smu_minor = (smu_version >> 8) & 0xff;
	smu_debug = (smu_version >> 0) & 0xff;
	if (smu->is_apu ||
	    amdgpu_ip_version(adev, MP1_HWIP, 0) == IP_VERSION(13, 0, 6) ||
	    amdgpu_ip_version(adev, MP1_HWIP, 0) == IP_VERSION(13, 0, 14))
		adev->pm.fw_version = smu_version;

	/* only for dGPU w/ SMU13*/
	if (adev->pm.fw)
		dev_dbg(smu->adev->dev, "smu fw reported program %d, version = 0x%08x (%d.%d.%d)\n",
			 smu_program, smu_version, smu_major, smu_minor, smu_debug);

	/*
	 * 1. if_version mismatch is not critical as our fw is designed
	 * to be backward compatible.
	 * 2. New fw usually brings some optimizations. But that's visible
	 * only on the paired driver.
	 * Considering above, we just leave user a verbal message instead
	 * of halt driver loading.
	 */
	if (if_version != smu->smc_driver_if_version) {
		dev_info(adev->dev, "smu driver if version = 0x%08x, smu fw if version = 0x%08x, "
			 "smu fw program = %d, smu fw version = 0x%08x (%d.%d.%d)\n",
			 smu->smc_driver_if_version, if_version,
			 smu_program, smu_version, smu_major, smu_minor, smu_debug);
		dev_info(adev->dev, "SMU driver if version not matched\n");
	}

	return ret;
}

static int smu_v13_0_set_pptable_v2_0(struct smu_context *smu, void **table, uint32_t *size)
{
	struct amdgpu_device *adev = smu->adev;
	uint32_t ppt_offset_bytes;
	const struct smc_firmware_header_v2_0 *v2;

	v2 = (const struct smc_firmware_header_v2_0 *) adev->pm.fw->data;

	ppt_offset_bytes = le32_to_cpu(v2->ppt_offset_bytes);
	*size = le32_to_cpu(v2->ppt_size_bytes);
	*table = (uint8_t *)v2 + ppt_offset_bytes;

	return 0;
}

static int smu_v13_0_set_pptable_v2_1(struct smu_context *smu, void **table,
				      uint32_t *size, uint32_t pptable_id)
{
	struct amdgpu_device *adev = smu->adev;
	const struct smc_firmware_header_v2_1 *v2_1;
	struct smc_soft_pptable_entry *entries;
	uint32_t pptable_count = 0;
	int i = 0;

	v2_1 = (const struct smc_firmware_header_v2_1 *) adev->pm.fw->data;
	entries = (struct smc_soft_pptable_entry *)
		((uint8_t *)v2_1 + le32_to_cpu(v2_1->pptable_entry_offset));
	pptable_count = le32_to_cpu(v2_1->pptable_count);
	for (i = 0; i < pptable_count; i++) {
		if (le32_to_cpu(entries[i].id) == pptable_id) {
			*table = ((uint8_t *)v2_1 + le32_to_cpu(entries[i].ppt_offset_bytes));
			*size = le32_to_cpu(entries[i].ppt_size_bytes);
			break;
		}
	}

	if (i == pptable_count)
		return -EINVAL;

	return 0;
}

static int smu_v13_0_get_pptable_from_vbios(struct smu_context *smu, void **table, uint32_t *size)
{
	struct amdgpu_device *adev = smu->adev;
	uint16_t atom_table_size;
	uint8_t frev, crev;
	int ret, index;

	dev_info(adev->dev, "use vbios provided pptable\n");
	index = get_index_into_master_table(atom_master_list_of_data_tables_v2_1,
					    powerplayinfo);

	ret = amdgpu_atombios_get_data_table(adev, index, &atom_table_size, &frev, &crev,
					     (uint8_t **)table);
	if (ret)
		return ret;

	if (size)
		*size = atom_table_size;

	return 0;
}

int smu_v13_0_get_pptable_from_firmware(struct smu_context *smu,
					void **table,
					uint32_t *size,
					uint32_t pptable_id)
{
	const struct smc_firmware_header_v1_0 *hdr;
	struct amdgpu_device *adev = smu->adev;
	uint16_t version_major, version_minor;
	int ret;

	hdr = (const struct smc_firmware_header_v1_0 *) adev->pm.fw->data;
	if (!hdr)
		return -EINVAL;

	dev_info(adev->dev, "use driver provided pptable %d\n", pptable_id);

	version_major = le16_to_cpu(hdr->header.header_version_major);
	version_minor = le16_to_cpu(hdr->header.header_version_minor);
	if (version_major != 2) {
		dev_err(adev->dev, "Unsupported smu firmware version %d.%d\n",
			version_major, version_minor);
		return -EINVAL;
	}

	switch (version_minor) {
	case 0:
		ret = smu_v13_0_set_pptable_v2_0(smu, table, size);
		break;
	case 1:
		ret = smu_v13_0_set_pptable_v2_1(smu, table, size, pptable_id);
		break;
	default:
		ret = -EINVAL;
		break;
	}

	return ret;
}

int smu_v13_0_setup_pptable(struct smu_context *smu)
{
	struct amdgpu_device *adev = smu->adev;
	uint32_t size = 0, pptable_id = 0;
	void *table;
	int ret = 0;

	/* override pptable_id from driver parameter */
	if (amdgpu_smu_pptable_id >= 0) {
		pptable_id = amdgpu_smu_pptable_id;
		dev_info(adev->dev, "override pptable id %d\n", pptable_id);
	} else {
		pptable_id = smu->smu_table.boot_values.pp_table_id;
	}

	/* force using vbios pptable in sriov mode */
	if ((amdgpu_sriov_vf(adev) || !pptable_id) && (amdgpu_emu_mode != 1))
		ret = smu_v13_0_get_pptable_from_vbios(smu, &table, &size);
	else
		ret = smu_v13_0_get_pptable_from_firmware(smu, &table, &size, pptable_id);

	if (ret)
		return ret;

	if (!smu->smu_table.power_play_table)
		smu->smu_table.power_play_table = table;
	if (!smu->smu_table.power_play_table_size)
		smu->smu_table.power_play_table_size = size;

	return 0;
}

int smu_v13_0_init_smc_tables(struct smu_context *smu)
{
	struct smu_table_context *smu_table = &smu->smu_table;
	struct smu_table *tables = smu_table->tables;
	int ret = 0;

	smu_table->driver_pptable =
		kzalloc(tables[SMU_TABLE_PPTABLE].size, GFP_KERNEL);
	if (!smu_table->driver_pptable) {
		ret = -ENOMEM;
		goto err0_out;
	}

	smu_table->max_sustainable_clocks =
		kzalloc(sizeof(struct smu_13_0_max_sustainable_clocks), GFP_KERNEL);
	if (!smu_table->max_sustainable_clocks) {
		ret = -ENOMEM;
		goto err1_out;
	}

	/* Aldebaran does not support OVERDRIVE */
	if (tables[SMU_TABLE_OVERDRIVE].size) {
		smu_table->overdrive_table =
			kzalloc(tables[SMU_TABLE_OVERDRIVE].size, GFP_KERNEL);
		if (!smu_table->overdrive_table) {
			ret = -ENOMEM;
			goto err2_out;
		}

		smu_table->boot_overdrive_table =
			kzalloc(tables[SMU_TABLE_OVERDRIVE].size, GFP_KERNEL);
		if (!smu_table->boot_overdrive_table) {
			ret = -ENOMEM;
			goto err3_out;
		}

		smu_table->user_overdrive_table =
			kzalloc(tables[SMU_TABLE_OVERDRIVE].size, GFP_KERNEL);
		if (!smu_table->user_overdrive_table) {
			ret = -ENOMEM;
			goto err4_out;
		}
	}

	smu_table->combo_pptable =
		kzalloc(tables[SMU_TABLE_COMBO_PPTABLE].size, GFP_KERNEL);
	if (!smu_table->combo_pptable) {
		ret = -ENOMEM;
		goto err5_out;
	}

	return 0;

err5_out:
	kfree(smu_table->user_overdrive_table);
err4_out:
	kfree(smu_table->boot_overdrive_table);
err3_out:
	kfree(smu_table->overdrive_table);
err2_out:
	kfree(smu_table->max_sustainable_clocks);
err1_out:
	kfree(smu_table->driver_pptable);
err0_out:
	return ret;
}

int smu_v13_0_fini_smc_tables(struct smu_context *smu)
{
	struct smu_table_context *smu_table = &smu->smu_table;
	struct smu_dpm_context *smu_dpm = &smu->smu_dpm;

	kfree(smu_table->gpu_metrics_table);
	kfree(smu_table->combo_pptable);
	kfree(smu_table->user_overdrive_table);
	kfree(smu_table->boot_overdrive_table);
	kfree(smu_table->overdrive_table);
	kfree(smu_table->max_sustainable_clocks);
	kfree(smu_table->driver_pptable);
	smu_table->gpu_metrics_table = NULL;
	smu_table->combo_pptable = NULL;
	smu_table->user_overdrive_table = NULL;
	smu_table->boot_overdrive_table = NULL;
	smu_table->overdrive_table = NULL;
	smu_table->max_sustainable_clocks = NULL;
	smu_table->driver_pptable = NULL;
	kfree(smu_table->hardcode_pptable);
	smu_table->hardcode_pptable = NULL;

	kfree(smu_table->ecc_table);
	kfree(smu_table->metrics_table);
	kfree(smu_table->watermarks_table);
	smu_table->ecc_table = NULL;
	smu_table->metrics_table = NULL;
	smu_table->watermarks_table = NULL;
	smu_table->metrics_time = 0;

	kfree(smu_dpm->dpm_policies);
	kfree(smu_dpm->dpm_context);
	kfree(smu_dpm->golden_dpm_context);
	kfree(smu_dpm->dpm_current_power_state);
	kfree(smu_dpm->dpm_request_power_state);
	smu_dpm->dpm_policies = NULL;
	smu_dpm->dpm_context = NULL;
	smu_dpm->golden_dpm_context = NULL;
	smu_dpm->dpm_context_size = 0;
	smu_dpm->dpm_current_power_state = NULL;
	smu_dpm->dpm_request_power_state = NULL;

	return 0;
}

int smu_v13_0_init_power(struct smu_context *smu)
{
	struct smu_power_context *smu_power = &smu->smu_power;

	if (smu_power->power_context || smu_power->power_context_size != 0)
		return -EINVAL;

	smu_power->power_context = kzalloc(sizeof(struct smu_13_0_power_context),
					   GFP_KERNEL);
	if (!smu_power->power_context)
		return -ENOMEM;
	smu_power->power_context_size = sizeof(struct smu_13_0_power_context);

	return 0;
}

int smu_v13_0_fini_power(struct smu_context *smu)
{
	struct smu_power_context *smu_power = &smu->smu_power;

	if (!smu_power->power_context || smu_power->power_context_size == 0)
		return -EINVAL;

	kfree(smu_power->power_context);
	smu_power->power_context = NULL;
	smu_power->power_context_size = 0;

	return 0;
}

int smu_v13_0_get_vbios_bootup_values(struct smu_context *smu)
{
	int ret, index;
	uint16_t size;
	uint8_t frev, crev;
	struct atom_common_table_header *header;
	struct atom_firmware_info_v3_4 *v_3_4;
	struct atom_firmware_info_v3_3 *v_3_3;
	struct atom_firmware_info_v3_1 *v_3_1;
	struct atom_smu_info_v3_6 *smu_info_v3_6;
	struct atom_smu_info_v4_0 *smu_info_v4_0;

	index = get_index_into_master_table(atom_master_list_of_data_tables_v2_1,
					    firmwareinfo);

	ret = amdgpu_atombios_get_data_table(smu->adev, index, &size, &frev, &crev,
					     (uint8_t **)&header);
	if (ret)
		return ret;

	if (header->format_revision != 3) {
		dev_err(smu->adev->dev, "unknown atom_firmware_info version! for smu13\n");
		return -EINVAL;
	}

	switch (header->content_revision) {
	case 0:
	case 1:
	case 2:
		v_3_1 = (struct atom_firmware_info_v3_1 *)header;
		smu->smu_table.boot_values.revision = v_3_1->firmware_revision;
		smu->smu_table.boot_values.gfxclk = v_3_1->bootup_sclk_in10khz;
		smu->smu_table.boot_values.uclk = v_3_1->bootup_mclk_in10khz;
		smu->smu_table.boot_values.socclk = 0;
		smu->smu_table.boot_values.dcefclk = 0;
		smu->smu_table.boot_values.vddc = v_3_1->bootup_vddc_mv;
		smu->smu_table.boot_values.vddci = v_3_1->bootup_vddci_mv;
		smu->smu_table.boot_values.mvddc = v_3_1->bootup_mvddc_mv;
		smu->smu_table.boot_values.vdd_gfx = v_3_1->bootup_vddgfx_mv;
		smu->smu_table.boot_values.cooling_id = v_3_1->coolingsolution_id;
		smu->smu_table.boot_values.pp_table_id = 0;
		break;
	case 3:
		v_3_3 = (struct atom_firmware_info_v3_3 *)header;
		smu->smu_table.boot_values.revision = v_3_3->firmware_revision;
		smu->smu_table.boot_values.gfxclk = v_3_3->bootup_sclk_in10khz;
		smu->smu_table.boot_values.uclk = v_3_3->bootup_mclk_in10khz;
		smu->smu_table.boot_values.socclk = 0;
		smu->smu_table.boot_values.dcefclk = 0;
		smu->smu_table.boot_values.vddc = v_3_3->bootup_vddc_mv;
		smu->smu_table.boot_values.vddci = v_3_3->bootup_vddci_mv;
		smu->smu_table.boot_values.mvddc = v_3_3->bootup_mvddc_mv;
		smu->smu_table.boot_values.vdd_gfx = v_3_3->bootup_vddgfx_mv;
		smu->smu_table.boot_values.cooling_id = v_3_3->coolingsolution_id;
		smu->smu_table.boot_values.pp_table_id = v_3_3->pplib_pptable_id;
		break;
	case 4:
	default:
		v_3_4 = (struct atom_firmware_info_v3_4 *)header;
		smu->smu_table.boot_values.revision = v_3_4->firmware_revision;
		smu->smu_table.boot_values.gfxclk = v_3_4->bootup_sclk_in10khz;
		smu->smu_table.boot_values.uclk = v_3_4->bootup_mclk_in10khz;
		smu->smu_table.boot_values.socclk = 0;
		smu->smu_table.boot_values.dcefclk = 0;
		smu->smu_table.boot_values.vddc = v_3_4->bootup_vddc_mv;
		smu->smu_table.boot_values.vddci = v_3_4->bootup_vddci_mv;
		smu->smu_table.boot_values.mvddc = v_3_4->bootup_mvddc_mv;
		smu->smu_table.boot_values.vdd_gfx = v_3_4->bootup_vddgfx_mv;
		smu->smu_table.boot_values.cooling_id = v_3_4->coolingsolution_id;
		smu->smu_table.boot_values.pp_table_id = v_3_4->pplib_pptable_id;
		break;
	}

	smu->smu_table.boot_values.format_revision = header->format_revision;
	smu->smu_table.boot_values.content_revision = header->content_revision;

	index = get_index_into_master_table(atom_master_list_of_data_tables_v2_1,
					    smu_info);
	if (!amdgpu_atombios_get_data_table(smu->adev, index, &size, &frev, &crev,
					    (uint8_t **)&header)) {

		if ((frev == 3) && (crev == 6)) {
			smu_info_v3_6 = (struct atom_smu_info_v3_6 *)header;

			smu->smu_table.boot_values.socclk = smu_info_v3_6->bootup_socclk_10khz;
			smu->smu_table.boot_values.vclk = smu_info_v3_6->bootup_vclk_10khz;
			smu->smu_table.boot_values.dclk = smu_info_v3_6->bootup_dclk_10khz;
			smu->smu_table.boot_values.fclk = smu_info_v3_6->bootup_fclk_10khz;
		} else if ((frev == 3) && (crev == 1)) {
			return 0;
		} else if ((frev == 4) && (crev == 0)) {
			smu_info_v4_0 = (struct atom_smu_info_v4_0 *)header;

			smu->smu_table.boot_values.socclk = smu_info_v4_0->bootup_socclk_10khz;
			smu->smu_table.boot_values.dcefclk = smu_info_v4_0->bootup_dcefclk_10khz;
			smu->smu_table.boot_values.vclk = smu_info_v4_0->bootup_vclk0_10khz;
			smu->smu_table.boot_values.dclk = smu_info_v4_0->bootup_dclk0_10khz;
			smu->smu_table.boot_values.fclk = smu_info_v4_0->bootup_fclk_10khz;
		} else {
			dev_warn(smu->adev->dev, "Unexpected and unhandled version: %d.%d\n",
						(uint32_t)frev, (uint32_t)crev);
		}
	}

	return 0;
}


int smu_v13_0_notify_memory_pool_location(struct smu_context *smu)
{
	struct smu_table_context *smu_table = &smu->smu_table;
	struct smu_table *memory_pool = &smu_table->memory_pool;
	int ret = 0;
	uint64_t address;
	uint32_t address_low, address_high;

	if (memory_pool->size == 0 || memory_pool->cpu_addr == NULL)
		return ret;

	address = memory_pool->mc_address;
	address_high = (uint32_t)upper_32_bits(address);
	address_low  = (uint32_t)lower_32_bits(address);

	ret = smu_cmn_send_smc_msg_with_param(smu, SMU_MSG_DramLogSetDramAddrHigh,
					      address_high, NULL);
	if (ret)
		return ret;
	ret = smu_cmn_send_smc_msg_with_param(smu, SMU_MSG_DramLogSetDramAddrLow,
					      address_low, NULL);
	if (ret)
		return ret;
	ret = smu_cmn_send_smc_msg_with_param(smu, SMU_MSG_DramLogSetDramSize,
					      (uint32_t)memory_pool->size, NULL);
	if (ret)
		return ret;

	return ret;
}

int smu_v13_0_set_min_deep_sleep_dcefclk(struct smu_context *smu, uint32_t clk)
{
	int ret;

	ret = smu_cmn_send_smc_msg_with_param(smu,
					      SMU_MSG_SetMinDeepSleepDcefclk, clk, NULL);
	if (ret)
		dev_err(smu->adev->dev, "SMU13 attempt to set divider for DCEFCLK Failed!");

	return ret;
}

int smu_v13_0_set_driver_table_location(struct smu_context *smu)
{
	struct smu_table *driver_table = &smu->smu_table.driver_table;
	int ret = 0;

	if (driver_table->mc_address) {
		ret = smu_cmn_send_smc_msg_with_param(smu,
						      SMU_MSG_SetDriverDramAddrHigh,
						      upper_32_bits(driver_table->mc_address),
						      NULL);
		if (!ret)
			ret = smu_cmn_send_smc_msg_with_param(smu,
							      SMU_MSG_SetDriverDramAddrLow,
							      lower_32_bits(driver_table->mc_address),
							      NULL);
	}

	return ret;
}

int smu_v13_0_set_tool_table_location(struct smu_context *smu)
{
	int ret = 0;
	struct smu_table *tool_table = &smu->smu_table.tables[SMU_TABLE_PMSTATUSLOG];

	if (tool_table->mc_address) {
		ret = smu_cmn_send_smc_msg_with_param(smu,
						      SMU_MSG_SetToolsDramAddrHigh,
						      upper_32_bits(tool_table->mc_address),
						      NULL);
		if (!ret)
			ret = smu_cmn_send_smc_msg_with_param(smu,
							      SMU_MSG_SetToolsDramAddrLow,
							      lower_32_bits(tool_table->mc_address),
							      NULL);
	}

	return ret;
}

int smu_v13_0_init_display_count(struct smu_context *smu, uint32_t count)
{
	int ret = 0;

	if (!smu->pm_enabled)
		return ret;

	ret = smu_cmn_send_smc_msg_with_param(smu, SMU_MSG_NumOfDisplays, count, NULL);

	return ret;
}

int smu_v13_0_set_allowed_mask(struct smu_context *smu)
{
	struct smu_feature *feature = &smu->smu_feature;
	int ret = 0;
	uint32_t feature_mask[2];

	if (bitmap_empty(feature->allowed, SMU_FEATURE_MAX) ||
	    feature->feature_num < 64)
		return -EINVAL;

	bitmap_to_arr32(feature_mask, feature->allowed, 64);

	ret = smu_cmn_send_smc_msg_with_param(smu, SMU_MSG_SetAllowedFeaturesMaskHigh,
					      feature_mask[1], NULL);
	if (ret)
		return ret;

	return smu_cmn_send_smc_msg_with_param(smu,
					       SMU_MSG_SetAllowedFeaturesMaskLow,
					       feature_mask[0],
					       NULL);
}

int smu_v13_0_gfx_off_control(struct smu_context *smu, bool enable)
{
	int ret = 0;
	struct amdgpu_device *adev = smu->adev;

	switch (amdgpu_ip_version(adev, MP1_HWIP, 0)) {
	case IP_VERSION(13, 0, 0):
	case IP_VERSION(13, 0, 1):
	case IP_VERSION(13, 0, 3):
	case IP_VERSION(13, 0, 4):
	case IP_VERSION(13, 0, 5):
	case IP_VERSION(13, 0, 7):
	case IP_VERSION(13, 0, 8):
	case IP_VERSION(13, 0, 10):
	case IP_VERSION(13, 0, 11):
		if (!(adev->pm.pp_feature & PP_GFXOFF_MASK))
			return 0;
		if (enable)
			ret = smu_cmn_send_smc_msg(smu, SMU_MSG_AllowGfxOff, NULL);
		else
			ret = smu_cmn_send_smc_msg(smu, SMU_MSG_DisallowGfxOff, NULL);
		break;
	default:
		break;
	}

	return ret;
}

int smu_v13_0_system_features_control(struct smu_context *smu,
				      bool en)
{
	return smu_cmn_send_smc_msg(smu, (en ? SMU_MSG_EnableAllSmuFeatures :
					  SMU_MSG_DisableAllSmuFeatures), NULL);
}

int smu_v13_0_notify_display_change(struct smu_context *smu)
{
	int ret = 0;

	if (!amdgpu_device_has_dc_support(smu->adev))
		ret = smu_cmn_send_smc_msg(smu, SMU_MSG_DALNotPresent, NULL);

	return ret;
}

	static int
smu_v13_0_get_max_sustainable_clock(struct smu_context *smu, uint32_t *clock,
				    enum smu_clk_type clock_select)
{
	int ret = 0;
	int clk_id;

	if ((smu_cmn_to_asic_specific_index(smu, CMN2ASIC_MAPPING_MSG, SMU_MSG_GetDcModeMaxDpmFreq) < 0) ||
	    (smu_cmn_to_asic_specific_index(smu, CMN2ASIC_MAPPING_MSG, SMU_MSG_GetMaxDpmFreq) < 0))
		return 0;

	clk_id = smu_cmn_to_asic_specific_index(smu,
						CMN2ASIC_MAPPING_CLK,
						clock_select);
	if (clk_id < 0)
		return -EINVAL;

	ret = smu_cmn_send_smc_msg_with_param(smu, SMU_MSG_GetDcModeMaxDpmFreq,
					      clk_id << 16, clock);
	if (ret) {
		dev_err(smu->adev->dev, "[GetMaxSustainableClock] Failed to get max DC clock from SMC!");
		return ret;
	}

	if (*clock != 0)
		return 0;

	/* if DC limit is zero, return AC limit */
	ret = smu_cmn_send_smc_msg_with_param(smu, SMU_MSG_GetMaxDpmFreq,
					      clk_id << 16, clock);
	if (ret) {
		dev_err(smu->adev->dev, "[GetMaxSustainableClock] failed to get max AC clock from SMC!");
		return ret;
	}

	return 0;
}

int smu_v13_0_init_max_sustainable_clocks(struct smu_context *smu)
{
	struct smu_13_0_max_sustainable_clocks *max_sustainable_clocks =
		smu->smu_table.max_sustainable_clocks;
	int ret = 0;

	max_sustainable_clocks->uclock = smu->smu_table.boot_values.uclk / 100;
	max_sustainable_clocks->soc_clock = smu->smu_table.boot_values.socclk / 100;
	max_sustainable_clocks->dcef_clock = smu->smu_table.boot_values.dcefclk / 100;
	max_sustainable_clocks->display_clock = 0xFFFFFFFF;
	max_sustainable_clocks->phy_clock = 0xFFFFFFFF;
	max_sustainable_clocks->pixel_clock = 0xFFFFFFFF;

	if (smu_cmn_feature_is_enabled(smu, SMU_FEATURE_DPM_UCLK_BIT)) {
		ret = smu_v13_0_get_max_sustainable_clock(smu,
							  &(max_sustainable_clocks->uclock),
							  SMU_UCLK);
		if (ret) {
			dev_err(smu->adev->dev, "[%s] failed to get max UCLK from SMC!",
				__func__);
			return ret;
		}
	}

	if (smu_cmn_feature_is_enabled(smu, SMU_FEATURE_DPM_SOCCLK_BIT)) {
		ret = smu_v13_0_get_max_sustainable_clock(smu,
							  &(max_sustainable_clocks->soc_clock),
							  SMU_SOCCLK);
		if (ret) {
			dev_err(smu->adev->dev, "[%s] failed to get max SOCCLK from SMC!",
				__func__);
			return ret;
		}
	}

	if (smu_cmn_feature_is_enabled(smu, SMU_FEATURE_DPM_DCEFCLK_BIT)) {
		ret = smu_v13_0_get_max_sustainable_clock(smu,
							  &(max_sustainable_clocks->dcef_clock),
							  SMU_DCEFCLK);
		if (ret) {
			dev_err(smu->adev->dev, "[%s] failed to get max DCEFCLK from SMC!",
				__func__);
			return ret;
		}

		ret = smu_v13_0_get_max_sustainable_clock(smu,
							  &(max_sustainable_clocks->display_clock),
							  SMU_DISPCLK);
		if (ret) {
			dev_err(smu->adev->dev, "[%s] failed to get max DISPCLK from SMC!",
				__func__);
			return ret;
		}
		ret = smu_v13_0_get_max_sustainable_clock(smu,
							  &(max_sustainable_clocks->phy_clock),
							  SMU_PHYCLK);
		if (ret) {
			dev_err(smu->adev->dev, "[%s] failed to get max PHYCLK from SMC!",
				__func__);
			return ret;
		}
		ret = smu_v13_0_get_max_sustainable_clock(smu,
							  &(max_sustainable_clocks->pixel_clock),
							  SMU_PIXCLK);
		if (ret) {
			dev_err(smu->adev->dev, "[%s] failed to get max PIXCLK from SMC!",
				__func__);
			return ret;
		}
	}

	if (max_sustainable_clocks->soc_clock < max_sustainable_clocks->uclock)
		max_sustainable_clocks->uclock = max_sustainable_clocks->soc_clock;

	return 0;
}

int smu_v13_0_get_current_power_limit(struct smu_context *smu,
				      uint32_t *power_limit)
{
	int power_src;
	int ret = 0;

	if (!smu_cmn_feature_is_enabled(smu, SMU_FEATURE_PPT_BIT))
		return -EINVAL;

	power_src = smu_cmn_to_asic_specific_index(smu,
						   CMN2ASIC_MAPPING_PWR,
						   smu->adev->pm.ac_power ?
						   SMU_POWER_SOURCE_AC :
						   SMU_POWER_SOURCE_DC);
	if (power_src < 0)
		return -EINVAL;

	ret = smu_cmn_send_smc_msg_with_param(smu,
					      SMU_MSG_GetPptLimit,
					      power_src << 16,
					      power_limit);
	if (ret)
		dev_err(smu->adev->dev, "[%s] get PPT limit failed!", __func__);

	return ret;
}

int smu_v13_0_set_power_limit(struct smu_context *smu,
			      enum smu_ppt_limit_type limit_type,
			      uint32_t limit)
{
	int ret = 0;

	if (limit_type != SMU_DEFAULT_PPT_LIMIT)
		return -EINVAL;

	if (!smu_cmn_feature_is_enabled(smu, SMU_FEATURE_PPT_BIT)) {
		dev_err(smu->adev->dev, "Setting new power limit is not supported!\n");
		return -EOPNOTSUPP;
	}

	ret = smu_cmn_send_smc_msg_with_param(smu, SMU_MSG_SetPptLimit, limit, NULL);
	if (ret) {
		dev_err(smu->adev->dev, "[%s] Set power limit Failed!\n", __func__);
		return ret;
	}

	smu->current_power_limit = limit;

	return 0;
}

static int smu_v13_0_allow_ih_interrupt(struct smu_context *smu)
{
	return smu_cmn_send_smc_msg(smu,
				    SMU_MSG_AllowIHHostInterrupt,
				    NULL);
}

static int smu_v13_0_process_pending_interrupt(struct smu_context *smu)
{
	int ret = 0;

	if (smu->dc_controlled_by_gpio &&
	    smu_cmn_feature_is_enabled(smu, SMU_FEATURE_ACDC_BIT))
		ret = smu_v13_0_allow_ih_interrupt(smu);

	return ret;
}

int smu_v13_0_enable_thermal_alert(struct smu_context *smu)
{
	int ret = 0;

	if (!smu->irq_source.num_types)
		return 0;

	ret = amdgpu_irq_get(smu->adev, &smu->irq_source, 0);
	if (ret)
		return ret;

	return smu_v13_0_process_pending_interrupt(smu);
}

int smu_v13_0_disable_thermal_alert(struct smu_context *smu)
{
	if (!smu->irq_source.num_types)
		return 0;

	return amdgpu_irq_put(smu->adev, &smu->irq_source, 0);
}

static uint16_t convert_to_vddc(uint8_t vid)
{
	return (uint16_t) ((6200 - (vid * 25)) / SMU13_VOLTAGE_SCALE);
}

int smu_v13_0_get_gfx_vdd(struct smu_context *smu, uint32_t *value)
{
	struct amdgpu_device *adev = smu->adev;
	uint32_t vdd = 0, val_vid = 0;

	if (!value)
		return -EINVAL;
	val_vid = (RREG32_SOC15(SMUIO, 0, regSMUSVI0_TEL_PLANE0) &
		   SMUSVI0_TEL_PLANE0__SVI0_PLANE0_VDDCOR_MASK) >>
		SMUSVI0_TEL_PLANE0__SVI0_PLANE0_VDDCOR__SHIFT;

	vdd = (uint32_t)convert_to_vddc((uint8_t)val_vid);

	*value = vdd;

	return 0;

}

int
smu_v13_0_display_clock_voltage_request(struct smu_context *smu,
					struct pp_display_clock_request
					*clock_req)
{
	enum amd_pp_clock_type clk_type = clock_req->clock_type;
	int ret = 0;
	enum smu_clk_type clk_select = 0;
	uint32_t clk_freq = clock_req->clock_freq_in_khz / 1000;

	if (smu_cmn_feature_is_enabled(smu, SMU_FEATURE_DPM_DCEFCLK_BIT) ||
	    smu_cmn_feature_is_enabled(smu, SMU_FEATURE_DPM_UCLK_BIT)) {
		switch (clk_type) {
		case amd_pp_dcef_clock:
			clk_select = SMU_DCEFCLK;
			break;
		case amd_pp_disp_clock:
			clk_select = SMU_DISPCLK;
			break;
		case amd_pp_pixel_clock:
			clk_select = SMU_PIXCLK;
			break;
		case amd_pp_phy_clock:
			clk_select = SMU_PHYCLK;
			break;
		case amd_pp_mem_clock:
			clk_select = SMU_UCLK;
			break;
		default:
			dev_info(smu->adev->dev, "[%s] Invalid Clock Type!", __func__);
			ret = -EINVAL;
			break;
		}

		if (ret)
			goto failed;

		if (clk_select == SMU_UCLK && smu->disable_uclk_switch)
			return 0;

		ret = smu_v13_0_set_hard_freq_limited_range(smu, clk_select, clk_freq, 0);

		if (clk_select == SMU_UCLK)
			smu->hard_min_uclk_req_from_dal = clk_freq;
	}

failed:
	return ret;
}

uint32_t smu_v13_0_get_fan_control_mode(struct smu_context *smu)
{
	if (!smu_cmn_feature_is_enabled(smu, SMU_FEATURE_FAN_CONTROL_BIT))
		return AMD_FAN_CTRL_MANUAL;
	else
		return AMD_FAN_CTRL_AUTO;
}

	static int
smu_v13_0_auto_fan_control(struct smu_context *smu, bool auto_fan_control)
{
	int ret = 0;

	if (!smu_cmn_feature_is_supported(smu, SMU_FEATURE_FAN_CONTROL_BIT))
		return 0;

	ret = smu_cmn_feature_set_enabled(smu, SMU_FEATURE_FAN_CONTROL_BIT, auto_fan_control);
	if (ret)
		dev_err(smu->adev->dev, "[%s]%s smc FAN CONTROL feature failed!",
			__func__, (auto_fan_control ? "Start" : "Stop"));

	return ret;
}

	static int
smu_v13_0_set_fan_static_mode(struct smu_context *smu, uint32_t mode)
{
	struct amdgpu_device *adev = smu->adev;

	WREG32_SOC15(THM, 0, regCG_FDO_CTRL2,
		     REG_SET_FIELD(RREG32_SOC15(THM, 0, regCG_FDO_CTRL2),
				   CG_FDO_CTRL2, TMIN, 0));
	WREG32_SOC15(THM, 0, regCG_FDO_CTRL2,
		     REG_SET_FIELD(RREG32_SOC15(THM, 0, regCG_FDO_CTRL2),
				   CG_FDO_CTRL2, FDO_PWM_MODE, mode));

	return 0;
}

int smu_v13_0_set_fan_speed_pwm(struct smu_context *smu,
				uint32_t speed)
{
	struct amdgpu_device *adev = smu->adev;
	uint32_t duty100, duty;
	uint64_t tmp64;

	speed = min_t(uint32_t, speed, 255);

	if (smu_v13_0_auto_fan_control(smu, 0))
		return -EINVAL;

	duty100 = REG_GET_FIELD(RREG32_SOC15(THM, 0, regCG_FDO_CTRL1),
				CG_FDO_CTRL1, FMAX_DUTY100);
	if (!duty100)
		return -EINVAL;

	tmp64 = (uint64_t)speed * duty100;
	do_div(tmp64, 255);
	duty = (uint32_t)tmp64;

	WREG32_SOC15(THM, 0, regCG_FDO_CTRL0,
		     REG_SET_FIELD(RREG32_SOC15(THM, 0, regCG_FDO_CTRL0),
				   CG_FDO_CTRL0, FDO_STATIC_DUTY, duty));

	return smu_v13_0_set_fan_static_mode(smu, FDO_PWM_MODE_STATIC);
}

	int
smu_v13_0_set_fan_control_mode(struct smu_context *smu,
			       uint32_t mode)
{
	int ret = 0;

	switch (mode) {
	case AMD_FAN_CTRL_NONE:
		ret = smu_v13_0_set_fan_speed_pwm(smu, 255);
		break;
	case AMD_FAN_CTRL_MANUAL:
		ret = smu_v13_0_auto_fan_control(smu, 0);
		break;
	case AMD_FAN_CTRL_AUTO:
		ret = smu_v13_0_auto_fan_control(smu, 1);
		break;
	default:
		break;
	}

	if (ret) {
		dev_err(smu->adev->dev, "[%s]Set fan control mode failed!", __func__);
		return -EINVAL;
	}

	return ret;
}

int smu_v13_0_set_fan_speed_rpm(struct smu_context *smu,
				uint32_t speed)
{
	struct amdgpu_device *adev = smu->adev;
	uint32_t crystal_clock_freq = 2500;
	uint32_t tach_period;
	int ret;

	if (!speed)
		return -EINVAL;

	ret = smu_v13_0_auto_fan_control(smu, 0);
	if (ret)
		return ret;

	tach_period = 60 * crystal_clock_freq * 10000 / (8 * speed);
	WREG32_SOC15(THM, 0, regCG_TACH_CTRL,
		     REG_SET_FIELD(RREG32_SOC15(THM, 0, regCG_TACH_CTRL),
				   CG_TACH_CTRL, TARGET_PERIOD,
				   tach_period));

	return smu_v13_0_set_fan_static_mode(smu, FDO_PWM_MODE_STATIC_RPM);
}

int smu_v13_0_set_xgmi_pstate(struct smu_context *smu,
			      uint32_t pstate)
{
	int ret = 0;
	ret = smu_cmn_send_smc_msg_with_param(smu,
					      SMU_MSG_SetXgmiMode,
					      pstate ? XGMI_MODE_PSTATE_D0 : XGMI_MODE_PSTATE_D3,
					      NULL);
	return ret;
}

static int smu_v13_0_set_irq_state(struct amdgpu_device *adev,
				   struct amdgpu_irq_src *source,
				   unsigned tyep,
				   enum amdgpu_interrupt_state state)
{
	struct smu_context *smu = adev->powerplay.pp_handle;
	uint32_t low, high;
	uint32_t val = 0;

	switch (state) {
	case AMDGPU_IRQ_STATE_DISABLE:
		/* For THM irqs */
		val = RREG32_SOC15(THM, 0, regTHM_THERMAL_INT_CTRL);
		val = REG_SET_FIELD(val, THM_THERMAL_INT_CTRL, THERM_INTH_MASK, 1);
		val = REG_SET_FIELD(val, THM_THERMAL_INT_CTRL, THERM_INTL_MASK, 1);
		WREG32_SOC15(THM, 0, regTHM_THERMAL_INT_CTRL, val);

		WREG32_SOC15(THM, 0, regTHM_THERMAL_INT_ENA, 0);

		/* For MP1 SW irqs */
		val = RREG32_SOC15(MP1, 0, regMP1_SMN_IH_SW_INT_CTRL);
		val = REG_SET_FIELD(val, MP1_SMN_IH_SW_INT_CTRL, INT_MASK, 1);
		WREG32_SOC15(MP1, 0, regMP1_SMN_IH_SW_INT_CTRL, val);

		break;
	case AMDGPU_IRQ_STATE_ENABLE:
		/* For THM irqs */
		low = max(SMU_THERMAL_MINIMUM_ALERT_TEMP,
			  smu->thermal_range.min / SMU_TEMPERATURE_UNITS_PER_CENTIGRADES);
		high = min(SMU_THERMAL_MAXIMUM_ALERT_TEMP,
			   smu->thermal_range.software_shutdown_temp);

		val = RREG32_SOC15(THM, 0, regTHM_THERMAL_INT_CTRL);
		val = REG_SET_FIELD(val, THM_THERMAL_INT_CTRL, MAX_IH_CREDIT, 5);
		val = REG_SET_FIELD(val, THM_THERMAL_INT_CTRL, THERM_IH_HW_ENA, 1);
		val = REG_SET_FIELD(val, THM_THERMAL_INT_CTRL, THERM_INTH_MASK, 0);
		val = REG_SET_FIELD(val, THM_THERMAL_INT_CTRL, THERM_INTL_MASK, 0);
		val = REG_SET_FIELD(val, THM_THERMAL_INT_CTRL, DIG_THERM_INTH, (high & 0xff));
		val = REG_SET_FIELD(val, THM_THERMAL_INT_CTRL, DIG_THERM_INTL, (low & 0xff));
		val = val & (~THM_THERMAL_INT_CTRL__THERM_TRIGGER_MASK_MASK);
		WREG32_SOC15(THM, 0, regTHM_THERMAL_INT_CTRL, val);

		val = (1 << THM_THERMAL_INT_ENA__THERM_INTH_CLR__SHIFT);
		val |= (1 << THM_THERMAL_INT_ENA__THERM_INTL_CLR__SHIFT);
		val |= (1 << THM_THERMAL_INT_ENA__THERM_TRIGGER_CLR__SHIFT);
		WREG32_SOC15(THM, 0, regTHM_THERMAL_INT_ENA, val);

		/* For MP1 SW irqs */
		val = RREG32_SOC15(MP1, 0, regMP1_SMN_IH_SW_INT);
		val = REG_SET_FIELD(val, MP1_SMN_IH_SW_INT, ID, 0xFE);
		val = REG_SET_FIELD(val, MP1_SMN_IH_SW_INT, VALID, 0);
		WREG32_SOC15(MP1, 0, regMP1_SMN_IH_SW_INT, val);

		val = RREG32_SOC15(MP1, 0, regMP1_SMN_IH_SW_INT_CTRL);
		val = REG_SET_FIELD(val, MP1_SMN_IH_SW_INT_CTRL, INT_MASK, 0);
		WREG32_SOC15(MP1, 0, regMP1_SMN_IH_SW_INT_CTRL, val);

		break;
	default:
		break;
	}

	return 0;
}

void smu_v13_0_interrupt_work(struct smu_context *smu)
{
	smu_cmn_send_smc_msg(smu,
			     SMU_MSG_ReenableAcDcInterrupt,
			     NULL);
}

#define THM_11_0__SRCID__THM_DIG_THERM_L2H		0		/* ASIC_TEMP > CG_THERMAL_INT.DIG_THERM_INTH  */
#define THM_11_0__SRCID__THM_DIG_THERM_H2L		1		/* ASIC_TEMP < CG_THERMAL_INT.DIG_THERM_INTL  */
#define SMUIO_11_0__SRCID__SMUIO_GPIO19			83

static int smu_v13_0_irq_process(struct amdgpu_device *adev,
				 struct amdgpu_irq_src *source,
				 struct amdgpu_iv_entry *entry)
{
	struct smu_context *smu = adev->powerplay.pp_handle;
	uint32_t client_id = entry->client_id;
	uint32_t src_id = entry->src_id;
	/*
	 * ctxid is used to distinguish different
	 * events for SMCToHost interrupt.
	 */
	uint32_t ctxid = entry->src_data[0];
	uint32_t data;
	uint32_t high;

	if (client_id == SOC15_IH_CLIENTID_THM) {
		switch (src_id) {
		case THM_11_0__SRCID__THM_DIG_THERM_L2H:
			schedule_delayed_work(&smu->swctf_delayed_work,
					      msecs_to_jiffies(AMDGPU_SWCTF_EXTRA_DELAY));
			break;
		case THM_11_0__SRCID__THM_DIG_THERM_H2L:
			dev_emerg(adev->dev, "ERROR: GPU under temperature range detected\n");
			break;
		default:
			dev_emerg(adev->dev, "ERROR: GPU under temperature range unknown src id (%d)\n",
				  src_id);
			break;
		}
	} else if (client_id == SOC15_IH_CLIENTID_ROM_SMUIO) {
		dev_emerg(adev->dev, "ERROR: GPU HW Critical Temperature Fault(aka CTF) detected!\n");
		/*
		 * HW CTF just occurred. Shutdown to prevent further damage.
		 */
		dev_emerg(adev->dev, "ERROR: System is going to shutdown due to GPU HW CTF!\n");
		orderly_poweroff(true);
	} else if (client_id == SOC15_IH_CLIENTID_MP1) {
		if (src_id == SMU_IH_INTERRUPT_ID_TO_DRIVER) {
			/* ACK SMUToHost interrupt */
			data = RREG32_SOC15(MP1, 0, regMP1_SMN_IH_SW_INT_CTRL);
			data = REG_SET_FIELD(data, MP1_SMN_IH_SW_INT_CTRL, INT_ACK, 1);
			WREG32_SOC15(MP1, 0, regMP1_SMN_IH_SW_INT_CTRL, data);

			switch (ctxid) {
			case SMU_IH_INTERRUPT_CONTEXT_ID_AC:
				dev_dbg(adev->dev, "Switched to AC mode!\n");
<<<<<<< HEAD
				smu_v13_0_ack_ac_dc_interrupt(smu);
=======
				schedule_work(&smu->interrupt_work);
>>>>>>> a6ad5510
				adev->pm.ac_power = true;
				break;
			case SMU_IH_INTERRUPT_CONTEXT_ID_DC:
				dev_dbg(adev->dev, "Switched to DC mode!\n");
<<<<<<< HEAD
				smu_v13_0_ack_ac_dc_interrupt(smu);
=======
				schedule_work(&smu->interrupt_work);
>>>>>>> a6ad5510
				adev->pm.ac_power = false;
				break;
			case SMU_IH_INTERRUPT_CONTEXT_ID_THERMAL_THROTTLING:
				/*
				 * Increment the throttle interrupt counter
				 */
				atomic64_inc(&smu->throttle_int_counter);

				if (!atomic_read(&adev->throttling_logging_enabled))
					return 0;

				if (__ratelimit(&adev->throttling_logging_rs))
					schedule_work(&smu->throttling_logging_work);

				break;
			case SMU_IH_INTERRUPT_CONTEXT_ID_FAN_ABNORMAL:
				high = smu->thermal_range.software_shutdown_temp +
					smu->thermal_range.software_shutdown_temp_offset;
				high = min_t(typeof(high),
					     SMU_THERMAL_MAXIMUM_ALERT_TEMP,
					     high);
				dev_emerg(adev->dev, "Reduce soft CTF limit to %d (by an offset %d)\n",
							high,
							smu->thermal_range.software_shutdown_temp_offset);

				data = RREG32_SOC15(THM, 0, regTHM_THERMAL_INT_CTRL);
				data = REG_SET_FIELD(data, THM_THERMAL_INT_CTRL,
							DIG_THERM_INTH,
							(high & 0xff));
				data = data & (~THM_THERMAL_INT_CTRL__THERM_TRIGGER_MASK_MASK);
				WREG32_SOC15(THM, 0, regTHM_THERMAL_INT_CTRL, data);
				break;
			case SMU_IH_INTERRUPT_CONTEXT_ID_FAN_RECOVERY:
				high = min_t(typeof(high),
					     SMU_THERMAL_MAXIMUM_ALERT_TEMP,
					     smu->thermal_range.software_shutdown_temp);
				dev_emerg(adev->dev, "Recover soft CTF limit to %d\n", high);

				data = RREG32_SOC15(THM, 0, regTHM_THERMAL_INT_CTRL);
				data = REG_SET_FIELD(data, THM_THERMAL_INT_CTRL,
							DIG_THERM_INTH,
							(high & 0xff));
				data = data & (~THM_THERMAL_INT_CTRL__THERM_TRIGGER_MASK_MASK);
				WREG32_SOC15(THM, 0, regTHM_THERMAL_INT_CTRL, data);
				break;
			default:
				dev_dbg(adev->dev, "Unhandled context id %d from client:%d!\n",
									ctxid, client_id);
				break;
			}
		}
	}

	return 0;
}

static const struct amdgpu_irq_src_funcs smu_v13_0_irq_funcs = {
	.set = smu_v13_0_set_irq_state,
	.process = smu_v13_0_irq_process,
};

int smu_v13_0_register_irq_handler(struct smu_context *smu)
{
	struct amdgpu_device *adev = smu->adev;
	struct amdgpu_irq_src *irq_src = &smu->irq_source;
	int ret = 0;

	if (amdgpu_sriov_vf(adev))
		return 0;

	irq_src->num_types = 1;
	irq_src->funcs = &smu_v13_0_irq_funcs;

	ret = amdgpu_irq_add_id(adev, SOC15_IH_CLIENTID_THM,
				THM_11_0__SRCID__THM_DIG_THERM_L2H,
				irq_src);
	if (ret)
		return ret;

	ret = amdgpu_irq_add_id(adev, SOC15_IH_CLIENTID_THM,
				THM_11_0__SRCID__THM_DIG_THERM_H2L,
				irq_src);
	if (ret)
		return ret;

	/* Register CTF(GPIO_19) interrupt */
	ret = amdgpu_irq_add_id(adev, SOC15_IH_CLIENTID_ROM_SMUIO,
				SMUIO_11_0__SRCID__SMUIO_GPIO19,
				irq_src);
	if (ret)
		return ret;

	ret = amdgpu_irq_add_id(adev, SOC15_IH_CLIENTID_MP1,
				SMU_IH_INTERRUPT_ID_TO_DRIVER,
				irq_src);
	if (ret)
		return ret;

	return ret;
}

int smu_v13_0_get_max_sustainable_clocks_by_dc(struct smu_context *smu,
					       struct pp_smu_nv_clock_table *max_clocks)
{
	struct smu_table_context *table_context = &smu->smu_table;
	struct smu_13_0_max_sustainable_clocks *sustainable_clocks = NULL;

	if (!max_clocks || !table_context->max_sustainable_clocks)
		return -EINVAL;

	sustainable_clocks = table_context->max_sustainable_clocks;

	max_clocks->dcfClockInKhz =
		(unsigned int) sustainable_clocks->dcef_clock * 1000;
	max_clocks->displayClockInKhz =
		(unsigned int) sustainable_clocks->display_clock * 1000;
	max_clocks->phyClockInKhz =
		(unsigned int) sustainable_clocks->phy_clock * 1000;
	max_clocks->pixelClockInKhz =
		(unsigned int) sustainable_clocks->pixel_clock * 1000;
	max_clocks->uClockInKhz =
		(unsigned int) sustainable_clocks->uclock * 1000;
	max_clocks->socClockInKhz =
		(unsigned int) sustainable_clocks->soc_clock * 1000;
	max_clocks->dscClockInKhz = 0;
	max_clocks->dppClockInKhz = 0;
	max_clocks->fabricClockInKhz = 0;

	return 0;
}

int smu_v13_0_set_azalia_d3_pme(struct smu_context *smu)
{
	int ret = 0;

	ret = smu_cmn_send_smc_msg(smu, SMU_MSG_BacoAudioD3PME, NULL);

	return ret;
}

static int smu_v13_0_wait_for_reset_complete(struct smu_context *smu,
					     uint64_t event_arg)
{
	int ret = 0;

	dev_dbg(smu->adev->dev, "waiting for smu reset complete\n");
	ret = smu_cmn_send_smc_msg(smu, SMU_MSG_GfxDriverResetRecovery, NULL);

	return ret;
}

int smu_v13_0_wait_for_event(struct smu_context *smu, enum smu_event_type event,
			     uint64_t event_arg)
{
	int ret = -EINVAL;

	switch (event) {
	case SMU_EVENT_RESET_COMPLETE:
		ret = smu_v13_0_wait_for_reset_complete(smu, event_arg);
		break;
	default:
		break;
	}

	return ret;
}

int smu_v13_0_get_dpm_ultimate_freq(struct smu_context *smu, enum smu_clk_type clk_type,
				    uint32_t *min, uint32_t *max)
{
	int ret = 0, clk_id = 0;
	uint32_t param = 0;
	uint32_t clock_limit;

	if (!smu_cmn_clk_dpm_is_enabled(smu, clk_type)) {
		ret = smu_v13_0_get_boot_freq_by_index(smu, clk_type, &clock_limit);
		if (ret)
			return ret;

		/* clock in Mhz unit */
		if (min)
			*min = clock_limit / 100;
		if (max)
			*max = clock_limit / 100;

		return 0;
	}

	clk_id = smu_cmn_to_asic_specific_index(smu,
						CMN2ASIC_MAPPING_CLK,
						clk_type);
	if (clk_id < 0) {
		ret = -EINVAL;
		goto failed;
	}
	param = (clk_id & 0xffff) << 16;

	if (max) {
		if (smu->adev->pm.ac_power)
			ret = smu_cmn_send_smc_msg_with_param(smu,
							      SMU_MSG_GetMaxDpmFreq,
							      param,
							      max);
		else
			ret = smu_cmn_send_smc_msg_with_param(smu,
							      SMU_MSG_GetDcModeMaxDpmFreq,
							      param,
							      max);
		if (ret)
			goto failed;
	}

	if (min) {
		ret = smu_cmn_send_smc_msg_with_param(smu, SMU_MSG_GetMinDpmFreq, param, min);
		if (ret)
			goto failed;
	}

failed:
	return ret;
}

int smu_v13_0_set_soft_freq_limited_range(struct smu_context *smu,
					  enum smu_clk_type clk_type,
					  uint32_t min,
					  uint32_t max)
{
	int ret = 0, clk_id = 0;
	uint32_t param;

	if (!smu_cmn_clk_dpm_is_enabled(smu, clk_type))
		return 0;

	clk_id = smu_cmn_to_asic_specific_index(smu,
						CMN2ASIC_MAPPING_CLK,
						clk_type);
	if (clk_id < 0)
		return clk_id;

	if (max > 0) {
		param = (uint32_t)((clk_id << 16) | (max & 0xffff));
		ret = smu_cmn_send_smc_msg_with_param(smu, SMU_MSG_SetSoftMaxByFreq,
						      param, NULL);
		if (ret)
			goto out;
	}

	if (min > 0) {
		param = (uint32_t)((clk_id << 16) | (min & 0xffff));
		ret = smu_cmn_send_smc_msg_with_param(smu, SMU_MSG_SetSoftMinByFreq,
						      param, NULL);
		if (ret)
			goto out;
	}

out:
	return ret;
}

int smu_v13_0_set_hard_freq_limited_range(struct smu_context *smu,
					  enum smu_clk_type clk_type,
					  uint32_t min,
					  uint32_t max)
{
	int ret = 0, clk_id = 0;
	uint32_t param;

	if (min <= 0 && max <= 0)
		return -EINVAL;

	if (!smu_cmn_clk_dpm_is_enabled(smu, clk_type))
		return 0;

	clk_id = smu_cmn_to_asic_specific_index(smu,
						CMN2ASIC_MAPPING_CLK,
						clk_type);
	if (clk_id < 0)
		return clk_id;

	if (max > 0) {
		param = (uint32_t)((clk_id << 16) | (max & 0xffff));
		ret = smu_cmn_send_smc_msg_with_param(smu, SMU_MSG_SetHardMaxByFreq,
						      param, NULL);
		if (ret)
			return ret;
	}

	if (min > 0) {
		param = (uint32_t)((clk_id << 16) | (min & 0xffff));
		ret = smu_cmn_send_smc_msg_with_param(smu, SMU_MSG_SetHardMinByFreq,
						      param, NULL);
		if (ret)
			return ret;
	}

	return ret;
}

int smu_v13_0_set_performance_level(struct smu_context *smu,
				    enum amd_dpm_forced_level level)
{
	struct smu_13_0_dpm_context *dpm_context =
		smu->smu_dpm.dpm_context;
	struct smu_13_0_dpm_table *gfx_table =
		&dpm_context->dpm_tables.gfx_table;
	struct smu_13_0_dpm_table *mem_table =
		&dpm_context->dpm_tables.uclk_table;
	struct smu_13_0_dpm_table *soc_table =
		&dpm_context->dpm_tables.soc_table;
	struct smu_13_0_dpm_table *vclk_table =
		&dpm_context->dpm_tables.vclk_table;
	struct smu_13_0_dpm_table *dclk_table =
		&dpm_context->dpm_tables.dclk_table;
	struct smu_13_0_dpm_table *fclk_table =
		&dpm_context->dpm_tables.fclk_table;
	struct smu_umd_pstate_table *pstate_table =
		&smu->pstate_table;
	struct amdgpu_device *adev = smu->adev;
	uint32_t sclk_min = 0, sclk_max = 0;
	uint32_t mclk_min = 0, mclk_max = 0;
	uint32_t socclk_min = 0, socclk_max = 0;
	uint32_t vclk_min = 0, vclk_max = 0;
	uint32_t dclk_min = 0, dclk_max = 0;
	uint32_t fclk_min = 0, fclk_max = 0;
	int ret = 0, i;

	switch (level) {
	case AMD_DPM_FORCED_LEVEL_HIGH:
		sclk_min = sclk_max = gfx_table->max;
		mclk_min = mclk_max = mem_table->max;
		socclk_min = socclk_max = soc_table->max;
		vclk_min = vclk_max = vclk_table->max;
		dclk_min = dclk_max = dclk_table->max;
		fclk_min = fclk_max = fclk_table->max;
		break;
	case AMD_DPM_FORCED_LEVEL_LOW:
		sclk_min = sclk_max = gfx_table->min;
		mclk_min = mclk_max = mem_table->min;
		socclk_min = socclk_max = soc_table->min;
		vclk_min = vclk_max = vclk_table->min;
		dclk_min = dclk_max = dclk_table->min;
		fclk_min = fclk_max = fclk_table->min;
		break;
	case AMD_DPM_FORCED_LEVEL_AUTO:
		sclk_min = gfx_table->min;
		sclk_max = gfx_table->max;
		mclk_min = mem_table->min;
		mclk_max = mem_table->max;
		socclk_min = soc_table->min;
		socclk_max = soc_table->max;
		vclk_min = vclk_table->min;
		vclk_max = vclk_table->max;
		dclk_min = dclk_table->min;
		dclk_max = dclk_table->max;
		fclk_min = fclk_table->min;
		fclk_max = fclk_table->max;
		break;
	case AMD_DPM_FORCED_LEVEL_PROFILE_STANDARD:
		sclk_min = sclk_max = pstate_table->gfxclk_pstate.standard;
		mclk_min = mclk_max = pstate_table->uclk_pstate.standard;
		socclk_min = socclk_max = pstate_table->socclk_pstate.standard;
		vclk_min = vclk_max = pstate_table->vclk_pstate.standard;
		dclk_min = dclk_max = pstate_table->dclk_pstate.standard;
		fclk_min = fclk_max = pstate_table->fclk_pstate.standard;
		break;
	case AMD_DPM_FORCED_LEVEL_PROFILE_MIN_SCLK:
		sclk_min = sclk_max = pstate_table->gfxclk_pstate.min;
		break;
	case AMD_DPM_FORCED_LEVEL_PROFILE_MIN_MCLK:
		mclk_min = mclk_max = pstate_table->uclk_pstate.min;
		break;
	case AMD_DPM_FORCED_LEVEL_PROFILE_PEAK:
		sclk_min = sclk_max = pstate_table->gfxclk_pstate.peak;
		mclk_min = mclk_max = pstate_table->uclk_pstate.peak;
		socclk_min = socclk_max = pstate_table->socclk_pstate.peak;
		vclk_min = vclk_max = pstate_table->vclk_pstate.peak;
		dclk_min = dclk_max = pstate_table->dclk_pstate.peak;
		fclk_min = fclk_max = pstate_table->fclk_pstate.peak;
		break;
	case AMD_DPM_FORCED_LEVEL_MANUAL:
	case AMD_DPM_FORCED_LEVEL_PROFILE_EXIT:
		return 0;
	default:
		dev_err(adev->dev, "Invalid performance level %d\n", level);
		return -EINVAL;
	}

	/*
	 * Unset those settings for SMU 13.0.2. As soft limits settings
	 * for those clock domains are not supported.
	 */
	if (amdgpu_ip_version(smu->adev, MP1_HWIP, 0) == IP_VERSION(13, 0, 2)) {
		mclk_min = mclk_max = 0;
		socclk_min = socclk_max = 0;
		vclk_min = vclk_max = 0;
		dclk_min = dclk_max = 0;
		fclk_min = fclk_max = 0;
	}

	if (sclk_min && sclk_max) {
		ret = smu_v13_0_set_soft_freq_limited_range(smu,
							    SMU_GFXCLK,
							    sclk_min,
							    sclk_max);
		if (ret)
			return ret;

		pstate_table->gfxclk_pstate.curr.min = sclk_min;
		pstate_table->gfxclk_pstate.curr.max = sclk_max;
	}

	if (mclk_min && mclk_max) {
		ret = smu_v13_0_set_soft_freq_limited_range(smu,
							    SMU_MCLK,
							    mclk_min,
							    mclk_max);
		if (ret)
			return ret;

		pstate_table->uclk_pstate.curr.min = mclk_min;
		pstate_table->uclk_pstate.curr.max = mclk_max;
	}

	if (socclk_min && socclk_max) {
		ret = smu_v13_0_set_soft_freq_limited_range(smu,
							    SMU_SOCCLK,
							    socclk_min,
							    socclk_max);
		if (ret)
			return ret;

		pstate_table->socclk_pstate.curr.min = socclk_min;
		pstate_table->socclk_pstate.curr.max = socclk_max;
	}

	if (vclk_min && vclk_max) {
		for (i = 0; i < adev->vcn.num_vcn_inst; i++) {
			if (adev->vcn.harvest_config & (1 << i))
				continue;
			ret = smu_v13_0_set_soft_freq_limited_range(smu,
								    i ? SMU_VCLK1 : SMU_VCLK,
								    vclk_min,
								    vclk_max);
			if (ret)
				return ret;
		}
		pstate_table->vclk_pstate.curr.min = vclk_min;
		pstate_table->vclk_pstate.curr.max = vclk_max;
	}

	if (dclk_min && dclk_max) {
		for (i = 0; i < adev->vcn.num_vcn_inst; i++) {
			if (adev->vcn.harvest_config & (1 << i))
				continue;
			ret = smu_v13_0_set_soft_freq_limited_range(smu,
								    i ? SMU_DCLK1 : SMU_DCLK,
								    dclk_min,
								    dclk_max);
			if (ret)
				return ret;
		}
		pstate_table->dclk_pstate.curr.min = dclk_min;
		pstate_table->dclk_pstate.curr.max = dclk_max;
	}

	if (fclk_min && fclk_max) {
		ret = smu_v13_0_set_soft_freq_limited_range(smu,
							    SMU_FCLK,
							    fclk_min,
							    fclk_max);
		if (ret)
			return ret;

		pstate_table->fclk_pstate.curr.min = fclk_min;
		pstate_table->fclk_pstate.curr.max = fclk_max;
	}

	return ret;
}

int smu_v13_0_set_power_source(struct smu_context *smu,
			       enum smu_power_src_type power_src)
{
	int pwr_source;

	pwr_source = smu_cmn_to_asic_specific_index(smu,
						    CMN2ASIC_MAPPING_PWR,
						    (uint32_t)power_src);
	if (pwr_source < 0)
		return -EINVAL;

	return smu_cmn_send_smc_msg_with_param(smu,
					       SMU_MSG_NotifyPowerSource,
					       pwr_source,
					       NULL);
}

int smu_v13_0_get_boot_freq_by_index(struct smu_context *smu,
				     enum smu_clk_type clk_type,
				     uint32_t *value)
{
	int ret = 0;

	switch (clk_type) {
	case SMU_MCLK:
	case SMU_UCLK:
		*value = smu->smu_table.boot_values.uclk;
		break;
	case SMU_FCLK:
		*value = smu->smu_table.boot_values.fclk;
		break;
	case SMU_GFXCLK:
	case SMU_SCLK:
		*value = smu->smu_table.boot_values.gfxclk;
		break;
	case SMU_SOCCLK:
		*value = smu->smu_table.boot_values.socclk;
		break;
	case SMU_VCLK:
		*value = smu->smu_table.boot_values.vclk;
		break;
	case SMU_DCLK:
		*value = smu->smu_table.boot_values.dclk;
		break;
	default:
		ret = -EINVAL;
		break;
	}
	return ret;
}

int smu_v13_0_get_dpm_freq_by_index(struct smu_context *smu,
				    enum smu_clk_type clk_type, uint16_t level,
				    uint32_t *value)
{
	int ret = 0, clk_id = 0;
	uint32_t param;

	if (!value)
		return -EINVAL;

	if (!smu_cmn_clk_dpm_is_enabled(smu, clk_type))
		return smu_v13_0_get_boot_freq_by_index(smu, clk_type, value);

	clk_id = smu_cmn_to_asic_specific_index(smu,
						CMN2ASIC_MAPPING_CLK,
						clk_type);
	if (clk_id < 0)
		return clk_id;

	param = (uint32_t)(((clk_id & 0xffff) << 16) | (level & 0xffff));

	ret = smu_cmn_send_smc_msg_with_param(smu,
					      SMU_MSG_GetDpmFreqByIndex,
					      param,
					      value);
	if (ret)
		return ret;

	*value = *value & 0x7fffffff;

	return ret;
}

static int smu_v13_0_get_dpm_level_count(struct smu_context *smu,
					 enum smu_clk_type clk_type,
					 uint32_t *value)
{
	int ret;

	ret = smu_v13_0_get_dpm_freq_by_index(smu, clk_type, 0xff, value);
	/* SMU v13.0.2 FW returns 0 based max level, increment by one for it */
	if ((amdgpu_ip_version(smu->adev, MP1_HWIP, 0) == IP_VERSION(13, 0, 2)) && (!ret && value))
		++(*value);

	return ret;
}

static int smu_v13_0_get_fine_grained_status(struct smu_context *smu,
					     enum smu_clk_type clk_type,
					     bool *is_fine_grained_dpm)
{
	int ret = 0, clk_id = 0;
	uint32_t param;
	uint32_t value;

	if (!is_fine_grained_dpm)
		return -EINVAL;

	if (!smu_cmn_clk_dpm_is_enabled(smu, clk_type))
		return 0;

	clk_id = smu_cmn_to_asic_specific_index(smu,
						CMN2ASIC_MAPPING_CLK,
						clk_type);
	if (clk_id < 0)
		return clk_id;

	param = (uint32_t)(((clk_id & 0xffff) << 16) | 0xff);

	ret = smu_cmn_send_smc_msg_with_param(smu,
					      SMU_MSG_GetDpmFreqByIndex,
					      param,
					      &value);
	if (ret)
		return ret;

	/*
	 * BIT31:  1 - Fine grained DPM, 0 - Dicrete DPM
	 * now, we un-support it
	 */
	*is_fine_grained_dpm = value & 0x80000000;

	return 0;
}

int smu_v13_0_set_single_dpm_table(struct smu_context *smu,
				   enum smu_clk_type clk_type,
				   struct smu_13_0_dpm_table *single_dpm_table)
{
	int ret = 0;
	uint32_t clk;
	int i;

	ret = smu_v13_0_get_dpm_level_count(smu,
					    clk_type,
					    &single_dpm_table->count);
	if (ret) {
		dev_err(smu->adev->dev, "[%s] failed to get dpm levels!\n", __func__);
		return ret;
	}

	if (amdgpu_ip_version(smu->adev, MP1_HWIP, 0) != IP_VERSION(13, 0, 2)) {
		ret = smu_v13_0_get_fine_grained_status(smu,
							clk_type,
							&single_dpm_table->is_fine_grained);
		if (ret) {
			dev_err(smu->adev->dev, "[%s] failed to get fine grained status!\n", __func__);
			return ret;
		}
	}

	for (i = 0; i < single_dpm_table->count; i++) {
		ret = smu_v13_0_get_dpm_freq_by_index(smu,
						      clk_type,
						      i,
						      &clk);
		if (ret) {
			dev_err(smu->adev->dev, "[%s] failed to get dpm freq by index!\n", __func__);
			return ret;
		}

		single_dpm_table->dpm_levels[i].value = clk;
		single_dpm_table->dpm_levels[i].enabled = true;

		if (i == 0)
			single_dpm_table->min = clk;
		else if (i == single_dpm_table->count - 1)
			single_dpm_table->max = clk;
	}

	return 0;
}

int smu_v13_0_get_current_pcie_link_width_level(struct smu_context *smu)
{
	struct amdgpu_device *adev = smu->adev;

	return (RREG32_PCIE(smnPCIE_LC_LINK_WIDTH_CNTL) &
		PCIE_LC_LINK_WIDTH_CNTL__LC_LINK_WIDTH_RD_MASK)
		>> PCIE_LC_LINK_WIDTH_CNTL__LC_LINK_WIDTH_RD__SHIFT;
}

int smu_v13_0_get_current_pcie_link_width(struct smu_context *smu)
{
	uint32_t width_level;

	width_level = smu_v13_0_get_current_pcie_link_width_level(smu);
	if (width_level > LINK_WIDTH_MAX)
		width_level = 0;

	return link_width[width_level];
}

int smu_v13_0_get_current_pcie_link_speed_level(struct smu_context *smu)
{
	struct amdgpu_device *adev = smu->adev;

	return (RREG32_PCIE(smnPCIE_LC_SPEED_CNTL) &
		PCIE_LC_SPEED_CNTL__LC_CURRENT_DATA_RATE_MASK)
		>> PCIE_LC_SPEED_CNTL__LC_CURRENT_DATA_RATE__SHIFT;
}

int smu_v13_0_get_current_pcie_link_speed(struct smu_context *smu)
{
	uint32_t speed_level;

	speed_level = smu_v13_0_get_current_pcie_link_speed_level(smu);
	if (speed_level > LINK_SPEED_MAX)
		speed_level = 0;

	return link_speed[speed_level];
}

int smu_v13_0_set_vcn_enable(struct smu_context *smu,
			     bool enable)
{
	struct amdgpu_device *adev = smu->adev;
	int i, ret = 0;

	for (i = 0; i < adev->vcn.num_vcn_inst; i++) {
		if (adev->vcn.harvest_config & (1 << i))
			continue;

		ret = smu_cmn_send_smc_msg_with_param(smu, enable ?
						      SMU_MSG_PowerUpVcn : SMU_MSG_PowerDownVcn,
						      i << 16U, NULL);
		if (ret)
			return ret;
	}

	return ret;
}

int smu_v13_0_set_jpeg_enable(struct smu_context *smu,
			      bool enable)
{
	return smu_cmn_send_smc_msg_with_param(smu, enable ?
					       SMU_MSG_PowerUpJpeg : SMU_MSG_PowerDownJpeg,
					       0, NULL);
}

int smu_v13_0_run_btc(struct smu_context *smu)
{
	int res;

	res = smu_cmn_send_smc_msg(smu, SMU_MSG_RunDcBtc, NULL);
	if (res)
		dev_err(smu->adev->dev, "RunDcBtc failed!\n");

	return res;
}

int smu_v13_0_gpo_control(struct smu_context *smu,
			  bool enablement)
{
	int res;

	res = smu_cmn_send_smc_msg_with_param(smu,
					      SMU_MSG_AllowGpo,
					      enablement ? 1 : 0,
					      NULL);
	if (res)
		dev_err(smu->adev->dev, "SetGpoAllow %d failed!\n", enablement);

	return res;
}

int smu_v13_0_deep_sleep_control(struct smu_context *smu,
				 bool enablement)
{
	struct amdgpu_device *adev = smu->adev;
	int ret = 0;

	if (smu_cmn_feature_is_supported(smu, SMU_FEATURE_DS_GFXCLK_BIT)) {
		ret = smu_cmn_feature_set_enabled(smu, SMU_FEATURE_DS_GFXCLK_BIT, enablement);
		if (ret) {
			dev_err(adev->dev, "Failed to %s GFXCLK DS!\n", enablement ? "enable" : "disable");
			return ret;
		}
	}

	if (smu_cmn_feature_is_supported(smu, SMU_FEATURE_DS_UCLK_BIT)) {
		ret = smu_cmn_feature_set_enabled(smu, SMU_FEATURE_DS_UCLK_BIT, enablement);
		if (ret) {
			dev_err(adev->dev, "Failed to %s UCLK DS!\n", enablement ? "enable" : "disable");
			return ret;
		}
	}

	if (smu_cmn_feature_is_supported(smu, SMU_FEATURE_DS_FCLK_BIT)) {
		ret = smu_cmn_feature_set_enabled(smu, SMU_FEATURE_DS_FCLK_BIT, enablement);
		if (ret) {
			dev_err(adev->dev, "Failed to %s FCLK DS!\n", enablement ? "enable" : "disable");
			return ret;
		}
	}

	if (smu_cmn_feature_is_supported(smu, SMU_FEATURE_DS_SOCCLK_BIT)) {
		ret = smu_cmn_feature_set_enabled(smu, SMU_FEATURE_DS_SOCCLK_BIT, enablement);
		if (ret) {
			dev_err(adev->dev, "Failed to %s SOCCLK DS!\n", enablement ? "enable" : "disable");
			return ret;
		}
	}

	if (smu_cmn_feature_is_supported(smu, SMU_FEATURE_DS_LCLK_BIT)) {
		ret = smu_cmn_feature_set_enabled(smu, SMU_FEATURE_DS_LCLK_BIT, enablement);
		if (ret) {
			dev_err(adev->dev, "Failed to %s LCLK DS!\n", enablement ? "enable" : "disable");
			return ret;
		}
	}

	if (smu_cmn_feature_is_supported(smu, SMU_FEATURE_DS_VCN_BIT)) {
		ret = smu_cmn_feature_set_enabled(smu, SMU_FEATURE_DS_VCN_BIT, enablement);
		if (ret) {
			dev_err(adev->dev, "Failed to %s VCN DS!\n", enablement ? "enable" : "disable");
			return ret;
		}
	}

	if (smu_cmn_feature_is_supported(smu, SMU_FEATURE_DS_MP0CLK_BIT)) {
		ret = smu_cmn_feature_set_enabled(smu, SMU_FEATURE_DS_MP0CLK_BIT, enablement);
		if (ret) {
			dev_err(adev->dev, "Failed to %s MP0/MPIOCLK DS!\n", enablement ? "enable" : "disable");
			return ret;
		}
	}

	if (smu_cmn_feature_is_supported(smu, SMU_FEATURE_DS_MP1CLK_BIT)) {
		ret = smu_cmn_feature_set_enabled(smu, SMU_FEATURE_DS_MP1CLK_BIT, enablement);
		if (ret) {
			dev_err(adev->dev, "Failed to %s MP1CLK DS!\n", enablement ? "enable" : "disable");
			return ret;
		}
	}

	return ret;
}

int smu_v13_0_gfx_ulv_control(struct smu_context *smu,
			      bool enablement)
{
	int ret = 0;

	if (smu_cmn_feature_is_supported(smu, SMU_FEATURE_GFX_ULV_BIT))
		ret = smu_cmn_feature_set_enabled(smu, SMU_FEATURE_GFX_ULV_BIT, enablement);

	return ret;
}

static int smu_v13_0_baco_set_armd3_sequence(struct smu_context *smu,
				      enum smu_baco_seq baco_seq)
{
	struct smu_baco_context *smu_baco = &smu->smu_baco;
	int ret;

	ret = smu_cmn_send_smc_msg_with_param(smu,
					      SMU_MSG_ArmD3,
					      baco_seq,
					      NULL);
	if (ret)
		return ret;

	if (baco_seq == BACO_SEQ_BAMACO ||
	    baco_seq == BACO_SEQ_BACO)
		smu_baco->state = SMU_BACO_STATE_ENTER;
	else
		smu_baco->state = SMU_BACO_STATE_EXIT;

	return 0;
}

static enum smu_baco_state smu_v13_0_baco_get_state(struct smu_context *smu)
{
	struct smu_baco_context *smu_baco = &smu->smu_baco;

	return smu_baco->state;
}

static int smu_v13_0_baco_set_state(struct smu_context *smu,
			     enum smu_baco_state state)
{
	struct smu_baco_context *smu_baco = &smu->smu_baco;
	struct amdgpu_device *adev = smu->adev;
	int ret = 0;

	if (smu_v13_0_baco_get_state(smu) == state)
		return 0;

	if (state == SMU_BACO_STATE_ENTER) {
		ret = smu_cmn_send_smc_msg_with_param(smu,
						      SMU_MSG_EnterBaco,
						      (adev->pm.rpm_mode == AMDGPU_RUNPM_BAMACO) ?
						      BACO_SEQ_BAMACO : BACO_SEQ_BACO,
						      NULL);
	} else {
		ret = smu_cmn_send_smc_msg(smu,
					   SMU_MSG_ExitBaco,
					   NULL);
		if (ret)
			return ret;

		/* clear vbios scratch 6 and 7 for coming asic reinit */
		WREG32(adev->bios_scratch_reg_offset + 6, 0);
		WREG32(adev->bios_scratch_reg_offset + 7, 0);
	}

	if (!ret)
		smu_baco->state = state;

	return ret;
}

int smu_v13_0_get_bamaco_support(struct smu_context *smu)
{
	struct smu_baco_context *smu_baco = &smu->smu_baco;
	int bamaco_support = 0;

	if (amdgpu_sriov_vf(smu->adev) || !smu_baco->platform_support)
		return 0;

	if (smu_baco->maco_support)
		bamaco_support |= MACO_SUPPORT;

	/* return true if ASIC is in BACO state already */
	if (smu_v13_0_baco_get_state(smu) == SMU_BACO_STATE_ENTER)
		return bamaco_support |= BACO_SUPPORT;

	if (smu_cmn_feature_is_supported(smu, SMU_FEATURE_BACO_BIT) &&
	    !smu_cmn_feature_is_enabled(smu, SMU_FEATURE_BACO_BIT))
		return 0;

	return (bamaco_support |= BACO_SUPPORT);
}

int smu_v13_0_baco_enter(struct smu_context *smu)
{
	struct amdgpu_device *adev = smu->adev;
	int ret;

	if (adev->in_runpm && smu_cmn_is_audio_func_enabled(adev)) {
		return smu_v13_0_baco_set_armd3_sequence(smu,
				(adev->pm.rpm_mode == AMDGPU_RUNPM_BAMACO) ?
					BACO_SEQ_BAMACO : BACO_SEQ_BACO);
	} else {
		ret = smu_v13_0_baco_set_state(smu, SMU_BACO_STATE_ENTER);
		if (!ret)
			usleep_range(10000, 11000);

		return ret;
	}
}

int smu_v13_0_baco_exit(struct smu_context *smu)
{
	struct amdgpu_device *adev = smu->adev;
	int ret;

	if (adev->in_runpm && smu_cmn_is_audio_func_enabled(adev)) {
		/* Wait for PMFW handling for the Dstate change */
		usleep_range(10000, 11000);
		ret = smu_v13_0_baco_set_armd3_sequence(smu, BACO_SEQ_ULPS);
	} else {
		ret = smu_v13_0_baco_set_state(smu, SMU_BACO_STATE_EXIT);
	}

	if (!ret)
		adev->gfx.is_poweron = false;

	return ret;
}

int smu_v13_0_set_gfx_power_up_by_imu(struct smu_context *smu)
{
	uint16_t index;
	struct amdgpu_device *adev = smu->adev;

	if (adev->firmware.load_type == AMDGPU_FW_LOAD_PSP) {
		return smu_cmn_send_smc_msg_with_param(smu, SMU_MSG_EnableGfxImu,
						       ENABLE_IMU_ARG_GFXOFF_ENABLE, NULL);
	}

	index = smu_cmn_to_asic_specific_index(smu, CMN2ASIC_MAPPING_MSG,
					       SMU_MSG_EnableGfxImu);
	return smu_cmn_send_msg_without_waiting(smu, index,
						ENABLE_IMU_ARG_GFXOFF_ENABLE);
}

int smu_v13_0_od_edit_dpm_table(struct smu_context *smu,
				enum PP_OD_DPM_TABLE_COMMAND type,
				long input[], uint32_t size)
{
	struct smu_dpm_context *smu_dpm = &(smu->smu_dpm);
	int ret = 0;

	/* Only allowed in manual mode */
	if (smu_dpm->dpm_level != AMD_DPM_FORCED_LEVEL_MANUAL)
		return -EINVAL;

	switch (type) {
	case PP_OD_EDIT_SCLK_VDDC_TABLE:
		if (size != 2) {
			dev_err(smu->adev->dev, "Input parameter number not correct\n");
			return -EINVAL;
		}

		if (input[0] == 0) {
			if (input[1] < smu->gfx_default_hard_min_freq) {
				dev_warn(smu->adev->dev,
					 "Fine grain setting minimum sclk (%ld) MHz is less than the minimum allowed (%d) MHz\n",
					 input[1], smu->gfx_default_hard_min_freq);
				return -EINVAL;
			}
			smu->gfx_actual_hard_min_freq = input[1];
		} else if (input[0] == 1) {
			if (input[1] > smu->gfx_default_soft_max_freq) {
				dev_warn(smu->adev->dev,
					 "Fine grain setting maximum sclk (%ld) MHz is greater than the maximum allowed (%d) MHz\n",
					 input[1], smu->gfx_default_soft_max_freq);
				return -EINVAL;
			}
			smu->gfx_actual_soft_max_freq = input[1];
		} else {
			return -EINVAL;
		}
		break;
	case PP_OD_RESTORE_DEFAULT_TABLE:
		if (size != 0) {
			dev_err(smu->adev->dev, "Input parameter number not correct\n");
			return -EINVAL;
		}
		smu->gfx_actual_hard_min_freq = smu->gfx_default_hard_min_freq;
		smu->gfx_actual_soft_max_freq = smu->gfx_default_soft_max_freq;
		break;
	case PP_OD_COMMIT_DPM_TABLE:
		if (size != 0) {
			dev_err(smu->adev->dev, "Input parameter number not correct\n");
			return -EINVAL;
		}
		if (smu->gfx_actual_hard_min_freq > smu->gfx_actual_soft_max_freq) {
			dev_err(smu->adev->dev,
				"The setting minimum sclk (%d) MHz is greater than the setting maximum sclk (%d) MHz\n",
				smu->gfx_actual_hard_min_freq,
				smu->gfx_actual_soft_max_freq);
			return -EINVAL;
		}

		ret = smu_cmn_send_smc_msg_with_param(smu, SMU_MSG_SetHardMinGfxClk,
						      smu->gfx_actual_hard_min_freq,
						      NULL);
		if (ret) {
			dev_err(smu->adev->dev, "Set hard min sclk failed!");
			return ret;
		}

		ret = smu_cmn_send_smc_msg_with_param(smu, SMU_MSG_SetSoftMaxGfxClk,
						      smu->gfx_actual_soft_max_freq,
						      NULL);
		if (ret) {
			dev_err(smu->adev->dev, "Set soft max sclk failed!");
			return ret;
		}
		break;
	default:
		return -ENOSYS;
	}

	return ret;
}

int smu_v13_0_set_default_dpm_tables(struct smu_context *smu)
{
	struct smu_table_context *smu_table = &smu->smu_table;

	return smu_cmn_update_table(smu, SMU_TABLE_DPMCLOCKS, 0,
				    smu_table->clocks_table, false);
}

void smu_v13_0_set_smu_mailbox_registers(struct smu_context *smu)
{
	struct amdgpu_device *adev = smu->adev;

	smu->param_reg = SOC15_REG_OFFSET(MP1, 0, mmMP1_SMN_C2PMSG_82);
	smu->msg_reg = SOC15_REG_OFFSET(MP1, 0, mmMP1_SMN_C2PMSG_66);
	smu->resp_reg = SOC15_REG_OFFSET(MP1, 0, mmMP1_SMN_C2PMSG_90);
}

int smu_v13_0_mode1_reset(struct smu_context *smu)
{
	int ret = 0;

	ret = smu_cmn_send_smc_msg(smu, SMU_MSG_Mode1Reset, NULL);
	if (!ret)
		msleep(SMU13_MODE1_RESET_WAIT_TIME_IN_MS);

	return ret;
}

int smu_v13_0_update_pcie_parameters(struct smu_context *smu,
				     uint8_t pcie_gen_cap,
				     uint8_t pcie_width_cap)
{
	struct smu_13_0_dpm_context *dpm_context = smu->smu_dpm.dpm_context;
	struct smu_13_0_pcie_table *pcie_table =
				&dpm_context->dpm_tables.pcie_table;
	int num_of_levels = pcie_table->num_of_link_levels;
	uint32_t smu_pcie_arg;
	int ret, i;

	if (!num_of_levels)
		return 0;

	if (!(smu->adev->pm.pp_feature & PP_PCIE_DPM_MASK)) {
		if (pcie_table->pcie_gen[num_of_levels - 1] < pcie_gen_cap)
			pcie_gen_cap = pcie_table->pcie_gen[num_of_levels - 1];

		if (pcie_table->pcie_lane[num_of_levels - 1] < pcie_width_cap)
			pcie_width_cap = pcie_table->pcie_lane[num_of_levels - 1];

		/* Force all levels to use the same settings */
		for (i = 0; i < num_of_levels; i++) {
			pcie_table->pcie_gen[i] = pcie_gen_cap;
			pcie_table->pcie_lane[i] = pcie_width_cap;
		}
	} else {
		for (i = 0; i < num_of_levels; i++) {
			if (pcie_table->pcie_gen[i] > pcie_gen_cap)
				pcie_table->pcie_gen[i] = pcie_gen_cap;
			if (pcie_table->pcie_lane[i] > pcie_width_cap)
				pcie_table->pcie_lane[i] = pcie_width_cap;
		}
	}

	for (i = 0; i < num_of_levels; i++) {
		smu_pcie_arg = i << 16;
		smu_pcie_arg |= pcie_table->pcie_gen[i] << 8;
		smu_pcie_arg |= pcie_table->pcie_lane[i];

		ret = smu_cmn_send_smc_msg_with_param(smu,
						      SMU_MSG_OverridePcieParameters,
						      smu_pcie_arg,
						      NULL);
		if (ret)
			return ret;
	}

	return 0;
}

int smu_v13_0_disable_pmfw_state(struct smu_context *smu)
{
	int ret;
	struct amdgpu_device *adev = smu->adev;

	WREG32_PCIE(MP1_Public | (smnMP1_FIRMWARE_FLAGS & 0xffffffff), 0);

	ret = RREG32_PCIE(MP1_Public |
					   (smnMP1_FIRMWARE_FLAGS & 0xffffffff));

	return ret == 0 ? 0 : -EINVAL;
}

int smu_v13_0_enable_uclk_shadow(struct smu_context *smu, bool enable)
{
	return smu_cmn_send_smc_msg_with_param(smu, SMU_MSG_EnableUCLKShadow, enable, NULL);
}

int smu_v13_0_set_wbrf_exclusion_ranges(struct smu_context *smu,
						 struct freq_band_range *exclusion_ranges)
{
	WifiBandEntryTable_t wifi_bands;
	int valid_entries = 0;
	int ret, i;

	memset(&wifi_bands, 0, sizeof(wifi_bands));
	for (i = 0; i < ARRAY_SIZE(wifi_bands.WifiBandEntry); i++) {
		if (!exclusion_ranges[i].start && !exclusion_ranges[i].end)
			break;

		/* PMFW expects the inputs to be in Mhz unit */
		wifi_bands.WifiBandEntry[valid_entries].LowFreq =
			DIV_ROUND_DOWN_ULL(exclusion_ranges[i].start, HZ_PER_MHZ);
		wifi_bands.WifiBandEntry[valid_entries++].HighFreq =
			DIV_ROUND_UP_ULL(exclusion_ranges[i].end, HZ_PER_MHZ);
	}
	wifi_bands.WifiBandEntryNum = valid_entries;

	/*
	 * Per confirm with PMFW team, WifiBandEntryNum = 0
	 * is a valid setting.
	 *
	 * Considering the scenarios below:
	 * - At first the wifi device adds an exclusion range e.g. (2400,2500) to
	 *   BIOS and our driver gets notified. We will set WifiBandEntryNum = 1
	 *   and pass the WifiBandEntry (2400, 2500) to PMFW.
	 *
	 * - Later the wifi device removes the wifiband list added above and
	 *   our driver gets notified again. At this time, driver will set
	 *   WifiBandEntryNum = 0 and pass an empty WifiBandEntry list to PMFW.
	 *
	 * - PMFW may still need to do some uclk shadow update(e.g. switching
	 *   from shadow clock back to primary clock) on receiving this.
	 */
	ret = smu_cmn_update_table(smu, SMU_TABLE_WIFIBAND, 0, &wifi_bands, true);
	if (ret)
		dev_warn(smu->adev->dev, "Failed to set wifiband!");

	return ret;
}<|MERGE_RESOLUTION|>--- conflicted
+++ resolved
@@ -81,11 +81,8 @@
 #define smnPCIE_LC_SPEED_CNTL			0x11140290
 #define PCIE_LC_SPEED_CNTL__LC_CURRENT_DATA_RATE_MASK 0xE0
 #define PCIE_LC_SPEED_CNTL__LC_CURRENT_DATA_RATE__SHIFT 0x5
-<<<<<<< HEAD
-=======
 
 #define ENABLE_IMU_ARG_GFXOFF_ENABLE		1
->>>>>>> a6ad5510
 
 static const int link_width[] = {0, 1, 2, 4, 8, 12, 16};
 
@@ -1380,20 +1377,12 @@
 			switch (ctxid) {
 			case SMU_IH_INTERRUPT_CONTEXT_ID_AC:
 				dev_dbg(adev->dev, "Switched to AC mode!\n");
-<<<<<<< HEAD
-				smu_v13_0_ack_ac_dc_interrupt(smu);
-=======
 				schedule_work(&smu->interrupt_work);
->>>>>>> a6ad5510
 				adev->pm.ac_power = true;
 				break;
 			case SMU_IH_INTERRUPT_CONTEXT_ID_DC:
 				dev_dbg(adev->dev, "Switched to DC mode!\n");
-<<<<<<< HEAD
-				smu_v13_0_ack_ac_dc_interrupt(smu);
-=======
 				schedule_work(&smu->interrupt_work);
->>>>>>> a6ad5510
 				adev->pm.ac_power = false;
 				break;
 			case SMU_IH_INTERRUPT_CONTEXT_ID_THERMAL_THROTTLING:
