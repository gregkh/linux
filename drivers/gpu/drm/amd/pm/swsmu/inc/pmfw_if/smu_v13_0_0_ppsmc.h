--- conflicted
+++ resolved
@@ -138,14 +138,10 @@
 #define PPSMC_MSG_SetBadMemoryPagesRetiredFlagsPerChannel 0x4A
 #define PPSMC_MSG_SetPriorityDeltaGain           0x4B
 #define PPSMC_MSG_AllowIHHostInterrupt           0x4C
-<<<<<<< HEAD
-#define PPSMC_Message_Count                      0x4D
-=======
 
 #define PPSMC_MSG_DALNotPresent                  0x4E
 
 #define PPSMC_Message_Count                      0x4F
->>>>>>> 98817289
 
 //Debug Dump Message
 #define DEBUGSMC_MSG_TestMessage                    0x1
