--- conflicted
+++ resolved
@@ -686,8 +686,6 @@
 
 		if (link_level == 0)
 			link_level++;
-<<<<<<< HEAD
-=======
 	}
 
 	/* dcefclk dpm table setup */
@@ -704,7 +702,6 @@
 		dpm_table->dpm_levels[0].enabled = true;
 		dpm_table->min = dpm_table->dpm_levels[0].value;
 		dpm_table->max = dpm_table->dpm_levels[0].value;
->>>>>>> 7aa21fec
 	}
 
 	return 0;
