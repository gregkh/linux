/*
 * Copyright 2019 Advanced Micro Devices, Inc.
 *
 * Permission is hereby granted, free of charge, to any person obtaining a
 * copy of this software and associated documentation files (the "Software"),
 * to deal in the Software without restriction, including without limitation
 * the rights to use, copy, modify, merge, publish, distribute, sublicense,
 * and/or sell copies of the Software, and to permit persons to whom the
 * Software is furnished to do so, subject to the following conditions:
 *
 * The above copyright notice and this permission notice shall be included in
 * all copies or substantial portions of the Software.
 *
 * THE SOFTWARE IS PROVIDED "AS IS", WITHOUT WARRANTY OF ANY KIND, EXPRESS OR
 * IMPLIED, INCLUDING BUT NOT LIMITED TO THE WARRANTIES OF MERCHANTABILITY,
 * FITNESS FOR A PARTICULAR PURPOSE AND NONINFRINGEMENT.  IN NO EVENT SHALL
 * THE COPYRIGHT HOLDER(S) OR AUTHOR(S) BE LIABLE FOR ANY CLAIM, DAMAGES OR
 * OTHER LIABILITY, WHETHER IN AN ACTION OF CONTRACT, TORT OR OTHERWISE,
 * ARISING FROM, OUT OF OR IN CONNECTION WITH THE SOFTWARE OR THE USE OR
 * OTHER DEALINGS IN THE SOFTWARE.
 */

#define SWSMU_CODE_LAYER_L1

#include <linux/firmware.h>
#include <linux/pci.h>
#include <linux/power_supply.h>
#include <linux/reboot.h>

#include "amdgpu.h"
#include "amdgpu_smu.h"
#include "smu_internal.h"
#include "atom.h"
#include "arcturus_ppt.h"
#include "navi10_ppt.h"
#include "sienna_cichlid_ppt.h"
#include "renoir_ppt.h"
#include "vangogh_ppt.h"
#include "aldebaran_ppt.h"
#include "yellow_carp_ppt.h"
#include "cyan_skillfish_ppt.h"
#include "smu_v13_0_0_ppt.h"
#include "smu_v13_0_4_ppt.h"
#include "smu_v13_0_5_ppt.h"
#include "smu_v13_0_6_ppt.h"
#include "smu_v13_0_7_ppt.h"
#include "smu_v14_0_0_ppt.h"
#include "smu_v14_0_2_ppt.h"
#include "amd_pcie.h"

/*
 * DO NOT use these for err/warn/info/debug messages.
 * Use dev_err, dev_warn, dev_info and dev_dbg instead.
 * They are more MGPU friendly.
 */
#undef pr_err
#undef pr_warn
#undef pr_info
#undef pr_debug

static const struct amd_pm_funcs swsmu_pm_funcs;
static int smu_force_smuclk_levels(struct smu_context *smu,
				   enum smu_clk_type clk_type,
				   uint32_t mask);
static int smu_handle_task(struct smu_context *smu,
			   enum amd_dpm_forced_level level,
			   enum amd_pp_task task_id);
static int smu_reset(struct smu_context *smu);
static int smu_set_fan_speed_pwm(void *handle, u32 speed);
static int smu_set_fan_control_mode(void *handle, u32 value);
static int smu_set_power_limit(void *handle, uint32_t limit);
static int smu_set_fan_speed_rpm(void *handle, uint32_t speed);
static int smu_set_gfx_cgpg(struct smu_context *smu, bool enabled);
static int smu_set_mp1_state(void *handle, enum pp_mp1_state mp1_state);
static void smu_power_profile_mode_get(struct smu_context *smu,
				       enum PP_SMC_POWER_PROFILE profile_mode);
static void smu_power_profile_mode_put(struct smu_context *smu,
				       enum PP_SMC_POWER_PROFILE profile_mode);

static int smu_sys_get_pp_feature_mask(void *handle,
				       char *buf)
{
	struct smu_context *smu = handle;

	if (!smu->pm_enabled || !smu->adev->pm.dpm_enabled)
		return -EOPNOTSUPP;

	return smu_get_pp_feature_mask(smu, buf);
}

static int smu_sys_set_pp_feature_mask(void *handle,
				       uint64_t new_mask)
{
	struct smu_context *smu = handle;

	if (!smu->pm_enabled || !smu->adev->pm.dpm_enabled)
		return -EOPNOTSUPP;

	return smu_set_pp_feature_mask(smu, new_mask);
}

int smu_set_residency_gfxoff(struct smu_context *smu, bool value)
{
	if (!smu->ppt_funcs->set_gfx_off_residency)
		return -EINVAL;

	return smu_set_gfx_off_residency(smu, value);
}

int smu_get_residency_gfxoff(struct smu_context *smu, u32 *value)
{
	if (!smu->ppt_funcs->get_gfx_off_residency)
		return -EINVAL;

	return smu_get_gfx_off_residency(smu, value);
}

int smu_get_entrycount_gfxoff(struct smu_context *smu, u64 *value)
{
	if (!smu->ppt_funcs->get_gfx_off_entrycount)
		return -EINVAL;

	return smu_get_gfx_off_entrycount(smu, value);
}

int smu_get_status_gfxoff(struct smu_context *smu, uint32_t *value)
{
	if (!smu->ppt_funcs->get_gfx_off_status)
		return -EINVAL;

	*value = smu_get_gfx_off_status(smu);

	return 0;
}

int smu_set_soft_freq_range(struct smu_context *smu,
			    enum smu_clk_type clk_type,
			    uint32_t min,
			    uint32_t max)
{
	int ret = 0;

	if (smu->ppt_funcs->set_soft_freq_limited_range)
		ret = smu->ppt_funcs->set_soft_freq_limited_range(smu,
								  clk_type,
								  min,
								  max);

	return ret;
}

int smu_get_dpm_freq_range(struct smu_context *smu,
			   enum smu_clk_type clk_type,
			   uint32_t *min,
			   uint32_t *max)
{
	int ret = -ENOTSUPP;

	if (!min && !max)
		return -EINVAL;

	if (smu->ppt_funcs->get_dpm_ultimate_freq)
		ret = smu->ppt_funcs->get_dpm_ultimate_freq(smu,
							    clk_type,
							    min,
							    max);

	return ret;
}

int smu_set_gfx_power_up_by_imu(struct smu_context *smu)
{
	int ret = 0;
	struct amdgpu_device *adev = smu->adev;

	if (smu->ppt_funcs->set_gfx_power_up_by_imu) {
		ret = smu->ppt_funcs->set_gfx_power_up_by_imu(smu);
		if (ret)
			dev_err(adev->dev, "Failed to enable gfx imu!\n");
	}
	return ret;
}

static u32 smu_get_mclk(void *handle, bool low)
{
	struct smu_context *smu = handle;
	uint32_t clk_freq;
	int ret = 0;

	ret = smu_get_dpm_freq_range(smu, SMU_UCLK,
				     low ? &clk_freq : NULL,
				     !low ? &clk_freq : NULL);
	if (ret)
		return 0;
	return clk_freq * 100;
}

static u32 smu_get_sclk(void *handle, bool low)
{
	struct smu_context *smu = handle;
	uint32_t clk_freq;
	int ret = 0;

	ret = smu_get_dpm_freq_range(smu, SMU_GFXCLK,
				     low ? &clk_freq : NULL,
				     !low ? &clk_freq : NULL);
	if (ret)
		return 0;
	return clk_freq * 100;
}

static int smu_set_gfx_imu_enable(struct smu_context *smu)
{
	struct amdgpu_device *adev = smu->adev;

	if (adev->firmware.load_type != AMDGPU_FW_LOAD_PSP)
		return 0;

	if (amdgpu_in_reset(smu->adev) || adev->in_s0ix)
		return 0;

	return smu_set_gfx_power_up_by_imu(smu);
}

static bool is_vcn_enabled(struct amdgpu_device *adev)
{
	int i;

	for (i = 0; i < adev->num_ip_blocks; i++) {
		if ((adev->ip_blocks[i].version->type == AMD_IP_BLOCK_TYPE_VCN ||
			adev->ip_blocks[i].version->type == AMD_IP_BLOCK_TYPE_JPEG) &&
			!adev->ip_blocks[i].status.valid)
			return false;
	}

	return true;
}

static int smu_dpm_set_vcn_enable(struct smu_context *smu,
				  bool enable)
{
	struct smu_power_context *smu_power = &smu->smu_power;
	struct smu_power_gate *power_gate = &smu_power->power_gate;
	int ret = 0;

	/*
	 * don't poweron vcn/jpeg when they are skipped.
	 */
	if (!is_vcn_enabled(smu->adev))
		return 0;

	if (!smu->ppt_funcs->dpm_set_vcn_enable)
		return 0;

	if (atomic_read(&power_gate->vcn_gated) ^ enable)
		return 0;

	ret = smu->ppt_funcs->dpm_set_vcn_enable(smu, enable);
	if (!ret)
		atomic_set(&power_gate->vcn_gated, !enable);

	return ret;
}

static int smu_dpm_set_jpeg_enable(struct smu_context *smu,
				   bool enable)
{
	struct smu_power_context *smu_power = &smu->smu_power;
	struct smu_power_gate *power_gate = &smu_power->power_gate;
	int ret = 0;

	if (!is_vcn_enabled(smu->adev))
		return 0;

	if (!smu->ppt_funcs->dpm_set_jpeg_enable)
		return 0;

	if (atomic_read(&power_gate->jpeg_gated) ^ enable)
		return 0;

	ret = smu->ppt_funcs->dpm_set_jpeg_enable(smu, enable);
	if (!ret)
		atomic_set(&power_gate->jpeg_gated, !enable);

	return ret;
}

static int smu_dpm_set_vpe_enable(struct smu_context *smu,
				   bool enable)
{
	struct smu_power_context *smu_power = &smu->smu_power;
	struct smu_power_gate *power_gate = &smu_power->power_gate;
	int ret = 0;

	if (!smu->ppt_funcs->dpm_set_vpe_enable)
		return 0;

	if (atomic_read(&power_gate->vpe_gated) ^ enable)
		return 0;

	ret = smu->ppt_funcs->dpm_set_vpe_enable(smu, enable);
	if (!ret)
		atomic_set(&power_gate->vpe_gated, !enable);

	return ret;
}

static int smu_dpm_set_umsch_mm_enable(struct smu_context *smu,
				   bool enable)
{
	struct smu_power_context *smu_power = &smu->smu_power;
	struct smu_power_gate *power_gate = &smu_power->power_gate;
	int ret = 0;

	if (!smu->adev->enable_umsch_mm)
		return 0;

	if (!smu->ppt_funcs->dpm_set_umsch_mm_enable)
		return 0;

	if (atomic_read(&power_gate->umsch_mm_gated) ^ enable)
		return 0;

	ret = smu->ppt_funcs->dpm_set_umsch_mm_enable(smu, enable);
	if (!ret)
		atomic_set(&power_gate->umsch_mm_gated, !enable);

	return ret;
}

static int smu_set_mall_enable(struct smu_context *smu)
{
	int ret = 0;

	if (!smu->ppt_funcs->set_mall_enable)
		return 0;

	ret = smu->ppt_funcs->set_mall_enable(smu);

	return ret;
}

/**
 * smu_dpm_set_power_gate - power gate/ungate the specific IP block
 *
 * @handle:        smu_context pointer
 * @block_type: the IP block to power gate/ungate
 * @gate:       to power gate if true, ungate otherwise
 *
 * This API uses no smu->mutex lock protection due to:
 * 1. It is either called by other IP block(gfx/sdma/vcn/uvd/vce).
 *    This is guarded to be race condition free by the caller.
 * 2. Or get called on user setting request of power_dpm_force_performance_level.
 *    Under this case, the smu->mutex lock protection is already enforced on
 *    the parent API smu_force_performance_level of the call path.
 */
static int smu_dpm_set_power_gate(void *handle,
				  uint32_t block_type,
				  bool gate)
{
	struct smu_context *smu = handle;
	int ret = 0;

	if (!smu->pm_enabled || !smu->adev->pm.dpm_enabled) {
		dev_WARN(smu->adev->dev,
			 "SMU uninitialized but power %s requested for %u!\n",
			 gate ? "gate" : "ungate", block_type);
		return -EOPNOTSUPP;
	}

	switch (block_type) {
	/*
	 * Some legacy code of amdgpu_vcn.c and vcn_v2*.c still uses
	 * AMD_IP_BLOCK_TYPE_UVD for VCN. So, here both of them are kept.
	 */
	case AMD_IP_BLOCK_TYPE_UVD:
	case AMD_IP_BLOCK_TYPE_VCN:
		ret = smu_dpm_set_vcn_enable(smu, !gate);
		if (ret)
			dev_err(smu->adev->dev, "Failed to power %s VCN!\n",
				gate ? "gate" : "ungate");
		break;
	case AMD_IP_BLOCK_TYPE_GFX:
		ret = smu_gfx_off_control(smu, gate);
		if (ret)
			dev_err(smu->adev->dev, "Failed to %s gfxoff!\n",
				gate ? "enable" : "disable");
		break;
	case AMD_IP_BLOCK_TYPE_SDMA:
		ret = smu_powergate_sdma(smu, gate);
		if (ret)
			dev_err(smu->adev->dev, "Failed to power %s SDMA!\n",
				gate ? "gate" : "ungate");
		break;
	case AMD_IP_BLOCK_TYPE_JPEG:
		ret = smu_dpm_set_jpeg_enable(smu, !gate);
		if (ret)
			dev_err(smu->adev->dev, "Failed to power %s JPEG!\n",
				gate ? "gate" : "ungate");
		break;
	case AMD_IP_BLOCK_TYPE_VPE:
		ret = smu_dpm_set_vpe_enable(smu, !gate);
		if (ret)
			dev_err(smu->adev->dev, "Failed to power %s VPE!\n",
				gate ? "gate" : "ungate");
		break;
	default:
		dev_err(smu->adev->dev, "Unsupported block type!\n");
		return -EINVAL;
	}

	return ret;
}

/**
 * smu_set_user_clk_dependencies - set user profile clock dependencies
 *
 * @smu:	smu_context pointer
 * @clk:	enum smu_clk_type type
 *
 * Enable/Disable the clock dependency for the @clk type.
 */
static void smu_set_user_clk_dependencies(struct smu_context *smu, enum smu_clk_type clk)
{
	if (smu->adev->in_suspend)
		return;

	if (clk == SMU_MCLK) {
		smu->user_dpm_profile.clk_dependency = 0;
		smu->user_dpm_profile.clk_dependency = BIT(SMU_FCLK) | BIT(SMU_SOCCLK);
	} else if (clk == SMU_FCLK) {
		/* MCLK takes precedence over FCLK */
		if (smu->user_dpm_profile.clk_dependency == (BIT(SMU_FCLK) | BIT(SMU_SOCCLK)))
			return;

		smu->user_dpm_profile.clk_dependency = 0;
		smu->user_dpm_profile.clk_dependency = BIT(SMU_MCLK) | BIT(SMU_SOCCLK);
	} else if (clk == SMU_SOCCLK) {
		/* MCLK takes precedence over SOCCLK */
		if (smu->user_dpm_profile.clk_dependency == (BIT(SMU_FCLK) | BIT(SMU_SOCCLK)))
			return;

		smu->user_dpm_profile.clk_dependency = 0;
		smu->user_dpm_profile.clk_dependency = BIT(SMU_MCLK) | BIT(SMU_FCLK);
	} else
		/* Add clk dependencies here, if any */
		return;
}

/**
 * smu_restore_dpm_user_profile - reinstate user dpm profile
 *
 * @smu:	smu_context pointer
 *
 * Restore the saved user power configurations include power limit,
 * clock frequencies, fan control mode and fan speed.
 */
static void smu_restore_dpm_user_profile(struct smu_context *smu)
{
	struct smu_dpm_context *smu_dpm_ctx = &(smu->smu_dpm);
	int ret = 0;

	if (!smu->adev->in_suspend)
		return;

	if (!smu->pm_enabled || !smu->adev->pm.dpm_enabled)
		return;

	/* Enable restore flag */
	smu->user_dpm_profile.flags |= SMU_DPM_USER_PROFILE_RESTORE;

	/* set the user dpm power limit */
	if (smu->user_dpm_profile.power_limit) {
		ret = smu_set_power_limit(smu, smu->user_dpm_profile.power_limit);
		if (ret)
			dev_err(smu->adev->dev, "Failed to set power limit value\n");
	}

	/* set the user dpm clock configurations */
	if (smu_dpm_ctx->dpm_level == AMD_DPM_FORCED_LEVEL_MANUAL) {
		enum smu_clk_type clk_type;

		for (clk_type = 0; clk_type < SMU_CLK_COUNT; clk_type++) {
			/*
			 * Iterate over smu clk type and force the saved user clk
			 * configs, skip if clock dependency is enabled
			 */
			if (!(smu->user_dpm_profile.clk_dependency & BIT(clk_type)) &&
					smu->user_dpm_profile.clk_mask[clk_type]) {
				ret = smu_force_smuclk_levels(smu, clk_type,
						smu->user_dpm_profile.clk_mask[clk_type]);
				if (ret)
					dev_err(smu->adev->dev,
						"Failed to set clock type = %d\n", clk_type);
			}
		}
	}

	/* set the user dpm fan configurations */
	if (smu->user_dpm_profile.fan_mode == AMD_FAN_CTRL_MANUAL ||
	    smu->user_dpm_profile.fan_mode == AMD_FAN_CTRL_NONE) {
		ret = smu_set_fan_control_mode(smu, smu->user_dpm_profile.fan_mode);
		if (ret != -EOPNOTSUPP) {
			smu->user_dpm_profile.fan_speed_pwm = 0;
			smu->user_dpm_profile.fan_speed_rpm = 0;
			smu->user_dpm_profile.fan_mode = AMD_FAN_CTRL_AUTO;
			dev_err(smu->adev->dev, "Failed to set manual fan control mode\n");
		}

		if (smu->user_dpm_profile.fan_speed_pwm) {
			ret = smu_set_fan_speed_pwm(smu, smu->user_dpm_profile.fan_speed_pwm);
			if (ret != -EOPNOTSUPP)
				dev_err(smu->adev->dev, "Failed to set manual fan speed in pwm\n");
		}

		if (smu->user_dpm_profile.fan_speed_rpm) {
			ret = smu_set_fan_speed_rpm(smu, smu->user_dpm_profile.fan_speed_rpm);
			if (ret != -EOPNOTSUPP)
				dev_err(smu->adev->dev, "Failed to set manual fan speed in rpm\n");
		}
	}

	/* Restore user customized OD settings */
	if (smu->user_dpm_profile.user_od) {
		if (smu->ppt_funcs->restore_user_od_settings) {
			ret = smu->ppt_funcs->restore_user_od_settings(smu);
			if (ret)
				dev_err(smu->adev->dev, "Failed to upload customized OD settings\n");
		}
	}

	/* Disable restore flag */
	smu->user_dpm_profile.flags &= ~SMU_DPM_USER_PROFILE_RESTORE;
}

static int smu_get_power_num_states(void *handle,
				    struct pp_states_info *state_info)
{
	if (!state_info)
		return -EINVAL;

	/* not support power state */
	memset(state_info, 0, sizeof(struct pp_states_info));
	state_info->nums = 1;
	state_info->states[0] = POWER_STATE_TYPE_DEFAULT;

	return 0;
}

bool is_support_sw_smu(struct amdgpu_device *adev)
{
	/* vega20 is 11.0.2, but it's supported via the powerplay code */
	if (adev->asic_type == CHIP_VEGA20)
		return false;

	if (amdgpu_ip_version(adev, MP1_HWIP, 0) >= IP_VERSION(11, 0, 0))
		return true;

	return false;
}

bool is_support_cclk_dpm(struct amdgpu_device *adev)
{
	struct smu_context *smu = adev->powerplay.pp_handle;

	if (!smu_feature_is_enabled(smu, SMU_FEATURE_CCLK_DPM_BIT))
		return false;

	return true;
}


static int smu_sys_get_pp_table(void *handle,
				char **table)
{
	struct smu_context *smu = handle;
	struct smu_table_context *smu_table = &smu->smu_table;

	if (!smu->pm_enabled || !smu->adev->pm.dpm_enabled)
		return -EOPNOTSUPP;

	if (!smu_table->power_play_table && !smu_table->hardcode_pptable)
		return -EINVAL;

	if (smu_table->hardcode_pptable)
		*table = smu_table->hardcode_pptable;
	else
		*table = smu_table->power_play_table;

	return smu_table->power_play_table_size;
}

static int smu_sys_set_pp_table(void *handle,
				const char *buf,
				size_t size)
{
	struct smu_context *smu = handle;
	struct smu_table_context *smu_table = &smu->smu_table;
	ATOM_COMMON_TABLE_HEADER *header = (ATOM_COMMON_TABLE_HEADER *)buf;
	int ret = 0;

	if (!smu->pm_enabled || !smu->adev->pm.dpm_enabled)
		return -EOPNOTSUPP;

	if (header->usStructureSize != size) {
		dev_err(smu->adev->dev, "pp table size not matched !\n");
		return -EIO;
	}

	if (!smu_table->hardcode_pptable) {
		smu_table->hardcode_pptable = kzalloc(size, GFP_KERNEL);
		if (!smu_table->hardcode_pptable)
			return -ENOMEM;
	}

	memcpy(smu_table->hardcode_pptable, buf, size);
	smu_table->power_play_table = smu_table->hardcode_pptable;
	smu_table->power_play_table_size = size;

	/*
	 * Special hw_fini action(for Navi1x, the DPMs disablement will be
	 * skipped) may be needed for custom pptable uploading.
	 */
	smu->uploading_custom_pp_table = true;

	ret = smu_reset(smu);
	if (ret)
		dev_info(smu->adev->dev, "smu reset failed, ret = %d\n", ret);

	smu->uploading_custom_pp_table = false;

	return ret;
}

static int smu_get_driver_allowed_feature_mask(struct smu_context *smu)
{
	struct smu_feature *feature = &smu->smu_feature;
	uint32_t allowed_feature_mask[SMU_FEATURE_MAX/32];
	int ret = 0;

	/*
	 * With SCPM enabled, the allowed featuremasks setting(via
	 * PPSMC_MSG_SetAllowedFeaturesMaskLow/High) is not permitted.
	 * That means there is no way to let PMFW knows the settings below.
	 * Thus, we just assume all the features are allowed under
	 * such scenario.
	 */
	if (smu->adev->scpm_enabled) {
		bitmap_fill(feature->allowed, SMU_FEATURE_MAX);
		return 0;
	}

	bitmap_zero(feature->allowed, SMU_FEATURE_MAX);

	ret = smu_get_allowed_feature_mask(smu, allowed_feature_mask,
					     SMU_FEATURE_MAX/32);
	if (ret)
		return ret;

	bitmap_or(feature->allowed, feature->allowed,
		      (unsigned long *)allowed_feature_mask,
		      feature->feature_num);

	return ret;
}

static int smu_set_funcs(struct amdgpu_device *adev)
{
	struct smu_context *smu = adev->powerplay.pp_handle;

	if (adev->pm.pp_feature & PP_OVERDRIVE_MASK)
		smu->od_enabled = true;

	switch (amdgpu_ip_version(adev, MP1_HWIP, 0)) {
	case IP_VERSION(11, 0, 0):
	case IP_VERSION(11, 0, 5):
	case IP_VERSION(11, 0, 9):
		navi10_set_ppt_funcs(smu);
		break;
	case IP_VERSION(11, 0, 7):
	case IP_VERSION(11, 0, 11):
	case IP_VERSION(11, 0, 12):
	case IP_VERSION(11, 0, 13):
		sienna_cichlid_set_ppt_funcs(smu);
		break;
	case IP_VERSION(12, 0, 0):
	case IP_VERSION(12, 0, 1):
		renoir_set_ppt_funcs(smu);
		break;
	case IP_VERSION(11, 5, 0):
		vangogh_set_ppt_funcs(smu);
		break;
	case IP_VERSION(13, 0, 1):
	case IP_VERSION(13, 0, 3):
	case IP_VERSION(13, 0, 8):
		yellow_carp_set_ppt_funcs(smu);
		break;
	case IP_VERSION(13, 0, 4):
	case IP_VERSION(13, 0, 11):
		smu_v13_0_4_set_ppt_funcs(smu);
		break;
	case IP_VERSION(13, 0, 5):
		smu_v13_0_5_set_ppt_funcs(smu);
		break;
	case IP_VERSION(11, 0, 8):
		cyan_skillfish_set_ppt_funcs(smu);
		break;
	case IP_VERSION(11, 0, 2):
		adev->pm.pp_feature &= ~PP_GFXOFF_MASK;
		arcturus_set_ppt_funcs(smu);
		/* OD is not supported on Arcturus */
		smu->od_enabled = false;
		break;
	case IP_VERSION(13, 0, 2):
		aldebaran_set_ppt_funcs(smu);
		/* Enable pp_od_clk_voltage node */
		smu->od_enabled = true;
		break;
	case IP_VERSION(13, 0, 0):
	case IP_VERSION(13, 0, 10):
		smu_v13_0_0_set_ppt_funcs(smu);
		break;
	case IP_VERSION(13, 0, 6):
	case IP_VERSION(13, 0, 14):
		smu_v13_0_6_set_ppt_funcs(smu);
		/* Enable pp_od_clk_voltage node */
		smu->od_enabled = true;
		break;
	case IP_VERSION(13, 0, 7):
		smu_v13_0_7_set_ppt_funcs(smu);
		break;
	case IP_VERSION(14, 0, 0):
	case IP_VERSION(14, 0, 1):
	case IP_VERSION(14, 0, 4):
		smu_v14_0_0_set_ppt_funcs(smu);
		break;
	case IP_VERSION(14, 0, 2):
	case IP_VERSION(14, 0, 3):
		smu_v14_0_2_set_ppt_funcs(smu);
		break;
	default:
		return -EINVAL;
	}

	return 0;
}

static int smu_early_init(void *handle)
{
	struct amdgpu_device *adev = (struct amdgpu_device *)handle;
	struct smu_context *smu;
	int r;

	smu = kzalloc(sizeof(struct smu_context), GFP_KERNEL);
	if (!smu)
		return -ENOMEM;

	smu->adev = adev;
	smu->pm_enabled = !!amdgpu_dpm;
	smu->is_apu = false;
	smu->smu_baco.state = SMU_BACO_STATE_NONE;
	smu->smu_baco.platform_support = false;
	smu->smu_baco.maco_support = false;
	smu->user_dpm_profile.fan_mode = -1;

	mutex_init(&smu->message_lock);

	adev->powerplay.pp_handle = smu;
	adev->powerplay.pp_funcs = &swsmu_pm_funcs;

	r = smu_set_funcs(adev);
	if (r)
		return r;
	return smu_init_microcode(smu);
}

static int smu_set_default_dpm_table(struct smu_context *smu)
{
	struct amdgpu_device *adev = smu->adev;
	struct smu_power_context *smu_power = &smu->smu_power;
	struct smu_power_gate *power_gate = &smu_power->power_gate;
	int vcn_gate, jpeg_gate;
	int ret = 0;

	if (!smu->ppt_funcs->set_default_dpm_table)
		return 0;

	if (adev->pg_flags & AMD_PG_SUPPORT_VCN)
		vcn_gate = atomic_read(&power_gate->vcn_gated);
	if (adev->pg_flags & AMD_PG_SUPPORT_JPEG)
		jpeg_gate = atomic_read(&power_gate->jpeg_gated);

	if (adev->pg_flags & AMD_PG_SUPPORT_VCN) {
		ret = smu_dpm_set_vcn_enable(smu, true);
		if (ret)
			return ret;
	}

	if (adev->pg_flags & AMD_PG_SUPPORT_JPEG) {
		ret = smu_dpm_set_jpeg_enable(smu, true);
		if (ret)
			goto err_out;
	}

	ret = smu->ppt_funcs->set_default_dpm_table(smu);
	if (ret)
		dev_err(smu->adev->dev,
			"Failed to setup default dpm clock tables!\n");

	if (adev->pg_flags & AMD_PG_SUPPORT_JPEG)
		smu_dpm_set_jpeg_enable(smu, !jpeg_gate);
err_out:
	if (adev->pg_flags & AMD_PG_SUPPORT_VCN)
		smu_dpm_set_vcn_enable(smu, !vcn_gate);

	return ret;
}

static int smu_apply_default_config_table_settings(struct smu_context *smu)
{
	struct amdgpu_device *adev = smu->adev;
	int ret = 0;

	ret = smu_get_default_config_table_settings(smu,
						    &adev->pm.config_table);
	if (ret)
		return ret;

	return smu_set_config_table(smu, &adev->pm.config_table);
}

static int smu_late_init(void *handle)
{
	struct amdgpu_device *adev = (struct amdgpu_device *)handle;
	struct smu_context *smu = adev->powerplay.pp_handle;
	int ret = 0;

	smu_set_fine_grain_gfx_freq_parameters(smu);

	if (!smu->pm_enabled)
		return 0;

	ret = smu_post_init(smu);
	if (ret) {
		dev_err(adev->dev, "Failed to post smu init!\n");
		return ret;
	}

	/*
	 * Explicitly notify PMFW the power mode the system in. Since
	 * the PMFW may boot the ASIC with a different mode.
	 * For those supporting ACDC switch via gpio, PMFW will
	 * handle the switch automatically. Driver involvement
	 * is unnecessary.
	 */
	adev->pm.ac_power = power_supply_is_system_supplied() > 0;
	smu_set_ac_dc(smu);

	if ((amdgpu_ip_version(adev, MP1_HWIP, 0) == IP_VERSION(13, 0, 1)) ||
	    (amdgpu_ip_version(adev, MP1_HWIP, 0) == IP_VERSION(13, 0, 3)))
		return 0;

	if (!amdgpu_sriov_vf(adev) || smu->od_enabled) {
		ret = smu_set_default_od_settings(smu);
		if (ret) {
			dev_err(adev->dev, "Failed to setup default OD settings!\n");
			return ret;
		}
	}

	ret = smu_populate_umd_state_clk(smu);
	if (ret) {
		dev_err(adev->dev, "Failed to populate UMD state clocks!\n");
		return ret;
	}

	ret = smu_get_asic_power_limits(smu,
					&smu->current_power_limit,
					&smu->default_power_limit,
					&smu->max_power_limit,
					&smu->min_power_limit);
	if (ret) {
		dev_err(adev->dev, "Failed to get asic power limits!\n");
		return ret;
	}

	if (!amdgpu_sriov_vf(adev))
		smu_get_unique_id(smu);

	smu_get_fan_parameters(smu);

	smu_handle_task(smu,
			smu->smu_dpm.dpm_level,
			AMD_PP_TASK_COMPLETE_INIT);

	ret = smu_apply_default_config_table_settings(smu);
	if (ret && (ret != -EOPNOTSUPP)) {
		dev_err(adev->dev, "Failed to apply default DriverSmuConfig settings!\n");
		return ret;
	}

	smu_restore_dpm_user_profile(smu);

	return 0;
}

static int smu_init_fb_allocations(struct smu_context *smu)
{
	struct amdgpu_device *adev = smu->adev;
	struct smu_table_context *smu_table = &smu->smu_table;
	struct smu_table *tables = smu_table->tables;
	struct smu_table *driver_table = &(smu_table->driver_table);
	uint32_t max_table_size = 0;
	int ret, i;

	/* VRAM allocation for tool table */
	if (tables[SMU_TABLE_PMSTATUSLOG].size) {
		ret = amdgpu_bo_create_kernel(adev,
					      tables[SMU_TABLE_PMSTATUSLOG].size,
					      tables[SMU_TABLE_PMSTATUSLOG].align,
					      tables[SMU_TABLE_PMSTATUSLOG].domain,
					      &tables[SMU_TABLE_PMSTATUSLOG].bo,
					      &tables[SMU_TABLE_PMSTATUSLOG].mc_address,
					      &tables[SMU_TABLE_PMSTATUSLOG].cpu_addr);
		if (ret) {
			dev_err(adev->dev, "VRAM allocation for tool table failed!\n");
			return ret;
		}
	}

	driver_table->domain = AMDGPU_GEM_DOMAIN_VRAM | AMDGPU_GEM_DOMAIN_GTT;
	/* VRAM allocation for driver table */
	for (i = 0; i < SMU_TABLE_COUNT; i++) {
		if (tables[i].size == 0)
			continue;

		/* If one of the tables has VRAM domain restriction, keep it in
		 * VRAM
		 */
		if ((tables[i].domain &
		    (AMDGPU_GEM_DOMAIN_VRAM | AMDGPU_GEM_DOMAIN_GTT)) ==
			    AMDGPU_GEM_DOMAIN_VRAM)
			driver_table->domain = AMDGPU_GEM_DOMAIN_VRAM;

		if (i == SMU_TABLE_PMSTATUSLOG)
			continue;

		if (max_table_size < tables[i].size)
			max_table_size = tables[i].size;
	}

	driver_table->size = max_table_size;
	driver_table->align = PAGE_SIZE;

	ret = amdgpu_bo_create_kernel(adev,
				      driver_table->size,
				      driver_table->align,
				      driver_table->domain,
				      &driver_table->bo,
				      &driver_table->mc_address,
				      &driver_table->cpu_addr);
	if (ret) {
		dev_err(adev->dev, "VRAM allocation for driver table failed!\n");
		if (tables[SMU_TABLE_PMSTATUSLOG].mc_address)
			amdgpu_bo_free_kernel(&tables[SMU_TABLE_PMSTATUSLOG].bo,
					      &tables[SMU_TABLE_PMSTATUSLOG].mc_address,
					      &tables[SMU_TABLE_PMSTATUSLOG].cpu_addr);
	}

	return ret;
}

static int smu_fini_fb_allocations(struct smu_context *smu)
{
	struct smu_table_context *smu_table = &smu->smu_table;
	struct smu_table *tables = smu_table->tables;
	struct smu_table *driver_table = &(smu_table->driver_table);

	if (tables[SMU_TABLE_PMSTATUSLOG].mc_address)
		amdgpu_bo_free_kernel(&tables[SMU_TABLE_PMSTATUSLOG].bo,
				      &tables[SMU_TABLE_PMSTATUSLOG].mc_address,
				      &tables[SMU_TABLE_PMSTATUSLOG].cpu_addr);

	amdgpu_bo_free_kernel(&driver_table->bo,
			      &driver_table->mc_address,
			      &driver_table->cpu_addr);

	return 0;
}

/**
 * smu_alloc_memory_pool - allocate memory pool in the system memory
 *
 * @smu: amdgpu_device pointer
 *
 * This memory pool will be used for SMC use and msg SetSystemVirtualDramAddr
 * and DramLogSetDramAddr can notify it changed.
 *
 * Returns 0 on success, error on failure.
 */
static int smu_alloc_memory_pool(struct smu_context *smu)
{
	struct amdgpu_device *adev = smu->adev;
	struct smu_table_context *smu_table = &smu->smu_table;
	struct smu_table *memory_pool = &smu_table->memory_pool;
	uint64_t pool_size = smu->pool_size;
	int ret = 0;

	if (pool_size == SMU_MEMORY_POOL_SIZE_ZERO)
		return ret;

	memory_pool->size = pool_size;
	memory_pool->align = PAGE_SIZE;
	memory_pool->domain = AMDGPU_GEM_DOMAIN_GTT;

	switch (pool_size) {
	case SMU_MEMORY_POOL_SIZE_256_MB:
	case SMU_MEMORY_POOL_SIZE_512_MB:
	case SMU_MEMORY_POOL_SIZE_1_GB:
	case SMU_MEMORY_POOL_SIZE_2_GB:
		ret = amdgpu_bo_create_kernel(adev,
					      memory_pool->size,
					      memory_pool->align,
					      memory_pool->domain,
					      &memory_pool->bo,
					      &memory_pool->mc_address,
					      &memory_pool->cpu_addr);
		if (ret)
			dev_err(adev->dev, "VRAM allocation for dramlog failed!\n");
		break;
	default:
		break;
	}

	return ret;
}

static int smu_free_memory_pool(struct smu_context *smu)
{
	struct smu_table_context *smu_table = &smu->smu_table;
	struct smu_table *memory_pool = &smu_table->memory_pool;

	if (memory_pool->size == SMU_MEMORY_POOL_SIZE_ZERO)
		return 0;

	amdgpu_bo_free_kernel(&memory_pool->bo,
			      &memory_pool->mc_address,
			      &memory_pool->cpu_addr);

	memset(memory_pool, 0, sizeof(struct smu_table));

	return 0;
}

static int smu_alloc_dummy_read_table(struct smu_context *smu)
{
	struct smu_table_context *smu_table = &smu->smu_table;
	struct smu_table *dummy_read_1_table =
			&smu_table->dummy_read_1_table;
	struct amdgpu_device *adev = smu->adev;
	int ret = 0;

	if (!dummy_read_1_table->size)
		return 0;

	ret = amdgpu_bo_create_kernel(adev,
				      dummy_read_1_table->size,
				      dummy_read_1_table->align,
				      dummy_read_1_table->domain,
				      &dummy_read_1_table->bo,
				      &dummy_read_1_table->mc_address,
				      &dummy_read_1_table->cpu_addr);
	if (ret)
		dev_err(adev->dev, "VRAM allocation for dummy read table failed!\n");

	return ret;
}

static void smu_free_dummy_read_table(struct smu_context *smu)
{
	struct smu_table_context *smu_table = &smu->smu_table;
	struct smu_table *dummy_read_1_table =
			&smu_table->dummy_read_1_table;


	amdgpu_bo_free_kernel(&dummy_read_1_table->bo,
			      &dummy_read_1_table->mc_address,
			      &dummy_read_1_table->cpu_addr);

	memset(dummy_read_1_table, 0, sizeof(struct smu_table));
}

static int smu_smc_table_sw_init(struct smu_context *smu)
{
	int ret;

	/**
	 * Create smu_table structure, and init smc tables such as
	 * TABLE_PPTABLE, TABLE_WATERMARKS, TABLE_SMU_METRICS, and etc.
	 */
	ret = smu_init_smc_tables(smu);
	if (ret) {
		dev_err(smu->adev->dev, "Failed to init smc tables!\n");
		return ret;
	}

	/**
	 * Create smu_power_context structure, and allocate smu_dpm_context and
	 * context size to fill the smu_power_context data.
	 */
	ret = smu_init_power(smu);
	if (ret) {
		dev_err(smu->adev->dev, "Failed to init smu_init_power!\n");
		return ret;
	}

	/*
	 * allocate vram bos to store smc table contents.
	 */
	ret = smu_init_fb_allocations(smu);
	if (ret)
		return ret;

	ret = smu_alloc_memory_pool(smu);
	if (ret)
		return ret;

	ret = smu_alloc_dummy_read_table(smu);
	if (ret)
		return ret;

	ret = smu_i2c_init(smu);
	if (ret)
		return ret;

	return 0;
}

static int smu_smc_table_sw_fini(struct smu_context *smu)
{
	int ret;

	smu_i2c_fini(smu);

	smu_free_dummy_read_table(smu);

	ret = smu_free_memory_pool(smu);
	if (ret)
		return ret;

	ret = smu_fini_fb_allocations(smu);
	if (ret)
		return ret;

	ret = smu_fini_power(smu);
	if (ret) {
		dev_err(smu->adev->dev, "Failed to init smu_fini_power!\n");
		return ret;
	}

	ret = smu_fini_smc_tables(smu);
	if (ret) {
		dev_err(smu->adev->dev, "Failed to smu_fini_smc_tables!\n");
		return ret;
	}

	return 0;
}

static void smu_throttling_logging_work_fn(struct work_struct *work)
{
	struct smu_context *smu = container_of(work, struct smu_context,
					       throttling_logging_work);

	smu_log_thermal_throttling(smu);
}

static void smu_interrupt_work_fn(struct work_struct *work)
{
	struct smu_context *smu = container_of(work, struct smu_context,
					       interrupt_work);

	if (smu->ppt_funcs && smu->ppt_funcs->interrupt_work)
		smu->ppt_funcs->interrupt_work(smu);
}

static void smu_swctf_delayed_work_handler(struct work_struct *work)
{
	struct smu_context *smu =
		container_of(work, struct smu_context, swctf_delayed_work.work);
	struct smu_temperature_range *range =
				&smu->thermal_range;
	struct amdgpu_device *adev = smu->adev;
	uint32_t hotspot_tmp, size;

	/*
	 * If the hotspot temperature is confirmed as below SW CTF setting point
	 * after the delay enforced, nothing will be done.
	 * Otherwise, a graceful shutdown will be performed to prevent further damage.
	 */
	if (range->software_shutdown_temp &&
	    smu->ppt_funcs->read_sensor &&
	    !smu->ppt_funcs->read_sensor(smu,
					 AMDGPU_PP_SENSOR_HOTSPOT_TEMP,
					 &hotspot_tmp,
					 &size) &&
	    hotspot_tmp / 1000 < range->software_shutdown_temp)
		return;

	dev_emerg(adev->dev, "ERROR: GPU over temperature range(SW CTF) detected!\n");
	dev_emerg(adev->dev, "ERROR: System is going to shutdown due to GPU SW CTF!\n");
	orderly_poweroff(true);
}

static void smu_init_xgmi_plpd_mode(struct smu_context *smu)
{
	struct smu_dpm_context *dpm_ctxt = &(smu->smu_dpm);
	struct smu_dpm_policy_ctxt *policy_ctxt;
	struct smu_dpm_policy *policy;

	policy = smu_get_pm_policy(smu, PP_PM_POLICY_XGMI_PLPD);
	if (amdgpu_ip_version(smu->adev, MP1_HWIP, 0) == IP_VERSION(11, 0, 2)) {
		if (policy)
			policy->current_level = XGMI_PLPD_DEFAULT;
		return;
	}

	/* PMFW put PLPD into default policy after enabling the feature */
	if (smu_feature_is_enabled(smu,
				   SMU_FEATURE_XGMI_PER_LINK_PWR_DWN_BIT)) {
		if (policy)
			policy->current_level = XGMI_PLPD_DEFAULT;
	} else {
		policy_ctxt = dpm_ctxt->dpm_policies;
		if (policy_ctxt)
			policy_ctxt->policy_mask &=
				~BIT(PP_PM_POLICY_XGMI_PLPD);
	}
}

static bool smu_is_workload_profile_available(struct smu_context *smu,
					      u32 profile)
{
	if (profile >= PP_SMC_POWER_PROFILE_COUNT)
		return false;
	return smu->workload_map && smu->workload_map[profile].valid_mapping;
}

static int smu_sw_init(void *handle)
{
	struct amdgpu_device *adev = (struct amdgpu_device *)handle;
	struct smu_context *smu = adev->powerplay.pp_handle;
	int ret;

	smu->pool_size = adev->pm.smu_prv_buffer_size;
	smu->smu_feature.feature_num = SMU_FEATURE_MAX;
	bitmap_zero(smu->smu_feature.supported, SMU_FEATURE_MAX);
	bitmap_zero(smu->smu_feature.allowed, SMU_FEATURE_MAX);

	INIT_WORK(&smu->throttling_logging_work, smu_throttling_logging_work_fn);
	INIT_WORK(&smu->interrupt_work, smu_interrupt_work_fn);
	atomic64_set(&smu->throttle_int_counter, 0);
	smu->watermarks_bitmap = 0;

	atomic_set(&smu->smu_power.power_gate.vcn_gated, 1);
	atomic_set(&smu->smu_power.power_gate.jpeg_gated, 1);
	atomic_set(&smu->smu_power.power_gate.vpe_gated, 1);
	atomic_set(&smu->smu_power.power_gate.umsch_mm_gated, 1);

	if (smu->is_apu ||
	    !smu_is_workload_profile_available(smu, PP_SMC_POWER_PROFILE_FULLSCREEN3D))
		smu->power_profile_mode = PP_SMC_POWER_PROFILE_BOOTUP_DEFAULT;
	else
		smu->power_profile_mode = PP_SMC_POWER_PROFILE_FULLSCREEN3D;
	smu_power_profile_mode_get(smu, smu->power_profile_mode);

	smu->display_config = &adev->pm.pm_display_cfg;

	smu->smu_dpm.dpm_level = AMD_DPM_FORCED_LEVEL_AUTO;
	smu->smu_dpm.requested_dpm_level = AMD_DPM_FORCED_LEVEL_AUTO;

	INIT_DELAYED_WORK(&smu->swctf_delayed_work,
			  smu_swctf_delayed_work_handler);

	ret = smu_smc_table_sw_init(smu);
	if (ret) {
		dev_err(adev->dev, "Failed to sw init smc table!\n");
		return ret;
	}

	/* get boot_values from vbios to set revision, gfxclk, and etc. */
	ret = smu_get_vbios_bootup_values(smu);
	if (ret) {
		dev_err(adev->dev, "Failed to get VBIOS boot clock values!\n");
		return ret;
	}

	ret = smu_init_pptable_microcode(smu);
	if (ret) {
		dev_err(adev->dev, "Failed to setup pptable firmware!\n");
		return ret;
	}

	ret = smu_register_irq_handler(smu);
	if (ret) {
		dev_err(adev->dev, "Failed to register smc irq handler!\n");
		return ret;
	}

	/* If there is no way to query fan control mode, fan control is not supported */
	if (!smu->ppt_funcs->get_fan_control_mode)
		smu->adev->pm.no_fan = true;

	return 0;
}

static int smu_sw_fini(void *handle)
{
	struct amdgpu_device *adev = (struct amdgpu_device *)handle;
	struct smu_context *smu = adev->powerplay.pp_handle;
	int ret;

	ret = smu_smc_table_sw_fini(smu);
	if (ret) {
		dev_err(adev->dev, "Failed to sw fini smc table!\n");
		return ret;
	}

	if (smu->custom_profile_params) {
		kfree(smu->custom_profile_params);
		smu->custom_profile_params = NULL;
	}

	smu_fini_microcode(smu);

	return 0;
}

static int smu_get_thermal_temperature_range(struct smu_context *smu)
{
	struct amdgpu_device *adev = smu->adev;
	struct smu_temperature_range *range =
				&smu->thermal_range;
	int ret = 0;

	if (!smu->ppt_funcs->get_thermal_temperature_range)
		return 0;

	ret = smu->ppt_funcs->get_thermal_temperature_range(smu, range);
	if (ret)
		return ret;

	adev->pm.dpm.thermal.min_temp = range->min;
	adev->pm.dpm.thermal.max_temp = range->max;
	adev->pm.dpm.thermal.max_edge_emergency_temp = range->edge_emergency_max;
	adev->pm.dpm.thermal.min_hotspot_temp = range->hotspot_min;
	adev->pm.dpm.thermal.max_hotspot_crit_temp = range->hotspot_crit_max;
	adev->pm.dpm.thermal.max_hotspot_emergency_temp = range->hotspot_emergency_max;
	adev->pm.dpm.thermal.min_mem_temp = range->mem_min;
	adev->pm.dpm.thermal.max_mem_crit_temp = range->mem_crit_max;
	adev->pm.dpm.thermal.max_mem_emergency_temp = range->mem_emergency_max;

	return ret;
}

/**
 * smu_wbrf_handle_exclusion_ranges - consume the wbrf exclusion ranges
 *
 * @smu: smu_context pointer
 *
 * Retrieve the wbrf exclusion ranges and send them to PMFW for proper handling.
 * Returns 0 on success, error on failure.
 */
static int smu_wbrf_handle_exclusion_ranges(struct smu_context *smu)
{
	struct wbrf_ranges_in_out wbrf_exclusion = {0};
	struct freq_band_range *wifi_bands = wbrf_exclusion.band_list;
	struct amdgpu_device *adev = smu->adev;
	uint32_t num_of_wbrf_ranges = MAX_NUM_OF_WBRF_RANGES;
	uint64_t start, end;
	int ret, i, j;

	ret = amd_wbrf_retrieve_freq_band(adev->dev, &wbrf_exclusion);
	if (ret) {
		dev_err(adev->dev, "Failed to retrieve exclusion ranges!\n");
		return ret;
	}

	/*
	 * The exclusion ranges array we got might be filled with holes and duplicate
	 * entries. For example:
	 * {(2400, 2500), (0, 0), (6882, 6962), (2400, 2500), (0, 0), (6117, 6189), (0, 0)...}
	 * We need to do some sortups to eliminate those holes and duplicate entries.
	 * Expected output: {(2400, 2500), (6117, 6189), (6882, 6962), (0, 0)...}
	 */
	for (i = 0; i < num_of_wbrf_ranges; i++) {
		start = wifi_bands[i].start;
		end = wifi_bands[i].end;

		/* get the last valid entry to fill the intermediate hole */
		if (!start && !end) {
			for (j = num_of_wbrf_ranges - 1; j > i; j--)
				if (wifi_bands[j].start && wifi_bands[j].end)
					break;

			/* no valid entry left */
			if (j <= i)
				break;

			start = wifi_bands[i].start = wifi_bands[j].start;
			end = wifi_bands[i].end = wifi_bands[j].end;
			wifi_bands[j].start = 0;
			wifi_bands[j].end = 0;
			num_of_wbrf_ranges = j;
		}

		/* eliminate duplicate entries */
		for (j = i + 1; j < num_of_wbrf_ranges; j++) {
			if ((wifi_bands[j].start == start) && (wifi_bands[j].end == end)) {
				wifi_bands[j].start = 0;
				wifi_bands[j].end = 0;
			}
		}
	}

	/* Send the sorted wifi_bands to PMFW */
	ret = smu_set_wbrf_exclusion_ranges(smu, wifi_bands);
	/* Try to set the wifi_bands again */
	if (unlikely(ret == -EBUSY)) {
		mdelay(5);
		ret = smu_set_wbrf_exclusion_ranges(smu, wifi_bands);
	}

	return ret;
}

/**
 * smu_wbrf_event_handler - handle notify events
 *
 * @nb: notifier block
 * @action: event type
 * @_arg: event data
 *
 * Calls relevant amdgpu function in response to wbrf event
 * notification from kernel.
 */
static int smu_wbrf_event_handler(struct notifier_block *nb,
				  unsigned long action, void *_arg)
{
	struct smu_context *smu = container_of(nb, struct smu_context, wbrf_notifier);

	switch (action) {
	case WBRF_CHANGED:
		schedule_delayed_work(&smu->wbrf_delayed_work,
				      msecs_to_jiffies(SMU_WBRF_EVENT_HANDLING_PACE));
		break;
	default:
		return NOTIFY_DONE;
	}

	return NOTIFY_OK;
}

/**
 * smu_wbrf_delayed_work_handler - callback on delayed work timer expired
 *
 * @work: struct work_struct pointer
 *
 * Flood is over and driver will consume the latest exclusion ranges.
 */
static void smu_wbrf_delayed_work_handler(struct work_struct *work)
{
	struct smu_context *smu = container_of(work, struct smu_context, wbrf_delayed_work.work);

	smu_wbrf_handle_exclusion_ranges(smu);
}

/**
 * smu_wbrf_support_check - check wbrf support
 *
 * @smu: smu_context pointer
 *
 * Verifies the ACPI interface whether wbrf is supported.
 */
static void smu_wbrf_support_check(struct smu_context *smu)
{
	struct amdgpu_device *adev = smu->adev;

	smu->wbrf_supported = smu_is_asic_wbrf_supported(smu) && amdgpu_wbrf &&
							acpi_amd_wbrf_supported_consumer(adev->dev);

	if (smu->wbrf_supported)
		dev_info(adev->dev, "RF interference mitigation is supported\n");
}

/**
 * smu_wbrf_init - init driver wbrf support
 *
 * @smu: smu_context pointer
 *
 * Verifies the AMD ACPI interfaces and registers with the wbrf
 * notifier chain if wbrf feature is supported.
 * Returns 0 on success, error on failure.
 */
static int smu_wbrf_init(struct smu_context *smu)
{
	int ret;

	if (!smu->wbrf_supported)
		return 0;

	INIT_DELAYED_WORK(&smu->wbrf_delayed_work, smu_wbrf_delayed_work_handler);

	smu->wbrf_notifier.notifier_call = smu_wbrf_event_handler;
	ret = amd_wbrf_register_notifier(&smu->wbrf_notifier);
	if (ret)
		return ret;

	/*
	 * Some wifiband exclusion ranges may be already there
	 * before our driver loaded. To make sure our driver
	 * is awared of those exclusion ranges.
	 */
	schedule_delayed_work(&smu->wbrf_delayed_work,
			      msecs_to_jiffies(SMU_WBRF_EVENT_HANDLING_PACE));

	return 0;
}

/**
 * smu_wbrf_fini - tear down driver wbrf support
 *
 * @smu: smu_context pointer
 *
 * Unregisters with the wbrf notifier chain.
 */
static void smu_wbrf_fini(struct smu_context *smu)
{
	if (!smu->wbrf_supported)
		return;

	amd_wbrf_unregister_notifier(&smu->wbrf_notifier);

	cancel_delayed_work_sync(&smu->wbrf_delayed_work);
}

static int smu_smc_hw_setup(struct smu_context *smu)
{
	struct smu_feature *feature = &smu->smu_feature;
	struct amdgpu_device *adev = smu->adev;
	uint8_t pcie_gen = 0, pcie_width = 0;
	uint64_t features_supported;
	int ret = 0;

	switch (amdgpu_ip_version(adev, MP1_HWIP, 0)) {
	case IP_VERSION(11, 0, 7):
	case IP_VERSION(11, 0, 11):
	case IP_VERSION(11, 5, 0):
	case IP_VERSION(11, 0, 12):
		if (adev->in_suspend && smu_is_dpm_running(smu)) {
			dev_info(adev->dev, "dpm has been enabled\n");
			ret = smu_system_features_control(smu, true);
			if (ret)
				dev_err(adev->dev, "Failed system features control!\n");
			return ret;
		}
		break;
	default:
		break;
	}

	ret = smu_init_display_count(smu, 0);
	if (ret) {
		dev_info(adev->dev, "Failed to pre-set display count as 0!\n");
		return ret;
	}

	ret = smu_set_driver_table_location(smu);
	if (ret) {
		dev_err(adev->dev, "Failed to SetDriverDramAddr!\n");
		return ret;
	}

	/*
	 * Set PMSTATUSLOG table bo address with SetToolsDramAddr MSG for tools.
	 */
	ret = smu_set_tool_table_location(smu);
	if (ret) {
		dev_err(adev->dev, "Failed to SetToolsDramAddr!\n");
		return ret;
	}

	/*
	 * Use msg SetSystemVirtualDramAddr and DramLogSetDramAddr can notify
	 * pool location.
	 */
	ret = smu_notify_memory_pool_location(smu);
	if (ret) {
		dev_err(adev->dev, "Failed to SetDramLogDramAddr!\n");
		return ret;
	}

	/*
	 * It is assumed the pptable used before runpm is same as
	 * the one used afterwards. Thus, we can reuse the stored
	 * copy and do not need to resetup the pptable again.
	 */
	if (!adev->in_runpm) {
		ret = smu_setup_pptable(smu);
		if (ret) {
			dev_err(adev->dev, "Failed to setup pptable!\n");
			return ret;
		}
	}

	/* smu_dump_pptable(smu); */

	/*
	 * With SCPM enabled, PSP is responsible for the PPTable transferring
	 * (to SMU). Driver involvement is not needed and permitted.
	 */
	if (!adev->scpm_enabled) {
		/*
		 * Copy pptable bo in the vram to smc with SMU MSGs such as
		 * SetDriverDramAddr and TransferTableDram2Smu.
		 */
		ret = smu_write_pptable(smu);
		if (ret) {
			dev_err(adev->dev, "Failed to transfer pptable to SMC!\n");
			return ret;
		}
	}

	/* issue Run*Btc msg */
	ret = smu_run_btc(smu);
	if (ret)
		return ret;

	/* Enable UclkShadow on wbrf supported */
	if (smu->wbrf_supported) {
		ret = smu_enable_uclk_shadow(smu, true);
		if (ret) {
			dev_err(adev->dev, "Failed to enable UclkShadow feature to support wbrf!\n");
			return ret;
		}
	}

	/*
	 * With SCPM enabled, these actions(and relevant messages) are
	 * not needed and permitted.
	 */
	if (!adev->scpm_enabled) {
		ret = smu_feature_set_allowed_mask(smu);
		if (ret) {
			dev_err(adev->dev, "Failed to set driver allowed features mask!\n");
			return ret;
		}
	}

	ret = smu_system_features_control(smu, true);
	if (ret) {
		dev_err(adev->dev, "Failed to enable requested dpm features!\n");
		return ret;
	}

	smu_init_xgmi_plpd_mode(smu);

	ret = smu_feature_get_enabled_mask(smu, &features_supported);
	if (ret) {
		dev_err(adev->dev, "Failed to retrieve supported dpm features!\n");
		return ret;
	}
	bitmap_copy(feature->supported,
		    (unsigned long *)&features_supported,
		    feature->feature_num);

	if (!smu_is_dpm_running(smu))
		dev_info(adev->dev, "dpm has been disabled\n");

	/*
	 * Set initialized values (get from vbios) to dpm tables context such as
	 * gfxclk, memclk, dcefclk, and etc. And enable the DPM feature for each
	 * type of clks.
	 */
	ret = smu_set_default_dpm_table(smu);
	if (ret) {
		dev_err(adev->dev, "Failed to setup default dpm clock tables!\n");
		return ret;
	}

	if (adev->pm.pcie_gen_mask & CAIL_PCIE_LINK_SPEED_SUPPORT_GEN5)
		pcie_gen = 4;
	else if (adev->pm.pcie_gen_mask & CAIL_PCIE_LINK_SPEED_SUPPORT_GEN4)
		pcie_gen = 3;
	else if (adev->pm.pcie_gen_mask & CAIL_PCIE_LINK_SPEED_SUPPORT_GEN3)
		pcie_gen = 2;
	else if (adev->pm.pcie_gen_mask & CAIL_PCIE_LINK_SPEED_SUPPORT_GEN2)
		pcie_gen = 1;
	else if (adev->pm.pcie_gen_mask & CAIL_PCIE_LINK_SPEED_SUPPORT_GEN1)
		pcie_gen = 0;

	/* Bit 31:16: LCLK DPM level. 0 is DPM0, and 1 is DPM1
	 * Bit 15:8:  PCIE GEN, 0 to 3 corresponds to GEN1 to GEN4
	 * Bit 7:0:   PCIE lane width, 1 to 7 corresponds is x1 to x32
	 */
	if (adev->pm.pcie_mlw_mask & CAIL_PCIE_LINK_WIDTH_SUPPORT_X32)
		pcie_width = 7;
	else if (adev->pm.pcie_mlw_mask & CAIL_PCIE_LINK_WIDTH_SUPPORT_X16)
		pcie_width = 6;
	else if (adev->pm.pcie_mlw_mask & CAIL_PCIE_LINK_WIDTH_SUPPORT_X12)
		pcie_width = 5;
	else if (adev->pm.pcie_mlw_mask & CAIL_PCIE_LINK_WIDTH_SUPPORT_X8)
		pcie_width = 4;
	else if (adev->pm.pcie_mlw_mask & CAIL_PCIE_LINK_WIDTH_SUPPORT_X4)
		pcie_width = 3;
	else if (adev->pm.pcie_mlw_mask & CAIL_PCIE_LINK_WIDTH_SUPPORT_X2)
		pcie_width = 2;
	else if (adev->pm.pcie_mlw_mask & CAIL_PCIE_LINK_WIDTH_SUPPORT_X1)
		pcie_width = 1;
	ret = smu_update_pcie_parameters(smu, pcie_gen, pcie_width);
	if (ret) {
		dev_err(adev->dev, "Attempt to override pcie params failed!\n");
		return ret;
	}

	ret = smu_get_thermal_temperature_range(smu);
	if (ret) {
		dev_err(adev->dev, "Failed to get thermal temperature ranges!\n");
		return ret;
	}

	ret = smu_enable_thermal_alert(smu);
	if (ret) {
	  dev_err(adev->dev, "Failed to enable thermal alert!\n");
	  return ret;
	}

	ret = smu_notify_display_change(smu);
	if (ret) {
		dev_err(adev->dev, "Failed to notify display change!\n");
		return ret;
	}

	/*
	 * Set min deep sleep dce fclk with bootup value from vbios via
	 * SetMinDeepSleepDcefclk MSG.
	 */
	ret = smu_set_min_dcef_deep_sleep(smu,
					  smu->smu_table.boot_values.dcefclk / 100);
	if (ret) {
		dev_err(adev->dev, "Error setting min deepsleep dcefclk\n");
		return ret;
	}

	/* Init wbrf support. Properly setup the notifier */
	ret = smu_wbrf_init(smu);
	if (ret)
		dev_err(adev->dev, "Error during wbrf init call\n");

	return ret;
}

static int smu_start_smc_engine(struct smu_context *smu)
{
	struct amdgpu_device *adev = smu->adev;
	int ret = 0;

	smu->smc_fw_state = SMU_FW_INIT;

	if (adev->firmware.load_type != AMDGPU_FW_LOAD_PSP) {
		if (amdgpu_ip_version(adev, MP1_HWIP, 0) < IP_VERSION(11, 0, 0)) {
			if (smu->ppt_funcs->load_microcode) {
				ret = smu->ppt_funcs->load_microcode(smu);
				if (ret)
					return ret;
			}
		}
	}

	if (smu->ppt_funcs->check_fw_status) {
		ret = smu->ppt_funcs->check_fw_status(smu);
		if (ret) {
			dev_err(adev->dev, "SMC is not ready\n");
			return ret;
		}
	}

	/*
	 * Send msg GetDriverIfVersion to check if the return value is equal
	 * with DRIVER_IF_VERSION of smc header.
	 */
	ret = smu_check_fw_version(smu);
	if (ret)
		return ret;

	return ret;
}

static int smu_hw_init(void *handle)
{
	int ret;
	struct amdgpu_device *adev = (struct amdgpu_device *)handle;
	struct smu_context *smu = adev->powerplay.pp_handle;

	if (amdgpu_sriov_vf(adev) && !amdgpu_sriov_is_pp_one_vf(adev)) {
		smu->pm_enabled = false;
		return 0;
	}

	ret = smu_start_smc_engine(smu);
	if (ret) {
		dev_err(adev->dev, "SMC engine is not correctly up!\n");
		return ret;
	}

	/*
	 * Check whether wbrf is supported. This needs to be done
	 * before SMU setup starts since part of SMU configuration
	 * relies on this.
	 */
	smu_wbrf_support_check(smu);

	if (smu->is_apu) {
		ret = smu_set_gfx_imu_enable(smu);
		if (ret)
			return ret;
		smu_dpm_set_vcn_enable(smu, true);
		smu_dpm_set_jpeg_enable(smu, true);
		smu_dpm_set_vpe_enable(smu, true);
		smu_dpm_set_umsch_mm_enable(smu, true);
		smu_set_mall_enable(smu);
		smu_set_gfx_cgpg(smu, true);
	}

	if (!smu->pm_enabled)
		return 0;

	ret = smu_get_driver_allowed_feature_mask(smu);
	if (ret)
		return ret;

	ret = smu_smc_hw_setup(smu);
	if (ret) {
		dev_err(adev->dev, "Failed to setup smc hw!\n");
		return ret;
	}

	/*
	 * Move maximum sustainable clock retrieving here considering
	 * 1. It is not needed on resume(from S3).
	 * 2. DAL settings come between .hw_init and .late_init of SMU.
	 *    And DAL needs to know the maximum sustainable clocks. Thus
	 *    it cannot be put in .late_init().
	 */
	ret = smu_init_max_sustainable_clocks(smu);
	if (ret) {
		dev_err(adev->dev, "Failed to init max sustainable clocks!\n");
		return ret;
	}

	adev->pm.dpm_enabled = true;

	dev_info(adev->dev, "SMU is initialized successfully!\n");

	return 0;
}

static int smu_disable_dpms(struct smu_context *smu)
{
	struct amdgpu_device *adev = smu->adev;
	int ret = 0;
	bool use_baco = !smu->is_apu &&
		((amdgpu_in_reset(adev) &&
		  (amdgpu_asic_reset_method(adev) == AMD_RESET_METHOD_BACO)) ||
		 ((adev->in_runpm || adev->in_s4) && amdgpu_asic_supports_baco(adev)));

	/*
	 * For SMU 13.0.0 and 13.0.7, PMFW will handle the DPM features(disablement or others)
	 * properly on suspend/reset/unload. Driver involvement may cause some unexpected issues.
	 */
	switch (amdgpu_ip_version(adev, MP1_HWIP, 0)) {
	case IP_VERSION(13, 0, 0):
	case IP_VERSION(13, 0, 7):
	case IP_VERSION(13, 0, 10):
	case IP_VERSION(14, 0, 2):
	case IP_VERSION(14, 0, 3):
		return 0;
	default:
		break;
	}

	/*
	 * For custom pptable uploading, skip the DPM features
	 * disable process on Navi1x ASICs.
	 *   - As the gfx related features are under control of
	 *     RLC on those ASICs. RLC reinitialization will be
	 *     needed to reenable them. That will cost much more
	 *     efforts.
	 *
	 *   - SMU firmware can handle the DPM reenablement
	 *     properly.
	 */
	if (smu->uploading_custom_pp_table) {
		switch (amdgpu_ip_version(adev, MP1_HWIP, 0)) {
		case IP_VERSION(11, 0, 0):
		case IP_VERSION(11, 0, 5):
		case IP_VERSION(11, 0, 9):
		case IP_VERSION(11, 0, 7):
		case IP_VERSION(11, 0, 11):
		case IP_VERSION(11, 5, 0):
		case IP_VERSION(11, 0, 12):
		case IP_VERSION(11, 0, 13):
			return 0;
		default:
			break;
		}
	}

	/*
	 * For Sienna_Cichlid, PMFW will handle the features disablement properly
	 * on BACO in. Driver involvement is unnecessary.
	 */
	if (use_baco) {
		switch (amdgpu_ip_version(adev, MP1_HWIP, 0)) {
		case IP_VERSION(11, 0, 7):
		case IP_VERSION(11, 0, 0):
		case IP_VERSION(11, 0, 5):
		case IP_VERSION(11, 0, 9):
		case IP_VERSION(13, 0, 7):
			return 0;
		default:
			break;
		}
	}

	/*
	 * For GFX11 and subsequent APUs, PMFW will handle the features disablement properly
	 * for gpu reset and S0i3 cases. Driver involvement is unnecessary.
	 */
	if (IP_VERSION_MAJ(amdgpu_ip_version(adev, GC_HWIP, 0)) >= 11 &&
	    smu->is_apu && (amdgpu_in_reset(adev) || adev->in_s0ix))
		return 0;

	/*
	 * For gpu reset, runpm and hibernation through BACO,
	 * BACO feature has to be kept enabled.
	 */
	if (use_baco && smu_feature_is_enabled(smu, SMU_FEATURE_BACO_BIT)) {
		ret = smu_disable_all_features_with_exception(smu,
							      SMU_FEATURE_BACO_BIT);
		if (ret)
			dev_err(adev->dev, "Failed to disable smu features except BACO.\n");
	} else {
		/* DisableAllSmuFeatures message is not permitted with SCPM enabled */
		if (!adev->scpm_enabled) {
			ret = smu_system_features_control(smu, false);
			if (ret)
				dev_err(adev->dev, "Failed to disable smu features.\n");
		}
	}

	/* Notify SMU RLC is going to be off, stop RLC and SMU interaction.
	 * otherwise SMU will hang while interacting with RLC if RLC is halted
	 * this is a WA for Vangogh asic which fix the SMU hang issue.
	 */
	ret = smu_notify_rlc_state(smu, false);
	if (ret) {
		dev_err(adev->dev, "Fail to notify rlc status!\n");
		return ret;
	}

	if (amdgpu_ip_version(adev, GC_HWIP, 0) >= IP_VERSION(9, 4, 2) &&
	    !((adev->flags & AMD_IS_APU) && adev->gfx.imu.funcs) &&
	    !amdgpu_sriov_vf(adev) && adev->gfx.rlc.funcs->stop)
		adev->gfx.rlc.funcs->stop(adev);

	return ret;
}

static int smu_smc_hw_cleanup(struct smu_context *smu)
{
	struct amdgpu_device *adev = smu->adev;
	int ret = 0;

	smu_wbrf_fini(smu);

	cancel_work_sync(&smu->throttling_logging_work);
	cancel_work_sync(&smu->interrupt_work);

	ret = smu_disable_thermal_alert(smu);
	if (ret) {
		dev_err(adev->dev, "Fail to disable thermal alert!\n");
		return ret;
	}

	cancel_delayed_work_sync(&smu->swctf_delayed_work);

	ret = smu_disable_dpms(smu);
	if (ret) {
		dev_err(adev->dev, "Fail to disable dpm features!\n");
		return ret;
	}

	return 0;
}

static int smu_reset_mp1_state(struct smu_context *smu)
{
	struct amdgpu_device *adev = smu->adev;
	int ret = 0;

	if ((!adev->in_runpm) && (!adev->in_suspend) &&
		(!amdgpu_in_reset(adev)) && amdgpu_ip_version(adev, MP1_HWIP, 0) ==
									IP_VERSION(13, 0, 10) &&
		!amdgpu_device_has_display_hardware(adev))
		ret = smu_set_mp1_state(smu, PP_MP1_STATE_UNLOAD);

	return ret;
}

static int smu_hw_fini(void *handle)
{
	struct amdgpu_device *adev = (struct amdgpu_device *)handle;
	struct smu_context *smu = adev->powerplay.pp_handle;
	int ret;

	if (amdgpu_sriov_vf(adev) && !amdgpu_sriov_is_pp_one_vf(adev))
		return 0;

	smu_dpm_set_vcn_enable(smu, false);
	smu_dpm_set_jpeg_enable(smu, false);
	smu_dpm_set_vpe_enable(smu, false);
	smu_dpm_set_umsch_mm_enable(smu, false);

	adev->vcn.cur_state = AMD_PG_STATE_GATE;
	adev->jpeg.cur_state = AMD_PG_STATE_GATE;

	if (!smu->pm_enabled)
		return 0;

	adev->pm.dpm_enabled = false;

	ret = smu_smc_hw_cleanup(smu);
	if (ret)
		return ret;

	ret = smu_reset_mp1_state(smu);
	if (ret)
		return ret;

	return 0;
}

static void smu_late_fini(void *handle)
{
	struct amdgpu_device *adev = handle;
	struct smu_context *smu = adev->powerplay.pp_handle;

	kfree(smu);
}

static int smu_reset(struct smu_context *smu)
{
	struct amdgpu_device *adev = smu->adev;
	int ret;

	ret = smu_hw_fini(adev);
	if (ret)
		return ret;

	ret = smu_hw_init(adev);
	if (ret)
		return ret;

	ret = smu_late_init(adev);
	if (ret)
		return ret;

	return 0;
}

static int smu_suspend(void *handle)
{
	struct amdgpu_device *adev = (struct amdgpu_device *)handle;
	struct smu_context *smu = adev->powerplay.pp_handle;
	int ret;
	uint64_t count;

	if (amdgpu_sriov_vf(adev) && !amdgpu_sriov_is_pp_one_vf(adev))
		return 0;

	if (!smu->pm_enabled)
		return 0;

	adev->pm.dpm_enabled = false;

	ret = smu_smc_hw_cleanup(smu);
	if (ret)
		return ret;

	smu->watermarks_bitmap &= ~(WATERMARKS_LOADED);

	smu_set_gfx_cgpg(smu, false);

	/*
	 * pwfw resets entrycount when device is suspended, so we save the
	 * last value to be used when we resume to keep it consistent
	 */
	ret = smu_get_entrycount_gfxoff(smu, &count);
	if (!ret)
		adev->gfx.gfx_off_entrycount = count;

	/* clear this on suspend so it will get reprogrammed on resume */
	smu->workload_mask = 0;

	return 0;
}

static int smu_resume(void *handle)
{
	int ret;
	struct amdgpu_device *adev = (struct amdgpu_device *)handle;
	struct smu_context *smu = adev->powerplay.pp_handle;

	if (amdgpu_sriov_vf(adev)&& !amdgpu_sriov_is_pp_one_vf(adev))
		return 0;

	if (!smu->pm_enabled)
		return 0;

	dev_info(adev->dev, "SMU is resuming...\n");

	ret = smu_start_smc_engine(smu);
	if (ret) {
		dev_err(adev->dev, "SMC engine is not correctly up!\n");
		return ret;
	}

	ret = smu_smc_hw_setup(smu);
	if (ret) {
		dev_err(adev->dev, "Failed to setup smc hw!\n");
		return ret;
	}

	ret = smu_set_gfx_imu_enable(smu);
	if (ret)
		return ret;

	smu_set_gfx_cgpg(smu, true);

	smu->disable_uclk_switch = 0;

	adev->pm.dpm_enabled = true;

	dev_info(adev->dev, "SMU is resumed successfully!\n");

	return 0;
}

static int smu_display_configuration_change(void *handle,
					    const struct amd_pp_display_configuration *display_config)
{
	struct smu_context *smu = handle;

	if (!smu->pm_enabled || !smu->adev->pm.dpm_enabled)
		return -EOPNOTSUPP;

	if (!display_config)
		return -EINVAL;

	smu_set_min_dcef_deep_sleep(smu,
				    display_config->min_dcef_deep_sleep_set_clk / 100);

	return 0;
}

static int smu_set_clockgating_state(void *handle,
				     enum amd_clockgating_state state)
{
	return 0;
}

static int smu_set_powergating_state(void *handle,
				     enum amd_powergating_state state)
{
	return 0;
}

static int smu_enable_umd_pstate(void *handle,
		      enum amd_dpm_forced_level *level)
{
	uint32_t profile_mode_mask = AMD_DPM_FORCED_LEVEL_PROFILE_STANDARD |
					AMD_DPM_FORCED_LEVEL_PROFILE_MIN_SCLK |
					AMD_DPM_FORCED_LEVEL_PROFILE_MIN_MCLK |
					AMD_DPM_FORCED_LEVEL_PROFILE_PEAK;

	struct smu_context *smu = (struct smu_context*)(handle);
	struct smu_dpm_context *smu_dpm_ctx = &(smu->smu_dpm);

	if (!smu->is_apu && !smu_dpm_ctx->dpm_context)
		return -EINVAL;

	if (!(smu_dpm_ctx->dpm_level & profile_mode_mask)) {
		/* enter umd pstate, save current level, disable gfx cg*/
		if (*level & profile_mode_mask) {
			smu_dpm_ctx->saved_dpm_level = smu_dpm_ctx->dpm_level;
			smu_gpo_control(smu, false);
			smu_gfx_ulv_control(smu, false);
			smu_deep_sleep_control(smu, false);
			amdgpu_asic_update_umd_stable_pstate(smu->adev, true);
		}
	} else {
		/* exit umd pstate, restore level, enable gfx cg*/
		if (!(*level & profile_mode_mask)) {
			if (*level == AMD_DPM_FORCED_LEVEL_PROFILE_EXIT)
				*level = smu_dpm_ctx->saved_dpm_level;
			amdgpu_asic_update_umd_stable_pstate(smu->adev, false);
			smu_deep_sleep_control(smu, true);
			smu_gfx_ulv_control(smu, true);
			smu_gpo_control(smu, true);
		}
	}

	return 0;
}

static int smu_bump_power_profile_mode(struct smu_context *smu,
				       long *custom_params,
				       u32 custom_params_max_idx)
{
	u32 workload_mask = 0;
	int i, ret = 0;

	for (i = 0; i < PP_SMC_POWER_PROFILE_COUNT; i++) {
		if (smu->workload_refcount[i])
			workload_mask |= 1 << i;
	}

	if (smu->workload_mask == workload_mask)
		return 0;

	if (smu->ppt_funcs->set_power_profile_mode)
		ret = smu->ppt_funcs->set_power_profile_mode(smu, workload_mask,
							     custom_params,
							     custom_params_max_idx);

	if (!ret)
		smu->workload_mask = workload_mask;

	return ret;
}

static void smu_power_profile_mode_get(struct smu_context *smu,
				       enum PP_SMC_POWER_PROFILE profile_mode)
{
	smu->workload_refcount[profile_mode]++;
}

static void smu_power_profile_mode_put(struct smu_context *smu,
				       enum PP_SMC_POWER_PROFILE profile_mode)
{
	if (smu->workload_refcount[profile_mode])
		smu->workload_refcount[profile_mode]--;
}

static int smu_adjust_power_state_dynamic(struct smu_context *smu,
					  enum amd_dpm_forced_level level,
<<<<<<< HEAD
					  bool skip_display_settings,
					  bool init)
{
	int ret = 0;
	int index = 0;
	long workload[1];
=======
					  bool skip_display_settings)
{
	int ret = 0;
>>>>>>> a6ad5510
	struct smu_dpm_context *smu_dpm_ctx = &(smu->smu_dpm);

	if (!skip_display_settings) {
		ret = smu_display_config_changed(smu);
		if (ret) {
			dev_err(smu->adev->dev, "Failed to change display config!");
			return ret;
		}
	}

	ret = smu_apply_clocks_adjust_rules(smu);
	if (ret) {
		dev_err(smu->adev->dev, "Failed to apply clocks adjust rules!");
		return ret;
	}

	if (!skip_display_settings) {
		ret = smu_notify_smc_display_config(smu);
		if (ret) {
			dev_err(smu->adev->dev, "Failed to notify smc display config!");
			return ret;
		}
	}

	if (smu_dpm_ctx->dpm_level != level) {
		ret = smu_asic_set_performance_level(smu, level);
		if (ret) {
			dev_err(smu->adev->dev, "Failed to set performance level!");
			return ret;
		}

		/* update the saved copy */
		smu_dpm_ctx->dpm_level = level;
	}

	if (smu_dpm_ctx->dpm_level != AMD_DPM_FORCED_LEVEL_MANUAL &&
<<<<<<< HEAD
		smu_dpm_ctx->dpm_level != AMD_DPM_FORCED_LEVEL_PERF_DETERMINISM) {
		index = fls(smu->workload_mask);
		index = index > 0 && index <= WORKLOAD_POLICY_MAX ? index - 1 : 0;
		workload[0] = smu->workload_setting[index];

		if (init || smu->power_profile_mode != workload[0])
			smu_bump_power_profile_mode(smu, workload, 0);
	}
=======
	    smu_dpm_ctx->dpm_level != AMD_DPM_FORCED_LEVEL_PERF_DETERMINISM)
		smu_bump_power_profile_mode(smu, NULL, 0);
>>>>>>> a6ad5510

	return ret;
}

static int smu_handle_task(struct smu_context *smu,
			   enum amd_dpm_forced_level level,
			   enum amd_pp_task task_id)
{
	int ret = 0;

	if (!smu->pm_enabled || !smu->adev->pm.dpm_enabled)
		return -EOPNOTSUPP;

	switch (task_id) {
	case AMD_PP_TASK_DISPLAY_CONFIG_CHANGE:
		ret = smu_pre_display_config_changed(smu);
		if (ret)
			return ret;
		ret = smu_adjust_power_state_dynamic(smu, level, false, false);
		break;
	case AMD_PP_TASK_COMPLETE_INIT:
<<<<<<< HEAD
		ret = smu_adjust_power_state_dynamic(smu, level, true, true);
=======
		ret = smu_adjust_power_state_dynamic(smu, level, true);
>>>>>>> a6ad5510
		break;
	case AMD_PP_TASK_READJUST_POWER_STATE:
		ret = smu_adjust_power_state_dynamic(smu, level, true, false);
		break;
	default:
		break;
	}

	return ret;
}

static int smu_handle_dpm_task(void *handle,
			       enum amd_pp_task task_id,
			       enum amd_pm_state_type *user_state)
{
	struct smu_context *smu = handle;
	struct smu_dpm_context *smu_dpm = &smu->smu_dpm;

	return smu_handle_task(smu, smu_dpm->dpm_level, task_id);

}

static int smu_switch_power_profile(void *handle,
				    enum PP_SMC_POWER_PROFILE type,
				    bool enable)
{
	struct smu_context *smu = handle;
	struct smu_dpm_context *smu_dpm_ctx = &(smu->smu_dpm);
<<<<<<< HEAD
	long workload[1];
	uint32_t index;
=======
	int ret;
>>>>>>> a6ad5510

	if (!smu->pm_enabled || !smu->adev->pm.dpm_enabled)
		return -EOPNOTSUPP;

	if (!(type < PP_SMC_POWER_PROFILE_CUSTOM))
		return -EINVAL;

<<<<<<< HEAD
	if (!en) {
		smu->workload_mask &= ~(1 << smu->workload_prority[type]);
		index = fls(smu->workload_mask);
		index = index > 0 && index <= WORKLOAD_POLICY_MAX ? index - 1 : 0;
		workload[0] = smu->workload_setting[index];
	} else {
		smu->workload_mask |= (1 << smu->workload_prority[type]);
		index = fls(smu->workload_mask);
		index = index <= WORKLOAD_POLICY_MAX ? index - 1 : 0;
		workload[0] = smu->workload_setting[index];
	}

	if (smu_dpm_ctx->dpm_level != AMD_DPM_FORCED_LEVEL_MANUAL &&
		smu_dpm_ctx->dpm_level != AMD_DPM_FORCED_LEVEL_PERF_DETERMINISM)
		smu_bump_power_profile_mode(smu, workload, 0);
=======
	if (smu_dpm_ctx->dpm_level != AMD_DPM_FORCED_LEVEL_MANUAL &&
	    smu_dpm_ctx->dpm_level != AMD_DPM_FORCED_LEVEL_PERF_DETERMINISM) {
		if (enable)
			smu_power_profile_mode_get(smu, type);
		else
			smu_power_profile_mode_put(smu, type);
		ret = smu_bump_power_profile_mode(smu, NULL, 0);
		if (ret) {
			if (enable)
				smu_power_profile_mode_put(smu, type);
			else
				smu_power_profile_mode_get(smu, type);
			return ret;
		}
	}
>>>>>>> a6ad5510

	return 0;
}

static enum amd_dpm_forced_level smu_get_performance_level(void *handle)
{
	struct smu_context *smu = handle;
	struct smu_dpm_context *smu_dpm_ctx = &(smu->smu_dpm);

	if (!smu->pm_enabled || !smu->adev->pm.dpm_enabled)
		return -EOPNOTSUPP;

	if (!smu->is_apu && !smu_dpm_ctx->dpm_context)
		return -EINVAL;

	return smu_dpm_ctx->dpm_level;
}

static int smu_force_performance_level(void *handle,
				       enum amd_dpm_forced_level level)
{
	struct smu_context *smu = handle;
	struct smu_dpm_context *smu_dpm_ctx = &(smu->smu_dpm);
	int ret = 0;

	if (!smu->pm_enabled || !smu->adev->pm.dpm_enabled)
		return -EOPNOTSUPP;

	if (!smu->is_apu && !smu_dpm_ctx->dpm_context)
		return -EINVAL;

	ret = smu_enable_umd_pstate(smu, &level);
	if (ret)
		return ret;

	ret = smu_handle_task(smu, level,
			      AMD_PP_TASK_READJUST_POWER_STATE);

	/* reset user dpm clock state */
	if (!ret && smu_dpm_ctx->dpm_level != AMD_DPM_FORCED_LEVEL_MANUAL) {
		memset(smu->user_dpm_profile.clk_mask, 0, sizeof(smu->user_dpm_profile.clk_mask));
		smu->user_dpm_profile.clk_dependency = 0;
	}

	return ret;
}

static int smu_set_display_count(void *handle, uint32_t count)
{
	struct smu_context *smu = handle;

	if (!smu->pm_enabled || !smu->adev->pm.dpm_enabled)
		return -EOPNOTSUPP;

	return smu_init_display_count(smu, count);
}

static int smu_force_smuclk_levels(struct smu_context *smu,
			 enum smu_clk_type clk_type,
			 uint32_t mask)
{
	struct smu_dpm_context *smu_dpm_ctx = &(smu->smu_dpm);
	int ret = 0;

	if (!smu->pm_enabled || !smu->adev->pm.dpm_enabled)
		return -EOPNOTSUPP;

	if (smu_dpm_ctx->dpm_level != AMD_DPM_FORCED_LEVEL_MANUAL) {
		dev_dbg(smu->adev->dev, "force clock level is for dpm manual mode only.\n");
		return -EINVAL;
	}

	if (smu->ppt_funcs && smu->ppt_funcs->force_clk_levels) {
		ret = smu->ppt_funcs->force_clk_levels(smu, clk_type, mask);
		if (!ret && !(smu->user_dpm_profile.flags & SMU_DPM_USER_PROFILE_RESTORE)) {
			smu->user_dpm_profile.clk_mask[clk_type] = mask;
			smu_set_user_clk_dependencies(smu, clk_type);
		}
	}

	return ret;
}

static int smu_force_ppclk_levels(void *handle,
				  enum pp_clock_type type,
				  uint32_t mask)
{
	struct smu_context *smu = handle;
	enum smu_clk_type clk_type;

	switch (type) {
	case PP_SCLK:
		clk_type = SMU_SCLK; break;
	case PP_MCLK:
		clk_type = SMU_MCLK; break;
	case PP_PCIE:
		clk_type = SMU_PCIE; break;
	case PP_SOCCLK:
		clk_type = SMU_SOCCLK; break;
	case PP_FCLK:
		clk_type = SMU_FCLK; break;
	case PP_DCEFCLK:
		clk_type = SMU_DCEFCLK; break;
	case PP_VCLK:
		clk_type = SMU_VCLK; break;
	case PP_VCLK1:
		clk_type = SMU_VCLK1; break;
	case PP_DCLK:
		clk_type = SMU_DCLK; break;
	case PP_DCLK1:
		clk_type = SMU_DCLK1; break;
	case OD_SCLK:
		clk_type = SMU_OD_SCLK; break;
	case OD_MCLK:
		clk_type = SMU_OD_MCLK; break;
	case OD_VDDC_CURVE:
		clk_type = SMU_OD_VDDC_CURVE; break;
	case OD_RANGE:
		clk_type = SMU_OD_RANGE; break;
	default:
		return -EINVAL;
	}

	return smu_force_smuclk_levels(smu, clk_type, mask);
}

/*
 * On system suspending or resetting, the dpm_enabled
 * flag will be cleared. So that those SMU services which
 * are not supported will be gated.
 * However, the mp1 state setting should still be granted
 * even if the dpm_enabled cleared.
 */
static int smu_set_mp1_state(void *handle,
			     enum pp_mp1_state mp1_state)
{
	struct smu_context *smu = handle;
	int ret = 0;

	if (!smu->pm_enabled)
		return -EOPNOTSUPP;

	if (smu->ppt_funcs &&
	    smu->ppt_funcs->set_mp1_state)
		ret = smu->ppt_funcs->set_mp1_state(smu, mp1_state);

	return ret;
}

static int smu_set_df_cstate(void *handle,
			     enum pp_df_cstate state)
{
	struct smu_context *smu = handle;
	int ret = 0;

	if (!smu->pm_enabled || !smu->adev->pm.dpm_enabled)
		return -EOPNOTSUPP;

	if (!smu->ppt_funcs || !smu->ppt_funcs->set_df_cstate)
		return 0;

	ret = smu->ppt_funcs->set_df_cstate(smu, state);
	if (ret)
		dev_err(smu->adev->dev, "[SetDfCstate] failed!\n");

	return ret;
}

int smu_write_watermarks_table(struct smu_context *smu)
{
	if (!smu->pm_enabled || !smu->adev->pm.dpm_enabled)
		return -EOPNOTSUPP;

	return smu_set_watermarks_table(smu, NULL);
}

static int smu_set_watermarks_for_clock_ranges(void *handle,
					       struct pp_smu_wm_range_sets *clock_ranges)
{
	struct smu_context *smu = handle;

	if (!smu->pm_enabled || !smu->adev->pm.dpm_enabled)
		return -EOPNOTSUPP;

	if (smu->disable_watermark)
		return 0;

	return smu_set_watermarks_table(smu, clock_ranges);
}

int smu_set_ac_dc(struct smu_context *smu)
{
	int ret = 0;

	if (!smu->pm_enabled || !smu->adev->pm.dpm_enabled)
		return -EOPNOTSUPP;

	/* controlled by firmware */
	if (smu->dc_controlled_by_gpio)
		return 0;

	ret = smu_set_power_source(smu,
				   smu->adev->pm.ac_power ? SMU_POWER_SOURCE_AC :
				   SMU_POWER_SOURCE_DC);
	if (ret)
		dev_err(smu->adev->dev, "Failed to switch to %s mode!\n",
		       smu->adev->pm.ac_power ? "AC" : "DC");

	return ret;
}

const struct amd_ip_funcs smu_ip_funcs = {
	.name = "smu",
	.early_init = smu_early_init,
	.late_init = smu_late_init,
	.sw_init = smu_sw_init,
	.sw_fini = smu_sw_fini,
	.hw_init = smu_hw_init,
	.hw_fini = smu_hw_fini,
	.late_fini = smu_late_fini,
	.suspend = smu_suspend,
	.resume = smu_resume,
	.is_idle = NULL,
	.check_soft_reset = NULL,
	.wait_for_idle = NULL,
	.soft_reset = NULL,
	.set_clockgating_state = smu_set_clockgating_state,
	.set_powergating_state = smu_set_powergating_state,
};

const struct amdgpu_ip_block_version smu_v11_0_ip_block = {
	.type = AMD_IP_BLOCK_TYPE_SMC,
	.major = 11,
	.minor = 0,
	.rev = 0,
	.funcs = &smu_ip_funcs,
};

const struct amdgpu_ip_block_version smu_v12_0_ip_block = {
	.type = AMD_IP_BLOCK_TYPE_SMC,
	.major = 12,
	.minor = 0,
	.rev = 0,
	.funcs = &smu_ip_funcs,
};

const struct amdgpu_ip_block_version smu_v13_0_ip_block = {
	.type = AMD_IP_BLOCK_TYPE_SMC,
	.major = 13,
	.minor = 0,
	.rev = 0,
	.funcs = &smu_ip_funcs,
};

const struct amdgpu_ip_block_version smu_v14_0_ip_block = {
	.type = AMD_IP_BLOCK_TYPE_SMC,
	.major = 14,
	.minor = 0,
	.rev = 0,
	.funcs = &smu_ip_funcs,
};

static int smu_load_microcode(void *handle)
{
	struct smu_context *smu = handle;
	struct amdgpu_device *adev = smu->adev;
	int ret = 0;

	if (!smu->pm_enabled)
		return -EOPNOTSUPP;

	/* This should be used for non PSP loading */
	if (adev->firmware.load_type == AMDGPU_FW_LOAD_PSP)
		return 0;

	if (smu->ppt_funcs->load_microcode) {
		ret = smu->ppt_funcs->load_microcode(smu);
		if (ret) {
			dev_err(adev->dev, "Load microcode failed\n");
			return ret;
		}
	}

	if (smu->ppt_funcs->check_fw_status) {
		ret = smu->ppt_funcs->check_fw_status(smu);
		if (ret) {
			dev_err(adev->dev, "SMC is not ready\n");
			return ret;
		}
	}

	return ret;
}

static int smu_set_gfx_cgpg(struct smu_context *smu, bool enabled)
{
	int ret = 0;

	if (smu->ppt_funcs->set_gfx_cgpg)
		ret = smu->ppt_funcs->set_gfx_cgpg(smu, enabled);

	return ret;
}

static int smu_set_fan_speed_rpm(void *handle, uint32_t speed)
{
	struct smu_context *smu = handle;
	int ret = 0;

	if (!smu->pm_enabled || !smu->adev->pm.dpm_enabled)
		return -EOPNOTSUPP;

	if (!smu->ppt_funcs->set_fan_speed_rpm)
		return -EOPNOTSUPP;

	if (speed == U32_MAX)
		return -EINVAL;

	ret = smu->ppt_funcs->set_fan_speed_rpm(smu, speed);
	if (!ret && !(smu->user_dpm_profile.flags & SMU_DPM_USER_PROFILE_RESTORE)) {
		smu->user_dpm_profile.flags |= SMU_CUSTOM_FAN_SPEED_RPM;
		smu->user_dpm_profile.fan_speed_rpm = speed;

		/* Override custom PWM setting as they cannot co-exist */
		smu->user_dpm_profile.flags &= ~SMU_CUSTOM_FAN_SPEED_PWM;
		smu->user_dpm_profile.fan_speed_pwm = 0;
	}

	return ret;
}

/**
 * smu_get_power_limit - Request one of the SMU Power Limits
 *
 * @handle: pointer to smu context
 * @limit: requested limit is written back to this variable
 * @pp_limit_level: &pp_power_limit_level which limit of the power to return
 * @pp_power_type: &pp_power_type type of power
 * Return:  0 on success, <0 on error
 *
 */
int smu_get_power_limit(void *handle,
			uint32_t *limit,
			enum pp_power_limit_level pp_limit_level,
			enum pp_power_type pp_power_type)
{
	struct smu_context *smu = handle;
	struct amdgpu_device *adev = smu->adev;
	enum smu_ppt_limit_level limit_level;
	uint32_t limit_type;
	int ret = 0;

	if (!smu->pm_enabled || !smu->adev->pm.dpm_enabled)
		return -EOPNOTSUPP;

	switch (pp_power_type) {
	case PP_PWR_TYPE_SUSTAINED:
		limit_type = SMU_DEFAULT_PPT_LIMIT;
		break;
	case PP_PWR_TYPE_FAST:
		limit_type = SMU_FAST_PPT_LIMIT;
		break;
	default:
		return -EOPNOTSUPP;
	}

	switch (pp_limit_level) {
	case PP_PWR_LIMIT_CURRENT:
		limit_level = SMU_PPT_LIMIT_CURRENT;
		break;
	case PP_PWR_LIMIT_DEFAULT:
		limit_level = SMU_PPT_LIMIT_DEFAULT;
		break;
	case PP_PWR_LIMIT_MAX:
		limit_level = SMU_PPT_LIMIT_MAX;
		break;
	case PP_PWR_LIMIT_MIN:
		limit_level = SMU_PPT_LIMIT_MIN;
		break;
	default:
		return -EOPNOTSUPP;
	}

	if (limit_type != SMU_DEFAULT_PPT_LIMIT) {
		if (smu->ppt_funcs->get_ppt_limit)
			ret = smu->ppt_funcs->get_ppt_limit(smu, limit, limit_type, limit_level);
	} else {
		switch (limit_level) {
		case SMU_PPT_LIMIT_CURRENT:
			switch (amdgpu_ip_version(adev, MP1_HWIP, 0)) {
			case IP_VERSION(13, 0, 2):
			case IP_VERSION(13, 0, 6):
			case IP_VERSION(13, 0, 14):
			case IP_VERSION(11, 0, 7):
			case IP_VERSION(11, 0, 11):
			case IP_VERSION(11, 0, 12):
			case IP_VERSION(11, 0, 13):
				ret = smu_get_asic_power_limits(smu,
								&smu->current_power_limit,
								NULL, NULL, NULL);
				break;
			default:
				break;
			}
			*limit = smu->current_power_limit;
			break;
		case SMU_PPT_LIMIT_DEFAULT:
			*limit = smu->default_power_limit;
			break;
		case SMU_PPT_LIMIT_MAX:
			*limit = smu->max_power_limit;
			break;
		case SMU_PPT_LIMIT_MIN:
			*limit = smu->min_power_limit;
			break;
		default:
			return -EINVAL;
		}
	}

	return ret;
}

static int smu_set_power_limit(void *handle, uint32_t limit)
{
	struct smu_context *smu = handle;
	uint32_t limit_type = limit >> 24;
	int ret = 0;

	if (!smu->pm_enabled || !smu->adev->pm.dpm_enabled)
		return -EOPNOTSUPP;

	limit &= (1<<24)-1;
	if (limit_type != SMU_DEFAULT_PPT_LIMIT)
		if (smu->ppt_funcs->set_power_limit)
			return smu->ppt_funcs->set_power_limit(smu, limit_type, limit);

	if ((limit > smu->max_power_limit) || (limit < smu->min_power_limit)) {
		dev_err(smu->adev->dev,
			"New power limit (%d) is out of range [%d,%d]\n",
			limit, smu->min_power_limit, smu->max_power_limit);
		return -EINVAL;
	}

	if (!limit)
		limit = smu->current_power_limit;

	if (smu->ppt_funcs->set_power_limit) {
		ret = smu->ppt_funcs->set_power_limit(smu, limit_type, limit);
		if (!ret && !(smu->user_dpm_profile.flags & SMU_DPM_USER_PROFILE_RESTORE))
			smu->user_dpm_profile.power_limit = limit;
	}

	return ret;
}

static int smu_print_smuclk_levels(struct smu_context *smu, enum smu_clk_type clk_type, char *buf)
{
	int ret = 0;

	if (!smu->pm_enabled || !smu->adev->pm.dpm_enabled)
		return -EOPNOTSUPP;

	if (smu->ppt_funcs->print_clk_levels)
		ret = smu->ppt_funcs->print_clk_levels(smu, clk_type, buf);

	return ret;
}

static enum smu_clk_type smu_convert_to_smuclk(enum pp_clock_type type)
{
	enum smu_clk_type clk_type;

	switch (type) {
	case PP_SCLK:
		clk_type = SMU_SCLK; break;
	case PP_MCLK:
		clk_type = SMU_MCLK; break;
	case PP_PCIE:
		clk_type = SMU_PCIE; break;
	case PP_SOCCLK:
		clk_type = SMU_SOCCLK; break;
	case PP_FCLK:
		clk_type = SMU_FCLK; break;
	case PP_DCEFCLK:
		clk_type = SMU_DCEFCLK; break;
	case PP_VCLK:
		clk_type = SMU_VCLK; break;
	case PP_VCLK1:
		clk_type = SMU_VCLK1; break;
	case PP_DCLK:
		clk_type = SMU_DCLK; break;
	case PP_DCLK1:
		clk_type = SMU_DCLK1; break;
	case OD_SCLK:
		clk_type = SMU_OD_SCLK; break;
	case OD_MCLK:
		clk_type = SMU_OD_MCLK; break;
	case OD_VDDC_CURVE:
		clk_type = SMU_OD_VDDC_CURVE; break;
	case OD_RANGE:
		clk_type = SMU_OD_RANGE; break;
	case OD_VDDGFX_OFFSET:
		clk_type = SMU_OD_VDDGFX_OFFSET; break;
	case OD_CCLK:
		clk_type = SMU_OD_CCLK; break;
	case OD_FAN_CURVE:
		clk_type = SMU_OD_FAN_CURVE; break;
	case OD_ACOUSTIC_LIMIT:
		clk_type = SMU_OD_ACOUSTIC_LIMIT; break;
	case OD_ACOUSTIC_TARGET:
		clk_type = SMU_OD_ACOUSTIC_TARGET; break;
	case OD_FAN_TARGET_TEMPERATURE:
		clk_type = SMU_OD_FAN_TARGET_TEMPERATURE; break;
	case OD_FAN_MINIMUM_PWM:
		clk_type = SMU_OD_FAN_MINIMUM_PWM; break;
	default:
		clk_type = SMU_CLK_COUNT; break;
	}

	return clk_type;
}

static int smu_print_ppclk_levels(void *handle,
				  enum pp_clock_type type,
				  char *buf)
{
	struct smu_context *smu = handle;
	enum smu_clk_type clk_type;

	clk_type = smu_convert_to_smuclk(type);
	if (clk_type == SMU_CLK_COUNT)
		return -EINVAL;

	return smu_print_smuclk_levels(smu, clk_type, buf);
}

static int smu_emit_ppclk_levels(void *handle, enum pp_clock_type type, char *buf, int *offset)
{
	struct smu_context *smu = handle;
	enum smu_clk_type clk_type;

	clk_type = smu_convert_to_smuclk(type);
	if (clk_type == SMU_CLK_COUNT)
		return -EINVAL;

	if (!smu->pm_enabled || !smu->adev->pm.dpm_enabled)
		return -EOPNOTSUPP;

	if (!smu->ppt_funcs->emit_clk_levels)
		return -ENOENT;

	return smu->ppt_funcs->emit_clk_levels(smu, clk_type, buf, offset);

}

static int smu_od_edit_dpm_table(void *handle,
				 enum PP_OD_DPM_TABLE_COMMAND type,
				 long *input, uint32_t size)
{
	struct smu_context *smu = handle;
	int ret = 0;

	if (!smu->pm_enabled || !smu->adev->pm.dpm_enabled)
		return -EOPNOTSUPP;

	if (smu->ppt_funcs->od_edit_dpm_table) {
		ret = smu->ppt_funcs->od_edit_dpm_table(smu, type, input, size);
	}

	return ret;
}

static int smu_read_sensor(void *handle,
			   int sensor,
			   void *data,
			   int *size_arg)
{
	struct smu_context *smu = handle;
	struct smu_umd_pstate_table *pstate_table =
				&smu->pstate_table;
	int ret = 0;
	uint32_t *size, size_val;

	if (!smu->pm_enabled || !smu->adev->pm.dpm_enabled)
		return -EOPNOTSUPP;

	if (!data || !size_arg)
		return -EINVAL;

	size_val = *size_arg;
	size = &size_val;

	if (smu->ppt_funcs->read_sensor)
		if (!smu->ppt_funcs->read_sensor(smu, sensor, data, size))
			goto unlock;

	switch (sensor) {
	case AMDGPU_PP_SENSOR_STABLE_PSTATE_SCLK:
		*((uint32_t *)data) = pstate_table->gfxclk_pstate.standard * 100;
		*size = 4;
		break;
	case AMDGPU_PP_SENSOR_STABLE_PSTATE_MCLK:
		*((uint32_t *)data) = pstate_table->uclk_pstate.standard * 100;
		*size = 4;
		break;
	case AMDGPU_PP_SENSOR_PEAK_PSTATE_SCLK:
		*((uint32_t *)data) = pstate_table->gfxclk_pstate.peak * 100;
		*size = 4;
		break;
	case AMDGPU_PP_SENSOR_PEAK_PSTATE_MCLK:
		*((uint32_t *)data) = pstate_table->uclk_pstate.peak * 100;
		*size = 4;
		break;
	case AMDGPU_PP_SENSOR_ENABLED_SMC_FEATURES_MASK:
		ret = smu_feature_get_enabled_mask(smu, (uint64_t *)data);
		*size = 8;
		break;
	case AMDGPU_PP_SENSOR_UVD_POWER:
		*(uint32_t *)data = smu_feature_is_enabled(smu, SMU_FEATURE_DPM_UVD_BIT) ? 1 : 0;
		*size = 4;
		break;
	case AMDGPU_PP_SENSOR_VCE_POWER:
		*(uint32_t *)data = smu_feature_is_enabled(smu, SMU_FEATURE_DPM_VCE_BIT) ? 1 : 0;
		*size = 4;
		break;
	case AMDGPU_PP_SENSOR_VCN_POWER_STATE:
		*(uint32_t *)data = atomic_read(&smu->smu_power.power_gate.vcn_gated) ? 0 : 1;
		*size = 4;
		break;
	case AMDGPU_PP_SENSOR_MIN_FAN_RPM:
		*(uint32_t *)data = 0;
		*size = 4;
		break;
	default:
		*size = 0;
		ret = -EOPNOTSUPP;
		break;
	}

unlock:
	// assign uint32_t to int
	*size_arg = size_val;

	return ret;
}

static int smu_get_apu_thermal_limit(void *handle, uint32_t *limit)
{
	int ret = -EOPNOTSUPP;
	struct smu_context *smu = handle;

	if (smu->ppt_funcs && smu->ppt_funcs->get_apu_thermal_limit)
		ret = smu->ppt_funcs->get_apu_thermal_limit(smu, limit);

	return ret;
}

static int smu_set_apu_thermal_limit(void *handle, uint32_t limit)
{
	int ret = -EOPNOTSUPP;
	struct smu_context *smu = handle;

	if (smu->ppt_funcs && smu->ppt_funcs->set_apu_thermal_limit)
		ret = smu->ppt_funcs->set_apu_thermal_limit(smu, limit);

	return ret;
}

static int smu_get_power_profile_mode(void *handle, char *buf)
{
	struct smu_context *smu = handle;

	if (!smu->pm_enabled || !smu->adev->pm.dpm_enabled ||
	    !smu->ppt_funcs->get_power_profile_mode)
		return -EOPNOTSUPP;
	if (!buf)
		return -EINVAL;

	return smu->ppt_funcs->get_power_profile_mode(smu, buf);
}

static int smu_set_power_profile_mode(void *handle,
				      long *param,
				      uint32_t param_size)
{
	struct smu_context *smu = handle;
	bool custom = false;
	int ret = 0;

	if (!smu->pm_enabled || !smu->adev->pm.dpm_enabled ||
	    !smu->ppt_funcs->set_power_profile_mode)
		return -EOPNOTSUPP;

	if (param[param_size] == PP_SMC_POWER_PROFILE_CUSTOM) {
		custom = true;
		/* clear frontend mask so custom changes propogate */
		smu->workload_mask = 0;
	}

	if ((param[param_size] != smu->power_profile_mode) || custom) {
		/* clear the old user preference */
		smu_power_profile_mode_put(smu, smu->power_profile_mode);
		/* set the new user preference */
		smu_power_profile_mode_get(smu, param[param_size]);
		ret = smu_bump_power_profile_mode(smu,
						  custom ? param : NULL,
						  custom ? param_size : 0);
		if (ret)
			smu_power_profile_mode_put(smu, param[param_size]);
		else
			/* store the user's preference */
			smu->power_profile_mode = param[param_size];
	}

	return ret;
}

static int smu_get_fan_control_mode(void *handle, u32 *fan_mode)
{
	struct smu_context *smu = handle;

	if (!smu->pm_enabled || !smu->adev->pm.dpm_enabled)
		return -EOPNOTSUPP;

	if (!smu->ppt_funcs->get_fan_control_mode)
		return -EOPNOTSUPP;

	if (!fan_mode)
		return -EINVAL;

	*fan_mode = smu->ppt_funcs->get_fan_control_mode(smu);

	return 0;
}

static int smu_set_fan_control_mode(void *handle, u32 value)
{
	struct smu_context *smu = handle;
	int ret = 0;

	if (!smu->pm_enabled || !smu->adev->pm.dpm_enabled)
		return -EOPNOTSUPP;

	if (!smu->ppt_funcs->set_fan_control_mode)
		return -EOPNOTSUPP;

	if (value == U32_MAX)
		return -EINVAL;

	ret = smu->ppt_funcs->set_fan_control_mode(smu, value);
	if (ret)
		goto out;

	if (!(smu->user_dpm_profile.flags & SMU_DPM_USER_PROFILE_RESTORE)) {
		smu->user_dpm_profile.fan_mode = value;

		/* reset user dpm fan speed */
		if (value != AMD_FAN_CTRL_MANUAL) {
			smu->user_dpm_profile.fan_speed_pwm = 0;
			smu->user_dpm_profile.fan_speed_rpm = 0;
			smu->user_dpm_profile.flags &= ~(SMU_CUSTOM_FAN_SPEED_RPM | SMU_CUSTOM_FAN_SPEED_PWM);
		}
	}

out:
	return ret;
}

static int smu_get_fan_speed_pwm(void *handle, u32 *speed)
{
	struct smu_context *smu = handle;
	int ret = 0;

	if (!smu->pm_enabled || !smu->adev->pm.dpm_enabled)
		return -EOPNOTSUPP;

	if (!smu->ppt_funcs->get_fan_speed_pwm)
		return -EOPNOTSUPP;

	if (!speed)
		return -EINVAL;

	ret = smu->ppt_funcs->get_fan_speed_pwm(smu, speed);

	return ret;
}

static int smu_set_fan_speed_pwm(void *handle, u32 speed)
{
	struct smu_context *smu = handle;
	int ret = 0;

	if (!smu->pm_enabled || !smu->adev->pm.dpm_enabled)
		return -EOPNOTSUPP;

	if (!smu->ppt_funcs->set_fan_speed_pwm)
		return -EOPNOTSUPP;

	if (speed == U32_MAX)
		return -EINVAL;

	ret = smu->ppt_funcs->set_fan_speed_pwm(smu, speed);
	if (!ret && !(smu->user_dpm_profile.flags & SMU_DPM_USER_PROFILE_RESTORE)) {
		smu->user_dpm_profile.flags |= SMU_CUSTOM_FAN_SPEED_PWM;
		smu->user_dpm_profile.fan_speed_pwm = speed;

		/* Override custom RPM setting as they cannot co-exist */
		smu->user_dpm_profile.flags &= ~SMU_CUSTOM_FAN_SPEED_RPM;
		smu->user_dpm_profile.fan_speed_rpm = 0;
	}

	return ret;
}

static int smu_get_fan_speed_rpm(void *handle, uint32_t *speed)
{
	struct smu_context *smu = handle;
	int ret = 0;

	if (!smu->pm_enabled || !smu->adev->pm.dpm_enabled)
		return -EOPNOTSUPP;

	if (!smu->ppt_funcs->get_fan_speed_rpm)
		return -EOPNOTSUPP;

	if (!speed)
		return -EINVAL;

	ret = smu->ppt_funcs->get_fan_speed_rpm(smu, speed);

	return ret;
}

static int smu_set_deep_sleep_dcefclk(void *handle, uint32_t clk)
{
	struct smu_context *smu = handle;

	if (!smu->pm_enabled || !smu->adev->pm.dpm_enabled)
		return -EOPNOTSUPP;

	return smu_set_min_dcef_deep_sleep(smu, clk);
}

static int smu_get_clock_by_type_with_latency(void *handle,
					      enum amd_pp_clock_type type,
					      struct pp_clock_levels_with_latency *clocks)
{
	struct smu_context *smu = handle;
	enum smu_clk_type clk_type;
	int ret = 0;

	if (!smu->pm_enabled || !smu->adev->pm.dpm_enabled)
		return -EOPNOTSUPP;

	if (smu->ppt_funcs->get_clock_by_type_with_latency) {
		switch (type) {
		case amd_pp_sys_clock:
			clk_type = SMU_GFXCLK;
			break;
		case amd_pp_mem_clock:
			clk_type = SMU_MCLK;
			break;
		case amd_pp_dcef_clock:
			clk_type = SMU_DCEFCLK;
			break;
		case amd_pp_disp_clock:
			clk_type = SMU_DISPCLK;
			break;
		default:
			dev_err(smu->adev->dev, "Invalid clock type!\n");
			return -EINVAL;
		}

		ret = smu->ppt_funcs->get_clock_by_type_with_latency(smu, clk_type, clocks);
	}

	return ret;
}

static int smu_display_clock_voltage_request(void *handle,
					     struct pp_display_clock_request *clock_req)
{
	struct smu_context *smu = handle;
	int ret = 0;

	if (!smu->pm_enabled || !smu->adev->pm.dpm_enabled)
		return -EOPNOTSUPP;

	if (smu->ppt_funcs->display_clock_voltage_request)
		ret = smu->ppt_funcs->display_clock_voltage_request(smu, clock_req);

	return ret;
}


static int smu_display_disable_memory_clock_switch(void *handle,
						   bool disable_memory_clock_switch)
{
	struct smu_context *smu = handle;
	int ret = -EINVAL;

	if (!smu->pm_enabled || !smu->adev->pm.dpm_enabled)
		return -EOPNOTSUPP;

	if (smu->ppt_funcs->display_disable_memory_clock_switch)
		ret = smu->ppt_funcs->display_disable_memory_clock_switch(smu, disable_memory_clock_switch);

	return ret;
}

static int smu_set_xgmi_pstate(void *handle,
			       uint32_t pstate)
{
	struct smu_context *smu = handle;
	int ret = 0;

	if (!smu->pm_enabled || !smu->adev->pm.dpm_enabled)
		return -EOPNOTSUPP;

	if (smu->ppt_funcs->set_xgmi_pstate)
		ret = smu->ppt_funcs->set_xgmi_pstate(smu, pstate);

	if (ret)
		dev_err(smu->adev->dev, "Failed to set XGMI pstate!\n");

	return ret;
}

static int smu_get_baco_capability(void *handle)
{
	struct smu_context *smu = handle;

	if (!smu->pm_enabled)
		return false;

	if (!smu->ppt_funcs || !smu->ppt_funcs->get_bamaco_support)
		return false;

	return smu->ppt_funcs->get_bamaco_support(smu);
}

static int smu_baco_set_state(void *handle, int state)
{
	struct smu_context *smu = handle;
	int ret = 0;

	if (!smu->pm_enabled)
		return -EOPNOTSUPP;

	if (state == 0) {
		if (smu->ppt_funcs->baco_exit)
			ret = smu->ppt_funcs->baco_exit(smu);
	} else if (state == 1) {
		if (smu->ppt_funcs->baco_enter)
			ret = smu->ppt_funcs->baco_enter(smu);
	} else {
		return -EINVAL;
	}

	if (ret)
		dev_err(smu->adev->dev, "Failed to %s BACO state!\n",
				(state)?"enter":"exit");

	return ret;
}

bool smu_mode1_reset_is_support(struct smu_context *smu)
{
	bool ret = false;

	if (!smu->pm_enabled)
		return false;

	if (smu->ppt_funcs && smu->ppt_funcs->mode1_reset_is_support)
		ret = smu->ppt_funcs->mode1_reset_is_support(smu);

	return ret;
}

bool smu_mode2_reset_is_support(struct smu_context *smu)
{
	bool ret = false;

	if (!smu->pm_enabled)
		return false;

	if (smu->ppt_funcs && smu->ppt_funcs->mode2_reset_is_support)
		ret = smu->ppt_funcs->mode2_reset_is_support(smu);

	return ret;
}

int smu_mode1_reset(struct smu_context *smu)
{
	int ret = 0;

	if (!smu->pm_enabled)
		return -EOPNOTSUPP;

	if (smu->ppt_funcs->mode1_reset)
		ret = smu->ppt_funcs->mode1_reset(smu);

	return ret;
}

static int smu_mode2_reset(void *handle)
{
	struct smu_context *smu = handle;
	int ret = 0;

	if (!smu->pm_enabled)
		return -EOPNOTSUPP;

	if (smu->ppt_funcs->mode2_reset)
		ret = smu->ppt_funcs->mode2_reset(smu);

	if (ret)
		dev_err(smu->adev->dev, "Mode2 reset failed!\n");

	return ret;
}

static int smu_enable_gfx_features(void *handle)
{
	struct smu_context *smu = handle;
	int ret = 0;

	if (!smu->pm_enabled)
		return -EOPNOTSUPP;

	if (smu->ppt_funcs->enable_gfx_features)
		ret = smu->ppt_funcs->enable_gfx_features(smu);

	if (ret)
		dev_err(smu->adev->dev, "enable gfx features failed!\n");

	return ret;
}

static int smu_get_max_sustainable_clocks_by_dc(void *handle,
						struct pp_smu_nv_clock_table *max_clocks)
{
	struct smu_context *smu = handle;
	int ret = 0;

	if (!smu->pm_enabled || !smu->adev->pm.dpm_enabled)
		return -EOPNOTSUPP;

	if (smu->ppt_funcs->get_max_sustainable_clocks_by_dc)
		ret = smu->ppt_funcs->get_max_sustainable_clocks_by_dc(smu, max_clocks);

	return ret;
}

static int smu_get_uclk_dpm_states(void *handle,
				   unsigned int *clock_values_in_khz,
				   unsigned int *num_states)
{
	struct smu_context *smu = handle;
	int ret = 0;

	if (!smu->pm_enabled || !smu->adev->pm.dpm_enabled)
		return -EOPNOTSUPP;

	if (smu->ppt_funcs->get_uclk_dpm_states)
		ret = smu->ppt_funcs->get_uclk_dpm_states(smu, clock_values_in_khz, num_states);

	return ret;
}

static enum amd_pm_state_type smu_get_current_power_state(void *handle)
{
	struct smu_context *smu = handle;
	enum amd_pm_state_type pm_state = POWER_STATE_TYPE_DEFAULT;

	if (!smu->pm_enabled || !smu->adev->pm.dpm_enabled)
		return -EOPNOTSUPP;

	if (smu->ppt_funcs->get_current_power_state)
		pm_state = smu->ppt_funcs->get_current_power_state(smu);

	return pm_state;
}

static int smu_get_dpm_clock_table(void *handle,
				   struct dpm_clocks *clock_table)
{
	struct smu_context *smu = handle;
	int ret = 0;

	if (!smu->pm_enabled || !smu->adev->pm.dpm_enabled)
		return -EOPNOTSUPP;

	if (smu->ppt_funcs->get_dpm_clock_table)
		ret = smu->ppt_funcs->get_dpm_clock_table(smu, clock_table);

	return ret;
}

static ssize_t smu_sys_get_gpu_metrics(void *handle, void **table)
{
	struct smu_context *smu = handle;

	if (!smu->pm_enabled || !smu->adev->pm.dpm_enabled)
		return -EOPNOTSUPP;

	if (!smu->ppt_funcs->get_gpu_metrics)
		return -EOPNOTSUPP;

	return smu->ppt_funcs->get_gpu_metrics(smu, table);
}

static ssize_t smu_sys_get_pm_metrics(void *handle, void *pm_metrics,
				      size_t size)
{
	struct smu_context *smu = handle;

	if (!smu->pm_enabled || !smu->adev->pm.dpm_enabled)
		return -EOPNOTSUPP;

	if (!smu->ppt_funcs->get_pm_metrics)
		return -EOPNOTSUPP;

	return smu->ppt_funcs->get_pm_metrics(smu, pm_metrics, size);
}

static int smu_enable_mgpu_fan_boost(void *handle)
{
	struct smu_context *smu = handle;
	int ret = 0;

	if (!smu->pm_enabled || !smu->adev->pm.dpm_enabled)
		return -EOPNOTSUPP;

	if (smu->ppt_funcs->enable_mgpu_fan_boost)
		ret = smu->ppt_funcs->enable_mgpu_fan_boost(smu);

	return ret;
}

static int smu_gfx_state_change_set(void *handle,
				    uint32_t state)
{
	struct smu_context *smu = handle;
	int ret = 0;

	if (smu->ppt_funcs->gfx_state_change_set)
		ret = smu->ppt_funcs->gfx_state_change_set(smu, state);

	return ret;
}

int smu_handle_passthrough_sbr(struct smu_context *smu, bool enable)
{
	int ret = 0;

	if (smu->ppt_funcs->smu_handle_passthrough_sbr)
		ret = smu->ppt_funcs->smu_handle_passthrough_sbr(smu, enable);

	return ret;
}

int smu_get_ecc_info(struct smu_context *smu, void *umc_ecc)
{
	int ret = -EOPNOTSUPP;

	if (smu->ppt_funcs &&
		smu->ppt_funcs->get_ecc_info)
		ret = smu->ppt_funcs->get_ecc_info(smu, umc_ecc);

	return ret;

}

static int smu_get_prv_buffer_details(void *handle, void **addr, size_t *size)
{
	struct smu_context *smu = handle;
	struct smu_table_context *smu_table = &smu->smu_table;
	struct smu_table *memory_pool = &smu_table->memory_pool;

	if (!addr || !size)
		return -EINVAL;

	*addr = NULL;
	*size = 0;
	if (memory_pool->bo) {
		*addr = memory_pool->cpu_addr;
		*size = memory_pool->size;
	}

	return 0;
}

static void smu_print_dpm_policy(struct smu_dpm_policy *policy, char *sysbuf,
				 size_t *size)
{
	size_t offset = *size;
	int level;

	for_each_set_bit(level, &policy->level_mask, PP_POLICY_MAX_LEVELS) {
		if (level == policy->current_level)
			offset += sysfs_emit_at(sysbuf, offset,
				"%d : %s*\n", level,
				policy->desc->get_desc(policy, level));
		else
			offset += sysfs_emit_at(sysbuf, offset,
				"%d : %s\n", level,
				policy->desc->get_desc(policy, level));
	}

	*size = offset;
}

ssize_t smu_get_pm_policy_info(struct smu_context *smu,
			       enum pp_pm_policy p_type, char *sysbuf)
{
	struct smu_dpm_context *dpm_ctxt = &smu->smu_dpm;
	struct smu_dpm_policy_ctxt *policy_ctxt;
	struct smu_dpm_policy *dpm_policy;
	size_t offset = 0;

	policy_ctxt = dpm_ctxt->dpm_policies;
	if (!smu->pm_enabled || !smu->adev->pm.dpm_enabled || !policy_ctxt ||
	    !policy_ctxt->policy_mask)
		return -EOPNOTSUPP;

	if (p_type == PP_PM_POLICY_NONE)
		return -EINVAL;

	dpm_policy = smu_get_pm_policy(smu, p_type);
	if (!dpm_policy || !dpm_policy->level_mask || !dpm_policy->desc)
		return -ENOENT;

	if (!sysbuf)
		return -EINVAL;

	smu_print_dpm_policy(dpm_policy, sysbuf, &offset);

	return offset;
}

struct smu_dpm_policy *smu_get_pm_policy(struct smu_context *smu,
					 enum pp_pm_policy p_type)
{
	struct smu_dpm_context *dpm_ctxt = &smu->smu_dpm;
	struct smu_dpm_policy_ctxt *policy_ctxt;
	int i;

	policy_ctxt = dpm_ctxt->dpm_policies;
	if (!policy_ctxt)
		return NULL;

	for (i = 0; i < hweight32(policy_ctxt->policy_mask); ++i) {
		if (policy_ctxt->policies[i].policy_type == p_type)
			return &policy_ctxt->policies[i];
	}

	return NULL;
}

int smu_set_pm_policy(struct smu_context *smu, enum pp_pm_policy p_type,
		      int level)
{
	struct smu_dpm_context *dpm_ctxt = &smu->smu_dpm;
	struct smu_dpm_policy *dpm_policy = NULL;
	struct smu_dpm_policy_ctxt *policy_ctxt;
	int ret = -EOPNOTSUPP;

	policy_ctxt = dpm_ctxt->dpm_policies;
	if (!smu->pm_enabled || !smu->adev->pm.dpm_enabled || !policy_ctxt ||
	    !policy_ctxt->policy_mask)
		return ret;

	if (level < 0 || level >= PP_POLICY_MAX_LEVELS)
		return -EINVAL;

	dpm_policy = smu_get_pm_policy(smu, p_type);

	if (!dpm_policy || !dpm_policy->level_mask || !dpm_policy->set_policy)
		return ret;

	if (dpm_policy->current_level == level)
		return 0;

	ret = dpm_policy->set_policy(smu, level);

	if (!ret)
		dpm_policy->current_level = level;

	return ret;
}

static const struct amd_pm_funcs swsmu_pm_funcs = {
	/* export for sysfs */
	.set_fan_control_mode    = smu_set_fan_control_mode,
	.get_fan_control_mode    = smu_get_fan_control_mode,
	.set_fan_speed_pwm   = smu_set_fan_speed_pwm,
	.get_fan_speed_pwm   = smu_get_fan_speed_pwm,
	.force_clock_level       = smu_force_ppclk_levels,
	.print_clock_levels      = smu_print_ppclk_levels,
	.emit_clock_levels       = smu_emit_ppclk_levels,
	.force_performance_level = smu_force_performance_level,
	.read_sensor             = smu_read_sensor,
	.get_apu_thermal_limit       = smu_get_apu_thermal_limit,
	.set_apu_thermal_limit       = smu_set_apu_thermal_limit,
	.get_performance_level   = smu_get_performance_level,
	.get_current_power_state = smu_get_current_power_state,
	.get_fan_speed_rpm       = smu_get_fan_speed_rpm,
	.set_fan_speed_rpm       = smu_set_fan_speed_rpm,
	.get_pp_num_states       = smu_get_power_num_states,
	.get_pp_table            = smu_sys_get_pp_table,
	.set_pp_table            = smu_sys_set_pp_table,
	.switch_power_profile    = smu_switch_power_profile,
	/* export to amdgpu */
	.dispatch_tasks          = smu_handle_dpm_task,
	.load_firmware           = smu_load_microcode,
	.set_powergating_by_smu  = smu_dpm_set_power_gate,
	.set_power_limit         = smu_set_power_limit,
	.get_power_limit         = smu_get_power_limit,
	.get_power_profile_mode  = smu_get_power_profile_mode,
	.set_power_profile_mode  = smu_set_power_profile_mode,
	.odn_edit_dpm_table      = smu_od_edit_dpm_table,
	.set_mp1_state           = smu_set_mp1_state,
	.gfx_state_change_set    = smu_gfx_state_change_set,
	/* export to DC */
	.get_sclk                         = smu_get_sclk,
	.get_mclk                         = smu_get_mclk,
	.display_configuration_change     = smu_display_configuration_change,
	.get_clock_by_type_with_latency   = smu_get_clock_by_type_with_latency,
	.display_clock_voltage_request    = smu_display_clock_voltage_request,
	.enable_mgpu_fan_boost            = smu_enable_mgpu_fan_boost,
	.set_active_display_count         = smu_set_display_count,
	.set_min_deep_sleep_dcefclk       = smu_set_deep_sleep_dcefclk,
	.get_asic_baco_capability         = smu_get_baco_capability,
	.set_asic_baco_state              = smu_baco_set_state,
	.get_ppfeature_status             = smu_sys_get_pp_feature_mask,
	.set_ppfeature_status             = smu_sys_set_pp_feature_mask,
	.asic_reset_mode_2                = smu_mode2_reset,
	.asic_reset_enable_gfx_features   = smu_enable_gfx_features,
	.set_df_cstate                    = smu_set_df_cstate,
	.set_xgmi_pstate                  = smu_set_xgmi_pstate,
	.get_gpu_metrics                  = smu_sys_get_gpu_metrics,
	.get_pm_metrics                   = smu_sys_get_pm_metrics,
	.set_watermarks_for_clock_ranges     = smu_set_watermarks_for_clock_ranges,
	.display_disable_memory_clock_switch = smu_display_disable_memory_clock_switch,
	.get_max_sustainable_clocks_by_dc    = smu_get_max_sustainable_clocks_by_dc,
	.get_uclk_dpm_states              = smu_get_uclk_dpm_states,
	.get_dpm_clock_table              = smu_get_dpm_clock_table,
	.get_smu_prv_buf_details = smu_get_prv_buffer_details,
};

int smu_wait_for_event(struct smu_context *smu, enum smu_event_type event,
		       uint64_t event_arg)
{
	int ret = -EINVAL;

	if (smu->ppt_funcs->wait_for_event)
		ret = smu->ppt_funcs->wait_for_event(smu, event, event_arg);

	return ret;
}

int smu_stb_collect_info(struct smu_context *smu, void *buf, uint32_t size)
{

	if (!smu->ppt_funcs->stb_collect_info || !smu->stb_context.enabled)
		return -EOPNOTSUPP;

	/* Confirm the buffer allocated is of correct size */
	if (size != smu->stb_context.stb_buf_size)
		return -EINVAL;

	/*
	 * No need to lock smu mutex as we access STB directly through MMIO
	 * and not going through SMU messaging route (for now at least).
	 * For registers access rely on implementation internal locking.
	 */
	return smu->ppt_funcs->stb_collect_info(smu, buf, size);
}

#if defined(CONFIG_DEBUG_FS)

static int smu_stb_debugfs_open(struct inode *inode, struct file *filp)
{
	struct amdgpu_device *adev = filp->f_inode->i_private;
	struct smu_context *smu = adev->powerplay.pp_handle;
	unsigned char *buf;
	int r;

	buf = kvmalloc_array(smu->stb_context.stb_buf_size, sizeof(*buf), GFP_KERNEL);
	if (!buf)
		return -ENOMEM;

	r = smu_stb_collect_info(smu, buf, smu->stb_context.stb_buf_size);
	if (r)
		goto out;

	filp->private_data = buf;

	return 0;

out:
	kvfree(buf);
	return r;
}

static ssize_t smu_stb_debugfs_read(struct file *filp, char __user *buf, size_t size,
				loff_t *pos)
{
	struct amdgpu_device *adev = filp->f_inode->i_private;
	struct smu_context *smu = adev->powerplay.pp_handle;


	if (!filp->private_data)
		return -EINVAL;

	return simple_read_from_buffer(buf,
				       size,
				       pos, filp->private_data,
				       smu->stb_context.stb_buf_size);
}

static int smu_stb_debugfs_release(struct inode *inode, struct file *filp)
{
	kvfree(filp->private_data);
	filp->private_data = NULL;

	return 0;
}

/*
 * We have to define not only read method but also
 * open and release because .read takes up to PAGE_SIZE
 * data each time so and so is invoked multiple times.
 *  We allocate the STB buffer in .open and release it
 *  in .release
 */
static const struct file_operations smu_stb_debugfs_fops = {
	.owner = THIS_MODULE,
	.open = smu_stb_debugfs_open,
	.read = smu_stb_debugfs_read,
	.release = smu_stb_debugfs_release,
	.llseek = default_llseek,
};

#endif

void amdgpu_smu_stb_debug_fs_init(struct amdgpu_device *adev)
{
#if defined(CONFIG_DEBUG_FS)

	struct smu_context *smu = adev->powerplay.pp_handle;

	if (!smu || (!smu->stb_context.stb_buf_size))
		return;

	debugfs_create_file_size("amdgpu_smu_stb_dump",
			    S_IRUSR,
			    adev_to_drm(adev)->primary->debugfs_root,
			    adev,
			    &smu_stb_debugfs_fops,
			    smu->stb_context.stb_buf_size);
#endif
}

int smu_send_hbm_bad_pages_num(struct smu_context *smu, uint32_t size)
{
	int ret = 0;

	if (smu->ppt_funcs && smu->ppt_funcs->send_hbm_bad_pages_num)
		ret = smu->ppt_funcs->send_hbm_bad_pages_num(smu, size);

	return ret;
}

int smu_send_hbm_bad_channel_flag(struct smu_context *smu, uint32_t size)
{
	int ret = 0;

	if (smu->ppt_funcs && smu->ppt_funcs->send_hbm_bad_channel_flag)
		ret = smu->ppt_funcs->send_hbm_bad_channel_flag(smu, size);

	return ret;
}

int smu_send_rma_reason(struct smu_context *smu)
{
	int ret = 0;

	if (smu->ppt_funcs && smu->ppt_funcs->send_rma_reason)
		ret = smu->ppt_funcs->send_rma_reason(smu);

	return ret;
}<|MERGE_RESOLUTION|>--- conflicted
+++ resolved
@@ -2265,18 +2265,9 @@
 
 static int smu_adjust_power_state_dynamic(struct smu_context *smu,
 					  enum amd_dpm_forced_level level,
-<<<<<<< HEAD
-					  bool skip_display_settings,
-					  bool init)
-{
-	int ret = 0;
-	int index = 0;
-	long workload[1];
-=======
 					  bool skip_display_settings)
 {
 	int ret = 0;
->>>>>>> a6ad5510
 	struct smu_dpm_context *smu_dpm_ctx = &(smu->smu_dpm);
 
 	if (!skip_display_settings) {
@@ -2313,19 +2304,8 @@
 	}
 
 	if (smu_dpm_ctx->dpm_level != AMD_DPM_FORCED_LEVEL_MANUAL &&
-<<<<<<< HEAD
-		smu_dpm_ctx->dpm_level != AMD_DPM_FORCED_LEVEL_PERF_DETERMINISM) {
-		index = fls(smu->workload_mask);
-		index = index > 0 && index <= WORKLOAD_POLICY_MAX ? index - 1 : 0;
-		workload[0] = smu->workload_setting[index];
-
-		if (init || smu->power_profile_mode != workload[0])
-			smu_bump_power_profile_mode(smu, workload, 0);
-	}
-=======
 	    smu_dpm_ctx->dpm_level != AMD_DPM_FORCED_LEVEL_PERF_DETERMINISM)
 		smu_bump_power_profile_mode(smu, NULL, 0);
->>>>>>> a6ad5510
 
 	return ret;
 }
@@ -2344,17 +2324,13 @@
 		ret = smu_pre_display_config_changed(smu);
 		if (ret)
 			return ret;
-		ret = smu_adjust_power_state_dynamic(smu, level, false, false);
+		ret = smu_adjust_power_state_dynamic(smu, level, false);
 		break;
 	case AMD_PP_TASK_COMPLETE_INIT:
-<<<<<<< HEAD
-		ret = smu_adjust_power_state_dynamic(smu, level, true, true);
-=======
 		ret = smu_adjust_power_state_dynamic(smu, level, true);
->>>>>>> a6ad5510
 		break;
 	case AMD_PP_TASK_READJUST_POWER_STATE:
-		ret = smu_adjust_power_state_dynamic(smu, level, true, false);
+		ret = smu_adjust_power_state_dynamic(smu, level, true);
 		break;
 	default:
 		break;
@@ -2380,12 +2356,7 @@
 {
 	struct smu_context *smu = handle;
 	struct smu_dpm_context *smu_dpm_ctx = &(smu->smu_dpm);
-<<<<<<< HEAD
-	long workload[1];
-	uint32_t index;
-=======
 	int ret;
->>>>>>> a6ad5510
 
 	if (!smu->pm_enabled || !smu->adev->pm.dpm_enabled)
 		return -EOPNOTSUPP;
@@ -2393,23 +2364,6 @@
 	if (!(type < PP_SMC_POWER_PROFILE_CUSTOM))
 		return -EINVAL;
 
-<<<<<<< HEAD
-	if (!en) {
-		smu->workload_mask &= ~(1 << smu->workload_prority[type]);
-		index = fls(smu->workload_mask);
-		index = index > 0 && index <= WORKLOAD_POLICY_MAX ? index - 1 : 0;
-		workload[0] = smu->workload_setting[index];
-	} else {
-		smu->workload_mask |= (1 << smu->workload_prority[type]);
-		index = fls(smu->workload_mask);
-		index = index <= WORKLOAD_POLICY_MAX ? index - 1 : 0;
-		workload[0] = smu->workload_setting[index];
-	}
-
-	if (smu_dpm_ctx->dpm_level != AMD_DPM_FORCED_LEVEL_MANUAL &&
-		smu_dpm_ctx->dpm_level != AMD_DPM_FORCED_LEVEL_PERF_DETERMINISM)
-		smu_bump_power_profile_mode(smu, workload, 0);
-=======
 	if (smu_dpm_ctx->dpm_level != AMD_DPM_FORCED_LEVEL_MANUAL &&
 	    smu_dpm_ctx->dpm_level != AMD_DPM_FORCED_LEVEL_PERF_DETERMINISM) {
 		if (enable)
@@ -2425,7 +2379,6 @@
 			return ret;
 		}
 	}
->>>>>>> a6ad5510
 
 	return 0;
 }
