/*
 * Copyright 2011 Advanced Micro Devices, Inc.
 *
 * Permission is hereby granted, free of charge, to any person obtaining a
 * copy of this software and associated documentation files (the "Software"),
 * to deal in the Software without restriction, including without limitation
 * the rights to use, copy, modify, merge, publish, distribute, sublicense,
 * and/or sell copies of the Software, and to permit persons to whom the
 * Software is furnished to do so, subject to the following conditions:
 *
 * The above copyright notice and this permission notice shall be included in
 * all copies or substantial portions of the Software.
 *
 * THE SOFTWARE IS PROVIDED "AS IS", WITHOUT WARRANTY OF ANY KIND, EXPRESS OR
 * IMPLIED, INCLUDING BUT NOT LIMITED TO THE WARRANTIES OF MERCHANTABILITY,
 * FITNESS FOR A PARTICULAR PURPOSE AND NONINFRINGEMENT.  IN NO EVENT SHALL
 * THE COPYRIGHT HOLDER(S) OR AUTHOR(S) BE LIABLE FOR ANY CLAIM, DAMAGES OR
 * OTHER LIABILITY, WHETHER IN AN ACTION OF CONTRACT, TORT OR OTHERWISE,
 * ARISING FROM, OUT OF OR IN CONNECTION WITH THE SOFTWARE OR THE USE OR
 * OTHER DEALINGS IN THE SOFTWARE.
 *
 * Authors: Alex Deucher
 */

#include "amdgpu.h"
#include "amdgpu_atombios.h"
#include "amdgpu_i2c.h"
#include "amdgpu_dpm.h"
#include "atom.h"
#include "amd_pcie.h"
#include "amdgpu_display.h"
#include "hwmgr.h"
#include <linux/power_supply.h>
#include "amdgpu_smu.h"

#define amdgpu_dpm_enable_bapm(adev, e) \
		((adev)->powerplay.pp_funcs->enable_bapm((adev)->powerplay.pp_handle, (e)))

int amdgpu_dpm_get_sclk(struct amdgpu_device *adev, bool low)
{
	const struct amd_pm_funcs *pp_funcs = adev->powerplay.pp_funcs;
	int ret = 0;

	if (!pp_funcs->get_sclk)
		return 0;

	mutex_lock(&adev->pm.mutex);
	ret = pp_funcs->get_sclk((adev)->powerplay.pp_handle,
				 low);
	mutex_unlock(&adev->pm.mutex);

	return ret;
}

int amdgpu_dpm_get_mclk(struct amdgpu_device *adev, bool low)
{
	const struct amd_pm_funcs *pp_funcs = adev->powerplay.pp_funcs;
	int ret = 0;

	if (!pp_funcs->get_mclk)
		return 0;

	mutex_lock(&adev->pm.mutex);
	ret = pp_funcs->get_mclk((adev)->powerplay.pp_handle,
				 low);
	mutex_unlock(&adev->pm.mutex);

	return ret;
}

int amdgpu_dpm_set_powergating_by_smu(struct amdgpu_device *adev, uint32_t block_type, bool gate)
{
	int ret = 0;
	const struct amd_pm_funcs *pp_funcs = adev->powerplay.pp_funcs;
	enum ip_power_state pwr_state = gate ? POWER_STATE_OFF : POWER_STATE_ON;

	if (atomic_read(&adev->pm.pwr_state[block_type]) == pwr_state) {
		dev_dbg(adev->dev, "IP block%d already in the target %s state!",
				block_type, gate ? "gate" : "ungate");
		return 0;
	}
<<<<<<< HEAD
=======

	mutex_lock(&adev->pm.mutex);
>>>>>>> d60c95ef

	switch (block_type) {
	case AMD_IP_BLOCK_TYPE_UVD:
	case AMD_IP_BLOCK_TYPE_VCE:
	case AMD_IP_BLOCK_TYPE_GFX:
	case AMD_IP_BLOCK_TYPE_VCN:
	case AMD_IP_BLOCK_TYPE_SDMA:
	case AMD_IP_BLOCK_TYPE_JPEG:
	case AMD_IP_BLOCK_TYPE_GMC:
	case AMD_IP_BLOCK_TYPE_ACP:
		if (pp_funcs && pp_funcs->set_powergating_by_smu)
			ret = (pp_funcs->set_powergating_by_smu(
				(adev)->powerplay.pp_handle, block_type, gate));
		break;
	default:
		break;
	}

	if (!ret)
		atomic_set(&adev->pm.pwr_state[block_type], pwr_state);

<<<<<<< HEAD
=======
	mutex_unlock(&adev->pm.mutex);

	return ret;
}

int amdgpu_dpm_set_gfx_power_up_by_imu(struct amdgpu_device *adev)
{
	struct smu_context *smu = adev->powerplay.pp_handle;
	int ret = -EOPNOTSUPP;

	mutex_lock(&adev->pm.mutex);
	ret = smu_set_gfx_power_up_by_imu(smu);
	mutex_unlock(&adev->pm.mutex);

	msleep(10);

>>>>>>> d60c95ef
	return ret;
}

int amdgpu_dpm_baco_enter(struct amdgpu_device *adev)
{
	const struct amd_pm_funcs *pp_funcs = adev->powerplay.pp_funcs;
	void *pp_handle = adev->powerplay.pp_handle;
	int ret = 0;

	if (!pp_funcs || !pp_funcs->set_asic_baco_state)
		return -ENOENT;

	mutex_lock(&adev->pm.mutex);

	/* enter BACO state */
	ret = pp_funcs->set_asic_baco_state(pp_handle, 1);

	mutex_unlock(&adev->pm.mutex);

	return ret;
}

int amdgpu_dpm_baco_exit(struct amdgpu_device *adev)
{
	const struct amd_pm_funcs *pp_funcs = adev->powerplay.pp_funcs;
	void *pp_handle = adev->powerplay.pp_handle;
	int ret = 0;

	if (!pp_funcs || !pp_funcs->set_asic_baco_state)
		return -ENOENT;

	mutex_lock(&adev->pm.mutex);

	/* exit BACO state */
	ret = pp_funcs->set_asic_baco_state(pp_handle, 0);

	mutex_unlock(&adev->pm.mutex);

	return ret;
}

int amdgpu_dpm_set_mp1_state(struct amdgpu_device *adev,
			     enum pp_mp1_state mp1_state)
{
	int ret = 0;
	const struct amd_pm_funcs *pp_funcs = adev->powerplay.pp_funcs;

	if (pp_funcs && pp_funcs->set_mp1_state) {
		mutex_lock(&adev->pm.mutex);

		ret = pp_funcs->set_mp1_state(
				adev->powerplay.pp_handle,
				mp1_state);

		mutex_unlock(&adev->pm.mutex);
	}

	return ret;
}

bool amdgpu_dpm_is_baco_supported(struct amdgpu_device *adev)
{
	const struct amd_pm_funcs *pp_funcs = adev->powerplay.pp_funcs;
	void *pp_handle = adev->powerplay.pp_handle;
	bool baco_cap;
	int ret = 0;

	if (!pp_funcs || !pp_funcs->get_asic_baco_capability)
		return false;
	/* Don't use baco for reset in S3.
	 * This is a workaround for some platforms
	 * where entering BACO during suspend
	 * seems to cause reboots or hangs.
	 * This might be related to the fact that BACO controls
	 * power to the whole GPU including devices like audio and USB.
	 * Powering down/up everything may adversely affect these other
	 * devices.  Needs more investigation.
	 */
	if (adev->in_s3)
<<<<<<< HEAD
		return false;

	if (pp_funcs->get_asic_baco_capability(pp_handle, &baco_cap))
=======
>>>>>>> d60c95ef
		return false;

	mutex_lock(&adev->pm.mutex);

	ret = pp_funcs->get_asic_baco_capability(pp_handle,
						 &baco_cap);

	mutex_unlock(&adev->pm.mutex);

	return ret ? false : baco_cap;
}

int amdgpu_dpm_mode2_reset(struct amdgpu_device *adev)
{
	const struct amd_pm_funcs *pp_funcs = adev->powerplay.pp_funcs;
	void *pp_handle = adev->powerplay.pp_handle;
	int ret = 0;

	if (!pp_funcs || !pp_funcs->asic_reset_mode_2)
		return -ENOENT;

	mutex_lock(&adev->pm.mutex);

	ret = pp_funcs->asic_reset_mode_2(pp_handle);

	mutex_unlock(&adev->pm.mutex);

	return ret;
}

int amdgpu_dpm_baco_reset(struct amdgpu_device *adev)
{
	const struct amd_pm_funcs *pp_funcs = adev->powerplay.pp_funcs;
	void *pp_handle = adev->powerplay.pp_handle;
	int ret = 0;

	if (!pp_funcs || !pp_funcs->set_asic_baco_state)
		return -ENOENT;

	mutex_lock(&adev->pm.mutex);

	/* enter BACO state */
	ret = pp_funcs->set_asic_baco_state(pp_handle, 1);
	if (ret)
		goto out;

	/* exit BACO state */
	ret = pp_funcs->set_asic_baco_state(pp_handle, 0);

out:
	mutex_unlock(&adev->pm.mutex);
	return ret;
}

bool amdgpu_dpm_is_mode1_reset_supported(struct amdgpu_device *adev)
{
	struct smu_context *smu = adev->powerplay.pp_handle;
	bool support_mode1_reset = false;

	if (is_support_sw_smu(adev)) {
		mutex_lock(&adev->pm.mutex);
		support_mode1_reset = smu_mode1_reset_is_support(smu);
		mutex_unlock(&adev->pm.mutex);
	}

	return support_mode1_reset;
}

int amdgpu_dpm_mode1_reset(struct amdgpu_device *adev)
{
	struct smu_context *smu = adev->powerplay.pp_handle;
	int ret = -EOPNOTSUPP;

	if (is_support_sw_smu(adev)) {
		mutex_lock(&adev->pm.mutex);
		ret = smu_mode1_reset(smu);
		mutex_unlock(&adev->pm.mutex);
	}

	return ret;
}

int amdgpu_dpm_switch_power_profile(struct amdgpu_device *adev,
				    enum PP_SMC_POWER_PROFILE type,
				    bool en)
{
	const struct amd_pm_funcs *pp_funcs = adev->powerplay.pp_funcs;
	int ret = 0;

	if (amdgpu_sriov_vf(adev))
		return 0;

	if (pp_funcs && pp_funcs->switch_power_profile) {
		mutex_lock(&adev->pm.mutex);
		ret = pp_funcs->switch_power_profile(
			adev->powerplay.pp_handle, type, en);
		mutex_unlock(&adev->pm.mutex);
	}

	return ret;
}

int amdgpu_dpm_set_xgmi_pstate(struct amdgpu_device *adev,
			       uint32_t pstate)
{
	const struct amd_pm_funcs *pp_funcs = adev->powerplay.pp_funcs;
	int ret = 0;

	if (pp_funcs && pp_funcs->set_xgmi_pstate) {
		mutex_lock(&adev->pm.mutex);
		ret = pp_funcs->set_xgmi_pstate(adev->powerplay.pp_handle,
								pstate);
		mutex_unlock(&adev->pm.mutex);
	}

	return ret;
}

int amdgpu_dpm_set_df_cstate(struct amdgpu_device *adev,
			     uint32_t cstate)
{
	int ret = 0;
	const struct amd_pm_funcs *pp_funcs = adev->powerplay.pp_funcs;
	void *pp_handle = adev->powerplay.pp_handle;

	if (pp_funcs && pp_funcs->set_df_cstate) {
		mutex_lock(&adev->pm.mutex);
		ret = pp_funcs->set_df_cstate(pp_handle, cstate);
		mutex_unlock(&adev->pm.mutex);
	}

	return ret;
}

int amdgpu_dpm_allow_xgmi_power_down(struct amdgpu_device *adev, bool en)
{
	struct smu_context *smu = adev->powerplay.pp_handle;
	int ret = 0;

	if (is_support_sw_smu(adev)) {
		mutex_lock(&adev->pm.mutex);
		ret = smu_allow_xgmi_power_down(smu, en);
		mutex_unlock(&adev->pm.mutex);
	}

	return ret;
}

int amdgpu_dpm_enable_mgpu_fan_boost(struct amdgpu_device *adev)
{
	void *pp_handle = adev->powerplay.pp_handle;
	const struct amd_pm_funcs *pp_funcs =
			adev->powerplay.pp_funcs;
	int ret = 0;

	if (pp_funcs && pp_funcs->enable_mgpu_fan_boost) {
		mutex_lock(&adev->pm.mutex);
		ret = pp_funcs->enable_mgpu_fan_boost(pp_handle);
		mutex_unlock(&adev->pm.mutex);
	}

	return ret;
}

int amdgpu_dpm_set_clockgating_by_smu(struct amdgpu_device *adev,
				      uint32_t msg_id)
{
	void *pp_handle = adev->powerplay.pp_handle;
	const struct amd_pm_funcs *pp_funcs =
			adev->powerplay.pp_funcs;
	int ret = 0;

	if (pp_funcs && pp_funcs->set_clockgating_by_smu) {
		mutex_lock(&adev->pm.mutex);
		ret = pp_funcs->set_clockgating_by_smu(pp_handle,
						       msg_id);
		mutex_unlock(&adev->pm.mutex);
	}

	return ret;
}

int amdgpu_dpm_smu_i2c_bus_access(struct amdgpu_device *adev,
				  bool acquire)
{
	void *pp_handle = adev->powerplay.pp_handle;
	const struct amd_pm_funcs *pp_funcs =
			adev->powerplay.pp_funcs;
	int ret = -EOPNOTSUPP;

	if (pp_funcs && pp_funcs->smu_i2c_bus_access) {
		mutex_lock(&adev->pm.mutex);
		ret = pp_funcs->smu_i2c_bus_access(pp_handle,
						   acquire);
		mutex_unlock(&adev->pm.mutex);
	}

	return ret;
}

void amdgpu_pm_acpi_event_handler(struct amdgpu_device *adev)
{
	if (adev->pm.dpm_enabled) {
		mutex_lock(&adev->pm.mutex);
		if (power_supply_is_system_supplied() > 0)
			adev->pm.ac_power = true;
		else
			adev->pm.ac_power = false;

		if (adev->powerplay.pp_funcs &&
		    adev->powerplay.pp_funcs->enable_bapm)
			amdgpu_dpm_enable_bapm(adev, adev->pm.ac_power);

		if (is_support_sw_smu(adev))
			smu_set_ac_dc(adev->powerplay.pp_handle);

		mutex_unlock(&adev->pm.mutex);
	}
}

int amdgpu_dpm_read_sensor(struct amdgpu_device *adev, enum amd_pp_sensors sensor,
			   void *data, uint32_t *size)
{
	const struct amd_pm_funcs *pp_funcs = adev->powerplay.pp_funcs;
	int ret = -EINVAL;

	if (!data || !size)
		return -EINVAL;

	if (pp_funcs && pp_funcs->read_sensor) {
		mutex_lock(&adev->pm.mutex);
		ret = pp_funcs->read_sensor(adev->powerplay.pp_handle,
					    sensor,
					    data,
					    size);
		mutex_unlock(&adev->pm.mutex);
	}

	return ret;
}

void amdgpu_dpm_compute_clocks(struct amdgpu_device *adev)
{
	const struct amd_pm_funcs *pp_funcs = adev->powerplay.pp_funcs;
	int i;

	if (!adev->pm.dpm_enabled)
		return;

	if (!pp_funcs->pm_compute_clocks)
		return;

	if (adev->mode_info.num_crtc)
		amdgpu_display_bandwidth_update(adev);

	for (i = 0; i < AMDGPU_MAX_RINGS; i++) {
		struct amdgpu_ring *ring = adev->rings[i];
		if (ring && ring->sched.ready)
			amdgpu_fence_wait_empty(ring);
	}

	mutex_lock(&adev->pm.mutex);
	pp_funcs->pm_compute_clocks(adev->powerplay.pp_handle);
	mutex_unlock(&adev->pm.mutex);
}

void amdgpu_dpm_enable_uvd(struct amdgpu_device *adev, bool enable)
{
	int ret = 0;

	if (adev->family == AMDGPU_FAMILY_SI) {
		mutex_lock(&adev->pm.mutex);
		if (enable) {
			adev->pm.dpm.uvd_active = true;
			adev->pm.dpm.state = POWER_STATE_TYPE_INTERNAL_UVD;
		} else {
			adev->pm.dpm.uvd_active = false;
		}
		mutex_unlock(&adev->pm.mutex);

		amdgpu_dpm_compute_clocks(adev);
		return;
	}

	ret = amdgpu_dpm_set_powergating_by_smu(adev, AMD_IP_BLOCK_TYPE_UVD, !enable);
	if (ret)
		DRM_ERROR("Dpm %s uvd failed, ret = %d. \n",
			  enable ? "enable" : "disable", ret);
}

void amdgpu_dpm_enable_vce(struct amdgpu_device *adev, bool enable)
{
	int ret = 0;

	if (adev->family == AMDGPU_FAMILY_SI) {
		mutex_lock(&adev->pm.mutex);
		if (enable) {
			adev->pm.dpm.vce_active = true;
			/* XXX select vce level based on ring/task */
			adev->pm.dpm.vce_level = AMD_VCE_LEVEL_AC_ALL;
		} else {
			adev->pm.dpm.vce_active = false;
		}
		mutex_unlock(&adev->pm.mutex);

		amdgpu_dpm_compute_clocks(adev);
		return;
	}

	ret = amdgpu_dpm_set_powergating_by_smu(adev, AMD_IP_BLOCK_TYPE_VCE, !enable);
	if (ret)
		DRM_ERROR("Dpm %s vce failed, ret = %d. \n",
			  enable ? "enable" : "disable", ret);
}

void amdgpu_dpm_enable_jpeg(struct amdgpu_device *adev, bool enable)
{
	int ret = 0;

	ret = amdgpu_dpm_set_powergating_by_smu(adev, AMD_IP_BLOCK_TYPE_JPEG, !enable);
	if (ret)
		DRM_ERROR("Dpm %s jpeg failed, ret = %d. \n",
			  enable ? "enable" : "disable", ret);
}

int amdgpu_pm_load_smu_firmware(struct amdgpu_device *adev, uint32_t *smu_version)
{
	const struct amd_pm_funcs *pp_funcs = adev->powerplay.pp_funcs;
	int r = 0;

	if (!pp_funcs || !pp_funcs->load_firmware)
		return 0;

	mutex_lock(&adev->pm.mutex);
	r = pp_funcs->load_firmware(adev->powerplay.pp_handle);
	if (r) {
		pr_err("smu firmware loading failed\n");
		goto out;
	}

	if (smu_version)
		*smu_version = adev->pm.fw_version;

out:
	mutex_unlock(&adev->pm.mutex);
	return r;
}

int amdgpu_dpm_handle_passthrough_sbr(struct amdgpu_device *adev, bool enable)
{
	int ret = 0;

	if (is_support_sw_smu(adev)) {
		mutex_lock(&adev->pm.mutex);
		ret = smu_handle_passthrough_sbr(adev->powerplay.pp_handle,
						 enable);
		mutex_unlock(&adev->pm.mutex);
	}

	return ret;
}

int amdgpu_dpm_send_hbm_bad_pages_num(struct amdgpu_device *adev, uint32_t size)
{
	struct smu_context *smu = adev->powerplay.pp_handle;
	int ret = 0;

	if (!is_support_sw_smu(adev))
		return -EOPNOTSUPP;

	mutex_lock(&adev->pm.mutex);
	ret = smu_send_hbm_bad_pages_num(smu, size);
	mutex_unlock(&adev->pm.mutex);

	return ret;
}

int amdgpu_dpm_send_hbm_bad_channel_flag(struct amdgpu_device *adev, uint32_t size)
{
	struct smu_context *smu = adev->powerplay.pp_handle;
	int ret = 0;

	if (!is_support_sw_smu(adev))
		return -EOPNOTSUPP;

	mutex_lock(&adev->pm.mutex);
	ret = smu_send_hbm_bad_channel_flag(smu, size);
	mutex_unlock(&adev->pm.mutex);

	return ret;
}

int amdgpu_dpm_get_dpm_freq_range(struct amdgpu_device *adev,
				  enum pp_clock_type type,
				  uint32_t *min,
				  uint32_t *max)
{
	int ret = 0;

	if (type != PP_SCLK)
		return -EINVAL;

	if (!is_support_sw_smu(adev))
		return -EOPNOTSUPP;

	mutex_lock(&adev->pm.mutex);
	ret = smu_get_dpm_freq_range(adev->powerplay.pp_handle,
				     SMU_SCLK,
				     min,
				     max);
	mutex_unlock(&adev->pm.mutex);

	return ret;
}

int amdgpu_dpm_set_soft_freq_range(struct amdgpu_device *adev,
				   enum pp_clock_type type,
				   uint32_t min,
				   uint32_t max)
{
	struct smu_context *smu = adev->powerplay.pp_handle;
	int ret = 0;

	if (type != PP_SCLK)
		return -EINVAL;

	if (!is_support_sw_smu(adev))
		return -EOPNOTSUPP;

	mutex_lock(&adev->pm.mutex);
	ret = smu_set_soft_freq_range(smu,
				      SMU_SCLK,
				      min,
				      max);
	mutex_unlock(&adev->pm.mutex);

	return ret;
}

int amdgpu_dpm_write_watermarks_table(struct amdgpu_device *adev)
{
	struct smu_context *smu = adev->powerplay.pp_handle;
	int ret = 0;

	if (!is_support_sw_smu(adev))
		return 0;

	mutex_lock(&adev->pm.mutex);
	ret = smu_write_watermarks_table(smu);
	mutex_unlock(&adev->pm.mutex);

	return ret;
}

int amdgpu_dpm_wait_for_event(struct amdgpu_device *adev,
			      enum smu_event_type event,
			      uint64_t event_arg)
{
	struct smu_context *smu = adev->powerplay.pp_handle;
	int ret = 0;

	if (!is_support_sw_smu(adev))
		return -EOPNOTSUPP;

	mutex_lock(&adev->pm.mutex);
	ret = smu_wait_for_event(smu, event, event_arg);
	mutex_unlock(&adev->pm.mutex);

	return ret;
}

int amdgpu_dpm_set_residency_gfxoff(struct amdgpu_device *adev, bool value)
{
	struct smu_context *smu = adev->powerplay.pp_handle;
	int ret = 0;

	if (!is_support_sw_smu(adev))
		return -EOPNOTSUPP;

	mutex_lock(&adev->pm.mutex);
	ret = smu_set_residency_gfxoff(smu, value);
	mutex_unlock(&adev->pm.mutex);

	return ret;
}

int amdgpu_dpm_get_residency_gfxoff(struct amdgpu_device *adev, u32 *value)
{
	struct smu_context *smu = adev->powerplay.pp_handle;
	int ret = 0;

	if (!is_support_sw_smu(adev))
		return -EOPNOTSUPP;

	mutex_lock(&adev->pm.mutex);
	ret = smu_get_residency_gfxoff(smu, value);
	mutex_unlock(&adev->pm.mutex);

	return ret;
}

int amdgpu_dpm_get_entrycount_gfxoff(struct amdgpu_device *adev, u64 *value)
{
	struct smu_context *smu = adev->powerplay.pp_handle;
	int ret = 0;

	if (!is_support_sw_smu(adev))
		return -EOPNOTSUPP;

	mutex_lock(&adev->pm.mutex);
	ret = smu_get_entrycount_gfxoff(smu, value);
	mutex_unlock(&adev->pm.mutex);

	return ret;
}

int amdgpu_dpm_get_status_gfxoff(struct amdgpu_device *adev, uint32_t *value)
{
	struct smu_context *smu = adev->powerplay.pp_handle;
	int ret = 0;

	if (!is_support_sw_smu(adev))
		return -EOPNOTSUPP;

	mutex_lock(&adev->pm.mutex);
	ret = smu_get_status_gfxoff(smu, value);
	mutex_unlock(&adev->pm.mutex);

	return ret;
}

uint64_t amdgpu_dpm_get_thermal_throttling_counter(struct amdgpu_device *adev)
{
	struct smu_context *smu = adev->powerplay.pp_handle;

	if (!is_support_sw_smu(adev))
		return 0;

	return atomic64_read(&smu->throttle_int_counter);
}

/* amdgpu_dpm_gfx_state_change - Handle gfx power state change set
 * @adev: amdgpu_device pointer
 * @state: gfx power state(1 -sGpuChangeState_D0Entry and 2 -sGpuChangeState_D3Entry)
 *
 */
void amdgpu_dpm_gfx_state_change(struct amdgpu_device *adev,
				 enum gfx_change_state state)
{
	mutex_lock(&adev->pm.mutex);
	if (adev->powerplay.pp_funcs &&
	    adev->powerplay.pp_funcs->gfx_state_change_set)
		((adev)->powerplay.pp_funcs->gfx_state_change_set(
			(adev)->powerplay.pp_handle, state));
	mutex_unlock(&adev->pm.mutex);
}

int amdgpu_dpm_get_ecc_info(struct amdgpu_device *adev,
			    void *umc_ecc)
{
	struct smu_context *smu = adev->powerplay.pp_handle;
	int ret = 0;

	if (!is_support_sw_smu(adev))
		return -EOPNOTSUPP;

	mutex_lock(&adev->pm.mutex);
	ret = smu_get_ecc_info(smu, umc_ecc);
	mutex_unlock(&adev->pm.mutex);

	return ret;
}

struct amd_vce_state *amdgpu_dpm_get_vce_clock_state(struct amdgpu_device *adev,
						     uint32_t idx)
{
	const struct amd_pm_funcs *pp_funcs = adev->powerplay.pp_funcs;
	struct amd_vce_state *vstate = NULL;

	if (!pp_funcs->get_vce_clock_state)
		return NULL;

	mutex_lock(&adev->pm.mutex);
	vstate = pp_funcs->get_vce_clock_state(adev->powerplay.pp_handle,
					       idx);
	mutex_unlock(&adev->pm.mutex);

	return vstate;
}

void amdgpu_dpm_get_current_power_state(struct amdgpu_device *adev,
					enum amd_pm_state_type *state)
{
	const struct amd_pm_funcs *pp_funcs = adev->powerplay.pp_funcs;

	mutex_lock(&adev->pm.mutex);

	if (!pp_funcs->get_current_power_state) {
		*state = adev->pm.dpm.user_state;
		goto out;
	}

	*state = pp_funcs->get_current_power_state(adev->powerplay.pp_handle);
	if (*state < POWER_STATE_TYPE_DEFAULT ||
	    *state > POWER_STATE_TYPE_INTERNAL_3DPERF)
		*state = adev->pm.dpm.user_state;

out:
	mutex_unlock(&adev->pm.mutex);
}

void amdgpu_dpm_set_power_state(struct amdgpu_device *adev,
				enum amd_pm_state_type state)
{
	mutex_lock(&adev->pm.mutex);
	adev->pm.dpm.user_state = state;
	mutex_unlock(&adev->pm.mutex);

	if (is_support_sw_smu(adev))
		return;

	if (amdgpu_dpm_dispatch_task(adev,
				     AMD_PP_TASK_ENABLE_USER_STATE,
				     &state) == -EOPNOTSUPP)
		amdgpu_dpm_compute_clocks(adev);
}

enum amd_dpm_forced_level amdgpu_dpm_get_performance_level(struct amdgpu_device *adev)
{
	const struct amd_pm_funcs *pp_funcs = adev->powerplay.pp_funcs;
	enum amd_dpm_forced_level level;

	if (!pp_funcs)
		return AMD_DPM_FORCED_LEVEL_AUTO;

	mutex_lock(&adev->pm.mutex);
	if (pp_funcs->get_performance_level)
		level = pp_funcs->get_performance_level(adev->powerplay.pp_handle);
	else
		level = adev->pm.dpm.forced_level;
	mutex_unlock(&adev->pm.mutex);

	return level;
}

int amdgpu_dpm_force_performance_level(struct amdgpu_device *adev,
				       enum amd_dpm_forced_level level)
{
	const struct amd_pm_funcs *pp_funcs = adev->powerplay.pp_funcs;
	enum amd_dpm_forced_level current_level;
	uint32_t profile_mode_mask = AMD_DPM_FORCED_LEVEL_PROFILE_STANDARD |
					AMD_DPM_FORCED_LEVEL_PROFILE_MIN_SCLK |
					AMD_DPM_FORCED_LEVEL_PROFILE_MIN_MCLK |
					AMD_DPM_FORCED_LEVEL_PROFILE_PEAK;

	if (!pp_funcs || !pp_funcs->force_performance_level)
		return 0;

	if (adev->pm.dpm.thermal_active)
		return -EINVAL;

	current_level = amdgpu_dpm_get_performance_level(adev);
	if (current_level == level)
		return 0;

	if (adev->asic_type == CHIP_RAVEN) {
		if (!(adev->apu_flags & AMD_APU_IS_RAVEN2)) {
			if (current_level != AMD_DPM_FORCED_LEVEL_MANUAL &&
			    level == AMD_DPM_FORCED_LEVEL_MANUAL)
				amdgpu_gfx_off_ctrl(adev, false);
			else if (current_level == AMD_DPM_FORCED_LEVEL_MANUAL &&
				 level != AMD_DPM_FORCED_LEVEL_MANUAL)
				amdgpu_gfx_off_ctrl(adev, true);
		}
	}

	if (!(current_level & profile_mode_mask) &&
	    (level == AMD_DPM_FORCED_LEVEL_PROFILE_EXIT))
		return -EINVAL;

	if (!(current_level & profile_mode_mask) &&
	      (level & profile_mode_mask)) {
		/* enter UMD Pstate */
		amdgpu_device_ip_set_powergating_state(adev,
						       AMD_IP_BLOCK_TYPE_GFX,
						       AMD_PG_STATE_UNGATE);
		amdgpu_device_ip_set_clockgating_state(adev,
						       AMD_IP_BLOCK_TYPE_GFX,
						       AMD_CG_STATE_UNGATE);
	} else if ((current_level & profile_mode_mask) &&
		    !(level & profile_mode_mask)) {
		/* exit UMD Pstate */
		amdgpu_device_ip_set_clockgating_state(adev,
						       AMD_IP_BLOCK_TYPE_GFX,
						       AMD_CG_STATE_GATE);
		amdgpu_device_ip_set_powergating_state(adev,
						       AMD_IP_BLOCK_TYPE_GFX,
						       AMD_PG_STATE_GATE);
	}

	mutex_lock(&adev->pm.mutex);

	if (pp_funcs->force_performance_level(adev->powerplay.pp_handle,
					      level)) {
		mutex_unlock(&adev->pm.mutex);
		return -EINVAL;
	}

	adev->pm.dpm.forced_level = level;

	mutex_unlock(&adev->pm.mutex);

	return 0;
}

int amdgpu_dpm_get_pp_num_states(struct amdgpu_device *adev,
				 struct pp_states_info *states)
{
	const struct amd_pm_funcs *pp_funcs = adev->powerplay.pp_funcs;
	int ret = 0;

	if (!pp_funcs->get_pp_num_states)
		return -EOPNOTSUPP;

	mutex_lock(&adev->pm.mutex);
	ret = pp_funcs->get_pp_num_states(adev->powerplay.pp_handle,
					  states);
	mutex_unlock(&adev->pm.mutex);

	return ret;
}

int amdgpu_dpm_dispatch_task(struct amdgpu_device *adev,
			      enum amd_pp_task task_id,
			      enum amd_pm_state_type *user_state)
{
	const struct amd_pm_funcs *pp_funcs = adev->powerplay.pp_funcs;
	int ret = 0;

	if (!pp_funcs->dispatch_tasks)
		return -EOPNOTSUPP;

	mutex_lock(&adev->pm.mutex);
	ret = pp_funcs->dispatch_tasks(adev->powerplay.pp_handle,
				       task_id,
				       user_state);
	mutex_unlock(&adev->pm.mutex);

	return ret;
}

int amdgpu_dpm_get_pp_table(struct amdgpu_device *adev, char **table)
{
	const struct amd_pm_funcs *pp_funcs = adev->powerplay.pp_funcs;
	int ret = 0;

	if (!pp_funcs->get_pp_table)
		return 0;

	mutex_lock(&adev->pm.mutex);
	ret = pp_funcs->get_pp_table(adev->powerplay.pp_handle,
				     table);
	mutex_unlock(&adev->pm.mutex);

	return ret;
}

int amdgpu_dpm_set_fine_grain_clk_vol(struct amdgpu_device *adev,
				      uint32_t type,
				      long *input,
				      uint32_t size)
{
	const struct amd_pm_funcs *pp_funcs = adev->powerplay.pp_funcs;
	int ret = 0;

	if (!pp_funcs->set_fine_grain_clk_vol)
		return 0;

	mutex_lock(&adev->pm.mutex);
	ret = pp_funcs->set_fine_grain_clk_vol(adev->powerplay.pp_handle,
					       type,
					       input,
					       size);
	mutex_unlock(&adev->pm.mutex);

	return ret;
}

int amdgpu_dpm_odn_edit_dpm_table(struct amdgpu_device *adev,
				  uint32_t type,
				  long *input,
				  uint32_t size)
{
	const struct amd_pm_funcs *pp_funcs = adev->powerplay.pp_funcs;
	int ret = 0;

	if (!pp_funcs->odn_edit_dpm_table)
		return 0;

	mutex_lock(&adev->pm.mutex);
	ret = pp_funcs->odn_edit_dpm_table(adev->powerplay.pp_handle,
					   type,
					   input,
					   size);
	mutex_unlock(&adev->pm.mutex);

	return ret;
}

int amdgpu_dpm_print_clock_levels(struct amdgpu_device *adev,
				  enum pp_clock_type type,
				  char *buf)
{
	const struct amd_pm_funcs *pp_funcs = adev->powerplay.pp_funcs;
	int ret = 0;

	if (!pp_funcs->print_clock_levels)
		return 0;

	mutex_lock(&adev->pm.mutex);
	ret = pp_funcs->print_clock_levels(adev->powerplay.pp_handle,
					   type,
					   buf);
	mutex_unlock(&adev->pm.mutex);

	return ret;
}

int amdgpu_dpm_emit_clock_levels(struct amdgpu_device *adev,
				  enum pp_clock_type type,
				  char *buf,
				  int *offset)
{
	const struct amd_pm_funcs *pp_funcs = adev->powerplay.pp_funcs;
	int ret = 0;

	if (!pp_funcs->emit_clock_levels)
		return -ENOENT;

	mutex_lock(&adev->pm.mutex);
	ret = pp_funcs->emit_clock_levels(adev->powerplay.pp_handle,
					   type,
					   buf,
					   offset);
	mutex_unlock(&adev->pm.mutex);

	return ret;
}

int amdgpu_dpm_set_ppfeature_status(struct amdgpu_device *adev,
				    uint64_t ppfeature_masks)
{
	const struct amd_pm_funcs *pp_funcs = adev->powerplay.pp_funcs;
	int ret = 0;

	if (!pp_funcs->set_ppfeature_status)
		return 0;

	mutex_lock(&adev->pm.mutex);
	ret = pp_funcs->set_ppfeature_status(adev->powerplay.pp_handle,
					     ppfeature_masks);
	mutex_unlock(&adev->pm.mutex);

	return ret;
}

int amdgpu_dpm_get_ppfeature_status(struct amdgpu_device *adev, char *buf)
{
	const struct amd_pm_funcs *pp_funcs = adev->powerplay.pp_funcs;
	int ret = 0;

	if (!pp_funcs->get_ppfeature_status)
		return 0;

	mutex_lock(&adev->pm.mutex);
	ret = pp_funcs->get_ppfeature_status(adev->powerplay.pp_handle,
					     buf);
	mutex_unlock(&adev->pm.mutex);

	return ret;
}

int amdgpu_dpm_force_clock_level(struct amdgpu_device *adev,
				 enum pp_clock_type type,
				 uint32_t mask)
{
	const struct amd_pm_funcs *pp_funcs = adev->powerplay.pp_funcs;
	int ret = 0;

	if (!pp_funcs->force_clock_level)
		return 0;

	mutex_lock(&adev->pm.mutex);
	ret = pp_funcs->force_clock_level(adev->powerplay.pp_handle,
					  type,
					  mask);
	mutex_unlock(&adev->pm.mutex);

	return ret;
}

int amdgpu_dpm_get_sclk_od(struct amdgpu_device *adev)
{
	const struct amd_pm_funcs *pp_funcs = adev->powerplay.pp_funcs;
	int ret = 0;

	if (!pp_funcs->get_sclk_od)
		return 0;

	mutex_lock(&adev->pm.mutex);
	ret = pp_funcs->get_sclk_od(adev->powerplay.pp_handle);
	mutex_unlock(&adev->pm.mutex);

	return ret;
}

int amdgpu_dpm_set_sclk_od(struct amdgpu_device *adev, uint32_t value)
{
	const struct amd_pm_funcs *pp_funcs = adev->powerplay.pp_funcs;

	if (is_support_sw_smu(adev))
		return 0;

	mutex_lock(&adev->pm.mutex);
	if (pp_funcs->set_sclk_od)
		pp_funcs->set_sclk_od(adev->powerplay.pp_handle, value);
	mutex_unlock(&adev->pm.mutex);

	if (amdgpu_dpm_dispatch_task(adev,
				     AMD_PP_TASK_READJUST_POWER_STATE,
				     NULL) == -EOPNOTSUPP) {
		adev->pm.dpm.current_ps = adev->pm.dpm.boot_ps;
		amdgpu_dpm_compute_clocks(adev);
	}

	return 0;
}

int amdgpu_dpm_get_mclk_od(struct amdgpu_device *adev)
{
	const struct amd_pm_funcs *pp_funcs = adev->powerplay.pp_funcs;
	int ret = 0;

	if (!pp_funcs->get_mclk_od)
		return 0;

	mutex_lock(&adev->pm.mutex);
	ret = pp_funcs->get_mclk_od(adev->powerplay.pp_handle);
	mutex_unlock(&adev->pm.mutex);

	return ret;
}

int amdgpu_dpm_set_mclk_od(struct amdgpu_device *adev, uint32_t value)
{
	const struct amd_pm_funcs *pp_funcs = adev->powerplay.pp_funcs;

	if (is_support_sw_smu(adev))
		return 0;

	mutex_lock(&adev->pm.mutex);
	if (pp_funcs->set_mclk_od)
		pp_funcs->set_mclk_od(adev->powerplay.pp_handle, value);
	mutex_unlock(&adev->pm.mutex);

	if (amdgpu_dpm_dispatch_task(adev,
				     AMD_PP_TASK_READJUST_POWER_STATE,
				     NULL) == -EOPNOTSUPP) {
		adev->pm.dpm.current_ps = adev->pm.dpm.boot_ps;
		amdgpu_dpm_compute_clocks(adev);
	}

	return 0;
}

int amdgpu_dpm_get_power_profile_mode(struct amdgpu_device *adev,
				      char *buf)
{
	const struct amd_pm_funcs *pp_funcs = adev->powerplay.pp_funcs;
	int ret = 0;

	if (!pp_funcs->get_power_profile_mode)
		return -EOPNOTSUPP;

	mutex_lock(&adev->pm.mutex);
	ret = pp_funcs->get_power_profile_mode(adev->powerplay.pp_handle,
					       buf);
	mutex_unlock(&adev->pm.mutex);

	return ret;
}

int amdgpu_dpm_set_power_profile_mode(struct amdgpu_device *adev,
				      long *input, uint32_t size)
{
	const struct amd_pm_funcs *pp_funcs = adev->powerplay.pp_funcs;
	int ret = 0;

	if (!pp_funcs->set_power_profile_mode)
		return 0;

	mutex_lock(&adev->pm.mutex);
	ret = pp_funcs->set_power_profile_mode(adev->powerplay.pp_handle,
					       input,
					       size);
	mutex_unlock(&adev->pm.mutex);

	return ret;
}

int amdgpu_dpm_get_gpu_metrics(struct amdgpu_device *adev, void **table)
{
	const struct amd_pm_funcs *pp_funcs = adev->powerplay.pp_funcs;
	int ret = 0;

	if (!pp_funcs->get_gpu_metrics)
		return 0;

	mutex_lock(&adev->pm.mutex);
	ret = pp_funcs->get_gpu_metrics(adev->powerplay.pp_handle,
					table);
	mutex_unlock(&adev->pm.mutex);

	return ret;
}

int amdgpu_dpm_get_fan_control_mode(struct amdgpu_device *adev,
				    uint32_t *fan_mode)
{
	const struct amd_pm_funcs *pp_funcs = adev->powerplay.pp_funcs;
	int ret = 0;

	if (!pp_funcs->get_fan_control_mode)
		return -EOPNOTSUPP;

	mutex_lock(&adev->pm.mutex);
	ret = pp_funcs->get_fan_control_mode(adev->powerplay.pp_handle,
					     fan_mode);
	mutex_unlock(&adev->pm.mutex);

	return ret;
}

int amdgpu_dpm_set_fan_speed_pwm(struct amdgpu_device *adev,
				 uint32_t speed)
{
	const struct amd_pm_funcs *pp_funcs = adev->powerplay.pp_funcs;
	int ret = 0;

	if (!pp_funcs->set_fan_speed_pwm)
		return -EOPNOTSUPP;

	mutex_lock(&adev->pm.mutex);
	ret = pp_funcs->set_fan_speed_pwm(adev->powerplay.pp_handle,
					  speed);
	mutex_unlock(&adev->pm.mutex);

	return ret;
}

int amdgpu_dpm_get_fan_speed_pwm(struct amdgpu_device *adev,
				 uint32_t *speed)
{
	const struct amd_pm_funcs *pp_funcs = adev->powerplay.pp_funcs;
	int ret = 0;

	if (!pp_funcs->get_fan_speed_pwm)
		return -EOPNOTSUPP;

	mutex_lock(&adev->pm.mutex);
	ret = pp_funcs->get_fan_speed_pwm(adev->powerplay.pp_handle,
					  speed);
	mutex_unlock(&adev->pm.mutex);

	return ret;
}

int amdgpu_dpm_get_fan_speed_rpm(struct amdgpu_device *adev,
				 uint32_t *speed)
{
	const struct amd_pm_funcs *pp_funcs = adev->powerplay.pp_funcs;
	int ret = 0;

	if (!pp_funcs->get_fan_speed_rpm)
		return -EOPNOTSUPP;

	mutex_lock(&adev->pm.mutex);
	ret = pp_funcs->get_fan_speed_rpm(adev->powerplay.pp_handle,
					  speed);
	mutex_unlock(&adev->pm.mutex);

	return ret;
}

int amdgpu_dpm_set_fan_speed_rpm(struct amdgpu_device *adev,
				 uint32_t speed)
{
	const struct amd_pm_funcs *pp_funcs = adev->powerplay.pp_funcs;
	int ret = 0;

	if (!pp_funcs->set_fan_speed_rpm)
		return -EOPNOTSUPP;

	mutex_lock(&adev->pm.mutex);
	ret = pp_funcs->set_fan_speed_rpm(adev->powerplay.pp_handle,
					  speed);
	mutex_unlock(&adev->pm.mutex);

	return ret;
}

int amdgpu_dpm_set_fan_control_mode(struct amdgpu_device *adev,
				    uint32_t mode)
{
	const struct amd_pm_funcs *pp_funcs = adev->powerplay.pp_funcs;
	int ret = 0;

	if (!pp_funcs->set_fan_control_mode)
		return -EOPNOTSUPP;

	mutex_lock(&adev->pm.mutex);
	ret = pp_funcs->set_fan_control_mode(adev->powerplay.pp_handle,
					     mode);
	mutex_unlock(&adev->pm.mutex);

	return ret;
}

int amdgpu_dpm_get_power_limit(struct amdgpu_device *adev,
			       uint32_t *limit,
			       enum pp_power_limit_level pp_limit_level,
			       enum pp_power_type power_type)
{
	const struct amd_pm_funcs *pp_funcs = adev->powerplay.pp_funcs;
	int ret = 0;

	if (!pp_funcs->get_power_limit)
		return -ENODATA;

	mutex_lock(&adev->pm.mutex);
	ret = pp_funcs->get_power_limit(adev->powerplay.pp_handle,
					limit,
					pp_limit_level,
					power_type);
	mutex_unlock(&adev->pm.mutex);

	return ret;
}

int amdgpu_dpm_set_power_limit(struct amdgpu_device *adev,
			       uint32_t limit)
{
	const struct amd_pm_funcs *pp_funcs = adev->powerplay.pp_funcs;
	int ret = 0;

	if (!pp_funcs->set_power_limit)
		return -EINVAL;

	mutex_lock(&adev->pm.mutex);
	ret = pp_funcs->set_power_limit(adev->powerplay.pp_handle,
					limit);
	mutex_unlock(&adev->pm.mutex);

	return ret;
}

int amdgpu_dpm_is_cclk_dpm_supported(struct amdgpu_device *adev)
{
	bool cclk_dpm_supported = false;

	if (!is_support_sw_smu(adev))
		return false;

	mutex_lock(&adev->pm.mutex);
	cclk_dpm_supported = is_support_cclk_dpm(adev);
	mutex_unlock(&adev->pm.mutex);

	return (int)cclk_dpm_supported;
}

int amdgpu_dpm_debugfs_print_current_performance_level(struct amdgpu_device *adev,
						       struct seq_file *m)
{
	const struct amd_pm_funcs *pp_funcs = adev->powerplay.pp_funcs;

	if (!pp_funcs->debugfs_print_current_performance_level)
		return -EOPNOTSUPP;

	mutex_lock(&adev->pm.mutex);
	pp_funcs->debugfs_print_current_performance_level(adev->powerplay.pp_handle,
							  m);
	mutex_unlock(&adev->pm.mutex);

	return 0;
}

int amdgpu_dpm_get_smu_prv_buf_details(struct amdgpu_device *adev,
				       void **addr,
				       size_t *size)
{
	const struct amd_pm_funcs *pp_funcs = adev->powerplay.pp_funcs;
	int ret = 0;

	if (!pp_funcs->get_smu_prv_buf_details)
		return -ENOSYS;

	mutex_lock(&adev->pm.mutex);
	ret = pp_funcs->get_smu_prv_buf_details(adev->powerplay.pp_handle,
						addr,
						size);
	mutex_unlock(&adev->pm.mutex);

	return ret;
}

int amdgpu_dpm_is_overdrive_supported(struct amdgpu_device *adev)
{
	struct pp_hwmgr *hwmgr = adev->powerplay.pp_handle;
	struct smu_context *smu = adev->powerplay.pp_handle;

	if ((is_support_sw_smu(adev) && smu->od_enabled) ||
	    (is_support_sw_smu(adev) && smu->is_apu) ||
		(!is_support_sw_smu(adev) && hwmgr->od_enabled))
		return true;

	return false;
}

int amdgpu_dpm_set_pp_table(struct amdgpu_device *adev,
			    const char *buf,
			    size_t size)
{
	const struct amd_pm_funcs *pp_funcs = adev->powerplay.pp_funcs;
	int ret = 0;

	if (!pp_funcs->set_pp_table)
		return -EOPNOTSUPP;

	mutex_lock(&adev->pm.mutex);
	ret = pp_funcs->set_pp_table(adev->powerplay.pp_handle,
				     buf,
				     size);
	mutex_unlock(&adev->pm.mutex);

	return ret;
}

int amdgpu_dpm_get_num_cpu_cores(struct amdgpu_device *adev)
{
	struct smu_context *smu = adev->powerplay.pp_handle;

	if (!is_support_sw_smu(adev))
		return INT_MAX;

	return smu->cpu_core_num;
}

void amdgpu_dpm_stb_debug_fs_init(struct amdgpu_device *adev)
{
	if (!is_support_sw_smu(adev))
		return;

	amdgpu_smu_stb_debug_fs_init(adev);
}

int amdgpu_dpm_display_configuration_change(struct amdgpu_device *adev,
					    const struct amd_pp_display_configuration *input)
{
	const struct amd_pm_funcs *pp_funcs = adev->powerplay.pp_funcs;
	int ret = 0;

	if (!pp_funcs->display_configuration_change)
		return 0;

	mutex_lock(&adev->pm.mutex);
	ret = pp_funcs->display_configuration_change(adev->powerplay.pp_handle,
						     input);
	mutex_unlock(&adev->pm.mutex);

	return ret;
}

int amdgpu_dpm_get_clock_by_type(struct amdgpu_device *adev,
				 enum amd_pp_clock_type type,
				 struct amd_pp_clocks *clocks)
{
	const struct amd_pm_funcs *pp_funcs = adev->powerplay.pp_funcs;
	int ret = 0;

	if (!pp_funcs->get_clock_by_type)
		return 0;

	mutex_lock(&adev->pm.mutex);
	ret = pp_funcs->get_clock_by_type(adev->powerplay.pp_handle,
					  type,
					  clocks);
	mutex_unlock(&adev->pm.mutex);

	return ret;
}

int amdgpu_dpm_get_display_mode_validation_clks(struct amdgpu_device *adev,
						struct amd_pp_simple_clock_info *clocks)
{
	const struct amd_pm_funcs *pp_funcs = adev->powerplay.pp_funcs;
	int ret = 0;

	if (!pp_funcs->get_display_mode_validation_clocks)
		return 0;

	mutex_lock(&adev->pm.mutex);
	ret = pp_funcs->get_display_mode_validation_clocks(adev->powerplay.pp_handle,
							   clocks);
	mutex_unlock(&adev->pm.mutex);

	return ret;
}

int amdgpu_dpm_get_clock_by_type_with_latency(struct amdgpu_device *adev,
					      enum amd_pp_clock_type type,
					      struct pp_clock_levels_with_latency *clocks)
{
	const struct amd_pm_funcs *pp_funcs = adev->powerplay.pp_funcs;
	int ret = 0;

	if (!pp_funcs->get_clock_by_type_with_latency)
		return 0;

	mutex_lock(&adev->pm.mutex);
	ret = pp_funcs->get_clock_by_type_with_latency(adev->powerplay.pp_handle,
						       type,
						       clocks);
	mutex_unlock(&adev->pm.mutex);

	return ret;
}

int amdgpu_dpm_get_clock_by_type_with_voltage(struct amdgpu_device *adev,
					      enum amd_pp_clock_type type,
					      struct pp_clock_levels_with_voltage *clocks)
{
	const struct amd_pm_funcs *pp_funcs = adev->powerplay.pp_funcs;
	int ret = 0;

	if (!pp_funcs->get_clock_by_type_with_voltage)
		return 0;

	mutex_lock(&adev->pm.mutex);
	ret = pp_funcs->get_clock_by_type_with_voltage(adev->powerplay.pp_handle,
						       type,
						       clocks);
	mutex_unlock(&adev->pm.mutex);

	return ret;
}

int amdgpu_dpm_set_watermarks_for_clocks_ranges(struct amdgpu_device *adev,
					       void *clock_ranges)
{
	const struct amd_pm_funcs *pp_funcs = adev->powerplay.pp_funcs;
	int ret = 0;

	if (!pp_funcs->set_watermarks_for_clocks_ranges)
		return -EOPNOTSUPP;

	mutex_lock(&adev->pm.mutex);
	ret = pp_funcs->set_watermarks_for_clocks_ranges(adev->powerplay.pp_handle,
							 clock_ranges);
	mutex_unlock(&adev->pm.mutex);

	return ret;
}

int amdgpu_dpm_display_clock_voltage_request(struct amdgpu_device *adev,
					     struct pp_display_clock_request *clock)
{
	const struct amd_pm_funcs *pp_funcs = adev->powerplay.pp_funcs;
	int ret = 0;

	if (!pp_funcs->display_clock_voltage_request)
		return -EOPNOTSUPP;

	mutex_lock(&adev->pm.mutex);
	ret = pp_funcs->display_clock_voltage_request(adev->powerplay.pp_handle,
						      clock);
	mutex_unlock(&adev->pm.mutex);

	return ret;
}

int amdgpu_dpm_get_current_clocks(struct amdgpu_device *adev,
				  struct amd_pp_clock_info *clocks)
{
	const struct amd_pm_funcs *pp_funcs = adev->powerplay.pp_funcs;
	int ret = 0;

	if (!pp_funcs->get_current_clocks)
		return -EOPNOTSUPP;

	mutex_lock(&adev->pm.mutex);
	ret = pp_funcs->get_current_clocks(adev->powerplay.pp_handle,
					   clocks);
	mutex_unlock(&adev->pm.mutex);

	return ret;
}

void amdgpu_dpm_notify_smu_enable_pwe(struct amdgpu_device *adev)
{
	const struct amd_pm_funcs *pp_funcs = adev->powerplay.pp_funcs;

	if (!pp_funcs->notify_smu_enable_pwe)
		return;

	mutex_lock(&adev->pm.mutex);
	pp_funcs->notify_smu_enable_pwe(adev->powerplay.pp_handle);
	mutex_unlock(&adev->pm.mutex);
}

int amdgpu_dpm_set_active_display_count(struct amdgpu_device *adev,
					uint32_t count)
{
	const struct amd_pm_funcs *pp_funcs = adev->powerplay.pp_funcs;
	int ret = 0;

	if (!pp_funcs->set_active_display_count)
		return -EOPNOTSUPP;

	mutex_lock(&adev->pm.mutex);
	ret = pp_funcs->set_active_display_count(adev->powerplay.pp_handle,
						 count);
	mutex_unlock(&adev->pm.mutex);

	return ret;
}

int amdgpu_dpm_set_min_deep_sleep_dcefclk(struct amdgpu_device *adev,
					  uint32_t clock)
{
	const struct amd_pm_funcs *pp_funcs = adev->powerplay.pp_funcs;
	int ret = 0;

	if (!pp_funcs->set_min_deep_sleep_dcefclk)
		return -EOPNOTSUPP;

	mutex_lock(&adev->pm.mutex);
	ret = pp_funcs->set_min_deep_sleep_dcefclk(adev->powerplay.pp_handle,
						   clock);
	mutex_unlock(&adev->pm.mutex);

	return ret;
}

void amdgpu_dpm_set_hard_min_dcefclk_by_freq(struct amdgpu_device *adev,
					     uint32_t clock)
{
	const struct amd_pm_funcs *pp_funcs = adev->powerplay.pp_funcs;

	if (!pp_funcs->set_hard_min_dcefclk_by_freq)
		return;

	mutex_lock(&adev->pm.mutex);
	pp_funcs->set_hard_min_dcefclk_by_freq(adev->powerplay.pp_handle,
					       clock);
	mutex_unlock(&adev->pm.mutex);
}

void amdgpu_dpm_set_hard_min_fclk_by_freq(struct amdgpu_device *adev,
					  uint32_t clock)
{
	const struct amd_pm_funcs *pp_funcs = adev->powerplay.pp_funcs;

	if (!pp_funcs->set_hard_min_fclk_by_freq)
		return;

	mutex_lock(&adev->pm.mutex);
	pp_funcs->set_hard_min_fclk_by_freq(adev->powerplay.pp_handle,
					    clock);
	mutex_unlock(&adev->pm.mutex);
}

int amdgpu_dpm_display_disable_memory_clock_switch(struct amdgpu_device *adev,
						   bool disable_memory_clock_switch)
{
	const struct amd_pm_funcs *pp_funcs = adev->powerplay.pp_funcs;
	int ret = 0;

	if (!pp_funcs->display_disable_memory_clock_switch)
		return 0;

	mutex_lock(&adev->pm.mutex);
	ret = pp_funcs->display_disable_memory_clock_switch(adev->powerplay.pp_handle,
							    disable_memory_clock_switch);
	mutex_unlock(&adev->pm.mutex);

	return ret;
}

int amdgpu_dpm_get_max_sustainable_clocks_by_dc(struct amdgpu_device *adev,
						struct pp_smu_nv_clock_table *max_clocks)
{
	const struct amd_pm_funcs *pp_funcs = adev->powerplay.pp_funcs;
	int ret = 0;

	if (!pp_funcs->get_max_sustainable_clocks_by_dc)
		return -EOPNOTSUPP;

	mutex_lock(&adev->pm.mutex);
	ret = pp_funcs->get_max_sustainable_clocks_by_dc(adev->powerplay.pp_handle,
							 max_clocks);
	mutex_unlock(&adev->pm.mutex);

	return ret;
}

enum pp_smu_status amdgpu_dpm_get_uclk_dpm_states(struct amdgpu_device *adev,
						  unsigned int *clock_values_in_khz,
						  unsigned int *num_states)
{
	const struct amd_pm_funcs *pp_funcs = adev->powerplay.pp_funcs;
	int ret = 0;

	if (!pp_funcs->get_uclk_dpm_states)
		return -EOPNOTSUPP;

	mutex_lock(&adev->pm.mutex);
	ret = pp_funcs->get_uclk_dpm_states(adev->powerplay.pp_handle,
					    clock_values_in_khz,
					    num_states);
	mutex_unlock(&adev->pm.mutex);

	return ret;
}

int amdgpu_dpm_get_dpm_clock_table(struct amdgpu_device *adev,
				   struct dpm_clocks *clock_table)
{
	const struct amd_pm_funcs *pp_funcs = adev->powerplay.pp_funcs;
	int ret = 0;

	if (!pp_funcs->get_dpm_clock_table)
		return -EOPNOTSUPP;

	mutex_lock(&adev->pm.mutex);
	ret = pp_funcs->get_dpm_clock_table(adev->powerplay.pp_handle,
					    clock_table);
	mutex_unlock(&adev->pm.mutex);

	return ret;
}<|MERGE_RESOLUTION|>--- conflicted
+++ resolved
@@ -79,11 +79,8 @@
 				block_type, gate ? "gate" : "ungate");
 		return 0;
 	}
-<<<<<<< HEAD
-=======
-
-	mutex_lock(&adev->pm.mutex);
->>>>>>> d60c95ef
+
+	mutex_lock(&adev->pm.mutex);
 
 	switch (block_type) {
 	case AMD_IP_BLOCK_TYPE_UVD:
@@ -105,8 +102,6 @@
 	if (!ret)
 		atomic_set(&adev->pm.pwr_state[block_type], pwr_state);
 
-<<<<<<< HEAD
-=======
 	mutex_unlock(&adev->pm.mutex);
 
 	return ret;
@@ -123,7 +118,6 @@
 
 	msleep(10);
 
->>>>>>> d60c95ef
 	return ret;
 }
 
@@ -203,12 +197,6 @@
 	 * devices.  Needs more investigation.
 	 */
 	if (adev->in_s3)
-<<<<<<< HEAD
-		return false;
-
-	if (pp_funcs->get_asic_baco_capability(pp_handle, &baco_cap))
-=======
->>>>>>> d60c95ef
 		return false;
 
 	mutex_lock(&adev->pm.mutex);
