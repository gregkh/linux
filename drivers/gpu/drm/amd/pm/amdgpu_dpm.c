--- conflicted
+++ resolved
@@ -1464,7 +1464,6 @@
 {
 	if (is_support_sw_smu(adev)) {
 		struct smu_context *smu = adev->powerplay.pp_handle;
-<<<<<<< HEAD
 
 		return (smu->od_enabled || smu->is_apu);
 	} else {
@@ -1477,20 +1476,6 @@
 		if (amdgpu_dpm_is_legacy_dpm(adev))
 			return false;
 
-=======
-
-		return (smu->od_enabled || smu->is_apu);
-	} else {
-		struct pp_hwmgr *hwmgr;
-
-		/*
-		 * dpm on some legacy asics don't carry od_enabled member
-		 * as its pp_handle is casted directly from adev.
-		 */
-		if (amdgpu_dpm_is_legacy_dpm(adev))
-			return false;
-
->>>>>>> 98817289
 		hwmgr = (struct pp_hwmgr *)adev->powerplay.pp_handle;
 
 		return hwmgr->od_enabled;
