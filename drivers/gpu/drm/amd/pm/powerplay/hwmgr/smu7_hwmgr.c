--- conflicted
+++ resolved
@@ -4001,10 +4001,7 @@
 	uint32_t offset, val_vid;
 	struct smu7_hwmgr *data = (struct smu7_hwmgr *)(hwmgr->backend);
 	struct amdgpu_device *adev = hwmgr->adev;
-<<<<<<< HEAD
-=======
 	int ret = 0;
->>>>>>> a6ad5510
 
 	/* size must be at least 4 bytes for all sensors */
 	if (*size < 4)
