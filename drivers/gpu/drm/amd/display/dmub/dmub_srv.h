/*
 * Copyright 2019 Advanced Micro Devices, Inc.
 *
 * Permission is hereby granted, free of charge, to any person obtaining a
 * copy of this software and associated documentation files (the "Software"),
 * to deal in the Software without restriction, including without limitation
 * the rights to use, copy, modify, merge, publish, distribute, sublicense,
 * and/or sell copies of the Software, and to permit persons to whom the
 * Software is furnished to do so, subject to the following conditions:
 *
 * The above copyright notice and this permission notice shall be included in
 * all copies or substantial portions of the Software.
 *
 * THE SOFTWARE IS PROVIDED "AS IS", WITHOUT WARRANTY OF ANY KIND, EXPRESS OR
 * IMPLIED, INCLUDING BUT NOT LIMITED TO THE WARRANTIES OF MERCHANTABILITY,
 * FITNESS FOR A PARTICULAR PURPOSE AND NONINFRINGEMENT.  IN NO EVENT SHALL
 * THE COPYRIGHT HOLDER(S) OR AUTHOR(S) BE LIABLE FOR ANY CLAIM, DAMAGES OR
 * OTHER LIABILITY, WHETHER IN AN ACTION OF CONTRACT, TORT OR OTHERWISE,
 * ARISING FROM, OUT OF OR IN CONNECTION WITH THE SOFTWARE OR THE USE OR
 * OTHER DEALINGS IN THE SOFTWARE.
 *
 * Authors: AMD
 *
 */

#ifndef _DMUB_SRV_H_
#define _DMUB_SRV_H_

/**
 * DOC: DMUB interface and operation
 *
 * DMUB is the interface to the display DMCUB microcontroller on DCN hardware.
 * It delegates hardware initialization and command submission to the
 * microcontroller. DMUB is the shortname for DMCUB.
 *
 * This interface is not thread-safe. Ensure that all access to the interface
 * is properly synchronized by the caller.
 *
 * Initialization and usage of the DMUB service should be done in the
 * steps given below:
 *
 * 1. dmub_srv_create()
 * 2. dmub_srv_has_hw_support()
 * 3. dmub_srv_calc_region_info()
 * 4. dmub_srv_hw_init()
 *
 * The call to dmub_srv_create() is required to use the server.
 *
 * The calls to dmub_srv_has_hw_support() and dmub_srv_calc_region_info()
 * are helpers to query cache window size and allocate framebuffer(s)
 * for the cache windows.
 *
 * The call to dmub_srv_hw_init() programs the DMCUB registers to prepare
 * for command submission. Commands can be queued via dmub_srv_cmd_queue()
 * and executed via dmub_srv_cmd_execute().
 *
 * If the queue is full the dmub_srv_wait_for_idle() call can be used to
 * wait until the queue has been cleared.
 *
 * Destroying the DMUB service can be done by calling dmub_srv_destroy().
 * This does not clear DMUB hardware state, only software state.
 *
 * The interface is intended to be standalone and should not depend on any
 * other component within DAL.
 */

#include "inc/dmub_cmd.h"
#include "dc/dc_types.h"

#define DMUB_PC_SNAPSHOT_COUNT 10

/* Forward declarations */
struct dmub_srv;
struct dmub_srv_common_regs;
struct dmub_srv_dcn31_regs;

struct dmcub_trace_buf_entry;

/* enum dmub_window_memory_type - memory location type specification for windows */
enum dmub_window_memory_type {
	DMUB_WINDOW_MEMORY_TYPE_FB = 0,
	DMUB_WINDOW_MEMORY_TYPE_GART
};

/* enum dmub_status - return code for dmcub functions */
enum dmub_status {
	DMUB_STATUS_OK = 0,
	DMUB_STATUS_NO_CTX,
	DMUB_STATUS_QUEUE_FULL,
	DMUB_STATUS_TIMEOUT,
	DMUB_STATUS_INVALID,
	DMUB_STATUS_HW_FAILURE,
	DMUB_STATUS_POWER_STATE_D3
};

/* enum dmub_asic - dmub asic identifier */
enum dmub_asic {
	DMUB_ASIC_NONE = 0,
	DMUB_ASIC_DCN20,
	DMUB_ASIC_DCN21,
	DMUB_ASIC_DCN30,
	DMUB_ASIC_DCN301,
	DMUB_ASIC_DCN302,
	DMUB_ASIC_DCN303,
	DMUB_ASIC_DCN31,
	DMUB_ASIC_DCN31B,
	DMUB_ASIC_DCN314,
	DMUB_ASIC_DCN315,
	DMUB_ASIC_DCN316,
	DMUB_ASIC_DCN32,
	DMUB_ASIC_DCN321,
	DMUB_ASIC_DCN35,
	DMUB_ASIC_DCN351,
	DMUB_ASIC_DCN401,
	DMUB_ASIC_MAX,
};

/* enum dmub_window_id - dmub window identifier */
enum dmub_window_id {
	DMUB_WINDOW_0_INST_CONST = 0,
	DMUB_WINDOW_1_STACK,
	DMUB_WINDOW_2_BSS_DATA,
	DMUB_WINDOW_3_VBIOS,
	DMUB_WINDOW_4_MAILBOX,
	DMUB_WINDOW_5_TRACEBUFF,
	DMUB_WINDOW_6_FW_STATE,
	DMUB_WINDOW_7_SCRATCH_MEM,
	DMUB_WINDOW_SHARED_STATE,
	DMUB_WINDOW_TOTAL,
};

/* enum dmub_notification_type - dmub outbox notification identifier */
enum dmub_notification_type {
	DMUB_NOTIFICATION_NO_DATA = 0,
	DMUB_NOTIFICATION_AUX_REPLY,
	DMUB_NOTIFICATION_HPD,
	DMUB_NOTIFICATION_HPD_IRQ,
	DMUB_NOTIFICATION_SET_CONFIG_REPLY,
	DMUB_NOTIFICATION_DPIA_NOTIFICATION,
	DMUB_NOTIFICATION_HPD_SENSE_NOTIFY,
	DMUB_NOTIFICATION_MAX
};

/**
 * DPIA NOTIFICATION Response Type
 */
enum dpia_notify_bw_alloc_status {

	DPIA_BW_REQ_FAILED = 0,
	DPIA_BW_REQ_SUCCESS,
	DPIA_EST_BW_CHANGED,
	DPIA_BW_ALLOC_CAPS_CHANGED
};

/* enum dmub_memory_access_type - memory access method */
enum dmub_memory_access_type {
	DMUB_MEMORY_ACCESS_DEFAULT,
	DMUB_MEMORY_ACCESS_CPU = DMUB_MEMORY_ACCESS_DEFAULT,
	DMUB_MEMORY_ACCESS_DMA
};

/* enum dmub_power_state type - to track DC power state in dmub_srv */
enum dmub_srv_power_state_type {
	DMUB_POWER_STATE_UNDEFINED = 0,
	DMUB_POWER_STATE_D0 = 1,
	DMUB_POWER_STATE_D3 = 8
};

/**
 * struct dmub_region - dmub hw memory region
 * @base: base address for region, must be 256 byte aligned
 * @top: top address for region
 */
struct dmub_region {
	uint32_t base;
	uint32_t top;
};

/**
 * struct dmub_window - dmub hw cache window
 * @off: offset to the fb memory in gpu address space
 * @r: region in uc address space for cache window
 */
struct dmub_window {
	union dmub_addr offset;
	struct dmub_region region;
};

/**
 * struct dmub_fb - defines a dmub framebuffer memory region
 * @cpu_addr: cpu virtual address for the region, NULL if invalid
 * @gpu_addr: gpu virtual address for the region, NULL if invalid
 * @size: size of the region in bytes, zero if invalid
 */
struct dmub_fb {
	void *cpu_addr;
	uint64_t gpu_addr;
	uint32_t size;
};

/**
 * struct dmub_srv_region_params - params used for calculating dmub regions
 * @inst_const_size: size of the fw inst const section
 * @bss_data_size: size of the fw bss data section
 * @vbios_size: size of the vbios data
 * @fw_bss_data: raw firmware bss data section
 */
struct dmub_srv_region_params {
	uint32_t inst_const_size;
	uint32_t bss_data_size;
	uint32_t vbios_size;
	const uint8_t *fw_inst_const;
	const uint8_t *fw_bss_data;
<<<<<<< HEAD
	bool is_mailbox_in_inbox;
=======
	const enum dmub_window_memory_type *window_memory_type;
>>>>>>> a6ad5510
};

/**
 * struct dmub_srv_region_info - output region info from the dmub service
 * @fb_size: required minimum fb size for all regions, aligned to 4096 bytes
 * @num_regions: number of regions used by the dmub service
 * @regions: region info
 *
 * The regions are aligned such that they can be all placed within the
 * same framebuffer but they can also be placed into different framebuffers.
 *
 * The size of each region can be calculated by the caller:
 * size = reg.top - reg.base
 *
 * Care must be taken when performing custom allocations to ensure that each
 * region base address is 256 byte aligned.
 */
struct dmub_srv_region_info {
	uint32_t fb_size;
<<<<<<< HEAD
	uint32_t inbox_size;
=======
	uint32_t gart_size;
>>>>>>> a6ad5510
	uint8_t num_regions;
	struct dmub_region regions[DMUB_WINDOW_TOTAL];
};

/**
 * struct dmub_srv_memory_params - parameters used for driver fb setup
 * @region_info: region info calculated by dmub service
 * @cpu_fb_addr: base cpu address for the framebuffer
 * @cpu_inbox_addr: base cpu address for the gart
 * @gpu_fb_addr: base gpu virtual address for the framebuffer
 * @gpu_inbox_addr: base gpu virtual address for the gart
 */
struct dmub_srv_memory_params {
	const struct dmub_srv_region_info *region_info;
	void *cpu_fb_addr;
<<<<<<< HEAD
	void *cpu_inbox_addr;
	uint64_t gpu_fb_addr;
	uint64_t gpu_inbox_addr;
=======
	void *cpu_gart_addr;
	uint64_t gpu_fb_addr;
	uint64_t gpu_gart_addr;
	const enum dmub_window_memory_type *window_memory_type;
>>>>>>> a6ad5510
};

/**
 * struct dmub_srv_fb_info - output fb info from the dmub service
 * @num_fbs: number of required dmub framebuffers
 * @fbs: fb data for each region
 *
 * Output from the dmub service helper that can be used by the
 * driver to prepare dmub_fb that can be passed into the dmub
 * hw init service.
 *
 * Assumes that all regions are within the same framebuffer
 * and have been setup according to the region_info generated
 * by the dmub service.
 */
struct dmub_srv_fb_info {
	uint8_t num_fb;
	struct dmub_fb fb[DMUB_WINDOW_TOTAL];
};

/*
 * struct dmub_srv_hw_params - params for dmub hardware initialization
 * @fb: framebuffer info for each region
 * @fb_base: base of the framebuffer aperture
 * @fb_offset: offset of the framebuffer aperture
 * @psp_version: psp version to pass for DMCU init
 * @load_inst_const: true if DMUB should load inst const fw
 */
struct dmub_srv_hw_params {
	struct dmub_fb *fb[DMUB_WINDOW_TOTAL];
	uint64_t fb_base;
	uint64_t fb_offset;
	uint32_t psp_version;
	bool load_inst_const;
	bool skip_panel_power_sequence;
	bool disable_z10;
	bool power_optimization;
	bool dpia_supported;
	bool disable_dpia;
	bool usb4_cm_version;
	bool fw_in_system_memory;
	bool dpia_hpd_int_enable_supported;
	bool disable_clock_gate;
	bool disallow_dispclk_dppclk_ds;
	bool ips_sequential_ono;
	enum dmub_memory_access_type mem_access_type;
	enum dmub_ips_disable_type disable_ips;
	bool disallow_phy_access;
	bool disable_sldo_opt;
	bool enable_non_transparent_setconfig;
};

/**
 * struct dmub_srv_debug - Debug info for dmub_srv
 * @timeout_occured: Indicates a timeout occured on any message from driver to dmub
 * @timeout_cmd: first cmd sent from driver that timed out - subsequent timeouts are not stored
 */
struct dmub_srv_debug {
	bool timeout_occured;
	union dmub_rb_cmd timeout_cmd;
	unsigned long long timestamp;
};

/**
 * struct dmub_diagnostic_data - Diagnostic data retrieved from DMCUB for
 * debugging purposes, including logging, crash analysis, etc.
 */
struct dmub_diagnostic_data {
	uint32_t dmcub_version;
	uint32_t scratch[17];
	uint32_t pc[DMUB_PC_SNAPSHOT_COUNT];
	uint32_t undefined_address_fault_addr;
	uint32_t inst_fetch_fault_addr;
	uint32_t data_write_fault_addr;
	uint32_t inbox1_rptr;
	uint32_t inbox1_wptr;
	uint32_t inbox1_size;
	uint32_t inbox0_rptr;
	uint32_t inbox0_wptr;
	uint32_t inbox0_size;
	uint32_t outbox1_rptr;
	uint32_t outbox1_wptr;
	uint32_t outbox1_size;
	uint32_t gpint_datain0;
	struct dmub_srv_debug timeout_info;
	uint8_t is_dmcub_enabled : 1;
	uint8_t is_dmcub_soft_reset : 1;
	uint8_t is_dmcub_secure_reset : 1;
	uint8_t is_traceport_en : 1;
	uint8_t is_cw0_enabled : 1;
	uint8_t is_cw6_enabled : 1;
};

/**
 * struct dmub_srv_base_funcs - Driver specific base callbacks
 */
struct dmub_srv_base_funcs {
	/**
	 * @reg_read:
	 *
	 * Hook for reading a register.
	 *
	 * Return: The 32-bit register value from the given address.
	 */
	uint32_t (*reg_read)(void *ctx, uint32_t address);

	/**
	 * @reg_write:
	 *
	 * Hook for writing a value to the register specified by address.
	 */
	void (*reg_write)(void *ctx, uint32_t address, uint32_t value);
};

/**
 * struct dmub_srv_hw_funcs - hardware sequencer funcs for dmub
 */
struct dmub_srv_hw_funcs {
	/* private: internal use only */

	void (*init)(struct dmub_srv *dmub);

	void (*reset)(struct dmub_srv *dmub);

	void (*reset_release)(struct dmub_srv *dmub);

	void (*backdoor_load)(struct dmub_srv *dmub,
			      const struct dmub_window *cw0,
			      const struct dmub_window *cw1);

	void (*backdoor_load_zfb_mode)(struct dmub_srv *dmub,
			      const struct dmub_window *cw0,
			      const struct dmub_window *cw1);
	void (*setup_windows)(struct dmub_srv *dmub,
			      const struct dmub_window *cw2,
			      const struct dmub_window *cw3,
			      const struct dmub_window *cw4,
			      const struct dmub_window *cw5,
			      const struct dmub_window *cw6,
			      const struct dmub_window *region6);

	void (*setup_mailbox)(struct dmub_srv *dmub,
			      const struct dmub_region *inbox1);

	uint32_t (*get_inbox1_wptr)(struct dmub_srv *dmub);

	uint32_t (*get_inbox1_rptr)(struct dmub_srv *dmub);

	void (*set_inbox1_wptr)(struct dmub_srv *dmub, uint32_t wptr_offset);

	void (*setup_out_mailbox)(struct dmub_srv *dmub,
			      const struct dmub_region *outbox1);

	uint32_t (*get_outbox1_wptr)(struct dmub_srv *dmub);

	void (*set_outbox1_rptr)(struct dmub_srv *dmub, uint32_t rptr_offset);

	void (*setup_outbox0)(struct dmub_srv *dmub,
			      const struct dmub_region *outbox0);

	uint32_t (*get_outbox0_wptr)(struct dmub_srv *dmub);

	void (*set_outbox0_rptr)(struct dmub_srv *dmub, uint32_t rptr_offset);

	uint32_t (*emul_get_inbox1_rptr)(struct dmub_srv *dmub);

	void (*emul_set_inbox1_wptr)(struct dmub_srv *dmub, uint32_t wptr_offset);

	bool (*is_supported)(struct dmub_srv *dmub);

	bool (*is_psrsu_supported)(struct dmub_srv *dmub);

	bool (*is_hw_init)(struct dmub_srv *dmub);
	bool (*is_hw_powered_up)(struct dmub_srv *dmub);

	void (*enable_dmub_boot_options)(struct dmub_srv *dmub,
				const struct dmub_srv_hw_params *params);

	void (*skip_dmub_panel_power_sequence)(struct dmub_srv *dmub, bool skip);

	union dmub_fw_boot_status (*get_fw_status)(struct dmub_srv *dmub);

	union dmub_fw_boot_options (*get_fw_boot_option)(struct dmub_srv *dmub);

	void (*set_gpint)(struct dmub_srv *dmub,
			  union dmub_gpint_data_register reg);

	bool (*is_gpint_acked)(struct dmub_srv *dmub,
			       union dmub_gpint_data_register reg);

	uint32_t (*get_gpint_response)(struct dmub_srv *dmub);

	uint32_t (*get_gpint_dataout)(struct dmub_srv *dmub);

	void (*configure_dmub_in_system_memory)(struct dmub_srv *dmub);
	void (*clear_inbox0_ack_register)(struct dmub_srv *dmub);
	uint32_t (*read_inbox0_ack_register)(struct dmub_srv *dmub);
	void (*send_inbox0_cmd)(struct dmub_srv *dmub, union dmub_inbox0_data_register data);
	uint32_t (*get_current_time)(struct dmub_srv *dmub);

	void (*get_diagnostic_data)(struct dmub_srv *dmub, struct dmub_diagnostic_data *dmub_oca);

	bool (*should_detect)(struct dmub_srv *dmub);
	void (*init_reg_offsets)(struct dmub_srv *dmub, struct dc_context *ctx);

	void (*subvp_save_surf_addr)(struct dmub_srv *dmub, const struct dc_plane_address *addr, uint8_t subvp_index);
	void (*send_reg_inbox0_cmd_msg)(struct dmub_srv *dmub,
			union dmub_rb_cmd *cmd);
	uint32_t (*read_reg_inbox0_rsp_int_status)(struct dmub_srv *dmub);
	void (*read_reg_inbox0_cmd_rsp)(struct dmub_srv *dmub,
			union dmub_rb_cmd *cmd);
	void (*write_reg_inbox0_rsp_int_ack)(struct dmub_srv *dmub);
	uint32_t (*read_reg_outbox0_rdy_int_status)(struct dmub_srv *dmub);
	void (*write_reg_outbox0_rdy_int_ack)(struct dmub_srv *dmub);
	void (*read_reg_outbox0_msg)(struct dmub_srv *dmub, uint32_t *msg);
	void (*write_reg_outbox0_rsp)(struct dmub_srv *dmub, uint32_t *rsp);
	uint32_t (*read_reg_outbox0_rsp_int_status)(struct dmub_srv *dmub);
	void (*enable_reg_inbox0_rsp_int)(struct dmub_srv *dmub, bool enable);
	void (*enable_reg_outbox0_rdy_int)(struct dmub_srv *dmub, bool enable);
};

/**
 * struct dmub_srv_create_params - params for dmub service creation
 * @base_funcs: driver supplied base routines
 * @hw_funcs: optional overrides for hw funcs
 * @user_ctx: context data for callback funcs
 * @asic: driver supplied asic
 * @fw_version: the current firmware version, if any
 * @is_virtual: false for hw support only
 */
struct dmub_srv_create_params {
	struct dmub_srv_base_funcs funcs;
	struct dmub_srv_hw_funcs *hw_funcs;
	void *user_ctx;
	enum dmub_asic asic;
	uint32_t fw_version;
	bool is_virtual;
};

/**
 * struct dmub_srv - software state for dmcub
 * @asic: dmub asic identifier
 * @user_ctx: user provided context for the dmub_srv
 * @fw_version: the current firmware version, if any
 * @is_virtual: false if hardware support only
 * @shared_state: dmub shared state between firmware and driver
 * @fw_state: dmub firmware state pointer
 */
struct dmub_srv {
	enum dmub_asic asic;
	void *user_ctx;
	uint32_t fw_version;
	bool is_virtual;
	struct dmub_fb scratch_mem_fb;
	volatile struct dmub_shared_state_feature_block *shared_state;
	volatile const struct dmub_fw_state *fw_state;

	/* private: internal use only */
	const struct dmub_srv_common_regs *regs;
	const struct dmub_srv_dcn31_regs *regs_dcn31;
	struct dmub_srv_dcn32_regs *regs_dcn32;
	struct dmub_srv_dcn35_regs *regs_dcn35;
	const struct dmub_srv_dcn401_regs *regs_dcn401;

	struct dmub_srv_base_funcs funcs;
	struct dmub_srv_hw_funcs hw_funcs;
	struct dmub_rb inbox1_rb;
	uint32_t inbox1_last_wptr;
	/**
	 * outbox1_rb is accessed without locks (dal & dc)
	 * and to be used only in dmub_srv_stat_get_notification()
	 */
	struct dmub_rb outbox1_rb;

	struct dmub_rb outbox0_rb;

	bool sw_init;
	bool hw_init;

	uint64_t fb_base;
	uint64_t fb_offset;
	uint32_t psp_version;

	/* Feature capabilities reported by fw */
	struct dmub_fw_meta_info meta_info;
	struct dmub_feature_caps feature_caps;
	struct dmub_visual_confirm_color visual_confirm_color;

	enum dmub_srv_power_state_type power_state;
	struct dmub_srv_debug debug;
};

/**
 * struct dmub_notification - dmub notification data
 * @type: dmub notification type
 * @link_index: link index to identify aux connection
 * @result: USB4 status returned from dmub
 * @pending_notification: Indicates there are other pending notifications
 * @aux_reply: aux reply
 * @hpd_status: hpd status
 * @bw_alloc_reply: BW Allocation reply from CM/DPIA
 */
struct dmub_notification {
	enum dmub_notification_type type;
	uint8_t link_index;
	uint8_t result;
	bool pending_notification;
	union {
		struct aux_reply_data aux_reply;
		enum dp_hpd_status hpd_status;
		enum set_config_status sc_status;
		/**
		 * DPIA notification command.
		 */
		struct dmub_rb_cmd_dpia_notification dpia_notification;
		struct dmub_rb_cmd_hpd_sense_notify_data hpd_sense_notify;
	};
};

/**
 * DMUB firmware version helper macro - useful for checking if the version
 * of a firmware to know if feature or functionality is supported or present.
 */
#define DMUB_FW_VERSION(major, minor, revision) \
	((((major) & 0xFF) << 24) | (((minor) & 0xFF) << 16) | (((revision) & 0xFF) << 8))

/**
 * dmub_srv_create() - creates the DMUB service.
 * @dmub: the dmub service
 * @params: creation parameters for the service
 *
 * Return:
 *   DMUB_STATUS_OK - success
 *   DMUB_STATUS_INVALID - unspecified error
 */
enum dmub_status dmub_srv_create(struct dmub_srv *dmub,
				 const struct dmub_srv_create_params *params);

/**
 * dmub_srv_destroy() - destroys the DMUB service.
 * @dmub: the dmub service
 */
void dmub_srv_destroy(struct dmub_srv *dmub);

/**
 * dmub_srv_calc_region_info() - retreives region info from the dmub service
 * @dmub: the dmub service
 * @params: parameters used to calculate region locations
 * @info_out: the output region info from dmub
 *
 * Calculates the base and top address for all relevant dmub regions
 * using the parameters given (if any).
 *
 * Return:
 *   DMUB_STATUS_OK - success
 *   DMUB_STATUS_INVALID - unspecified error
 */
enum dmub_status
dmub_srv_calc_region_info(struct dmub_srv *dmub,
			  const struct dmub_srv_region_params *params,
			  struct dmub_srv_region_info *out);

/**
 * dmub_srv_calc_region_info() - retreives fb info from the dmub service
 * @dmub: the dmub service
 * @params: parameters used to calculate fb locations
 * @info_out: the output fb info from dmub
 *
 * Calculates the base and top address for all relevant dmub regions
 * using the parameters given (if any).
 *
 * Return:
 *   DMUB_STATUS_OK - success
 *   DMUB_STATUS_INVALID - unspecified error
 */
enum dmub_status dmub_srv_calc_mem_info(struct dmub_srv *dmub,
				       const struct dmub_srv_memory_params *params,
				       struct dmub_srv_fb_info *out);

/**
 * dmub_srv_has_hw_support() - returns hw support state for dmcub
 * @dmub: the dmub service
 * @is_supported: hw support state
 *
 * Queries the hardware for DMCUB support and returns the result.
 *
 * Can be called before dmub_srv_hw_init().
 *
 * Return:
 *   DMUB_STATUS_OK - success
 *   DMUB_STATUS_INVALID - unspecified error
 */
enum dmub_status dmub_srv_has_hw_support(struct dmub_srv *dmub,
					 bool *is_supported);

/**
 * dmub_srv_is_hw_init() - returns hardware init state
 *
 * Return:
 *   DMUB_STATUS_OK - success
 *   DMUB_STATUS_INVALID - unspecified error
 */
enum dmub_status dmub_srv_is_hw_init(struct dmub_srv *dmub, bool *is_hw_init);

/**
 * dmub_srv_hw_init() - initializes the underlying DMUB hardware
 * @dmub: the dmub service
 * @params: params for hardware initialization
 *
 * Resets the DMUB hardware and performs backdoor loading of the
 * required cache regions based on the input framebuffer regions.
 *
 * Return:
 *   DMUB_STATUS_OK - success
 *   DMUB_STATUS_NO_CTX - dmcub context not initialized
 *   DMUB_STATUS_INVALID - unspecified error
 */
enum dmub_status dmub_srv_hw_init(struct dmub_srv *dmub,
				  const struct dmub_srv_hw_params *params);

/**
 * dmub_srv_hw_reset() - puts the DMUB hardware in reset state if initialized
 * @dmub: the dmub service
 *
 * Before destroying the DMUB service or releasing the backing framebuffer
 * memory we'll need to put the DMCUB into reset first.
 *
 * A subsequent call to dmub_srv_hw_init() will re-enable the DMCUB.
 *
 * Return:
 *   DMUB_STATUS_OK - success
 *   DMUB_STATUS_INVALID - unspecified error
 */
enum dmub_status dmub_srv_hw_reset(struct dmub_srv *dmub);

/**
 * dmub_srv_sync_inbox1() - sync sw state with hw state
 * @dmub: the dmub service
 *
 * Sync sw state with hw state when resume from S0i3
 *
 * Return:
 *   DMUB_STATUS_OK - success
 *   DMUB_STATUS_INVALID - unspecified error
 */
enum dmub_status dmub_srv_sync_inbox1(struct dmub_srv *dmub);

/**
 * dmub_srv_cmd_queue() - queues a command to the DMUB
 * @dmub: the dmub service
 * @cmd: the command to queue
 *
 * Queues a command to the DMUB service but does not begin execution
 * immediately.
 *
 * Return:
 *   DMUB_STATUS_OK - success
 *   DMUB_STATUS_QUEUE_FULL - no remaining room in queue
 *   DMUB_STATUS_INVALID - unspecified error
 */
enum dmub_status dmub_srv_cmd_queue(struct dmub_srv *dmub,
				    const union dmub_rb_cmd *cmd);

/**
 * dmub_srv_cmd_execute() - Executes a queued sequence to the dmub
 * @dmub: the dmub service
 *
 * Begins execution of queued commands on the dmub.
 *
 * Return:
 *   DMUB_STATUS_OK - success
 *   DMUB_STATUS_INVALID - unspecified error
 */
enum dmub_status dmub_srv_cmd_execute(struct dmub_srv *dmub);

/**
 * dmub_srv_wait_for_hw_pwr_up() - Waits for firmware hardware power up is completed
 * @dmub: the dmub service
 * @timeout_us: the maximum number of microseconds to wait
 *
 * Waits until firmware hardware is powered up. The maximum
 * wait time is given in microseconds to prevent spinning forever.
 *
 * Return:
 *   DMUB_STATUS_OK - success
 *   DMUB_STATUS_TIMEOUT - timed out
 *   DMUB_STATUS_INVALID - unspecified error
 */
enum dmub_status dmub_srv_wait_for_hw_pwr_up(struct dmub_srv *dmub,
					     uint32_t timeout_us);

bool dmub_srv_is_hw_pwr_up(struct dmub_srv *dmub);

/**
 * dmub_srv_wait_for_auto_load() - Waits for firmware auto load to complete
 * @dmub: the dmub service
 * @timeout_us: the maximum number of microseconds to wait
 *
 * Waits until firmware has been autoloaded by the DMCUB. The maximum
 * wait time is given in microseconds to prevent spinning forever.
 *
 * On ASICs without firmware autoload support this function will return
 * immediately.
 *
 * Return:
 *   DMUB_STATUS_OK - success
 *   DMUB_STATUS_TIMEOUT - wait for phy init timed out
 *   DMUB_STATUS_INVALID - unspecified error
 */
enum dmub_status dmub_srv_wait_for_auto_load(struct dmub_srv *dmub,
					     uint32_t timeout_us);

/**
 * dmub_srv_wait_for_phy_init() - Waits for DMUB PHY init to complete
 * @dmub: the dmub service
 * @timeout_us: the maximum number of microseconds to wait
 *
 * Waits until the PHY has been initialized by the DMUB. The maximum
 * wait time is given in microseconds to prevent spinning forever.
 *
 * On ASICs without PHY init support this function will return
 * immediately.
 *
 * Return:
 *   DMUB_STATUS_OK - success
 *   DMUB_STATUS_TIMEOUT - wait for phy init timed out
 *   DMUB_STATUS_INVALID - unspecified error
 */
enum dmub_status dmub_srv_wait_for_phy_init(struct dmub_srv *dmub,
					    uint32_t timeout_us);

/**
 * dmub_srv_wait_for_idle() - Waits for the DMUB to be idle
 * @dmub: the dmub service
 * @timeout_us: the maximum number of microseconds to wait
 *
 * Waits until the DMUB buffer is empty and all commands have
 * finished processing. The maximum wait time is given in
 * microseconds to prevent spinning forever.
 *
 * Return:
 *   DMUB_STATUS_OK - success
 *   DMUB_STATUS_TIMEOUT - wait for buffer to flush timed out
 *   DMUB_STATUS_INVALID - unspecified error
 */
enum dmub_status dmub_srv_wait_for_idle(struct dmub_srv *dmub,
					uint32_t timeout_us);

/**
 * dmub_srv_send_gpint_command() - Sends a GPINT based command.
 * @dmub: the dmub service
 * @command_code: the command code to send
 * @param: the command parameter to send
 * @timeout_us: the maximum number of microseconds to wait
 *
 * Sends a command via the general purpose interrupt (GPINT).
 * Waits for the number of microseconds specified by timeout_us
 * for the command ACK before returning.
 *
 * Can be called after software initialization.
 *
 * Return:
 *   DMUB_STATUS_OK - success
 *   DMUB_STATUS_TIMEOUT - wait for ACK timed out
 *   DMUB_STATUS_INVALID - unspecified error
 */
enum dmub_status
dmub_srv_send_gpint_command(struct dmub_srv *dmub,
			    enum dmub_gpint_command command_code,
			    uint16_t param, uint32_t timeout_us);

/**
 * dmub_srv_get_gpint_response() - Queries the GPINT response.
 * @dmub: the dmub service
 * @response: the response for the last GPINT
 *
 * Returns the response code for the last GPINT interrupt.
 *
 * Can be called after software initialization.
 *
 * Return:
 *   DMUB_STATUS_OK - success
 *   DMUB_STATUS_INVALID - unspecified error
 */
enum dmub_status dmub_srv_get_gpint_response(struct dmub_srv *dmub,
					     uint32_t *response);

/**
 * dmub_srv_get_gpint_dataout() - Queries the GPINT DATAOUT.
 * @dmub: the dmub service
 * @dataout: the data for the GPINT DATAOUT
 *
 * Returns the response code for the last GPINT DATAOUT interrupt.
 *
 * Can be called after software initialization.
 *
 * Return:
 *   DMUB_STATUS_OK - success
 *   DMUB_STATUS_INVALID - unspecified error
 */
enum dmub_status dmub_srv_get_gpint_dataout(struct dmub_srv *dmub,
					     uint32_t *dataout);

/**
 * dmub_flush_buffer_mem() - Read back entire frame buffer region.
 * This ensures that the write from x86 has been flushed and will not
 * hang the DMCUB.
 * @fb: frame buffer to flush
 *
 * Can be called after software initialization.
 */
void dmub_flush_buffer_mem(const struct dmub_fb *fb);

/**
 * dmub_srv_get_fw_boot_status() - Returns the DMUB boot status bits.
 *
 * @dmub: the dmub service
 * @status: out pointer for firmware status
 *
 * Return:
 *   DMUB_STATUS_OK - success
 *   DMUB_STATUS_INVALID - unspecified error, unsupported
 */
enum dmub_status dmub_srv_get_fw_boot_status(struct dmub_srv *dmub,
					     union dmub_fw_boot_status *status);

enum dmub_status dmub_srv_get_fw_boot_option(struct dmub_srv *dmub,
					     union dmub_fw_boot_options *option);

enum dmub_status dmub_srv_cmd_with_reply_data(struct dmub_srv *dmub,
					      union dmub_rb_cmd *cmd);

enum dmub_status dmub_srv_set_skip_panel_power_sequence(struct dmub_srv *dmub,
					     bool skip);

bool dmub_srv_get_outbox0_msg(struct dmub_srv *dmub, struct dmcub_trace_buf_entry *entry);

bool dmub_srv_get_diagnostic_data(struct dmub_srv *dmub, struct dmub_diagnostic_data *diag_data);

bool dmub_srv_should_detect(struct dmub_srv *dmub);

/**
 * dmub_srv_send_inbox0_cmd() - Send command to DMUB using INBOX0
 * @dmub: the dmub service
 * @data: the data to be sent in the INBOX0 command
 *
 * Send command by writing directly to INBOX0 WPTR
 *
 * Return:
 *   DMUB_STATUS_OK - success
 *   DMUB_STATUS_INVALID - hw_init false or hw function does not exist
 */
enum dmub_status dmub_srv_send_inbox0_cmd(struct dmub_srv *dmub, union dmub_inbox0_data_register data);

/**
 * dmub_srv_wait_for_inbox0_ack() - wait for DMUB to ACK INBOX0 command
 * @dmub: the dmub service
 * @timeout_us: the maximum number of microseconds to wait
 *
 * Wait for DMUB to ACK the INBOX0 message
 *
 * Return:
 *   DMUB_STATUS_OK - success
 *   DMUB_STATUS_INVALID - hw_init false or hw function does not exist
 *   DMUB_STATUS_TIMEOUT - wait for ack timed out
 */
enum dmub_status dmub_srv_wait_for_inbox0_ack(struct dmub_srv *dmub, uint32_t timeout_us);

/**
 * dmub_srv_wait_for_inbox0_ack() - clear ACK register for INBOX0
 * @dmub: the dmub service
 *
 * Clear ACK register for INBOX0
 *
 * Return:
 *   DMUB_STATUS_OK - success
 *   DMUB_STATUS_INVALID - hw_init false or hw function does not exist
 */
enum dmub_status dmub_srv_clear_inbox0_ack(struct dmub_srv *dmub);

/**
 * dmub_srv_subvp_save_surf_addr() - Save primary and meta address for subvp on each flip
 * @dmub: The dmub service
 * @addr: The surface address to be programmed on the current flip
 * @subvp_index: Index of subvp pipe, indicates which subvp pipe the address should be saved for
 *
 * Function to save the surface flip addr into scratch registers. This is to fix a race condition
 * between FW and driver reading / writing to the surface address at the same time. This is
 * required because there is no EARLIEST_IN_USE_META.
 *
 * Return:
 *   void
 */
void dmub_srv_subvp_save_surf_addr(struct dmub_srv *dmub, const struct dc_plane_address *addr, uint8_t subvp_index);

/**
 * dmub_srv_send_reg_inbox0_cmd() - send a dmub command and wait for the command
 * being processed by DMUB.
 * @dmub: The dmub service
 * @cmd: The dmub command being sent. If with_replay is true, the function will
 * update cmd with replied data.
 * @with_reply: true if DMUB reply needs to be copied back to cmd. false if the
 * cmd doesn't need to be replied.
 * @timeout_us: timeout in microseconds.
 *
 * Return:
 * DMUB_STATUS_OK - success
 * DMUB_STATUS_TIMEOUT - DMUB fails to process the command within the timeout
 * interval.
 */
enum dmub_status dmub_srv_send_reg_inbox0_cmd(
		struct dmub_srv *dmub,
		union dmub_rb_cmd *cmd,
		bool with_reply, uint32_t timeout_us);

/**
 * dmub_srv_set_power_state() - Track DC power state in dmub_srv
 * @dmub: The dmub service
 * @power_state: DC power state setting
 *
 * Store DC power state in dmub_srv.  If dmub_srv is in D3, then don't send messages to DMUB
 *
 * Return:
 *   void
 */
void dmub_srv_set_power_state(struct dmub_srv *dmub, enum dmub_srv_power_state_type dmub_srv_power_state);

#endif /* _DMUB_SRV_H_ */<|MERGE_RESOLUTION|>--- conflicted
+++ resolved
@@ -211,11 +211,7 @@
 	uint32_t vbios_size;
 	const uint8_t *fw_inst_const;
 	const uint8_t *fw_bss_data;
-<<<<<<< HEAD
-	bool is_mailbox_in_inbox;
-=======
 	const enum dmub_window_memory_type *window_memory_type;
->>>>>>> a6ad5510
 };
 
 /**
@@ -235,11 +231,7 @@
  */
 struct dmub_srv_region_info {
 	uint32_t fb_size;
-<<<<<<< HEAD
-	uint32_t inbox_size;
-=======
 	uint32_t gart_size;
->>>>>>> a6ad5510
 	uint8_t num_regions;
 	struct dmub_region regions[DMUB_WINDOW_TOTAL];
 };
@@ -255,16 +247,10 @@
 struct dmub_srv_memory_params {
 	const struct dmub_srv_region_info *region_info;
 	void *cpu_fb_addr;
-<<<<<<< HEAD
-	void *cpu_inbox_addr;
-	uint64_t gpu_fb_addr;
-	uint64_t gpu_inbox_addr;
-=======
 	void *cpu_gart_addr;
 	uint64_t gpu_fb_addr;
 	uint64_t gpu_gart_addr;
 	const enum dmub_window_memory_type *window_memory_type;
->>>>>>> a6ad5510
 };
 
 /**
