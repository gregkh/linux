/*
 * Copyright 2019 Advanced Micro Devices, Inc.
 *
 * Permission is hereby granted, free of charge, to any person obtaining a
 * copy of this software and associated documentation files (the "Software"),
 * to deal in the Software without restriction, including without limitation
 * the rights to use, copy, modify, merge, publish, distribute, sublicense,
 * and/or sell copies of the Software, and to permit persons to whom the
 * Software is furnished to do so, subject to the following conditions:
 *
 * The above copyright notice and this permission notice shall be included in
 * all copies or substantial portions of the Software.
 *
 * THE SOFTWARE IS PROVIDED "AS IS", WITHOUT WARRANTY OF ANY KIND, EXPRESS OR
 * IMPLIED, INCLUDING BUT NOT LIMITED TO THE WARRANTIES OF MERCHANTABILITY,
 * FITNESS FOR A PARTICULAR PURPOSE AND NONINFRINGEMENT.  IN NO EVENT SHALL
 * THE COPYRIGHT HOLDER(S) OR AUTHOR(S) BE LIABLE FOR ANY CLAIM, DAMAGES OR
 * OTHER LIABILITY, WHETHER IN AN ACTION OF CONTRACT, TORT OR OTHERWISE,
 * ARISING FROM, OUT OF OR IN CONNECTION WITH THE SOFTWARE OR THE USE OR
 * OTHER DEALINGS IN THE SOFTWARE.
 *
 * Authors: AMD
 *
 */

#ifndef DMUB_CMD_H
#define DMUB_CMD_H

#include <asm/byteorder.h>
#include <linux/types.h>
#include <linux/string.h>
#include <linux/delay.h>

#include "atomfirmware.h"

//<DMUB_TYPES>==================================================================
/* Basic type definitions. */

#define __forceinline inline

/**
 * Flag from driver to indicate that ABM should be disabled gradually
 * by slowly reversing all backlight programming and pixel compensation.
 */
#define SET_ABM_PIPE_GRADUALLY_DISABLE           0

/**
 * Flag from driver to indicate that ABM should be disabled immediately
 * and undo all backlight programming and pixel compensation.
 */
#define SET_ABM_PIPE_IMMEDIATELY_DISABLE         255

/**
 * Flag from driver to indicate that ABM should be disabled immediately
 * and keep the current backlight programming and pixel compensation.
 */
#define SET_ABM_PIPE_IMMEDIATE_KEEP_GAIN_DISABLE 254

/**
 * Flag from driver to set the current ABM pipe index or ABM operating level.
 */
#define SET_ABM_PIPE_NORMAL                      1

/**
 * Number of ambient light levels in ABM algorithm.
 */
#define NUM_AMBI_LEVEL                  5

/**
 * Number of operating/aggression levels in ABM algorithm.
 */
#define NUM_AGGR_LEVEL                  4

/**
 * Number of segments in the gamma curve.
 */
#define NUM_POWER_FN_SEGS               8

/**
 * Number of segments in the backlight curve.
 */
#define NUM_BL_CURVE_SEGS               16

/**
 * Maximum number of segments in ABM ACE curve.
 */
#define ABM_MAX_NUM_OF_ACE_SEGMENTS         64

/**
 * Maximum number of bins in ABM histogram.
 */
#define ABM_MAX_NUM_OF_HG_BINS              64

/* Maximum number of SubVP streams */
#define DMUB_MAX_SUBVP_STREAMS 2

/* Define max FPO streams as 4 for now. Current implementation today
 * only supports 1, but could be more in the future. Reduce array
 * size to ensure the command size remains less than 64 bytes if
 * adding new fields.
 */
#define DMUB_MAX_FPO_STREAMS 4

/* Maximum number of streams on any ASIC. */
#define DMUB_MAX_STREAMS 6

/* Maximum number of planes on any ASIC. */
#define DMUB_MAX_PLANES 6

/* Maximum number of phantom planes on any ASIC */
#define DMUB_MAX_PHANTOM_PLANES ((DMUB_MAX_PLANES) / 2)

/* Trace buffer offset for entry */
#define TRACE_BUFFER_ENTRY_OFFSET 16

/**
 * Maximum number of dirty rects supported by FW.
 */
#define DMUB_MAX_DIRTY_RECTS 3

/**
 *
 * PSR control version legacy
 */
#define DMUB_CMD_PSR_CONTROL_VERSION_UNKNOWN 0x0
/**
 * PSR control version with multi edp support
 */
#define DMUB_CMD_PSR_CONTROL_VERSION_1 0x1


/**
 * ABM control version legacy
 */
#define DMUB_CMD_ABM_CONTROL_VERSION_UNKNOWN 0x0

/**
 * ABM control version with multi edp support
 */
#define DMUB_CMD_ABM_CONTROL_VERSION_1 0x1

/**
 * Physical framebuffer address location, 64-bit.
 */
#ifndef PHYSICAL_ADDRESS_LOC
#define PHYSICAL_ADDRESS_LOC union large_integer
#endif

/**
 * OS/FW agnostic memcpy
 */
#ifndef dmub_memcpy
#define dmub_memcpy(dest, source, bytes) memcpy((dest), (source), (bytes))
#endif

/**
 * OS/FW agnostic memset
 */
#ifndef dmub_memset
#define dmub_memset(dest, val, bytes) memset((dest), (val), (bytes))
#endif

/**
 * OS/FW agnostic udelay
 */
#ifndef dmub_udelay
#define dmub_udelay(microseconds) udelay(microseconds)
#endif

#pragma pack(push, 1)
#define ABM_NUM_OF_ACE_SEGMENTS         5

/**
 * Debug FW state offset
 */
#define DMUB_DEBUG_FW_STATE_OFFSET 0x300

union abm_flags {
	struct {
		/**
		 * @abm_enabled: Indicates if ABM is enabled.
		 */
		unsigned int abm_enabled : 1;

		/**
		 * @disable_abm_requested: Indicates if driver has requested ABM to be disabled.
		 */
		unsigned int disable_abm_requested : 1;

		/**
		 * @disable_abm_immediately: Indicates if driver has requested ABM to be disabled immediately.
		 */
		unsigned int disable_abm_immediately : 1;

		/**
		 * @disable_abm_immediate_keep_gain: Indicates if driver has requested ABM
		 * to be disabled immediately and keep gain.
		 */
		unsigned int disable_abm_immediate_keep_gain : 1;

		/**
		 * @fractional_pwm: Indicates if fractional duty cycle for backlight PWM is enabled.
		 */
		unsigned int fractional_pwm : 1;

		/**
		 * @abm_gradual_bl_change: Indicates if algorithm has completed gradual adjustment
		 * of user backlight level.
		 */
		unsigned int abm_gradual_bl_change : 1;

		/**
		 * @abm_new_frame: Indicates if a new frame update needed for ABM to ramp up into steady
		 */
		unsigned int abm_new_frame : 1;

		/**
		 * @vb_scaling_enabled: Indicates variBright Scaling Enable
		 */
		unsigned int vb_scaling_enabled : 1;
	} bitfields;

	unsigned int u32All;
};

struct abm_save_restore {
	/**
	 * @flags: Misc. ABM flags.
	 */
	union abm_flags flags;

	/**
	 * @pause: true:  pause ABM and get state
	 *         false: unpause ABM after setting state
	 */
	uint32_t pause;

	/**
	 * @next_ace_slope: Next ACE slopes to be programmed in HW (u3.13)
	 */
	uint32_t next_ace_slope[ABM_NUM_OF_ACE_SEGMENTS];

	/**
	 * @next_ace_thresh: Next ACE thresholds to be programmed in HW (u10.6)
	 */
	uint32_t next_ace_thresh[ABM_NUM_OF_ACE_SEGMENTS];

	/**
	 * @next_ace_offset: Next ACE offsets to be programmed in HW (u10.6)
	 */
	uint32_t next_ace_offset[ABM_NUM_OF_ACE_SEGMENTS];


	/**
	 * @knee_threshold: Current x-position of ACE knee (u0.16).
	 */
	uint32_t knee_threshold;
	/**
	 * @current_gain: Current backlight reduction (u16.16).
	 */
	uint32_t current_gain;
	/**
	 * @curr_bl_level: Current actual backlight level converging to target backlight level.
	 */
	uint16_t curr_bl_level;

	/**
	 * @curr_user_bl_level: Current nominal backlight level converging to level requested by user.
	 */
	uint16_t curr_user_bl_level;

};

/**
 * union dmub_addr - DMUB physical/virtual 64-bit address.
 */
union dmub_addr {
	struct {
		uint32_t low_part; /**< Lower 32 bits */
		uint32_t high_part; /**< Upper 32 bits */
	} u; /*<< Low/high bit access */
	uint64_t quad_part; /*<< 64 bit address */
};
#pragma pack(pop)

/**
 * Dirty rect definition.
 */
struct dmub_rect {
	/**
	 * Dirty rect x offset.
	 */
	uint32_t x;

	/**
	 * Dirty rect y offset.
	 */
	uint32_t y;

	/**
	 * Dirty rect width.
	 */
	uint32_t width;

	/**
	 * Dirty rect height.
	 */
	uint32_t height;
};

/**
 * Flags that can be set by driver to change some PSR behaviour.
 */
union dmub_psr_debug_flags {
	/**
	 * Debug flags.
	 */
	struct {
		/**
		 * Enable visual confirm in FW.
		 */
		uint32_t visual_confirm : 1;

		/**
		 * Force all selective updates to bw full frame updates.
		 */
		uint32_t force_full_frame_update : 1;

		/**
		 * Use HW Lock Mgr object to do HW locking in FW.
		 */
		uint32_t use_hw_lock_mgr : 1;

		/**
		 * Use TPS3 signal when restore main link.
		 */
		uint32_t force_wakeup_by_tps3 : 1;

		/**
		 * Back to back flip, therefore cannot power down PHY
		 */
		uint32_t back_to_back_flip : 1;

		/**
		 * Enable visual confirm for IPS
		 */
		uint32_t enable_ips_visual_confirm : 1;
	} bitfields;

	/**
	 * Union for debug flags.
	 */
	uint32_t u32All;
};

/**
 * Flags that can be set by driver to change some Replay behaviour.
 */
union replay_debug_flags {
	struct {
		/**
		 * 0x1 (bit 0)
		 * Enable visual confirm in FW.
		 */
		uint32_t visual_confirm : 1;

		/**
		 * 0x2 (bit 1)
		 * @skip_crc: Set if need to skip CRC.
		 */
		uint32_t skip_crc : 1;

		/**
		 * 0x4 (bit 2)
		 * @force_link_power_on: Force disable ALPM control
		 */
		uint32_t force_link_power_on : 1;

		/**
		 * 0x8 (bit 3)
		 * @force_phy_power_on: Force phy power on
		 */
		uint32_t force_phy_power_on : 1;

		/**
		 * 0x10 (bit 4)
		 * @timing_resync_disabled: Disabled Replay normal sleep mode timing resync
		 */
		uint32_t timing_resync_disabled : 1;

		/**
		 * 0x20 (bit 5)
		 * @skip_crtc_disabled: CRTC disable skipped
		 */
		uint32_t skip_crtc_disabled : 1;

		/**
		 * 0x40 (bit 6)
		 * @force_defer_one_frame_update: Force defer one frame update in ultra sleep mode
		 */
		uint32_t force_defer_one_frame_update : 1;

		/**
		 * 0x80 (bit 7)
		 * @disable_delay_alpm_on: Force disable delay alpm on
		 */
		uint32_t disable_delay_alpm_on : 1;

		/**
		 * 0x100 (bit 8)
		 * @disable_desync_error_check: Force disable desync error check
		 */
		uint32_t disable_desync_error_check : 1;

		/**
		 * 0x200 (bit 9)
		 * @force_self_update_when_abm_non_steady: Force self update if abm is not steady
		 */
		uint32_t force_self_update_when_abm_non_steady : 1;

		/**
		 * 0x400 (bit 10)
		 * @enable_ips_visual_confirm: Enable IPS visual confirm when entering IPS
		 * If we enter IPS2, the Visual confirm bar will change to yellow
		 */
		uint32_t enable_ips_visual_confirm : 1;

		/**
		 * 0x800 (bit 11)
		 * @enable_ips_residency_profiling: Enable IPS residency profiling
		 */
		uint32_t enable_ips_residency_profiling : 1;

		uint32_t reserved : 20;
	} bitfields;

	uint32_t u32All;
};

union replay_hw_flags {
	struct {
		/**
		 * @allow_alpm_fw_standby_mode: To indicate whether the
		 * ALPM FW standby mode is allowed
		 */
		uint32_t allow_alpm_fw_standby_mode : 1;

		/*
		 * @dsc_enable_status: DSC enable status in driver
		 */
		uint32_t dsc_enable_status : 1;

		/**
		 * @fec_enable_status: receive fec enable/disable status from driver
		 */
		uint32_t fec_enable_status : 1;

		/*
		 * @smu_optimizations_en: SMU power optimization.
		 * Only when active display is Replay capable and display enters Replay.
		 * Trigger interrupt to SMU to powerup/down.
		 */
		uint32_t smu_optimizations_en : 1;

		/**
		 * @phy_power_state: Indicates current phy power state
		 */
		uint32_t phy_power_state : 1;

		/**
		 * @link_power_state: Indicates current link power state
		 */
		uint32_t link_power_state : 1;
		/**
		 * Use TPS3 signal when restore main link.
		 */
		uint32_t force_wakeup_by_tps3 : 1;
	} bitfields;

	uint32_t u32All;
};

/**
 * DMUB feature capabilities.
 * After DMUB init, driver will query FW capabilities prior to enabling certain features.
 */
struct dmub_feature_caps {
	/**
	 * Max PSR version supported by FW.
	 */
	uint8_t psr;
	uint8_t fw_assisted_mclk_switch_ver;
	uint8_t reserved[4];
	uint8_t subvp_psr_support;
	uint8_t gecc_enable;
	uint8_t replay_supported;
	uint8_t replay_reserved[3];
	uint8_t abm_aux_backlight_support;
};

struct dmub_visual_confirm_color {
	/**
	 * Maximum 10 bits color value
	 */
	uint16_t color_r_cr;
	uint16_t color_g_y;
	uint16_t color_b_cb;
	uint16_t panel_inst;
};

//==============================================================================
//</DMUB_TYPES>=================================================================
//==============================================================================
//< DMUB_META>==================================================================
//==============================================================================
#pragma pack(push, 1)

/* Magic value for identifying dmub_fw_meta_info */
#define DMUB_FW_META_MAGIC 0x444D5542

/* Offset from the end of the file to the dmub_fw_meta_info */
#define DMUB_FW_META_OFFSET 0x24

/**
 * union dmub_fw_meta_feature_bits - Static feature bits for pre-initialization
 */
union dmub_fw_meta_feature_bits {
	struct {
		uint32_t shared_state_link_detection : 1; /**< 1 supports link detection via shared state */
		uint32_t reserved : 31;
	} bits; /**< status bits */
	uint32_t all; /**< 32-bit access to status bits */
};

/**
 * struct dmub_fw_meta_info - metadata associated with fw binary
 *
 * NOTE: This should be considered a stable API. Fields should
 *       not be repurposed or reordered. New fields should be
 *       added instead to extend the structure.
 *
 * @magic_value: magic value identifying DMUB firmware meta info
 * @fw_region_size: size of the firmware state region
 * @trace_buffer_size: size of the tracebuffer region
 * @fw_version: the firmware version information
 * @dal_fw: 1 if the firmware is DAL
 * @shared_state_size: size of the shared state region in bytes
 * @shared_state_features: number of shared state features
 */
struct dmub_fw_meta_info {
	uint32_t magic_value; /**< magic value identifying DMUB firmware meta info */
	uint32_t fw_region_size; /**< size of the firmware state region */
	uint32_t trace_buffer_size; /**< size of the tracebuffer region */
	uint32_t fw_version; /**< the firmware version information */
	uint8_t dal_fw; /**< 1 if the firmware is DAL */
	uint8_t reserved[3]; /**< padding bits */
	uint32_t shared_state_size; /**< size of the shared state region in bytes */
	uint16_t shared_state_features; /**< number of shared state features */
	uint16_t reserved2; /**< padding bytes */
	union dmub_fw_meta_feature_bits feature_bits; /**< static feature bits */
};

/**
 * union dmub_fw_meta - ensures that dmub_fw_meta_info remains 64 bytes
 */
union dmub_fw_meta {
	struct dmub_fw_meta_info info; /**< metadata info */
	uint8_t reserved[64]; /**< padding bits */
};

#pragma pack(pop)

//==============================================================================
//< DMUB Trace Buffer>================================================================
//==============================================================================
#if !defined(TENSILICA) && !defined(DMUB_TRACE_ENTRY_DEFINED)
/**
 * dmub_trace_code_t - firmware trace code, 32-bits
 */
typedef uint32_t dmub_trace_code_t;

/**
 * struct dmcub_trace_buf_entry - Firmware trace entry
 */
struct dmcub_trace_buf_entry {
	dmub_trace_code_t trace_code; /**< trace code for the event */
	uint32_t tick_count; /**< the tick count at time of trace */
	uint32_t param0; /**< trace defined parameter 0 */
	uint32_t param1; /**< trace defined parameter 1 */
};
#endif

//==============================================================================
//< DMUB_STATUS>================================================================
//==============================================================================

/**
 * DMCUB scratch registers can be used to determine firmware status.
 * Current scratch register usage is as follows:
 *
 * SCRATCH0: FW Boot Status register
 * SCRATCH5: LVTMA Status Register
 * SCRATCH15: FW Boot Options register
 */

/**
 * union dmub_fw_boot_status - Status bit definitions for SCRATCH0.
 */
union dmub_fw_boot_status {
	struct {
		uint32_t dal_fw : 1; /**< 1 if DAL FW */
		uint32_t mailbox_rdy : 1; /**< 1 if mailbox ready */
		uint32_t optimized_init_done : 1; /**< 1 if optimized init done */
		uint32_t restore_required : 1; /**< 1 if driver should call restore */
		uint32_t defer_load : 1; /**< 1 if VBIOS data is deferred programmed */
		uint32_t fams_enabled : 1; /**< 1 if VBIOS data is deferred programmed */
		uint32_t detection_required: 1; /**<  if detection need to be triggered by driver */
		uint32_t hw_power_init_done: 1; /**< 1 if hw power init is completed */
		uint32_t ono_regions_enabled: 1; /**< 1 if ONO regions are enabled */
	} bits; /**< status bits */
	uint32_t all; /**< 32-bit access to status bits */
};

/**
 * enum dmub_fw_boot_status_bit - Enum bit definitions for SCRATCH0.
 */
enum dmub_fw_boot_status_bit {
	DMUB_FW_BOOT_STATUS_BIT_DAL_FIRMWARE = (1 << 0), /**< 1 if DAL FW */
	DMUB_FW_BOOT_STATUS_BIT_MAILBOX_READY = (1 << 1), /**< 1 if mailbox ready */
	DMUB_FW_BOOT_STATUS_BIT_OPTIMIZED_INIT_DONE = (1 << 2), /**< 1 if init done */
	DMUB_FW_BOOT_STATUS_BIT_RESTORE_REQUIRED = (1 << 3), /**< 1 if driver should call restore */
	DMUB_FW_BOOT_STATUS_BIT_DEFERRED_LOADED = (1 << 4), /**< 1 if VBIOS data is deferred programmed */
	DMUB_FW_BOOT_STATUS_BIT_FAMS_ENABLED = (1 << 5), /**< 1 if FAMS is enabled*/
	DMUB_FW_BOOT_STATUS_BIT_DETECTION_REQUIRED = (1 << 6), /**< 1 if detection need to be triggered by driver*/
	DMUB_FW_BOOT_STATUS_BIT_HW_POWER_INIT_DONE = (1 << 7), /**< 1 if hw power init is completed */
	DMUB_FW_BOOT_STATUS_BIT_ONO_REGIONS_ENABLED = (1 << 8), /**< 1 if ONO regions are enabled */
};

/* Register bit definition for SCRATCH5 */
union dmub_lvtma_status {
	struct {
		uint32_t psp_ok : 1;
		uint32_t edp_on : 1;
		uint32_t reserved : 30;
	} bits;
	uint32_t all;
};

enum dmub_lvtma_status_bit {
	DMUB_LVTMA_STATUS_BIT_PSP_OK = (1 << 0),
	DMUB_LVTMA_STATUS_BIT_EDP_ON = (1 << 1),
};

enum dmub_ips_disable_type {
	DMUB_IPS_ENABLE = 0,
	DMUB_IPS_DISABLE_ALL = 1,
	DMUB_IPS_DISABLE_IPS1 = 2,
	DMUB_IPS_DISABLE_IPS2 = 3,
	DMUB_IPS_DISABLE_IPS2_Z10 = 4,
	DMUB_IPS_DISABLE_DYNAMIC = 5,
	DMUB_IPS_RCG_IN_ACTIVE_IPS2_IN_OFF = 6,
};

#define DMUB_IPS1_ALLOW_MASK 0x00000001
#define DMUB_IPS2_ALLOW_MASK 0x00000002
#define DMUB_IPS1_COMMIT_MASK 0x00000004
#define DMUB_IPS2_COMMIT_MASK 0x00000008

/**
 * union dmub_fw_boot_options - Boot option definitions for SCRATCH14
 */
union dmub_fw_boot_options {
	struct {
		uint32_t pemu_env : 1; /**< 1 if PEMU */
		uint32_t fpga_env : 1; /**< 1 if FPGA */
		uint32_t optimized_init : 1; /**< 1 if optimized init */
		uint32_t skip_phy_access : 1; /**< 1 if PHY access should be skipped */
		uint32_t disable_clk_gate: 1; /**< 1 if clock gating should be disabled */
		uint32_t skip_phy_init_panel_sequence: 1; /**< 1 to skip panel init seq */
		uint32_t z10_disable: 1; /**< 1 to disable z10 */
		uint32_t enable_dpia: 1; /**< 1 if DPIA should be enabled */
		uint32_t invalid_vbios_data: 1; /**< 1 if VBIOS data table is invalid */
		uint32_t dpia_supported: 1; /**< 1 if DPIA is supported on this platform */
		uint32_t sel_mux_phy_c_d_phy_f_g: 1; /**< 1 if PHYF/PHYG should be enabled on DCN31 */
		/**< 1 if all root clock gating is enabled and low power memory is enabled*/
		uint32_t power_optimization: 1;
		uint32_t diag_env: 1; /* 1 if diagnostic environment */
		uint32_t gpint_scratch8: 1; /* 1 if GPINT is in scratch8*/
		uint32_t usb4_cm_version: 1; /**< 1 CM support */
		uint32_t dpia_hpd_int_enable_supported: 1; /* 1 if dpia hpd int enable supported */
		uint32_t enable_non_transparent_setconfig: 1; /* 1 if dpia use conventional dp lt flow*/
		uint32_t disable_clk_ds: 1; /* 1 if disallow dispclk_ds and dppclk_ds*/
		uint32_t disable_timeout_recovery : 1; /* 1 if timeout recovery should be disabled */
		uint32_t ips_pg_disable: 1; /* 1 to disable ONO domains power gating*/
		uint32_t ips_disable: 3; /* options to disable ips support*/
		uint32_t ips_sequential_ono: 1; /**< 1 to enable sequential ONO IPS sequence */
		uint32_t disable_sldo_opt: 1; /**< 1 to disable SLDO optimizations */
		uint32_t lower_hbr3_phy_ssc: 1; /**< 1 to lower hbr3 phy ssc to 0.125 percent */
		uint32_t reserved : 6; /**< reserved */
	} bits; /**< boot bits */
	uint32_t all; /**< 32-bit access to bits */
};

enum dmub_fw_boot_options_bit {
	DMUB_FW_BOOT_OPTION_BIT_PEMU_ENV = (1 << 0), /**< 1 if PEMU */
	DMUB_FW_BOOT_OPTION_BIT_FPGA_ENV = (1 << 1), /**< 1 if FPGA */
	DMUB_FW_BOOT_OPTION_BIT_OPTIMIZED_INIT_DONE = (1 << 2), /**< 1 if optimized init done */
};

//==============================================================================
//< DMUB_SHARED_STATE>==========================================================
//==============================================================================

/**
 * Shared firmware state between driver and firmware for lockless communication
 * in situations where the inbox/outbox may be unavailable.
 *
 * Each structure *must* be at most 256-bytes in size. The layout allocation is
 * described below:
 *
 * [Header (256 Bytes)][Feature 1 (256 Bytes)][Feature 2 (256 Bytes)]...
 */

/**
 * enum dmub_shared_state_feature_id - List of shared state features.
 */
enum dmub_shared_state_feature_id {
	DMUB_SHARED_SHARE_FEATURE__INVALID = 0,
	DMUB_SHARED_SHARE_FEATURE__IPS_FW = 1,
	DMUB_SHARED_SHARE_FEATURE__IPS_DRIVER = 2,
	DMUB_SHARED_SHARE_FEATURE__DEBUG_SETUP = 3,
	DMUB_SHARED_STATE_FEATURE__LAST, /* Total number of features. */
};

/**
 * struct dmub_shared_state_ips_fw - Firmware signals for IPS.
 */
union dmub_shared_state_ips_fw_signals {
	struct {
		uint32_t ips1_commit : 1;  /**< 1 if in IPS1 */
		uint32_t ips2_commit : 1; /**< 1 if in IPS2 */
		uint32_t in_idle : 1; /**< 1 if DMCUB is in idle */
		uint32_t detection_required : 1; /**< 1 if detection is required */
		uint32_t reserved_bits : 28; /**< Reversed */
	} bits;
	uint32_t all;
};

/**
 * struct dmub_shared_state_ips_signals - Firmware signals for IPS.
 */
union dmub_shared_state_ips_driver_signals {
	struct {
		uint32_t allow_pg : 1; /**< 1 if PG is allowed */
		uint32_t allow_ips1 : 1; /**< 1 is IPS1 is allowed */
		uint32_t allow_ips2 : 1; /**< 1 is IPS1 is allowed */
		uint32_t allow_z10 : 1; /**< 1 if Z10 is allowed */
<<<<<<< HEAD
		uint32_t allow_idle : 1; /**< 1 if driver is allowing idle */
=======
		uint32_t allow_idle: 1; /**< 1 if driver is allowing idle */
>>>>>>> 4e3ac415
		uint32_t reserved_bits : 27; /**< Reversed bits */
	} bits;
	uint32_t all;
};

/**
 * IPS FW Version
 */
#define DMUB_SHARED_STATE__IPS_FW_VERSION 1

struct dmub_shared_state_debug_setup {
	union {
		struct {
			uint32_t exclude_points[62];
		} profile_mode;
	};
};

/**
 * struct dmub_shared_state_ips_fw - Firmware state for IPS.
 */
struct dmub_shared_state_ips_fw {
	union dmub_shared_state_ips_fw_signals signals; /**< 4 bytes, IPS signal bits */
	uint32_t rcg_entry_count; /**< Entry counter for RCG */
	uint32_t rcg_exit_count; /**< Exit counter for RCG */
	uint32_t ips1_entry_count; /**< Entry counter for IPS1 */
	uint32_t ips1_exit_count; /**< Exit counter for IPS1 */
	uint32_t ips2_entry_count; /**< Entry counter for IPS2 */
	uint32_t ips2_exit_count; /**< Exit counter for IPS2 */
	uint32_t reserved[55]; /**< Reversed, to be updated when adding new fields. */
}; /* 248-bytes, fixed */

/**
 * IPS Driver Version
 */
#define DMUB_SHARED_STATE__IPS_DRIVER_VERSION 1

/**
 * struct dmub_shared_state_ips_driver - Driver state for IPS.
 */
struct dmub_shared_state_ips_driver {
	union dmub_shared_state_ips_driver_signals signals; /**< 4 bytes, IPS signal bits */
	uint32_t reserved[61]; /**< Reversed, to be updated when adding new fields. */
}; /* 248-bytes, fixed */

/**
 * enum dmub_shared_state_feature_common - Generic payload.
 */
struct dmub_shared_state_feature_common {
	uint32_t padding[62];
}; /* 248-bytes, fixed */

/**
 * enum dmub_shared_state_feature_header - Feature description.
 */
struct dmub_shared_state_feature_header {
	uint16_t id; /**< Feature ID */
	uint16_t version; /**< Feature version */
	uint32_t reserved; /**< Reserved bytes. */
}; /* 8 bytes, fixed */

/**
 * struct dmub_shared_state_feature_block - Feature block.
 */
struct dmub_shared_state_feature_block {
	struct dmub_shared_state_feature_header header; /**< Shared state header. */
	union dmub_shared_feature_state_union {
		struct dmub_shared_state_feature_common common; /**< Generic data */
		struct dmub_shared_state_ips_fw ips_fw; /**< IPS firmware state */
		struct dmub_shared_state_ips_driver ips_driver; /**< IPS driver state */
		struct dmub_shared_state_debug_setup debug_setup; /**< Debug setup */
	} data; /**< Shared state data. */
}; /* 256-bytes, fixed */

/**
 * Shared state size in bytes.
 */
#define DMUB_FW_HEADER_SHARED_STATE_SIZE \
	((DMUB_SHARED_STATE_FEATURE__LAST + 1) * sizeof(struct dmub_shared_state_feature_block))

//==============================================================================
//</DMUB_STATUS>================================================================
//==============================================================================
//< DMUB_VBIOS>=================================================================
//==============================================================================

/*
 * enum dmub_cmd_vbios_type - VBIOS commands.
 *
 * Command IDs should be treated as stable ABI.
 * Do not reuse or modify IDs.
 */
enum dmub_cmd_vbios_type {
	/**
	 * Configures the DIG encoder.
	 */
	DMUB_CMD__VBIOS_DIGX_ENCODER_CONTROL = 0,
	/**
	 * Controls the PHY.
	 */
	DMUB_CMD__VBIOS_DIG1_TRANSMITTER_CONTROL = 1,
	/**
	 * Sets the pixel clock/symbol clock.
	 */
	DMUB_CMD__VBIOS_SET_PIXEL_CLOCK = 2,
	/**
	 * Enables or disables power gating.
	 */
	DMUB_CMD__VBIOS_ENABLE_DISP_POWER_GATING = 3,
	/**
	 * Controls embedded panels.
	 */
	DMUB_CMD__VBIOS_LVTMA_CONTROL = 15,
	/**
	 * Query DP alt status on a transmitter.
	 */
	DMUB_CMD__VBIOS_TRANSMITTER_QUERY_DP_ALT  = 26,
	/**
	 * Control PHY FSM
	 */
	DMUB_CMD__VBIOS_TRANSMITTER_SET_PHY_FSM  = 29,
	/**
	 * Controls domain power gating
	 */
	DMUB_CMD__VBIOS_DOMAIN_CONTROL = 28,
};

//==============================================================================
//</DMUB_VBIOS>=================================================================
//==============================================================================
//< DMUB_GPINT>=================================================================
//==============================================================================

/**
 * The shifts and masks below may alternatively be used to format and read
 * the command register bits.
 */

#define DMUB_GPINT_DATA_PARAM_MASK 0xFFFF
#define DMUB_GPINT_DATA_PARAM_SHIFT 0

#define DMUB_GPINT_DATA_COMMAND_CODE_MASK 0xFFF
#define DMUB_GPINT_DATA_COMMAND_CODE_SHIFT 16

#define DMUB_GPINT_DATA_STATUS_MASK 0xF
#define DMUB_GPINT_DATA_STATUS_SHIFT 28

/**
 * Command responses.
 */

/**
 * Return response for DMUB_GPINT__STOP_FW command.
 */
#define DMUB_GPINT__STOP_FW_RESPONSE 0xDEADDEAD

/**
 * union dmub_gpint_data_register - Format for sending a command via the GPINT.
 */
union dmub_gpint_data_register {
	struct {
		uint32_t param : 16; /**< 16-bit parameter */
		uint32_t command_code : 12; /**< GPINT command */
		uint32_t status : 4; /**< Command status bit */
	} bits; /**< GPINT bit access */
	uint32_t all; /**< GPINT  32-bit access */
};

/*
 * enum dmub_gpint_command - GPINT command to DMCUB FW
 *
 * Command IDs should be treated as stable ABI.
 * Do not reuse or modify IDs.
 */
enum dmub_gpint_command {
	/**
	 * Invalid command, ignored.
	 */
	DMUB_GPINT__INVALID_COMMAND = 0,
	/**
	 * DESC: Queries the firmware version.
	 * RETURN: Firmware version.
	 */
	DMUB_GPINT__GET_FW_VERSION = 1,
	/**
	 * DESC: Halts the firmware.
	 * RETURN: DMUB_GPINT__STOP_FW_RESPONSE (0xDEADDEAD) when halted
	 */
	DMUB_GPINT__STOP_FW = 2,
	/**
	 * DESC: Get PSR state from FW.
	 * RETURN: PSR state enum. This enum may need to be converted to the legacy PSR state value.
	 */
	DMUB_GPINT__GET_PSR_STATE = 7,
	/**
	 * DESC: Notifies DMCUB of the currently active streams.
	 * ARGS: Stream mask, 1 bit per active stream index.
	 */
	DMUB_GPINT__IDLE_OPT_NOTIFY_STREAM_MASK = 8,
	/**
	 * DESC: Start PSR residency counter. Stop PSR resdiency counter and get value.
	 * ARGS: We can measure residency from various points. The argument will specify the residency mode.
	 *       By default, it is measured from after we powerdown the PHY, to just before we powerup the PHY.
	 * RETURN: PSR residency in milli-percent.
	 */
	DMUB_GPINT__PSR_RESIDENCY = 9,

	/**
	 * DESC: Notifies DMCUB detection is done so detection required can be cleared.
	 */
	DMUB_GPINT__NOTIFY_DETECTION_DONE = 12,

	/**
	 * DESC: Get REPLAY state from FW.
	 * RETURN: REPLAY state enum. This enum may need to be converted to the legacy REPLAY state value.
	 */
	DMUB_GPINT__GET_REPLAY_STATE = 13,

	/**
	 * DESC: Start REPLAY residency counter. Stop REPLAY resdiency counter and get value.
	 * ARGS: We can measure residency from various points. The argument will specify the residency mode.
	 *       By default, it is measured from after we powerdown the PHY, to just before we powerup the PHY.
	 * RETURN: REPLAY residency in milli-percent.
	 */
	DMUB_GPINT__REPLAY_RESIDENCY = 14,

	/**
	 * DESC: Copy bounding box to the host.
	 * ARGS: Version of bounding box to copy
	 * RETURN: Result of copying bounding box
	 */
	DMUB_GPINT__BB_COPY = 96,

	/**
	 * DESC: Updates the host addresses bit48~bit63 for bounding box.
	 * ARGS: The word3 for the 64 bit address
	 */
	DMUB_GPINT__SET_BB_ADDR_WORD3 = 97,

	/**
	 * DESC: Updates the host addresses bit32~bit47 for bounding box.
	 * ARGS: The word2 for the 64 bit address
	 */
	DMUB_GPINT__SET_BB_ADDR_WORD2 = 98,

	/**
	 * DESC: Updates the host addresses bit16~bit31 for bounding box.
	 * ARGS: The word1 for the 64 bit address
	 */
	DMUB_GPINT__SET_BB_ADDR_WORD1 = 99,

	/**
	 * DESC: Updates the host addresses bit0~bit15 for bounding box.
	 * ARGS: The word0 for the 64 bit address
	 */
	DMUB_GPINT__SET_BB_ADDR_WORD0 = 100,

	/**
	 * DESC: Updates the trace buffer lower 32-bit mask.
	 * ARGS: The new mask
	 * RETURN: Lower 32-bit mask.
	 */
	DMUB_GPINT__UPDATE_TRACE_BUFFER_MASK = 101,

	/**
	 * DESC: Updates the trace buffer mask bit0~bit15.
	 * ARGS: The new mask
	 * RETURN: Lower 32-bit mask.
	 */
	DMUB_GPINT__SET_TRACE_BUFFER_MASK_WORD0 = 102,

	/**
	 * DESC: Updates the trace buffer mask bit16~bit31.
	 * ARGS: The new mask
	 * RETURN: Lower 32-bit mask.
	 */
	DMUB_GPINT__SET_TRACE_BUFFER_MASK_WORD1 = 103,

	/**
	 * DESC: Updates the trace buffer mask bit32~bit47.
	 * ARGS: The new mask
	 * RETURN: Lower 32-bit mask.
	 */
	DMUB_GPINT__SET_TRACE_BUFFER_MASK_WORD2 = 114,

	/**
	 * DESC: Updates the trace buffer mask bit48~bit63.
	 * ARGS: The new mask
	 * RETURN: Lower 32-bit mask.
	 */
	DMUB_GPINT__SET_TRACE_BUFFER_MASK_WORD3 = 115,

	/**
	 * DESC: Read the trace buffer mask bi0~bit15.
	 */
	DMUB_GPINT__GET_TRACE_BUFFER_MASK_WORD0 = 116,

	/**
	 * DESC: Read the trace buffer mask bit16~bit31.
	 */
	DMUB_GPINT__GET_TRACE_BUFFER_MASK_WORD1 = 117,

	/**
	 * DESC: Read the trace buffer mask bi32~bit47.
	 */
	DMUB_GPINT__GET_TRACE_BUFFER_MASK_WORD2 = 118,

	/**
	 * DESC: Updates the trace buffer mask bit32~bit63.
	 */
	DMUB_GPINT__GET_TRACE_BUFFER_MASK_WORD3 = 119,

	/**
	 * DESC: Set IPS residency measurement
	 * ARGS: 0 - Disable ips measurement
	 *       1 - Enable ips measurement
	 */
	DMUB_GPINT__IPS_RESIDENCY = 121,

	/**
	 * DESC: Enable measurements for various task duration
	 * ARGS: 0 - Disable measurement
	 *       1 - Enable measurement
	 */
	DMUB_GPINT__TRACE_DMUB_WAKE_ACTIVITY = 123,

	/**
	 * DESC: Gets IPS residency in microseconds
	 * ARGS: 0 - Return IPS1 residency
	 *       1 - Return IPS2 residency
	 *       2 - Return IPS1_RCG residency
	 *       3 - Return IPS1_ONO2_ON residency
	 * RETURN: Total residency in microseconds - lower 32 bits
	 */
	DMUB_GPINT__GET_IPS_RESIDENCY_DURATION_US_LO = 124,

	/**
	 * DESC: Gets IPS1 histogram counts
	 * ARGS: Bucket index
	 * RETURN: Total count for the bucket
	 */
	DMUB_GPINT__GET_IPS1_HISTOGRAM_COUNTER = 125,

	/**
	 * DESC: Gets IPS2 histogram counts
	 * ARGS: Bucket index
	 * RETURN: Total count for the bucket
	 */
	DMUB_GPINT__GET_IPS2_HISTOGRAM_COUNTER = 126,

	/**
	 * DESC: Gets IPS residency
	 * ARGS: 0 - Return IPS1 residency
	 *       1 - Return IPS2 residency
	 *       2 - Return IPS1_RCG residency
	 *       3 - Return IPS1_ONO2_ON residency
	 * RETURN: Total residency in milli-percent.
	 */
	DMUB_GPINT__GET_IPS_RESIDENCY_PERCENT = 127,

	/**
	 * DESC: Gets IPS1_RCG histogram counts
	 * ARGS: Bucket index
	 * RETURN: Total count for the bucket
	 */
	DMUB_GPINT__GET_IPS1_RCG_HISTOGRAM_COUNTER = 128,

	/**
	 * DESC: Gets IPS1_ONO2_ON histogram counts
	 * ARGS: Bucket index
	 * RETURN: Total count for the bucket
	 */
	DMUB_GPINT__GET_IPS1_ONO2_ON_HISTOGRAM_COUNTER = 129,

	/**
	 * DESC: Gets IPS entry counter during residency measurement
	 * ARGS: 0 - Return IPS1 entry counts
	 *       1 - Return IPS2 entry counts
	 *       2 - Return IPS1_RCG entry counts
	 *       3 - Return IPS2_ONO2_ON entry counts
	 * RETURN: Entry counter for selected IPS mode
	 */
	DMUB_GPINT__GET_IPS_RESIDENCY_ENTRY_COUNTER = 130,

	/**
	 * DESC: Gets IPS inactive residency in microseconds
	 * ARGS: 0 - Return IPS1_MAX residency
	 *       1 - Return IPS2 residency
	 *       2 - Return IPS1_RCG residency
	 *       3 - Return IPS1_ONO2_ON residency
	 * RETURN: Total inactive residency in microseconds - lower 32 bits
	 */
	DMUB_GPINT__GET_IPS_INACTIVE_RESIDENCY_DURATION_US_LO = 131,

	/**
	 * DESC: Gets IPS inactive residency in microseconds
	 * ARGS: 0 - Return IPS1_MAX residency
	 *       1 - Return IPS2 residency
	 *       2 - Return IPS1_RCG residency
	 *       3 - Return IPS1_ONO2_ON residency
	 * RETURN: Total inactive residency in microseconds - upper 32 bits
	 */
	DMUB_GPINT__GET_IPS_INACTIVE_RESIDENCY_DURATION_US_HI = 132,

	/**
	 * DESC: Gets IPS residency in microseconds
	 * ARGS: 0 - Return IPS1 residency
	 *       1 - Return IPS2 residency
	 *       2 - Return IPS1_RCG residency
	 *       3 - Return IPS1_ONO2_ON residency
	 * RETURN: Total residency in microseconds - upper 32 bits
	 */
	DMUB_GPINT__GET_IPS_RESIDENCY_DURATION_US_HI = 133,
	/**
	 * DESC: Setup debug configs.
	 */
	DMUB_GPINT__SETUP_DEBUG_MODE = 136,
};

/**
 * INBOX0 generic command definition
 */
union dmub_inbox0_cmd_common {
	struct {
		uint32_t command_code: 8; /**< INBOX0 command code */
		uint32_t param: 24; /**< 24-bit parameter */
	} bits;
	uint32_t all;
};

/**
 * INBOX0 hw_lock command definition
 */
union dmub_inbox0_cmd_lock_hw {
	struct {
		uint32_t command_code: 8;

		/* NOTE: Must be have enough bits to match: enum hw_lock_client */
		uint32_t hw_lock_client: 2;

		/* NOTE: Below fields must match with: struct dmub_hw_lock_inst_flags */
		uint32_t otg_inst: 3;
		uint32_t opp_inst: 3;
		uint32_t dig_inst: 3;

		/* NOTE: Below fields must match with: union dmub_hw_lock_flags */
		uint32_t lock_pipe: 1;
		uint32_t lock_cursor: 1;
		uint32_t lock_dig: 1;
		uint32_t triple_buffer_lock: 1;

		uint32_t lock: 1;				/**< Lock */
		uint32_t should_release: 1;		/**< Release */
		uint32_t reserved: 7; 			/**< Reserved for extending more clients, HW, etc. */
	} bits;
	uint32_t all;
};

union dmub_inbox0_data_register {
	union dmub_inbox0_cmd_common inbox0_cmd_common;
	union dmub_inbox0_cmd_lock_hw inbox0_cmd_lock_hw;
};

enum dmub_inbox0_command {
	/**
	 * DESC: Invalid command, ignored.
	 */
	DMUB_INBOX0_CMD__INVALID_COMMAND = 0,
	/**
	 * DESC: Notification to acquire/release HW lock
	 * ARGS:
	 */
	DMUB_INBOX0_CMD__HW_LOCK = 1,
};
//==============================================================================
//</DMUB_GPINT>=================================================================
//==============================================================================
//< DMUB_CMD>===================================================================
//==============================================================================

/**
 * Size in bytes of each DMUB command.
 */
#define DMUB_RB_CMD_SIZE 64

/**
 * Maximum number of items in the DMUB ringbuffer.
 */
#define DMUB_RB_MAX_ENTRY 128

/**
 * Ringbuffer size in bytes.
 */
#define DMUB_RB_SIZE (DMUB_RB_CMD_SIZE * DMUB_RB_MAX_ENTRY)

/**
 * REG_SET mask for reg offload.
 */
#define REG_SET_MASK 0xFFFF

/*
 * enum dmub_cmd_type - DMUB inbox command.
 *
 * Command IDs should be treated as stable ABI.
 * Do not reuse or modify IDs.
 */
enum dmub_cmd_type {
	/**
	 * Invalid command.
	 */
	DMUB_CMD__NULL = 0,
	/**
	 * Read modify write register sequence offload.
	 */
	DMUB_CMD__REG_SEQ_READ_MODIFY_WRITE = 1,
	/**
	 * Field update register sequence offload.
	 */
	DMUB_CMD__REG_SEQ_FIELD_UPDATE_SEQ = 2,
	/**
	 * Burst write sequence offload.
	 */
	DMUB_CMD__REG_SEQ_BURST_WRITE = 3,
	/**
	 * Reg wait sequence offload.
	 */
	DMUB_CMD__REG_REG_WAIT = 4,
	/**
	 * Workaround to avoid HUBP underflow during NV12 playback.
	 */
	DMUB_CMD__PLAT_54186_WA = 5,
	/**
	 * Command type used to query FW feature caps.
	 */
	DMUB_CMD__QUERY_FEATURE_CAPS = 6,
	/**
	 * Command type used to get visual confirm color.
	 */
	DMUB_CMD__GET_VISUAL_CONFIRM_COLOR = 8,
	/**
	 * Command type used for all PSR commands.
	 */
	DMUB_CMD__PSR = 64,
	/**
	 * Command type used for all MALL commands.
	 */
	DMUB_CMD__MALL = 65,
	/**
	 * Command type used for all ABM commands.
	 */
	DMUB_CMD__ABM = 66,
	/**
	 * Command type used to update dirty rects in FW.
	 */
	DMUB_CMD__UPDATE_DIRTY_RECT = 67,
	/**
	 * Command type used to update cursor info in FW.
	 */
	DMUB_CMD__UPDATE_CURSOR_INFO = 68,
	/**
	 * Command type used for HW locking in FW.
	 */
	DMUB_CMD__HW_LOCK = 69,
	/**
	 * Command type used to access DP AUX.
	 */
	DMUB_CMD__DP_AUX_ACCESS = 70,
	/**
	 * Command type used for OUTBOX1 notification enable
	 */
	DMUB_CMD__OUTBOX1_ENABLE = 71,

	/**
	 * Command type used for all idle optimization commands.
	 */
	DMUB_CMD__IDLE_OPT = 72,
	/**
	 * Command type used for all clock manager commands.
	 */
	DMUB_CMD__CLK_MGR = 73,
	/**
	 * Command type used for all panel control commands.
	 */
	DMUB_CMD__PANEL_CNTL = 74,

	/**
	 * Command type used for all CAB commands.
	 */
	DMUB_CMD__CAB_FOR_SS = 75,

	DMUB_CMD__FW_ASSISTED_MCLK_SWITCH = 76,

	/**
	 * Command type used for interfacing with DPIA.
	 */
	DMUB_CMD__DPIA = 77,
	/**
	 * Command type used for EDID CEA parsing
	 */
	DMUB_CMD__EDID_CEA = 79,
	/**
	 * Command type used for getting usbc cable ID
	 */
	DMUB_CMD_GET_USBC_CABLE_ID = 81,
	/**
	 * Command type used to query HPD state.
	 */
	DMUB_CMD__QUERY_HPD_STATE = 82,
	/**
	 * Command type used for all VBIOS interface commands.
	 */
	/**
	 * Command type used for all REPLAY commands.
	 */
	DMUB_CMD__REPLAY = 83,

	/**
	 * Command type used for all SECURE_DISPLAY commands.
	 */
	DMUB_CMD__SECURE_DISPLAY = 85,

	/**
	 * Command type used to set DPIA HPD interrupt state
	 */
	DMUB_CMD__DPIA_HPD_INT_ENABLE = 86,

	/**
	 * Command type used for all PSP commands.
	 */
	DMUB_CMD__PSP = 88,

	DMUB_CMD__VBIOS = 128,
};

/**
 * enum dmub_out_cmd_type - DMUB outbox commands.
 */
enum dmub_out_cmd_type {
	/**
	 * Invalid outbox command, ignored.
	 */
	DMUB_OUT_CMD__NULL = 0,
	/**
	 * Command type used for DP AUX Reply data notification
	 */
	DMUB_OUT_CMD__DP_AUX_REPLY = 1,
	/**
	 * Command type used for DP HPD event notification
	 */
	DMUB_OUT_CMD__DP_HPD_NOTIFY = 2,
	/**
	 * Command type used for SET_CONFIG Reply notification
	 */
	DMUB_OUT_CMD__SET_CONFIG_REPLY = 3,
	/**
	 * Command type used for USB4 DPIA notification
	 */
	DMUB_OUT_CMD__DPIA_NOTIFICATION = 5,
	/**
	 * Command type used for HPD redetect notification
	 */
	DMUB_OUT_CMD__HPD_SENSE_NOTIFY = 6,
};

/* DMUB_CMD__DPIA command sub-types. */
enum dmub_cmd_dpia_type {
	DMUB_CMD__DPIA_DIG1_DPIA_CONTROL = 0,
	DMUB_CMD__DPIA_SET_CONFIG_ACCESS = 1, // will be replaced by DPIA_SET_CONFIG_REQUEST
	DMUB_CMD__DPIA_MST_ALLOC_SLOTS = 2,
	DMUB_CMD__DPIA_SET_TPS_NOTIFICATION = 3,
	DMUB_CMD__DPIA_SET_CONFIG_REQUEST = 4,
};

/* DMUB_OUT_CMD__DPIA_NOTIFICATION command types. */
enum dmub_cmd_dpia_notification_type {
	DPIA_NOTIFY__BW_ALLOCATION = 0,
};

#pragma pack(push, 1)

/**
 * struct dmub_cmd_header - Common command header fields.
 */
struct dmub_cmd_header {
	unsigned int type : 8; /**< command type */
	unsigned int sub_type : 8; /**< command sub type */
	unsigned int ret_status : 1; /**< 1 if returned data, 0 otherwise */
	unsigned int multi_cmd_pending : 1; /**< 1 if multiple commands chained together */
	unsigned int reserved0 : 6; /**< reserved bits */
	unsigned int payload_bytes : 6;  /* payload excluding header - up to 60 bytes */
	unsigned int reserved1 : 2; /**< reserved bits */
};

/*
 * struct dmub_cmd_read_modify_write_sequence - Read modify write
 *
 * 60 payload bytes can hold up to 5 sets of read modify writes,
 * each take 3 dwords.
 *
 * number of sequences = header.payload_bytes / sizeof(struct dmub_cmd_read_modify_write_sequence)
 *
 * modify_mask = 0xffff'ffff means all fields are going to be updated.  in this case
 * command parser will skip the read and we can use modify_mask = 0xffff'ffff as reg write
 */
struct dmub_cmd_read_modify_write_sequence {
	uint32_t addr; /**< register address */
	uint32_t modify_mask; /**< modify mask */
	uint32_t modify_value; /**< modify value */
};

/**
 * Maximum number of ops in read modify write sequence.
 */
#define DMUB_READ_MODIFY_WRITE_SEQ__MAX 5

/**
 * struct dmub_cmd_read_modify_write_sequence - Read modify write command.
 */
struct dmub_rb_cmd_read_modify_write {
	struct dmub_cmd_header header;  /**< command header */
	/**
	 * Read modify write sequence.
	 */
	struct dmub_cmd_read_modify_write_sequence seq[DMUB_READ_MODIFY_WRITE_SEQ__MAX];
};

/*
 * Update a register with specified masks and values sequeunce
 *
 * 60 payload bytes can hold address + up to 7 sets of mask/value combo, each take 2 dword
 *
 * number of field update sequence = (header.payload_bytes - sizeof(addr)) / sizeof(struct read_modify_write_sequence)
 *
 *
 * USE CASE:
 *   1. auto-increment register where additional read would update pointer and produce wrong result
 *   2. toggle a bit without read in the middle
 */

struct dmub_cmd_reg_field_update_sequence {
	uint32_t modify_mask; /**< 0xffff'ffff to skip initial read */
	uint32_t modify_value; /**< value to update with */
};

/**
 * Maximum number of ops in field update sequence.
 */
#define DMUB_REG_FIELD_UPDATE_SEQ__MAX 7

/**
 * struct dmub_rb_cmd_reg_field_update_sequence - Field update command.
 */
struct dmub_rb_cmd_reg_field_update_sequence {
	struct dmub_cmd_header header; /**< command header */
	uint32_t addr; /**< register address */
	/**
	 * Field update sequence.
	 */
	struct dmub_cmd_reg_field_update_sequence seq[DMUB_REG_FIELD_UPDATE_SEQ__MAX];
};


/**
 * Maximum number of burst write values.
 */
#define DMUB_BURST_WRITE_VALUES__MAX  14

/*
 * struct dmub_rb_cmd_burst_write - Burst write
 *
 * support use case such as writing out LUTs.
 *
 * 60 payload bytes can hold up to 14 values to write to given address
 *
 * number of payload = header.payload_bytes / sizeof(struct read_modify_write_sequence)
 */
struct dmub_rb_cmd_burst_write {
	struct dmub_cmd_header header; /**< command header */
	uint32_t addr; /**< register start address */
	/**
	 * Burst write register values.
	 */
	uint32_t write_values[DMUB_BURST_WRITE_VALUES__MAX];
};

/**
 * struct dmub_rb_cmd_common - Common command header
 */
struct dmub_rb_cmd_common {
	struct dmub_cmd_header header; /**< command header */
	/**
	 * Padding to RB_CMD_SIZE
	 */
	uint8_t cmd_buffer[DMUB_RB_CMD_SIZE - sizeof(struct dmub_cmd_header)];
};

/**
 * struct dmub_cmd_reg_wait_data - Register wait data
 */
struct dmub_cmd_reg_wait_data {
	uint32_t addr; /**< Register address */
	uint32_t mask; /**< Mask for register bits */
	uint32_t condition_field_value; /**< Value to wait for */
	uint32_t time_out_us; /**< Time out for reg wait in microseconds */
};

/**
 * struct dmub_rb_cmd_reg_wait - Register wait command
 */
struct dmub_rb_cmd_reg_wait {
	struct dmub_cmd_header header; /**< Command header */
	struct dmub_cmd_reg_wait_data reg_wait; /**< Register wait data */
};

/**
 * struct dmub_cmd_PLAT_54186_wa - Underflow workaround
 *
 * Reprograms surface parameters to avoid underflow.
 */
struct dmub_cmd_PLAT_54186_wa {
	uint32_t DCSURF_SURFACE_CONTROL; /**< reg value */
	uint32_t DCSURF_PRIMARY_SURFACE_ADDRESS_HIGH; /**< reg value */
	uint32_t DCSURF_PRIMARY_SURFACE_ADDRESS; /**< reg value */
	uint32_t DCSURF_PRIMARY_SURFACE_ADDRESS_HIGH_C; /**< reg value */
	uint32_t DCSURF_PRIMARY_SURFACE_ADDRESS_C; /**< reg value */
	struct {
		uint32_t hubp_inst : 4; /**< HUBP instance */
		uint32_t tmz_surface : 1; /**< TMZ enable or disable */
		uint32_t immediate :1; /**< Immediate flip */
		uint32_t vmid : 4; /**< VMID */
		uint32_t grph_stereo : 1; /**< 1 if stereo */
		uint32_t reserved : 21; /**< Reserved */
	} flip_params; /**< Pageflip parameters */
	uint32_t reserved[9]; /**< Reserved bits */
};

/**
 * struct dmub_rb_cmd_PLAT_54186_wa - Underflow workaround command
 */
struct dmub_rb_cmd_PLAT_54186_wa {
	struct dmub_cmd_header header; /**< Command header */
	struct dmub_cmd_PLAT_54186_wa flip; /**< Flip data */
};

/**
 * enum dmub_cmd_mall_type - MALL commands
 */
enum dmub_cmd_mall_type {
	/**
	 * Allows display refresh from MALL.
	 */
	DMUB_CMD__MALL_ACTION_ALLOW = 0,
	/**
	 * Disallows display refresh from MALL.
	 */
	DMUB_CMD__MALL_ACTION_DISALLOW = 1,
	/**
	 * Cursor copy for MALL.
	 */
	DMUB_CMD__MALL_ACTION_COPY_CURSOR = 2,
	/**
	 * Controls DF requests.
	 */
	DMUB_CMD__MALL_ACTION_NO_DF_REQ = 3,
};

/**
 * struct dmub_rb_cmd_mall - MALL command data.
 */
struct dmub_rb_cmd_mall {
	struct dmub_cmd_header header; /**< Common command header */
	union dmub_addr cursor_copy_src; /**< Cursor copy address */
	union dmub_addr cursor_copy_dst; /**< Cursor copy destination */
	uint32_t tmr_delay; /**< Timer delay */
	uint32_t tmr_scale; /**< Timer scale */
	uint16_t cursor_width; /**< Cursor width in pixels */
	uint16_t cursor_pitch; /**< Cursor pitch in pixels */
	uint16_t cursor_height; /**< Cursor height in pixels */
	uint8_t cursor_bpp; /**< Cursor bits per pixel */
	uint8_t debug_bits; /**< Debug bits */

	uint8_t reserved1; /**< Reserved bits */
	uint8_t reserved2; /**< Reserved bits */
};

/**
 * enum dmub_cmd_cab_type - CAB command data.
 */
enum dmub_cmd_cab_type {
	/**
	 * No idle optimizations (i.e. no CAB)
	 */
	DMUB_CMD__CAB_NO_IDLE_OPTIMIZATION = 0,
	/**
	 * No DCN requests for memory
	 */
	DMUB_CMD__CAB_NO_DCN_REQ = 1,
	/**
	 * Fit surfaces in CAB (i.e. CAB enable)
	 */
	DMUB_CMD__CAB_DCN_SS_FIT_IN_CAB = 2,
	/**
	 * Do not fit surfaces in CAB (i.e. no CAB)
	 */
	DMUB_CMD__CAB_DCN_SS_NOT_FIT_IN_CAB = 3,
};

/**
 * struct dmub_rb_cmd_cab - CAB command data.
 */
struct dmub_rb_cmd_cab_for_ss {
	struct dmub_cmd_header header;
	uint8_t cab_alloc_ways; /* total number of ways */
	uint8_t debug_bits;     /* debug bits */
};

/**
 * Enum for indicating which MCLK switch mode per pipe
 */
enum mclk_switch_mode {
	NONE = 0,
	FPO = 1,
	SUBVP = 2,
	VBLANK = 3,
};

/* Per pipe struct which stores the MCLK switch mode
 * data to be sent to DMUB.
 * Named "v2" for now -- once FPO and SUBVP are fully merged
 * the type name can be updated
 */
struct dmub_cmd_fw_assisted_mclk_switch_pipe_data_v2 {
	union {
		struct {
			uint32_t pix_clk_100hz;
			uint16_t main_vblank_start;
			uint16_t main_vblank_end;
			uint16_t mall_region_lines;
			uint16_t prefetch_lines;
			uint16_t prefetch_to_mall_start_lines;
			uint16_t processing_delay_lines;
			uint16_t htotal; // required to calculate line time for multi-display cases
			uint16_t vtotal;
			uint8_t main_pipe_index;
			uint8_t phantom_pipe_index;
			/* Since the microschedule is calculated in terms of OTG lines,
			 * include any scaling factors to make sure when we get accurate
			 * conversion when programming MALL_START_LINE (which is in terms
			 * of HUBP lines). If 4K is being downscaled to 1080p, scale factor
			 * is 1/2 (numerator = 1, denominator = 2).
			 */
			uint8_t scale_factor_numerator;
			uint8_t scale_factor_denominator;
			uint8_t is_drr;
			uint8_t main_split_pipe_index;
			uint8_t phantom_split_pipe_index;
		} subvp_data;

		struct {
			uint32_t pix_clk_100hz;
			uint16_t vblank_start;
			uint16_t vblank_end;
			uint16_t vstartup_start;
			uint16_t vtotal;
			uint16_t htotal;
			uint8_t vblank_pipe_index;
			uint8_t padding[1];
			struct {
				uint8_t drr_in_use;
				uint8_t drr_window_size_ms;	// Indicates largest VMIN/VMAX adjustment per frame
				uint16_t min_vtotal_supported;	// Min VTOTAL that supports switching in VBLANK
				uint16_t max_vtotal_supported;	// Max VTOTAL that can support SubVP static scheduling
				uint8_t use_ramping;		// Use ramping or not
				uint8_t drr_vblank_start_margin;
			} drr_info;				// DRR considered as part of SubVP + VBLANK case
		} vblank_data;
	} pipe_config;

	/* - subvp_data in the union (pipe_config) takes up 27 bytes.
	 * - Make the "mode" field a uint8_t instead of enum so we only use 1 byte (only
	 *   for the DMCUB command, cast to enum once we populate the DMCUB subvp state).
	 */
	uint8_t mode; // enum mclk_switch_mode
};

/**
 * Config data for Sub-VP and FPO
 * Named "v2" for now -- once FPO and SUBVP are fully merged
 * the type name can be updated
 */
struct dmub_cmd_fw_assisted_mclk_switch_config_v2 {
	uint16_t watermark_a_cache;
	uint8_t vertical_int_margin_us;
	uint8_t pstate_allow_width_us;
	struct dmub_cmd_fw_assisted_mclk_switch_pipe_data_v2 pipe_data[DMUB_MAX_SUBVP_STREAMS];
};

/**
 * DMUB rb command definition for Sub-VP and FPO
 * Named "v2" for now -- once FPO and SUBVP are fully merged
 * the type name can be updated
 */
struct dmub_rb_cmd_fw_assisted_mclk_switch_v2 {
	struct dmub_cmd_header header;
	struct dmub_cmd_fw_assisted_mclk_switch_config_v2 config_data;
};

struct dmub_flip_addr_info {
	uint32_t surf_addr_lo;
	uint32_t surf_addr_c_lo;
	uint32_t meta_addr_lo;
	uint32_t meta_addr_c_lo;
	uint16_t surf_addr_hi;
	uint16_t surf_addr_c_hi;
	uint16_t meta_addr_hi;
	uint16_t meta_addr_c_hi;
};

struct dmub_fams2_flip_info {
	union {
		struct {
			uint8_t is_immediate: 1;
		} bits;
		uint8_t all;
	} config;
	uint8_t otg_inst;
	uint8_t pipe_mask;
	uint8_t pad;
	struct dmub_flip_addr_info addr_info;
};

struct dmub_rb_cmd_fams2_flip {
	struct dmub_cmd_header header;
	struct dmub_fams2_flip_info flip_info;
};

struct dmub_optc_state_v2 {
	uint32_t v_total_min;
	uint32_t v_total_max;
	uint32_t v_total_mid;
	uint32_t v_total_mid_frame_num;
	uint8_t program_manual_trigger;
	uint8_t tg_inst;
	uint8_t pad[2];
};

struct dmub_optc_position {
	uint32_t vpos;
	uint32_t hpos;
	uint32_t frame;
};

struct dmub_rb_cmd_fams2_drr_update {
	struct dmub_cmd_header header;
	struct dmub_optc_state_v2 dmub_optc_state_req;
};

/* HW and FW global configuration data for FAMS2 */
/* FAMS2 types and structs */
enum fams2_stream_type {
	FAMS2_STREAM_TYPE_NONE = 0,
	FAMS2_STREAM_TYPE_VBLANK = 1,
	FAMS2_STREAM_TYPE_VACTIVE = 2,
	FAMS2_STREAM_TYPE_DRR = 3,
	FAMS2_STREAM_TYPE_SUBVP = 4,
};

/* dynamic stream state */
struct dmub_fams2_legacy_stream_dynamic_state {
	uint8_t force_allow_at_vblank;
	uint8_t pad[3];
};

struct dmub_fams2_subvp_stream_dynamic_state {
	uint16_t viewport_start_hubp_vline;
	uint16_t viewport_height_hubp_vlines;
	uint16_t viewport_start_c_hubp_vline;
	uint16_t viewport_height_c_hubp_vlines;
	uint16_t phantom_viewport_height_hubp_vlines;
	uint16_t phantom_viewport_height_c_hubp_vlines;
	uint16_t microschedule_start_otg_vline;
	uint16_t mall_start_otg_vline;
	uint16_t mall_start_hubp_vline;
	uint16_t mall_start_c_hubp_vline;
	uint8_t force_allow_at_vblank_only;
	uint8_t pad[3];
};

struct dmub_fams2_drr_stream_dynamic_state {
	uint16_t stretched_vtotal;
	uint8_t use_cur_vtotal;
	uint8_t pad;
};

struct dmub_fams2_stream_dynamic_state {
	uint64_t ref_tick;
	uint32_t cur_vtotal;
	uint16_t adjusted_allow_end_otg_vline;
	uint8_t pad[2];
	struct dmub_optc_position ref_otg_pos;
	struct dmub_optc_position target_otg_pos;
	union {
		struct dmub_fams2_legacy_stream_dynamic_state legacy;
		struct dmub_fams2_subvp_stream_dynamic_state subvp;
		struct dmub_fams2_drr_stream_dynamic_state drr;
	} sub_state;
};

/* static stream state */
struct dmub_fams2_legacy_stream_static_state {
	uint8_t vactive_det_fill_delay_otg_vlines;
	uint8_t programming_delay_otg_vlines;
};

struct dmub_fams2_subvp_stream_static_state {
	uint16_t vratio_numerator;
	uint16_t vratio_denominator;
	uint16_t phantom_vtotal;
	uint16_t phantom_vactive;
	union {
		struct {
			uint8_t is_multi_planar : 1;
			uint8_t is_yuv420 : 1;
		} bits;
		uint8_t all;
	} config;
	uint8_t programming_delay_otg_vlines;
	uint8_t prefetch_to_mall_otg_vlines;
	uint8_t phantom_otg_inst;
	uint8_t phantom_pipe_mask;
	uint8_t phantom_plane_pipe_masks[DMUB_MAX_PHANTOM_PLANES]; // phantom pipe mask per plane (for flip passthrough)
};

struct dmub_fams2_drr_stream_static_state {
	uint16_t nom_stretched_vtotal;
	uint8_t programming_delay_otg_vlines;
	uint8_t only_stretch_if_required;
	uint8_t pad[2];
};

struct dmub_fams2_stream_static_state {
	enum fams2_stream_type type;
	uint32_t otg_vline_time_ns;
	uint32_t otg_vline_time_ticks;
	uint16_t htotal;
	uint16_t vtotal; // nominal vtotal
	uint16_t vblank_start;
	uint16_t vblank_end;
	uint16_t max_vtotal;
	uint16_t allow_start_otg_vline;
	uint16_t allow_end_otg_vline;
	uint16_t drr_keepout_otg_vline; // after this vline, vtotal cannot be changed
	uint8_t scheduling_delay_otg_vlines; // min time to budget for ready to microschedule start
	uint8_t contention_delay_otg_vlines; // time to budget for contention on execution
	uint8_t vline_int_ack_delay_otg_vlines; // min time to budget for vertical interrupt firing
	uint8_t allow_to_target_delay_otg_vlines; // time from allow vline to target vline
	union {
		struct {
			uint8_t is_drr: 1; // stream is DRR enabled
			uint8_t clamp_vtotal_min: 1; // clamp vtotal to min instead of nominal
			uint8_t min_ttu_vblank_usable: 1; // if min ttu vblank is above wm, no force pstate is needed in blank
		} bits;
		uint8_t all;
	} config;
	uint8_t otg_inst;
	uint8_t pipe_mask; // pipe mask for the whole config
	uint8_t num_planes;
	uint8_t plane_pipe_masks[DMUB_MAX_PLANES]; // pipe mask per plane (for flip passthrough)
	uint8_t pad[DMUB_MAX_PLANES % 4];
	union {
		struct dmub_fams2_legacy_stream_static_state legacy;
		struct dmub_fams2_subvp_stream_static_state subvp;
		struct dmub_fams2_drr_stream_static_state drr;
	} sub_state;
};

/**
 * enum dmub_fams2_allow_delay_check_mode - macroscheduler mode for breaking on excessive
 * p-state request to allow latency
 */
enum dmub_fams2_allow_delay_check_mode {
	/* No check for request to allow delay */
	FAMS2_ALLOW_DELAY_CHECK_NONE = 0,
	/* Check for request to allow delay */
	FAMS2_ALLOW_DELAY_CHECK_FROM_START = 1,
	/* Check for prepare to allow delay */
	FAMS2_ALLOW_DELAY_CHECK_FROM_PREPARE = 2,
};

union dmub_fams2_global_feature_config {
	struct {
		uint32_t enable: 1;
		uint32_t enable_ppt_check: 1;
		uint32_t enable_stall_recovery: 1;
		uint32_t enable_debug: 1;
		uint32_t enable_offload_flip: 1;
		uint32_t enable_visual_confirm: 1;
		uint32_t allow_delay_check_mode: 2;
		uint32_t reserved: 24;
	} bits;
	uint32_t all;
};

struct dmub_cmd_fams2_global_config {
	uint32_t max_allow_delay_us; // max delay to assert allow from uclk change begin
	uint32_t lock_wait_time_us; // time to forecast acquisition of lock
	uint32_t num_streams;
	union dmub_fams2_global_feature_config features;
	uint32_t recovery_timeout_us;
	uint32_t hwfq_flip_programming_delay_us;
};

union dmub_cmd_fams2_config {
	struct dmub_cmd_fams2_global_config global;
	struct dmub_fams2_stream_static_state stream;
};

/**
 * DMUB rb command definition for FAMS2 (merged SubVP, FPO, Legacy)
 */
struct dmub_rb_cmd_fams2 {
	struct dmub_cmd_header header;
	union dmub_cmd_fams2_config config;
};

/**
 * enum dmub_cmd_idle_opt_type - Idle optimization command type.
 */
enum dmub_cmd_idle_opt_type {
	/**
	 * DCN hardware restore.
	 */
	DMUB_CMD__IDLE_OPT_DCN_RESTORE = 0,

	/**
	 * DCN hardware save.
	 */
	DMUB_CMD__IDLE_OPT_DCN_SAVE_INIT = 1,

	/**
	 * DCN hardware notify idle.
	 */
	DMUB_CMD__IDLE_OPT_DCN_NOTIFY_IDLE = 2,

	/**
	 * DCN hardware notify power state.
	 */
	DMUB_CMD__IDLE_OPT_SET_DC_POWER_STATE = 3,
};

/**
 * struct dmub_rb_cmd_idle_opt_dcn_restore - DCN restore command data.
 */
struct dmub_rb_cmd_idle_opt_dcn_restore {
	struct dmub_cmd_header header; /**< header */
};

/**
 * struct dmub_dcn_notify_idle_cntl_data - Data passed to FW in a DMUB_CMD__IDLE_OPT_DCN_NOTIFY_IDLE command.
 */
struct dmub_dcn_notify_idle_cntl_data {
	uint8_t driver_idle;
	uint8_t skip_otg_disable;
	uint8_t reserved[58];
};

/**
 * struct dmub_rb_cmd_idle_opt_dcn_notify_idle - Data passed to FW in a DMUB_CMD__IDLE_OPT_DCN_NOTIFY_IDLE command.
 */
struct dmub_rb_cmd_idle_opt_dcn_notify_idle {
	struct dmub_cmd_header header; /**< header */
	struct dmub_dcn_notify_idle_cntl_data cntl_data;
};

/**
 * enum dmub_idle_opt_dc_power_state - DC power states.
 */
enum dmub_idle_opt_dc_power_state {
	DMUB_IDLE_OPT_DC_POWER_STATE_UNKNOWN = 0,
	DMUB_IDLE_OPT_DC_POWER_STATE_D0 = 1,
	DMUB_IDLE_OPT_DC_POWER_STATE_D1 = 2,
	DMUB_IDLE_OPT_DC_POWER_STATE_D2 = 4,
	DMUB_IDLE_OPT_DC_POWER_STATE_D3 = 8,
};

/**
 * struct dmub_idle_opt_set_dc_power_state_data - Data passed to FW in a DMUB_CMD__IDLE_OPT_SET_DC_POWER_STATE command.
 */
struct dmub_idle_opt_set_dc_power_state_data {
	uint8_t power_state; /**< power state */
	uint8_t pad[3]; /**< padding */
};

/**
 * struct dmub_rb_cmd_idle_opt_set_dc_power_state - Data passed to FW in a DMUB_CMD__IDLE_OPT_SET_DC_POWER_STATE command.
 */
struct dmub_rb_cmd_idle_opt_set_dc_power_state {
	struct dmub_cmd_header header; /**< header */
	struct dmub_idle_opt_set_dc_power_state_data data;
};

/**
 * struct dmub_clocks - Clock update notification.
 */
struct dmub_clocks {
	uint32_t dispclk_khz; /**< dispclk kHz */
	uint32_t dppclk_khz; /**< dppclk kHz */
	uint32_t dcfclk_khz; /**< dcfclk kHz */
	uint32_t dcfclk_deep_sleep_khz; /**< dcfclk deep sleep kHz */
};

/**
 * enum dmub_cmd_clk_mgr_type - Clock manager commands.
 */
enum dmub_cmd_clk_mgr_type {
	/**
	 * Notify DMCUB of clock update.
	 */
	DMUB_CMD__CLK_MGR_NOTIFY_CLOCKS = 0,
};

/**
 * struct dmub_rb_cmd_clk_mgr_notify_clocks - Clock update notification.
 */
struct dmub_rb_cmd_clk_mgr_notify_clocks {
	struct dmub_cmd_header header; /**< header */
	struct dmub_clocks clocks; /**< clock data */
};

/**
 * struct dmub_cmd_digx_encoder_control_data - Encoder control data.
 */
struct dmub_cmd_digx_encoder_control_data {
	union dig_encoder_control_parameters_v1_5 dig; /**< payload */
};

/**
 * struct dmub_rb_cmd_digx_encoder_control - Encoder control command.
 */
struct dmub_rb_cmd_digx_encoder_control {
	struct dmub_cmd_header header;  /**< header */
	struct dmub_cmd_digx_encoder_control_data encoder_control; /**< payload */
};

/**
 * struct dmub_cmd_set_pixel_clock_data - Set pixel clock data.
 */
struct dmub_cmd_set_pixel_clock_data {
	struct set_pixel_clock_parameter_v1_7 clk; /**< payload */
};

/**
 * struct dmub_cmd_set_pixel_clock_data - Set pixel clock command.
 */
struct dmub_rb_cmd_set_pixel_clock {
	struct dmub_cmd_header header; /**< header */
	struct dmub_cmd_set_pixel_clock_data pixel_clock; /**< payload */
};

/**
 * struct dmub_cmd_enable_disp_power_gating_data - Display power gating.
 */
struct dmub_cmd_enable_disp_power_gating_data {
	struct enable_disp_power_gating_parameters_v2_1 pwr; /**< payload */
};

/**
 * struct dmub_rb_cmd_enable_disp_power_gating - Display power command.
 */
struct dmub_rb_cmd_enable_disp_power_gating {
	struct dmub_cmd_header header; /**< header */
	struct dmub_cmd_enable_disp_power_gating_data power_gating;  /**< payload */
};

/**
 * struct dmub_dig_transmitter_control_data_v1_7 - Transmitter control.
 */
struct dmub_dig_transmitter_control_data_v1_7 {
	uint8_t phyid; /**< 0=UNIPHYA, 1=UNIPHYB, 2=UNIPHYC, 3=UNIPHYD, 4=UNIPHYE, 5=UNIPHYF */
	uint8_t action; /**< Defined as ATOM_TRANSMITER_ACTION_xxx */
	union {
		uint8_t digmode; /**< enum atom_encode_mode_def */
		uint8_t dplaneset; /**< DP voltage swing and pre-emphasis value, "DP_LANE_SET__xDB_y_zV" */
	} mode_laneset;
	uint8_t lanenum; /**< Number of lanes */
	union {
		uint32_t symclk_10khz; /**< Symbol Clock in 10Khz */
	} symclk_units;
	uint8_t hpdsel; /**< =1: HPD1, =2: HPD2, ..., =6: HPD6, =0: HPD is not assigned */
	uint8_t digfe_sel; /**< DIG front-end selection, bit0 means DIG0 FE is enabled */
	uint8_t connobj_id; /**< Connector Object Id defined in ObjectId.h */
	uint8_t HPO_instance; /**< HPO instance (0: inst0, 1: inst1) */
	uint8_t reserved1; /**< For future use */
	uint8_t reserved2[3]; /**< For future use */
	uint32_t reserved3[11]; /**< For future use */
};

/**
 * union dmub_cmd_dig1_transmitter_control_data - Transmitter control data.
 */
union dmub_cmd_dig1_transmitter_control_data {
	struct dig_transmitter_control_parameters_v1_6 dig; /**< payload */
	struct dmub_dig_transmitter_control_data_v1_7 dig_v1_7;  /**< payload 1.7 */
};

/**
 * struct dmub_rb_cmd_dig1_transmitter_control - Transmitter control command.
 */
struct dmub_rb_cmd_dig1_transmitter_control {
	struct dmub_cmd_header header; /**< header */
	union dmub_cmd_dig1_transmitter_control_data transmitter_control; /**< payload */
};

/**
 * struct dmub_rb_cmd_domain_control_data - Data for DOMAIN power control
 */
struct dmub_rb_cmd_domain_control_data {
	uint8_t inst : 6; /**< DOMAIN instance to control */
	uint8_t power_gate : 1; /**< 1=power gate, 0=power up */
	uint8_t reserved[3]; /**< Reserved for future use */
};

/**
 * struct dmub_rb_cmd_domain_control - Controls DOMAIN power gating
 */
struct dmub_rb_cmd_domain_control {
	struct dmub_cmd_header header; /**< header */
	struct dmub_rb_cmd_domain_control_data data; /**< payload */
};

/**
 * DPIA tunnel command parameters.
 */
struct dmub_cmd_dig_dpia_control_data {
	uint8_t enc_id;         /** 0 = ENGINE_ID_DIGA, ... */
	uint8_t action;         /** ATOM_TRANSMITER_ACTION_DISABLE/ENABLE/SETUP_VSEMPH */
	union {
		uint8_t digmode;    /** enum atom_encode_mode_def */
		uint8_t dplaneset;  /** DP voltage swing and pre-emphasis value */
	} mode_laneset;
	uint8_t lanenum;        /** Lane number 1, 2, 4, 8 */
	uint32_t symclk_10khz;  /** Symbol Clock in 10Khz */
	uint8_t hpdsel;         /** =0: HPD is not assigned */
	uint8_t digfe_sel;      /** DIG stream( front-end ) selection, bit0 - DIG0 FE */
	uint8_t dpia_id;        /** Index of DPIA */
	uint8_t fec_rdy : 1;
	uint8_t reserved : 7;
	uint32_t reserved1;
};

/**
 * DMUB command for DPIA tunnel control.
 */
struct dmub_rb_cmd_dig1_dpia_control {
	struct dmub_cmd_header header;
	struct dmub_cmd_dig_dpia_control_data dpia_control;
};

/**
 * SET_CONFIG Command Payload (deprecated)
 */
struct set_config_cmd_payload {
	uint8_t msg_type; /* set config message type */
	uint8_t msg_data; /* set config message data */
};

/**
 * Data passed from driver to FW in a DMUB_CMD__DPIA_SET_CONFIG_ACCESS command. (deprecated)
 */
struct dmub_cmd_set_config_control_data {
	struct set_config_cmd_payload cmd_pkt;
	uint8_t instance; /* DPIA instance */
	uint8_t immed_status; /* Immediate status returned in case of error */
};

/**
 * SET_CONFIG Request Command Payload
 */
struct set_config_request_cmd_payload {
	uint8_t instance; /* DPIA instance */
	uint8_t immed_status; /* Immediate status returned in case of error */
	uint8_t msg_type; /* set config message type */
	uint8_t reserved;
	uint32_t msg_data; /* set config message data */
};

/**
 * DMUB command structure for SET_CONFIG command.
 */
struct dmub_rb_cmd_set_config_access {
	struct dmub_cmd_header header; /* header */
	struct dmub_cmd_set_config_control_data set_config_control; /* set config data */
};

/**
 * DMUB command structure for SET_CONFIG request command.
 */
struct dmub_rb_cmd_set_config_request {
	struct dmub_cmd_header header; /* header */
	struct set_config_request_cmd_payload payload; /* set config request payload */
};

/**
 * Data passed from driver to FW in a DMUB_CMD__DPIA_MST_ALLOC_SLOTS command.
 */
struct dmub_cmd_mst_alloc_slots_control_data {
	uint8_t mst_alloc_slots; /* mst slots to be allotted */
	uint8_t instance; /* DPIA instance */
	uint8_t immed_status; /* Immediate status returned as there is no outbox msg posted */
	uint8_t mst_slots_in_use; /* returns slots in use for error cases */
};

/**
 * DMUB command structure for SET_ command.
 */
struct dmub_rb_cmd_set_mst_alloc_slots {
	struct dmub_cmd_header header; /* header */
	struct dmub_cmd_mst_alloc_slots_control_data mst_slots_control; /* mst slots control */
};

/**
 * Data passed from driver to FW in a DMUB_CMD__SET_TPS_NOTIFICATION command.
 */
struct dmub_cmd_tps_notification_data {
	uint8_t instance; /* DPIA instance */
	uint8_t tps; /* requested training pattern */
	uint8_t reserved1;
	uint8_t reserved2;
};

/**
 * DMUB command structure for SET_TPS_NOTIFICATION command.
 */
struct dmub_rb_cmd_set_tps_notification {
	struct dmub_cmd_header header; /* header */
	struct dmub_cmd_tps_notification_data tps_notification; /* set tps_notification data */
};

/**
 * DMUB command structure for DPIA HPD int enable control.
 */
struct dmub_rb_cmd_dpia_hpd_int_enable {
	struct dmub_cmd_header header; /* header */
	uint32_t enable; /* dpia hpd interrupt enable */
};

/**
 * struct dmub_rb_cmd_dpphy_init - DPPHY init.
 */
struct dmub_rb_cmd_dpphy_init {
	struct dmub_cmd_header header; /**< header */
	uint8_t reserved[60]; /**< reserved bits */
};

/**
 * enum dp_aux_request_action - DP AUX request command listing.
 *
 * 4 AUX request command bits are shifted to high nibble.
 */
enum dp_aux_request_action {
	/** I2C-over-AUX write request */
	DP_AUX_REQ_ACTION_I2C_WRITE		= 0x00,
	/** I2C-over-AUX read request */
	DP_AUX_REQ_ACTION_I2C_READ		= 0x10,
	/** I2C-over-AUX write status request */
	DP_AUX_REQ_ACTION_I2C_STATUS_REQ	= 0x20,
	/** I2C-over-AUX write request with MOT=1 */
	DP_AUX_REQ_ACTION_I2C_WRITE_MOT		= 0x40,
	/** I2C-over-AUX read request with MOT=1 */
	DP_AUX_REQ_ACTION_I2C_READ_MOT		= 0x50,
	/** I2C-over-AUX write status request with MOT=1 */
	DP_AUX_REQ_ACTION_I2C_STATUS_REQ_MOT	= 0x60,
	/** Native AUX write request */
	DP_AUX_REQ_ACTION_DPCD_WRITE		= 0x80,
	/** Native AUX read request */
	DP_AUX_REQ_ACTION_DPCD_READ		= 0x90
};

/**
 * enum aux_return_code_type - DP AUX process return code listing.
 */
enum aux_return_code_type {
	/** AUX process succeeded */
	AUX_RET_SUCCESS = 0,
	/** AUX process failed with unknown reason */
	AUX_RET_ERROR_UNKNOWN,
	/** AUX process completed with invalid reply */
	AUX_RET_ERROR_INVALID_REPLY,
	/** AUX process timed out */
	AUX_RET_ERROR_TIMEOUT,
	/** HPD was low during AUX process */
	AUX_RET_ERROR_HPD_DISCON,
	/** Failed to acquire AUX engine */
	AUX_RET_ERROR_ENGINE_ACQUIRE,
	/** AUX request not supported */
	AUX_RET_ERROR_INVALID_OPERATION,
	/** AUX process not available */
	AUX_RET_ERROR_PROTOCOL_ERROR,
};

/**
 * enum aux_channel_type - DP AUX channel type listing.
 */
enum aux_channel_type {
	/** AUX thru Legacy DP AUX */
	AUX_CHANNEL_LEGACY_DDC,
	/** AUX thru DPIA DP tunneling */
	AUX_CHANNEL_DPIA
};

/**
 * struct aux_transaction_parameters - DP AUX request transaction data
 */
struct aux_transaction_parameters {
	uint8_t is_i2c_over_aux; /**< 0=native AUX, 1=I2C-over-AUX */
	uint8_t action; /**< enum dp_aux_request_action */
	uint8_t length; /**< DP AUX request data length */
	uint8_t reserved; /**< For future use */
	uint32_t address; /**< DP AUX address */
	uint8_t data[16]; /**< DP AUX write data */
};

/**
 * Data passed from driver to FW in a DMUB_CMD__DP_AUX_ACCESS command.
 */
struct dmub_cmd_dp_aux_control_data {
	uint8_t instance; /**< AUX instance or DPIA instance */
	uint8_t manual_acq_rel_enable; /**< manual control for acquiring or releasing AUX channel */
	uint8_t sw_crc_enabled; /**< Use software CRC for tunneling packet instead of hardware CRC */
	uint8_t reserved0; /**< For future use */
	uint16_t timeout; /**< timeout time in us */
	uint16_t reserved1; /**< For future use */
	enum aux_channel_type type; /**< enum aux_channel_type */
	struct aux_transaction_parameters dpaux; /**< struct aux_transaction_parameters */
};

/**
 * Definition of a DMUB_CMD__DP_AUX_ACCESS command.
 */
struct dmub_rb_cmd_dp_aux_access {
	/**
	 * Command header.
	 */
	struct dmub_cmd_header header;
	/**
	 * Data passed from driver to FW in a DMUB_CMD__DP_AUX_ACCESS command.
	 */
	struct dmub_cmd_dp_aux_control_data aux_control;
};

/**
 * Definition of a DMUB_CMD__OUTBOX1_ENABLE command.
 */
struct dmub_rb_cmd_outbox1_enable {
	/**
	 * Command header.
	 */
	struct dmub_cmd_header header;
	/**
	 *  enable: 0x0 -> disable outbox1 notification (default value)
	 *			0x1 -> enable outbox1 notification
	 */
	uint32_t enable;
};

/* DP AUX Reply command - OutBox Cmd */
/**
 * Data passed to driver from FW in a DMUB_OUT_CMD__DP_AUX_REPLY command.
 */
struct aux_reply_data {
	/**
	 * Aux cmd
	 */
	uint8_t command;
	/**
	 * Aux reply data length (max: 16 bytes)
	 */
	uint8_t length;
	/**
	 * Alignment only
	 */
	uint8_t pad[2];
	/**
	 * Aux reply data
	 */
	uint8_t data[16];
};

/**
 * Control Data passed to driver from FW in a DMUB_OUT_CMD__DP_AUX_REPLY command.
 */
struct aux_reply_control_data {
	/**
	 * Reserved for future use
	 */
	uint32_t handle;
	/**
	 * Aux Instance
	 */
	uint8_t instance;
	/**
	 * Aux transaction result: definition in enum aux_return_code_type
	 */
	uint8_t result;
	/**
	 * Alignment only
	 */
	uint16_t pad;
};

/**
 * Definition of a DMUB_OUT_CMD__DP_AUX_REPLY command.
 */
struct dmub_rb_cmd_dp_aux_reply {
	/**
	 * Command header.
	 */
	struct dmub_cmd_header header;
	/**
	 * Control Data passed to driver from FW in a DMUB_OUT_CMD__DP_AUX_REPLY command.
	 */
	struct aux_reply_control_data control;
	/**
	 * Data passed to driver from FW in a DMUB_OUT_CMD__DP_AUX_REPLY command.
	 */
	struct aux_reply_data reply_data;
};

/* DP HPD Notify command - OutBox Cmd */
/**
 * DP HPD Type
 */
enum dp_hpd_type {
	/**
	 * Normal DP HPD
	 */
	DP_HPD = 0,
	/**
	 * DP HPD short pulse
	 */
	DP_IRQ
};

/**
 * DP HPD Status
 */
enum dp_hpd_status {
	/**
	 * DP_HPD status low
	 */
	DP_HPD_UNPLUG = 0,
	/**
	 * DP_HPD status high
	 */
	DP_HPD_PLUG
};

/**
 * Data passed to driver from FW in a DMUB_OUT_CMD__DP_HPD_NOTIFY command.
 */
struct dp_hpd_data {
	/**
	 * DP HPD instance
	 */
	uint8_t instance;
	/**
	 * HPD type
	 */
	uint8_t hpd_type;
	/**
	 * HPD status: only for type: DP_HPD to indicate status
	 */
	uint8_t hpd_status;
	/**
	 * Alignment only
	 */
	uint8_t pad;
};

/**
 * Definition of a DMUB_OUT_CMD__DP_HPD_NOTIFY command.
 */
struct dmub_rb_cmd_dp_hpd_notify {
	/**
	 * Command header.
	 */
	struct dmub_cmd_header header;
	/**
	 * Data passed to driver from FW in a DMUB_OUT_CMD__DP_HPD_NOTIFY command.
	 */
	struct dp_hpd_data hpd_data;
};

/**
 * Definition of a SET_CONFIG reply from DPOA.
 */
enum set_config_status {
	SET_CONFIG_PENDING = 0,
	SET_CONFIG_ACK_RECEIVED,
	SET_CONFIG_RX_TIMEOUT,
	SET_CONFIG_UNKNOWN_ERROR,
};

/**
 * Definition of a set_config reply
 */
struct set_config_reply_control_data {
	uint8_t instance; /* DPIA Instance */
	uint8_t status; /* Set Config reply */
	uint16_t pad; /* Alignment */
};

/**
 * Definition of a DMUB_OUT_CMD__SET_CONFIG_REPLY command.
 */
struct dmub_rb_cmd_dp_set_config_reply {
	struct dmub_cmd_header header;
	struct set_config_reply_control_data set_config_reply_control;
};

/**
 * Definition of a DPIA notification header
 */
struct dpia_notification_header {
	uint8_t instance; /**< DPIA Instance */
	uint8_t reserved[3];
	enum dmub_cmd_dpia_notification_type type; /**< DPIA notification type */
};

/**
 * Definition of the common data struct of DPIA notification
 */
struct dpia_notification_common {
	uint8_t cmd_buffer[DMUB_RB_CMD_SIZE - sizeof(struct dmub_cmd_header)
								- sizeof(struct dpia_notification_header)];
};

/**
 * Definition of a DPIA notification data
 */
struct dpia_bw_allocation_notify_data {
	union {
		struct {
			uint16_t cm_bw_alloc_support: 1; /**< USB4 CM BW Allocation mode support */
			uint16_t bw_request_failed: 1; /**< BW_Request_Failed */
			uint16_t bw_request_succeeded: 1; /**< BW_Request_Succeeded */
			uint16_t est_bw_changed: 1; /**< Estimated_BW changed */
			uint16_t bw_alloc_cap_changed: 1; /**< BW_Allocation_Capabiity_Changed */
			uint16_t reserved: 11; /**< Reserved */
		} bits;

		uint16_t flags;
	};

	uint8_t cm_id; /**< CM ID */
	uint8_t group_id; /**< Group ID */
	uint8_t granularity; /**< BW Allocation Granularity */
	uint8_t estimated_bw; /**< Estimated_BW */
	uint8_t allocated_bw; /**< Allocated_BW */
	uint8_t reserved;
};

/**
 * union dpia_notify_data_type - DPIA Notification in Outbox command
 */
union dpia_notification_data {
	/**
	 * DPIA Notification for common data struct
	 */
	struct dpia_notification_common common_data;

	/**
	 * DPIA Notification for DP BW Allocation support
	 */
	struct dpia_bw_allocation_notify_data dpia_bw_alloc;
};

/**
 * Definition of a DPIA notification payload
 */
struct dpia_notification_payload {
	struct dpia_notification_header header;
	union dpia_notification_data data; /**< DPIA notification payload data */
};

/**
 * Definition of a DMUB_OUT_CMD__DPIA_NOTIFICATION command.
 */
struct dmub_rb_cmd_dpia_notification {
	struct dmub_cmd_header header; /**< DPIA notification header */
	struct dpia_notification_payload payload; /**< DPIA notification payload */
};

/**
 * Data passed from driver to FW in a DMUB_CMD__QUERY_HPD_STATE command.
 */
struct dmub_cmd_hpd_state_query_data {
	uint8_t instance; /**< HPD instance or DPIA instance */
	uint8_t result; /**< For returning HPD state */
	uint16_t pad; /** < Alignment */
	enum aux_channel_type ch_type; /**< enum aux_channel_type */
	enum aux_return_code_type status; /**< for returning the status of command */
};

/**
 * Definition of a DMUB_CMD__QUERY_HPD_STATE command.
 */
struct dmub_rb_cmd_query_hpd_state {
	/**
	 * Command header.
	 */
	struct dmub_cmd_header header;
	/**
	 * Data passed from driver to FW in a DMUB_CMD__QUERY_HPD_STATE command.
	 */
	struct dmub_cmd_hpd_state_query_data data;
};

/**
 * struct dmub_rb_cmd_hpd_sense_notify - HPD sense notification data.
 */
struct dmub_rb_cmd_hpd_sense_notify_data {
	uint32_t old_hpd_sense_mask; /**< Old HPD sense mask */
	uint32_t new_hpd_sense_mask; /**< New HPD sense mask */
};

/**
 * struct dmub_rb_cmd_hpd_sense_notify - DMUB_OUT_CMD__HPD_SENSE_NOTIFY command.
 */
struct dmub_rb_cmd_hpd_sense_notify {
	struct dmub_cmd_header header; /**< header */
	struct dmub_rb_cmd_hpd_sense_notify_data data; /**< payload */
};

/*
 * Command IDs should be treated as stable ABI.
 * Do not reuse or modify IDs.
 */

/**
 * PSR command sub-types.
 */
enum dmub_cmd_psr_type {
	/**
	 * Set PSR version support.
	 */
	DMUB_CMD__PSR_SET_VERSION		= 0,
	/**
	 * Copy driver-calculated parameters to PSR state.
	 */
	DMUB_CMD__PSR_COPY_SETTINGS		= 1,
	/**
	 * Enable PSR.
	 */
	DMUB_CMD__PSR_ENABLE			= 2,

	/**
	 * Disable PSR.
	 */
	DMUB_CMD__PSR_DISABLE			= 3,

	/**
	 * Set PSR level.
	 * PSR level is a 16-bit value dicated by driver that
	 * will enable/disable different functionality.
	 */
	DMUB_CMD__PSR_SET_LEVEL			= 4,

	/**
	 * Forces PSR enabled until an explicit PSR disable call.
	 */
	DMUB_CMD__PSR_FORCE_STATIC		= 5,
	/**
	 * Set vtotal in psr active for FreeSync PSR.
	 */
	DMUB_CMD__SET_SINK_VTOTAL_IN_PSR_ACTIVE = 6,
	/**
	 * Set PSR power option
	 */
	DMUB_CMD__SET_PSR_POWER_OPT = 7,
};

/**
 * Different PSR residency modes.
 * Different modes change the definition of PSR residency.
 */
enum psr_residency_mode {
	PSR_RESIDENCY_MODE_PHY = 0,
	PSR_RESIDENCY_MODE_ALPM,
	PSR_RESIDENCY_MODE_ENABLEMENT_PERIOD,
	/* Do not add below. */
	PSR_RESIDENCY_MODE_LAST_ELEMENT,
};

enum dmub_cmd_fams_type {
	DMUB_CMD__FAMS_SETUP_FW_CTRL	= 0,
	DMUB_CMD__FAMS_DRR_UPDATE		= 1,
	DMUB_CMD__HANDLE_SUBVP_CMD	= 2, // specifically for SubVP cmd
	/**
	 * For SubVP set manual trigger in FW because it
	 * triggers DRR_UPDATE_PENDING which SubVP relies
	 * on (for any SubVP cases that use a DRR display)
	 */
	DMUB_CMD__FAMS_SET_MANUAL_TRIGGER = 3,
	DMUB_CMD__FAMS2_CONFIG = 4,
	DMUB_CMD__FAMS2_DRR_UPDATE = 5,
	DMUB_CMD__FAMS2_FLIP = 6,
};

/**
 * PSR versions.
 */
enum psr_version {
	/**
	 * PSR version 1.
	 */
	PSR_VERSION_1				= 0,
	/**
	 * Freesync PSR SU.
	 */
	PSR_VERSION_SU_1			= 1,
	/**
	 * PSR not supported.
	 */
	PSR_VERSION_UNSUPPORTED			= 0xFF,	// psr_version field is only 8 bits wide
};

/**
 * PHY Link rate for DP.
 */
enum phy_link_rate {
	/**
	 * not supported.
	 */
	PHY_RATE_UNKNOWN = 0,
	/**
	 * Rate_1 (RBR)	- 1.62 Gbps/Lane
	 */
	PHY_RATE_162 = 1,
	/**
	 * Rate_2		- 2.16 Gbps/Lane
	 */
	PHY_RATE_216 = 2,
	/**
	 * Rate_3		- 2.43 Gbps/Lane
	 */
	PHY_RATE_243 = 3,
	/**
	 * Rate_4 (HBR)	- 2.70 Gbps/Lane
	 */
	PHY_RATE_270 = 4,
	/**
	 * Rate_5 (RBR2)- 3.24 Gbps/Lane
	 */
	PHY_RATE_324 = 5,
	/**
	 * Rate_6		- 4.32 Gbps/Lane
	 */
	PHY_RATE_432 = 6,
	/**
	 * Rate_7 (HBR2)- 5.40 Gbps/Lane
	 */
	PHY_RATE_540 = 7,
	/**
	 * Rate_8 (HBR3)- 8.10 Gbps/Lane
	 */
	PHY_RATE_810 = 8,
	/**
	 * UHBR10 - 10.0 Gbps/Lane
	 */
	PHY_RATE_1000 = 9,
	/**
	 * UHBR13.5 - 13.5 Gbps/Lane
	 */
	PHY_RATE_1350 = 10,
	/**
	 * UHBR10 - 20.0 Gbps/Lane
	 */
	PHY_RATE_2000 = 11,

	PHY_RATE_675 = 12,
	/**
	 * Rate 12 - 6.75 Gbps/Lane
	 */
};

/**
 * enum dmub_phy_fsm_state - PHY FSM states.
 * PHY FSM state to transit to during PSR enable/disable.
 */
enum dmub_phy_fsm_state {
	DMUB_PHY_FSM_POWER_UP_DEFAULT = 0,
	DMUB_PHY_FSM_RESET,
	DMUB_PHY_FSM_RESET_RELEASED,
	DMUB_PHY_FSM_SRAM_LOAD_DONE,
	DMUB_PHY_FSM_INITIALIZED,
	DMUB_PHY_FSM_CALIBRATED,
	DMUB_PHY_FSM_CALIBRATED_LP,
	DMUB_PHY_FSM_CALIBRATED_PG,
	DMUB_PHY_FSM_POWER_DOWN,
	DMUB_PHY_FSM_PLL_EN,
	DMUB_PHY_FSM_TX_EN,
	DMUB_PHY_FSM_TX_EN_TEST_MODE,
	DMUB_PHY_FSM_FAST_LP,
	DMUB_PHY_FSM_P2_PLL_OFF_CPM,
	DMUB_PHY_FSM_P2_PLL_OFF_PG,
	DMUB_PHY_FSM_P2_PLL_OFF,
	DMUB_PHY_FSM_P2_PLL_ON,
};

/**
 * Data passed from driver to FW in a DMUB_CMD__PSR_COPY_SETTINGS command.
 */
struct dmub_cmd_psr_copy_settings_data {
	/**
	 * Flags that can be set by driver to change some PSR behaviour.
	 */
	union dmub_psr_debug_flags debug;
	/**
	 * 16-bit value dicated by driver that will enable/disable different functionality.
	 */
	uint16_t psr_level;
	/**
	 * DPP HW instance.
	 */
	uint8_t dpp_inst;
	/**
	 * MPCC HW instance.
	 * Not used in dmub fw,
	 * dmub fw will get active opp by reading odm registers.
	 */
	uint8_t mpcc_inst;
	/**
	 * OPP HW instance.
	 * Not used in dmub fw,
	 * dmub fw will get active opp by reading odm registers.
	 */
	uint8_t opp_inst;
	/**
	 * OTG HW instance.
	 */
	uint8_t otg_inst;
	/**
	 * DIG FE HW instance.
	 */
	uint8_t digfe_inst;
	/**
	 * DIG BE HW instance.
	 */
	uint8_t digbe_inst;
	/**
	 * DP PHY HW instance.
	 */
	uint8_t dpphy_inst;
	/**
	 * AUX HW instance.
	 */
	uint8_t aux_inst;
	/**
	 * Determines if SMU optimzations are enabled/disabled.
	 */
	uint8_t smu_optimizations_en;
	/**
	 * Unused.
	 * TODO: Remove.
	 */
	uint8_t frame_delay;
	/**
	 * If RFB setup time is greater than the total VBLANK time,
	 * it is not possible for the sink to capture the video frame
	 * in the same frame the SDP is sent. In this case,
	 * the frame capture indication bit should be set and an extra
	 * static frame should be transmitted to the sink.
	 */
	uint8_t frame_cap_ind;
	/**
	 * Granularity of Y offset supported by sink.
	 */
	uint8_t su_y_granularity;
	/**
	 * Indicates whether sink should start capturing
	 * immediately following active scan line,
	 * or starting with the 2nd active scan line.
	 */
	uint8_t line_capture_indication;
	/**
	 * Multi-display optimizations are implemented on certain ASICs.
	 */
	uint8_t multi_disp_optimizations_en;
	/**
	 * The last possible line SDP may be transmitted without violating
	 * the RFB setup time or entering the active video frame.
	 */
	uint16_t init_sdp_deadline;
	/**
	 * @ rate_control_caps : Indicate FreeSync PSR Sink Capabilities
	 */
	uint8_t rate_control_caps ;
	/*
	 * Force PSRSU always doing full frame update
	 */
	uint8_t force_ffu_mode;
	/**
	 * Length of each horizontal line in us.
	 */
	uint32_t line_time_in_us;
	/**
	 * FEC enable status in driver
	 */
	uint8_t fec_enable_status;
	/**
	 * FEC re-enable delay when PSR exit.
	 * unit is 100us, range form 0~255(0xFF).
	 */
	uint8_t fec_enable_delay_in100us;
	/**
	 * PSR control version.
	 */
	uint8_t cmd_version;
	/**
	 * Panel Instance.
	 * Panel instance to identify which psr_state to use
	 * Currently the support is only for 0 or 1
	 */
	uint8_t panel_inst;
	/*
	 * DSC enable status in driver
	 */
	uint8_t dsc_enable_status;
	/*
	 * Use FSM state for PSR power up/down
	 */
	uint8_t use_phy_fsm;
	/**
	 * frame delay for frame re-lock
	 */
	uint8_t relock_delay_frame_cnt;
	/**
	 * esd recovery indicate.
	 */
	uint8_t esd_recovery;
	/**
	 * DSC Slice height.
	 */
	uint16_t dsc_slice_height;
	/**
	 * Some panels request main link off before xth vertical line
	 */
	uint16_t poweroff_before_vertical_line;
};

/**
 * Definition of a DMUB_CMD__PSR_COPY_SETTINGS command.
 */
struct dmub_rb_cmd_psr_copy_settings {
	/**
	 * Command header.
	 */
	struct dmub_cmd_header header;
	/**
	 * Data passed from driver to FW in a DMUB_CMD__PSR_COPY_SETTINGS command.
	 */
	struct dmub_cmd_psr_copy_settings_data psr_copy_settings_data;
};

/**
 * Data passed from driver to FW in a DMUB_CMD__PSR_SET_LEVEL command.
 */
struct dmub_cmd_psr_set_level_data {
	/**
	 * 16-bit value dicated by driver that will enable/disable different functionality.
	 */
	uint16_t psr_level;
	/**
	 * PSR control version.
	 */
	uint8_t cmd_version;
	/**
	 * Panel Instance.
	 * Panel instance to identify which psr_state to use
	 * Currently the support is only for 0 or 1
	 */
	uint8_t panel_inst;
};

/**
 * Definition of a DMUB_CMD__PSR_SET_LEVEL command.
 */
struct dmub_rb_cmd_psr_set_level {
	/**
	 * Command header.
	 */
	struct dmub_cmd_header header;
	/**
	 * Definition of a DMUB_CMD__PSR_SET_LEVEL command.
	 */
	struct dmub_cmd_psr_set_level_data psr_set_level_data;
};

struct dmub_rb_cmd_psr_enable_data {
	/**
	 * PSR control version.
	 */
	uint8_t cmd_version;
	/**
	 * Panel Instance.
	 * Panel instance to identify which psr_state to use
	 * Currently the support is only for 0 or 1
	 */
	uint8_t panel_inst;
	/**
	 * Phy state to enter.
	 * Values to use are defined in dmub_phy_fsm_state
	 */
	uint8_t phy_fsm_state;
	/**
	 * Phy rate for DP - RBR/HBR/HBR2/HBR3.
	 * Set this using enum phy_link_rate.
	 * This does not support HDMI/DP2 for now.
	 */
	uint8_t phy_rate;
};

/**
 * Definition of a DMUB_CMD__PSR_ENABLE command.
 * PSR enable/disable is controlled using the sub_type.
 */
struct dmub_rb_cmd_psr_enable {
	/**
	 * Command header.
	 */
	struct dmub_cmd_header header;

	struct dmub_rb_cmd_psr_enable_data data;
};

/**
 * Data passed from driver to FW in a DMUB_CMD__PSR_SET_VERSION command.
 */
struct dmub_cmd_psr_set_version_data {
	/**
	 * PSR version that FW should implement.
	 */
	enum psr_version version;
	/**
	 * PSR control version.
	 */
	uint8_t cmd_version;
	/**
	 * Panel Instance.
	 * Panel instance to identify which psr_state to use
	 * Currently the support is only for 0 or 1
	 */
	uint8_t panel_inst;
	/**
	 * Explicit padding to 4 byte boundary.
	 */
	uint8_t pad[2];
};

/**
 * Definition of a DMUB_CMD__PSR_SET_VERSION command.
 */
struct dmub_rb_cmd_psr_set_version {
	/**
	 * Command header.
	 */
	struct dmub_cmd_header header;
	/**
	 * Data passed from driver to FW in a DMUB_CMD__PSR_SET_VERSION command.
	 */
	struct dmub_cmd_psr_set_version_data psr_set_version_data;
};

struct dmub_cmd_psr_force_static_data {
	/**
	 * PSR control version.
	 */
	uint8_t cmd_version;
	/**
	 * Panel Instance.
	 * Panel instance to identify which psr_state to use
	 * Currently the support is only for 0 or 1
	 */
	uint8_t panel_inst;
	/**
	 * Explicit padding to 4 byte boundary.
	 */
	uint8_t pad[2];
};

/**
 * Definition of a DMUB_CMD__PSR_FORCE_STATIC command.
 */
struct dmub_rb_cmd_psr_force_static {
	/**
	 * Command header.
	 */
	struct dmub_cmd_header header;
	/**
	 * Data passed from driver to FW in a DMUB_CMD__PSR_FORCE_STATIC command.
	 */
	struct dmub_cmd_psr_force_static_data psr_force_static_data;
};

/**
 * PSR SU debug flags.
 */
union dmub_psr_su_debug_flags {
	/**
	 * PSR SU debug flags.
	 */
	struct {
		/**
		 * Update dirty rect in SW only.
		 */
		uint8_t update_dirty_rect_only : 1;
		/**
		 * Reset the cursor/plane state before processing the call.
		 */
		uint8_t reset_state : 1;
	} bitfields;

	/**
	 * Union for debug flags.
	 */
	uint32_t u32All;
};

/**
 * Data passed from driver to FW in a DMUB_CMD__UPDATE_DIRTY_RECT command.
 * This triggers a selective update for PSR SU.
 */
struct dmub_cmd_update_dirty_rect_data {
	/**
	 * Dirty rects from OS.
	 */
	struct dmub_rect src_dirty_rects[DMUB_MAX_DIRTY_RECTS];
	/**
	 * PSR SU debug flags.
	 */
	union dmub_psr_su_debug_flags debug_flags;
	/**
	 * OTG HW instance.
	 */
	uint8_t pipe_idx;
	/**
	 * Number of dirty rects.
	 */
	uint8_t dirty_rect_count;
	/**
	 * PSR control version.
	 */
	uint8_t cmd_version;
	/**
	 * Panel Instance.
	 * Panel instance to identify which psr_state to use
	 * Currently the support is only for 0 or 1
	 */
	uint8_t panel_inst;
};

/**
 * Definition of a DMUB_CMD__UPDATE_DIRTY_RECT command.
 */
struct dmub_rb_cmd_update_dirty_rect {
	/**
	 * Command header.
	 */
	struct dmub_cmd_header header;
	/**
	 * Data passed from driver to FW in a DMUB_CMD__UPDATE_DIRTY_RECT command.
	 */
	struct dmub_cmd_update_dirty_rect_data update_dirty_rect_data;
};

/**
 * Data passed from driver to FW in a DMUB_CMD__UPDATE_CURSOR_INFO command.
 */
union dmub_reg_cursor_control_cfg {
	struct {
		uint32_t     cur_enable: 1;
		uint32_t         reser0: 3;
		uint32_t cur_2x_magnify: 1;
		uint32_t         reser1: 3;
		uint32_t           mode: 3;
		uint32_t         reser2: 5;
		uint32_t          pitch: 2;
		uint32_t         reser3: 6;
		uint32_t line_per_chunk: 5;
		uint32_t         reser4: 3;
	} bits;
	uint32_t raw;
};
struct dmub_cursor_position_cache_hubp {
	union dmub_reg_cursor_control_cfg cur_ctl;
	union dmub_reg_position_cfg {
		struct {
			uint32_t cur_x_pos: 16;
			uint32_t cur_y_pos: 16;
		} bits;
		uint32_t raw;
	} position;
	union dmub_reg_hot_spot_cfg {
		struct {
			uint32_t hot_x: 16;
			uint32_t hot_y: 16;
		} bits;
		uint32_t raw;
	} hot_spot;
	union dmub_reg_dst_offset_cfg {
		struct {
			uint32_t dst_x_offset: 13;
			uint32_t reserved: 19;
		} bits;
		uint32_t raw;
	} dst_offset;
};

union dmub_reg_cur0_control_cfg {
	struct {
		uint32_t     cur0_enable: 1;
		uint32_t  expansion_mode: 1;
		uint32_t          reser0: 1;
		uint32_t     cur0_rom_en: 1;
		uint32_t            mode: 3;
		uint32_t        reserved: 25;
	} bits;
	uint32_t raw;
};
struct dmub_cursor_position_cache_dpp {
	union dmub_reg_cur0_control_cfg cur0_ctl;
};
struct dmub_cursor_position_cfg {
	struct  dmub_cursor_position_cache_hubp pHubp;
	struct  dmub_cursor_position_cache_dpp  pDpp;
	uint8_t pipe_idx;
	/*
	 * Padding is required. To be 4 Bytes Aligned.
	 */
	uint8_t padding[3];
};

struct dmub_cursor_attribute_cache_hubp {
	uint32_t SURFACE_ADDR_HIGH;
	uint32_t SURFACE_ADDR;
	union    dmub_reg_cursor_control_cfg  cur_ctl;
	union    dmub_reg_cursor_size_cfg {
		struct {
			uint32_t width: 16;
			uint32_t height: 16;
		} bits;
		uint32_t raw;
	} size;
	union    dmub_reg_cursor_settings_cfg {
		struct {
			uint32_t     dst_y_offset: 8;
			uint32_t chunk_hdl_adjust: 2;
			uint32_t         reserved: 22;
		} bits;
		uint32_t raw;
	} settings;
};
struct dmub_cursor_attribute_cache_dpp {
	union dmub_reg_cur0_control_cfg cur0_ctl;
};
struct dmub_cursor_attributes_cfg {
	struct  dmub_cursor_attribute_cache_hubp aHubp;
	struct  dmub_cursor_attribute_cache_dpp  aDpp;
};

struct dmub_cmd_update_cursor_payload0 {
	/**
	 * Cursor dirty rects.
	 */
	struct dmub_rect cursor_rect;
	/**
	 * PSR SU debug flags.
	 */
	union dmub_psr_su_debug_flags debug_flags;
	/**
	 * Cursor enable/disable.
	 */
	uint8_t enable;
	/**
	 * OTG HW instance.
	 */
	uint8_t pipe_idx;
	/**
	 * PSR control version.
	 */
	uint8_t cmd_version;
	/**
	 * Panel Instance.
	 * Panel instance to identify which psr_state to use
	 * Currently the support is only for 0 or 1
	 */
	uint8_t panel_inst;
	/**
	 * Cursor Position Register.
	 * Registers contains Hubp & Dpp modules
	 */
	struct dmub_cursor_position_cfg position_cfg;
};

struct dmub_cmd_update_cursor_payload1 {
	struct dmub_cursor_attributes_cfg attribute_cfg;
};

union dmub_cmd_update_cursor_info_data {
	struct dmub_cmd_update_cursor_payload0 payload0;
	struct dmub_cmd_update_cursor_payload1 payload1;
};
/**
 * Definition of a DMUB_CMD__UPDATE_CURSOR_INFO command.
 */
struct dmub_rb_cmd_update_cursor_info {
	/**
	 * Command header.
	 */
	struct dmub_cmd_header header;
	/**
	 * Data passed from driver to FW in a DMUB_CMD__UPDATE_CURSOR_INFO command.
	 */
	union dmub_cmd_update_cursor_info_data update_cursor_info_data;
};

/**
 * Data passed from driver to FW in a DMUB_CMD__SET_SINK_VTOTAL_IN_PSR_ACTIVE command.
 */
struct dmub_cmd_psr_set_vtotal_data {
	/**
	 * 16-bit value dicated by driver that indicates the vtotal in PSR active requirement when screen idle..
	 */
	uint16_t psr_vtotal_idle;
	/**
	 * PSR control version.
	 */
	uint8_t cmd_version;
	/**
	 * Panel Instance.
	 * Panel instance to identify which psr_state to use
	 * Currently the support is only for 0 or 1
	 */
	uint8_t panel_inst;
	/*
	 * 16-bit value dicated by driver that indicates the vtotal in PSR active requirement when doing SU/FFU.
	 */
	uint16_t psr_vtotal_su;
	/**
	 * Explicit padding to 4 byte boundary.
	 */
	uint8_t pad2[2];
};

/**
 * Definition of a DMUB_CMD__SET_SINK_VTOTAL_IN_PSR_ACTIVE command.
 */
struct dmub_rb_cmd_psr_set_vtotal {
	/**
	 * Command header.
	 */
	struct dmub_cmd_header header;
	/**
	 * Definition of a DMUB_CMD__SET_SINK_VTOTAL_IN_PSR_ACTIVE command.
	 */
	struct dmub_cmd_psr_set_vtotal_data psr_set_vtotal_data;
};

/**
 * Data passed from driver to FW in a DMUB_CMD__SET_PSR_POWER_OPT command.
 */
struct dmub_cmd_psr_set_power_opt_data {
	/**
	 * PSR control version.
	 */
	uint8_t cmd_version;
	/**
	 * Panel Instance.
	 * Panel instance to identify which psr_state to use
	 * Currently the support is only for 0 or 1
	 */
	uint8_t panel_inst;
	/**
	 * Explicit padding to 4 byte boundary.
	 */
	uint8_t pad[2];
	/**
	 * PSR power option
	 */
	uint32_t power_opt;
};

/**
 * Definition of a DMUB_CMD__SET_PSR_POWER_OPT command.
 */
struct dmub_rb_cmd_psr_set_power_opt {
	/**
	 * Command header.
	 */
	struct dmub_cmd_header header;
	/**
	 * Definition of a DMUB_CMD__SET_PSR_POWER_OPT command.
	 */
	struct dmub_cmd_psr_set_power_opt_data psr_set_power_opt_data;
};

/**
 * Definition of Replay Residency GPINT command.
 * Bit[0] - Residency mode for Revision 0
 * Bit[1] - Enable/Disable state
 * Bit[2-3] - Revision number
 * Bit[4-7] - Residency mode for Revision 1
 * Bit[8] - Panel instance
 * Bit[9-15] - Reserved
 */

enum pr_residency_mode {
	PR_RESIDENCY_MODE_PHY = 0x0,
	PR_RESIDENCY_MODE_ALPM,
	PR_RESIDENCY_MODE_IPS2,
	PR_RESIDENCY_MODE_FRAME_CNT,
	PR_RESIDENCY_MODE_ENABLEMENT_PERIOD,
};

#define REPLAY_RESIDENCY_MODE_SHIFT            (0)
#define REPLAY_RESIDENCY_ENABLE_SHIFT          (1)
#define REPLAY_RESIDENCY_REVISION_SHIFT        (2)
#define REPLAY_RESIDENCY_MODE2_SHIFT           (4)

#define REPLAY_RESIDENCY_MODE_MASK             (0x1 << REPLAY_RESIDENCY_MODE_SHIFT)
# define REPLAY_RESIDENCY_FIELD_MODE_PHY       (0x0 << REPLAY_RESIDENCY_MODE_SHIFT)
# define REPLAY_RESIDENCY_FIELD_MODE_ALPM      (0x1 << REPLAY_RESIDENCY_MODE_SHIFT)

#define REPLAY_RESIDENCY_MODE2_MASK            (0xF << REPLAY_RESIDENCY_MODE2_SHIFT)
# define REPLAY_RESIDENCY_FIELD_MODE2_IPS      (0x1 << REPLAY_RESIDENCY_MODE2_SHIFT)
# define REPLAY_RESIDENCY_FIELD_MODE2_FRAME_CNT    (0x2 << REPLAY_RESIDENCY_MODE2_SHIFT)
# define REPLAY_RESIDENCY_FIELD_MODE2_EN_PERIOD	(0x3 << REPLAY_RESIDENCY_MODE2_SHIFT)

#define REPLAY_RESIDENCY_ENABLE_MASK           (0x1 << REPLAY_RESIDENCY_ENABLE_SHIFT)
# define REPLAY_RESIDENCY_DISABLE              (0x0 << REPLAY_RESIDENCY_ENABLE_SHIFT)
# define REPLAY_RESIDENCY_ENABLE               (0x1 << REPLAY_RESIDENCY_ENABLE_SHIFT)

#define REPLAY_RESIDENCY_REVISION_MASK         (0x3 << REPLAY_RESIDENCY_REVISION_SHIFT)
# define REPLAY_RESIDENCY_REVISION_0           (0x0 << REPLAY_RESIDENCY_REVISION_SHIFT)
# define REPLAY_RESIDENCY_REVISION_1           (0x1 << REPLAY_RESIDENCY_REVISION_SHIFT)

/**
 * Definition of a replay_state.
 */
enum replay_state {
	REPLAY_STATE_0			= 0x0,
	REPLAY_STATE_1			= 0x10,
	REPLAY_STATE_1A			= 0x11,
	REPLAY_STATE_2			= 0x20,
	REPLAY_STATE_2A			= 0x21,
	REPLAY_STATE_3			= 0x30,
	REPLAY_STATE_3INIT		= 0x31,
	REPLAY_STATE_4			= 0x40,
	REPLAY_STATE_4A			= 0x41,
	REPLAY_STATE_4B			= 0x42,
	REPLAY_STATE_4C			= 0x43,
	REPLAY_STATE_4D			= 0x44,
	REPLAY_STATE_4E			= 0x45,
	REPLAY_STATE_4B_LOCKED		= 0x4A,
	REPLAY_STATE_4C_UNLOCKED	= 0x4B,
	REPLAY_STATE_5			= 0x50,
	REPLAY_STATE_5A			= 0x51,
	REPLAY_STATE_5B			= 0x52,
	REPLAY_STATE_5A_LOCKED		= 0x5A,
	REPLAY_STATE_5B_UNLOCKED	= 0x5B,
	REPLAY_STATE_6			= 0x60,
	REPLAY_STATE_6A			= 0x61,
	REPLAY_STATE_6B			= 0x62,
	REPLAY_STATE_INVALID		= 0xFF,
};

/**
 * Replay command sub-types.
 */
enum dmub_cmd_replay_type {
	/**
	 * Copy driver-calculated parameters to REPLAY state.
	 */
	DMUB_CMD__REPLAY_COPY_SETTINGS		= 0,
	/**
	 * Enable REPLAY.
	 */
	DMUB_CMD__REPLAY_ENABLE			= 1,
	/**
	 * Set Replay power option.
	 */
	DMUB_CMD__SET_REPLAY_POWER_OPT		= 2,
	/**
	 * Set coasting vtotal.
	 */
	DMUB_CMD__REPLAY_SET_COASTING_VTOTAL	= 3,
	/**
	 * Set power opt and coasting vtotal.
	 */
	DMUB_CMD__REPLAY_SET_POWER_OPT_AND_COASTING_VTOTAL	= 4,
	/**
	 * Set disabled iiming sync.
	 */
	DMUB_CMD__REPLAY_SET_TIMING_SYNC_SUPPORTED	= 5,
	/**
	 * Set Residency Frameupdate Timer.
	 */
	DMUB_CMD__REPLAY_SET_RESIDENCY_FRAMEUPDATE_TIMER = 6,
	/**
	 * Set pseudo vtotal
	 */
	DMUB_CMD__REPLAY_SET_PSEUDO_VTOTAL = 7,
	/**
	 * Set adaptive sync sdp enabled
	 */
	DMUB_CMD__REPLAY_DISABLED_ADAPTIVE_SYNC_SDP = 8,
	/**
	 * Set Replay General command.
	 */
	DMUB_CMD__REPLAY_SET_GENERAL_CMD = 16,
};

/**
 * Replay general command sub-types.
 */
enum dmub_cmd_replay_general_subtype {
	REPLAY_GENERAL_CMD_NOT_SUPPORTED = -1,
	/**
	 * TODO: For backward compatible, allow new command only.
	 * REPLAY_GENERAL_CMD_SET_TIMING_SYNC_SUPPORTED,
	 * REPLAY_GENERAL_CMD_SET_RESIDENCY_FRAMEUPDATE_TIMER,
	 * REPLAY_GENERAL_CMD_SET_PSEUDO_VTOTAL,
	 */
	REPLAY_GENERAL_CMD_DISABLED_ADAPTIVE_SYNC_SDP,
	REPLAY_GENERAL_CMD_DISABLED_DESYNC_ERROR_DETECTION,
};

/**
 * Data passed from driver to FW in a DMUB_CMD__REPLAY_COPY_SETTINGS command.
 */
struct dmub_cmd_replay_copy_settings_data {
	/**
	 * Flags that can be set by driver to change some replay behaviour.
	 */
	union replay_debug_flags debug;

	/**
	 * @flags: Flags used to determine feature functionality.
	 */
	union replay_hw_flags flags;

	/**
	 * DPP HW instance.
	 */
	uint8_t dpp_inst;
	/**
	 * OTG HW instance.
	 */
	uint8_t otg_inst;
	/**
	 * DIG FE HW instance.
	 */
	uint8_t digfe_inst;
	/**
	 * DIG BE HW instance.
	 */
	uint8_t digbe_inst;
	/**
	 * AUX HW instance.
	 */
	uint8_t aux_inst;
	/**
	 * Panel Instance.
	 * Panel isntance to identify which psr_state to use
	 * Currently the support is only for 0 or 1
	 */
	uint8_t panel_inst;
	/**
	 * @pixel_deviation_per_line: Indicate the maximum pixel deviation per line compare
	 * to Source timing when Sink maintains coasting vtotal during the Replay normal sleep mode
	 */
	uint8_t pixel_deviation_per_line;
	/**
	 * @max_deviation_line: The max number of deviation line that can keep the timing
	 * synchronized between the Source and Sink during Replay normal sleep mode.
	 */
	uint8_t max_deviation_line;
	/**
	 * Length of each horizontal line in ns.
	 */
	uint32_t line_time_in_ns;
	/**
	 * PHY instance.
	 */
	uint8_t dpphy_inst;
	/**
	 * Determines if SMU optimzations are enabled/disabled.
	 */
	uint8_t smu_optimizations_en;
	/**
	 * Determines if timing sync are enabled/disabled.
	 */
	uint8_t replay_timing_sync_supported;
	/*
	 * Use FSM state for Replay power up/down
	 */
	uint8_t use_phy_fsm;
};

/**
 * Definition of a DMUB_CMD__REPLAY_COPY_SETTINGS command.
 */
struct dmub_rb_cmd_replay_copy_settings {
	/**
	 * Command header.
	 */
	struct dmub_cmd_header header;
	/**
	 * Data passed from driver to FW in a DMUB_CMD__REPLAY_COPY_SETTINGS command.
	 */
	struct dmub_cmd_replay_copy_settings_data replay_copy_settings_data;
};

/**
 * Replay disable / enable state for dmub_rb_cmd_replay_enable_data.enable
 */
enum replay_enable {
	/**
	 * Disable REPLAY.
	 */
	REPLAY_DISABLE				= 0,
	/**
	 * Enable REPLAY.
	 */
	REPLAY_ENABLE				= 1,
};

/**
 * Data passed from driver to FW in a DMUB_CMD__REPLAY_ENABLE command.
 */
struct dmub_rb_cmd_replay_enable_data {
	/**
	 * Replay enable or disable.
	 */
	uint8_t enable;
	/**
	 * Panel Instance.
	 * Panel isntance to identify which replay_state to use
	 * Currently the support is only for 0 or 1
	 */
	uint8_t panel_inst;
	/**
	 * Phy state to enter.
	 * Values to use are defined in dmub_phy_fsm_state
	 */
	uint8_t phy_fsm_state;
	/**
	 * Phy rate for DP - RBR/HBR/HBR2/HBR3.
	 * Set this using enum phy_link_rate.
	 * This does not support HDMI/DP2 for now.
	 */
	uint8_t phy_rate;
};

/**
 * Definition of a DMUB_CMD__REPLAY_ENABLE command.
 * Replay enable/disable is controlled using action in data.
 */
struct dmub_rb_cmd_replay_enable {
	/**
	 * Command header.
	 */
	struct dmub_cmd_header header;

	struct dmub_rb_cmd_replay_enable_data data;
};

/**
 * Data passed from driver to FW in a DMUB_CMD__SET_REPLAY_POWER_OPT command.
 */
struct dmub_cmd_replay_set_power_opt_data {
	/**
	 * Panel Instance.
	 * Panel isntance to identify which replay_state to use
	 * Currently the support is only for 0 or 1
	 */
	uint8_t panel_inst;
	/**
	 * Explicit padding to 4 byte boundary.
	 */
	uint8_t pad[3];
	/**
	 * REPLAY power option
	 */
	uint32_t power_opt;
};

/**
 * Data passed from driver to FW in a DMUB_CMD__REPLAY_SET_TIMING_SYNC_SUPPORTED command.
 */
struct dmub_cmd_replay_set_timing_sync_data {
	/**
	 * Panel Instance.
	 * Panel isntance to identify which replay_state to use
	 * Currently the support is only for 0 or 1
	 */
	uint8_t panel_inst;
	/**
	 * REPLAY set_timing_sync
	 */
	uint8_t timing_sync_supported;
	/**
	 * Explicit padding to 4 byte boundary.
	 */
	uint8_t pad[2];
};

/**
 * Data passed from driver to FW in a DMUB_CMD__REPLAY_SET_PSEUDO_VTOTAL command.
 */
struct dmub_cmd_replay_set_pseudo_vtotal {
	/**
	 * Panel Instance.
	 * Panel isntance to identify which replay_state to use
	 * Currently the support is only for 0 or 1
	 */
	uint8_t panel_inst;
	/**
	 * Source Vtotal that Replay + IPS + ABM full screen video src vtotal
	 */
	uint16_t vtotal;
	/**
	 * Explicit padding to 4 byte boundary.
	 */
	uint8_t pad;
};
struct dmub_cmd_replay_disabled_adaptive_sync_sdp_data {
	/**
	 * Panel Instance.
	 * Panel isntance to identify which replay_state to use
	 * Currently the support is only for 0 or 1
	 */
	uint8_t panel_inst;
	/**
	 * enabled: set adaptive sync sdp enabled
	 */
	uint8_t force_disabled;

	uint8_t pad[2];
};
struct dmub_cmd_replay_set_general_cmd_data {
	/**
	 * Panel Instance.
	 * Panel isntance to identify which replay_state to use
	 * Currently the support is only for 0 or 1
	 */
	uint8_t panel_inst;
	/**
	 * subtype: replay general cmd sub type
	 */
	uint8_t subtype;

	uint8_t pad[2];
	/**
	 * config data with param1 and param2
	 */
	uint32_t param1;

	uint32_t param2;
};

/**
 * Definition of a DMUB_CMD__SET_REPLAY_POWER_OPT command.
 */
struct dmub_rb_cmd_replay_set_power_opt {
	/**
	 * Command header.
	 */
	struct dmub_cmd_header header;
	/**
	 * Definition of a DMUB_CMD__SET_REPLAY_POWER_OPT command.
	 */
	struct dmub_cmd_replay_set_power_opt_data replay_set_power_opt_data;
};

/**
 * Data passed from driver to FW in a DMUB_CMD__REPLAY_SET_COASTING_VTOTAL command.
 */
struct dmub_cmd_replay_set_coasting_vtotal_data {
	/**
	 * 16-bit value dicated by driver that indicates the coasting vtotal.
	 */
	uint16_t coasting_vtotal;
	/**
	 * REPLAY control version.
	 */
	uint8_t cmd_version;
	/**
	 * Panel Instance.
	 * Panel isntance to identify which replay_state to use
	 * Currently the support is only for 0 or 1
	 */
	uint8_t panel_inst;
	/**
	 * 16-bit value dicated by driver that indicates the coasting vtotal high byte part.
	 */
	uint16_t coasting_vtotal_high;
	/**
	 * Explicit padding to 4 byte boundary.
	 */
	uint8_t pad[2];
};

/**
 * Definition of a DMUB_CMD__REPLAY_SET_COASTING_VTOTAL command.
 */
struct dmub_rb_cmd_replay_set_coasting_vtotal {
	/**
	 * Command header.
	 */
	struct dmub_cmd_header header;
	/**
	 * Definition of a DMUB_CMD__REPLAY_SET_COASTING_VTOTAL command.
	 */
	struct dmub_cmd_replay_set_coasting_vtotal_data replay_set_coasting_vtotal_data;
};

/**
 * Definition of a DMUB_CMD__REPLAY_SET_POWER_OPT_AND_COASTING_VTOTAL command.
 */
struct dmub_rb_cmd_replay_set_power_opt_and_coasting_vtotal {
	/**
	 * Command header.
	 */
	struct dmub_cmd_header header;
	/**
	 * Definition of a DMUB_CMD__SET_REPLAY_POWER_OPT command.
	 */
	struct dmub_cmd_replay_set_power_opt_data replay_set_power_opt_data;
	/**
	 * Definition of a DMUB_CMD__REPLAY_SET_COASTING_VTOTAL command.
	 */
	struct dmub_cmd_replay_set_coasting_vtotal_data replay_set_coasting_vtotal_data;
};

/**
 * Definition of a DMUB_CMD__REPLAY_SET_TIMING_SYNC_SUPPORTED command.
 */
struct dmub_rb_cmd_replay_set_timing_sync {
	/**
	 * Command header.
	 */
	struct dmub_cmd_header header;
	/**
	 * Definition of DMUB_CMD__REPLAY_SET_TIMING_SYNC_SUPPORTED command.
	 */
	struct dmub_cmd_replay_set_timing_sync_data replay_set_timing_sync_data;
};

/**
 * Definition of a DMUB_CMD__REPLAY_SET_PSEUDO_VTOTAL command.
 */
struct dmub_rb_cmd_replay_set_pseudo_vtotal {
	/**
	 * Command header.
	 */
	struct dmub_cmd_header header;
	/**
	 * Definition of DMUB_CMD__REPLAY_SET_PSEUDO_VTOTAL command.
	 */
	struct dmub_cmd_replay_set_pseudo_vtotal data;
};

/**
 * Definition of a DMUB_CMD__REPLAY_DISABLED_ADAPTIVE_SYNC_SDP command.
 */
struct dmub_rb_cmd_replay_disabled_adaptive_sync_sdp {
	/**
	 * Command header.
	 */
	struct dmub_cmd_header header;
	/**
	 * Definition of DMUB_CMD__REPLAY_DISABLED_ADAPTIVE_SYNC_SDP command.
	 */
	struct dmub_cmd_replay_disabled_adaptive_sync_sdp_data data;
};

/**
 * Definition of a DMUB_CMD__REPLAY_SET_GENERAL_CMD command.
 */
struct dmub_rb_cmd_replay_set_general_cmd {
	/**
	 * Command header.
	 */
	struct dmub_cmd_header header;
	/**
	 * Definition of DMUB_CMD__REPLAY_SET_GENERAL_CMD command.
	 */
	struct dmub_cmd_replay_set_general_cmd_data data;
};

/**
 * Data passed from driver to FW in  DMUB_CMD__REPLAY_SET_RESIDENCY_FRAMEUPDATE_TIMER command.
 */
struct dmub_cmd_replay_frameupdate_timer_data {
	/**
	 * Panel Instance.
	 * Panel isntance to identify which replay_state to use
	 * Currently the support is only for 0 or 1
	 */
	uint8_t panel_inst;
	/**
	 * Replay Frameupdate Timer Enable or not
	 */
	uint8_t enable;
	/**
	 * REPLAY force reflash frame update number
	 */
	uint16_t frameupdate_count;
};
/**
 * Definition of DMUB_CMD__REPLAY_SET_RESIDENCY_FRAMEUPDATE_TIMER
 */
struct dmub_rb_cmd_replay_set_frameupdate_timer {
	/**
	 * Command header.
	 */
	struct dmub_cmd_header header;
	/**
	 * Definition of a DMUB_CMD__SET_REPLAY_POWER_OPT command.
	 */
	struct dmub_cmd_replay_frameupdate_timer_data data;
};

/**
 * Definition union of replay command set
 */
union dmub_replay_cmd_set {
	/**
	 * Panel Instance.
	 * Panel isntance to identify which replay_state to use
	 * Currently the support is only for 0 or 1
	 */
	uint8_t panel_inst;
	/**
	 * Definition of DMUB_CMD__REPLAY_SET_TIMING_SYNC_SUPPORTED command data.
	 */
	struct dmub_cmd_replay_set_timing_sync_data sync_data;
	/**
	 * Definition of DMUB_CMD__REPLAY_SET_RESIDENCY_FRAMEUPDATE_TIMER command data.
	 */
	struct dmub_cmd_replay_frameupdate_timer_data timer_data;
	/**
	 * Definition of DMUB_CMD__REPLAY_SET_PSEUDO_VTOTAL command data.
	 */
	struct dmub_cmd_replay_set_pseudo_vtotal pseudo_vtotal_data;
	/**
	 * Definition of DMUB_CMD__REPLAY_DISABLED_ADAPTIVE_SYNC_SDP command data.
	 */
	struct dmub_cmd_replay_disabled_adaptive_sync_sdp_data disabled_adaptive_sync_sdp_data;
	/**
	 * Definition of DMUB_CMD__REPLAY_SET_GENERAL_CMD command data.
	 */
	struct dmub_cmd_replay_set_general_cmd_data set_general_cmd_data;
};

/**
 * Set of HW components that can be locked.
 *
 * Note: If updating with more HW components, fields
 * in dmub_inbox0_cmd_lock_hw must be updated to match.
 */
union dmub_hw_lock_flags {
	/**
	 * Set of HW components that can be locked.
	 */
	struct {
		/**
		 * Lock/unlock OTG master update lock.
		 */
		uint8_t lock_pipe   : 1;
		/**
		 * Lock/unlock cursor.
		 */
		uint8_t lock_cursor : 1;
		/**
		 * Lock/unlock global update lock.
		 */
		uint8_t lock_dig    : 1;
		/**
		 * Triple buffer lock requires additional hw programming to usual OTG master lock.
		 */
		uint8_t triple_buffer_lock : 1;
	} bits;

	/**
	 * Union for HW Lock flags.
	 */
	uint8_t u8All;
};

/**
 * Instances of HW to be locked.
 *
 * Note: If updating with more HW components, fields
 * in dmub_inbox0_cmd_lock_hw must be updated to match.
 */
struct dmub_hw_lock_inst_flags {
	/**
	 * OTG HW instance for OTG master update lock.
	 */
	uint8_t otg_inst;
	/**
	 * OPP instance for cursor lock.
	 */
	uint8_t opp_inst;
	/**
	 * OTG HW instance for global update lock.
	 * TODO: Remove, and re-use otg_inst.
	 */
	uint8_t dig_inst;
	/**
	 * Explicit pad to 4 byte boundary.
	 */
	uint8_t pad;
};

/**
 * Clients that can acquire the HW Lock Manager.
 *
 * Note: If updating with more clients, fields in
 * dmub_inbox0_cmd_lock_hw must be updated to match.
 */
enum hw_lock_client {
	/**
	 * Driver is the client of HW Lock Manager.
	 */
	HW_LOCK_CLIENT_DRIVER = 0,
	/**
	 * PSR SU is the client of HW Lock Manager.
	 */
	HW_LOCK_CLIENT_PSR_SU		= 1,
	HW_LOCK_CLIENT_SUBVP = 3,
	/**
	 * Replay is the client of HW Lock Manager.
	 */
	HW_LOCK_CLIENT_REPLAY		= 4,
	HW_LOCK_CLIENT_FAMS2 = 5,
	/**
	 * Invalid client.
	 */
	HW_LOCK_CLIENT_INVALID = 0xFFFFFFFF,
};

/**
 * Data passed to HW Lock Mgr in a DMUB_CMD__HW_LOCK command.
 */
struct dmub_cmd_lock_hw_data {
	/**
	 * Specifies the client accessing HW Lock Manager.
	 */
	enum hw_lock_client client;
	/**
	 * HW instances to be locked.
	 */
	struct dmub_hw_lock_inst_flags inst_flags;
	/**
	 * Which components to be locked.
	 */
	union dmub_hw_lock_flags hw_locks;
	/**
	 * Specifies lock/unlock.
	 */
	uint8_t lock;
	/**
	 * HW can be unlocked separately from releasing the HW Lock Mgr.
	 * This flag is set if the client wishes to release the object.
	 */
	uint8_t should_release;
	/**
	 * Explicit padding to 4 byte boundary.
	 */
	uint8_t pad;
};

/**
 * Definition of a DMUB_CMD__HW_LOCK command.
 * Command is used by driver and FW.
 */
struct dmub_rb_cmd_lock_hw {
	/**
	 * Command header.
	 */
	struct dmub_cmd_header header;
	/**
	 * Data passed to HW Lock Mgr in a DMUB_CMD__HW_LOCK command.
	 */
	struct dmub_cmd_lock_hw_data lock_hw_data;
};

/**
 * ABM command sub-types.
 */
enum dmub_cmd_abm_type {
	/**
	 * Initialize parameters for ABM algorithm.
	 * Data is passed through an indirect buffer.
	 */
	DMUB_CMD__ABM_INIT_CONFIG	= 0,
	/**
	 * Set OTG and panel HW instance.
	 */
	DMUB_CMD__ABM_SET_PIPE		= 1,
	/**
	 * Set user requested backklight level.
	 */
	DMUB_CMD__ABM_SET_BACKLIGHT	= 2,
	/**
	 * Set ABM operating/aggression level.
	 */
	DMUB_CMD__ABM_SET_LEVEL		= 3,
	/**
	 * Set ambient light level.
	 */
	DMUB_CMD__ABM_SET_AMBIENT_LEVEL	= 4,
	/**
	 * Enable/disable fractional duty cycle for backlight PWM.
	 */
	DMUB_CMD__ABM_SET_PWM_FRAC	= 5,

	/**
	 * unregister vertical interrupt after steady state is reached
	 */
	DMUB_CMD__ABM_PAUSE	= 6,

	/**
	 * Save and Restore ABM state. On save we save parameters, and
	 * on restore we update state with passed in data.
	 */
	DMUB_CMD__ABM_SAVE_RESTORE	= 7,

	/**
	 * Query ABM caps.
	 */
	DMUB_CMD__ABM_QUERY_CAPS	= 8,

	/**
	 * Set ABM Events
	 */
	DMUB_CMD__ABM_SET_EVENT	= 9,

	/**
	 * Get the current ACE curve.
	 */
	DMUB_CMD__ABM_GET_ACE_CURVE = 10,
};

struct abm_ace_curve {
	/**
	 * @offsets: ACE curve offsets.
	 */
	uint32_t offsets[ABM_MAX_NUM_OF_ACE_SEGMENTS];

	/**
	 * @thresholds: ACE curve thresholds.
	 */
	uint32_t thresholds[ABM_MAX_NUM_OF_ACE_SEGMENTS];

	/**
	 * @slopes: ACE curve slopes.
	 */
	uint32_t slopes[ABM_MAX_NUM_OF_ACE_SEGMENTS];
};

struct fixed_pt_format {
	/**
	 * @sign_bit: Indicates whether one bit is reserved for the sign.
	 */
	bool sign_bit;

	/**
	 * @num_int_bits: Number of bits used for integer part.
	 */
	uint8_t num_int_bits;

	/**
	 * @num_frac_bits: Number of bits used for fractional part.
	 */
	uint8_t num_frac_bits;

	/**
	 * @pad: Explicit padding to 4 byte boundary.
	 */
	uint8_t pad;
};

struct abm_caps {
	/**
	 * @num_hg_bins: Number of histogram bins.
	 */
	uint8_t num_hg_bins;

	/**
	 * @num_ace_segments: Number of ACE curve segments.
	 */
	uint8_t num_ace_segments;

	/**
	 * @pad: Explicit padding to 4 byte boundary.
	 */
	uint8_t pad[2];

	/**
	 * @ace_thresholds_format: Format of the ACE thresholds. If not programmable, it is set to 0.
	 */
	struct fixed_pt_format ace_thresholds_format;

	/**
	 * @ace_offsets_format: Format of the ACE offsets. If not programmable, it is set to 0.
	 */
	struct fixed_pt_format ace_offsets_format;

	/**
	 * @ace_slopes_format: Format of the ACE slopes.
	 */
	struct fixed_pt_format ace_slopes_format;
};

/**
 * Parameters for ABM2.4 algorithm. Passed from driver to FW via an indirect buffer.
 * Requirements:
 *  - Padded explicitly to 32-bit boundary.
 *  - Must ensure this structure matches the one on driver-side,
 *    otherwise it won't be aligned.
 */
struct abm_config_table {
	/**
	 * Gamma curve thresholds, used for crgb conversion.
	 */
	uint16_t crgb_thresh[NUM_POWER_FN_SEGS];                 // 0B
	/**
	 * Gamma curve offsets, used for crgb conversion.
	 */
	uint16_t crgb_offset[NUM_POWER_FN_SEGS];                 // 16B
	/**
	 * Gamma curve slopes, used for crgb conversion.
	 */
	uint16_t crgb_slope[NUM_POWER_FN_SEGS];                  // 32B
	/**
	 * Custom backlight curve thresholds.
	 */
	uint16_t backlight_thresholds[NUM_BL_CURVE_SEGS];        // 48B
	/**
	 * Custom backlight curve offsets.
	 */
	uint16_t backlight_offsets[NUM_BL_CURVE_SEGS];           // 78B
	/**
	 * Ambient light thresholds.
	 */
	uint16_t ambient_thresholds_lux[NUM_AMBI_LEVEL];         // 112B
	/**
	 * Minimum programmable backlight.
	 */
	uint16_t min_abm_backlight;                              // 122B
	/**
	 * Minimum reduction values.
	 */
	uint8_t min_reduction[NUM_AMBI_LEVEL][NUM_AGGR_LEVEL];   // 124B
	/**
	 * Maximum reduction values.
	 */
	uint8_t max_reduction[NUM_AMBI_LEVEL][NUM_AGGR_LEVEL];   // 144B
	/**
	 * Bright positive gain.
	 */
	uint8_t bright_pos_gain[NUM_AMBI_LEVEL][NUM_AGGR_LEVEL]; // 164B
	/**
	 * Dark negative gain.
	 */
	uint8_t dark_pos_gain[NUM_AMBI_LEVEL][NUM_AGGR_LEVEL];   // 184B
	/**
	 * Hybrid factor.
	 */
	uint8_t hybrid_factor[NUM_AGGR_LEVEL];                   // 204B
	/**
	 * Contrast factor.
	 */
	uint8_t contrast_factor[NUM_AGGR_LEVEL];                 // 208B
	/**
	 * Deviation gain.
	 */
	uint8_t deviation_gain[NUM_AGGR_LEVEL];                  // 212B
	/**
	 * Minimum knee.
	 */
	uint8_t min_knee[NUM_AGGR_LEVEL];                        // 216B
	/**
	 * Maximum knee.
	 */
	uint8_t max_knee[NUM_AGGR_LEVEL];                        // 220B
	/**
	 * Unused.
	 */
	uint8_t iir_curve[NUM_AMBI_LEVEL];                       // 224B
	/**
	 * Explicit padding to 4 byte boundary.
	 */
	uint8_t pad3[3];                                         // 229B
	/**
	 * Backlight ramp reduction.
	 */
	uint16_t blRampReduction[NUM_AGGR_LEVEL];                // 232B
	/**
	 * Backlight ramp start.
	 */
	uint16_t blRampStart[NUM_AGGR_LEVEL];                    // 240B
};

/**
 * Data passed from driver to FW in a DMUB_CMD__ABM_SET_PIPE command.
 */
struct dmub_cmd_abm_set_pipe_data {
	/**
	 * OTG HW instance.
	 */
	uint8_t otg_inst;

	/**
	 * Panel Control HW instance.
	 */
	uint8_t panel_inst;

	/**
	 * Controls how ABM will interpret a set pipe or set level command.
	 */
	uint8_t set_pipe_option;

	/**
	 * Unused.
	 * TODO: Remove.
	 */
	uint8_t ramping_boundary;

	/**
	 * PwrSeq HW Instance.
	 */
	uint8_t pwrseq_inst;

	/**
	 * Explicit padding to 4 byte boundary.
	 */
	uint8_t pad[3];
};

/**
 * Definition of a DMUB_CMD__ABM_SET_PIPE command.
 */
struct dmub_rb_cmd_abm_set_pipe {
	/**
	 * Command header.
	 */
	struct dmub_cmd_header header;

	/**
	 * Data passed from driver to FW in a DMUB_CMD__ABM_SET_PIPE command.
	 */
	struct dmub_cmd_abm_set_pipe_data abm_set_pipe_data;
};

/**
 * Type of backlight control method to be used by ABM module
 */
enum dmub_backlight_control_type {
	/**
	 * PWM Backlight control
	 */
	DMU_BACKLIGHT_CONTROL_PWM = 0,
	/**
	 * VESA Aux-based backlight control
	 */
	DMU_BACKLIGHT_CONTROL_VESA_AUX = 1,
	/**
	 * AMD DPCD Aux-based backlight control
	 */
	DMU_BACKLIGHT_CONTROL_AMD_AUX = 2,
};

/**
 * Data passed from driver to FW in a DMUB_CMD__ABM_SET_BACKLIGHT command.
 */
struct dmub_cmd_abm_set_backlight_data {
	/**
	 * Number of frames to ramp to backlight user level.
	 */
	uint32_t frame_ramp;

	/**
	 * Requested backlight level from user.
	 */
	uint32_t backlight_user_level;

	/**
	 * ABM control version.
	 */
	uint8_t version;

	/**
	 * Panel Control HW instance mask.
	 * Bit 0 is Panel Control HW instance 0.
	 * Bit 1 is Panel Control HW instance 1.
	 */
	uint8_t panel_mask;

	/**
	 * AUX HW Instance.
	 */
	uint8_t aux_inst;

	/**
	 * Explicit padding to 4 byte boundary.
	 */
	uint8_t pad[1];

	/**
	 * Backlight control type.
	 * Value 0 is PWM backlight control.
	 * Value 1 is VAUX backlight control.
	 * Value 2 is AMD DPCD AUX backlight control.
	 */
	enum dmub_backlight_control_type backlight_control_type;

	/**
	 * Minimum luminance in nits.
	 */
	uint32_t min_luminance;

	/**
	 * Maximum luminance in nits.
	 */
	uint32_t max_luminance;

	/**
	 * Minimum backlight in pwm.
	 */
	uint32_t min_backlight_pwm;

	/**
	 * Maximum backlight in pwm.
	 */
	uint32_t max_backlight_pwm;
};

/**
 * Definition of a DMUB_CMD__ABM_SET_BACKLIGHT command.
 */
struct dmub_rb_cmd_abm_set_backlight {
	/**
	 * Command header.
	 */
	struct dmub_cmd_header header;

	/**
	 * Data passed from driver to FW in a DMUB_CMD__ABM_SET_BACKLIGHT command.
	 */
	struct dmub_cmd_abm_set_backlight_data abm_set_backlight_data;
};

/**
 * Data passed from driver to FW in a DMUB_CMD__ABM_SET_LEVEL command.
 */
struct dmub_cmd_abm_set_level_data {
	/**
	 * Set current ABM operating/aggression level.
	 */
	uint32_t level;

	/**
	 * ABM control version.
	 */
	uint8_t version;

	/**
	 * Panel Control HW instance mask.
	 * Bit 0 is Panel Control HW instance 0.
	 * Bit 1 is Panel Control HW instance 1.
	 */
	uint8_t panel_mask;

	/**
	 * Explicit padding to 4 byte boundary.
	 */
	uint8_t pad[2];
};

/**
 * Definition of a DMUB_CMD__ABM_SET_LEVEL command.
 */
struct dmub_rb_cmd_abm_set_level {
	/**
	 * Command header.
	 */
	struct dmub_cmd_header header;

	/**
	 * Data passed from driver to FW in a DMUB_CMD__ABM_SET_LEVEL command.
	 */
	struct dmub_cmd_abm_set_level_data abm_set_level_data;
};

/**
 * Data passed from driver to FW in a DMUB_CMD__ABM_SET_AMBIENT_LEVEL command.
 */
struct dmub_cmd_abm_set_ambient_level_data {
	/**
	 * Ambient light sensor reading from OS.
	 */
	uint32_t ambient_lux;

	/**
	 * ABM control version.
	 */
	uint8_t version;

	/**
	 * Panel Control HW instance mask.
	 * Bit 0 is Panel Control HW instance 0.
	 * Bit 1 is Panel Control HW instance 1.
	 */
	uint8_t panel_mask;

	/**
	 * Explicit padding to 4 byte boundary.
	 */
	uint8_t pad[2];
};

/**
 * Definition of a DMUB_CMD__ABM_SET_AMBIENT_LEVEL command.
 */
struct dmub_rb_cmd_abm_set_ambient_level {
	/**
	 * Command header.
	 */
	struct dmub_cmd_header header;

	/**
	 * Data passed from driver to FW in a DMUB_CMD__ABM_SET_AMBIENT_LEVEL command.
	 */
	struct dmub_cmd_abm_set_ambient_level_data abm_set_ambient_level_data;
};

/**
 * Data passed from driver to FW in a DMUB_CMD__ABM_SET_PWM_FRAC command.
 */
struct dmub_cmd_abm_set_pwm_frac_data {
	/**
	 * Enable/disable fractional duty cycle for backlight PWM.
	 * TODO: Convert to uint8_t.
	 */
	uint32_t fractional_pwm;

	/**
	 * ABM control version.
	 */
	uint8_t version;

	/**
	 * Panel Control HW instance mask.
	 * Bit 0 is Panel Control HW instance 0.
	 * Bit 1 is Panel Control HW instance 1.
	 */
	uint8_t panel_mask;

	/**
	 * Explicit padding to 4 byte boundary.
	 */
	uint8_t pad[2];
};

/**
 * Definition of a DMUB_CMD__ABM_SET_PWM_FRAC command.
 */
struct dmub_rb_cmd_abm_set_pwm_frac {
	/**
	 * Command header.
	 */
	struct dmub_cmd_header header;

	/**
	 * Data passed from driver to FW in a DMUB_CMD__ABM_SET_PWM_FRAC command.
	 */
	struct dmub_cmd_abm_set_pwm_frac_data abm_set_pwm_frac_data;
};

/**
 * Data passed from driver to FW in a DMUB_CMD__ABM_INIT_CONFIG command.
 */
struct dmub_cmd_abm_init_config_data {
	/**
	 * Location of indirect buffer used to pass init data to ABM.
	 */
	union dmub_addr src;

	/**
	 * Indirect buffer length.
	 */
	uint16_t bytes;


	/**
	 * ABM control version.
	 */
	uint8_t version;

	/**
	 * Panel Control HW instance mask.
	 * Bit 0 is Panel Control HW instance 0.
	 * Bit 1 is Panel Control HW instance 1.
	 */
	uint8_t panel_mask;

	/**
	 * Explicit padding to 4 byte boundary.
	 */
	uint8_t pad[2];
};

/**
 * Definition of a DMUB_CMD__ABM_INIT_CONFIG command.
 */
struct dmub_rb_cmd_abm_init_config {
	/**
	 * Command header.
	 */
	struct dmub_cmd_header header;

	/**
	 * Data passed from driver to FW in a DMUB_CMD__ABM_INIT_CONFIG command.
	 */
	struct dmub_cmd_abm_init_config_data abm_init_config_data;
};

/**
 * Data passed from driver to FW in a DMUB_CMD__ABM_PAUSE command.
 */

struct dmub_cmd_abm_pause_data {

	/**
	 * Panel Control HW instance mask.
	 * Bit 0 is Panel Control HW instance 0.
	 * Bit 1 is Panel Control HW instance 1.
	 */
	uint8_t panel_mask;

	/**
	 * OTG hw instance
	 */
	uint8_t otg_inst;

	/**
	 * Enable or disable ABM pause
	 */
	uint8_t enable;

	/**
	 * Explicit padding to 4 byte boundary.
	 */
	uint8_t pad[1];
};

/**
 * Definition of a DMUB_CMD__ABM_PAUSE command.
 */
struct dmub_rb_cmd_abm_pause {
	/**
	 * Command header.
	 */
	struct dmub_cmd_header header;

	/**
	 * Data passed from driver to FW in a DMUB_CMD__ABM_PAUSE command.
	 */
	struct dmub_cmd_abm_pause_data abm_pause_data;
};

/**
 * Data passed from driver to FW in a DMUB_CMD__ABM_QUERY_CAPS command.
 */
struct dmub_cmd_abm_query_caps_in {
	/**
	 * Panel instance.
	 */
	uint8_t panel_inst;

	/**
	 * Explicit padding to 4 byte boundary.
	 */
	uint8_t pad[3];
};

/**
 * Data passed from FW to driver in a DMUB_CMD__ABM_QUERY_CAPS command.
 */
struct dmub_cmd_abm_query_caps_out {
	/**
	 * SW Algorithm caps.
	 */
	struct abm_caps sw_caps;

	/**
	 * ABM HW caps.
	 */
	struct abm_caps hw_caps;
};

/**
 * Definition of a DMUB_CMD__ABM_QUERY_CAPS command.
 */
struct dmub_rb_cmd_abm_query_caps {
	/**
	 * Command header.
	 */
	struct dmub_cmd_header header;

	/**
	 * Data passed between FW and driver in a DMUB_CMD__ABM_QUERY_CAPS command.
	 */
	union {
		struct dmub_cmd_abm_query_caps_in  abm_query_caps_in;
		struct dmub_cmd_abm_query_caps_out abm_query_caps_out;
	} data;
};

/**
 * enum dmub_abm_ace_curve_type - ACE curve type.
 */
enum dmub_abm_ace_curve_type {
	/**
	 * ACE curve as defined by the SW layer.
	 */
	ABM_ACE_CURVE_TYPE__SW = 0,
	/**
	 * ACE curve as defined by the SW to HW translation interface layer.
	 */
	ABM_ACE_CURVE_TYPE__SW_IF = 1,
};

/**
 * Definition of a DMUB_CMD__ABM_GET_ACE_CURVE command.
 */
struct dmub_rb_cmd_abm_get_ace_curve {
	/**
	 * Command header.
	 */
	struct dmub_cmd_header header;

	/**
	 * Address where ACE curve should be copied.
	 */
	union dmub_addr dest;

	/**
	 * Type of ACE curve being queried.
	 */
	enum dmub_abm_ace_curve_type ace_type;

	/**
	 * Indirect buffer length.
	 */
	uint16_t bytes;

	/**
	 * eDP panel instance.
	 */
	uint8_t panel_inst;

	/**
	 * Explicit padding to 4 byte boundary.
	 */
	uint8_t pad;
};

/**
 * Definition of a DMUB_CMD__ABM_SAVE_RESTORE command.
 */
struct dmub_rb_cmd_abm_save_restore {
	/**
	 * Command header.
	 */
	struct dmub_cmd_header header;

	/**
	 * OTG hw instance
	 */
	uint8_t otg_inst;

	/**
	 * Enable or disable ABM pause
	 */
	uint8_t freeze;

	/**
	 * Explicit padding to 4 byte boundary.
	 */
	uint8_t debug;

	/**
	 * Data passed from driver to FW in a DMUB_CMD__ABM_INIT_CONFIG command.
	 */
	struct dmub_cmd_abm_init_config_data abm_init_config_data;
};

/**
 * Data passed from driver to FW in a DMUB_CMD__ABM_SET_EVENT command.
 */

struct dmub_cmd_abm_set_event_data {

	/**
	 * VB Scaling Init. Strength Mapping
	 * Byte 0: 0~255 for VB level 0
	 * Byte 1: 0~255 for VB level 1
	 * Byte 2: 0~255 for VB level 2
	 * Byte 3: 0~255 for VB level 3
	 */
	uint32_t vb_scaling_strength_mapping;
	/**
	 * VariBright Scaling Enable
	 */
	uint8_t vb_scaling_enable;
	/**
	 * Panel Control HW instance mask.
	 * Bit 0 is Panel Control HW instance 0.
	 * Bit 1 is Panel Control HW instance 1.
	 */
	uint8_t panel_mask;

	/**
	 * Explicit padding to 4 byte boundary.
	 */
	uint8_t pad[2];
};

/**
 * Definition of a DMUB_CMD__ABM_SET_EVENT command.
 */
struct dmub_rb_cmd_abm_set_event {
	/**
	 * Command header.
	 */
	struct dmub_cmd_header header;

	/**
	 * Data passed from driver to FW in a DMUB_CMD__ABM_SET_EVENT command.
	 */
	struct dmub_cmd_abm_set_event_data abm_set_event_data;
};

/**
 * Data passed from driver to FW in a DMUB_CMD__QUERY_FEATURE_CAPS command.
 */
struct dmub_cmd_query_feature_caps_data {
	/**
	 * DMUB feature capabilities.
	 * After DMUB init, driver will query FW capabilities prior to enabling certain features.
	 */
	struct dmub_feature_caps feature_caps;
};

/**
 * Definition of a DMUB_CMD__QUERY_FEATURE_CAPS command.
 */
struct dmub_rb_cmd_query_feature_caps {
	/**
	 * Command header.
	 */
	struct dmub_cmd_header header;
	/**
	 * Data passed from driver to FW in a DMUB_CMD__QUERY_FEATURE_CAPS command.
	 */
	struct dmub_cmd_query_feature_caps_data query_feature_caps_data;
};

/**
 * Data passed from driver to FW in a DMUB_CMD__GET_VISUAL_CONFIRM_COLOR command.
 */
struct dmub_cmd_visual_confirm_color_data {
	/**
	 * DMUB visual confirm color
	 */
	struct dmub_visual_confirm_color visual_confirm_color;
};

/**
 * Definition of a DMUB_CMD__GET_VISUAL_CONFIRM_COLOR command.
 */
struct dmub_rb_cmd_get_visual_confirm_color {
	/**
	 * Command header.
	 */
	struct dmub_cmd_header header;
	/**
	 * Data passed from driver to FW in a DMUB_CMD__GET_VISUAL_CONFIRM_COLOR command.
	 */
	struct dmub_cmd_visual_confirm_color_data visual_confirm_color_data;
};

/**
 * enum dmub_cmd_panel_cntl_type - Panel control command.
 */
enum dmub_cmd_panel_cntl_type {
	/**
	 * Initializes embedded panel hardware blocks.
	 */
	DMUB_CMD__PANEL_CNTL_HW_INIT = 0,
	/**
	 * Queries backlight info for the embedded panel.
	 */
	DMUB_CMD__PANEL_CNTL_QUERY_BACKLIGHT_INFO = 1,
	/**
	 * Sets the PWM Freq as per user's requirement.
	 */
	DMUB_CMD__PANEL_DEBUG_PWM_FREQ = 2,
};

/**
 * struct dmub_cmd_panel_cntl_data - Panel control data.
 */
struct dmub_cmd_panel_cntl_data {
	uint32_t pwrseq_inst; /**< pwrseq instance */
	uint32_t current_backlight; /* in/out */
	uint32_t bl_pwm_cntl; /* in/out */
	uint32_t bl_pwm_period_cntl; /* in/out */
	uint32_t bl_pwm_ref_div1; /* in/out */
	uint8_t is_backlight_on : 1; /* in/out */
	uint8_t is_powered_on : 1; /* in/out */
	uint8_t padding[3];
	uint32_t bl_pwm_ref_div2; /* in/out */
	uint8_t reserved[4];
};

/**
 * struct dmub_rb_cmd_panel_cntl - Panel control command.
 */
struct dmub_rb_cmd_panel_cntl {
	struct dmub_cmd_header header; /**< header */
	struct dmub_cmd_panel_cntl_data data; /**< payload */
};

struct dmub_optc_state {
	uint32_t v_total_max;
	uint32_t v_total_min;
	uint32_t tg_inst;
};

struct dmub_rb_cmd_drr_update {
	struct dmub_cmd_header header;
	struct dmub_optc_state dmub_optc_state_req;
};

struct dmub_cmd_fw_assisted_mclk_switch_pipe_data {
	uint32_t pix_clk_100hz;
	uint8_t max_ramp_step;
	uint8_t pipes;
	uint8_t min_refresh_in_hz;
	uint8_t pipe_count;
	uint8_t pipe_index[4];
};

struct dmub_cmd_fw_assisted_mclk_switch_config {
	uint8_t fams_enabled;
	uint8_t visual_confirm_enabled;
	uint16_t vactive_stretch_margin_us; // Extra vblank stretch required when doing FPO + Vactive
	struct dmub_cmd_fw_assisted_mclk_switch_pipe_data pipe_data[DMUB_MAX_FPO_STREAMS];
};

struct dmub_rb_cmd_fw_assisted_mclk_switch {
	struct dmub_cmd_header header;
	struct dmub_cmd_fw_assisted_mclk_switch_config config_data;
};

/**
 * Data passed from driver to FW in a DMUB_CMD__VBIOS_LVTMA_CONTROL command.
 */
struct dmub_cmd_lvtma_control_data {
	uint8_t uc_pwr_action; /**< LVTMA_ACTION */
	uint8_t bypass_panel_control_wait;
	uint8_t reserved_0[2]; /**< For future use */
	uint8_t pwrseq_inst; /**< LVTMA control instance */
	uint8_t reserved_1[3]; /**< For future use */
};

/**
 * Definition of a DMUB_CMD__VBIOS_LVTMA_CONTROL command.
 */
struct dmub_rb_cmd_lvtma_control {
	/**
	 * Command header.
	 */
	struct dmub_cmd_header header;
	/**
	 * Data passed from driver to FW in a DMUB_CMD__VBIOS_LVTMA_CONTROL command.
	 */
	struct dmub_cmd_lvtma_control_data data;
};

/**
 * Data passed in/out in a DMUB_CMD__VBIOS_TRANSMITTER_QUERY_DP_ALT command.
 */
struct dmub_rb_cmd_transmitter_query_dp_alt_data {
	uint8_t phy_id; /**< 0=UNIPHYA, 1=UNIPHYB, 2=UNIPHYC, 3=UNIPHYD, 4=UNIPHYE, 5=UNIPHYF */
	uint8_t is_usb; /**< is phy is usb */
	uint8_t is_dp_alt_disable; /**< is dp alt disable */
	uint8_t is_dp4; /**< is dp in 4 lane */
};

/**
 * Definition of a DMUB_CMD__VBIOS_TRANSMITTER_QUERY_DP_ALT command.
 */
struct dmub_rb_cmd_transmitter_query_dp_alt {
	struct dmub_cmd_header header; /**< header */
	struct dmub_rb_cmd_transmitter_query_dp_alt_data data; /**< payload */
};

struct phy_test_mode {
	uint8_t mode;
	uint8_t pat0;
	uint8_t pad[2];
};

/**
 * Data passed in/out in a DMUB_CMD__VBIOS_TRANSMITTER_SET_PHY_FSM command.
 */
struct dmub_rb_cmd_transmitter_set_phy_fsm_data {
	uint8_t phy_id; /**< 0=UNIPHYA, 1=UNIPHYB, 2=UNIPHYC, 3=UNIPHYD, 4=UNIPHYE, 5=UNIPHYF */
	uint8_t mode; /**< HDMI/DP/DP2 etc */
	uint8_t lane_num; /**< Number of lanes */
	uint32_t symclk_100Hz; /**< PLL symclock in 100hz */
	struct phy_test_mode test_mode;
	enum dmub_phy_fsm_state state;
	uint32_t status;
	uint8_t pad;
};

/**
 * Definition of a DMUB_CMD__VBIOS_TRANSMITTER_SET_PHY_FSM command.
 */
struct dmub_rb_cmd_transmitter_set_phy_fsm {
	struct dmub_cmd_header header; /**< header */
	struct dmub_rb_cmd_transmitter_set_phy_fsm_data data; /**< payload */
};

/**
 * Maximum number of bytes a chunk sent to DMUB for parsing
 */
#define DMUB_EDID_CEA_DATA_CHUNK_BYTES 8

/**
 *  Represent a chunk of CEA blocks sent to DMUB for parsing
 */
struct dmub_cmd_send_edid_cea {
	uint16_t offset;	/**< offset into the CEA block */
	uint8_t length;	/**< number of bytes in payload to copy as part of CEA block */
	uint16_t cea_total_length;  /**< total length of the CEA block */
	uint8_t payload[DMUB_EDID_CEA_DATA_CHUNK_BYTES]; /**< data chunk of the CEA block */
	uint8_t pad[3]; /**< padding and for future expansion */
};

/**
 * Result of VSDB parsing from CEA block
 */
struct dmub_cmd_edid_cea_amd_vsdb {
	uint8_t vsdb_found;		/**< 1 if parsing has found valid AMD VSDB */
	uint8_t freesync_supported;	/**< 1 if Freesync is supported */
	uint16_t amd_vsdb_version;	/**< AMD VSDB version */
	uint16_t min_frame_rate;	/**< Maximum frame rate */
	uint16_t max_frame_rate;	/**< Minimum frame rate */
};

/**
 * Result of sending a CEA chunk
 */
struct dmub_cmd_edid_cea_ack {
	uint16_t offset;	/**< offset of the chunk into the CEA block */
	uint8_t success;	/**< 1 if this sending of chunk succeeded */
	uint8_t pad;		/**< padding and for future expansion */
};

/**
 * Specify whether the result is an ACK/NACK or the parsing has finished
 */
enum dmub_cmd_edid_cea_reply_type {
	DMUB_CMD__EDID_CEA_AMD_VSDB	= 1, /**< VSDB parsing has finished */
	DMUB_CMD__EDID_CEA_ACK		= 2, /**< acknowledges the CEA sending is OK or failing */
};

/**
 * Definition of a DMUB_CMD__EDID_CEA command.
 */
struct dmub_rb_cmd_edid_cea {
	struct dmub_cmd_header header;	/**< Command header */
	union dmub_cmd_edid_cea_data {
		struct dmub_cmd_send_edid_cea input; /**< input to send CEA chunks */
		struct dmub_cmd_edid_cea_output { /**< output with results */
			uint8_t type;	/**< dmub_cmd_edid_cea_reply_type */
			union {
				struct dmub_cmd_edid_cea_amd_vsdb amd_vsdb;
				struct dmub_cmd_edid_cea_ack ack;
			};
		} output;	/**< output to retrieve ACK/NACK or VSDB parsing results */
	} data;	/**< Command data */

};

/**
 * struct dmub_cmd_cable_id_input - Defines the input of DMUB_CMD_GET_USBC_CABLE_ID command.
 */
struct dmub_cmd_cable_id_input {
	uint8_t phy_inst;  /**< phy inst for cable id data */
};

/**
 * struct dmub_cmd_cable_id_input - Defines the output of DMUB_CMD_GET_USBC_CABLE_ID command.
 */
struct dmub_cmd_cable_id_output {
	uint8_t UHBR10_20_CAPABILITY	:2; /**< b'01 for UHBR10 support, b'10 for both UHBR10 and UHBR20 support */
	uint8_t UHBR13_5_CAPABILITY	:1; /**< b'1 for UHBR13.5 support */
	uint8_t CABLE_TYPE		:3; /**< b'01 for passive cable, b'10 for active LRD cable, b'11 for active retimer cable */
	uint8_t RESERVED		:2; /**< reserved means not defined */
};

/**
 * Definition of a DMUB_CMD_GET_USBC_CABLE_ID command
 */
struct dmub_rb_cmd_get_usbc_cable_id {
	struct dmub_cmd_header header; /**< Command header */
	/**
	 * Data passed from driver to FW in a DMUB_CMD_GET_USBC_CABLE_ID command.
	 */
	union dmub_cmd_cable_id_data {
		struct dmub_cmd_cable_id_input input; /**< Input */
		struct dmub_cmd_cable_id_output output; /**< Output */
		uint8_t output_raw; /**< Raw data output */
	} data;
};

/**
 * Command type of a DMUB_CMD__SECURE_DISPLAY command
 */
enum dmub_cmd_secure_display_type {
	DMUB_CMD__SECURE_DISPLAY_TEST_CMD = 0,		/* test command to only check if inbox message works */
	DMUB_CMD__SECURE_DISPLAY_CRC_STOP_UPDATE,
	DMUB_CMD__SECURE_DISPLAY_CRC_WIN_NOTIFY,
	DMUB_CMD__SECURE_DISPLAY_MULTIPLE_CRC_STOP_UPDATE,
	DMUB_CMD__SECURE_DISPLAY_MULTIPLE_CRC_WIN_NOTIFY
};

#define MAX_ROI_NUM	2

struct dmub_cmd_roi_info {
	uint16_t x_start;
	uint16_t x_end;
	uint16_t y_start;
	uint16_t y_end;
	uint8_t otg_id;
	uint8_t phy_id;
};

struct dmub_cmd_roi_window_ctl {
	uint16_t x_start;
	uint16_t x_end;
	uint16_t y_start;
	uint16_t y_end;
	bool enable;
};

struct dmub_cmd_roi_ctl_info {
	uint8_t otg_id;
	uint8_t phy_id;
	struct dmub_cmd_roi_window_ctl roi_ctl[MAX_ROI_NUM];
};

/**
 * Definition of a DMUB_CMD__SECURE_DISPLAY command
 */
struct dmub_rb_cmd_secure_display {
	struct dmub_cmd_header header;
	/**
	 * Data passed from driver to dmub firmware.
	 */
	struct dmub_cmd_roi_info roi_info;
	struct dmub_cmd_roi_ctl_info mul_roi_ctl;
};

/**
 * Command type of a DMUB_CMD__PSP command
 */
enum dmub_cmd_psp_type {
	DMUB_CMD__PSP_ASSR_ENABLE = 0
};

/**
 * Data passed from driver to FW in a DMUB_CMD__PSP_ASSR_ENABLE command.
 */
struct dmub_cmd_assr_enable_data {
	/**
	 * ASSR enable or disable.
	 */
	uint8_t enable;
	/**
	 * PHY port type.
	 * Indicates eDP / non-eDP port type
	 */
	uint8_t phy_port_type;
	/**
	 * PHY port ID.
	 */
	uint8_t phy_port_id;
	/**
	 * Link encoder index.
	 */
	uint8_t link_enc_index;
	/**
	 * HPO mode.
	 */
	uint8_t hpo_mode;

	/**
	 * Reserved field.
	 */
	uint8_t reserved[7];
};

/**
 * Definition of a DMUB_CMD__PSP_ASSR_ENABLE command.
 */
struct dmub_rb_cmd_assr_enable {
	/**
	 * Command header.
	 */
	struct dmub_cmd_header header;

	/**
	 * Assr data.
	 */
	struct dmub_cmd_assr_enable_data assr_data;

	/**
	 * Reserved field.
	 */
	uint32_t reserved[3];
};

/**
 * union dmub_rb_cmd - DMUB inbox command.
 */
union dmub_rb_cmd {
	/**
	 * Elements shared with all commands.
	 */
	struct dmub_rb_cmd_common cmd_common;
	/**
	 * Definition of a DMUB_CMD__REG_SEQ_READ_MODIFY_WRITE command.
	 */
	struct dmub_rb_cmd_read_modify_write read_modify_write;
	/**
	 * Definition of a DMUB_CMD__REG_SEQ_FIELD_UPDATE_SEQ command.
	 */
	struct dmub_rb_cmd_reg_field_update_sequence reg_field_update_seq;
	/**
	 * Definition of a DMUB_CMD__REG_SEQ_BURST_WRITE command.
	 */
	struct dmub_rb_cmd_burst_write burst_write;
	/**
	 * Definition of a DMUB_CMD__REG_REG_WAIT command.
	 */
	struct dmub_rb_cmd_reg_wait reg_wait;
	/**
	 * Definition of a DMUB_CMD__VBIOS_DIGX_ENCODER_CONTROL command.
	 */
	struct dmub_rb_cmd_digx_encoder_control digx_encoder_control;
	/**
	 * Definition of a DMUB_CMD__VBIOS_SET_PIXEL_CLOCK command.
	 */
	struct dmub_rb_cmd_set_pixel_clock set_pixel_clock;
	/**
	 * Definition of a DMUB_CMD__VBIOS_ENABLE_DISP_POWER_GATING command.
	 */
	struct dmub_rb_cmd_enable_disp_power_gating enable_disp_power_gating;
	/**
	 * Definition of a DMUB_CMD__VBIOS_DPPHY_INIT command.
	 */
	struct dmub_rb_cmd_dpphy_init dpphy_init;
	/**
	 * Definition of a DMUB_CMD__VBIOS_DIG1_TRANSMITTER_CONTROL command.
	 */
	struct dmub_rb_cmd_dig1_transmitter_control dig1_transmitter_control;
	/**
	 * Definition of a DMUB_CMD__VBIOS_DOMAIN_CONTROL command.
	 */
	struct dmub_rb_cmd_domain_control domain_control;
	/**
	 * Definition of a DMUB_CMD__PSR_SET_VERSION command.
	 */
	struct dmub_rb_cmd_psr_set_version psr_set_version;
	/**
	 * Definition of a DMUB_CMD__PSR_COPY_SETTINGS command.
	 */
	struct dmub_rb_cmd_psr_copy_settings psr_copy_settings;
	/**
	 * Definition of a DMUB_CMD__PSR_ENABLE command.
	 */
	struct dmub_rb_cmd_psr_enable psr_enable;
	/**
	 * Definition of a DMUB_CMD__PSR_SET_LEVEL command.
	 */
	struct dmub_rb_cmd_psr_set_level psr_set_level;
	/**
	 * Definition of a DMUB_CMD__PSR_FORCE_STATIC command.
	 */
	struct dmub_rb_cmd_psr_force_static psr_force_static;
	/**
	 * Definition of a DMUB_CMD__UPDATE_DIRTY_RECT command.
	 */
	struct dmub_rb_cmd_update_dirty_rect update_dirty_rect;
	/**
	 * Definition of a DMUB_CMD__UPDATE_CURSOR_INFO command.
	 */
	struct dmub_rb_cmd_update_cursor_info update_cursor_info;
	/**
	 * Definition of a DMUB_CMD__HW_LOCK command.
	 * Command is used by driver and FW.
	 */
	struct dmub_rb_cmd_lock_hw lock_hw;
	/**
	 * Definition of a DMUB_CMD__SET_SINK_VTOTAL_IN_PSR_ACTIVE command.
	 */
	struct dmub_rb_cmd_psr_set_vtotal psr_set_vtotal;
	/**
	 * Definition of a DMUB_CMD__SET_PSR_POWER_OPT command.
	 */
	struct dmub_rb_cmd_psr_set_power_opt psr_set_power_opt;
	/**
	 * Definition of a DMUB_CMD__PLAT_54186_WA command.
	 */
	struct dmub_rb_cmd_PLAT_54186_wa PLAT_54186_wa;
	/**
	 * Definition of a DMUB_CMD__MALL command.
	 */
	struct dmub_rb_cmd_mall mall;

	/**
	 * Definition of a DMUB_CMD__CAB command.
	 */
	struct dmub_rb_cmd_cab_for_ss cab;

	struct dmub_rb_cmd_fw_assisted_mclk_switch_v2 fw_assisted_mclk_switch_v2;

	/**
	 * Definition of a DMUB_CMD__IDLE_OPT_DCN_RESTORE command.
	 */
	struct dmub_rb_cmd_idle_opt_dcn_restore dcn_restore;

	/**
	 * Definition of a DMUB_CMD__CLK_MGR_NOTIFY_CLOCKS command.
	 */
	struct dmub_rb_cmd_clk_mgr_notify_clocks notify_clocks;

	/**
	 * Definition of DMUB_CMD__PANEL_CNTL commands.
	 */
	struct dmub_rb_cmd_panel_cntl panel_cntl;

	/**
	 * Definition of a DMUB_CMD__ABM_SET_PIPE command.
	 */
	struct dmub_rb_cmd_abm_set_pipe abm_set_pipe;

	/**
	 * Definition of a DMUB_CMD__ABM_SET_BACKLIGHT command.
	 */
	struct dmub_rb_cmd_abm_set_backlight abm_set_backlight;

	/**
	 * Definition of a DMUB_CMD__ABM_SET_LEVEL command.
	 */
	struct dmub_rb_cmd_abm_set_level abm_set_level;

	/**
	 * Definition of a DMUB_CMD__ABM_SET_AMBIENT_LEVEL command.
	 */
	struct dmub_rb_cmd_abm_set_ambient_level abm_set_ambient_level;

	/**
	 * Definition of a DMUB_CMD__ABM_SET_PWM_FRAC command.
	 */
	struct dmub_rb_cmd_abm_set_pwm_frac abm_set_pwm_frac;

	/**
	 * Definition of a DMUB_CMD__ABM_INIT_CONFIG command.
	 */
	struct dmub_rb_cmd_abm_init_config abm_init_config;

	/**
	 * Definition of a DMUB_CMD__ABM_PAUSE command.
	 */
	struct dmub_rb_cmd_abm_pause abm_pause;

	/**
	 * Definition of a DMUB_CMD__ABM_SAVE_RESTORE command.
	 */
	struct dmub_rb_cmd_abm_save_restore abm_save_restore;

	/**
	 * Definition of a DMUB_CMD__ABM_QUERY_CAPS command.
	 */
	struct dmub_rb_cmd_abm_query_caps abm_query_caps;

	/**
	 * Definition of a DMUB_CMD__ABM_GET_ACE_CURVE command.
	 */
	struct dmub_rb_cmd_abm_get_ace_curve abm_get_ace_curve;

	/**
	 * Definition of a DMUB_CMD__ABM_SET_EVENT command.
	 */
	struct dmub_rb_cmd_abm_set_event abm_set_event;

	/**
	 * Definition of a DMUB_CMD__DP_AUX_ACCESS command.
	 */
	struct dmub_rb_cmd_dp_aux_access dp_aux_access;

	/**
	 * Definition of a DMUB_CMD__OUTBOX1_ENABLE command.
	 */
	struct dmub_rb_cmd_outbox1_enable outbox1_enable;

	/**
	 * Definition of a DMUB_CMD__QUERY_FEATURE_CAPS command.
	 */
	struct dmub_rb_cmd_query_feature_caps query_feature_caps;

	/**
	 * Definition of a DMUB_CMD__GET_VISUAL_CONFIRM_COLOR command.
	 */
	struct dmub_rb_cmd_get_visual_confirm_color visual_confirm_color;
	struct dmub_rb_cmd_drr_update drr_update;
	struct dmub_rb_cmd_fw_assisted_mclk_switch fw_assisted_mclk_switch;

	/**
	 * Definition of a DMUB_CMD__VBIOS_LVTMA_CONTROL command.
	 */
	struct dmub_rb_cmd_lvtma_control lvtma_control;
	/**
	 * Definition of a DMUB_CMD__VBIOS_TRANSMITTER_QUERY_DP_ALT command.
	 */
	struct dmub_rb_cmd_transmitter_query_dp_alt query_dp_alt;
	/**
	 * Definition of a DMUB_CMD__VBIOS_TRANSMITTER_SET_PHY_FSM command.
	 */
	struct dmub_rb_cmd_transmitter_set_phy_fsm set_phy_fsm;
	/**
	 * Definition of a DMUB_CMD__DPIA_DIG1_CONTROL command.
	 */
	struct dmub_rb_cmd_dig1_dpia_control dig1_dpia_control;
	/**
	 * Definition of a DMUB_CMD__DPIA_SET_CONFIG_ACCESS command.
	 */
	struct dmub_rb_cmd_set_config_access set_config_access; // (deprecated)
	/**
	 * Definition of a DMUB_CMD__DPIA_SET_CONFIG_ACCESS command.
	 */
	struct dmub_rb_cmd_set_config_request set_config_request;
	/**
	 * Definition of a DMUB_CMD__DPIA_MST_ALLOC_SLOTS command.
	 */
	struct dmub_rb_cmd_set_mst_alloc_slots set_mst_alloc_slots;
	/**
	 * Definition of a DMUB_CMD__DPIA_SET_TPS_NOTIFICATION command.
	 */
	struct dmub_rb_cmd_set_tps_notification set_tps_notification;
	/**
	 * Definition of a DMUB_CMD__EDID_CEA command.
	 */
	struct dmub_rb_cmd_edid_cea edid_cea;
	/**
	 * Definition of a DMUB_CMD_GET_USBC_CABLE_ID command.
	 */
	struct dmub_rb_cmd_get_usbc_cable_id cable_id;

	/**
	 * Definition of a DMUB_CMD__QUERY_HPD_STATE command.
	 */
	struct dmub_rb_cmd_query_hpd_state query_hpd;
	/**
	 * Definition of a DMUB_CMD__SECURE_DISPLAY command.
	 */
	struct dmub_rb_cmd_secure_display secure_display;

	/**
	 * Definition of a DMUB_CMD__DPIA_HPD_INT_ENABLE command.
	 */
	struct dmub_rb_cmd_dpia_hpd_int_enable dpia_hpd_int_enable;
	/**
	 * Definition of a DMUB_CMD__IDLE_OPT_DCN_NOTIFY_IDLE command.
	 */
	struct dmub_rb_cmd_idle_opt_dcn_notify_idle idle_opt_notify_idle;
	/**
	 * Definition of a DMUB_CMD__IDLE_OPT_SET_DC_POWER_STATE command.
	 */
	struct dmub_rb_cmd_idle_opt_set_dc_power_state idle_opt_set_dc_power_state;
	/*
	 * Definition of a DMUB_CMD__REPLAY_COPY_SETTINGS command.
	 */
	struct dmub_rb_cmd_replay_copy_settings replay_copy_settings;
	/**
	 * Definition of a DMUB_CMD__REPLAY_ENABLE command.
	 */
	struct dmub_rb_cmd_replay_enable replay_enable;
	/**
	 * Definition of a DMUB_CMD__SET_REPLAY_POWER_OPT command.
	 */
	struct dmub_rb_cmd_replay_set_power_opt replay_set_power_opt;
	/**
	 * Definition of a DMUB_CMD__REPLAY_SET_COASTING_VTOTAL command.
	 */
	struct dmub_rb_cmd_replay_set_coasting_vtotal replay_set_coasting_vtotal;
	/**
	 * Definition of a DMUB_CMD__REPLAY_SET_POWER_OPT_AND_COASTING_VTOTAL command.
	 */
	struct dmub_rb_cmd_replay_set_power_opt_and_coasting_vtotal replay_set_power_opt_and_coasting_vtotal;

	struct dmub_rb_cmd_replay_set_timing_sync replay_set_timing_sync;
	/**
	 * Definition of a DMUB_CMD__REPLAY_SET_RESIDENCY_FRAMEUPDATE_TIMER command.
	 */
	struct dmub_rb_cmd_replay_set_frameupdate_timer replay_set_frameupdate_timer;
	/**
	 * Definition of a DMUB_CMD__REPLAY_SET_PSEUDO_VTOTAL command.
	 */
	struct dmub_rb_cmd_replay_set_pseudo_vtotal replay_set_pseudo_vtotal;
	/**
	 * Definition of a DMUB_CMD__REPLAY_DISABLED_ADAPTIVE_SYNC_SDP command.
	 */
	struct dmub_rb_cmd_replay_disabled_adaptive_sync_sdp replay_disabled_adaptive_sync_sdp;
	/**
	 * Definition of a DMUB_CMD__REPLAY_SET_GENERAL_CMD command.
	 */
	struct dmub_rb_cmd_replay_set_general_cmd replay_set_general_cmd;
	/**
	 * Definition of a DMUB_CMD__PSP_ASSR_ENABLE command.
	 */
	struct dmub_rb_cmd_assr_enable assr_enable;
	struct dmub_rb_cmd_fams2 fams2_config;

	struct dmub_rb_cmd_fams2_drr_update fams2_drr_update;

	struct dmub_rb_cmd_fams2_flip fams2_flip;
};

/**
 * union dmub_rb_out_cmd - Outbox command
 */
union dmub_rb_out_cmd {
	/**
	 * Parameters common to every command.
	 */
	struct dmub_rb_cmd_common cmd_common;
	/**
	 * AUX reply command.
	 */
	struct dmub_rb_cmd_dp_aux_reply dp_aux_reply;
	/**
	 * HPD notify command.
	 */
	struct dmub_rb_cmd_dp_hpd_notify dp_hpd_notify;
	/**
	 * SET_CONFIG reply command.
	 */
	struct dmub_rb_cmd_dp_set_config_reply set_config_reply;
	/**
	 * DPIA notification command.
	 */
	struct dmub_rb_cmd_dpia_notification dpia_notification;
	/**
	 * HPD sense notification command.
	 */
	struct dmub_rb_cmd_hpd_sense_notify hpd_sense_notify;
};
#pragma pack(pop)


//==============================================================================
//</DMUB_CMD>===================================================================
//==============================================================================
//< DMUB_RB>====================================================================
//==============================================================================

/**
 * struct dmub_rb_init_params - Initialization params for DMUB ringbuffer
 */
struct dmub_rb_init_params {
	void *ctx; /**< Caller provided context pointer */
	void *base_address; /**< CPU base address for ring's data */
	uint32_t capacity; /**< Ringbuffer capacity in bytes */
	uint32_t read_ptr; /**< Initial read pointer for consumer in bytes */
	uint32_t write_ptr; /**< Initial write pointer for producer in bytes */
};

/**
 * struct dmub_rb - Inbox or outbox DMUB ringbuffer
 */
struct dmub_rb {
	void *base_address; /**< CPU address for the ring's data */
	uint32_t rptr; /**< Read pointer for consumer in bytes */
	uint32_t wrpt; /**< Write pointer for producer in bytes */
	uint32_t capacity; /**< Ringbuffer capacity in bytes */

	void *ctx; /**< Caller provided context pointer */
	void *dmub; /**< Pointer to the DMUB interface */
};

/**
 * @brief Checks if the ringbuffer is empty.
 *
 * @param rb DMUB Ringbuffer
 * @return true if empty
 * @return false otherwise
 */
static inline bool dmub_rb_empty(struct dmub_rb *rb)
{
	return (rb->wrpt == rb->rptr);
}

/**
 * @brief Checks if the ringbuffer is full
 *
 * @param rb DMUB Ringbuffer
 * @return true if full
 * @return false otherwise
 */
static inline bool dmub_rb_full(struct dmub_rb *rb)
{
	uint32_t data_count;

	if (rb->wrpt >= rb->rptr)
		data_count = rb->wrpt - rb->rptr;
	else
		data_count = rb->capacity - (rb->rptr - rb->wrpt);

	return (data_count == (rb->capacity - DMUB_RB_CMD_SIZE));
}

/**
 * @brief Pushes a command into the ringbuffer
 *
 * @param rb DMUB ringbuffer
 * @param cmd The command to push
 * @return true if the ringbuffer was not full
 * @return false otherwise
 */
static inline bool dmub_rb_push_front(struct dmub_rb *rb,
				      const union dmub_rb_cmd *cmd)
{
	uint64_t volatile *dst = (uint64_t volatile *)((uint8_t *)(rb->base_address) + rb->wrpt);
	const uint64_t *src = (const uint64_t *)cmd;
	uint8_t i;

	if (dmub_rb_full(rb))
		return false;

	// copying data
	for (i = 0; i < DMUB_RB_CMD_SIZE / sizeof(uint64_t); i++)
		*dst++ = *src++;

	rb->wrpt += DMUB_RB_CMD_SIZE;

	if (rb->wrpt >= rb->capacity)
		rb->wrpt %= rb->capacity;

	return true;
}

/**
 * @brief Pushes a command into the DMUB outbox ringbuffer
 *
 * @param rb DMUB outbox ringbuffer
 * @param cmd Outbox command
 * @return true if not full
 * @return false otherwise
 */
static inline bool dmub_rb_out_push_front(struct dmub_rb *rb,
				      const union dmub_rb_out_cmd *cmd)
{
	uint8_t *dst = (uint8_t *)(rb->base_address) + rb->wrpt;
	const uint8_t *src = (const uint8_t *)cmd;

	if (dmub_rb_full(rb))
		return false;

	dmub_memcpy(dst, src, DMUB_RB_CMD_SIZE);

	rb->wrpt += DMUB_RB_CMD_SIZE;

	if (rb->wrpt >= rb->capacity)
		rb->wrpt %= rb->capacity;

	return true;
}

/**
 * @brief Returns the next unprocessed command in the ringbuffer.
 *
 * @param rb DMUB ringbuffer
 * @param cmd The command to return
 * @return true if not empty
 * @return false otherwise
 */
static inline bool dmub_rb_front(struct dmub_rb *rb,
				 union dmub_rb_cmd  **cmd)
{
	uint8_t *rb_cmd = (uint8_t *)(rb->base_address) + rb->rptr;

	if (dmub_rb_empty(rb))
		return false;

	*cmd = (union dmub_rb_cmd *)rb_cmd;

	return true;
}

/**
 * @brief Determines the next ringbuffer offset.
 *
 * @param rb DMUB inbox ringbuffer
 * @param num_cmds Number of commands
 * @param next_rptr The next offset in the ringbuffer
 */
static inline void dmub_rb_get_rptr_with_offset(struct dmub_rb *rb,
				  uint32_t num_cmds,
				  uint32_t *next_rptr)
{
	*next_rptr = rb->rptr + DMUB_RB_CMD_SIZE * num_cmds;

	if (*next_rptr >= rb->capacity)
		*next_rptr %= rb->capacity;
}

/**
 * @brief Returns a pointer to a command in the inbox.
 *
 * @param rb DMUB inbox ringbuffer
 * @param cmd The inbox command to return
 * @param rptr The ringbuffer offset
 * @return true if not empty
 * @return false otherwise
 */
static inline bool dmub_rb_peek_offset(struct dmub_rb *rb,
				 union dmub_rb_cmd  **cmd,
				 uint32_t rptr)
{
	uint8_t *rb_cmd = (uint8_t *)(rb->base_address) + rptr;

	if (dmub_rb_empty(rb))
		return false;

	*cmd = (union dmub_rb_cmd *)rb_cmd;

	return true;
}

/**
 * @brief Returns the next unprocessed command in the outbox.
 *
 * @param rb DMUB outbox ringbuffer
 * @param cmd The outbox command to return
 * @return true if not empty
 * @return false otherwise
 */
static inline bool dmub_rb_out_front(struct dmub_rb *rb,
				 union dmub_rb_out_cmd *cmd)
{
	const uint64_t volatile *src = (const uint64_t volatile *)((uint8_t *)(rb->base_address) + rb->rptr);
	uint64_t *dst = (uint64_t *)cmd;
	uint8_t i;

	if (dmub_rb_empty(rb))
		return false;

	// copying data
	for (i = 0; i < DMUB_RB_CMD_SIZE / sizeof(uint64_t); i++)
		*dst++ = *src++;

	return true;
}

/**
 * @brief Removes the front entry in the ringbuffer.
 *
 * @param rb DMUB ringbuffer
 * @return true if the command was removed
 * @return false if there were no commands
 */
static inline bool dmub_rb_pop_front(struct dmub_rb *rb)
{
	if (dmub_rb_empty(rb))
		return false;

	rb->rptr += DMUB_RB_CMD_SIZE;

	if (rb->rptr >= rb->capacity)
		rb->rptr %= rb->capacity;

	return true;
}

/**
 * @brief Flushes commands in the ringbuffer to framebuffer memory.
 *
 * Avoids a race condition where DMCUB accesses memory while
 * there are still writes in flight to framebuffer.
 *
 * @param rb DMUB ringbuffer
 */
static inline void dmub_rb_flush_pending(const struct dmub_rb *rb)
{
	uint32_t rptr = rb->rptr;
	uint32_t wptr = rb->wrpt;

	while (rptr != wptr) {
		uint64_t *data = (uint64_t *)((uint8_t *)(rb->base_address) + rptr);
		uint8_t i;

		for (i = 0; i < DMUB_RB_CMD_SIZE / sizeof(uint64_t); i++)
			(void)READ_ONCE(*data++);

		rptr += DMUB_RB_CMD_SIZE;
		if (rptr >= rb->capacity)
			rptr %= rb->capacity;
	}
}

/**
 * @brief Initializes a DMCUB ringbuffer
 *
 * @param rb DMUB ringbuffer
 * @param init_params initial configuration for the ringbuffer
 */
static inline void dmub_rb_init(struct dmub_rb *rb,
				struct dmub_rb_init_params *init_params)
{
	rb->base_address = init_params->base_address;
	rb->capacity = init_params->capacity;
	rb->rptr = init_params->read_ptr;
	rb->wrpt = init_params->write_ptr;
}

/**
 * @brief Copies output data from in/out commands into the given command.
 *
 * @param rb DMUB ringbuffer
 * @param cmd Command to copy data into
 */
static inline void dmub_rb_get_return_data(struct dmub_rb *rb,
					   union dmub_rb_cmd *cmd)
{
	// Copy rb entry back into command
	uint8_t *rd_ptr = (rb->rptr == 0) ?
		(uint8_t *)rb->base_address + rb->capacity - DMUB_RB_CMD_SIZE :
		(uint8_t *)rb->base_address + rb->rptr - DMUB_RB_CMD_SIZE;

	dmub_memcpy(cmd, rd_ptr, DMUB_RB_CMD_SIZE);
}

//==============================================================================
//</DMUB_RB>====================================================================
//==============================================================================
#endif /* _DMUB_CMD_H_ */<|MERGE_RESOLUTION|>--- conflicted
+++ resolved
@@ -755,11 +755,7 @@
 		uint32_t allow_ips1 : 1; /**< 1 is IPS1 is allowed */
 		uint32_t allow_ips2 : 1; /**< 1 is IPS1 is allowed */
 		uint32_t allow_z10 : 1; /**< 1 if Z10 is allowed */
-<<<<<<< HEAD
-		uint32_t allow_idle : 1; /**< 1 if driver is allowing idle */
-=======
 		uint32_t allow_idle: 1; /**< 1 if driver is allowing idle */
->>>>>>> 4e3ac415
 		uint32_t reserved_bits : 27; /**< Reversed bits */
 	} bits;
 	uint32_t all;
