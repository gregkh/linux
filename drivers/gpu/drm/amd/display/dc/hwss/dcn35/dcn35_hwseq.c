/* SPDX-License-Identifier: MIT */
/*
 * Copyright 2023 Advanced Micro Devices, Inc.
 *
 * Permission is hereby granted, free of charge, to any person obtaining a
 * copy of this software and associated documentation files (the "Software"),
 * to deal in the Software without restriction, including without limitation
 * the rights to use, copy, modify, merge, publish, distribute, sublicense,
 * and/or sell copies of the Software, and to permit persons to whom the
 * Software is furnished to do so, subject to the following conditions:
 *
 * The above copyright notice and this permission notice shall be included in
 * all copies or substantial portions of the Software.
 *
 * THE SOFTWARE IS PROVIDED "AS IS", WITHOUT WARRANTY OF ANY KIND, EXPRESS OR
 * IMPLIED, INCLUDING BUT NOT LIMITED TO THE WARRANTIES OF MERCHANTABILITY,
 * FITNESS FOR A PARTICULAR PURPOSE AND NONINFRINGEMENT.  IN NO EVENT SHALL
 * THE COPYRIGHT HOLDER(S) OR AUTHOR(S) BE LIABLE FOR ANY CLAIM, DAMAGES OR
 * OTHER LIABILITY, WHETHER IN AN ACTION OF CONTRACT, TORT OR OTHERWISE,
 * ARISING FROM, OUT OF OR IN CONNECTION WITH THE SOFTWARE OR THE USE OR
 * OTHER DEALINGS IN THE SOFTWARE.
 *
 * Authors: AMD
 *
 */

#include "dm_services.h"
#include "dm_helpers.h"
#include "core_types.h"
#include "resource.h"
#include "dccg.h"
#include "dce/dce_hwseq.h"
#include "clk_mgr.h"
#include "reg_helper.h"
#include "abm.h"
#include "hubp.h"
#include "dchubbub.h"
#include "timing_generator.h"
#include "opp.h"
#include "ipp.h"
#include "mpc.h"
#include "mcif_wb.h"
#include "dc_dmub_srv.h"
#include "dcn35_hwseq.h"
#include "dcn35/dcn35_dccg.h"
#include "link_hwss.h"
#include "dpcd_defs.h"
#include "dce/dmub_outbox.h"
#include "link.h"
#include "dcn10/dcn10_hwseq.h"
#include "inc/link_enc_cfg.h"
#include "dcn30/dcn30_vpg.h"
#include "dce/dce_i2c_hw.h"
#include "dsc.h"
#include "dcn20/dcn20_optc.h"
#include "dcn30/dcn30_cm_common.h"
#include "dcn31/dcn31_hwseq.h"
#include "dcn20/dcn20_hwseq.h"
#include "dc_state_priv.h"

#define DC_LOGGER_INIT(logger) \
	struct dal_logger *dc_logger = logger

#define CTX \
	hws->ctx
#define REG(reg)\
	hws->regs->reg
#define DC_LOGGER \
	dc_logger


#undef FN
#define FN(reg_name, field_name) \
	hws->shifts->field_name, hws->masks->field_name
#if 0
static void enable_memory_low_power(struct dc *dc)
{
	struct dce_hwseq *hws = dc->hwseq;
	int i;

	if (dc->debug.enable_mem_low_power.bits.dmcu) {
		// Force ERAM to shutdown if DMCU is not enabled
		if (dc->debug.disable_dmcu || dc->config.disable_dmcu) {
			REG_UPDATE(DMU_MEM_PWR_CNTL, DMCU_ERAM_MEM_PWR_FORCE, 3);
		}
	}
	/*dcn35 has default MEM_PWR enabled, make sure wake them up*/
	// Set default OPTC memory power states
	if (dc->debug.enable_mem_low_power.bits.optc) {
		// Shutdown when unassigned and light sleep in VBLANK
		REG_SET_2(ODM_MEM_PWR_CTRL3, 0, ODM_MEM_UNASSIGNED_PWR_MODE, 3, ODM_MEM_VBLANK_PWR_MODE, 1);
	}

	if (dc->debug.enable_mem_low_power.bits.vga) {
		// Power down VGA memory
		REG_UPDATE(MMHUBBUB_MEM_PWR_CNTL, VGA_MEM_PWR_FORCE, 1);
	}

	if (dc->debug.enable_mem_low_power.bits.mpc &&
		dc->res_pool->mpc->funcs->set_mpc_mem_lp_mode)
		dc->res_pool->mpc->funcs->set_mpc_mem_lp_mode(dc->res_pool->mpc);

	if (dc->debug.enable_mem_low_power.bits.vpg && dc->res_pool->stream_enc[0]->vpg->funcs->vpg_powerdown) {
		// Power down VPGs
		for (i = 0; i < dc->res_pool->stream_enc_count; i++)
			dc->res_pool->stream_enc[i]->vpg->funcs->vpg_powerdown(dc->res_pool->stream_enc[i]->vpg);
#if defined(CONFIG_DRM_AMD_DC_DP2_0)
		for (i = 0; i < dc->res_pool->hpo_dp_stream_enc_count; i++)
			dc->res_pool->hpo_dp_stream_enc[i]->vpg->funcs->vpg_powerdown(dc->res_pool->hpo_dp_stream_enc[i]->vpg);
#endif
	}

}
#endif

void dcn35_set_dmu_fgcg(struct dce_hwseq *hws, bool enable)
{
	REG_UPDATE_3(DMU_CLK_CNTL,
		RBBMIF_FGCG_REP_DIS, !enable,
		IHC_FGCG_REP_DIS, !enable,
		LONO_FGCG_REP_DIS, !enable
	);
}

void dcn35_setup_hpo_hw_control(const struct dce_hwseq *hws, bool enable)
{
	REG_UPDATE(HPO_TOP_HW_CONTROL, HPO_IO_EN, !!enable);
}

void dcn35_init_hw(struct dc *dc)
{
	struct abm **abms = dc->res_pool->multiple_abms;
	struct dce_hwseq *hws = dc->hwseq;
	struct dc_bios *dcb = dc->ctx->dc_bios;
	struct resource_pool *res_pool = dc->res_pool;
	uint32_t backlight = MAX_BACKLIGHT_LEVEL;
	uint32_t user_level = MAX_BACKLIGHT_LEVEL;
	int i;

	if (dc->clk_mgr && dc->clk_mgr->funcs->init_clocks)
		dc->clk_mgr->funcs->init_clocks(dc->clk_mgr);

	//dcn35_set_dmu_fgcg(hws, dc->debug.enable_fine_grain_clock_gating.bits.dmu);

	if (!dcb->funcs->is_accelerated_mode(dcb)) {
		/*this calls into dmubfw to do the init*/
		hws->funcs.bios_golden_init(dc);
	}

	// Initialize the dccg
	if (res_pool->dccg->funcs->dccg_init)
		res_pool->dccg->funcs->dccg_init(res_pool->dccg);

	//enable_memory_low_power(dc);

	if (dc->ctx->dc_bios->fw_info_valid) {
		res_pool->ref_clocks.xtalin_clock_inKhz =
				dc->ctx->dc_bios->fw_info.pll_info.crystal_frequency;

		if (res_pool->hubbub) {

			(res_pool->dccg->funcs->get_dccg_ref_freq)(res_pool->dccg,
				dc->ctx->dc_bios->fw_info.pll_info.crystal_frequency,
				&res_pool->ref_clocks.dccg_ref_clock_inKhz);

			(res_pool->hubbub->funcs->get_dchub_ref_freq)(res_pool->hubbub,
				res_pool->ref_clocks.dccg_ref_clock_inKhz,
				&res_pool->ref_clocks.dchub_ref_clock_inKhz);
		} else {
			// Not all ASICs have DCCG sw component
			res_pool->ref_clocks.dccg_ref_clock_inKhz =
				res_pool->ref_clocks.xtalin_clock_inKhz;
			res_pool->ref_clocks.dchub_ref_clock_inKhz =
				res_pool->ref_clocks.xtalin_clock_inKhz;
		}
	} else
		ASSERT_CRITICAL(false);

	for (i = 0; i < dc->link_count; i++) {
		/* Power up AND update implementation according to the
		 * required signal (which may be different from the
		 * default signal on connector).
		 */
		struct dc_link *link = dc->links[i];

		if (link->ep_type != DISPLAY_ENDPOINT_PHY)
			continue;

		link->link_enc->funcs->hw_init(link->link_enc);

		/* Check for enabled DIG to identify enabled display */
		if (link->link_enc->funcs->is_dig_enabled &&
			link->link_enc->funcs->is_dig_enabled(link->link_enc)) {
			link->link_status.link_active = true;
			if (link->link_enc->funcs->fec_is_active &&
					link->link_enc->funcs->fec_is_active(link->link_enc))
				link->fec_state = dc_link_fec_enabled;
		}
	}

	/* we want to turn off all dp displays before doing detection */
	dc->link_srv->blank_all_dp_displays(dc);
/*
	if (hws->funcs.enable_power_gating_plane)
		hws->funcs.enable_power_gating_plane(dc->hwseq, true);
*/
	if (res_pool->hubbub && res_pool->hubbub->funcs->dchubbub_init)
		res_pool->hubbub->funcs->dchubbub_init(dc->res_pool->hubbub);
	/* If taking control over from VBIOS, we may want to optimize our first
	 * mode set, so we need to skip powering down pipes until we know which
	 * pipes we want to use.
	 * Otherwise, if taking control is not possible, we need to power
	 * everything down.
	 */
	if (dcb->funcs->is_accelerated_mode(dcb) || !dc->config.seamless_boot_edp_requested) {

		// we want to turn off edp displays if odm is enabled and no seamless boot
		if (!dc->caps.seamless_odm) {
			for (i = 0; i < dc->res_pool->timing_generator_count; i++) {
				struct timing_generator *tg = dc->res_pool->timing_generators[i];
				uint32_t num_opps, opp_id_src0, opp_id_src1;

				num_opps = 1;
				if (tg) {
					if (tg->funcs->is_tg_enabled(tg) && tg->funcs->get_optc_source) {
						tg->funcs->get_optc_source(tg, &num_opps,
								&opp_id_src0, &opp_id_src1);
					}
				}

				if (num_opps > 1) {
					dc->link_srv->blank_all_edp_displays(dc);
					break;
				}
			}
		}

		hws->funcs.init_pipes(dc, dc->current_state);
		if (dc->res_pool->hubbub->funcs->allow_self_refresh_control)
			dc->res_pool->hubbub->funcs->allow_self_refresh_control(dc->res_pool->hubbub,
					!dc->res_pool->hubbub->ctx->dc->debug.disable_stutter);
	}
	if (res_pool->dccg->funcs->dccg_root_gate_disable_control) {
		for (i = 0; i < res_pool->pipe_count; i++)
			res_pool->dccg->funcs->dccg_root_gate_disable_control(res_pool->dccg, i, 0);
	}

	for (i = 0; i < res_pool->audio_count; i++) {
		struct audio *audio = res_pool->audios[i];

		audio->funcs->hw_init(audio);
	}

	for (i = 0; i < dc->link_count; i++) {
		struct dc_link *link = dc->links[i];

		if (link->panel_cntl) {
			backlight = link->panel_cntl->funcs->hw_init(link->panel_cntl);
			user_level = link->panel_cntl->stored_backlight_registers.USER_LEVEL;
		}
	}
	if (dc->ctx->dmub_srv) {
	for (i = 0; i < dc->res_pool->pipe_count; i++) {
		if (abms[i] != NULL && abms[i]->funcs != NULL)
			abms[i]->funcs->abm_init(abms[i], backlight, user_level);
		}
	}

	/* power AFMT HDMI memory TODO: may move to dis/en output save power*/
	REG_WRITE(DIO_MEM_PWR_CTRL, 0);

	// Set i2c to light sleep until engine is setup
	if (dc->debug.enable_mem_low_power.bits.i2c)
		REG_UPDATE(DIO_MEM_PWR_CTRL, I2C_LIGHT_SLEEP_FORCE, 0);

	if (hws->funcs.setup_hpo_hw_control)
		hws->funcs.setup_hpo_hw_control(hws, false);

	if (!dc->debug.disable_clock_gate) {
		/* enable all DCN clock gating */
		REG_UPDATE(DCFCLK_CNTL, DCFCLK_GATE_DIS, 0);
	}

	if (dc->debug.disable_mem_low_power) {
		REG_UPDATE(DC_MEM_GLOBAL_PWR_REQ_CNTL, DC_MEM_GLOBAL_PWR_REQ_DIS, 1);
	}
	if (!dcb->funcs->is_accelerated_mode(dcb) && dc->res_pool->hubbub->funcs->init_watermarks)
		dc->res_pool->hubbub->funcs->init_watermarks(dc->res_pool->hubbub);

	if (dc->clk_mgr && dc->clk_mgr->funcs->notify_wm_ranges)
		dc->clk_mgr->funcs->notify_wm_ranges(dc->clk_mgr);

	if (dc->clk_mgr && dc->clk_mgr->funcs->set_hard_max_memclk && !dc->clk_mgr->dc_mode_softmax_enabled)
		dc->clk_mgr->funcs->set_hard_max_memclk(dc->clk_mgr);



	if (dc->res_pool->hubbub->funcs->force_pstate_change_control)
		dc->res_pool->hubbub->funcs->force_pstate_change_control(
				dc->res_pool->hubbub, false, false);

	if (dc->res_pool->hubbub->funcs->init_crb)
		dc->res_pool->hubbub->funcs->init_crb(dc->res_pool->hubbub);

	if (dc->res_pool->hubbub->funcs->set_request_limit && dc->config.sdpif_request_limit_words_per_umc > 0)
		dc->res_pool->hubbub->funcs->set_request_limit(dc->res_pool->hubbub, dc->ctx->dc_bios->vram_info.num_chans, dc->config.sdpif_request_limit_words_per_umc);
	// Get DMCUB capabilities
	if (dc->ctx->dmub_srv) {
		dc_dmub_srv_query_caps_cmd(dc->ctx->dmub_srv);
		dc->caps.dmub_caps.psr = dc->ctx->dmub_srv->dmub->feature_caps.psr;
		dc->caps.dmub_caps.mclk_sw = dc->ctx->dmub_srv->dmub->feature_caps.fw_assisted_mclk_switch_ver;
	}

	if (dc->res_pool->pg_cntl) {
		if (dc->res_pool->pg_cntl->funcs->init_pg_status)
			dc->res_pool->pg_cntl->funcs->init_pg_status(dc->res_pool->pg_cntl);
	}
}

static void update_dsc_on_stream(struct pipe_ctx *pipe_ctx, bool enable)
{
	struct display_stream_compressor *dsc = pipe_ctx->stream_res.dsc;
	struct dc_stream_state *stream = pipe_ctx->stream;
	struct pipe_ctx *odm_pipe;
	int opp_cnt = 1;

	DC_LOGGER_INIT(stream->ctx->logger);

	ASSERT(dsc);
	for (odm_pipe = pipe_ctx->next_odm_pipe; odm_pipe; odm_pipe = odm_pipe->next_odm_pipe)
		opp_cnt++;

	if (enable) {
		struct dsc_config dsc_cfg;
		struct dsc_optc_config dsc_optc_cfg = {0};
		enum optc_dsc_mode optc_dsc_mode;
		struct dcn_dsc_state dsc_state = {0};
<<<<<<< HEAD

		if (!dsc) {
			DC_LOG_DSC("DSC is NULL for tg instance %d:", pipe_ctx->stream_res.tg->inst);
			return;
		}

=======

		if (!dsc) {
			DC_LOG_DSC("DSC is NULL for tg instance %d:", pipe_ctx->stream_res.tg->inst);
			return;
		}

>>>>>>> fa10f348
		if (dsc->funcs->dsc_read_state) {
			dsc->funcs->dsc_read_state(dsc, &dsc_state);
			if (!dsc_state.dsc_fw_en) {
				DC_LOG_DSC("DSC has been disabled for tg instance %d:", pipe_ctx->stream_res.tg->inst);
				return;
			}
		}
		/* Enable DSC hw block */
		dsc_cfg.pic_width = (stream->timing.h_addressable + stream->timing.h_border_left + stream->timing.h_border_right) / opp_cnt;
		dsc_cfg.pic_height = stream->timing.v_addressable + stream->timing.v_border_top + stream->timing.v_border_bottom;
		dsc_cfg.pixel_encoding = stream->timing.pixel_encoding;
		dsc_cfg.color_depth = stream->timing.display_color_depth;
		dsc_cfg.is_odm = pipe_ctx->next_odm_pipe ? true : false;
		dsc_cfg.dc_dsc_cfg = stream->timing.dsc_cfg;
		ASSERT(dsc_cfg.dc_dsc_cfg.num_slices_h % opp_cnt == 0);
		dsc_cfg.dc_dsc_cfg.num_slices_h /= opp_cnt;

		dsc->funcs->dsc_set_config(dsc, &dsc_cfg, &dsc_optc_cfg);
		dsc->funcs->dsc_enable(dsc, pipe_ctx->stream_res.opp->inst);
		for (odm_pipe = pipe_ctx->next_odm_pipe; odm_pipe; odm_pipe = odm_pipe->next_odm_pipe) {
			struct display_stream_compressor *odm_dsc = odm_pipe->stream_res.dsc;

			ASSERT(odm_dsc);
			odm_dsc->funcs->dsc_set_config(odm_dsc, &dsc_cfg, &dsc_optc_cfg);
			odm_dsc->funcs->dsc_enable(odm_dsc, odm_pipe->stream_res.opp->inst);
		}
		dsc_cfg.dc_dsc_cfg.num_slices_h *= opp_cnt;
		dsc_cfg.pic_width *= opp_cnt;

		optc_dsc_mode = dsc_optc_cfg.is_pixel_format_444 ? OPTC_DSC_ENABLED_444 : OPTC_DSC_ENABLED_NATIVE_SUBSAMPLED;

		/* Enable DSC in OPTC */
		DC_LOG_DSC("Setting optc DSC config for tg instance %d:", pipe_ctx->stream_res.tg->inst);
		pipe_ctx->stream_res.tg->funcs->set_dsc_config(pipe_ctx->stream_res.tg,
							optc_dsc_mode,
							dsc_optc_cfg.bytes_per_pixel,
							dsc_optc_cfg.slice_width);
	} else {
		/* disable DSC in OPTC */
		pipe_ctx->stream_res.tg->funcs->set_dsc_config(
				pipe_ctx->stream_res.tg,
				OPTC_DSC_DISABLED, 0, 0);

		/* disable DSC block */
		dsc->funcs->dsc_disable(pipe_ctx->stream_res.dsc);
		for (odm_pipe = pipe_ctx->next_odm_pipe; odm_pipe; odm_pipe = odm_pipe->next_odm_pipe) {
			ASSERT(odm_pipe->stream_res.dsc);
			odm_pipe->stream_res.dsc->funcs->dsc_disable(odm_pipe->stream_res.dsc);
		}
	}
}

// Given any pipe_ctx, return the total ODM combine factor, and optionally return
// the OPPids which are used
static unsigned int get_odm_config(struct pipe_ctx *pipe_ctx, unsigned int *opp_instances)
{
	unsigned int opp_count = 1;
	struct pipe_ctx *odm_pipe;

	// First get to the top pipe
	for (odm_pipe = pipe_ctx; odm_pipe->prev_odm_pipe; odm_pipe = odm_pipe->prev_odm_pipe)
		;

	// First pipe is always used
	if (opp_instances)
		opp_instances[0] = odm_pipe->stream_res.opp->inst;

	// Find and count odm pipes, if any
	for (odm_pipe = odm_pipe->next_odm_pipe; odm_pipe; odm_pipe = odm_pipe->next_odm_pipe) {
		if (opp_instances)
			opp_instances[opp_count] = odm_pipe->stream_res.opp->inst;
		opp_count++;
	}

	return opp_count;
}

void dcn35_update_odm(struct dc *dc, struct dc_state *context, struct pipe_ctx *pipe_ctx)
{
	struct pipe_ctx *odm_pipe;
	int opp_cnt = 0;
	int opp_inst[MAX_PIPES] = {0};
	int odm_slice_width = resource_get_odm_slice_dst_width(pipe_ctx, false);
	int last_odm_slice_width = resource_get_odm_slice_dst_width(pipe_ctx, true);

	opp_cnt = get_odm_config(pipe_ctx, opp_inst);

	if (opp_cnt > 1)
		pipe_ctx->stream_res.tg->funcs->set_odm_combine(
				pipe_ctx->stream_res.tg,
				opp_inst, opp_cnt,
				odm_slice_width, last_odm_slice_width);
	else
		pipe_ctx->stream_res.tg->funcs->set_odm_bypass(
				pipe_ctx->stream_res.tg, &pipe_ctx->stream->timing);

	for (odm_pipe = pipe_ctx->next_odm_pipe; odm_pipe; odm_pipe = odm_pipe->next_odm_pipe) {
		odm_pipe->stream_res.opp->funcs->opp_pipe_clock_control(
				odm_pipe->stream_res.opp,
				true);
	}

	if (pipe_ctx->stream_res.dsc) {
		struct pipe_ctx *current_pipe_ctx = &dc->current_state->res_ctx.pipe_ctx[pipe_ctx->pipe_idx];

		update_dsc_on_stream(pipe_ctx, pipe_ctx->stream->timing.flags.DSC);

		/* Check if no longer using pipe for ODM, then need to disconnect DSC for that pipe */
		if (!pipe_ctx->next_odm_pipe && current_pipe_ctx->next_odm_pipe &&
				current_pipe_ctx->next_odm_pipe->stream_res.dsc) {
			struct display_stream_compressor *dsc = current_pipe_ctx->next_odm_pipe->stream_res.dsc;
			/* disconnect DSC block from stream */
			dsc->funcs->dsc_disconnect(dsc);
		}
	}
}

void dcn35_dpp_root_clock_control(struct dce_hwseq *hws, unsigned int dpp_inst, bool clock_on)
{
	if (!hws->ctx->dc->debug.root_clock_optimization.bits.dpp)
		return;

	if (hws->ctx->dc->res_pool->dccg->funcs->dpp_root_clock_control) {
		hws->ctx->dc->res_pool->dccg->funcs->dpp_root_clock_control(
			hws->ctx->dc->res_pool->dccg, dpp_inst, clock_on);
	}
}

void dcn35_dpstream_root_clock_control(struct dce_hwseq *hws, unsigned int dp_hpo_inst, bool clock_on)
{
	if (!hws->ctx->dc->debug.root_clock_optimization.bits.dpstream)
		return;

	if (hws->ctx->dc->res_pool->dccg->funcs->set_dpstreamclk_root_clock_gating) {
		hws->ctx->dc->res_pool->dccg->funcs->set_dpstreamclk_root_clock_gating(
			hws->ctx->dc->res_pool->dccg, dp_hpo_inst, clock_on);
	}
}

void dcn35_physymclk_root_clock_control(struct dce_hwseq *hws, unsigned int phy_inst, bool clock_on)
{
	if (!hws->ctx->dc->debug.root_clock_optimization.bits.physymclk)
		return;

	if (hws->ctx->dc->res_pool->dccg->funcs->set_physymclk_root_clock_gating) {
		hws->ctx->dc->res_pool->dccg->funcs->set_physymclk_root_clock_gating(
			hws->ctx->dc->res_pool->dccg, phy_inst, clock_on);
	}
}

void dcn35_dsc_pg_control(
		struct dce_hwseq *hws,
		unsigned int dsc_inst,
		bool power_on)
{
	uint32_t power_gate = power_on ? 0 : 1;
	uint32_t pwr_status = power_on ? 0 : 2;
	uint32_t org_ip_request_cntl = 0;

	if (hws->ctx->dc->debug.disable_dsc_power_gate)
		return;
	if (hws->ctx->dc->debug.ignore_pg)
		return;
	REG_GET(DC_IP_REQUEST_CNTL, IP_REQUEST_EN, &org_ip_request_cntl);
	if (org_ip_request_cntl == 0)
		REG_SET(DC_IP_REQUEST_CNTL, 0, IP_REQUEST_EN, 1);

	switch (dsc_inst) {
	case 0: /* DSC0 */
		REG_UPDATE(DOMAIN16_PG_CONFIG,
				DOMAIN_POWER_GATE, power_gate);

		REG_WAIT(DOMAIN16_PG_STATUS,
				DOMAIN_PGFSM_PWR_STATUS, pwr_status,
				1, 1000);
		break;
	case 1: /* DSC1 */
		REG_UPDATE(DOMAIN17_PG_CONFIG,
				DOMAIN_POWER_GATE, power_gate);

		REG_WAIT(DOMAIN17_PG_STATUS,
				DOMAIN_PGFSM_PWR_STATUS, pwr_status,
				1, 1000);
		break;
	case 2: /* DSC2 */
		REG_UPDATE(DOMAIN18_PG_CONFIG,
				DOMAIN_POWER_GATE, power_gate);

		REG_WAIT(DOMAIN18_PG_STATUS,
				DOMAIN_PGFSM_PWR_STATUS, pwr_status,
				1, 1000);
		break;
	case 3: /* DSC3 */
		REG_UPDATE(DOMAIN19_PG_CONFIG,
				DOMAIN_POWER_GATE, power_gate);

		REG_WAIT(DOMAIN19_PG_STATUS,
				DOMAIN_PGFSM_PWR_STATUS, pwr_status,
				1, 1000);
		break;
	default:
		BREAK_TO_DEBUGGER();
		break;
	}

	if (org_ip_request_cntl == 0)
		REG_SET(DC_IP_REQUEST_CNTL, 0, IP_REQUEST_EN, 0);
}

void dcn35_enable_power_gating_plane(struct dce_hwseq *hws, bool enable)
{
	bool force_on = true; /* disable power gating */
	uint32_t org_ip_request_cntl = 0;

	if (hws->ctx->dc->debug.disable_hubp_power_gate)
		return;
	if (hws->ctx->dc->debug.ignore_pg)
		return;
	REG_GET(DC_IP_REQUEST_CNTL, IP_REQUEST_EN, &org_ip_request_cntl);
	if (org_ip_request_cntl == 0)
		REG_SET(DC_IP_REQUEST_CNTL, 0, IP_REQUEST_EN, 1);
	/* DCHUBP0/1/2/3/4/5 */
	REG_UPDATE(DOMAIN0_PG_CONFIG, DOMAIN_POWER_FORCEON, force_on);
	REG_UPDATE(DOMAIN2_PG_CONFIG, DOMAIN_POWER_FORCEON, force_on);
	/* DPP0/1/2/3/4/5 */
	REG_UPDATE(DOMAIN1_PG_CONFIG, DOMAIN_POWER_FORCEON, force_on);
	REG_UPDATE(DOMAIN3_PG_CONFIG, DOMAIN_POWER_FORCEON, force_on);

	force_on = true; /* disable power gating */
	if (enable && !hws->ctx->dc->debug.disable_dsc_power_gate)
		force_on = false;

	/* DCS0/1/2/3/4 */
	REG_UPDATE(DOMAIN16_PG_CONFIG, DOMAIN_POWER_FORCEON, force_on);
	REG_UPDATE(DOMAIN17_PG_CONFIG, DOMAIN_POWER_FORCEON, force_on);
	REG_UPDATE(DOMAIN18_PG_CONFIG, DOMAIN_POWER_FORCEON, force_on);
	REG_UPDATE(DOMAIN19_PG_CONFIG, DOMAIN_POWER_FORCEON, force_on);


}

/* In headless boot cases, DIG may be turned
 * on which causes HW/SW discrepancies.
 * To avoid this, power down hardware on boot
 * if DIG is turned on
 */
void dcn35_power_down_on_boot(struct dc *dc)
{
	struct dc_link *edp_links[MAX_NUM_EDP];
	struct dc_link *edp_link = NULL;
	int edp_num;
	int i = 0;

	dc_get_edp_links(dc, edp_links, &edp_num);
	if (edp_num)
		edp_link = edp_links[0];

	if (edp_link && edp_link->link_enc->funcs->is_dig_enabled &&
			edp_link->link_enc->funcs->is_dig_enabled(edp_link->link_enc) &&
			dc->hwseq->funcs.edp_backlight_control &&
			dc->hwseq->funcs.power_down &&
			dc->hwss.edp_power_control) {
		dc->hwseq->funcs.edp_backlight_control(edp_link, false);
		dc->hwseq->funcs.power_down(dc);
		dc->hwss.edp_power_control(edp_link, false);
	} else {
		for (i = 0; i < dc->link_count; i++) {
			struct dc_link *link = dc->links[i];

			if (link->link_enc && link->link_enc->funcs->is_dig_enabled &&
					link->link_enc->funcs->is_dig_enabled(link->link_enc) &&
					dc->hwseq->funcs.power_down) {
				dc->hwseq->funcs.power_down(dc);
				break;
			}

		}
	}

	/*
	 * Call update_clocks with empty context
	 * to send DISPLAY_OFF
	 * Otherwise DISPLAY_OFF may not be asserted
	 */
	if (dc->clk_mgr->funcs->set_low_power_state)
		dc->clk_mgr->funcs->set_low_power_state(dc->clk_mgr);

	if (dc->clk_mgr->clks.pwr_state == DCN_PWR_STATE_LOW_POWER)
		dc_allow_idle_optimizations(dc, true);
}

bool dcn35_apply_idle_power_optimizations(struct dc *dc, bool enable)
{
	if (dc->debug.dmcub_emulation)
		return true;

	if (enable) {
		uint32_t num_active_edp = 0;
		int i;

		for (i = 0; i < dc->current_state->stream_count; ++i) {
			struct dc_stream_state *stream = dc->current_state->streams[i];
			struct dc_link *link = stream->link;
			bool is_psr = link && !link->panel_config.psr.disable_psr &&
				      (link->psr_settings.psr_version == DC_PSR_VERSION_1 ||
				       link->psr_settings.psr_version == DC_PSR_VERSION_SU_1);
			bool is_replay = link && link->replay_settings.replay_feature_enabled;

			/* Ignore streams that disabled. */
			if (stream->dpms_off)
				continue;

			/* Active external displays block idle optimizations. */
			if (!dc_is_embedded_signal(stream->signal))
				return false;

			/* If not PWRSEQ0 can't enter idle optimizations */
			if (link && link->link_index != 0)
				return false;

			/* Check for panel power features required for idle optimizations. */
			if (!is_psr && !is_replay)
				return false;

			num_active_edp += 1;
		}

		/* If more than one active eDP then disallow. */
		if (num_active_edp > 1)
			return false;
	}

	// TODO: review other cases when idle optimization is allowed
	dc_dmub_srv_apply_idle_power_optimizations(dc, enable);

	return true;
}

void dcn35_z10_restore(const struct dc *dc)
{
	if (dc->debug.disable_z10)
		return;

	dc_dmub_srv_apply_idle_power_optimizations(dc, false);

	dcn31_z10_restore(dc);
}

void dcn35_init_pipes(struct dc *dc, struct dc_state *context)
{
	int i;
	struct dce_hwseq *hws = dc->hwseq;
	struct hubbub *hubbub = dc->res_pool->hubbub;
	struct pg_cntl *pg_cntl = dc->res_pool->pg_cntl;
	bool can_apply_seamless_boot = false;
	bool tg_enabled[MAX_PIPES] = {false};

	for (i = 0; i < context->stream_count; i++) {
		if (context->streams[i]->apply_seamless_boot_optimization) {
			can_apply_seamless_boot = true;
			break;
		}
	}

	for (i = 0; i < dc->res_pool->pipe_count; i++) {
		struct timing_generator *tg = dc->res_pool->timing_generators[i];
		struct pipe_ctx *pipe_ctx = &context->res_ctx.pipe_ctx[i];

		/* There is assumption that pipe_ctx is not mapping irregularly
		 * to non-preferred front end. If pipe_ctx->stream is not NULL,
		 * we will use the pipe, so don't disable
		 */
		if (pipe_ctx->stream != NULL && can_apply_seamless_boot)
			continue;

		/* Blank controller using driver code instead of
		 * command table.
		 */
		if (tg->funcs->is_tg_enabled(tg)) {
			if (hws->funcs.init_blank != NULL) {
				hws->funcs.init_blank(dc, tg);
				tg->funcs->lock(tg);
			} else {
				tg->funcs->lock(tg);
				tg->funcs->set_blank(tg, true);
				hwss_wait_for_blank_complete(tg);
			}
		}
	}

	/* Reset det size */
	for (i = 0; i < dc->res_pool->pipe_count; i++) {
		struct pipe_ctx *pipe_ctx = &context->res_ctx.pipe_ctx[i];
		struct hubp *hubp = dc->res_pool->hubps[i];

		/* Do not need to reset for seamless boot */
		if (pipe_ctx->stream != NULL && can_apply_seamless_boot)
			continue;

		if (hubbub && hubp) {
			if (hubbub->funcs->program_det_size)
				hubbub->funcs->program_det_size(hubbub, hubp->inst, 0);
			if (hubbub->funcs->program_det_segments)
				hubbub->funcs->program_det_segments(hubbub, hubp->inst, 0);
		}
	}

	/* num_opp will be equal to number of mpcc */
	for (i = 0; i < dc->res_pool->res_cap->num_opp; i++) {
		struct pipe_ctx *pipe_ctx = &context->res_ctx.pipe_ctx[i];

		/* Cannot reset the MPC mux if seamless boot */
		if (pipe_ctx->stream != NULL && can_apply_seamless_boot)
			continue;

		dc->res_pool->mpc->funcs->mpc_init_single_inst(
				dc->res_pool->mpc, i);
	}

	for (i = 0; i < dc->res_pool->pipe_count; i++) {
		struct timing_generator *tg = dc->res_pool->timing_generators[i];
		struct hubp *hubp = dc->res_pool->hubps[i];
		struct dpp *dpp = dc->res_pool->dpps[i];
		struct pipe_ctx *pipe_ctx = &context->res_ctx.pipe_ctx[i];

		/* There is assumption that pipe_ctx is not mapping irregularly
		 * to non-preferred front end. If pipe_ctx->stream is not NULL,
		 * we will use the pipe, so don't disable
		 */
		if (can_apply_seamless_boot &&
			pipe_ctx->stream != NULL &&
			pipe_ctx->stream_res.tg->funcs->is_tg_enabled(
				pipe_ctx->stream_res.tg)) {
			// Enable double buffering for OTG_BLANK no matter if
			// seamless boot is enabled or not to suppress global sync
			// signals when OTG blanked. This is to prevent pipe from
			// requesting data while in PSR.
			tg->funcs->tg_init(tg);
			hubp->power_gated = true;
			tg_enabled[i] = true;
			continue;
		}

		/* Disable on the current state so the new one isn't cleared. */
		pipe_ctx = &dc->current_state->res_ctx.pipe_ctx[i];

		dpp->funcs->dpp_reset(dpp);

		pipe_ctx->stream_res.tg = tg;
		pipe_ctx->pipe_idx = i;

		pipe_ctx->plane_res.hubp = hubp;
		pipe_ctx->plane_res.dpp = dpp;
		pipe_ctx->plane_res.mpcc_inst = dpp->inst;
		hubp->mpcc_id = dpp->inst;
		hubp->opp_id = OPP_ID_INVALID;
		hubp->power_gated = false;

		dc->res_pool->opps[i]->mpc_tree_params.opp_id = dc->res_pool->opps[i]->inst;
		dc->res_pool->opps[i]->mpc_tree_params.opp_list = NULL;
		dc->res_pool->opps[i]->mpcc_disconnect_pending[pipe_ctx->plane_res.mpcc_inst] = true;
		pipe_ctx->stream_res.opp = dc->res_pool->opps[i];

		hws->funcs.plane_atomic_disconnect(dc, context, pipe_ctx);

		if (tg->funcs->is_tg_enabled(tg))
			tg->funcs->unlock(tg);

		dc->hwss.disable_plane(dc, context, pipe_ctx);

		pipe_ctx->stream_res.tg = NULL;
		pipe_ctx->plane_res.hubp = NULL;

		if (tg->funcs->is_tg_enabled(tg)) {
			if (tg->funcs->init_odm)
				tg->funcs->init_odm(tg);
		}

		tg->funcs->tg_init(tg);
	}

	/* Clean up MPC tree */
	for (i = 0; i < dc->res_pool->pipe_count; i++) {
		if (tg_enabled[i]) {
			if (dc->res_pool->opps[i]->mpc_tree_params.opp_list) {
				if (dc->res_pool->opps[i]->mpc_tree_params.opp_list->mpcc_bot) {
					int bot_id = dc->res_pool->opps[i]->mpc_tree_params.opp_list->mpcc_bot->mpcc_id;

					if ((bot_id < MAX_MPCC) && (bot_id < MAX_PIPES) && (!tg_enabled[bot_id]))
						dc->res_pool->opps[i]->mpc_tree_params.opp_list = NULL;
				}
			}
		}
	}

	if (pg_cntl != NULL) {
		if (pg_cntl->funcs->dsc_pg_control != NULL) {
			uint32_t num_opps = 0;
			uint32_t opp_id_src0 = OPP_ID_INVALID;
			uint32_t opp_id_src1 = OPP_ID_INVALID;

			// Step 1: To find out which OPTC is running & OPTC DSC is ON
			// We can't use res_pool->res_cap->num_timing_generator to check
			// Because it records display pipes default setting built in driver,
			// not display pipes of the current chip.
			// Some ASICs would be fused display pipes less than the default setting.
			// In dcnxx_resource_construct function, driver would obatin real information.
			for (i = 0; i < dc->res_pool->timing_generator_count; i++) {
				uint32_t optc_dsc_state = 0;
				struct timing_generator *tg = dc->res_pool->timing_generators[i];

				if (tg->funcs->is_tg_enabled(tg)) {
					if (tg->funcs->get_dsc_status)
						tg->funcs->get_dsc_status(tg, &optc_dsc_state);
					// Only one OPTC with DSC is ON, so if we got one result,
					// we would exit this block. non-zero value is DSC enabled
					if (optc_dsc_state != 0) {
						tg->funcs->get_optc_source(tg, &num_opps, &opp_id_src0, &opp_id_src1);
						break;
					}
				}
			}

			// Step 2: To power down DSC but skip DSC  of running OPTC
			for (i = 0; i < dc->res_pool->res_cap->num_dsc; i++) {
				struct dcn_dsc_state s  = {0};

				dc->res_pool->dscs[i]->funcs->dsc_read_state(dc->res_pool->dscs[i], &s);

				if ((s.dsc_opp_source == opp_id_src0 || s.dsc_opp_source == opp_id_src1) &&
					s.dsc_clock_en && s.dsc_fw_en)
					continue;

				pg_cntl->funcs->dsc_pg_control(pg_cntl, dc->res_pool->dscs[i]->inst, false);
			}
		}
	}
}

void dcn35_enable_plane(struct dc *dc, struct pipe_ctx *pipe_ctx,
			       struct dc_state *context)
{
	/* enable DCFCLK current DCHUB */
	pipe_ctx->plane_res.hubp->funcs->hubp_clk_cntl(pipe_ctx->plane_res.hubp, true);

	/* initialize HUBP on power up */
	pipe_ctx->plane_res.hubp->funcs->hubp_init(pipe_ctx->plane_res.hubp);

	/* make sure OPP_PIPE_CLOCK_EN = 1 */
	pipe_ctx->stream_res.opp->funcs->opp_pipe_clock_control(
			pipe_ctx->stream_res.opp,
			true);
	/*to do: insert PG here*/
	if (dc->vm_pa_config.valid) {
		struct vm_system_aperture_param apt;

		apt.sys_default.quad_part = 0;

		apt.sys_low.quad_part = dc->vm_pa_config.system_aperture.start_addr;
		apt.sys_high.quad_part = dc->vm_pa_config.system_aperture.end_addr;

		// Program system aperture settings
		pipe_ctx->plane_res.hubp->funcs->hubp_set_vm_system_aperture_settings(pipe_ctx->plane_res.hubp, &apt);
	}

	if (!pipe_ctx->top_pipe
		&& pipe_ctx->plane_state
		&& pipe_ctx->plane_state->flip_int_enabled
		&& pipe_ctx->plane_res.hubp->funcs->hubp_set_flip_int)
		pipe_ctx->plane_res.hubp->funcs->hubp_set_flip_int(pipe_ctx->plane_res.hubp);
}

/* disable HW used by plane.
 * note:  cannot disable until disconnect is complete
 */
void dcn35_plane_atomic_disable(struct dc *dc, struct pipe_ctx *pipe_ctx)
{
	struct hubp *hubp = pipe_ctx->plane_res.hubp;
	struct dpp *dpp = pipe_ctx->plane_res.dpp;

	dc->hwss.wait_for_mpcc_disconnect(dc, dc->res_pool, pipe_ctx);

	/* In flip immediate with pipe splitting case GSL is used for
	 * synchronization so we must disable it when the plane is disabled.
	 */
	if (pipe_ctx->stream_res.gsl_group != 0)
		dcn20_setup_gsl_group_as_lock(dc, pipe_ctx, false);
/*
	if (hubp->funcs->hubp_update_mall_sel)
		hubp->funcs->hubp_update_mall_sel(hubp, 0, false);
*/
	dc->hwss.set_flip_control_gsl(pipe_ctx, false);

	hubp->funcs->hubp_clk_cntl(hubp, false);

	dpp->funcs->dpp_dppclk_control(dpp, false, false);
/*to do, need to support both case*/
	hubp->power_gated = true;

	dpp->funcs->dpp_reset(dpp);

	pipe_ctx->stream = NULL;
	memset(&pipe_ctx->stream_res, 0, sizeof(pipe_ctx->stream_res));
	memset(&pipe_ctx->plane_res, 0, sizeof(pipe_ctx->plane_res));
	pipe_ctx->top_pipe = NULL;
	pipe_ctx->bottom_pipe = NULL;
	pipe_ctx->plane_state = NULL;
}

void dcn35_disable_plane(struct dc *dc, struct dc_state *state, struct pipe_ctx *pipe_ctx)
{
	struct dce_hwseq *hws = dc->hwseq;
	bool is_phantom = dc_state_get_pipe_subvp_type(state, pipe_ctx) == SUBVP_PHANTOM;
	struct timing_generator *tg = is_phantom ? pipe_ctx->stream_res.tg : NULL;

	DC_LOGGER_INIT(dc->ctx->logger);

	if (!pipe_ctx->plane_res.hubp || pipe_ctx->plane_res.hubp->power_gated)
		return;

	if (hws->funcs.plane_atomic_disable)
		hws->funcs.plane_atomic_disable(dc, pipe_ctx);

	/* Turn back off the phantom OTG after the phantom plane is fully disabled
	 */
	if (is_phantom)
		if (tg && tg->funcs->disable_phantom_crtc)
			tg->funcs->disable_phantom_crtc(tg);

	DC_LOG_DC("Power down front end %d\n",
					pipe_ctx->pipe_idx);
}

void dcn35_calc_blocks_to_gate(struct dc *dc, struct dc_state *context,
	struct pg_block_update *update_state)
{
	bool hpo_frl_stream_enc_acquired = false;
	bool hpo_dp_stream_enc_acquired = false;
	int i = 0, j = 0;
	int edp_num = 0;
	struct dc_link *edp_links[MAX_NUM_EDP] = { NULL };

	memset(update_state, 0, sizeof(struct pg_block_update));

	for (i = 0; i < dc->res_pool->hpo_dp_stream_enc_count; i++) {
		if (context->res_ctx.is_hpo_dp_stream_enc_acquired[i] &&
				dc->res_pool->hpo_dp_stream_enc[i]) {
			hpo_dp_stream_enc_acquired = true;
			break;
		}
	}

	if (!hpo_frl_stream_enc_acquired && !hpo_dp_stream_enc_acquired)
		update_state->pg_res_update[PG_HPO] = true;

	update_state->pg_res_update[PG_DWB] = true;

	for (i = 0; i < dc->res_pool->pipe_count; i++) {
		struct pipe_ctx *pipe_ctx = &context->res_ctx.pipe_ctx[i];

		for (j = 0; j < PG_HW_PIPE_RESOURCES_NUM_ELEMENT; j++)
			update_state->pg_pipe_res_update[j][i] = true;

		if (!pipe_ctx)
			continue;

		if (pipe_ctx->plane_res.hubp)
			update_state->pg_pipe_res_update[PG_HUBP][pipe_ctx->plane_res.hubp->inst] = false;

		if (pipe_ctx->plane_res.dpp && pipe_ctx->plane_res.hubp)
			update_state->pg_pipe_res_update[PG_DPP][pipe_ctx->plane_res.hubp->inst] = false;

		if (pipe_ctx->plane_res.dpp || pipe_ctx->stream_res.opp)
			update_state->pg_pipe_res_update[PG_MPCC][pipe_ctx->plane_res.mpcc_inst] = false;

		if (pipe_ctx->stream_res.dsc)
			update_state->pg_pipe_res_update[PG_DSC][pipe_ctx->stream_res.dsc->inst] = false;

		if (pipe_ctx->stream_res.opp)
			update_state->pg_pipe_res_update[PG_OPP][pipe_ctx->stream_res.opp->inst] = false;

		if (pipe_ctx->stream_res.hpo_dp_stream_enc)
			update_state->pg_pipe_res_update[PG_DPSTREAM][pipe_ctx->stream_res.hpo_dp_stream_enc->inst] = false;
	}

	for (i = 0; i < dc->link_count; i++) {
		update_state->pg_pipe_res_update[PG_PHYSYMCLK][dc->links[i]->link_enc_hw_inst] = true;
		if (dc->links[i]->type != dc_connection_none)
			update_state->pg_pipe_res_update[PG_PHYSYMCLK][dc->links[i]->link_enc_hw_inst] = false;
	}

	/*domain24 controls all the otg, mpc, opp, as long as one otg is still up, avoid enabling OTG PG*/
	for (i = 0; i < dc->res_pool->timing_generator_count; i++) {
		struct timing_generator *tg = dc->res_pool->timing_generators[i];
		if (tg && tg->funcs->is_tg_enabled(tg)) {
			update_state->pg_pipe_res_update[PG_OPTC][i] = false;
			break;
		}
	}

	dc_get_edp_links(dc, edp_links, &edp_num);
	if (edp_num == 0 ||
		((!edp_links[0] || !edp_links[0]->edp_sink_present) &&
			(!edp_links[1] || !edp_links[1]->edp_sink_present))) {
		/*eDP not exist on this config, keep Domain24 power on, for S0i3, this will be handled in dmubfw*/
		update_state->pg_pipe_res_update[PG_OPTC][0] = false;
	}

	if (dc->caps.sequential_ono) {
		for (i = dc->res_pool->pipe_count - 1; i >= 0; i--) {
			if (!update_state->pg_pipe_res_update[PG_HUBP][i] &&
			    !update_state->pg_pipe_res_update[PG_DPP][i]) {
				for (j = i - 1; j >= 0; j--) {
					update_state->pg_pipe_res_update[PG_HUBP][j] = false;
					update_state->pg_pipe_res_update[PG_DPP][j] = false;
				}

				break;
			}
		}
	}
}

void dcn35_calc_blocks_to_ungate(struct dc *dc, struct dc_state *context,
	struct pg_block_update *update_state)
{
	bool hpo_frl_stream_enc_acquired = false;
	bool hpo_dp_stream_enc_acquired = false;
	int i = 0, j = 0;

	memset(update_state, 0, sizeof(struct pg_block_update));

	for (i = 0; i < dc->res_pool->pipe_count; i++) {
		struct pipe_ctx *cur_pipe = &dc->current_state->res_ctx.pipe_ctx[i];
		struct pipe_ctx *new_pipe = &context->res_ctx.pipe_ctx[i];

		if (cur_pipe == NULL || new_pipe == NULL)
			continue;

		if ((!cur_pipe->plane_state && new_pipe->plane_state) ||
			(!cur_pipe->stream && new_pipe->stream) ||
			(cur_pipe->stream != new_pipe->stream && new_pipe->stream)) {
			// New pipe addition
			for (j = 0; j < PG_HW_PIPE_RESOURCES_NUM_ELEMENT; j++) {
				if (j == PG_HUBP && new_pipe->plane_res.hubp)
					update_state->pg_pipe_res_update[j][new_pipe->plane_res.hubp->inst] = true;

				if (j == PG_DPP && new_pipe->plane_res.dpp)
					update_state->pg_pipe_res_update[j][new_pipe->plane_res.dpp->inst] = true;

				if (j == PG_MPCC && new_pipe->plane_res.dpp)
					update_state->pg_pipe_res_update[j][new_pipe->plane_res.mpcc_inst] = true;

				if (j == PG_DSC && new_pipe->stream_res.dsc)
					update_state->pg_pipe_res_update[j][new_pipe->stream_res.dsc->inst] = true;

				if (j == PG_OPP && new_pipe->stream_res.opp)
					update_state->pg_pipe_res_update[j][new_pipe->stream_res.opp->inst] = true;

				if (j == PG_OPTC && new_pipe->stream_res.tg)
					update_state->pg_pipe_res_update[j][new_pipe->stream_res.tg->inst] = true;

				if (j == PG_DPSTREAM && new_pipe->stream_res.hpo_dp_stream_enc)
					update_state->pg_pipe_res_update[j][new_pipe->stream_res.hpo_dp_stream_enc->inst] = true;
			}
		} else if (cur_pipe->plane_state == new_pipe->plane_state ||
				cur_pipe == new_pipe) {
			//unchanged pipes
			for (j = 0; j < PG_HW_PIPE_RESOURCES_NUM_ELEMENT; j++) {
				if (j == PG_HUBP &&
					cur_pipe->plane_res.hubp != new_pipe->plane_res.hubp &&
					new_pipe->plane_res.hubp)
					update_state->pg_pipe_res_update[j][new_pipe->plane_res.hubp->inst] = true;

				if (j == PG_DPP &&
					cur_pipe->plane_res.dpp != new_pipe->plane_res.dpp &&
					new_pipe->plane_res.dpp)
					update_state->pg_pipe_res_update[j][new_pipe->plane_res.dpp->inst] = true;

				if (j == PG_OPP &&
					cur_pipe->stream_res.opp != new_pipe->stream_res.opp &&
					new_pipe->stream_res.opp)
					update_state->pg_pipe_res_update[j][new_pipe->stream_res.opp->inst] = true;

				if (j == PG_DSC &&
					cur_pipe->stream_res.dsc != new_pipe->stream_res.dsc &&
					new_pipe->stream_res.dsc)
					update_state->pg_pipe_res_update[j][new_pipe->stream_res.dsc->inst] = true;

				if (j == PG_OPTC &&
					cur_pipe->stream_res.tg != new_pipe->stream_res.tg &&
					new_pipe->stream_res.tg)
					update_state->pg_pipe_res_update[j][new_pipe->stream_res.tg->inst] = true;

				if (j == PG_DPSTREAM &&
					cur_pipe->stream_res.hpo_dp_stream_enc != new_pipe->stream_res.hpo_dp_stream_enc &&
					new_pipe->stream_res.hpo_dp_stream_enc)
					update_state->pg_pipe_res_update[j][new_pipe->stream_res.hpo_dp_stream_enc->inst] = true;
			}
		}
	}

	for (i = 0; i < dc->link_count; i++)
		if (dc->links[i]->type != dc_connection_none)
			update_state->pg_pipe_res_update[PG_PHYSYMCLK][dc->links[i]->link_enc_hw_inst] = true;

	for (i = 0; i < dc->res_pool->hpo_dp_stream_enc_count; i++) {
		if (context->res_ctx.is_hpo_dp_stream_enc_acquired[i] &&
				dc->res_pool->hpo_dp_stream_enc[i]) {
			hpo_dp_stream_enc_acquired = true;
			break;
		}
	}

	if (hpo_frl_stream_enc_acquired || hpo_dp_stream_enc_acquired)
		update_state->pg_res_update[PG_HPO] = true;

	if (hpo_frl_stream_enc_acquired)
		update_state->pg_pipe_res_update[PG_HDMISTREAM][0] = true;

	if (dc->caps.sequential_ono) {
		for (i = dc->res_pool->pipe_count - 1; i >= 0; i--) {
			if (update_state->pg_pipe_res_update[PG_HUBP][i] &&
			    update_state->pg_pipe_res_update[PG_DPP][i]) {
				for (j = i - 1; j >= 0; j--) {
					update_state->pg_pipe_res_update[PG_HUBP][j] = true;
					update_state->pg_pipe_res_update[PG_DPP][j] = true;
				}

				break;
			}
		}
	}
}

/**
 * dcn35_hw_block_power_down() - power down sequence
 *
 * The following sequence describes the ON-OFF (ONO) for power down:
 *
 *	ONO Region 3, DCPG 25: hpo - SKIPPED
 *	ONO Region 4, DCPG 0: dchubp0, dpp0
 *	ONO Region 6, DCPG 1: dchubp1, dpp1
 *	ONO Region 8, DCPG 2: dchubp2, dpp2
 *	ONO Region 10, DCPG 3: dchubp3, dpp3
 *	ONO Region 1, DCPG 23: dchubbub dchvm dchubbubmem - SKIPPED. PMFW will pwr dwn at IPS2 entry
 *	ONO Region 5, DCPG 16: dsc0
 *	ONO Region 7, DCPG 17: dsc1
 *	ONO Region 9, DCPG 18: dsc2
 *	ONO Region 11, DCPG 19: dsc3
 *	ONO Region 2, DCPG 24: mpc opp optc dwb
 *	ONO Region 0, DCPG 22: dccg dio dcio - SKIPPED. will be pwr dwn after lono timer is armed
 *
 * If sequential ONO is specified the order is modified from ONO Region 11 -> ONO Region 0 descending.
 *
 * @dc: Current DC state
 * @update_state: update PG sequence states for HW block
 */
void dcn35_hw_block_power_down(struct dc *dc,
	struct pg_block_update *update_state)
{
	int i = 0;
	struct pg_cntl *pg_cntl = dc->res_pool->pg_cntl;

	if (!pg_cntl)
		return;
	if (dc->debug.ignore_pg)
		return;

	if (update_state->pg_res_update[PG_HPO]) {
		if (pg_cntl->funcs->hpo_pg_control)
			pg_cntl->funcs->hpo_pg_control(pg_cntl, false);
	}

	if (!dc->caps.sequential_ono) {
		for (i = 0; i < dc->res_pool->pipe_count; i++) {
			if (update_state->pg_pipe_res_update[PG_HUBP][i] &&
			    update_state->pg_pipe_res_update[PG_DPP][i]) {
				if (pg_cntl->funcs->hubp_dpp_pg_control)
					pg_cntl->funcs->hubp_dpp_pg_control(pg_cntl, i, false);
			}
		}

		for (i = 0; i < dc->res_pool->res_cap->num_dsc; i++) {
			if (update_state->pg_pipe_res_update[PG_DSC][i]) {
				if (pg_cntl->funcs->dsc_pg_control)
					pg_cntl->funcs->dsc_pg_control(pg_cntl, i, false);
			}
		}
	} else {
		for (i = dc->res_pool->pipe_count - 1; i >= 0; i--) {
			if (update_state->pg_pipe_res_update[PG_DSC][i]) {
				if (pg_cntl->funcs->dsc_pg_control)
					pg_cntl->funcs->dsc_pg_control(pg_cntl, i, false);
			}

			if (update_state->pg_pipe_res_update[PG_HUBP][i] &&
			    update_state->pg_pipe_res_update[PG_DPP][i]) {
				if (pg_cntl->funcs->hubp_dpp_pg_control)
					pg_cntl->funcs->hubp_dpp_pg_control(pg_cntl, i, false);
			}
		}
	}

	/*this will need all the clients to unregister optc interruts let dmubfw handle this*/
	if (pg_cntl->funcs->plane_otg_pg_control)
		pg_cntl->funcs->plane_otg_pg_control(pg_cntl, false);

	//domain22, 23, 25 currently always on.

}

/**
 * dcn35_hw_block_power_up() - power up sequence
 *
 * The following sequence describes the ON-OFF (ONO) for power up:
 *
 *	ONO Region 0, DCPG 22: dccg dio dcio - SKIPPED
 *	ONO Region 2, DCPG 24: mpc opp optc dwb
 *	ONO Region 5, DCPG 16: dsc0
 *	ONO Region 7, DCPG 17: dsc1
 *	ONO Region 9, DCPG 18: dsc2
 *	ONO Region 11, DCPG 19: dsc3
 *	ONO Region 1, DCPG 23: dchubbub dchvm dchubbubmem - SKIPPED. PMFW will power up at IPS2 exit
 *	ONO Region 4, DCPG 0: dchubp0, dpp0
 *	ONO Region 6, DCPG 1: dchubp1, dpp1
 *	ONO Region 8, DCPG 2: dchubp2, dpp2
 *	ONO Region 10, DCPG 3: dchubp3, dpp3
 *	ONO Region 3, DCPG 25: hpo - SKIPPED
 *
 * If sequential ONO is specified the order is modified from ONO Region 0 -> ONO Region 11 ascending.
 *
 * @dc: Current DC state
 * @update_state: update PG sequence states for HW block
 */
void dcn35_hw_block_power_up(struct dc *dc,
	struct pg_block_update *update_state)
{
	int i = 0;
	struct pg_cntl *pg_cntl = dc->res_pool->pg_cntl;

	if (!pg_cntl)
		return;
	if (dc->debug.ignore_pg)
		return;
	//domain22, 23, 25 currently always on.
	/*this will need all the clients to unregister optc interruts let dmubfw handle this*/
	if (pg_cntl->funcs->plane_otg_pg_control)
		pg_cntl->funcs->plane_otg_pg_control(pg_cntl, true);

	if (!dc->caps.sequential_ono) {
		for (i = 0; i < dc->res_pool->res_cap->num_dsc; i++)
			if (update_state->pg_pipe_res_update[PG_DSC][i]) {
				if (pg_cntl->funcs->dsc_pg_control)
					pg_cntl->funcs->dsc_pg_control(pg_cntl, i, true);
			}
	}

	for (i = 0; i < dc->res_pool->pipe_count; i++) {
		if (update_state->pg_pipe_res_update[PG_HUBP][i] &&
			update_state->pg_pipe_res_update[PG_DPP][i]) {
			if (pg_cntl->funcs->hubp_dpp_pg_control)
				pg_cntl->funcs->hubp_dpp_pg_control(pg_cntl, i, true);
		}

		if (dc->caps.sequential_ono) {
			if (update_state->pg_pipe_res_update[PG_DSC][i]) {
				if (pg_cntl->funcs->dsc_pg_control)
					pg_cntl->funcs->dsc_pg_control(pg_cntl, i, true);
			}
		}
	}
	if (update_state->pg_res_update[PG_HPO]) {
		if (pg_cntl->funcs->hpo_pg_control)
			pg_cntl->funcs->hpo_pg_control(pg_cntl, true);
	}
}
void dcn35_root_clock_control(struct dc *dc,
	struct pg_block_update *update_state, bool power_on)
{
	int i = 0;
	struct pg_cntl *pg_cntl = dc->res_pool->pg_cntl;

	if (!pg_cntl)
		return;
	/*enable root clock first when power up*/
	if (power_on) {
		for (i = 0; i < dc->res_pool->pipe_count; i++) {
			if (update_state->pg_pipe_res_update[PG_HUBP][i] &&
				update_state->pg_pipe_res_update[PG_DPP][i]) {
				if (dc->hwseq->funcs.dpp_root_clock_control)
					dc->hwseq->funcs.dpp_root_clock_control(dc->hwseq, i, power_on);
			}
			if (update_state->pg_pipe_res_update[PG_DPSTREAM][i])
				if (dc->hwseq->funcs.dpstream_root_clock_control)
					dc->hwseq->funcs.dpstream_root_clock_control(dc->hwseq, i, power_on);
		}

		for (i = 0; i < dc->res_pool->dig_link_enc_count; i++)
			if (update_state->pg_pipe_res_update[PG_PHYSYMCLK][i])
				if (dc->hwseq->funcs.physymclk_root_clock_control)
					dc->hwseq->funcs.physymclk_root_clock_control(dc->hwseq, i, power_on);

	}
	for (i = 0; i < dc->res_pool->res_cap->num_dsc; i++) {
		if (update_state->pg_pipe_res_update[PG_DSC][i]) {
			if (power_on) {
				if (dc->res_pool->dccg->funcs->enable_dsc)
					dc->res_pool->dccg->funcs->enable_dsc(dc->res_pool->dccg, i);
			} else {
				if (dc->res_pool->dccg->funcs->disable_dsc)
					dc->res_pool->dccg->funcs->disable_dsc(dc->res_pool->dccg, i);
			}
		}
	}
	/*disable root clock first when power down*/
	if (!power_on) {
		for (i = 0; i < dc->res_pool->pipe_count; i++) {
			if (update_state->pg_pipe_res_update[PG_HUBP][i] &&
				update_state->pg_pipe_res_update[PG_DPP][i]) {
				if (dc->hwseq->funcs.dpp_root_clock_control)
					dc->hwseq->funcs.dpp_root_clock_control(dc->hwseq, i, power_on);
			}
			if (update_state->pg_pipe_res_update[PG_DPSTREAM][i])
				if (dc->hwseq->funcs.dpstream_root_clock_control)
					dc->hwseq->funcs.dpstream_root_clock_control(dc->hwseq, i, power_on);
		}

		for (i = 0; i < dc->res_pool->dig_link_enc_count; i++)
			if (update_state->pg_pipe_res_update[PG_PHYSYMCLK][i])
				if (dc->hwseq->funcs.physymclk_root_clock_control)
					dc->hwseq->funcs.physymclk_root_clock_control(dc->hwseq, i, power_on);

	}
}

void dcn35_prepare_bandwidth(
		struct dc *dc,
		struct dc_state *context)
{
	struct pg_block_update pg_update_state;

	if (dc->hwss.calc_blocks_to_ungate) {
		dc->hwss.calc_blocks_to_ungate(dc, context, &pg_update_state);

		if (dc->hwss.root_clock_control)
			dc->hwss.root_clock_control(dc, &pg_update_state, true);
		/*power up required HW block*/
		if (dc->hwss.hw_block_power_up)
			dc->hwss.hw_block_power_up(dc, &pg_update_state);
	}

	dcn20_prepare_bandwidth(dc, context);
}

void dcn35_optimize_bandwidth(
		struct dc *dc,
		struct dc_state *context)
{
	struct pg_block_update pg_update_state;

	dcn20_optimize_bandwidth(dc, context);

	if (dc->hwss.calc_blocks_to_gate) {
		dc->hwss.calc_blocks_to_gate(dc, context, &pg_update_state);
		/*try to power down unused block*/
		if (dc->hwss.hw_block_power_down)
			dc->hwss.hw_block_power_down(dc, &pg_update_state);

		if (dc->hwss.root_clock_control)
			dc->hwss.root_clock_control(dc, &pg_update_state, false);
	}
}

void dcn35_set_drr(struct pipe_ctx **pipe_ctx,
		int num_pipes, struct dc_crtc_timing_adjust adjust)
{
	int i = 0;
	struct drr_params params = {0};
	// DRR set trigger event mapped to OTG_TRIG_A
	unsigned int event_triggers = 0x2;//Bit[1]: OTG_TRIG_A
	// Note DRR trigger events are generated regardless of whether num frames met.
	unsigned int num_frames = 2;

	params.vertical_total_max = adjust.v_total_max;
	params.vertical_total_min = adjust.v_total_min;
	params.vertical_total_mid = adjust.v_total_mid;
	params.vertical_total_mid_frame_num = adjust.v_total_mid_frame_num;

	for (i = 0; i < num_pipes; i++) {
		/* dc_state_destruct() might null the stream resources, so fetch tg
		 * here first to avoid a race condition. The lifetime of the pointee
		 * itself (the timing_generator object) is not a problem here.
		 */
		struct timing_generator *tg = pipe_ctx[i]->stream_res.tg;

		if ((tg != NULL) && tg->funcs) {
			if (pipe_ctx[i]->stream && pipe_ctx[i]->stream->ctx->dc->debug.static_screen_wait_frames) {
				struct dc_crtc_timing *timing = &pipe_ctx[i]->stream->timing;
				struct dc *dc = pipe_ctx[i]->stream->ctx->dc;
				unsigned int frame_rate = timing->pix_clk_100hz / (timing->h_total * timing->v_total);

				if (frame_rate >= 120 && dc->caps.ips_support &&
					dc->config.disable_ips != DMUB_IPS_DISABLE_ALL) {
					/*ips enable case*/
					num_frames = 2 * (frame_rate % 60);
				}
			}
			if (tg->funcs->set_drr)
				tg->funcs->set_drr(tg, &params);
			if (adjust.v_total_max != 0 && adjust.v_total_min != 0)
				if (tg->funcs->set_static_screen_control)
					tg->funcs->set_static_screen_control(
						tg, event_triggers, num_frames);
		}
	}
}
void dcn35_set_static_screen_control(struct pipe_ctx **pipe_ctx,
		int num_pipes, const struct dc_static_screen_params *params)
{
	unsigned int i;
	unsigned int triggers = 0;

	if (params->triggers.surface_update)
		triggers |= 0x200;/*bit 9  : 10 0000 0000*/
	if (params->triggers.cursor_update)
		triggers |= 0x8;/*bit3*/
	if (params->triggers.force_trigger)
		triggers |= 0x1;
	for (i = 0; i < num_pipes; i++)
		pipe_ctx[i]->stream_res.tg->funcs->
			set_static_screen_control(pipe_ctx[i]->stream_res.tg,
					triggers, params->num_frames);
}

void dcn35_set_long_vblank(struct pipe_ctx **pipe_ctx,
		int num_pipes, uint32_t v_total_min, uint32_t v_total_max)
{
	int i = 0;
	struct long_vtotal_params params = {0};

	params.vertical_total_max = v_total_max;
	params.vertical_total_min = v_total_min;

	for (i = 0; i < num_pipes; i++) {
		if (!pipe_ctx[i])
			continue;

		if (pipe_ctx[i]->stream) {
			struct dc_crtc_timing *timing = &pipe_ctx[i]->stream->timing;

			if (timing)
				params.vertical_blank_start = timing->v_total - timing->v_front_porch;
			else
				params.vertical_blank_start = 0;

			if ((pipe_ctx[i]->stream_res.tg != NULL) && pipe_ctx[i]->stream_res.tg->funcs &&
				pipe_ctx[i]->stream_res.tg->funcs->set_long_vtotal)
				pipe_ctx[i]->stream_res.tg->funcs->set_long_vtotal(pipe_ctx[i]->stream_res.tg, &params);
		}
	}
}

static bool should_avoid_empty_tu(struct pipe_ctx *pipe_ctx)
{
	/* Calculate average pixel count per TU, return false if under ~2.00 to
	 * avoid empty TUs. This is only required for DPIA tunneling as empty TUs
	 * are legal to generate for native DP links. Assume TU size 64 as there
	 * is currently no scenario where it's reprogrammed from HW default.
	 * MTPs have no such limitation, so this does not affect MST use cases.
	 */
	unsigned int pix_clk_mhz;
	unsigned int symclk_mhz;
	unsigned int avg_pix_per_tu_x1000;
	unsigned int tu_size_bytes = 64;
	struct dc_crtc_timing *timing = &pipe_ctx->stream->timing;
	struct dc_link_settings *link_settings = &pipe_ctx->link_config.dp_link_settings;
	const struct dc *dc = pipe_ctx->stream->link->dc;

	if (pipe_ctx->stream->link->ep_type != DISPLAY_ENDPOINT_USB4_DPIA)
		return false;

	// Not necessary for MST configurations
	if (pipe_ctx->stream->signal == SIGNAL_TYPE_DISPLAY_PORT_MST)
		return false;

	pix_clk_mhz = timing->pix_clk_100hz / 10000;

	// If this is true, can't block due to dynamic ODM
	if (pix_clk_mhz > dc->clk_mgr->bw_params->clk_table.entries[0].dispclk_mhz)
		return false;

	switch (link_settings->link_rate) {
	case LINK_RATE_LOW:
		symclk_mhz = 162;
		break;
	case LINK_RATE_HIGH:
		symclk_mhz = 270;
		break;
	case LINK_RATE_HIGH2:
		symclk_mhz = 540;
		break;
	case LINK_RATE_HIGH3:
		symclk_mhz = 810;
		break;
	default:
		// We shouldn't be tunneling any other rates, something is wrong
		ASSERT(0);
		return false;
	}

	avg_pix_per_tu_x1000 = (1000 * pix_clk_mhz * tu_size_bytes)
		/ (symclk_mhz * link_settings->lane_count);

	// Add small empirically-decided margin to account for potential jitter
	return (avg_pix_per_tu_x1000 < 2020);
}

bool dcn35_is_dp_dig_pixel_rate_div_policy(struct pipe_ctx *pipe_ctx)
{
	struct dc *dc = pipe_ctx->stream->ctx->dc;

	if (!is_h_timing_divisible_by_2(pipe_ctx->stream))
		return false;

	if (should_avoid_empty_tu(pipe_ctx))
		return false;

	if (dc_is_dp_signal(pipe_ctx->stream->signal) && !dc->link_srv->dp_is_128b_132b_signal(pipe_ctx) &&
		dc->debug.enable_dp_dig_pixel_rate_div_policy)
		return true;

	return false;
}<|MERGE_RESOLUTION|>--- conflicted
+++ resolved
@@ -335,21 +335,12 @@
 		struct dsc_optc_config dsc_optc_cfg = {0};
 		enum optc_dsc_mode optc_dsc_mode;
 		struct dcn_dsc_state dsc_state = {0};
-<<<<<<< HEAD
 
 		if (!dsc) {
 			DC_LOG_DSC("DSC is NULL for tg instance %d:", pipe_ctx->stream_res.tg->inst);
 			return;
 		}
 
-=======
-
-		if (!dsc) {
-			DC_LOG_DSC("DSC is NULL for tg instance %d:", pipe_ctx->stream_res.tg->inst);
-			return;
-		}
-
->>>>>>> fa10f348
 		if (dsc->funcs->dsc_read_state) {
 			dsc->funcs->dsc_read_state(dsc, &dsc_state);
 			if (!dsc_state.dsc_fw_en) {
