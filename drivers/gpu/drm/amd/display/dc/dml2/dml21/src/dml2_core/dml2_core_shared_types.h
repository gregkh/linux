// SPDX-License-Identifier: MIT
//
// Copyright 2024 Advanced Micro Devices, Inc.

#ifndef __DML2_CORE_SHARED_TYPES_H__
#define __DML2_CORE_SHARED_TYPES_H__

#include "dml2_external_lib_deps.h"
#include "dml_top_display_cfg_types.h"
#include "dml_top_types.h"

#define __DML_VBA_DEBUG__
#define __DML2_CALCS_MAX_VRATIO_PRE_OTO__ 4.0 //<brief max vratio for one-to-one prefetch bw scheduling
#define __DML2_CALCS_MAX_VRATIO_PRE_EQU__ 6.0 //<brief max vratio for equalized prefetch bw scheduling
#define __DML2_CALCS_MAX_VRATIO_PRE__ 8.0 //<brief max prefetch vratio register limit

#define __DML2_CALCS_DPP_INVALID__ 0
#define __DML2_CALCS_DCFCLK_FACTOR__ 1.15 //<brief fudge factor for min dcfclk calclation
#define __DML2_CALCS_PIPE_NO_PLANE__ 99

struct dml2_core_ip_params {
	unsigned int vblank_nom_default_us;
	unsigned int remote_iommu_outstanding_translations;
	unsigned int rob_buffer_size_kbytes;
	unsigned int config_return_buffer_size_in_kbytes;
	unsigned int config_return_buffer_segment_size_in_kbytes;
	unsigned int compressed_buffer_segment_size_in_kbytes;
	unsigned int meta_fifo_size_in_kentries;
	unsigned int dpte_buffer_size_in_pte_reqs_luma;
	unsigned int dpte_buffer_size_in_pte_reqs_chroma;
	unsigned int pixel_chunk_size_kbytes;
	unsigned int alpha_pixel_chunk_size_kbytes;
	unsigned int min_pixel_chunk_size_bytes;
	unsigned int writeback_chunk_size_kbytes;
	unsigned int line_buffer_size_bits;
	unsigned int max_line_buffer_lines;
	unsigned int writeback_interface_buffer_size_kbytes;
	unsigned int max_num_dpp;
	unsigned int max_num_otg;
	unsigned int max_num_wb;
	unsigned int max_dchub_pscl_bw_pix_per_clk;
	unsigned int max_pscl_lb_bw_pix_per_clk;
	unsigned int max_lb_vscl_bw_pix_per_clk;
	unsigned int max_vscl_hscl_bw_pix_per_clk;
	double max_hscl_ratio;
	double max_vscl_ratio;
	unsigned int max_hscl_taps;
	unsigned int max_vscl_taps;
	unsigned int num_dsc;
	unsigned int maximum_dsc_bits_per_component;
	unsigned int maximum_pixels_per_line_per_dsc_unit;
	bool dsc422_native_support;
	bool cursor_64bpp_support;
	double dispclk_ramp_margin_percent;
	unsigned int dppclk_delay_subtotal;
	unsigned int dppclk_delay_scl;
	unsigned int dppclk_delay_scl_lb_only;
	unsigned int dppclk_delay_cnvc_formatter;
	unsigned int dppclk_delay_cnvc_cursor;
	unsigned int cursor_buffer_size;
	unsigned int cursor_chunk_size;
	unsigned int dispclk_delay_subtotal;
	bool dynamic_metadata_vm_enabled;
	unsigned int max_inter_dcn_tile_repeaters;
	unsigned int max_num_hdmi_frl_outputs;
	unsigned int max_num_dp2p0_outputs;
	unsigned int max_num_dp2p0_streams;
	bool dcc_supported;
	bool ptoi_supported;
	double writeback_max_hscl_ratio;
	double writeback_max_vscl_ratio;
	double writeback_min_hscl_ratio;
	double writeback_min_vscl_ratio;
	unsigned int writeback_max_hscl_taps;
	unsigned int writeback_max_vscl_taps;
	unsigned int writeback_line_buffer_buffer_size;

	unsigned int words_per_channel;
	bool imall_supported;
	unsigned int max_flip_time_us;
	unsigned int max_flip_time_lines;
	unsigned int subvp_swath_height_margin_lines;
	unsigned int subvp_fw_processing_delay_us;
	unsigned int subvp_pstate_allow_width_us;

	// MRQ
	bool dcn_mrq_present;
	unsigned int zero_size_buffer_entries;
	unsigned int compbuf_reserved_space_zs;
	unsigned int dcc_meta_buffer_size_bytes;
	unsigned int meta_chunk_size_kbytes;
	unsigned int min_meta_chunk_size_bytes;

	unsigned int dchub_arb_to_ret_delay; // num of dcfclk
	unsigned int hostvm_mode;
};

struct dml2_core_internal_DmlPipe {
	double Dppclk;
	double Dispclk;
	double PixelClock;
	double DCFClkDeepSleep;
	unsigned int DPPPerSurface;
	bool ScalerEnabled;
	enum dml2_rotation_angle RotationAngle;
	bool mirrored;
	unsigned int ViewportHeight;
	unsigned int ViewportHeightC;
	unsigned int BlockWidth256BytesY;
	unsigned int BlockHeight256BytesY;
	unsigned int BlockWidth256BytesC;
	unsigned int BlockHeight256BytesC;
	unsigned int BlockWidthY;
	unsigned int BlockHeightY;
	unsigned int BlockWidthC;
	unsigned int BlockHeightC;
	unsigned int InterlaceEnable;
	unsigned int NumberOfCursors;
	unsigned int VBlank;
	unsigned int HTotal;
	unsigned int HActive;
	bool DCCEnable;
	enum dml2_odm_mode ODMMode;
	enum dml2_source_format_class SourcePixelFormat;
	enum dml2_swizzle_mode SurfaceTiling;
	unsigned int BytePerPixelY;
	unsigned int BytePerPixelC;
	bool ProgressiveToInterlaceUnitInOPP;
	double VRatio;
	double VRatioChroma;
	unsigned int VTaps;
	unsigned int VTapsChroma;
	unsigned int PitchY;
	unsigned int PitchC;
	bool ViewportStationary;
	unsigned int ViewportXStart;
	unsigned int ViewportYStart;
	unsigned int ViewportXStartC;
	unsigned int ViewportYStartC;
	bool FORCE_ONE_ROW_FOR_FRAME;
	unsigned int SwathHeightY;
	unsigned int SwathHeightC;

	unsigned int DCCMetaPitchY;
	unsigned int DCCMetaPitchC;
};

enum dml2_core_internal_request_type {
	dml2_core_internal_request_type_256_bytes = 0,
	dml2_core_internal_request_type_128_bytes_non_contiguous = 1,
	dml2_core_internal_request_type_128_bytes_contiguous = 2,
	dml2_core_internal_request_type_na = 3
};
enum dml2_core_internal_bw_type {
	dml2_core_internal_bw_sdp = 0,
	dml2_core_internal_bw_dram = 1,
	dml2_core_internal_bw_max
};

enum dml2_core_internal_soc_state_type {
	dml2_core_internal_soc_state_sys_active = 0,
	dml2_core_internal_soc_state_svp_prefetch = 1,
	dml2_core_internal_soc_state_sys_idle = 2,
	dml2_core_internal_soc_state_max
};

enum dml2_core_internal_output_type {
	dml2_core_internal_output_type_unknown = 0,
	dml2_core_internal_output_type_dp = 1,
	dml2_core_internal_output_type_edp = 2,
	dml2_core_internal_output_type_dp2p0 = 3,
	dml2_core_internal_output_type_hdmi = 4,
	dml2_core_internal_output_type_hdmifrl = 5
};

enum dml2_core_internal_output_type_rate {
	dml2_core_internal_output_rate_unknown = 0,
	dml2_core_internal_output_rate_dp_rate_hbr = 1,
	dml2_core_internal_output_rate_dp_rate_hbr2 = 2,
	dml2_core_internal_output_rate_dp_rate_hbr3 = 3,
	dml2_core_internal_output_rate_dp_rate_uhbr10 = 4,
	dml2_core_internal_output_rate_dp_rate_uhbr13p5 = 5,
	dml2_core_internal_output_rate_dp_rate_uhbr20 = 6,
	dml2_core_internal_output_rate_hdmi_rate_3x3 = 7,
	dml2_core_internal_output_rate_hdmi_rate_6x3 = 8,
	dml2_core_internal_output_rate_hdmi_rate_6x4 = 9,
	dml2_core_internal_output_rate_hdmi_rate_8x4 = 10,
	dml2_core_internal_output_rate_hdmi_rate_10x4 = 11,
	dml2_core_internal_output_rate_hdmi_rate_12x4 = 12
};

struct dml2_core_internal_watermarks {
	double UrgentWatermark;
	double WritebackUrgentWatermark;
	double DRAMClockChangeWatermark;
	double FCLKChangeWatermark;
	double WritebackDRAMClockChangeWatermark;
	double WritebackFCLKChangeWatermark;
	double StutterExitWatermark;
	double StutterEnterPlusExitWatermark;
	double Z8StutterExitWatermark;
	double Z8StutterEnterPlusExitWatermark;
	double USRRetrainingWatermark;
	double temp_read_or_ppt_watermark_us;
};

struct dml2_core_internal_mode_support_info {
	//-----------------
	// Mode Support Information
	//-----------------
	bool ImmediateFlipSupport; //<brief Means mode support immediate flip at the max combine setting; determine in mode support and used in mode programming

	// Mode Support Reason/
	bool WritebackLatencySupport;
	bool ScaleRatioAndTapsSupport;
	bool SourceFormatPixelAndScanSupport;
	bool P2IWith420;
	bool DSCSlicesODMModeSupported;
	bool DSCOnlyIfNecessaryWithBPP;
	bool DSC422NativeNotSupported;
	bool LinkRateDoesNotMatchDPVersion;
	bool LinkRateForMultistreamNotIndicated;
	bool BPPForMultistreamNotIndicated;
	bool MultistreamWithHDMIOreDP;
	bool MSOOrODMSplitWithNonDPLink;
	bool NotEnoughLanesForMSO;
	bool NumberOfOTGSupport;
	bool NumberOfHDMIFRLSupport;
	bool NumberOfDP2p0Support;
	bool WritebackScaleRatioAndTapsSupport;
	bool CursorSupport;
	bool PitchSupport;
	bool ViewportExceedsSurface;
	//bool ImmediateFlipRequiredButTheRequirementForEachSurfaceIsNotSpecified;
	bool ImmediateFlipOrHostVMAndPStateWithMALLFullFrameOrPhantomPipe;
	bool InvalidCombinationOfMALLUseForPStateAndStaticScreen;
	bool InvalidCombinationOfMALLUseForPState;
	bool ExceededMALLSize;
	bool EnoughWritebackUnits;

	bool ExceededMultistreamSlots;
	bool NotEnoughDSCUnits;
	bool NotEnoughDSCSlices;
	bool PixelsPerLinePerDSCUnitSupport;
	bool DSCCLKRequiredMoreThanSupported;
	bool DTBCLKRequiredMoreThanSupported;
	bool LinkCapacitySupport;

	bool ROBSupport;
	bool OutstandingRequestsSupport;
	bool OutstandingRequestsUrgencyAvoidance;

	bool PTEBufferSizeNotExceeded;
	bool DCCMetaBufferSizeNotExceeded;
	enum dml2_pstate_change_support DRAMClockChangeSupport[DML2_MAX_PLANES];
	enum dml2_pstate_change_support FCLKChangeSupport[DML2_MAX_PLANES];
	bool global_dram_clock_change_supported;
	bool global_fclk_change_supported;
	bool USRRetrainingSupport;
	bool AvgBandwidthSupport;
	bool UrgVactiveBandwidthSupport;
	bool EnoughUrgentLatencyHidingSupport;
	bool PrefetchSupported;
	bool PrefetchBandwidthSupported;
	bool DynamicMetadataSupported;
	bool VRatioInPrefetchSupported;
	bool DISPCLK_DPPCLK_Support;
	bool TotalAvailablePipesSupport;
	bool ModeSupport;
	bool ViewportSizeSupport;

	bool MPCCombineEnable[DML2_MAX_PLANES]; /// <brief Indicate if the MPC Combine enable in the given state and optimize mpc combine setting
	enum dml2_odm_mode ODMMode[DML2_MAX_PLANES]; /// <brief ODM mode that is chosen in the mode check stage and will be used in mode programming stage
	unsigned int DPPPerSurface[DML2_MAX_PLANES]; /// <brief How many DPPs are needed drive the surface to output. If MPCC or ODMC could be 2 or 4.
	bool DSCEnabled[DML2_MAX_PLANES]; /// <brief Indicate if the DSC is actually required; used in mode_programming
	bool FECEnabled[DML2_MAX_PLANES]; /// <brief Indicate if the FEC is actually required
	unsigned int NumberOfDSCSlices[DML2_MAX_PLANES]; /// <brief Indicate how many slices needed to support the given mode

	double OutputBpp[DML2_MAX_PLANES];
	enum dml2_core_internal_output_type OutputType[DML2_MAX_PLANES];
	enum dml2_core_internal_output_type_rate OutputRate[DML2_MAX_PLANES];

	unsigned int AlignedYPitch[DML2_MAX_PLANES];
	unsigned int AlignedCPitch[DML2_MAX_PLANES];

	unsigned int AlignedDCCMetaPitchY[DML2_MAX_PLANES];
	unsigned int AlignedDCCMetaPitchC[DML2_MAX_PLANES];

	unsigned int request_size_bytes_luma[DML2_MAX_PLANES];
	unsigned int request_size_bytes_chroma[DML2_MAX_PLANES];
	enum dml2_core_internal_request_type RequestLuma[DML2_MAX_PLANES];
	enum dml2_core_internal_request_type RequestChroma[DML2_MAX_PLANES];

	unsigned int DCCYMaxUncompressedBlock[DML2_MAX_PLANES];
	unsigned int DCCYMaxCompressedBlock[DML2_MAX_PLANES];
	unsigned int DCCYIndependentBlock[DML2_MAX_PLANES];
	unsigned int DCCCMaxUncompressedBlock[DML2_MAX_PLANES];
	unsigned int DCCCMaxCompressedBlock[DML2_MAX_PLANES];
	unsigned int DCCCIndependentBlock[DML2_MAX_PLANES];

	double avg_bandwidth_available_min[dml2_core_internal_soc_state_max];
	double avg_bandwidth_available[dml2_core_internal_soc_state_max][dml2_core_internal_bw_max];
	double urg_bandwidth_available_min_latency[dml2_core_internal_soc_state_max]; // min between SDP and DRAM, for latency evaluation
	double urg_bandwidth_available_min[dml2_core_internal_soc_state_max]; // min between SDP and DRAM
	double urg_bandwidth_available[dml2_core_internal_soc_state_max][dml2_core_internal_bw_max];
	double urg_bandwidth_available_vm_only[dml2_core_internal_soc_state_max]; // the min of sdp bw and dram_vm_only bw, sdp has no different derate for vm/non-vm etc.
	double urg_bandwidth_available_pixel_and_vm[dml2_core_internal_soc_state_max]; // the min of sdp bw and dram_pixel_and_vm bw, sdp has no different derate for vm/non-vm etc.

	double avg_bandwidth_required[dml2_core_internal_soc_state_max][dml2_core_internal_bw_max];
	double urg_vactive_bandwidth_required[dml2_core_internal_soc_state_max][dml2_core_internal_bw_max]; // active bandwidth, scaled by urg burst factor
	double urg_bandwidth_required[dml2_core_internal_soc_state_max][dml2_core_internal_bw_max]; // include vm, prefetch, active bandwidth, scaled by urg burst factor
	double urg_bandwidth_required_qual[dml2_core_internal_soc_state_max][dml2_core_internal_bw_max]; // include vm, prefetch, active bandwidth, scaled by urg burst factor, use qual_row_bw
	double urg_bandwidth_required_flip[dml2_core_internal_soc_state_max][dml2_core_internal_bw_max]; // include vm, prefetch, active bandwidth + flip

	double non_urg_bandwidth_required[dml2_core_internal_soc_state_max][dml2_core_internal_bw_max]; // same as urg_bandwidth, except not scaled by urg burst factor
	double non_urg_bandwidth_required_flip[dml2_core_internal_soc_state_max][dml2_core_internal_bw_max];

	bool avg_bandwidth_support_ok[dml2_core_internal_soc_state_max][dml2_core_internal_bw_max];

	double max_urgent_latency_us;
	double max_non_urgent_latency_us;
	double avg_non_urgent_latency_us;
	double avg_urgent_latency_us;
	double df_response_time_us;

	bool incorrect_imall_usage;

	bool g6_temp_read_support;
	bool temp_read_or_ppt_support;

	struct dml2_core_internal_watermarks watermarks;
};

struct dml2_core_internal_mode_support {
	// Physical info; only using for programming
	unsigned int state_idx; // <brief min clk state table index for mode support call
	unsigned int qos_param_index; // to access the uclk dependent qos_parameters table
	unsigned int active_min_uclk_dpm_index; // to access the min_clk table
	unsigned int num_active_planes; // <brief As determined by either e2e_pipe_param or display_cfg

	// Calculated Clocks
	double RequiredDISPCLK; /// <brief Required DISPCLK; depends on pixel rate; odm mode etc.
	double RequiredDPPCLK[DML2_MAX_PLANES];
	double RequiredDISPCLKPerSurface[DML2_MAX_PLANES];
	double RequiredDTBCLK[DML2_MAX_PLANES];

	double required_dscclk_freq_mhz[DML2_MAX_PLANES];

	double FabricClock; /// <brief Basically just the clock freq at the min (or given) state
	double SOCCLK; /// <brief Basically just the clock freq at the min (or given) state
	double DCFCLK; /// <brief Basically just the clock freq at the min (or given) state and max combine setting
	double GlobalDPPCLK; /// <brief the Max DPPCLK freq out of all pipes
	double uclk_freq_mhz;
	double dram_bw_mbps;
	double max_dram_bw_mbps;

	double MaxFabricClock; /// <brief Basically just the clock freq at the min (or given) state
	double MaxDCFCLK; /// <brief Basically just the clock freq at the min (or given) state and max combine setting
	double max_dispclk_freq_mhz;
	double max_dppclk_freq_mhz;
	double max_dscclk_freq_mhz;

	bool NoTimeForPrefetch[DML2_MAX_PLANES];
	bool NoTimeForDynamicMetadata[DML2_MAX_PLANES];

	// ----------------------------------
	// Mode Support Info and fail reason
	// ----------------------------------
	struct dml2_core_internal_mode_support_info support;

	// These are calculated before the ModeSupport and ModeProgram step
	// They represent the bound for the return buffer sizing
	unsigned int MaxTotalDETInKByte;
	unsigned int NomDETInKByte;
	unsigned int MinCompressedBufferSizeInKByte;

	// Info obtained at the end of mode support calculations
	// The reported info is at the "optimal" state and combine setting
	unsigned int DETBufferSizeInKByte[DML2_MAX_PLANES]; // <brief Recommended DET size configuration for this plane. All pipes under this plane should program the DET buffer size to the calculated value.
	unsigned int DETBufferSizeY[DML2_MAX_PLANES];
	unsigned int DETBufferSizeC[DML2_MAX_PLANES];
	unsigned int SwathHeightY[DML2_MAX_PLANES];
	unsigned int SwathHeightC[DML2_MAX_PLANES];
	unsigned int SwathWidthY[DML2_MAX_PLANES]; // per-pipe
	unsigned int SwathWidthC[DML2_MAX_PLANES]; // per-pipe

	// ----------------------------------
	// Intermediates/Informational
	// ----------------------------------
	unsigned int TotImmediateFlipBytes;
	bool DCCEnabledInAnySurface;
	double WritebackRequiredDISPCLK;
	double TimeCalc;
	double TWait[DML2_MAX_PLANES];

	bool UnboundedRequestEnabled;
	unsigned int CompressedBufferSizeInkByte;
	double VRatioPreY[DML2_MAX_PLANES];
	double VRatioPreC[DML2_MAX_PLANES];
	unsigned int swath_width_luma_ub[DML2_MAX_PLANES];
	unsigned int swath_width_chroma_ub[DML2_MAX_PLANES];
	unsigned int RequiredSlots[DML2_MAX_PLANES];
	unsigned int vm_bytes[DML2_MAX_PLANES];
	unsigned int DPTEBytesPerRow[DML2_MAX_PLANES];
	unsigned int PrefetchLinesY[DML2_MAX_PLANES];
	unsigned int PrefetchLinesC[DML2_MAX_PLANES];
	unsigned int MaxNumSwathY[DML2_MAX_PLANES]; /// <brief Max number of swath for prefetch
	unsigned int MaxNumSwathC[DML2_MAX_PLANES]; /// <brief Max number of swath for prefetch
	unsigned int PrefillY[DML2_MAX_PLANES];
	unsigned int PrefillC[DML2_MAX_PLANES];
	unsigned int full_swath_bytes_l[DML2_MAX_PLANES];
	unsigned int full_swath_bytes_c[DML2_MAX_PLANES];

	bool use_one_row_for_frame[DML2_MAX_PLANES];
	bool use_one_row_for_frame_flip[DML2_MAX_PLANES];

	double dst_y_prefetch[DML2_MAX_PLANES];
	double LinesForVM[DML2_MAX_PLANES];
	double LinesForDPTERow[DML2_MAX_PLANES];
	double SwathWidthYSingleDPP[DML2_MAX_PLANES];
	double SwathWidthCSingleDPP[DML2_MAX_PLANES];
	unsigned int BytePerPixelY[DML2_MAX_PLANES];
	unsigned int BytePerPixelC[DML2_MAX_PLANES];
	double BytePerPixelInDETY[DML2_MAX_PLANES];
	double BytePerPixelInDETC[DML2_MAX_PLANES];

	unsigned int Read256BlockHeightY[DML2_MAX_PLANES];
	unsigned int Read256BlockWidthY[DML2_MAX_PLANES];
	unsigned int Read256BlockHeightC[DML2_MAX_PLANES];
	unsigned int Read256BlockWidthC[DML2_MAX_PLANES];
	unsigned int MacroTileHeightY[DML2_MAX_PLANES];
	unsigned int MacroTileHeightC[DML2_MAX_PLANES];
	unsigned int MacroTileWidthY[DML2_MAX_PLANES];
	unsigned int MacroTileWidthC[DML2_MAX_PLANES];

	bool surf_linear128_l[DML2_MAX_PLANES];
	bool surf_linear128_c[DML2_MAX_PLANES];

	double PSCL_FACTOR[DML2_MAX_PLANES];
	double PSCL_FACTOR_CHROMA[DML2_MAX_PLANES];
	double MaximumSwathWidthLuma[DML2_MAX_PLANES];
	double MaximumSwathWidthChroma[DML2_MAX_PLANES];
	double Tno_bw[DML2_MAX_PLANES];
	double Tno_bw_flip[DML2_MAX_PLANES];
	double dst_y_per_vm_flip[DML2_MAX_PLANES];
	double dst_y_per_row_flip[DML2_MAX_PLANES];
	double WritebackDelayTime[DML2_MAX_PLANES];
	unsigned int dpte_group_bytes[DML2_MAX_PLANES];
	unsigned int dpte_row_height[DML2_MAX_PLANES];
	unsigned int dpte_row_height_chroma[DML2_MAX_PLANES];
	double UrgLatency;
	double TripToMemory;
	double UrgentBurstFactorCursor[DML2_MAX_PLANES];
	double UrgentBurstFactorCursorPre[DML2_MAX_PLANES];
	double UrgentBurstFactorLuma[DML2_MAX_PLANES];
	double UrgentBurstFactorLumaPre[DML2_MAX_PLANES];
	double UrgentBurstFactorChroma[DML2_MAX_PLANES];
	double UrgentBurstFactorChromaPre[DML2_MAX_PLANES];
	double MaximumSwathWidthInLineBufferLuma;
	double MaximumSwathWidthInLineBufferChroma;
	double ExtraLatency;
	double ExtraLatency_sr;
	double ExtraLatencyPrefetch;

	double dcc_dram_bw_nom_overhead_factor_p0[DML2_MAX_PLANES]; // overhead to request meta
	double dcc_dram_bw_nom_overhead_factor_p1[DML2_MAX_PLANES];
	double dcc_dram_bw_pref_overhead_factor_p0[DML2_MAX_PLANES]; // overhead to request meta
	double dcc_dram_bw_pref_overhead_factor_p1[DML2_MAX_PLANES];
	double mall_prefetch_sdp_overhead_factor[DML2_MAX_PLANES]; // overhead to the imall or phantom pipe
	double mall_prefetch_dram_overhead_factor[DML2_MAX_PLANES];

	// Backend
	bool RequiresDSC[DML2_MAX_PLANES];
	bool RequiresFEC[DML2_MAX_PLANES];
	double OutputBpp[DML2_MAX_PLANES];
	unsigned int DSCDelay[DML2_MAX_PLANES];
	enum dml2_core_internal_output_type OutputType[DML2_MAX_PLANES];
	enum dml2_core_internal_output_type_rate OutputRate[DML2_MAX_PLANES];

	// Bandwidth Related Info
	double BandwidthAvailableForImmediateFlip;
	double vactive_sw_bw_l[DML2_MAX_PLANES]; // no dcc overhead, for the plane
	double vactive_sw_bw_c[DML2_MAX_PLANES];
	double WriteBandwidth[DML2_MAX_PLANES][DML2_MAX_WRITEBACK];
	double RequiredPrefetchPixelDataBWLuma[DML2_MAX_PLANES];
	double RequiredPrefetchPixelDataBWChroma[DML2_MAX_PLANES];
<<<<<<< HEAD
	/* oto bw should also be considered when calculating urgent bw to avoid situations oto/equ mismatches between ms and mp */
=======
	/* oto bw should also be considered when calculating peak urgent bw to avoid situations oto/equ mismatches between ms and mp */
>>>>>>> fc85704c
	double RequiredPrefetchBWOTO[DML2_MAX_PLANES];
	double cursor_bw[DML2_MAX_PLANES];
	double prefetch_cursor_bw[DML2_MAX_PLANES];
	double prefetch_vmrow_bw[DML2_MAX_PLANES];
	double final_flip_bw[DML2_MAX_PLANES];
	double meta_row_bw[DML2_MAX_PLANES];
	unsigned int meta_row_bytes[DML2_MAX_PLANES];
	double dpte_row_bw[DML2_MAX_PLANES];
	double excess_vactive_fill_bw_l[DML2_MAX_PLANES];
	double excess_vactive_fill_bw_c[DML2_MAX_PLANES];
	double surface_avg_vactive_required_bw[dml2_core_internal_soc_state_max][dml2_core_internal_bw_max][DML2_MAX_PLANES];
	double surface_peak_required_bw[dml2_core_internal_soc_state_max][dml2_core_internal_bw_max][DML2_MAX_PLANES];

	// Something that should be feedback to caller
	enum dml2_odm_mode ODMMode[DML2_MAX_PLANES];
	unsigned int SurfaceSizeInMALL[DML2_MAX_PLANES];
	unsigned int NoOfDPP[DML2_MAX_PLANES];
	bool MPCCombine[DML2_MAX_PLANES];
	double dcfclk_deepsleep;
	double MinDPPCLKUsingSingleDPP[DML2_MAX_PLANES];
	bool SingleDPPViewportSizeSupportPerSurface[DML2_MAX_PLANES];
	bool ImmediateFlipSupportedForPipe[DML2_MAX_PLANES];
	bool NotEnoughUrgentLatencyHiding[DML2_MAX_PLANES];
	bool NotEnoughUrgentLatencyHidingPre[DML2_MAX_PLANES];
	bool PTEBufferSizeNotExceeded[DML2_MAX_PLANES];
	bool DCCMetaBufferSizeNotExceeded[DML2_MAX_PLANES];
	unsigned int TotalNumberOfActiveDPP;
	unsigned int TotalNumberOfSingleDPPSurfaces;
	unsigned int TotalNumberOfDCCActiveDPP;
	unsigned int Total3dlutActive;

	unsigned int SubViewportLinesNeededInMALL[DML2_MAX_PLANES];
	double VActiveLatencyHidingMargin[DML2_MAX_PLANES];
	double VActiveLatencyHidingUs[DML2_MAX_PLANES];
	unsigned int MaxVStartupLines[DML2_MAX_PLANES];
	double dram_change_vactive_det_fill_delay_us[DML2_MAX_PLANES];

	unsigned int num_mcaches_l[DML2_MAX_PLANES];
	unsigned int mcache_row_bytes_l[DML2_MAX_PLANES];
	unsigned int mcache_row_bytes_per_channel_l[DML2_MAX_PLANES];
	unsigned int mcache_offsets_l[DML2_MAX_PLANES][DML2_MAX_MCACHES + 1];
	unsigned int mcache_shift_granularity_l[DML2_MAX_PLANES];

	unsigned int num_mcaches_c[DML2_MAX_PLANES];
	unsigned int mcache_row_bytes_c[DML2_MAX_PLANES];
	unsigned int mcache_row_bytes_per_channel_c[DML2_MAX_PLANES];
	unsigned int mcache_offsets_c[DML2_MAX_PLANES][DML2_MAX_MCACHES + 1];
	unsigned int mcache_shift_granularity_c[DML2_MAX_PLANES];

	bool mall_comb_mcache_l[DML2_MAX_PLANES];
	bool mall_comb_mcache_c[DML2_MAX_PLANES];
	bool lc_comb_mcache[DML2_MAX_PLANES];


};

/// @brief A mega structure that houses various info for model programming step.
struct dml2_core_internal_mode_program {
	unsigned int qos_param_index; // to access the uclk dependent dpm table
	unsigned int active_min_uclk_dpm_index; // to access the min_clk table
	double FabricClock; /// <brief Basically just the clock freq at the min (or given) state
	//double DCFCLK; /// <brief Basically just the clock freq at the min (or given) state and max combine setting
	double dram_bw_mbps;
	double uclk_freq_mhz;
	unsigned int NoOfDPP[DML2_MAX_PLANES];
	enum dml2_odm_mode ODMMode[DML2_MAX_PLANES];

	//-------------
	// Intermediate/Informational
	//-------------
	double UrgentLatency;
	double TripToMemory;
	double MetaTripToMemory;
	unsigned int VInitPreFillY[DML2_MAX_PLANES];
	unsigned int VInitPreFillC[DML2_MAX_PLANES];
	unsigned int MaxNumSwathY[DML2_MAX_PLANES];
	unsigned int MaxNumSwathC[DML2_MAX_PLANES];
	unsigned int full_swath_bytes_l[DML2_MAX_PLANES];
	unsigned int full_swath_bytes_c[DML2_MAX_PLANES];

	double BytePerPixelInDETY[DML2_MAX_PLANES];
	double BytePerPixelInDETC[DML2_MAX_PLANES];
	unsigned int BytePerPixelY[DML2_MAX_PLANES];
	unsigned int BytePerPixelC[DML2_MAX_PLANES];
	unsigned int SwathWidthY[DML2_MAX_PLANES]; // per-pipe
	unsigned int SwathWidthC[DML2_MAX_PLANES]; // per-pipe
	unsigned int req_per_swath_ub_l[DML2_MAX_PLANES];
	unsigned int req_per_swath_ub_c[DML2_MAX_PLANES];
	unsigned int SwathWidthSingleDPPY[DML2_MAX_PLANES];
	unsigned int SwathWidthSingleDPPC[DML2_MAX_PLANES];
	double vactive_sw_bw_l[DML2_MAX_PLANES];
	double vactive_sw_bw_c[DML2_MAX_PLANES];
	double excess_vactive_fill_bw_l[DML2_MAX_PLANES];
	double excess_vactive_fill_bw_c[DML2_MAX_PLANES];

	unsigned int PixelPTEBytesPerRow[DML2_MAX_PLANES];
	unsigned int vm_bytes[DML2_MAX_PLANES];
	unsigned int PrefetchSourceLinesY[DML2_MAX_PLANES];
	double RequiredPrefetchPixelDataBWLuma[DML2_MAX_PLANES];
	double RequiredPrefetchPixelDataBWChroma[DML2_MAX_PLANES];
	unsigned int PrefetchSourceLinesC[DML2_MAX_PLANES];
	double PSCL_THROUGHPUT[DML2_MAX_PLANES];
	double PSCL_THROUGHPUT_CHROMA[DML2_MAX_PLANES];
	unsigned int DSCDelay[DML2_MAX_PLANES];
	double DPPCLKUsingSingleDPP[DML2_MAX_PLANES];

	unsigned int Read256BlockHeightY[DML2_MAX_PLANES];
	unsigned int Read256BlockWidthY[DML2_MAX_PLANES];
	unsigned int Read256BlockHeightC[DML2_MAX_PLANES];
	unsigned int Read256BlockWidthC[DML2_MAX_PLANES];
	unsigned int MacroTileHeightY[DML2_MAX_PLANES];
	unsigned int MacroTileHeightC[DML2_MAX_PLANES];
	unsigned int MacroTileWidthY[DML2_MAX_PLANES];
	unsigned int MacroTileWidthC[DML2_MAX_PLANES];

	bool surf_linear128_l[DML2_MAX_PLANES];
	bool surf_linear128_c[DML2_MAX_PLANES];

	unsigned int SurfaceSizeInTheMALL[DML2_MAX_PLANES];
	double VRatioPrefetchY[DML2_MAX_PLANES];
	double VRatioPrefetchC[DML2_MAX_PLANES];
	double Tno_bw[DML2_MAX_PLANES];
	double Tno_bw_flip[DML2_MAX_PLANES];
	double final_flip_bw[DML2_MAX_PLANES];
	double prefetch_vmrow_bw[DML2_MAX_PLANES];
	double cursor_bw[DML2_MAX_PLANES];
	double prefetch_cursor_bw[DML2_MAX_PLANES];
	double WritebackDelay[DML2_MAX_PLANES];
	unsigned int dpte_row_height[DML2_MAX_PLANES];
	unsigned int dpte_row_height_linear[DML2_MAX_PLANES];
	unsigned int dpte_row_width_luma_ub[DML2_MAX_PLANES];
	unsigned int dpte_row_width_chroma_ub[DML2_MAX_PLANES];
	unsigned int dpte_row_height_chroma[DML2_MAX_PLANES];
	unsigned int dpte_row_height_linear_chroma[DML2_MAX_PLANES];
	unsigned int vm_group_bytes[DML2_MAX_PLANES];
	unsigned int dpte_group_bytes[DML2_MAX_PLANES];

	double dpte_row_bw[DML2_MAX_PLANES];
	double time_per_tdlut_group[DML2_MAX_PLANES];
	double UrgentBurstFactorCursor[DML2_MAX_PLANES];
	double UrgentBurstFactorCursorPre[DML2_MAX_PLANES];
	double UrgentBurstFactorLuma[DML2_MAX_PLANES];
	double UrgentBurstFactorLumaPre[DML2_MAX_PLANES];
	double UrgentBurstFactorChroma[DML2_MAX_PLANES];
	double UrgentBurstFactorChromaPre[DML2_MAX_PLANES];

	double meta_row_bw[DML2_MAX_PLANES];
	unsigned int meta_row_bytes[DML2_MAX_PLANES];
	unsigned int meta_req_width[DML2_MAX_PLANES];
	unsigned int meta_req_height[DML2_MAX_PLANES];
	unsigned int meta_row_width[DML2_MAX_PLANES];
	unsigned int meta_row_height[DML2_MAX_PLANES];
	unsigned int meta_req_width_chroma[DML2_MAX_PLANES];
	unsigned int meta_row_height_chroma[DML2_MAX_PLANES];
	unsigned int meta_row_width_chroma[DML2_MAX_PLANES];
	unsigned int meta_req_height_chroma[DML2_MAX_PLANES];

	unsigned int swath_width_luma_ub[DML2_MAX_PLANES];
	unsigned int swath_width_chroma_ub[DML2_MAX_PLANES];
	unsigned int PixelPTEReqWidthY[DML2_MAX_PLANES];
	unsigned int PixelPTEReqHeightY[DML2_MAX_PLANES];
	unsigned int PTERequestSizeY[DML2_MAX_PLANES];
	unsigned int PixelPTEReqWidthC[DML2_MAX_PLANES];
	unsigned int PixelPTEReqHeightC[DML2_MAX_PLANES];
	unsigned int PTERequestSizeC[DML2_MAX_PLANES];

	double TWait[DML2_MAX_PLANES];
	double Tdmdl_vm[DML2_MAX_PLANES];
	double Tdmdl[DML2_MAX_PLANES];
	double TSetup[DML2_MAX_PLANES];
	unsigned int dpde0_bytes_per_frame_ub_l[DML2_MAX_PLANES];
	unsigned int dpde0_bytes_per_frame_ub_c[DML2_MAX_PLANES];

	unsigned int meta_pte_bytes_per_frame_ub_l[DML2_MAX_PLANES];
	unsigned int meta_pte_bytes_per_frame_ub_c[DML2_MAX_PLANES];

	bool UnboundedRequestEnabled;
	unsigned int CompressedBufferSizeInkByte;
	unsigned int compbuf_reserved_space_64b;
	bool hw_debug5;
	unsigned int dcfclk_deep_sleep_hysteresis;
	unsigned int min_return_latency_in_dcfclk;

	bool NotEnoughUrgentLatencyHiding[DML2_MAX_PLANES];
	bool NotEnoughUrgentLatencyHidingPre[DML2_MAX_PLANES];
	double ExtraLatency;
	double ExtraLatency_sr;
	double ExtraLatencyPrefetch;
	bool PrefetchAndImmediateFlipSupported;
	double TotalDataReadBandwidth;
	double BandwidthAvailableForImmediateFlip;
	bool NotEnoughTimeForDynamicMetadata[DML2_MAX_PLANES];

	bool use_one_row_for_frame[DML2_MAX_PLANES];
	bool use_one_row_for_frame_flip[DML2_MAX_PLANES];

	double TCalc;
	unsigned int TotImmediateFlipBytes;

	// -------------------
	// Output
	// -------------------
	unsigned int pipe_plane[DML2_MAX_PLANES]; // <brief used mainly by dv to map the pipe inst to plane index within DML core; the plane idx of a pipe
	unsigned int num_active_pipes;

	bool NoTimeToPrefetch[DML2_MAX_PLANES]; // <brief Prefetch schedule calculation result

	// Support
	bool UrgVactiveBandwidthSupport;
	bool PrefetchModeSupported; // <brief Is the prefetch mode (bandwidth and latency) supported
	bool ImmediateFlipSupported;
	bool ImmediateFlipSupportedForPipe[DML2_MAX_PLANES];

	// Clock
	double Dcfclk;
	double Dispclk; // <brief dispclk being used in mode programming
	double Dppclk[DML2_MAX_PLANES]; // <brief dppclk being used in mode programming
	double GlobalDPPCLK;

	double DSCCLK[DML2_MAX_PLANES]; //< brief Required DSCCLK freq. Backend; not used in any subsequent calculations for now
	double DCFCLKDeepSleep;

	// ARB reg
	bool DCHUBBUB_ARB_CSTATE_MAX_CAP_MODE;
	struct dml2_core_internal_watermarks Watermark;

	// DCC compression control
	unsigned int request_size_bytes_luma[DML2_MAX_PLANES];
	unsigned int request_size_bytes_chroma[DML2_MAX_PLANES];
	enum dml2_core_internal_request_type RequestLuma[DML2_MAX_PLANES];
	enum dml2_core_internal_request_type RequestChroma[DML2_MAX_PLANES];
	unsigned int DCCYMaxUncompressedBlock[DML2_MAX_PLANES];
	unsigned int DCCYMaxCompressedBlock[DML2_MAX_PLANES];
	unsigned int DCCYIndependentBlock[DML2_MAX_PLANES];
	unsigned int DCCCMaxUncompressedBlock[DML2_MAX_PLANES];
	unsigned int DCCCMaxCompressedBlock[DML2_MAX_PLANES];
	unsigned int DCCCIndependentBlock[DML2_MAX_PLANES];

	// Stutter Efficiency
	double StutterEfficiency;
	double StutterEfficiencyNotIncludingVBlank;
	unsigned int NumberOfStutterBurstsPerFrame;
	double Z8StutterEfficiency;
	unsigned int Z8NumberOfStutterBurstsPerFrame;
	double Z8StutterEfficiencyNotIncludingVBlank;
	double StutterPeriod;
	double Z8StutterEfficiencyBestCase;
	unsigned int Z8NumberOfStutterBurstsPerFrameBestCase;
	double Z8StutterEfficiencyNotIncludingVBlankBestCase;
	double StutterPeriodBestCase;

	// DLG TTU reg
	double MIN_DST_Y_NEXT_START[DML2_MAX_PLANES];
	bool VREADY_AT_OR_AFTER_VSYNC[DML2_MAX_PLANES];
	unsigned int DSTYAfterScaler[DML2_MAX_PLANES];
	unsigned int DSTXAfterScaler[DML2_MAX_PLANES];
	double dst_y_prefetch[DML2_MAX_PLANES];
	double dst_y_per_vm_vblank[DML2_MAX_PLANES];
	double dst_y_per_row_vblank[DML2_MAX_PLANES];
	double dst_y_per_vm_flip[DML2_MAX_PLANES];
	double dst_y_per_row_flip[DML2_MAX_PLANES];
	double MinTTUVBlank[DML2_MAX_PLANES];
	double DisplayPipeLineDeliveryTimeLuma[DML2_MAX_PLANES];
	double DisplayPipeLineDeliveryTimeChroma[DML2_MAX_PLANES];
	double DisplayPipeLineDeliveryTimeLumaPrefetch[DML2_MAX_PLANES];
	double DisplayPipeLineDeliveryTimeChromaPrefetch[DML2_MAX_PLANES];
	double DisplayPipeRequestDeliveryTimeLuma[DML2_MAX_PLANES];
	double DisplayPipeRequestDeliveryTimeChroma[DML2_MAX_PLANES];
	double DisplayPipeRequestDeliveryTimeLumaPrefetch[DML2_MAX_PLANES];
	double DisplayPipeRequestDeliveryTimeChromaPrefetch[DML2_MAX_PLANES];
	unsigned int CursorDstXOffset[DML2_MAX_PLANES];
	unsigned int CursorDstYOffset[DML2_MAX_PLANES];
	unsigned int CursorChunkHDLAdjust[DML2_MAX_PLANES];

	double DST_Y_PER_PTE_ROW_NOM_L[DML2_MAX_PLANES];
	double DST_Y_PER_PTE_ROW_NOM_C[DML2_MAX_PLANES];
	double time_per_pte_group_nom_luma[DML2_MAX_PLANES];
	double time_per_pte_group_nom_chroma[DML2_MAX_PLANES];
	double time_per_pte_group_vblank_luma[DML2_MAX_PLANES];
	double time_per_pte_group_vblank_chroma[DML2_MAX_PLANES];
	double time_per_pte_group_flip_luma[DML2_MAX_PLANES];
	double time_per_pte_group_flip_chroma[DML2_MAX_PLANES];
	double TimePerVMGroupVBlank[DML2_MAX_PLANES];
	double TimePerVMGroupFlip[DML2_MAX_PLANES];
	double TimePerVMRequestVBlank[DML2_MAX_PLANES];
	double TimePerVMRequestFlip[DML2_MAX_PLANES];

	double DST_Y_PER_META_ROW_NOM_L[DML2_MAX_PLANES];
	double DST_Y_PER_META_ROW_NOM_C[DML2_MAX_PLANES];
	double TimePerMetaChunkNominal[DML2_MAX_PLANES];
	double TimePerChromaMetaChunkNominal[DML2_MAX_PLANES];
	double TimePerMetaChunkVBlank[DML2_MAX_PLANES];
	double TimePerChromaMetaChunkVBlank[DML2_MAX_PLANES];
	double TimePerMetaChunkFlip[DML2_MAX_PLANES];
	double TimePerChromaMetaChunkFlip[DML2_MAX_PLANES];

	double FractionOfUrgentBandwidth;
	double FractionOfUrgentBandwidthImmediateFlip;
	double FractionOfUrgentBandwidthMALL;

	// RQ registers
	bool PTE_BUFFER_MODE[DML2_MAX_PLANES];
	unsigned int BIGK_FRAGMENT_SIZE[DML2_MAX_PLANES];

	unsigned int SubViewportLinesNeededInMALL[DML2_MAX_PLANES];
	bool is_using_mall_for_ss[DML2_MAX_PLANES];

	// OTG
	unsigned int VStartupMin[DML2_MAX_PLANES]; /// <brief Minimum vstartup to meet the prefetch schedule (i.e. the prefetch solution can be found at this vstartup time); not the actual global sync vstartup pos.
	unsigned int VStartup[DML2_MAX_PLANES]; /// <brief The vstartup value for OTG programming (will set to max vstartup; but now bounded by min(vblank_nom. actual vblank))
	unsigned int VUpdateOffsetPix[DML2_MAX_PLANES];
	unsigned int VUpdateWidthPix[DML2_MAX_PLANES];
	unsigned int VReadyOffsetPix[DML2_MAX_PLANES];
	unsigned int pstate_keepout_dst_lines[DML2_MAX_PLANES];

	// Latency and Support
	double MaxActiveFCLKChangeLatencySupported;
	bool USRRetrainingSupport;
	bool g6_temp_read_support;
	bool temp_read_or_ppt_support;
	enum dml2_pstate_change_support FCLKChangeSupport[DML2_MAX_PLANES];
	enum dml2_pstate_change_support DRAMClockChangeSupport[DML2_MAX_PLANES];
	bool global_dram_clock_change_supported;
	bool global_fclk_change_supported;
	double MaxActiveDRAMClockChangeLatencySupported[DML2_MAX_PLANES];
	double WritebackAllowFCLKChangeEndPosition[DML2_MAX_PLANES];
	double WritebackAllowDRAMClockChangeEndPosition[DML2_MAX_PLANES];

	// buffer sizing
	unsigned int DETBufferSizeInKByte[DML2_MAX_PLANES]; // <brief Recommended DET size configuration for this plane. All pipes under this plane should program the DET buffer size to the calculated value.
	unsigned int DETBufferSizeY[DML2_MAX_PLANES];
	unsigned int DETBufferSizeC[DML2_MAX_PLANES];
	unsigned int SwathHeightY[DML2_MAX_PLANES];
	unsigned int SwathHeightC[DML2_MAX_PLANES];

	double urg_vactive_bandwidth_required[dml2_core_internal_soc_state_max][dml2_core_internal_bw_max]; // active bandwidth, scaled by urg burst factor
	double urg_bandwidth_required[dml2_core_internal_soc_state_max][dml2_core_internal_bw_max]; // include vm, prefetch, active bandwidth, scaled by urg burst factor
	double urg_bandwidth_required_qual[dml2_core_internal_soc_state_max][dml2_core_internal_bw_max]; // include vm, prefetch, active bandwidth, scaled by urg burst factor, use qual_row_bw
	double urg_bandwidth_required_flip[dml2_core_internal_soc_state_max][dml2_core_internal_bw_max]; // include vm, prefetch, active bandwidth + flip
	double non_urg_bandwidth_required[dml2_core_internal_soc_state_max][dml2_core_internal_bw_max]; // same as urg_bandwidth, except not scaled by urg burst factor
	double non_urg_bandwidth_required_flip[dml2_core_internal_soc_state_max][dml2_core_internal_bw_max];

	double avg_bandwidth_available_min[dml2_core_internal_soc_state_max];
	double avg_bandwidth_available[dml2_core_internal_soc_state_max][dml2_core_internal_bw_max];
	double urg_bandwidth_available_min[dml2_core_internal_soc_state_max]; // min between SDP and DRAM
	double urg_bandwidth_available[dml2_core_internal_soc_state_max][dml2_core_internal_bw_max];
	double urg_bandwidth_available_vm_only[dml2_core_internal_soc_state_max]; // the min of sdp bw and dram_vm_only bw, sdp has no different derate for vm/non-vm traffic etc.
	double urg_bandwidth_available_pixel_and_vm[dml2_core_internal_soc_state_max]; // the min of sdp bw and dram_pixel_and_vm bw, sdp has no different derate for vm/non-vm etc.

	double dcc_dram_bw_nom_overhead_factor_p0[DML2_MAX_PLANES];
	double dcc_dram_bw_nom_overhead_factor_p1[DML2_MAX_PLANES];
	double dcc_dram_bw_pref_overhead_factor_p0[DML2_MAX_PLANES];
	double dcc_dram_bw_pref_overhead_factor_p1[DML2_MAX_PLANES];
	double mall_prefetch_sdp_overhead_factor[DML2_MAX_PLANES];
	double mall_prefetch_dram_overhead_factor[DML2_MAX_PLANES];

	unsigned int num_mcaches_l[DML2_MAX_PLANES];
	unsigned int mcache_row_bytes_l[DML2_MAX_PLANES];
	unsigned int mcache_row_bytes_per_channel_l[DML2_MAX_PLANES];
	unsigned int mcache_offsets_l[DML2_MAX_PLANES][DML2_MAX_MCACHES + 1];
	unsigned int mcache_shift_granularity_l[DML2_MAX_PLANES];

	unsigned int num_mcaches_c[DML2_MAX_PLANES];
	unsigned int mcache_row_bytes_c[DML2_MAX_PLANES];
	unsigned int mcache_row_bytes_per_channel_c[DML2_MAX_PLANES];
	unsigned int mcache_offsets_c[DML2_MAX_PLANES][DML2_MAX_MCACHES + 1];
	unsigned int mcache_shift_granularity_c[DML2_MAX_PLANES];

	bool mall_comb_mcache_l[DML2_MAX_PLANES];
	bool mall_comb_mcache_c[DML2_MAX_PLANES];
	bool lc_comb_mcache[DML2_MAX_PLANES];

	double impacted_prefetch_margin_us[DML2_MAX_PLANES];
};

struct dml2_core_internal_SOCParametersList {
	double UrgentLatency;
	double ExtraLatency_sr;
	double ExtraLatency;
	double WritebackLatency;
	double DRAMClockChangeLatency;
	double FCLKChangeLatency;
	double SRExitTime;
	double SREnterPlusExitTime;
	double SRExitZ8Time;
	double SREnterPlusExitZ8Time;
	double USRRetrainingLatency;
	double SMNLatency;
	double g6_temp_read_blackout_us;
	double temp_read_or_ppt_blackout_us;
	double max_urgent_latency_us;
	double df_response_time_us;
	enum dml2_qos_param_type qos_type;
};

struct dml2_core_calcs_mode_support_locals {
	double PixelClockBackEnd[DML2_MAX_PLANES];
	double OutputBpp[DML2_MAX_PLANES];

	unsigned int meta_row_height_luma[DML2_MAX_PLANES];
	unsigned int meta_row_height_chroma[DML2_MAX_PLANES];
	unsigned int meta_row_bytes_per_row_ub_l[DML2_MAX_PLANES];
	unsigned int meta_row_bytes_per_row_ub_c[DML2_MAX_PLANES];
	unsigned int dpte_row_bytes_per_row_l[DML2_MAX_PLANES];
	unsigned int dpte_row_bytes_per_row_c[DML2_MAX_PLANES];

	bool dummy_boolean[3];
	unsigned int dummy_integer[3];
	unsigned int dummy_integer_array[36][DML2_MAX_PLANES];
	enum dml2_odm_mode dummy_odm_mode[DML2_MAX_PLANES];
	bool dummy_boolean_array[2][DML2_MAX_PLANES];
	double dummy_single[3];
	double dummy_single_array[DML2_MAX_PLANES];
	struct dml2_core_internal_watermarks dummy_watermark;
	double dummy_bw[dml2_core_internal_soc_state_max][dml2_core_internal_bw_max];
	double surface_dummy_bw[dml2_core_internal_soc_state_max][dml2_core_internal_bw_max][DML2_MAX_PLANES];

	unsigned int MaximumVStartup[DML2_MAX_PLANES];
	unsigned int DSTYAfterScaler[DML2_MAX_PLANES];
	unsigned int DSTXAfterScaler[DML2_MAX_PLANES];
	struct dml2_core_internal_SOCParametersList mSOCParameters;
	struct dml2_core_internal_DmlPipe myPipe;
	struct dml2_core_internal_DmlPipe SurfParameters[DML2_MAX_PLANES];
	unsigned int TotalNumberOfActiveWriteback;
	unsigned int MaximumSwathWidthSupportLuma;
	unsigned int MaximumSwathWidthSupportChroma;
	bool MPCCombineMethodAsNeededForPStateChangeAndVoltage;
	bool MPCCombineMethodAsPossible;
	bool TotalAvailablePipesSupportNoDSC;
	unsigned int NumberOfDPPNoDSC;
	enum dml2_odm_mode ODMModeNoDSC;
	double RequiredDISPCLKPerSurfaceNoDSC;
	bool TotalAvailablePipesSupportDSC;
	unsigned int NumberOfDPPDSC;
	enum dml2_odm_mode ODMModeDSC;
	double RequiredDISPCLKPerSurfaceDSC;
	double BWOfNonCombinedSurfaceOfMaximumBandwidth;
	unsigned int NumberOfNonCombinedSurfaceOfMaximumBandwidth;
	unsigned int TotalNumberOfActiveOTG;
	unsigned int TotalNumberOfActiveHDMIFRL;
	unsigned int TotalNumberOfActiveDP2p0;
	unsigned int TotalNumberOfActiveDP2p0Outputs;
	unsigned int TotalSlots;
	unsigned int DSCFormatFactor;
	unsigned int TotalDSCUnitsRequired;
	unsigned int ReorderingBytes;
	bool ImmediateFlipRequired;
	bool FullFrameMALLPStateMethod;
	bool SubViewportMALLPStateMethod;
	bool PhantomPipeMALLPStateMethod;
	bool SubViewportMALLRefreshGreaterThan120Hz;

	double HostVMInefficiencyFactor;
	double HostVMInefficiencyFactorPrefetch;
	unsigned int MaxVStartup;
	double PixelClockBackEndFactor;
	unsigned int NumDSCUnitRequired;

	double Tvm_trips[DML2_MAX_PLANES];
	double Tr0_trips[DML2_MAX_PLANES];
	double Tvm_trips_flip[DML2_MAX_PLANES];
	double Tr0_trips_flip[DML2_MAX_PLANES];
	double Tvm_trips_flip_rounded[DML2_MAX_PLANES];
	double Tr0_trips_flip_rounded[DML2_MAX_PLANES];
	unsigned int per_pipe_flip_bytes[DML2_MAX_PLANES];

	unsigned int vmpg_width_y[DML2_MAX_PLANES];
	unsigned int vmpg_height_y[DML2_MAX_PLANES];
	unsigned int vmpg_width_c[DML2_MAX_PLANES];
	unsigned int vmpg_height_c[DML2_MAX_PLANES];
	unsigned int full_swath_bytes_l[DML2_MAX_PLANES];
	unsigned int full_swath_bytes_c[DML2_MAX_PLANES];

	unsigned int tdlut_pte_bytes_per_frame[DML2_MAX_PLANES];
	unsigned int tdlut_bytes_per_frame[DML2_MAX_PLANES];
	unsigned int tdlut_row_bytes[DML2_MAX_PLANES];
	unsigned int tdlut_groups_per_2row_ub[DML2_MAX_PLANES];
	double tdlut_opt_time[DML2_MAX_PLANES];
	double tdlut_drain_time[DML2_MAX_PLANES];
	unsigned int tdlut_bytes_to_deliver[DML2_MAX_PLANES];
	unsigned int tdlut_bytes_per_group[DML2_MAX_PLANES];

	unsigned int cursor_bytes_per_chunk[DML2_MAX_PLANES];
	unsigned int cursor_bytes_per_line[DML2_MAX_PLANES];
	unsigned int cursor_lines_per_chunk[DML2_MAX_PLANES];
	unsigned int cursor_bytes[DML2_MAX_PLANES];
	bool stream_visited[DML2_MAX_PLANES];

	unsigned int pstate_bytes_required_l[DML2_MAX_PLANES];
	unsigned int pstate_bytes_required_c[DML2_MAX_PLANES];

	double prefetch_sw_bytes[DML2_MAX_PLANES];
	double Tpre_rounded[DML2_MAX_PLANES];
	double Tpre_oto[DML2_MAX_PLANES];
	bool recalc_prefetch_schedule;
	bool recalc_prefetch_done;
	double impacted_dst_y_pre[DML2_MAX_PLANES];
	double line_times[DML2_MAX_PLANES];
	enum dml2_source_format_class pixel_format[DML2_MAX_PLANES];
	unsigned int lb_source_lines_l[DML2_MAX_PLANES];
	unsigned int lb_source_lines_c[DML2_MAX_PLANES];
	double prefetch_swath_time_us[DML2_MAX_PLANES];
};

struct dml2_core_calcs_mode_programming_locals {
	double PixelClockBackEnd[DML2_MAX_PLANES];
	double OutputBpp[DML2_MAX_PLANES];
	unsigned int num_active_planes; // <brief As determined by either e2e_pipe_param or display_cfg
	unsigned int MaxTotalDETInKByte;
	unsigned int NomDETInKByte;
	unsigned int MinCompressedBufferSizeInKByte;
	double SOCCLK; /// <brief Basically just the clock freq at the min (or given) state

	double dummy_bw[dml2_core_internal_soc_state_max][dml2_core_internal_bw_max];
	double surface_dummy_bw[dml2_core_internal_soc_state_max][dml2_core_internal_bw_max][DML2_MAX_PLANES];
	double surface_dummy_bw0[dml2_core_internal_soc_state_max][dml2_core_internal_bw_max][DML2_MAX_PLANES];
	unsigned int dummy_integer_array[2][DML2_MAX_PLANES];
	enum dml2_output_encoder_class dummy_output_encoder_array[DML2_MAX_PLANES];
	double dummy_single_array[2][DML2_MAX_PLANES];
	unsigned int dummy_long_array[4][DML2_MAX_PLANES];
	bool dummy_boolean_array[2][DML2_MAX_PLANES];
	bool dummy_boolean[2];
	double dummy_single[2];
	struct dml2_core_internal_watermarks dummy_watermark;

	unsigned int DSCFormatFactor;
	struct dml2_core_internal_DmlPipe SurfaceParameters[DML2_MAX_PLANES];
	unsigned int ReorderingBytes;
	double HostVMInefficiencyFactor;
	double HostVMInefficiencyFactorPrefetch;
	unsigned int TotalDCCActiveDPP;
	unsigned int TotalActiveDPP;
	unsigned int Total3dlutActive;
	unsigned int MaxVStartupLines[DML2_MAX_PLANES]; /// <brief more like vblank for the plane's OTG
	bool immediate_flip_required; // any pipes need immediate flip
	bool DestinationLineTimesForPrefetchLessThan2;
	bool VRatioPrefetchMoreThanMax;
	double MaxTotalRDBandwidthNotIncludingMALLPrefetch;
	struct dml2_core_internal_SOCParametersList mmSOCParameters;
	double Tvstartup_margin;
	double dlg_vblank_start;
	double LSetup;
	double blank_lines_remaining;
	double TotalWRBandwidth;
	double WRBandwidth;
	struct dml2_core_internal_DmlPipe myPipe;
	double PixelClockBackEndFactor;
	unsigned int vmpg_width_y[DML2_MAX_PLANES];
	unsigned int vmpg_height_y[DML2_MAX_PLANES];
	unsigned int vmpg_width_c[DML2_MAX_PLANES];
	unsigned int vmpg_height_c[DML2_MAX_PLANES];
	unsigned int full_swath_bytes_l[DML2_MAX_PLANES];
	unsigned int full_swath_bytes_c[DML2_MAX_PLANES];

	unsigned int meta_row_bytes_per_row_ub_l[DML2_MAX_PLANES];
	unsigned int meta_row_bytes_per_row_ub_c[DML2_MAX_PLANES];
	unsigned int dpte_row_bytes_per_row_l[DML2_MAX_PLANES];
	unsigned int dpte_row_bytes_per_row_c[DML2_MAX_PLANES];

	unsigned int tdlut_pte_bytes_per_frame[DML2_MAX_PLANES];
	unsigned int tdlut_bytes_per_frame[DML2_MAX_PLANES];
	unsigned int tdlut_row_bytes[DML2_MAX_PLANES];
	unsigned int tdlut_groups_per_2row_ub[DML2_MAX_PLANES];
	double tdlut_opt_time[DML2_MAX_PLANES];
	double tdlut_drain_time[DML2_MAX_PLANES];
	unsigned int tdlut_bytes_to_deliver[DML2_MAX_PLANES];
	unsigned int tdlut_bytes_per_group[DML2_MAX_PLANES];

	unsigned int cursor_bytes_per_chunk[DML2_MAX_PLANES];
	unsigned int cursor_bytes_per_line[DML2_MAX_PLANES];
	unsigned int cursor_lines_per_chunk[DML2_MAX_PLANES];
	unsigned int cursor_bytes[DML2_MAX_PLANES];

	double Tvm_trips[DML2_MAX_PLANES];
	double Tr0_trips[DML2_MAX_PLANES];
	double Tvm_trips_flip[DML2_MAX_PLANES];
	double Tr0_trips_flip[DML2_MAX_PLANES];
	double Tvm_trips_flip_rounded[DML2_MAX_PLANES];
	double Tr0_trips_flip_rounded[DML2_MAX_PLANES];
	unsigned int per_pipe_flip_bytes[DML2_MAX_PLANES];

	unsigned int pstate_bytes_required_l[DML2_MAX_PLANES];
	unsigned int pstate_bytes_required_c[DML2_MAX_PLANES];

	double prefetch_sw_bytes[DML2_MAX_PLANES];
	double Tpre_rounded[DML2_MAX_PLANES];
	double Tpre_oto[DML2_MAX_PLANES];
	bool recalc_prefetch_schedule;
	double impacted_dst_y_pre[DML2_MAX_PLANES];
	double line_times[DML2_MAX_PLANES];
	enum dml2_source_format_class pixel_format[DML2_MAX_PLANES];
	unsigned int lb_source_lines_l[DML2_MAX_PLANES];
	unsigned int lb_source_lines_c[DML2_MAX_PLANES];
};

struct dml2_core_calcs_CalculateWatermarksMALLUseAndDRAMSpeedChangeSupport_locals {
	double ActiveDRAMClockChangeLatencyMargin[DML2_MAX_PLANES];
	double ActiveFCLKChangeLatencyMargin[DML2_MAX_PLANES];
	double USRRetrainingLatencyMargin[DML2_MAX_PLANES];
	double g6_temp_read_latency_margin[DML2_MAX_PLANES];
	double temp_read_or_ppt_latency_margin[DML2_MAX_PLANES];

	double EffectiveLBLatencyHidingY;
	double EffectiveLBLatencyHidingC;
	double LinesInDETY[DML2_MAX_PLANES];
	double LinesInDETC[DML2_MAX_PLANES];
	unsigned int LinesInDETYRoundedDownToSwath[DML2_MAX_PLANES];
	unsigned int LinesInDETCRoundedDownToSwath[DML2_MAX_PLANES];
	double FullDETBufferingTimeY;
	double FullDETBufferingTimeC;
	double WritebackDRAMClockChangeLatencyMargin;
	double WritebackFCLKChangeLatencyMargin;
	double WritebackLatencyHiding;

	unsigned int TotalActiveWriteback;
	unsigned int LBLatencyHidingSourceLinesY[DML2_MAX_PLANES];
	unsigned int LBLatencyHidingSourceLinesC[DML2_MAX_PLANES];
	double TotalPixelBW;
	double EffectiveDETBufferSizeY;
	double ActiveClockChangeLatencyHidingY;
	double ActiveClockChangeLatencyHidingC;
	double ActiveClockChangeLatencyHiding;
	unsigned int dst_y_pstate;
	unsigned int src_y_pstate_l;
	unsigned int src_y_pstate_c;
	unsigned int src_y_ahead_l;
	unsigned int src_y_ahead_c;
	unsigned int sub_vp_lines_l;
	unsigned int sub_vp_lines_c;

};

struct dml2_core_calcs_CalculateVMRowAndSwath_locals {
	unsigned int PTEBufferSizeInRequestsForLuma[DML2_MAX_PLANES];
	unsigned int PTEBufferSizeInRequestsForChroma[DML2_MAX_PLANES];
	unsigned int vm_bytes_l;
	unsigned int vm_bytes_c;
	unsigned int PixelPTEBytesPerRowY[DML2_MAX_PLANES];
	unsigned int PixelPTEBytesPerRowC[DML2_MAX_PLANES];
	unsigned int PixelPTEBytesPerRowStorageY[DML2_MAX_PLANES];
	unsigned int PixelPTEBytesPerRowStorageC[DML2_MAX_PLANES];
	unsigned int PixelPTEBytesPerRowY_one_row_per_frame[DML2_MAX_PLANES];
	unsigned int PixelPTEBytesPerRowC_one_row_per_frame[DML2_MAX_PLANES];
	unsigned int dpte_row_width_luma_ub_one_row_per_frame[DML2_MAX_PLANES];
	unsigned int dpte_row_height_luma_one_row_per_frame[DML2_MAX_PLANES];
	unsigned int dpte_row_width_chroma_ub_one_row_per_frame[DML2_MAX_PLANES];
	unsigned int dpte_row_height_chroma_one_row_per_frame[DML2_MAX_PLANES];
	bool one_row_per_frame_fits_in_buffer[DML2_MAX_PLANES];
	unsigned int HostVMDynamicLevels;
	unsigned int meta_row_bytes_per_row_ub_l[DML2_MAX_PLANES];
	unsigned int meta_row_bytes_per_row_ub_c[DML2_MAX_PLANES];
};

struct dml2_core_calcs_CalculateVMRowAndSwath_params {
	const struct dml2_display_cfg *display_cfg;
	unsigned int NumberOfActiveSurfaces;
	struct dml2_core_internal_DmlPipe *myPipe;
	unsigned int *SurfaceSizeInMALL;
	unsigned int PTEBufferSizeInRequestsLuma;
	unsigned int PTEBufferSizeInRequestsChroma;
	unsigned int MALLAllocatedForDCN;
	unsigned int *SwathWidthY;
	unsigned int *SwathWidthC;
	unsigned int HostVMMinPageSize;
	unsigned int DCCMetaBufferSizeBytes;
	bool mrq_present;

	// Output
	bool *PTEBufferSizeNotExceeded;
	bool *DCCMetaBufferSizeNotExceeded;

	unsigned int *dpte_row_width_luma_ub;
	unsigned int *dpte_row_width_chroma_ub;
	unsigned int *dpte_row_height_luma;
	unsigned int *dpte_row_height_chroma;
	unsigned int *dpte_row_height_linear_luma; // VBA_DELTA
	unsigned int *dpte_row_height_linear_chroma; // VBA_DELTA

	unsigned int *vm_group_bytes;
	unsigned int *dpte_group_bytes;
	unsigned int *PixelPTEReqWidthY;
	unsigned int *PixelPTEReqHeightY;
	unsigned int *PTERequestSizeY;
	unsigned int *vmpg_width_y;
	unsigned int *vmpg_height_y;

	unsigned int *PixelPTEReqWidthC;
	unsigned int *PixelPTEReqHeightC;
	unsigned int *PTERequestSizeC;
	unsigned int *vmpg_width_c;
	unsigned int *vmpg_height_c;

	unsigned int *dpde0_bytes_per_frame_ub_l;
	unsigned int *dpde0_bytes_per_frame_ub_c;

	unsigned int *PrefetchSourceLinesY;
	unsigned int *PrefetchSourceLinesC;
	unsigned int *VInitPreFillY;
	unsigned int *VInitPreFillC;
	unsigned int *MaxNumSwathY;
	unsigned int *MaxNumSwathC;
	double *dpte_row_bw;
	unsigned int *PixelPTEBytesPerRow;
	unsigned int *dpte_row_bytes_per_row_l;
	unsigned int *dpte_row_bytes_per_row_c;
	unsigned int *vm_bytes;
	bool *use_one_row_for_frame;
	bool *use_one_row_for_frame_flip;
	bool *is_using_mall_for_ss;
	bool *PTE_BUFFER_MODE;
	unsigned int *BIGK_FRAGMENT_SIZE;

	// MRQ
	unsigned int *meta_req_width_luma;
	unsigned int *meta_req_height_luma;
	unsigned int *meta_row_width_luma;
	unsigned int *meta_row_height_luma;
	unsigned int *meta_pte_bytes_per_frame_ub_l;

	unsigned int *meta_req_width_chroma;
	unsigned int *meta_req_height_chroma;
	unsigned int *meta_row_width_chroma;
	unsigned int *meta_row_height_chroma;
	unsigned int *meta_pte_bytes_per_frame_ub_c;
	double *meta_row_bw;
	unsigned int *meta_row_bytes;
	unsigned int *meta_row_bytes_per_row_ub_l;
	unsigned int *meta_row_bytes_per_row_ub_c;
};

struct dml2_core_calcs_CalculatePrefetchSchedule_locals {
	bool NoTimeToPrefetch;
	unsigned int DPPCycles;
	unsigned int DISPCLKCycles;
	double DSTTotalPixelsAfterScaler;
	double LineTime;
	double dst_y_prefetch_equ;
	double prefetch_bw_oto;
	double per_pipe_vactive_sw_bw;
	double Tvm_oto;
	double Tr0_oto;
	double Tvm_oto_lines;
	double Tr0_oto_lines;
	double dst_y_prefetch_oto;
	double TimeForFetchingVM;
	double TimeForFetchingRowInVBlank;
	double LinesToRequestPrefetchPixelData;
	unsigned int HostVMDynamicLevelsTrips;
	double trip_to_mem;
	double Tvm_trips_rounded;
	double Tr0_trips_rounded;
	double max_Tsw;
	double Lsw_oto;
	double prefetch_bw_equ;
	double Tvm_equ;
	double Tr0_equ;
	double Tdmbf;
	double Tdmec;
	double Tdmsks;
	double total_row_bytes;
	double prefetch_bw_pr;
	double bytes_pp;
	double dep_bytes;
	double min_Lsw_oto;
	double min_Lsw_equ;
	double Tsw_est1;
	double Tsw_est2;
	double Tsw_est3;
	double prefetch_bw1;
	double prefetch_bw2;
	double prefetch_bw3;
	double prefetch_bw4;
	double dst_y_prefetch_equ_impacted;

	double TWait_p;
	unsigned int cursor_prefetch_bytes;
};

struct dml2_core_shared_calculate_det_buffer_size_params {
	const struct dml2_display_cfg *display_cfg;
	bool ForceSingleDPP;
	unsigned int NumberOfActiveSurfaces;
	bool UnboundedRequestEnabled;
	unsigned int nomDETInKByte;
	unsigned int MaxTotalDETInKByte;
	unsigned int ConfigReturnBufferSizeInKByte;
	unsigned int MinCompressedBufferSizeInKByte;
	unsigned int ConfigReturnBufferSegmentSizeInkByte;
	unsigned int CompressedBufferSegmentSizeInkByte;
	double *ReadBandwidthLuma;
	double *ReadBandwidthChroma;
	unsigned int *full_swath_bytes_l;
	unsigned int *full_swath_bytes_c;
	unsigned int *swath_time_value_us;
	unsigned int *DPPPerSurface;
	bool TryToAllocateForWriteLatency;
	unsigned int bestEffortMinActiveLatencyHidingUs;

	// Output
	unsigned int *DETBufferSizeInKByte;
	unsigned int *CompressedBufferSizeInkByte;
};

struct dml2_core_shared_calculate_vm_and_row_bytes_params {
	bool ViewportStationary;
	bool DCCEnable;
	unsigned int NumberOfDPPs;
	unsigned int BlockHeight256Bytes;
	unsigned int BlockWidth256Bytes;
	enum dml2_source_format_class SourcePixelFormat;
	unsigned int SurfaceTiling;
	unsigned int BytePerPixel;
	enum dml2_rotation_angle RotationAngle;
	unsigned int SwathWidth; // per pipe
	unsigned int ViewportHeight;
	unsigned int ViewportXStart;
	unsigned int ViewportYStart;
	bool GPUVMEnable;
	unsigned int GPUVMMaxPageTableLevels;
	unsigned int GPUVMMinPageSizeKBytes;
	unsigned int PTEBufferSizeInRequests;
	unsigned int Pitch;
	unsigned int MacroTileWidth;
	unsigned int MacroTileHeight;
	bool is_phantom;
	unsigned int DCCMetaPitch;
	bool mrq_present;

	// Output
	unsigned int *PixelPTEBytesPerRow; // for bandwidth calculation
	unsigned int *PixelPTEBytesPerRowStorage; // for PTE buffer size check
	unsigned int *dpte_row_width_ub;
	unsigned int *dpte_row_height;
	unsigned int *dpte_row_height_linear;
	unsigned int *PixelPTEBytesPerRow_one_row_per_frame;
	unsigned int *dpte_row_width_ub_one_row_per_frame;
	unsigned int *dpte_row_height_one_row_per_frame;
	unsigned int *vmpg_width;
	unsigned int *vmpg_height;
	unsigned int *PixelPTEReqWidth;
	unsigned int *PixelPTEReqHeight;
	unsigned int *PTERequestSize;
	unsigned int *dpde0_bytes_per_frame_ub;

	unsigned int *meta_row_bytes;
	unsigned int *MetaRequestWidth;
	unsigned int *MetaRequestHeight;
	unsigned int *meta_row_width;
	unsigned int *meta_row_height;
	unsigned int *meta_pte_bytes_per_frame_ub;
};

struct dml2_core_shared_CalculateSwathAndDETConfiguration_locals {
	unsigned int MaximumSwathHeightY[DML2_MAX_PLANES];
	unsigned int MaximumSwathHeightC[DML2_MAX_PLANES];
	unsigned int RoundedUpSwathSizeBytesY[DML2_MAX_PLANES];
	unsigned int RoundedUpSwathSizeBytesC[DML2_MAX_PLANES];
	unsigned int SwathWidthSingleDPP[DML2_MAX_PLANES];
	unsigned int SwathWidthSingleDPPChroma[DML2_MAX_PLANES];
	unsigned int SwathTimeValueUs[DML2_MAX_PLANES];

	struct dml2_core_shared_calculate_det_buffer_size_params calculate_det_buffer_size_params;
};

struct dml2_core_shared_TruncToValidBPP_locals {
};

struct dml2_core_shared_CalculateDETBufferSize_locals {
	unsigned int DETBufferSizePoolInKByte;
	unsigned int NextDETBufferPieceInKByte;
	unsigned int NextSurfaceToAssignDETPiece;
	double TotalBandwidth;
	double BandwidthOfSurfacesNotAssignedDETPiece;
	unsigned int max_minDET;
	unsigned int minDET;
	unsigned int minDET_pipe;
	unsigned int TotalBandwidthPerStream[DML2_MAX_PLANES];
	unsigned int TotalPixelRate;
	unsigned int DETBudgetPerStream[DML2_MAX_PLANES];
	unsigned int RemainingDETBudgetPerStream[DML2_MAX_PLANES];
	unsigned int IdealDETBudget, DeltaDETBudget;
	unsigned int ResidualDETAfterRounding;
};

struct dml2_core_shared_get_urgent_bandwidth_required_locals {
	double required_bandwidth_mbps;
	double required_bandwidth_mbps_this_surface;
	double adj_factor_p0;
	double adj_factor_p1;
	double adj_factor_cur;
	double adj_factor_p0_pre;
	double adj_factor_p1_pre;
	double adj_factor_cur_pre;
	double per_plane_flip_bw[DML2_MAX_PLANES];
	double mall_svp_prefetch_factor;
	double tmp_nom_adj_factor_p0;
	double tmp_nom_adj_factor_p1;
	double tmp_pref_adj_factor_p0;
	double tmp_pref_adj_factor_p1;
	double vm_row_bw;
	double flip_and_active_bw;
	double flip_and_prefetch_bw;
	double flip_and_prefetch_bw_oto;
	double active_and_excess_bw;
};

struct dml2_core_shared_calculate_peak_bandwidth_required_locals {
	double unity_array[DML2_MAX_PLANES];
	double zero_array[DML2_MAX_PLANES];
	double surface_dummy_bw[DML2_MAX_PLANES];
};

struct dml2_core_shared_CalculateFlipSchedule_locals {
	double min_row_time;
	double Tvm_flip;
	double Tr0_flip;
	double ImmediateFlipBW;
	double dpte_row_bytes;
	double min_row_height;
	double min_row_height_chroma;
	double max_flip_time;
	double lb_flip_bw;
	double hvm_scaled_vm_bytes;
	double num_rows;
	double hvm_scaled_row_bytes;
	double hvm_scaled_vm_row_bytes;
	bool dual_plane;
};

struct dml2_core_shared_rq_dlg_get_dlg_reg_locals {
	unsigned int plane_idx;
	enum dml2_source_format_class source_format;
	const struct dml2_timing_cfg *timing;
	bool dual_plane;
	enum dml2_odm_mode odm_mode;

	unsigned int htotal;
	unsigned int hactive;
	unsigned int hblank_end;
	unsigned int vblank_end;
	bool interlaced;
	double pclk_freq_in_mhz;
	double refclk_freq_in_mhz;
	double ref_freq_to_pix_freq;

	unsigned int num_active_pipes;
	unsigned int first_pipe_idx_in_plane;
	unsigned int pipe_idx_in_combine;
	unsigned int odm_combine_factor;

	double min_ttu_vblank;
	unsigned int min_dst_y_next_start;

	unsigned int vready_after_vcount0;

	unsigned int dst_x_after_scaler;
	unsigned int dst_y_after_scaler;

	double dst_y_prefetch;
	double dst_y_per_vm_vblank;
	double dst_y_per_row_vblank;
	double dst_y_per_vm_flip;
	double dst_y_per_row_flip;

	double max_dst_y_per_vm_vblank;
	double max_dst_y_per_row_vblank;

	double vratio_pre_l;
	double vratio_pre_c;

	double refcyc_per_line_delivery_pre_l;
	double refcyc_per_line_delivery_l;

	double refcyc_per_line_delivery_pre_c;
	double refcyc_per_line_delivery_c;

	double refcyc_per_req_delivery_pre_l;
	double refcyc_per_req_delivery_l;

	double refcyc_per_req_delivery_pre_c;
	double refcyc_per_req_delivery_c;

	double dst_y_per_pte_row_nom_l;
	double dst_y_per_pte_row_nom_c;
	double refcyc_per_pte_group_nom_l;
	double refcyc_per_pte_group_nom_c;
	double refcyc_per_pte_group_vblank_l;
	double refcyc_per_pte_group_vblank_c;
	double refcyc_per_pte_group_flip_l;
	double refcyc_per_pte_group_flip_c;
	double refcyc_per_tdlut_group;

	double dst_y_per_meta_row_nom_l;
	double dst_y_per_meta_row_nom_c;
	double refcyc_per_meta_chunk_nom_l;
	double refcyc_per_meta_chunk_nom_c;
	double refcyc_per_meta_chunk_vblank_l;
	double refcyc_per_meta_chunk_vblank_c;
	double refcyc_per_meta_chunk_flip_l;
	double refcyc_per_meta_chunk_flip_c;
};

struct dml2_core_shared_CalculateMetaAndPTETimes_params {
	struct dml2_core_internal_scratch *scratch;
	const struct dml2_display_cfg *display_cfg;
	unsigned int NumberOfActiveSurfaces;
	bool *use_one_row_for_frame;
	double *dst_y_per_row_vblank;
	double *dst_y_per_row_flip;
	unsigned int *BytePerPixelY;
	unsigned int *BytePerPixelC;
	unsigned int *dpte_row_height;
	unsigned int *dpte_row_height_chroma;
	unsigned int *dpte_group_bytes;
	unsigned int *PTERequestSizeY;
	unsigned int *PTERequestSizeC;
	unsigned int *PixelPTEReqWidthY;
	unsigned int *PixelPTEReqHeightY;
	unsigned int *PixelPTEReqWidthC;
	unsigned int *PixelPTEReqHeightC;
	unsigned int *dpte_row_width_luma_ub;
	unsigned int *dpte_row_width_chroma_ub;
	unsigned int *tdlut_groups_per_2row_ub;
	bool mrq_present;
	unsigned int MetaChunkSize;
	unsigned int MinMetaChunkSizeBytes;
	unsigned int *meta_row_width;
	unsigned int *meta_row_width_chroma;
	unsigned int *meta_row_height;
	unsigned int *meta_row_height_chroma;
	unsigned int *meta_req_width;
	unsigned int *meta_req_width_chroma;
	unsigned int *meta_req_height;
	unsigned int *meta_req_height_chroma;

	// Output
	double *time_per_tdlut_group;
	double *DST_Y_PER_PTE_ROW_NOM_L;
	double *DST_Y_PER_PTE_ROW_NOM_C;
	double *time_per_pte_group_nom_luma;
	double *time_per_pte_group_vblank_luma;
	double *time_per_pte_group_flip_luma;
	double *time_per_pte_group_nom_chroma;
	double *time_per_pte_group_vblank_chroma;
	double *time_per_pte_group_flip_chroma;

	double *DST_Y_PER_META_ROW_NOM_L;
	double *DST_Y_PER_META_ROW_NOM_C;

	double *TimePerMetaChunkNominal;
	double *TimePerChromaMetaChunkNominal;
	double *TimePerMetaChunkVBlank;
	double *TimePerChromaMetaChunkVBlank;
	double *TimePerMetaChunkFlip;
	double *TimePerChromaMetaChunkFlip;
};

struct dml2_core_calcs_CalculateWatermarksMALLUseAndDRAMSpeedChangeSupport_params {
	const struct dml2_display_cfg *display_cfg;
	bool USRRetrainingRequired;
	unsigned int NumberOfActiveSurfaces;
	unsigned int MaxLineBufferLines;
	unsigned int LineBufferSize;
	unsigned int WritebackInterfaceBufferSize;
	double DCFCLK;
	double ReturnBW;
	bool SynchronizeTimings;
	bool SynchronizeDRRDisplaysForUCLKPStateChange;
	unsigned int *dpte_group_bytes;
	struct dml2_core_internal_SOCParametersList mmSOCParameters;
	unsigned int WritebackChunkSize;
	double SOCCLK;
	double DCFClkDeepSleep;
	unsigned int *DETBufferSizeY;
	unsigned int *DETBufferSizeC;
	unsigned int *SwathHeightY;
	unsigned int *SwathHeightC;
	unsigned int *SwathWidthY;
	unsigned int *SwathWidthC;
	unsigned int *DPPPerSurface;
	double *BytePerPixelDETY;
	double *BytePerPixelDETC;
	unsigned int *DSTXAfterScaler;
	unsigned int *DSTYAfterScaler;
	bool UnboundedRequestEnabled;
	unsigned int CompressedBufferSizeInkByte;
	bool max_outstanding_when_urgent_expected;
	unsigned int max_outstanding_requests;
	unsigned int max_request_size_bytes;
	unsigned int *meta_row_height_l;
	unsigned int *meta_row_height_c;

	// Output
	struct dml2_core_internal_watermarks *Watermark;
	enum dml2_pstate_change_support *DRAMClockChangeSupport;
	bool *global_dram_clock_change_supported;
	double *MaxActiveDRAMClockChangeLatencySupported;
	unsigned int *SubViewportLinesNeededInMALL;
	enum dml2_pstate_change_support *FCLKChangeSupport;
	bool *global_fclk_change_supported;
	double *MaxActiveFCLKChangeLatencySupported;
	bool *USRRetrainingSupport;
	double *VActiveLatencyHidingMargin;
	double *VActiveLatencyHidingUs;
	bool *g6_temp_read_support;
	bool *temp_read_or_ppt_support;
};


struct dml2_core_calcs_CalculateSwathAndDETConfiguration_params {
	const struct dml2_display_cfg *display_cfg;
	unsigned int ConfigReturnBufferSizeInKByte;
	unsigned int MaxTotalDETInKByte;
	unsigned int MinCompressedBufferSizeInKByte;
	unsigned int rob_buffer_size_kbytes;
	unsigned int pixel_chunk_size_kbytes;
	bool ForceSingleDPP;
	unsigned int NumberOfActiveSurfaces;
	unsigned int nomDETInKByte;
	unsigned int ConfigReturnBufferSegmentSizeInkByte;
	unsigned int CompressedBufferSegmentSizeInkByte;
	double *ReadBandwidthLuma;
	double *ReadBandwidthChroma;
	double *MaximumSwathWidthLuma;
	double *MaximumSwathWidthChroma;
	unsigned int *Read256BytesBlockHeightY;
	unsigned int *Read256BytesBlockHeightC;
	unsigned int *Read256BytesBlockWidthY;
	unsigned int *Read256BytesBlockWidthC;
	bool *surf_linear128_l;
	bool *surf_linear128_c;
	enum dml2_odm_mode *ODMMode;
	unsigned int *BytePerPixY;
	unsigned int *BytePerPixC;
	double *BytePerPixDETY;
	double *BytePerPixDETC;
	unsigned int *DPPPerSurface;
	bool mrq_present;

	// output
	unsigned int *req_per_swath_ub_l;
	unsigned int *req_per_swath_ub_c;
	unsigned int *swath_width_luma_ub;
	unsigned int *swath_width_chroma_ub;
	unsigned int *SwathWidth;
	unsigned int *SwathWidthChroma;
	unsigned int *SwathHeightY;
	unsigned int *SwathHeightC;
	unsigned int *request_size_bytes_luma;
	unsigned int *request_size_bytes_chroma;
	unsigned int *DETBufferSizeInKByte;
	unsigned int *DETBufferSizeY;
	unsigned int *DETBufferSizeC;
	unsigned int *full_swath_bytes_l;
	unsigned int *full_swath_bytes_c;
	bool *UnboundedRequestEnabled;
	unsigned int *compbuf_reserved_space_64b;
	unsigned int *CompressedBufferSizeInkByte;
	bool *ViewportSizeSupportPerSurface;
	bool *ViewportSizeSupport;
	bool *hw_debug5;

	struct dml2_core_shared_calculation_funcs *funcs;
};

struct dml2_core_calcs_CalculateStutterEfficiency_locals {
	double DETBufferingTimeY;
	double SwathWidthYCriticalSurface;
	double SwathHeightYCriticalSurface;
	double VActiveTimeCriticalSurface;
	double FrameTimeCriticalSurface;
	unsigned int BytePerPixelYCriticalSurface;
	unsigned int DETBufferSizeYCriticalSurface;
	double MinTTUVBlankCriticalSurface;
	unsigned int BlockWidth256BytesYCriticalSurface;
	bool SinglePlaneCriticalSurface;
	bool SinglePipeCriticalSurface;
	double TotalCompressedReadBandwidth;
	double TotalRowReadBandwidth;
	double AverageDCCCompressionRate;
	double EffectiveCompressedBufferSize;
	double PartOfUncompressedPixelBurstThatFitsInROBAndCompressedBuffer;
	double StutterBurstTime;
	unsigned int TotalActiveWriteback;
	double LinesInDETY;
	double LinesInDETYRoundedDownToSwath;
	double MaximumEffectiveCompressionLuma;
	double MaximumEffectiveCompressionChroma;
	double TotalZeroSizeRequestReadBandwidth;
	double TotalZeroSizeCompressedReadBandwidth;
	double AverageDCCZeroSizeFraction;
	double AverageZeroSizeCompressionRate;
	bool stream_visited[DML2_MAX_PLANES];
};

struct dml2_core_calcs_CalculateStutterEfficiency_params {
	const struct dml2_display_cfg *display_cfg;
	unsigned int CompressedBufferSizeInkByte;
	bool UnboundedRequestEnabled;
	unsigned int MetaFIFOSizeInKEntries;
	unsigned int ZeroSizeBufferEntries;
	unsigned int PixelChunkSizeInKByte;
	unsigned int NumberOfActiveSurfaces;
	unsigned int ROBBufferSizeInKByte;
	double TotalDataReadBandwidth;
	double DCFCLK;
	double ReturnBW;
	unsigned int CompbufReservedSpace64B;
	unsigned int CompbufReservedSpaceZs;
	bool hw_debug5;
	double SRExitTime;
	double SRExitZ8Time;
	bool SynchronizeTimings;
	double StutterEnterPlusExitWatermark;
	double Z8StutterEnterPlusExitWatermark;
	bool ProgressiveToInterlaceUnitInOPP;
	double *MinTTUVBlank;
	unsigned int *DPPPerSurface;
	unsigned int *DETBufferSizeY;
	unsigned int *BytePerPixelY;
	double *BytePerPixelDETY;
	unsigned int *SwathWidthY;
	unsigned int *SwathHeightY;
	unsigned int *SwathHeightC;
	unsigned int *BlockHeight256BytesY;
	unsigned int *BlockWidth256BytesY;
	unsigned int *BlockHeight256BytesC;
	unsigned int *BlockWidth256BytesC;
	unsigned int *DCCYMaxUncompressedBlock;
	unsigned int *DCCCMaxUncompressedBlock;
	double *ReadBandwidthSurfaceLuma;
	double *ReadBandwidthSurfaceChroma;
	double *meta_row_bw;
	double *dpte_row_bw;
	bool rob_alloc_compressed;

	// output
	double *StutterEfficiencyNotIncludingVBlank;
	double *StutterEfficiency;
	unsigned int *NumberOfStutterBurstsPerFrame;
	double *Z8StutterEfficiencyNotIncludingVBlank;
	double *Z8StutterEfficiency;
	unsigned int *Z8NumberOfStutterBurstsPerFrame;
	double *StutterPeriod;
	bool *DCHUBBUB_ARB_CSTATE_MAX_CAP_MODE;
};

struct dml2_core_calcs_CalculatePrefetchSchedule_params {
	const struct dml2_display_cfg *display_cfg;
	double HostVMInefficiencyFactor;
	struct dml2_core_internal_DmlPipe *myPipe;
	unsigned int DSCDelay;
	double DPPCLKDelaySubtotalPlusCNVCFormater;
	double DPPCLKDelaySCL;
	double DPPCLKDelaySCLLBOnly;
	double DPPCLKDelayCNVCCursor;
	double DISPCLKDelaySubtotal;
	unsigned int DPP_RECOUT_WIDTH;
	enum dml2_output_format_class OutputFormat;
	unsigned int MaxInterDCNTileRepeaters;
	unsigned int VStartup;
	unsigned int HostVMMinPageSize;
	bool DynamicMetadataEnable;
	bool DynamicMetadataVMEnabled;
	unsigned int DynamicMetadataLinesBeforeActiveRequired;
	unsigned int DynamicMetadataTransmittedBytes;
	double UrgentLatency;
	double ExtraLatencyPrefetch;
	double TCalc;
	unsigned int vm_bytes;
	unsigned int PixelPTEBytesPerRow;
	double PrefetchSourceLinesY;
	unsigned int VInitPreFillY;
	unsigned int MaxNumSwathY;
	double PrefetchSourceLinesC;
	unsigned int VInitPreFillC;
	unsigned int MaxNumSwathC;
	unsigned int swath_width_luma_ub;  // per-pipe
	unsigned int swath_width_chroma_ub; // per-pipe
	unsigned int SwathHeightY;
	unsigned int SwathHeightC;
	double TWait;
	double Ttrip;
	double Turg;
	bool setup_for_tdlut;
	unsigned int tdlut_pte_bytes_per_frame;
	unsigned int tdlut_bytes_per_frame;
	double tdlut_opt_time;
	double tdlut_drain_time;

	unsigned int num_cursors;
	unsigned int cursor_bytes_per_chunk;
	unsigned int cursor_bytes_per_line;

	// MRQ
	bool dcc_enable;
	bool mrq_present;
	unsigned int meta_row_bytes;
	double mall_prefetch_sdp_overhead_factor;

	double impacted_dst_y_pre;
	double vactive_sw_bw_l; // per surface bw
	double vactive_sw_bw_c; // per surface bw

	// output
	unsigned int *DSTXAfterScaler;
	unsigned int *DSTYAfterScaler;
	double *dst_y_prefetch;
	double *dst_y_per_vm_vblank;
	double *dst_y_per_row_vblank;
	double *VRatioPrefetchY;
	double *VRatioPrefetchC;
	double *RequiredPrefetchPixelDataBWLuma;
	double *RequiredPrefetchPixelDataBWChroma;
	double *RequiredPrefetchBWOTO;
	bool *NotEnoughTimeForDynamicMetadata;
	double *Tno_bw;
	double *Tno_bw_flip;
	double *prefetch_vmrow_bw;
	double *Tdmdl_vm;
	double *Tdmdl;
	double *TSetup;
	double *Tpre_rounded;
	double *Tpre_oto;
	double *Tvm_trips;
	double *Tr0_trips;
	double *Tvm_trips_flip;
	double *Tr0_trips_flip;
	double *Tvm_trips_flip_rounded;
	double *Tr0_trips_flip_rounded;
	unsigned int *VUpdateOffsetPix;
	unsigned int *VUpdateWidthPix;
	unsigned int *VReadyOffsetPix;
	double *prefetch_cursor_bw;
	double *prefetch_sw_bytes;
	double *prefetch_swath_time_us;
};

struct dml2_core_calcs_CheckGlobalPrefetchAdmissibility_params {
	unsigned int num_active_planes;
	enum dml2_source_format_class *pixel_format;
	unsigned int rob_buffer_size_kbytes;
	unsigned int compressed_buffer_size_kbytes;
	unsigned int chunk_bytes_l; // same for all planes
	unsigned int chunk_bytes_c;
	unsigned int *detile_buffer_size_bytes_l;
	unsigned int *detile_buffer_size_bytes_c;
	unsigned int *full_swath_bytes_l;
	unsigned int *full_swath_bytes_c;
	unsigned int *lb_source_lines_l;
	unsigned int *lb_source_lines_c;
	unsigned int *swath_height_l;
	unsigned int *swath_height_c;
	double *prefetch_sw_bytes;
	double *Tpre_rounded;
	double *Tpre_oto;
	double estimated_dcfclk_mhz;
	double estimated_urg_bandwidth_required_mbps;
	double *line_time;
	double *dst_y_prefetch;

	// output
	bool *recalc_prefetch_schedule;
	double *impacted_dst_y_pre;
};

struct dml2_core_calcs_CheckGlobalPrefetchAdmissibility_locals {
	unsigned int max_Trpd_dcfclk_cycles;
	unsigned int burst_bytes_to_fill_det;
	double time_to_fill_det_us;
	unsigned int accumulated_return_path_dcfclk_cycles[DML2_MAX_PLANES];
	bool prefetch_global_check_passed;
	unsigned int src_swath_bytes_l[DML2_MAX_PLANES];
	unsigned int src_swath_bytes_c[DML2_MAX_PLANES];
	unsigned int src_detile_buf_size_bytes_l[DML2_MAX_PLANES];
	unsigned int src_detile_buf_size_bytes_c[DML2_MAX_PLANES];
};

struct dml2_core_calcs_calculate_mcache_row_bytes_params {
	unsigned int num_chans;
	unsigned int mem_word_bytes;
	unsigned int mcache_size_bytes;
	unsigned int mcache_line_size_bytes;
	unsigned int gpuvm_enable;
	unsigned int gpuvm_page_size_kbytes;

	//enum dml_rotation_angle rotation_angle;
	bool surf_vert;
	unsigned int vp_stationary;
	unsigned int tiling_mode;
	bool imall_enable;

	unsigned int vp_start_x;
	unsigned int vp_start_y;
	unsigned int full_vp_width;
	unsigned int full_vp_height;
	unsigned int blk_width;
	unsigned int blk_height;
	unsigned int vmpg_width;
	unsigned int vmpg_height;
	unsigned int full_swath_bytes;
	unsigned int bytes_per_pixel;

	// output
	unsigned int *num_mcaches;
	unsigned int *mcache_row_bytes;
	unsigned int *mcache_row_bytes_per_channel;
	unsigned int *meta_row_width_ub;
	double *dcc_dram_bw_nom_overhead_factor;
	double *dcc_dram_bw_pref_overhead_factor;
	unsigned int *mvmpg_width;
	unsigned int *mvmpg_height;
	unsigned int *full_vp_access_width_mvmpg_aligned;
	unsigned int *mvmpg_per_mcache_lb;
};

struct dml2_core_shared_calculate_mcache_setting_locals {
	struct dml2_core_calcs_calculate_mcache_row_bytes_params l_p;
	struct dml2_core_calcs_calculate_mcache_row_bytes_params c_p;

	bool is_dual_plane;
	unsigned int mvmpg_width_l;
	unsigned int mvmpg_height_l;
	unsigned int full_vp_access_width_mvmpg_aligned_l;
	unsigned int mvmpg_per_mcache_lb_l;
	unsigned int meta_row_width_l;

	unsigned int mvmpg_width_c;
	unsigned int mvmpg_height_c;
	unsigned int full_vp_access_width_mvmpg_aligned_c;
	unsigned int mvmpg_per_mcache_lb_c;
	unsigned int meta_row_width_c;

	unsigned int lc_comb_last_mcache_size;
	double luma_time_factor;
	double mcache_remainder_l;
	double mcache_remainder_c;
	unsigned int mvmpg_access_width_l;
	unsigned int mvmpg_access_width_c;
	unsigned int avg_mcache_element_size_l;
	unsigned int avg_mcache_element_size_c;

	unsigned int full_vp_access_width_l;
	unsigned int full_vp_access_width_c;
};

struct dml2_core_calcs_calculate_mcache_setting_params {
	bool dcc_enable;
	unsigned int num_chans;
	unsigned int mem_word_bytes;
	unsigned int mcache_size_bytes;
	unsigned int mcache_line_size_bytes;
	unsigned int gpuvm_enable;
	unsigned int gpuvm_page_size_kbytes;

	enum dml2_source_format_class source_format;
	bool surf_vert;
	unsigned int vp_stationary;
	unsigned int tiling_mode;
	bool imall_enable;

	unsigned int vp_start_x_l;
	unsigned int vp_start_y_l;
	unsigned int full_vp_width_l;
	unsigned int full_vp_height_l;
	unsigned int blk_width_l;
	unsigned int blk_height_l;
	unsigned int vmpg_width_l;
	unsigned int vmpg_height_l;
	unsigned int full_swath_bytes_l;
	unsigned int bytes_per_pixel_l;

	unsigned int vp_start_x_c;
	unsigned int vp_start_y_c;
	unsigned int full_vp_width_c;
	unsigned int full_vp_height_c;
	unsigned int blk_width_c;
	unsigned int blk_height_c;
	unsigned int vmpg_width_c;
	unsigned int vmpg_height_c;
	unsigned int full_swath_bytes_c;
	unsigned int bytes_per_pixel_c;

	// output
	unsigned int *num_mcaches_l;
	unsigned int *mcache_row_bytes_l;
	unsigned int *mcache_row_bytes_per_channel_l;
	unsigned int *mcache_offsets_l;
	unsigned int *mcache_shift_granularity_l;
	double *dcc_dram_bw_nom_overhead_factor_l;
	double *dcc_dram_bw_pref_overhead_factor_l;

	unsigned int *num_mcaches_c;
	unsigned int *mcache_row_bytes_c;
	unsigned int *mcache_row_bytes_per_channel_c;
	unsigned int *mcache_offsets_c;
	unsigned int *mcache_shift_granularity_c;
	double *dcc_dram_bw_nom_overhead_factor_c;
	double *dcc_dram_bw_pref_overhead_factor_c;

	bool *mall_comb_mcache_l;
	bool *mall_comb_mcache_c;
	bool *lc_comb_mcache;
};

struct dml2_core_calcs_calculate_tdlut_setting_params {
	// input params
	double dispclk_mhz;
	bool setup_for_tdlut;
	enum dml2_tdlut_width_mode tdlut_width_mode;
	enum dml2_tdlut_addressing_mode tdlut_addressing_mode;
	unsigned int cursor_buffer_size;
	bool gpuvm_enable;
	unsigned int gpuvm_page_size_kbytes;
	bool is_gfx11;
	bool tdlut_mpc_width_flag;

	// output param
	unsigned int *tdlut_pte_bytes_per_frame;
	unsigned int *tdlut_bytes_per_frame;
	unsigned int *tdlut_groups_per_2row_ub;
	double *tdlut_opt_time;
	double *tdlut_drain_time;
	unsigned int *tdlut_bytes_to_deliver;
	unsigned int *tdlut_bytes_per_group;
};

struct dml2_core_calcs_calculate_peak_bandwidth_required_params {
	// output
	double (*urg_vactive_bandwidth_required)[dml2_core_internal_bw_max];
	double (*urg_bandwidth_required)[dml2_core_internal_bw_max];
	double (*urg_bandwidth_required_qual)[dml2_core_internal_bw_max];
	double (*non_urg_bandwidth_required)[dml2_core_internal_bw_max];
	double (*surface_avg_vactive_required_bw)[dml2_core_internal_bw_max][DML2_MAX_PLANES];
	double (*surface_peak_required_bw)[dml2_core_internal_bw_max][DML2_MAX_PLANES];

	// input
	const struct dml2_display_cfg *display_cfg;
	bool inc_flip_bw;
	unsigned int num_active_planes;
	unsigned int *num_of_dpp;
	double *dcc_dram_bw_nom_overhead_factor_p0;
	double *dcc_dram_bw_nom_overhead_factor_p1;
	double *dcc_dram_bw_pref_overhead_factor_p0;
	double *dcc_dram_bw_pref_overhead_factor_p1;
	double *mall_prefetch_sdp_overhead_factor;
	double *mall_prefetch_dram_overhead_factor;
	double *surface_read_bandwidth_l;
	double *surface_read_bandwidth_c;
	double *prefetch_bandwidth_l;
	double *prefetch_bandwidth_c;
	double *prefetch_bandwidth_oto;
	double *excess_vactive_fill_bw_l;
	double *excess_vactive_fill_bw_c;
	double *cursor_bw;
	double *dpte_row_bw;
	double *meta_row_bw;
	double *prefetch_cursor_bw;
	double *prefetch_vmrow_bw;
	double *flip_bw;
	double *urgent_burst_factor_l;
	double *urgent_burst_factor_c;
	double *urgent_burst_factor_cursor;
	double *urgent_burst_factor_prefetch_l;
	double *urgent_burst_factor_prefetch_c;
	double *urgent_burst_factor_prefetch_cursor;
};

struct dml2_core_calcs_calculate_bytes_to_fetch_required_to_hide_latency_params {
	/* inputs */
	const struct dml2_display_cfg *display_cfg;
	bool mrq_present;
	unsigned int num_active_planes;
	unsigned int *num_of_dpp;
	unsigned int *meta_row_height_l;
	unsigned int *meta_row_height_c;
	unsigned int *meta_row_bytes_per_row_ub_l;
	unsigned int *meta_row_bytes_per_row_ub_c;
	unsigned int *dpte_row_height_l;
	unsigned int *dpte_row_height_c;
	unsigned int *dpte_bytes_per_row_l;
	unsigned int *dpte_bytes_per_row_c;
	unsigned int *byte_per_pix_l;
	unsigned int *byte_per_pix_c;
	unsigned int *swath_width_l;
	unsigned int *swath_width_c;
	unsigned int *swath_height_l;
	unsigned int *swath_height_c;
	double latency_to_hide_us;

	/* outputs */
	unsigned int *bytes_required_l;
	unsigned int *bytes_required_c;
};

// A list of overridable function pointers in the core
// shared calculation library.
struct dml2_core_shared_calculation_funcs {
	void (*calculate_det_buffer_size)(struct dml2_core_shared_calculate_det_buffer_size_params *p);
};

struct dml2_core_internal_scratch {
	// Scratch space for function locals
	struct dml2_core_calcs_mode_support_locals dml_core_mode_support_locals;
	struct dml2_core_calcs_mode_programming_locals dml_core_mode_programming_locals;
	struct dml2_core_calcs_CalculateWatermarksMALLUseAndDRAMSpeedChangeSupport_locals CalculateWatermarksMALLUseAndDRAMSpeedChangeSupport_locals;
	struct dml2_core_calcs_CalculateVMRowAndSwath_locals CalculateVMRowAndSwath_locals;
	struct dml2_core_calcs_CalculatePrefetchSchedule_locals CalculatePrefetchSchedule_locals;
	struct dml2_core_calcs_CheckGlobalPrefetchAdmissibility_locals CheckGlobalPrefetchAdmissibility_locals;
	struct dml2_core_shared_CalculateSwathAndDETConfiguration_locals CalculateSwathAndDETConfiguration_locals;
	struct dml2_core_shared_TruncToValidBPP_locals TruncToValidBPP_locals;
	struct dml2_core_shared_CalculateDETBufferSize_locals CalculateDETBufferSize_locals;
	struct dml2_core_shared_get_urgent_bandwidth_required_locals get_urgent_bandwidth_required_locals;
	struct dml2_core_shared_calculate_peak_bandwidth_required_locals calculate_peak_bandwidth_required_locals;
	struct dml2_core_shared_CalculateFlipSchedule_locals CalculateFlipSchedule_locals;
	struct dml2_core_shared_rq_dlg_get_dlg_reg_locals rq_dlg_get_dlg_reg_locals;
	struct dml2_core_calcs_CalculateStutterEfficiency_locals CalculateStutterEfficiency_locals;

	// Scratch space for function params
	struct dml2_core_calcs_CalculateWatermarksMALLUseAndDRAMSpeedChangeSupport_params CalculateWatermarksMALLUseAndDRAMSpeedChangeSupport_params;
	struct dml2_core_calcs_CalculateVMRowAndSwath_params CalculateVMRowAndSwath_params;
	struct dml2_core_calcs_CalculateSwathAndDETConfiguration_params CalculateSwathAndDETConfiguration_params;
	struct dml2_core_calcs_CalculateStutterEfficiency_params CalculateStutterEfficiency_params;
	struct dml2_core_calcs_CalculatePrefetchSchedule_params CalculatePrefetchSchedule_params;
	struct dml2_core_calcs_CheckGlobalPrefetchAdmissibility_params CheckGlobalPrefetchAdmissibility_params;
	struct dml2_core_calcs_calculate_mcache_setting_params calculate_mcache_setting_params;
	struct dml2_core_calcs_calculate_tdlut_setting_params calculate_tdlut_setting_params;
	struct dml2_core_shared_calculate_vm_and_row_bytes_params calculate_vm_and_row_bytes_params;
	struct dml2_core_shared_calculate_mcache_setting_locals calculate_mcache_setting_locals;
	struct dml2_core_shared_CalculateMetaAndPTETimes_params CalculateMetaAndPTETimes_params;
	struct dml2_core_calcs_calculate_peak_bandwidth_required_params calculate_peak_bandwidth_params;
	struct dml2_core_calcs_calculate_bytes_to_fetch_required_to_hide_latency_params calculate_bytes_to_fetch_required_to_hide_latency_params;
};

//struct dml2_svp_mode_override;
struct dml2_core_internal_display_mode_lib {
	struct dml2_core_ip_params ip;
	struct dml2_soc_bb soc;
	struct dml2_ip_capabilities ip_caps;

	//@brief Mode Support and Mode programming struct
	// Used to hold input; intermediate and output of the calculations
	struct dml2_core_internal_mode_support ms; // struct for mode support
	struct dml2_core_internal_mode_program mp; // struct for mode programming
	// Available overridable calculators for core_shared.
	// if null, core_shared will use default calculators.
	struct dml2_core_shared_calculation_funcs funcs;

	struct dml2_core_internal_scratch scratch;
};

struct dml2_core_calcs_mode_support_ex {
	struct dml2_core_internal_display_mode_lib *mode_lib;
	const struct dml2_display_cfg *in_display_cfg;
	const struct dml2_mcg_min_clock_table *min_clk_table;
	int min_clk_index;
	//unsigned int in_state_index;
	struct dml2_core_internal_mode_support_info *out_evaluation_info;
};

struct core_display_cfg_support_info;

struct dml2_core_calcs_mode_programming_ex {
	struct dml2_core_internal_display_mode_lib *mode_lib;
	const struct dml2_display_cfg *in_display_cfg;
	const struct dml2_mcg_min_clock_table *min_clk_table;
	const struct core_display_cfg_support_info *cfg_support_info;
	int min_clk_index;
	struct dml2_display_cfg_programming *programming;
};

#endif<|MERGE_RESOLUTION|>--- conflicted
+++ resolved
@@ -484,11 +484,7 @@
 	double WriteBandwidth[DML2_MAX_PLANES][DML2_MAX_WRITEBACK];
 	double RequiredPrefetchPixelDataBWLuma[DML2_MAX_PLANES];
 	double RequiredPrefetchPixelDataBWChroma[DML2_MAX_PLANES];
-<<<<<<< HEAD
-	/* oto bw should also be considered when calculating urgent bw to avoid situations oto/equ mismatches between ms and mp */
-=======
 	/* oto bw should also be considered when calculating peak urgent bw to avoid situations oto/equ mismatches between ms and mp */
->>>>>>> fc85704c
 	double RequiredPrefetchBWOTO[DML2_MAX_PLANES];
 	double cursor_bw[DML2_MAX_PLANES];
 	double prefetch_cursor_bw[DML2_MAX_PLANES];
