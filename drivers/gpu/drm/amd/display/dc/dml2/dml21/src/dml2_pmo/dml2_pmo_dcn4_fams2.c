// SPDX-License-Identifier: MIT
//
// Copyright 2024 Advanced Micro Devices, Inc.

#include "dml2_pmo_factory.h"
#include "dml2_debug.h"
#include "lib_float_math.h"
#include "dml2_pmo_dcn4_fams2.h"

static const double MIN_VACTIVE_MARGIN_PCT = 0.25; // We need more than non-zero margin because DET buffer granularity can alter vactive latency hiding
static const double MIN_BLANK_STUTTER_FACTOR = 3.0;

static const struct dml2_pmo_pstate_strategy base_strategy_list_1_display[] = {
	// VActive Preferred
	{
		.per_stream_pstate_method = { dml2_pstate_method_vactive, dml2_pstate_method_na, dml2_pstate_method_na, dml2_pstate_method_na },
		.allow_state_increase = true,
	},

	// Then SVP
	{
		.per_stream_pstate_method = { dml2_pstate_method_fw_svp, dml2_pstate_method_na, dml2_pstate_method_na, dml2_pstate_method_na },
		.allow_state_increase = true,
	},

	// Then VBlank
	{
		.per_stream_pstate_method = { dml2_pstate_method_vblank, dml2_pstate_method_na, dml2_pstate_method_na, dml2_pstate_method_na },
		.allow_state_increase = false,
	},

	// Then DRR
	{
		.per_stream_pstate_method = { dml2_pstate_method_fw_drr, dml2_pstate_method_na, dml2_pstate_method_na, dml2_pstate_method_na },
		.allow_state_increase = true,
	},

	// Finally VBlank, but allow base clocks for latency to increase
	/*
	{
		.per_stream_pstate_method = { dml2_pstate_method_vblank, dml2_pstate_method_na, dml2_pstate_method_na, dml2_pstate_method_na },
		.allow_state_increase = true,
	},
	*/
};

static const int base_strategy_list_1_display_size = sizeof(base_strategy_list_1_display) / sizeof(struct dml2_pmo_pstate_strategy);

static const struct dml2_pmo_pstate_strategy base_strategy_list_2_display[] = {
	// VActive only is preferred
	{
		.per_stream_pstate_method = { dml2_pstate_method_vactive, dml2_pstate_method_vactive, dml2_pstate_method_na, dml2_pstate_method_na },
		.allow_state_increase = true,
	},

	// Then VActive + VBlank
	{
		.per_stream_pstate_method = { dml2_pstate_method_vactive, dml2_pstate_method_vblank, dml2_pstate_method_na, dml2_pstate_method_na },
		.allow_state_increase = false,
	},

	// Then VBlank only
	{
		.per_stream_pstate_method = { dml2_pstate_method_vblank, dml2_pstate_method_vblank, dml2_pstate_method_na, dml2_pstate_method_na },
		.allow_state_increase = false,
	},

	// Then SVP + VBlank
	{
		.per_stream_pstate_method = { dml2_pstate_method_fw_svp, dml2_pstate_method_vblank, dml2_pstate_method_na, dml2_pstate_method_na },
		.allow_state_increase = false,
	},

	// Then SVP + DRR
	{
		.per_stream_pstate_method = { dml2_pstate_method_fw_svp, dml2_pstate_method_fw_drr, dml2_pstate_method_na, dml2_pstate_method_na },
		.allow_state_increase = true,
	},

	// Then SVP + SVP
	{
		.per_stream_pstate_method = { dml2_pstate_method_fw_svp, dml2_pstate_method_fw_svp, dml2_pstate_method_na, dml2_pstate_method_na },
		.allow_state_increase = true,
	},

	// Then DRR + VActive
	{
		.per_stream_pstate_method = { dml2_pstate_method_vactive, dml2_pstate_method_fw_drr, dml2_pstate_method_na, dml2_pstate_method_na },
		.allow_state_increase = true,
	},

	// Then DRR + DRR
	{
		.per_stream_pstate_method = { dml2_pstate_method_fw_drr, dml2_pstate_method_fw_drr, dml2_pstate_method_na, dml2_pstate_method_na },
		.allow_state_increase = true,
	},

	// Finally VBlank, but allow base clocks for latency to increase
	/*
	{
		.per_stream_pstate_method = { dml2_pstate_method_vblank, dml2_pstate_method_vblank, dml2_pstate_method_na, dml2_pstate_method_na },
		.allow_state_increase = true,
	},
	*/
};

static const int base_strategy_list_2_display_size = sizeof(base_strategy_list_2_display) / sizeof(struct dml2_pmo_pstate_strategy);

static const struct dml2_pmo_pstate_strategy base_strategy_list_3_display[] = {
	// All VActive
	{
		.per_stream_pstate_method = { dml2_pstate_method_vactive, dml2_pstate_method_vactive, dml2_pstate_method_vactive, dml2_pstate_method_na },
		.allow_state_increase = true,
	},

	// VActive + 1 VBlank
	{
		.per_stream_pstate_method = { dml2_pstate_method_vactive, dml2_pstate_method_vactive, dml2_pstate_method_vblank, dml2_pstate_method_na },
		.allow_state_increase = false,
	},

	// All VBlank
	{
		.per_stream_pstate_method = { dml2_pstate_method_vblank, dml2_pstate_method_vblank, dml2_pstate_method_vblank, dml2_pstate_method_na },
		.allow_state_increase = false,
	},

	// All DRR
	{
		.per_stream_pstate_method = { dml2_pstate_method_fw_drr, dml2_pstate_method_fw_drr, dml2_pstate_method_fw_drr, dml2_pstate_method_na },
		.allow_state_increase = true,
	},

	// All VBlank, with state increase allowed
	/*
	{
		.per_stream_pstate_method = { dml2_pstate_method_vblank, dml2_pstate_method_vblank, dml2_pstate_method_vblank, dml2_pstate_method_na },
		.allow_state_increase = true,
	},
	*/
};

static const int base_strategy_list_3_display_size = sizeof(base_strategy_list_3_display) / sizeof(struct dml2_pmo_pstate_strategy);

static const struct dml2_pmo_pstate_strategy base_strategy_list_4_display[] = {
	// All VActive
	{
		.per_stream_pstate_method = { dml2_pstate_method_vactive, dml2_pstate_method_vactive, dml2_pstate_method_vactive, dml2_pstate_method_vactive },
		.allow_state_increase = true,
	},

	// VActive + 1 VBlank
	{
		.per_stream_pstate_method = { dml2_pstate_method_vactive, dml2_pstate_method_vactive, dml2_pstate_method_vactive, dml2_pstate_method_vblank },
		.allow_state_increase = false,
	},

	// All Vblank
	{
		.per_stream_pstate_method = { dml2_pstate_method_vblank, dml2_pstate_method_vblank, dml2_pstate_method_vblank, dml2_pstate_method_vblank },
		.allow_state_increase = false,
	},

	// All DRR
	{
		.per_stream_pstate_method = { dml2_pstate_method_fw_drr, dml2_pstate_method_fw_drr, dml2_pstate_method_fw_drr, dml2_pstate_method_fw_drr },
		.allow_state_increase = true,
	},

	// All VBlank, with state increase allowed
	/*
	{
		.per_stream_pstate_method = { dml2_pstate_method_vblank, dml2_pstate_method_vblank, dml2_pstate_method_vblank, dml2_pstate_method_vblank },
		.allow_state_increase = true,
	},
	*/
};

static const int base_strategy_list_4_display_size = sizeof(base_strategy_list_4_display) / sizeof(struct dml2_pmo_pstate_strategy);


static bool increase_odm_combine_factor(enum dml2_odm_mode *odm_mode, int odms_calculated)
{
	bool result = true;

	if (*odm_mode == dml2_odm_mode_auto) {
		switch (odms_calculated) {
		case 1:
			*odm_mode = dml2_odm_mode_bypass;
			break;
		case 2:
			*odm_mode = dml2_odm_mode_combine_2to1;
			break;
		case 3:
			*odm_mode = dml2_odm_mode_combine_3to1;
			break;
		case 4:
			*odm_mode = dml2_odm_mode_combine_4to1;
			break;
		default:
			result = false;
			break;
		}
	}

	if (result) {
		if (*odm_mode == dml2_odm_mode_bypass) {
			*odm_mode = dml2_odm_mode_combine_2to1;
		} else if (*odm_mode == dml2_odm_mode_combine_2to1) {
			*odm_mode = dml2_odm_mode_combine_3to1;
		} else if (*odm_mode == dml2_odm_mode_combine_3to1) {
			*odm_mode = dml2_odm_mode_combine_4to1;
		} else {
			result = false;
		}
	}

	return result;
}

static bool increase_mpc_combine_factor(unsigned int *mpc_combine_factor, unsigned int limit)
{
	if (*mpc_combine_factor < limit) {
		(*mpc_combine_factor)++;
		return true;
	}

	return false;
}

static int count_planes_with_stream_index(const struct dml2_display_cfg *display_cfg, unsigned int stream_index)
{
	unsigned int i, count;

	count = 0;
	for (i = 0; i < display_cfg->num_planes; i++) {
		if (display_cfg->plane_descriptors[i].stream_index == stream_index)
			count++;
	}

	return count;
}

static bool optimize_dcc_mcache_no_odm(struct dml2_pmo_optimize_dcc_mcache_in_out *in_out,
	int free_pipes)
{
	struct dml2_pmo_instance *pmo = in_out->instance;

	unsigned int i;
	bool result = true;

	for (i = 0; i < in_out->optimized_display_cfg->num_planes; i++) {
		// For pipes that failed dcc mcache check, we want to increase the pipe count.
		// The logic for doing this depends on how many pipes is already being used,
		// and whether it's mpcc or odm combine.
		if (!in_out->dcc_mcache_supported[i]) {
			// For the general case of "n displays", we can only optimize streams with an ODM combine factor of 1
			if (in_out->cfg_support_info->stream_support_info[in_out->optimized_display_cfg->plane_descriptors[i].stream_index].odms_used == 1) {
				in_out->optimized_display_cfg->plane_descriptors[i].overrides.mpcc_combine_factor =
					in_out->cfg_support_info->plane_support_info[i].dpps_used;
				// For each plane that is not passing mcache validation, just add another pipe to it, up to the limit.
				if (free_pipes > 0) {
					if (!increase_mpc_combine_factor(&in_out->optimized_display_cfg->plane_descriptors[i].overrides.mpcc_combine_factor,
						pmo->mpc_combine_limit)) {
						// We've reached max pipes allocatable to a single plane, so we fail.
						result = false;
						break;
					} else {
						// Successfully added another pipe to this failing plane.
						free_pipes--;
					}
				} else {
					// No free pipes to add.
					result = false;
					break;
				}
			} else {
				// If the stream of this plane needs ODM combine, no further optimization can be done.
				result = false;
				break;
			}
		}
	}

	return result;
}

bool pmo_dcn4_fams2_optimize_dcc_mcache(struct dml2_pmo_optimize_dcc_mcache_in_out *in_out)
{
	struct dml2_pmo_instance *pmo = in_out->instance;

	unsigned int i, used_pipes, free_pipes, planes_on_stream;
	bool result;

	if (in_out->display_config != in_out->optimized_display_cfg) {
		memcpy(in_out->optimized_display_cfg, in_out->display_config, sizeof(struct dml2_display_cfg));
	}

	//Count number of free pipes, and check if any odm combine is in use.
	used_pipes = 0;
	for (i = 0; i < in_out->optimized_display_cfg->num_planes; i++) {
		used_pipes += in_out->cfg_support_info->plane_support_info[i].dpps_used;
	}
	free_pipes = pmo->ip_caps->pipe_count - used_pipes;

	// Optimization loop
	// The goal here is to add more pipes to any planes
	// which are failing mcache admissibility
	result = true;

	// The optimization logic depends on whether ODM combine is enabled, and the stream count.
	if (in_out->optimized_display_cfg->num_streams > 1 || in_out->instance->options->disable_dyn_odm) {
		// If there are multiple streams, we are limited to only be able to optimize mcache failures on planes
		// which are not ODM combined.

		result = optimize_dcc_mcache_no_odm(in_out, free_pipes);
	} else if (in_out->optimized_display_cfg->num_streams == 1) {
		// In single stream cases, we still optimize mcache failures when there's ODM combine with some
		// additional logic.

		if (in_out->cfg_support_info->stream_support_info[0].odms_used > 1) {
			// If ODM combine is enabled, then the logic is to increase ODM combine factor.

			// Optimization for streams with > 1 ODM combine factor is only supported for single display.
			planes_on_stream = count_planes_with_stream_index(in_out->optimized_display_cfg, 0);

			for (i = 0; i < in_out->optimized_display_cfg->num_planes; i++) {
				// For pipes that failed dcc mcache check, we want to increase the pipe count.
				// The logic for doing this depends on how many pipes is already being used,
				// and whether it's mpcc or odm combine.
				if (!in_out->dcc_mcache_supported[i]) {
					// Increasing ODM combine factor on a stream requires a free pipe for each plane on the stream.
					if (free_pipes >= planes_on_stream) {
						if (!increase_odm_combine_factor(&in_out->optimized_display_cfg->stream_descriptors[i].overrides.odm_mode,
							in_out->cfg_support_info->plane_support_info[i].dpps_used)) {
							result = false;
						} else {
							break;
						}
					} else {
						result = false;
						break;
					}
				}
			}
		} else {
			// If ODM combine is not enabled, then we can actually use the same logic as before.

			result = optimize_dcc_mcache_no_odm(in_out, free_pipes);
		}
	} else {
		result = true;
	}

	return result;
}

static enum dml2_pstate_method convert_strategy_to_drr_variant(const enum dml2_pstate_method base_strategy)
{
	enum dml2_pstate_method variant_strategy = 0;

	switch (base_strategy) {
	case dml2_pstate_method_vactive:
		variant_strategy = dml2_pstate_method_fw_vactive_drr;
		break;
	case dml2_pstate_method_vblank:
		variant_strategy = dml2_pstate_method_fw_vblank_drr;
		break;
	case dml2_pstate_method_fw_svp:
		variant_strategy = dml2_pstate_method_fw_svp_drr;
		break;
	case dml2_pstate_method_fw_vactive_drr:
	case dml2_pstate_method_fw_vblank_drr:
	case dml2_pstate_method_fw_svp_drr:
	case dml2_pstate_method_fw_drr:
	case dml2_pstate_method_reserved_hw:
	case dml2_pstate_method_reserved_fw:
	case dml2_pstate_method_reserved_fw_drr_clamped:
	case dml2_pstate_method_reserved_fw_drr_var:
	case dml2_pstate_method_count:
	case dml2_pstate_method_na:
	default:
		/* no variant for this mode */
		variant_strategy = base_strategy;
	}

	return variant_strategy;
}

static struct dml2_pmo_pstate_strategy *get_expanded_strategy_list(struct dml2_pmo_init_data *init_data, int stream_count)
{
	struct dml2_pmo_pstate_strategy *expanded_strategy_list = NULL;

	switch (stream_count) {
	case 1:
		expanded_strategy_list = init_data->pmo_dcn4.expanded_strategy_list_1_display;
		break;
	case 2:
		expanded_strategy_list = init_data->pmo_dcn4.expanded_strategy_list_2_display;
		break;
	case 3:
		expanded_strategy_list = init_data->pmo_dcn4.expanded_strategy_list_3_display;
		break;
	case 4:
		expanded_strategy_list = init_data->pmo_dcn4.expanded_strategy_list_4_display;
		break;
	default:
		break;
	}

	return expanded_strategy_list;
}

static unsigned int get_num_expanded_strategies(
	struct dml2_pmo_init_data *init_data,
	int stream_count)
{
	return init_data->pmo_dcn4.num_expanded_strategies_per_list[stream_count - 1];
}

static void insert_strategy_into_expanded_list(
	const struct dml2_pmo_pstate_strategy *per_stream_pstate_strategy,
	const int stream_count,
	struct dml2_pmo_pstate_strategy *expanded_strategy_list,
	unsigned int *num_expanded_strategies)
{
	if (expanded_strategy_list && num_expanded_strategies) {
		memcpy(&expanded_strategy_list[*num_expanded_strategies], per_stream_pstate_strategy, sizeof(struct dml2_pmo_pstate_strategy));

		(*num_expanded_strategies)++;
	}
}

static void expand_base_strategy(
	const struct dml2_pmo_pstate_strategy *base_strategy,
	const unsigned int stream_count,
	struct dml2_pmo_pstate_strategy *expanded_strategy_list,
	unsigned int *num_expanded_strategies)
{
	bool skip_to_next_stream;
	bool expanded_strategy_added;
	bool skip_iteration;
	unsigned int i, j;
	unsigned int num_streams_per_method[PMO_DCN4_MAX_DISPLAYS] = { 0 };
	unsigned int stream_iteration_indices[PMO_DCN4_MAX_DISPLAYS] = { 0 };
	struct dml2_pmo_pstate_strategy cur_strategy_list = { 0 };

	/* determine number of displays per method */
	for (i = 0; i < stream_count; i++) {
		/* increment the count of the earliest index with the same method */
		for (j = 0; j < stream_count; j++) {
			if (base_strategy->per_stream_pstate_method[i] == base_strategy->per_stream_pstate_method[j]) {
				num_streams_per_method[j] = num_streams_per_method[j] + 1;
				break;
			}
		}
	}

	cur_strategy_list.allow_state_increase = base_strategy->allow_state_increase;

	i = 0;
	/* uses a while loop instead of recursion to build permutations of base strategy */
	while (stream_iteration_indices[0] < stream_count) {
		skip_to_next_stream = false;
		expanded_strategy_added = false;
		skip_iteration = false;

		/* determine what to do for this iteration */
		if (stream_iteration_indices[i] < stream_count && num_streams_per_method[stream_iteration_indices[i]] != 0) {
			/* decrement count and assign method */
			cur_strategy_list.per_stream_pstate_method[i] = base_strategy->per_stream_pstate_method[stream_iteration_indices[i]];
			num_streams_per_method[stream_iteration_indices[i]] -= 1;

			if (i >= stream_count - 1) {
				/* insert into strategy list */
				insert_strategy_into_expanded_list(&cur_strategy_list, stream_count, expanded_strategy_list, num_expanded_strategies);
				expanded_strategy_added = true;
			} else {
				/* skip to next stream */
				skip_to_next_stream = true;
			}
		} else {
			skip_iteration = true;
		}

		/* prepare for next iteration */
		if (skip_to_next_stream) {
			i++;
		} else {
			/* restore count */
			if (!skip_iteration) {
				num_streams_per_method[stream_iteration_indices[i]] += 1;
			}

			/* increment iteration count */
			stream_iteration_indices[i]++;

			/* if iterations are complete, or last stream was reached */
			if ((stream_iteration_indices[i] >= stream_count || expanded_strategy_added) && i > 0) {
				/* reset per stream index, decrement i */
				stream_iteration_indices[i] = 0;
				i--;

				/* restore previous stream's count and increment index */
				num_streams_per_method[stream_iteration_indices[i]] += 1;
				stream_iteration_indices[i]++;
			}
		}
	}
}


static bool is_variant_method_valid(const struct dml2_pmo_pstate_strategy *base_strategy,
		const struct dml2_pmo_pstate_strategy *variant_strategy,
		const unsigned int num_streams_per_base_method[PMO_DCN4_MAX_DISPLAYS],
		const unsigned int num_streams_per_variant_method[PMO_DCN4_MAX_DISPLAYS],
		const unsigned int stream_count)
{
	bool valid = true;
	unsigned int i;

	/* check all restrictions are met */
	for (i = 0; i < stream_count; i++) {
		/* vblank + vblank_drr variants are invalid */
		if (base_strategy->per_stream_pstate_method[i] == dml2_pstate_method_vblank &&
				((num_streams_per_base_method[i] > 0 && num_streams_per_variant_method[i] > 0) ||
				num_streams_per_variant_method[i] > 1)) {
			valid = false;
			break;
		}
	}

	return valid;
}

static void expand_variant_strategy(
		const struct dml2_pmo_pstate_strategy *base_strategy,
		const unsigned int stream_count,
		const bool should_permute,
		struct dml2_pmo_pstate_strategy *expanded_strategy_list,
		unsigned int *num_expanded_strategies)
{
	bool variant_found;
	unsigned int i, j;
	unsigned int method_index;
	unsigned int stream_index;
	unsigned int num_streams_per_method[PMO_DCN4_MAX_DISPLAYS] = { 0 };
	unsigned int num_streams_per_base_method[PMO_DCN4_MAX_DISPLAYS] = { 0 };
	unsigned int num_streams_per_variant_method[PMO_DCN4_MAX_DISPLAYS] = { 0 };
	enum dml2_pstate_method per_stream_variant_method[DML2_MAX_PLANES];
	struct dml2_pmo_pstate_strategy variant_strategy = { 0 };

	/* determine number of displays per method */
	for (i = 0; i < stream_count; i++) {
		/* increment the count of the earliest index with the same method */
		for (j = 0; j < stream_count; j++) {
			if (base_strategy->per_stream_pstate_method[i] == base_strategy->per_stream_pstate_method[j]) {
				num_streams_per_method[j] = num_streams_per_method[j] + 1;
				break;
			}
		}

		per_stream_variant_method[i] = convert_strategy_to_drr_variant(base_strategy->per_stream_pstate_method[i]);
	}
	memcpy(num_streams_per_base_method, num_streams_per_method, sizeof(unsigned int) * PMO_DCN4_MAX_DISPLAYS);

	memcpy(&variant_strategy, base_strategy, sizeof(struct dml2_pmo_pstate_strategy));

	method_index = 0;
	/* uses a while loop instead of recursion to build permutations of base strategy */
	while (num_streams_per_base_method[0] > 0 || method_index != 0) {
		if (method_index == stream_count) {
			/* construct variant strategy */
			variant_found = false;
			stream_index = 0;

			for (i = 0; i < stream_count; i++) {
				for (j = 0; j < num_streams_per_base_method[i]; j++) {
					variant_strategy.per_stream_pstate_method[stream_index++] = base_strategy->per_stream_pstate_method[i];
				}

				for (j = 0; j < num_streams_per_variant_method[i]; j++) {
					variant_strategy.per_stream_pstate_method[stream_index++] = per_stream_variant_method[i];
					if (base_strategy->per_stream_pstate_method[i] != per_stream_variant_method[i]) {
						variant_found = true;
					}
				}
			}

			if (variant_found && is_variant_method_valid(base_strategy, &variant_strategy, num_streams_per_base_method, num_streams_per_variant_method, stream_count)) {
				if (should_permute) {
					/* permutations are permitted, proceed to expand */
					expand_base_strategy(&variant_strategy, stream_count, expanded_strategy_list, num_expanded_strategies);
				} else {
					/* no permutations allowed, so add to list now */
					insert_strategy_into_expanded_list(&variant_strategy, stream_count, expanded_strategy_list, num_expanded_strategies);
				}
			}

			/* rollback to earliest method with bases remaining */
			for (method_index = stream_count - 1; method_index > 0; method_index--) {
				if (num_streams_per_base_method[method_index]) {
					/* bases remaining */
					break;
				} else {
					/* reset counters */
					num_streams_per_base_method[method_index] = num_streams_per_method[method_index];
					num_streams_per_variant_method[method_index] = 0;
				}
			}
		}

		if (num_streams_per_base_method[method_index]) {
			num_streams_per_base_method[method_index]--;
			num_streams_per_variant_method[method_index]++;

			method_index++;
		} else if (method_index != 0) {
			method_index++;
		}
	}
}

void pmo_dcn4_fams2_expand_base_pstate_strategies(
		const struct dml2_pmo_pstate_strategy *base_strategies_list,
		const unsigned int num_base_strategies,
		const unsigned int stream_count,
		struct dml2_pmo_pstate_strategy *expanded_strategy_list,
		unsigned int *num_expanded_strategies)
{
	unsigned int i;

	/* expand every explicit base strategy (except all DRR) */
	for (i = 0; i < num_base_strategies; i++) {
		expand_base_strategy(&base_strategies_list[i], stream_count, expanded_strategy_list, num_expanded_strategies);
		expand_variant_strategy(&base_strategies_list[i], stream_count, true, expanded_strategy_list, num_expanded_strategies);
	}
}

bool pmo_dcn4_fams2_initialize(struct dml2_pmo_initialize_in_out *in_out)
{
	int i = 0;
	struct dml2_pmo_instance *pmo = in_out->instance;

	pmo->soc_bb = in_out->soc_bb;
	pmo->ip_caps = in_out->ip_caps;
	pmo->mpc_combine_limit = 2;
	pmo->odm_combine_limit = 4;
	pmo->mcg_clock_table_size = in_out->mcg_clock_table_size;

	pmo->fams_params.v2.subvp.refresh_rate_limit_max = 175;
	pmo->fams_params.v2.subvp.refresh_rate_limit_min = 0;
	pmo->fams_params.v2.drr.refresh_rate_limit_max = 1000;
	pmo->fams_params.v2.drr.refresh_rate_limit_min = 119;

	pmo->options = in_out->options;

	/* generate permutations of p-state configs from base strategy list */
	for (i = 1; i <= PMO_DCN4_MAX_DISPLAYS; i++) {
		switch (i) {
		case 1:
			DML2_ASSERT(base_strategy_list_1_display_size <= PMO_DCN4_MAX_BASE_STRATEGIES);

			/* populate list */
			pmo_dcn4_fams2_expand_base_pstate_strategies(
					base_strategy_list_1_display,
					base_strategy_list_1_display_size,
					i,
					pmo->init_data.pmo_dcn4.expanded_strategy_list_1_display,
					&pmo->init_data.pmo_dcn4.num_expanded_strategies_per_list[i - 1]);
			break;
		case 2:
			DML2_ASSERT(base_strategy_list_2_display_size <= PMO_DCN4_MAX_BASE_STRATEGIES);

			/* populate list */
			pmo_dcn4_fams2_expand_base_pstate_strategies(
					base_strategy_list_2_display,
					base_strategy_list_2_display_size,
					i,
					pmo->init_data.pmo_dcn4.expanded_strategy_list_2_display,
					&pmo->init_data.pmo_dcn4.num_expanded_strategies_per_list[i - 1]);
			break;
		case 3:
			DML2_ASSERT(base_strategy_list_3_display_size <= PMO_DCN4_MAX_BASE_STRATEGIES);

			/* populate list */
			pmo_dcn4_fams2_expand_base_pstate_strategies(
					base_strategy_list_3_display,
					base_strategy_list_3_display_size,
					i,
					pmo->init_data.pmo_dcn4.expanded_strategy_list_3_display,
					&pmo->init_data.pmo_dcn4.num_expanded_strategies_per_list[i - 1]);
			break;
		case 4:
			DML2_ASSERT(base_strategy_list_4_display_size <= PMO_DCN4_MAX_BASE_STRATEGIES);

			/* populate list */
			pmo_dcn4_fams2_expand_base_pstate_strategies(
					base_strategy_list_4_display,
					base_strategy_list_4_display_size,
					i,
					pmo->init_data.pmo_dcn4.expanded_strategy_list_4_display,
					&pmo->init_data.pmo_dcn4.num_expanded_strategies_per_list[i - 1]);
			break;
		}
	}

	return true;
}

static bool is_h_timing_divisible_by(const struct dml2_timing_cfg *timing, unsigned char denominator)
{
	/*
	 * Htotal, Hblank start/end, and Hsync start/end all must be divisible
	 * in order for the horizontal timing params to be considered divisible
	 * by 2. Hsync start is always 0.
	 */
	unsigned long h_blank_start = timing->h_total - timing->h_front_porch;

	return (timing->h_total % denominator == 0) &&
			(h_blank_start % denominator == 0) &&
			(timing->h_blank_end % denominator == 0) &&
			(timing->h_sync_width % denominator == 0);
}

static bool is_dp_encoder(enum dml2_output_encoder_class encoder_type)
{
	switch (encoder_type) {
	case dml2_dp:
	case dml2_edp:
	case dml2_dp2p0:
	case dml2_none:
		return true;
	case dml2_hdmi:
	case dml2_hdmifrl:
	default:
		return false;
	}
}

bool pmo_dcn4_fams2_init_for_vmin(struct dml2_pmo_init_for_vmin_in_out *in_out)
{
	unsigned int i;
	const struct dml2_display_cfg *display_config =
			&in_out->base_display_config->display_config;
	const struct dml2_core_mode_support_result *mode_support_result =
			&in_out->base_display_config->mode_support_result;
	struct dml2_optimization_stage4_state *state =
				&in_out->base_display_config->stage4;

	if (in_out->instance->options->disable_dyn_odm ||
			(in_out->instance->options->disable_dyn_odm_for_multi_stream && display_config->num_streams > 1))
		return false;

	for (i = 0; i < display_config->num_planes; i++)
		/*
		 * vmin optimization is required to be seamlessly switched off
		 * at any time when the new configuration is no longer
		 * supported. However switching from ODM combine to MPC combine
		 * is not always seamless. When there not enough free pipes, we
		 * will have to use the same secondary OPP heads as secondary
		 * DPP pipes in MPC combine in new state. This transition is
		 * expected to cause glitches. To avoid the transition, we only
		 * allow vmin optimization if the stream's base configuration
		 * doesn't require MPC combine. This condition checks if MPC
		 * combine is enabled. If so do not optimize the stream.
		 */
		if (mode_support_result->cfg_support_info.plane_support_info[i].dpps_used > 1 &&
				mode_support_result->cfg_support_info.stream_support_info[display_config->plane_descriptors[i].stream_index].odms_used == 1)
			state->unoptimizable_streams[display_config->plane_descriptors[i].stream_index] = true;

	for (i = 0; i < display_config->num_streams; i++) {
		if (display_config->stream_descriptors[i].overrides.disable_dynamic_odm)
			state->unoptimizable_streams[i] = true;
		else if (in_out->base_display_config->stage3.stream_svp_meta[i].valid &&
				in_out->instance->options->disable_dyn_odm_for_stream_with_svp)
			state->unoptimizable_streams[i] = true;
		/*
		 * ODM Combine requires horizontal timing divisible by 2 so each
		 * ODM segment has the same size.
		 */
		else if (!is_h_timing_divisible_by(&display_config->stream_descriptors[i].timing, 2))
			state->unoptimizable_streams[i] = true;
		/*
		 * Our hardware support seamless ODM transitions for DP encoders
		 * only.
		 */
		else if (!is_dp_encoder(display_config->stream_descriptors[i].output.output_encoder))
			state->unoptimizable_streams[i] = true;
	}

	state->performed = true;

	return true;
}

bool pmo_dcn4_fams2_test_for_vmin(struct dml2_pmo_test_for_vmin_in_out *in_out)
{
	bool is_vmin = true;

	if (in_out->vmin_limits->dispclk_khz > 0 &&
		in_out->display_config->mode_support_result.global.dispclk_khz > in_out->vmin_limits->dispclk_khz)
		is_vmin = false;

	return is_vmin;
}

static int find_highest_odm_load_stream_index(
		const struct dml2_display_cfg *display_config,
		const struct dml2_core_mode_support_result *mode_support_result)
{
	unsigned int i;
	int odm_load, highest_odm_load = -1, highest_odm_load_index = -1;

	for (i = 0; i < display_config->num_streams; i++) {
		if (mode_support_result->cfg_support_info.stream_support_info[i].odms_used > 0)
			odm_load = display_config->stream_descriptors[i].timing.pixel_clock_khz
				/ mode_support_result->cfg_support_info.stream_support_info[i].odms_used;
		else
			odm_load = 0;

		if (odm_load > highest_odm_load) {
			highest_odm_load_index = i;
			highest_odm_load = odm_load;
		}
	}

	return highest_odm_load_index;
}

bool pmo_dcn4_fams2_optimize_for_vmin(struct dml2_pmo_optimize_for_vmin_in_out *in_out)
{
	int stream_index;
	const struct dml2_display_cfg *display_config =
			&in_out->base_display_config->display_config;
	const struct dml2_core_mode_support_result *mode_support_result =
			&in_out->base_display_config->mode_support_result;
	unsigned int odms_used;
	struct dml2_stream_parameters *stream_descriptor;
	bool optimizable = false;

	/*
	 * highest odm load stream must be optimizable to continue as dispclk is
	 * bounded by it.
	 */
	stream_index = find_highest_odm_load_stream_index(display_config,
			mode_support_result);

	if (stream_index < 0 ||
			in_out->base_display_config->stage4.unoptimizable_streams[stream_index])
		return false;

	odms_used = mode_support_result->cfg_support_info.stream_support_info[stream_index].odms_used;
	if ((int)odms_used >= in_out->instance->odm_combine_limit)
		return false;

	memcpy(in_out->optimized_display_config,
			in_out->base_display_config,
			sizeof(struct display_configuation_with_meta));

	stream_descriptor = &in_out->optimized_display_config->display_config.stream_descriptors[stream_index];
	while (!optimizable && increase_odm_combine_factor(
			&stream_descriptor->overrides.odm_mode,
			odms_used)) {
		switch (stream_descriptor->overrides.odm_mode) {
		case dml2_odm_mode_combine_2to1:
			optimizable = true;
			break;
		case dml2_odm_mode_combine_3to1:
			/*
			 * In ODM Combine 3:1 OTG_valid_pixel rate is 1/4 of
			 * actual pixel rate. Therefore horizontal timing must
			 * be divisible by 4.
			 */
			if (is_h_timing_divisible_by(&display_config->stream_descriptors[stream_index].timing, 4)) {
				if (mode_support_result->cfg_support_info.stream_support_info[stream_index].dsc_enable) {
					/*
					 * DSC h slice count must be divisible
					 * by 3.
					 */
					if (mode_support_result->cfg_support_info.stream_support_info[stream_index].num_dsc_slices % 3 == 0)
						optimizable = true;
				} else {
					optimizable = true;
				}
			}
			break;
		case dml2_odm_mode_combine_4to1:
			/*
			 * In ODM Combine 4:1 OTG_valid_pixel rate is 1/4 of
			 * actual pixel rate. Therefore horizontal timing must
			 * be divisible by 4.
			 */
			if (is_h_timing_divisible_by(&display_config->stream_descriptors[stream_index].timing, 4)) {
				if (mode_support_result->cfg_support_info.stream_support_info[stream_index].dsc_enable) {
					/*
					 * DSC h slice count must be divisible
					 * by 4.
					 */
					if (mode_support_result->cfg_support_info.stream_support_info[stream_index].num_dsc_slices % 4 == 0)
						optimizable = true;
				} else {
					optimizable = true;
				}
			}
			break;
		case dml2_odm_mode_auto:
		case dml2_odm_mode_bypass:
		case dml2_odm_mode_split_1to2:
		case dml2_odm_mode_mso_1to2:
		case dml2_odm_mode_mso_1to4:
		default:
			break;
		}
	}

	return optimizable;
}

static void set_bit_in_bitfield(unsigned int *bit_field, unsigned int bit_offset)
{
	*bit_field = *bit_field | (0x1 << bit_offset);
}

static bool is_bit_set_in_bitfield(unsigned int bit_field, unsigned int bit_offset)
{
	if (bit_field & (0x1 << bit_offset))
		return true;

	return false;
}

static void build_synchronized_timing_groups(
	struct dml2_pmo_instance *pmo,
	struct display_configuation_with_meta *display_config)
{
	unsigned int i, j;
	struct dml2_timing_cfg *master_timing;

	unsigned int stream_mapped_mask = 0;
	unsigned int num_timing_groups = 0;
	unsigned int timing_group_idx = 0;
	struct dml2_pmo_scratch *s = &pmo->scratch;

	/* clear all group masks */
	memset(s->pmo_dcn4.synchronized_timing_group_masks, 0, sizeof(s->pmo_dcn4.synchronized_timing_group_masks));
	memset(s->pmo_dcn4.group_is_drr_enabled, 0, sizeof(s->pmo_dcn4.group_is_drr_enabled));
	memset(s->pmo_dcn4.group_is_drr_active, 0, sizeof(s->pmo_dcn4.group_is_drr_active));
	memset(s->pmo_dcn4.group_line_time_us, 0, sizeof(s->pmo_dcn4.group_line_time_us));
	s->pmo_dcn4.num_timing_groups = 0;

	for (i = 0; i < display_config->display_config.num_streams; i++) {
		master_timing = &display_config->display_config.stream_descriptors[i].timing;

		/* only need to build group of this stream is not in a group already */
		if (is_bit_set_in_bitfield(stream_mapped_mask, i)) {
			continue;
		}
		set_bit_in_bitfield(&stream_mapped_mask, i);
		timing_group_idx = num_timing_groups;
		num_timing_groups++;

		/* trivially set default timing group to itself */
		set_bit_in_bitfield(&s->pmo_dcn4.synchronized_timing_group_masks[timing_group_idx], i);
		s->pmo_dcn4.group_line_time_us[timing_group_idx] = (double)master_timing->h_total / master_timing->pixel_clock_khz * 1000.0;

		/* if drr is in use, timing is not sychnronizable */
		if (master_timing->drr_config.enabled) {
			s->pmo_dcn4.group_is_drr_enabled[timing_group_idx] = true;
			s->pmo_dcn4.group_is_drr_active[timing_group_idx] = !master_timing->drr_config.disallowed &&
					(master_timing->drr_config.drr_active_fixed || master_timing->drr_config.drr_active_variable);
			continue;
		}

		/* find synchronizable timing groups */
		for (j = i + 1; j < display_config->display_config.num_streams; j++) {
			if (memcmp(master_timing,
				&display_config->display_config.stream_descriptors[j].timing,
				sizeof(struct dml2_timing_cfg)) == 0) {
				set_bit_in_bitfield(&pmo->scratch.pmo_dcn4.synchronized_timing_group_masks[timing_group_idx], j);
				set_bit_in_bitfield(&stream_mapped_mask, j);
			}
		}
	}

	s->pmo_dcn4.num_timing_groups = num_timing_groups;
}

static bool all_timings_support_vactive(const struct dml2_pmo_instance *pmo,
		const struct display_configuation_with_meta *display_config,
		unsigned int mask)
{
	unsigned int i;
	bool valid = true;

	// Create a remap array to enable simple iteration through only masked stream indicies
	for (i = 0; i < display_config->display_config.num_streams; i++) {
		if (is_bit_set_in_bitfield(mask, i)) {
			/* check if stream has enough vactive margin */
			valid &= is_bit_set_in_bitfield(pmo->scratch.pmo_dcn4.stream_vactive_capability_mask, i);
		}
	}

	return valid;
}

static bool all_timings_support_vblank(const struct dml2_pmo_instance *pmo,
		const struct display_configuation_with_meta *display_config,
		unsigned int mask)
{
	unsigned int i;

	bool synchronizable = true;

	/* find first vblank stream index and compare the timing group mask */
	for (i = 0; i < display_config->display_config.num_streams; i++) {
		if (is_bit_set_in_bitfield(mask, i)) {
			if (mask != pmo->scratch.pmo_dcn4.synchronized_timing_group_masks[i]) {
				/* vblank streams are not synchronizable */
				synchronizable = false;
			}
			break;
		}
	}

	return synchronizable;
}

static unsigned int calc_svp_microschedule(const struct dml2_fams2_meta *fams2_meta)
{
	return fams2_meta->contention_delay_otg_vlines +
		fams2_meta->method_subvp.programming_delay_otg_vlines +
		fams2_meta->method_subvp.phantom_vtotal +
		fams2_meta->method_subvp.prefetch_to_mall_delay_otg_vlines +
		fams2_meta->dram_clk_change_blackout_otg_vlines;
}

static bool all_timings_support_drr(const struct dml2_pmo_instance *pmo,
	const struct display_configuation_with_meta *display_config,
	unsigned int mask)
{
	unsigned int i;
	for (i = 0; i < DML2_MAX_PLANES; i++) {
		const struct dml2_stream_parameters *stream_descriptor;
		const struct dml2_fams2_meta *stream_fams2_meta;

		if (is_bit_set_in_bitfield(mask, i)) {
			stream_descriptor = &display_config->display_config.stream_descriptors[i];
			stream_fams2_meta = &pmo->scratch.pmo_dcn4.stream_fams2_meta[i];

			if (!stream_descriptor->timing.drr_config.enabled)
				return false;

			/* cannot support required vtotal */
			if (stream_fams2_meta->method_drr.stretched_vtotal > stream_fams2_meta->max_vtotal) {
				return false;
			}

			/* check rr is within bounds */
			if (stream_fams2_meta->nom_refresh_rate_hz < pmo->fams_params.v2.drr.refresh_rate_limit_min ||
				stream_fams2_meta->nom_refresh_rate_hz > pmo->fams_params.v2.drr.refresh_rate_limit_max) {
				return false;
			}

			/* check required stretch is allowed */
			if (stream_descriptor->timing.drr_config.max_instant_vtotal_delta > 0 &&
					stream_fams2_meta->method_drr.stretched_vtotal - stream_fams2_meta->nom_vtotal > stream_descriptor->timing.drr_config.max_instant_vtotal_delta) {
				return false;
			}
		}
	}

	return true;
}

static bool all_timings_support_svp(const struct dml2_pmo_instance *pmo,
	const struct display_configuation_with_meta *display_config,
	unsigned int mask)
{
	const struct dml2_stream_parameters *stream_descriptor;
	const struct dml2_plane_parameters *plane_descriptor;
	const struct dml2_fams2_meta *stream_fams2_meta;
	unsigned int microschedule_vlines;
	unsigned int i;
	unsigned int mcaches_per_plane;
	unsigned int total_mcaches_required = 0;

	unsigned int num_planes_per_stream[DML2_MAX_PLANES] = { 0 };

	/* confirm timing it is not a centered timing */
	for (i = 0; i < display_config->display_config.num_planes; i++) {
		plane_descriptor = &display_config->display_config.plane_descriptors[i];
		mcaches_per_plane = 0;

		if (plane_descriptor->surface.dcc.enable) {
			mcaches_per_plane += display_config->stage2.mcache_allocations[i].num_mcaches_plane0 +
<<<<<<< HEAD
					display_config->stage2.mcache_allocations[i].num_mcaches_plane1 -
					(display_config->stage2.mcache_allocations[i].last_slice_sharing.plane0_plane1 ? 1 : 0);
=======
				display_config->stage2.mcache_allocations[i].num_mcaches_plane1 -
				(display_config->stage2.mcache_allocations[i].last_slice_sharing.plane0_plane1 ? 1 : 0);
>>>>>>> fc85704c
		}

		if (is_bit_set_in_bitfield(mask, (unsigned char)plane_descriptor->stream_index)) {
			num_planes_per_stream[plane_descriptor->stream_index]++;

			/* check recout height covers entire otg vactive, and single plane */
			if (num_planes_per_stream[plane_descriptor->stream_index] > 1 ||
					!plane_descriptor->composition.rect_out_height_spans_vactive ||
					plane_descriptor->composition.rotation_angle != dml2_rotation_0) {
				return false;
			}

			/* phantom requires same number of mcaches as main */
			if (plane_descriptor->surface.dcc.enable) {
				mcaches_per_plane *= 2;
			}
		}
<<<<<<< HEAD

=======
>>>>>>> fc85704c
		total_mcaches_required += mcaches_per_plane;
	}

	if (total_mcaches_required > pmo->soc_bb->num_dcc_mcaches) {
		/* too many mcaches required */
		return false;
	}

	for (i = 0; i < DML2_MAX_PLANES; i++) {
		if (is_bit_set_in_bitfield(mask, i)) {
			stream_descriptor = &display_config->display_config.stream_descriptors[i];
			stream_fams2_meta = &pmo->scratch.pmo_dcn4.stream_fams2_meta[i];

			if (stream_descriptor->overrides.disable_subvp) {
				return false;
			}

			microschedule_vlines = calc_svp_microschedule(&pmo->scratch.pmo_dcn4.stream_fams2_meta[i]);

			/* block if using an interlaced timing */
			if (stream_descriptor->timing.interlaced) {
				return false;
			}

			/* 1) svp main stream's vactive must be able to fit the microschedule
			*  2) refresh rate must be within the allowed bounds
			*/
			if (microschedule_vlines >= stream_descriptor->timing.v_active ||
					(stream_fams2_meta->nom_refresh_rate_hz < pmo->fams_params.v2.subvp.refresh_rate_limit_min ||
					stream_fams2_meta->nom_refresh_rate_hz > pmo->fams_params.v2.subvp.refresh_rate_limit_max)) {
				return false;
			}
		}
	}

	return true;
}

static void insert_into_candidate_list(const struct dml2_pmo_pstate_strategy *pstate_strategy, int stream_count, struct dml2_pmo_scratch *scratch)
{
	scratch->pmo_dcn4.pstate_strategy_candidates[scratch->pmo_dcn4.num_pstate_candidates] = *pstate_strategy;
	scratch->pmo_dcn4.num_pstate_candidates++;
}

static enum dml2_pstate_method uclk_pstate_strategy_override_to_pstate_method(const enum dml2_uclk_pstate_change_strategy override_strategy)
{
	enum dml2_pstate_method method = dml2_pstate_method_na;

	switch (override_strategy) {
	case dml2_uclk_pstate_change_strategy_force_vactive:
		method = dml2_pstate_method_vactive;
		break;
	case dml2_uclk_pstate_change_strategy_force_vblank:
		method = dml2_pstate_method_vblank;
		break;
	case dml2_uclk_pstate_change_strategy_force_drr:
		method = dml2_pstate_method_fw_drr;
		break;
	case dml2_uclk_pstate_change_strategy_force_mall_svp:
		method = dml2_pstate_method_fw_svp;
		break;
	case dml2_uclk_pstate_change_strategy_force_mall_full_frame:
	case dml2_uclk_pstate_change_strategy_auto:
	default:
		method = dml2_pstate_method_na;
	}

	return method;
}

static enum dml2_uclk_pstate_change_strategy pstate_method_to_uclk_pstate_strategy_override(const enum dml2_pstate_method method)
{
	enum dml2_uclk_pstate_change_strategy override_strategy = dml2_uclk_pstate_change_strategy_auto;

	switch (method) {
	case dml2_pstate_method_vactive:
	case dml2_pstate_method_fw_vactive_drr:
		override_strategy = dml2_uclk_pstate_change_strategy_force_vactive;
		break;
	case dml2_pstate_method_vblank:
	case dml2_pstate_method_fw_vblank_drr:
		override_strategy = dml2_uclk_pstate_change_strategy_force_vblank;
		break;
	case dml2_pstate_method_fw_svp:
	case dml2_pstate_method_fw_svp_drr:
		override_strategy = dml2_uclk_pstate_change_strategy_force_mall_svp;
		break;
	case dml2_pstate_method_fw_drr:
		override_strategy = dml2_uclk_pstate_change_strategy_force_drr;
		break;
	case dml2_pstate_method_reserved_hw:
	case dml2_pstate_method_reserved_fw:
	case dml2_pstate_method_reserved_fw_drr_clamped:
	case dml2_pstate_method_reserved_fw_drr_var:
	case dml2_pstate_method_count:
	case dml2_pstate_method_na:
	default:
		override_strategy = dml2_uclk_pstate_change_strategy_auto;
	}

	return override_strategy;
}

static bool all_planes_match_method(const struct display_configuation_with_meta *display_cfg, int plane_mask, enum dml2_pstate_method method)
{
	unsigned int i;

	for (i = 0; i < DML2_MAX_PLANES; i++) {
		if (is_bit_set_in_bitfield(plane_mask, i)) {
			if (display_cfg->display_config.plane_descriptors[i].overrides.uclk_pstate_change_strategy != dml2_uclk_pstate_change_strategy_auto &&
				display_cfg->display_config.plane_descriptors[i].overrides.uclk_pstate_change_strategy != pstate_method_to_uclk_pstate_strategy_override(method))
				return false;
		}
	}

	return true;
}

static void build_method_scheduling_params(
	struct dml2_fams2_per_method_common_meta *stream_method_fams2_meta,
	struct dml2_fams2_meta *stream_fams2_meta)
{
	stream_method_fams2_meta->allow_time_us =
			(double)((int)stream_method_fams2_meta->allow_end_otg_vline - (int)stream_method_fams2_meta->allow_start_otg_vline) *
			stream_fams2_meta->otg_vline_time_us;
	if (stream_method_fams2_meta->allow_time_us >= stream_method_fams2_meta->period_us) {
		/* when allow wave overlaps an entire frame, it is always schedulable (DRR can do this)*/
		stream_method_fams2_meta->disallow_time_us = 0.0;
	} else {
		stream_method_fams2_meta->disallow_time_us =
				stream_method_fams2_meta->period_us - stream_method_fams2_meta->allow_time_us;
	}
}

static struct dml2_fams2_per_method_common_meta *get_per_method_common_meta(
	struct dml2_pmo_instance *pmo,
	enum dml2_pstate_method stream_pstate_method,
	int stream_idx)
{
	struct dml2_fams2_per_method_common_meta *stream_method_fams2_meta = NULL;

	switch (stream_pstate_method) {
	case dml2_pstate_method_vactive:
	case dml2_pstate_method_fw_vactive_drr:
		stream_method_fams2_meta = &pmo->scratch.pmo_dcn4.stream_fams2_meta[stream_idx].method_vactive.common;
		break;
	case dml2_pstate_method_vblank:
	case dml2_pstate_method_fw_vblank_drr:
		stream_method_fams2_meta = &pmo->scratch.pmo_dcn4.stream_fams2_meta[stream_idx].method_vblank.common;
		break;
	case dml2_pstate_method_fw_svp:
	case dml2_pstate_method_fw_svp_drr:
		stream_method_fams2_meta = &pmo->scratch.pmo_dcn4.stream_fams2_meta[stream_idx].method_subvp.common;
		break;
	case dml2_pstate_method_fw_drr:
		stream_method_fams2_meta = &pmo->scratch.pmo_dcn4.stream_fams2_meta[stream_idx].method_drr.common;
		break;
	case dml2_pstate_method_reserved_hw:
	case dml2_pstate_method_reserved_fw:
	case dml2_pstate_method_reserved_fw_drr_clamped:
	case dml2_pstate_method_reserved_fw_drr_var:
	case dml2_pstate_method_count:
	case dml2_pstate_method_na:
	default:
		stream_method_fams2_meta = NULL;
	}

	return stream_method_fams2_meta;
}

static bool is_timing_group_schedulable(
		struct dml2_pmo_instance *pmo,
		const struct display_configuation_with_meta *display_cfg,
		const struct dml2_pmo_pstate_strategy *pstate_strategy,
		const unsigned int timing_group_idx,
		struct dml2_fams2_per_method_common_meta *group_fams2_meta)
{
	unsigned int i;
	struct dml2_fams2_per_method_common_meta *stream_method_fams2_meta;

	unsigned int base_stream_idx = 0;
	struct dml2_pmo_scratch *s = &pmo->scratch;

	/* find base stream idx */
	for (base_stream_idx = 0; base_stream_idx < display_cfg->display_config.num_streams; base_stream_idx++) {
		if (is_bit_set_in_bitfield(s->pmo_dcn4.synchronized_timing_group_masks[timing_group_idx], base_stream_idx)) {
			/* master stream found */
			break;
		}
	}

	/* init allow start and end lines for timing group */
	stream_method_fams2_meta = get_per_method_common_meta(pmo, pstate_strategy->per_stream_pstate_method[base_stream_idx], base_stream_idx);
	if (!stream_method_fams2_meta)
		return false;

	group_fams2_meta->allow_start_otg_vline = stream_method_fams2_meta->allow_start_otg_vline;
	group_fams2_meta->allow_end_otg_vline = stream_method_fams2_meta->allow_end_otg_vline;
	group_fams2_meta->period_us = stream_method_fams2_meta->period_us;
	for (i = base_stream_idx + 1; i < display_cfg->display_config.num_streams; i++) {
		if (is_bit_set_in_bitfield(pmo->scratch.pmo_dcn4.synchronized_timing_group_masks[timing_group_idx], i)) {
			stream_method_fams2_meta = get_per_method_common_meta(pmo, pstate_strategy->per_stream_pstate_method[i], i);
			if (!stream_method_fams2_meta)
				continue;

			if (group_fams2_meta->allow_start_otg_vline < stream_method_fams2_meta->allow_start_otg_vline) {
				/* set group allow start to larger otg vline */
				group_fams2_meta->allow_start_otg_vline = stream_method_fams2_meta->allow_start_otg_vline;
			}

			if (group_fams2_meta->allow_end_otg_vline > stream_method_fams2_meta->allow_end_otg_vline) {
				/* set group allow end to smaller otg vline */
				group_fams2_meta->allow_end_otg_vline = stream_method_fams2_meta->allow_end_otg_vline;
			}

			/* check waveform still has positive width */
			if (group_fams2_meta->allow_start_otg_vline >= group_fams2_meta->allow_end_otg_vline) {
				/* timing group is not schedulable */
				return false;
			}
		}
	}

	/* calculate the rest of the meta */
	build_method_scheduling_params(group_fams2_meta, &pmo->scratch.pmo_dcn4.stream_fams2_meta[base_stream_idx]);

	return group_fams2_meta->allow_time_us > 0.0 &&
			group_fams2_meta->disallow_time_us < pmo->ip_caps->fams2.max_allow_delay_us;
}

static bool is_config_schedulable(
	struct dml2_pmo_instance *pmo,
	const struct display_configuation_with_meta *display_cfg,
	const struct dml2_pmo_pstate_strategy *pstate_strategy)
{
	unsigned int i, j;
	bool schedulable;
	struct dml2_pmo_scratch *s = &pmo->scratch;

	double max_allow_delay_us = 0.0;

	memset(s->pmo_dcn4.group_common_fams2_meta, 0, sizeof(s->pmo_dcn4.group_common_fams2_meta));
	memset(s->pmo_dcn4.sorted_group_gtl_disallow_index, 0, sizeof(unsigned int) * DML2_MAX_PLANES);

	/* search for a general solution to the schedule */

	/* STAGE 0: Early return for special cases */
	if (display_cfg->display_config.num_streams == 0) {
		return true;
	}

	/* STAGE 1: confirm allow waves overlap for synchronizable streams */
	schedulable = true;
	for (i = 0; i < s->pmo_dcn4.num_timing_groups; i++) {
		s->pmo_dcn4.sorted_group_gtl_disallow_index[i] = i;
		s->pmo_dcn4.sorted_group_gtl_period_index[i] = i;
		if (!is_timing_group_schedulable(pmo, display_cfg, pstate_strategy, i, &s->pmo_dcn4.group_common_fams2_meta[i])) {
			/* synchronized timing group was not schedulable */
			schedulable = false;
			break;
		}
		max_allow_delay_us += s->pmo_dcn4.group_common_fams2_meta[i].disallow_time_us;
	}

	if ((schedulable && s->pmo_dcn4.num_timing_groups <= 1) || !schedulable) {
		/* 1. the only timing group was schedulable, so early pass
		 * 2. one of the timing groups was not schedulable, so early fail */
		return schedulable;
	}

	/* STAGE 2: Check allow can't be masked entirely by other disallows */
	schedulable = true;

	/* sort disallow times from greatest to least */
	for (i = 0; i < s->pmo_dcn4.num_timing_groups; i++) {
		bool swapped = false;

		for (j = 0; j < s->pmo_dcn4.num_timing_groups - 1; j++) {
			double j_disallow_us = s->pmo_dcn4.group_common_fams2_meta[s->pmo_dcn4.sorted_group_gtl_disallow_index[j]].disallow_time_us;
			double jp1_disallow_us = s->pmo_dcn4.group_common_fams2_meta[s->pmo_dcn4.sorted_group_gtl_disallow_index[j + 1]].disallow_time_us;
			if (j_disallow_us < jp1_disallow_us) {
				/* swap as A < B */
				swap(s->pmo_dcn4.sorted_group_gtl_disallow_index[j],
					 s->pmo_dcn4.sorted_group_gtl_disallow_index[j + 1]);
				swapped = true;
			}
		}

		/* sorted, exit early */
		if (!swapped)
			break;
	}

	/* Check worst case disallow region occurs in the middle of allow for the
	* other display, or when >2 streams continue to halve the remaining allow time.
	*/
	for (i = 0; i < s->pmo_dcn4.num_timing_groups; i++) {
		if (s->pmo_dcn4.group_common_fams2_meta[i].disallow_time_us <= 0.0) {
			/* this timing group always allows */
			continue;
		}

		double max_allow_time_us = s->pmo_dcn4.group_common_fams2_meta[i].allow_time_us;
		for (j = 0; j < s->pmo_dcn4.num_timing_groups; j++) {
			unsigned int sorted_j = s->pmo_dcn4.sorted_group_gtl_disallow_index[j];
			/* stream can't overlap itself */
			if (i != sorted_j && s->pmo_dcn4.group_common_fams2_meta[sorted_j].disallow_time_us > 0.0) {
				max_allow_time_us = math_min2(
						s->pmo_dcn4.group_common_fams2_meta[sorted_j].allow_time_us,
						(max_allow_time_us - s->pmo_dcn4.group_common_fams2_meta[sorted_j].disallow_time_us) / 2);

				if (max_allow_time_us < 0.0) {
					/* failed exit early */
					break;
				}
			}
		}

		if (max_allow_time_us <= 0.0) {
			/* not enough time for microschedule in the worst case */
			schedulable = false;
			break;
		}
	}

	if (schedulable && max_allow_delay_us < pmo->ip_caps->fams2.max_allow_delay_us) {
		return true;
	}

	/* STAGE 3: check larger allow can fit period of all other streams */
	schedulable = true;

	/* sort periods from greatest to least */
	for (i = 0; i < s->pmo_dcn4.num_timing_groups; i++) {
		bool swapped = false;

		for (j = 0; j < s->pmo_dcn4.num_timing_groups - 1; j++) {
			double j_period_us = s->pmo_dcn4.group_common_fams2_meta[s->pmo_dcn4.sorted_group_gtl_period_index[j]].period_us;
			double jp1_period_us = s->pmo_dcn4.group_common_fams2_meta[s->pmo_dcn4.sorted_group_gtl_period_index[j + 1]].period_us;
			if (j_period_us < jp1_period_us) {
				/* swap as A < B */
				swap(s->pmo_dcn4.sorted_group_gtl_period_index[j],
					 s->pmo_dcn4.sorted_group_gtl_period_index[j + 1]);
				swapped = true;
			}
		}

		/* sorted, exit early */
		if (!swapped)
			break;
	}

	/* check larger allow can fit period of all other streams */
	for (i = 0; i < s->pmo_dcn4.num_timing_groups - 1; i++) {
		unsigned int sorted_i = s->pmo_dcn4.sorted_group_gtl_period_index[i];
		unsigned int sorted_ip1 = s->pmo_dcn4.sorted_group_gtl_period_index[i + 1];

		if (s->pmo_dcn4.group_common_fams2_meta[sorted_i].allow_time_us < s->pmo_dcn4.group_common_fams2_meta[sorted_ip1].period_us ||
				(s->pmo_dcn4.group_is_drr_enabled[sorted_ip1] && s->pmo_dcn4.group_is_drr_active[sorted_ip1])) {
			schedulable = false;
			break;
		}
	}

	if (schedulable && max_allow_delay_us < pmo->ip_caps->fams2.max_allow_delay_us) {
		return true;
	}

	/* STAGE 4: When using HW exclusive modes, check disallow alignments are within allowed threshold */
	if (s->pmo_dcn4.num_timing_groups == 2 &&
			!is_bit_set_in_bitfield(PMO_FW_STRATEGY_MASK, pstate_strategy->per_stream_pstate_method[0]) &&
			!is_bit_set_in_bitfield(PMO_FW_STRATEGY_MASK, pstate_strategy->per_stream_pstate_method[1])) {
		double period_ratio;
		double max_shift_us;
		double shift_per_period;

		/* default period_0 > period_1 */
		unsigned int lrg_idx = 0;
		unsigned int sml_idx = 1;
		if (s->pmo_dcn4.group_common_fams2_meta[0].period_us < s->pmo_dcn4.group_common_fams2_meta[1].period_us) {
			/* period_0 < period_1 */
			lrg_idx = 1;
			sml_idx = 0;
		}
		period_ratio = s->pmo_dcn4.group_common_fams2_meta[lrg_idx].period_us / s->pmo_dcn4.group_common_fams2_meta[sml_idx].period_us;
		shift_per_period = s->pmo_dcn4.group_common_fams2_meta[sml_idx].period_us * (period_ratio - math_floor(period_ratio));
		max_shift_us = s->pmo_dcn4.group_common_fams2_meta[lrg_idx].disallow_time_us - s->pmo_dcn4.group_common_fams2_meta[sml_idx].allow_time_us;
		max_allow_delay_us = max_shift_us / shift_per_period * s->pmo_dcn4.group_common_fams2_meta[lrg_idx].period_us;

		if (shift_per_period > 0.0 &&
			shift_per_period < s->pmo_dcn4.group_common_fams2_meta[lrg_idx].allow_time_us + s->pmo_dcn4.group_common_fams2_meta[sml_idx].allow_time_us &&
			max_allow_delay_us < pmo->ip_caps->fams2.max_allow_delay_us) {
			schedulable = true;
		}
	}

	return schedulable;
}

static bool stream_matches_drr_policy(struct dml2_pmo_instance *pmo,
	const struct display_configuation_with_meta *display_cfg,
	const enum dml2_pstate_method stream_pstate_method,
	unsigned int stream_index)
{
	const struct dml2_stream_parameters *stream_descriptor = &display_cfg->display_config.stream_descriptors[stream_index];
	bool strategy_matches_drr_requirements = true;

	/* check if strategy is compatible with stream drr capability and strategy */
	if (is_bit_set_in_bitfield(PMO_NO_DRR_STRATEGY_MASK, stream_pstate_method) &&
			display_cfg->display_config.num_streams > 1 &&
			stream_descriptor->timing.drr_config.enabled &&
			(stream_descriptor->timing.drr_config.drr_active_fixed || stream_descriptor->timing.drr_config.drr_active_variable)) {
		/* DRR is active, so config may become unschedulable */
		strategy_matches_drr_requirements = false;
	} else if (is_bit_set_in_bitfield(PMO_NO_DRR_STRATEGY_MASK, stream_pstate_method) &&
			is_bit_set_in_bitfield(PMO_FW_STRATEGY_MASK, stream_pstate_method) &&
			stream_descriptor->timing.drr_config.enabled &&
			stream_descriptor->timing.drr_config.drr_active_variable) {
		/* DRR is variable, fw exclusive methods require DRR to be clamped */
		strategy_matches_drr_requirements = false;
	} else if (is_bit_set_in_bitfield(PMO_DRR_VAR_STRATEGY_MASK, stream_pstate_method) &&
			pmo->options->disable_drr_var_when_var_active &&
			stream_descriptor->timing.drr_config.enabled &&
			stream_descriptor->timing.drr_config.drr_active_variable) {
		/* DRR variable is active, but policy blocks DRR for p-state when this happens */
		strategy_matches_drr_requirements = false;
	} else if (is_bit_set_in_bitfield(PMO_DRR_VAR_STRATEGY_MASK, stream_pstate_method) &&
			(pmo->options->disable_drr_var ||
			!stream_descriptor->timing.drr_config.enabled ||
			stream_descriptor->timing.drr_config.disallowed)) {
		/* DRR variable strategies are disallowed due to settings or policy */
		strategy_matches_drr_requirements = false;
	} else if (is_bit_set_in_bitfield(PMO_DRR_CLAMPED_STRATEGY_MASK, stream_pstate_method) &&
		(pmo->options->disable_drr_clamped ||
			(!stream_descriptor->timing.drr_config.enabled ||
			(!stream_descriptor->timing.drr_config.drr_active_fixed && !stream_descriptor->timing.drr_config.drr_active_variable)) ||
			(pmo->options->disable_drr_clamped_when_var_active &&
			stream_descriptor->timing.drr_config.enabled &&
			stream_descriptor->timing.drr_config.drr_active_variable))) {
		/* DRR fixed strategies are disallowed due to settings or policy */
		strategy_matches_drr_requirements = false;
	} else if (is_bit_set_in_bitfield(PMO_FW_STRATEGY_MASK, stream_pstate_method) &&
			pmo->options->disable_fams2) {
		/* FW modes require FAMS2 */
		strategy_matches_drr_requirements = false;
	}

	return strategy_matches_drr_requirements;
}

static bool validate_pstate_support_strategy_cofunctionality(struct dml2_pmo_instance *pmo,
		const struct display_configuation_with_meta *display_cfg,
		const struct dml2_pmo_pstate_strategy *pstate_strategy)
{
	struct dml2_pmo_scratch *s = &pmo->scratch;

	unsigned int stream_index = 0;

	unsigned int svp_count = 0;
	unsigned int svp_stream_mask = 0;
	unsigned int drr_count = 0;
	unsigned int drr_stream_mask = 0;
	unsigned int vactive_count = 0;
	unsigned int vactive_stream_mask = 0;
	unsigned int vblank_count = 0;
	unsigned int vblank_stream_mask = 0;

	bool strategy_matches_forced_requirements = true;
	bool strategy_matches_drr_requirements = true;

	// Tabulate everything
	for (stream_index = 0; stream_index < display_cfg->display_config.num_streams; stream_index++) {

		if (!all_planes_match_method(display_cfg, s->pmo_dcn4.stream_plane_mask[stream_index],
			pstate_strategy->per_stream_pstate_method[stream_index])) {
			strategy_matches_forced_requirements = false;
			break;
		}

		strategy_matches_drr_requirements &=
			stream_matches_drr_policy(pmo, display_cfg, pstate_strategy->per_stream_pstate_method[stream_index], stream_index);

		if (pstate_strategy->per_stream_pstate_method[stream_index] == dml2_pstate_method_fw_svp ||
			pstate_strategy->per_stream_pstate_method[stream_index] == dml2_pstate_method_fw_svp_drr) {
			svp_count++;
			set_bit_in_bitfield(&svp_stream_mask, stream_index);
		} else if (pstate_strategy->per_stream_pstate_method[stream_index] == dml2_pstate_method_fw_drr) {
			drr_count++;
			set_bit_in_bitfield(&drr_stream_mask, stream_index);
		} else if (pstate_strategy->per_stream_pstate_method[stream_index] == dml2_pstate_method_vactive ||
			pstate_strategy->per_stream_pstate_method[stream_index] == dml2_pstate_method_fw_vactive_drr) {
			vactive_count++;
			set_bit_in_bitfield(&vactive_stream_mask, stream_index);
		} else if (pstate_strategy->per_stream_pstate_method[stream_index] == dml2_pstate_method_vblank ||
			pstate_strategy->per_stream_pstate_method[stream_index] == dml2_pstate_method_fw_vblank_drr) {
			vblank_count++;
			set_bit_in_bitfield(&vblank_stream_mask, stream_index);
		}
	}

	if (!strategy_matches_forced_requirements || !strategy_matches_drr_requirements)
		return false;

	if (vactive_count > 0 && !all_timings_support_vactive(pmo, display_cfg, vactive_stream_mask))
		return false;

	if (vblank_count > 0 && (pmo->options->disable_vblank || !all_timings_support_vblank(pmo, display_cfg, vblank_stream_mask)))
		return false;

	if (drr_count > 0 && (pmo->options->disable_drr_var || !all_timings_support_drr(pmo, display_cfg, drr_stream_mask)))
		return false;

	if (svp_count > 0 && (pmo->options->disable_svp || !all_timings_support_svp(pmo, display_cfg, svp_stream_mask)))
		return false;

	return is_config_schedulable(pmo, display_cfg, pstate_strategy);
}

static int get_vactive_pstate_margin(const struct display_configuation_with_meta *display_cfg, int plane_mask)
{
	unsigned int i;
	int min_vactive_margin_us = 0xFFFFFFF;

	for (i = 0; i < DML2_MAX_PLANES; i++) {
		if (is_bit_set_in_bitfield(plane_mask, i)) {
			if (display_cfg->mode_support_result.cfg_support_info.plane_support_info[i].dram_change_latency_hiding_margin_in_active < min_vactive_margin_us)
				min_vactive_margin_us = display_cfg->mode_support_result.cfg_support_info.plane_support_info[i].dram_change_latency_hiding_margin_in_active;
		}
	}

	return min_vactive_margin_us;
}

static unsigned int get_vactive_det_fill_latency_delay_us(const struct display_configuation_with_meta *display_cfg, int plane_mask)
{
	unsigned char i;
	unsigned int max_vactive_fill_us = 0;

	for (i = 0; i < DML2_MAX_PLANES; i++) {
		if (is_bit_set_in_bitfield(plane_mask, i)) {
			if (display_cfg->mode_support_result.cfg_support_info.plane_support_info[i].dram_change_vactive_det_fill_delay_us > max_vactive_fill_us)
				max_vactive_fill_us = display_cfg->mode_support_result.cfg_support_info.plane_support_info[i].dram_change_vactive_det_fill_delay_us;
		}
	}

	return max_vactive_fill_us;
}

static void build_fams2_meta_per_stream(struct dml2_pmo_instance *pmo,
	struct display_configuation_with_meta *display_config,
	int stream_index)
{
	const struct dml2_ip_capabilities *ip_caps = pmo->ip_caps;
	const struct dml2_stream_parameters *stream_descriptor = &display_config->display_config.stream_descriptors[stream_index];
	const struct core_stream_support_info *stream_info = &display_config->mode_support_result.cfg_support_info.stream_support_info[stream_index];
	const struct dml2_timing_cfg *timing = &stream_descriptor->timing;
	struct dml2_fams2_meta *stream_fams2_meta = &pmo->scratch.pmo_dcn4.stream_fams2_meta[stream_index];

	/* worst case all other streams require some programming at the same time, 0 if only 1 stream */
	unsigned int contention_delay_us = (ip_caps->fams2.vertical_interrupt_ack_delay_us +
			(unsigned int)math_max3(ip_caps->fams2.subvp_programming_delay_us, ip_caps->fams2.drr_programming_delay_us, ip_caps->fams2.allow_programming_delay_us)) *
			(display_config->display_config.num_streams - 1);

	/* common */
	stream_fams2_meta->valid = true;
	stream_fams2_meta->otg_vline_time_us = (double)timing->h_total / timing->pixel_clock_khz * 1000.0;
	stream_fams2_meta->nom_vtotal = stream_descriptor->timing.vblank_nom + stream_descriptor->timing.v_active;
	stream_fams2_meta->nom_refresh_rate_hz = timing->pixel_clock_khz * 1000.0 /
			(stream_fams2_meta->nom_vtotal * timing->h_total);
	stream_fams2_meta->nom_frame_time_us =
			(double)stream_fams2_meta->nom_vtotal * stream_fams2_meta->otg_vline_time_us;
	stream_fams2_meta->vblank_start = timing->v_blank_end + timing->v_active;

	if (stream_descriptor->timing.drr_config.enabled == true) {
		if (stream_descriptor->timing.drr_config.min_refresh_uhz != 0.0) {
			stream_fams2_meta->max_vtotal = (unsigned int)math_floor((double)stream_descriptor->timing.pixel_clock_khz /
					((double)stream_descriptor->timing.drr_config.min_refresh_uhz * stream_descriptor->timing.h_total) * 1e9);
		} else {
			/* assume min of 48Hz */
			stream_fams2_meta->max_vtotal = (unsigned int)math_floor((double)stream_descriptor->timing.pixel_clock_khz /
					(48000000.0 * stream_descriptor->timing.h_total) * 1e9);
		}
	} else {
		stream_fams2_meta->max_vtotal = stream_fams2_meta->nom_vtotal;
	}
	stream_fams2_meta->min_refresh_rate_hz = timing->pixel_clock_khz * 1000.0 /
			(stream_fams2_meta->max_vtotal * timing->h_total);
	stream_fams2_meta->max_frame_time_us =
			(double)stream_fams2_meta->max_vtotal * stream_fams2_meta->otg_vline_time_us;

	stream_fams2_meta->scheduling_delay_otg_vlines =
			(unsigned int)math_ceil(ip_caps->fams2.scheduling_delay_us / stream_fams2_meta->otg_vline_time_us);
	stream_fams2_meta->vertical_interrupt_ack_delay_otg_vlines =
			(unsigned int)math_ceil(ip_caps->fams2.vertical_interrupt_ack_delay_us / stream_fams2_meta->otg_vline_time_us);
	stream_fams2_meta->contention_delay_otg_vlines =
			(unsigned int)math_ceil(contention_delay_us / stream_fams2_meta->otg_vline_time_us);
	/* worst case allow to target needs to account for all streams' allow events overlapping, and 1 line for error */
	stream_fams2_meta->allow_to_target_delay_otg_vlines =
			(unsigned int)(math_ceil((ip_caps->fams2.vertical_interrupt_ack_delay_us + contention_delay_us + ip_caps->fams2.allow_programming_delay_us) / stream_fams2_meta->otg_vline_time_us)) + 1;
	stream_fams2_meta->min_allow_width_otg_vlines =
			(unsigned int)math_ceil(ip_caps->fams2.min_allow_width_us / stream_fams2_meta->otg_vline_time_us);
	/* this value should account for urgent latency */
	stream_fams2_meta->dram_clk_change_blackout_otg_vlines =
			(unsigned int)math_ceil(pmo->soc_bb->power_management_parameters.dram_clk_change_blackout_us /
			stream_fams2_meta->otg_vline_time_us);

	/* scheduling params should be built based on the worst case for allow_time:disallow_time */

	/* vactive */
	if (display_config->display_config.num_streams == 1) {
		/* for single stream, guarantee at least an instant of allow */
		stream_fams2_meta->method_vactive.max_vactive_det_fill_delay_otg_vlines = (unsigned int)math_floor(
				math_max2(0.0,
				timing->v_active - math_max2(1.0, stream_fams2_meta->min_allow_width_otg_vlines) - stream_fams2_meta->dram_clk_change_blackout_otg_vlines));
	} else {
		/* for multi stream, bound to a max fill time defined by IP caps */
		stream_fams2_meta->method_vactive.max_vactive_det_fill_delay_otg_vlines =
				(unsigned int)math_floor((double)ip_caps->max_vactive_det_fill_delay_us / stream_fams2_meta->otg_vline_time_us);
	}
	stream_fams2_meta->method_vactive.max_vactive_det_fill_delay_us = stream_fams2_meta->method_vactive.max_vactive_det_fill_delay_otg_vlines * stream_fams2_meta->otg_vline_time_us;

	if (stream_fams2_meta->method_vactive.max_vactive_det_fill_delay_us > 0.0) {
		stream_fams2_meta->method_vactive.common.allow_start_otg_vline =
			timing->v_blank_end + stream_fams2_meta->method_vactive.max_vactive_det_fill_delay_otg_vlines;
		stream_fams2_meta->method_vactive.common.allow_end_otg_vline =
			stream_fams2_meta->vblank_start -
			stream_fams2_meta->dram_clk_change_blackout_otg_vlines;
	} else {
		stream_fams2_meta->method_vactive.common.allow_start_otg_vline = 0;
		stream_fams2_meta->method_vactive.common.allow_end_otg_vline = 0;
	}
	stream_fams2_meta->method_vactive.common.period_us = stream_fams2_meta->nom_frame_time_us;
	build_method_scheduling_params(&stream_fams2_meta->method_vactive.common, stream_fams2_meta);

	/* vblank */
	stream_fams2_meta->method_vblank.common.allow_start_otg_vline = stream_fams2_meta->vblank_start;
	stream_fams2_meta->method_vblank.common.allow_end_otg_vline =
			stream_fams2_meta->method_vblank.common.allow_start_otg_vline + 1;
	stream_fams2_meta->method_vblank.common.period_us = stream_fams2_meta->nom_frame_time_us;
	build_method_scheduling_params(&stream_fams2_meta->method_vblank.common, stream_fams2_meta);

	/* subvp */
	stream_fams2_meta->method_subvp.programming_delay_otg_vlines =
			(unsigned int)math_ceil(ip_caps->fams2.subvp_programming_delay_us / stream_fams2_meta->otg_vline_time_us);
	stream_fams2_meta->method_subvp.df_throttle_delay_otg_vlines =
			(unsigned int)math_ceil(ip_caps->fams2.subvp_df_throttle_delay_us / stream_fams2_meta->otg_vline_time_us);
	stream_fams2_meta->method_subvp.prefetch_to_mall_delay_otg_vlines =
			(unsigned int)math_ceil(ip_caps->fams2.subvp_prefetch_to_mall_delay_us / stream_fams2_meta->otg_vline_time_us);
	stream_fams2_meta->method_subvp.phantom_vactive =
			stream_fams2_meta->allow_to_target_delay_otg_vlines +
			stream_fams2_meta->min_allow_width_otg_vlines +
			stream_info->phantom_min_v_active;
	stream_fams2_meta->method_subvp.phantom_vfp =
			stream_fams2_meta->method_subvp.df_throttle_delay_otg_vlines;
	/* phantom vtotal = v_bp(vstartup) + v_sync(1) + v_fp(throttle_delay) + v_active(allow_to_target + min_allow + min_vactive)*/
	stream_fams2_meta->method_subvp.phantom_vtotal =
			stream_info->phantom_v_startup +
			stream_fams2_meta->method_subvp.phantom_vfp +
			1 +
			stream_fams2_meta->method_subvp.df_throttle_delay_otg_vlines +
			stream_fams2_meta->method_subvp.phantom_vactive;
	stream_fams2_meta->method_subvp.common.allow_start_otg_vline =
			stream_descriptor->timing.v_blank_end +
			stream_fams2_meta->contention_delay_otg_vlines +
			stream_fams2_meta->method_subvp.programming_delay_otg_vlines +
			stream_fams2_meta->method_subvp.phantom_vtotal +
			stream_fams2_meta->method_subvp.prefetch_to_mall_delay_otg_vlines +
			stream_fams2_meta->allow_to_target_delay_otg_vlines;
	stream_fams2_meta->method_subvp.common.allow_end_otg_vline =
			stream_fams2_meta->vblank_start -
			stream_fams2_meta->dram_clk_change_blackout_otg_vlines;
	stream_fams2_meta->method_subvp.common.period_us = stream_fams2_meta->nom_frame_time_us;
	build_method_scheduling_params(&stream_fams2_meta->method_subvp.common, stream_fams2_meta);

	/* drr */
	stream_fams2_meta->method_drr.programming_delay_otg_vlines =
			(unsigned int)math_ceil(ip_caps->fams2.drr_programming_delay_us / stream_fams2_meta->otg_vline_time_us);
	stream_fams2_meta->method_drr.common.allow_start_otg_vline =
			stream_fams2_meta->vblank_start +
			stream_fams2_meta->allow_to_target_delay_otg_vlines;
	stream_fams2_meta->method_drr.common.period_us = stream_fams2_meta->nom_frame_time_us;
	if (display_config->display_config.num_streams <= 1) {
		/* only need to stretch vblank for blackout time */
		stream_fams2_meta->method_drr.stretched_vtotal =
				stream_fams2_meta->nom_vtotal +
				stream_fams2_meta->allow_to_target_delay_otg_vlines +
				stream_fams2_meta->min_allow_width_otg_vlines +
				stream_fams2_meta->dram_clk_change_blackout_otg_vlines;
	} else {
		/* multi display needs to always be schedulable */
		stream_fams2_meta->method_drr.stretched_vtotal =
				stream_fams2_meta->nom_vtotal * 2 +
				stream_fams2_meta->allow_to_target_delay_otg_vlines +
				stream_fams2_meta->min_allow_width_otg_vlines +
				stream_fams2_meta->dram_clk_change_blackout_otg_vlines;
	}
	stream_fams2_meta->method_drr.common.allow_end_otg_vline =
			stream_fams2_meta->method_drr.stretched_vtotal -
			stream_fams2_meta->dram_clk_change_blackout_otg_vlines;
	build_method_scheduling_params(&stream_fams2_meta->method_drr.common, stream_fams2_meta);
}

static void build_subvp_meta_per_stream(struct dml2_pmo_instance *pmo,
	struct display_configuation_with_meta *display_config,
	int stream_index)
{
	struct dml2_implicit_svp_meta *stream_svp_meta = &pmo->scratch.pmo_dcn4.stream_svp_meta[stream_index];
	struct dml2_fams2_meta *stream_fams2_meta = &pmo->scratch.pmo_dcn4.stream_fams2_meta[stream_index];

	stream_svp_meta->valid = true;

	/* PMO FAMS2 precaulcates these values */
	stream_svp_meta->v_active = stream_fams2_meta->method_subvp.phantom_vactive;
	stream_svp_meta->v_front_porch = stream_fams2_meta->method_subvp.phantom_vfp;
	stream_svp_meta->v_total = stream_fams2_meta->method_subvp.phantom_vtotal;
}

bool pmo_dcn4_fams2_init_for_pstate_support(struct dml2_pmo_init_for_pstate_support_in_out *in_out)
{
	struct dml2_pmo_instance *pmo = in_out->instance;
	struct dml2_optimization_stage3_state *state = &in_out->base_display_config->stage3;
	struct dml2_pmo_scratch *s = &pmo->scratch;

	struct display_configuation_with_meta *display_config;
	const struct dml2_plane_parameters *plane_descriptor;
	const struct dml2_pmo_pstate_strategy *strategy_list = NULL;
	struct dml2_pmo_pstate_strategy override_base_strategy = { 0 };
	unsigned int strategy_list_size = 0;
	unsigned int plane_index, stream_index, i;
	bool build_override_strategy = true;

	state->performed = true;
	in_out->base_display_config->stage3.min_clk_index_for_latency = in_out->base_display_config->stage1.min_clk_index_for_latency;

	display_config = in_out->base_display_config;
	display_config->display_config.overrides.enable_subvp_implicit_pmo = true;

	memset(s, 0, sizeof(struct dml2_pmo_scratch));

	if (display_config->display_config.overrides.all_streams_blanked) {
		return true;
	}

	pmo->scratch.pmo_dcn4.min_latency_index = in_out->base_display_config->stage1.min_clk_index_for_latency;
	pmo->scratch.pmo_dcn4.max_latency_index = pmo->mcg_clock_table_size;
	pmo->scratch.pmo_dcn4.cur_latency_index = in_out->base_display_config->stage1.min_clk_index_for_latency;

	// First build the stream plane mask (array of bitfields indexed by stream, indicating plane mapping)
	for (plane_index = 0; plane_index < display_config->display_config.num_planes; plane_index++) {
		plane_descriptor = &display_config->display_config.plane_descriptors[plane_index];

		set_bit_in_bitfield(&s->pmo_dcn4.stream_plane_mask[plane_descriptor->stream_index], plane_index);

		state->pstate_switch_modes[plane_index] = dml2_pstate_method_vactive;

		build_override_strategy &= plane_descriptor->overrides.uclk_pstate_change_strategy != dml2_uclk_pstate_change_strategy_auto;
		override_base_strategy.per_stream_pstate_method[plane_descriptor->stream_index] =
				uclk_pstate_strategy_override_to_pstate_method(plane_descriptor->overrides.uclk_pstate_change_strategy);
	}

	// Figure out which streams can do vactive, and also build up implicit SVP and FAMS2 meta
	for (stream_index = 0; stream_index < display_config->display_config.num_streams; stream_index++) {
		if (get_vactive_pstate_margin(display_config, s->pmo_dcn4.stream_plane_mask[stream_index]) >= (int)(MIN_VACTIVE_MARGIN_PCT * pmo->soc_bb->power_management_parameters.dram_clk_change_blackout_us))
			set_bit_in_bitfield(&s->pmo_dcn4.stream_vactive_capability_mask, stream_index);

		/* FAMS2 meta */
		build_fams2_meta_per_stream(pmo, display_config, stream_index);

		/* SVP meta */
		build_subvp_meta_per_stream(pmo, display_config, stream_index);
	}

	/* get synchronized timing groups */
	build_synchronized_timing_groups(pmo, display_config);

	if (build_override_strategy) {
		/* build expanded override strategy list (no permutations) */
		override_base_strategy.allow_state_increase = true;
		s->pmo_dcn4.num_expanded_override_strategies = 0;
		insert_strategy_into_expanded_list(&override_base_strategy,
				display_config->display_config.num_streams,
				s->pmo_dcn4.expanded_override_strategy_list,
				&s->pmo_dcn4.num_expanded_override_strategies);
		expand_variant_strategy(&override_base_strategy,
				display_config->display_config.num_streams,
				false,
				s->pmo_dcn4.expanded_override_strategy_list,
				&s->pmo_dcn4.num_expanded_override_strategies);

		/* use override strategy list */
		strategy_list = s->pmo_dcn4.expanded_override_strategy_list;
		strategy_list_size = s->pmo_dcn4.num_expanded_override_strategies;
	} else {
		/* use predefined strategy list */
		strategy_list = get_expanded_strategy_list(&pmo->init_data, display_config->display_config.num_streams);
		strategy_list_size = get_num_expanded_strategies(&pmo->init_data, display_config->display_config.num_streams);
	}

	if (!strategy_list || strategy_list_size == 0)
		return false;

	s->pmo_dcn4.num_pstate_candidates = 0;

	for (i = 0; i < strategy_list_size && s->pmo_dcn4.num_pstate_candidates < DML2_PMO_PSTATE_CANDIDATE_LIST_SIZE; i++) {
		if (validate_pstate_support_strategy_cofunctionality(pmo, display_config, &strategy_list[i])) {
			insert_into_candidate_list(&strategy_list[i], display_config->display_config.num_streams, s);
		}
	}

	if (s->pmo_dcn4.num_pstate_candidates > 0) {
		s->pmo_dcn4.pstate_strategy_candidates[s->pmo_dcn4.num_pstate_candidates-1].allow_state_increase = true;
		s->pmo_dcn4.cur_pstate_candidate = -1;
		return true;
	} else {
		return false;
	}
}

static void reset_display_configuration(struct display_configuation_with_meta *display_config)
{
	unsigned int plane_index;
	unsigned int stream_index;
	struct dml2_plane_parameters *plane;

	for (stream_index = 0; stream_index < display_config->display_config.num_streams; stream_index++) {
		display_config->stage3.stream_svp_meta[stream_index].valid = false;

		display_config->display_config.stream_descriptors[stream_index].overrides.minimize_active_latency_hiding = false;
		display_config->display_config.overrides.best_effort_min_active_latency_hiding_us = 0;
	}

	for (plane_index = 0; plane_index < display_config->display_config.num_planes; plane_index++) {
		plane = &display_config->display_config.plane_descriptors[plane_index];

		// Unset SubVP
		plane->overrides.legacy_svp_config = dml2_svp_mode_override_auto;

		// Remove reserve time
		plane->overrides.reserved_vblank_time_ns = 0;

		// Reset strategy to auto
		plane->overrides.uclk_pstate_change_strategy = dml2_uclk_pstate_change_strategy_auto;

		display_config->stage3.pstate_switch_modes[plane_index] = dml2_pstate_method_na;
	}
}

static void setup_planes_for_drr_by_mask(struct display_configuation_with_meta *display_config,
	struct dml2_pmo_instance *pmo,
	int plane_mask)
{
	unsigned int plane_index;
	struct dml2_plane_parameters *plane;

	for (plane_index = 0; plane_index < display_config->display_config.num_planes; plane_index++) {
		if (is_bit_set_in_bitfield(plane_mask, plane_index)) {
			plane = &display_config->display_config.plane_descriptors[plane_index];

			plane->overrides.uclk_pstate_change_strategy = dml2_uclk_pstate_change_strategy_force_drr;

			display_config->stage3.pstate_switch_modes[plane_index] = dml2_pstate_method_fw_drr;

		}
	}
}

static void setup_planes_for_svp_by_mask(struct display_configuation_with_meta *display_config,
	struct dml2_pmo_instance *pmo,
	int plane_mask)
{
	struct dml2_pmo_scratch *scratch = &pmo->scratch;

	unsigned int plane_index;
	int stream_index = -1;

	for (plane_index = 0; plane_index < display_config->display_config.num_planes; plane_index++) {
		if (is_bit_set_in_bitfield(plane_mask, plane_index)) {
			stream_index = (char)display_config->display_config.plane_descriptors[plane_index].stream_index;
			display_config->stage3.pstate_switch_modes[plane_index] = dml2_pstate_method_fw_svp;
		}
	}

	if (stream_index >= 0) {
		memcpy(&display_config->stage3.stream_svp_meta[stream_index],
			&scratch->pmo_dcn4.stream_svp_meta[stream_index],
			sizeof(struct dml2_implicit_svp_meta));
	}
}

static void setup_planes_for_svp_drr_by_mask(struct display_configuation_with_meta *display_config,
	struct dml2_pmo_instance *pmo,
	int plane_mask)
{
	struct dml2_pmo_scratch *scratch = &pmo->scratch;

	unsigned int plane_index;
	int stream_index = -1;

	for (plane_index = 0; plane_index < display_config->display_config.num_planes; plane_index++) {
		if (is_bit_set_in_bitfield(plane_mask, plane_index)) {
			stream_index = (char)display_config->display_config.plane_descriptors[plane_index].stream_index;
			display_config->stage3.pstate_switch_modes[plane_index] = dml2_pstate_method_fw_svp_drr;
		}
	}

	if (stream_index >= 0) {
		memcpy(&display_config->stage3.stream_svp_meta[stream_index],
			&scratch->pmo_dcn4.stream_svp_meta[stream_index],
			sizeof(struct dml2_implicit_svp_meta));
	}
}

static void setup_planes_for_vblank_by_mask(struct display_configuation_with_meta *display_config,
	struct dml2_pmo_instance *pmo,
	int plane_mask)
{
	unsigned int plane_index;
	struct dml2_plane_parameters *plane;

	for (plane_index = 0; plane_index < display_config->display_config.num_planes; plane_index++) {
		if (is_bit_set_in_bitfield(plane_mask, plane_index)) {
			plane = &display_config->display_config.plane_descriptors[plane_index];

			plane->overrides.reserved_vblank_time_ns = (long)math_max2(pmo->soc_bb->power_management_parameters.dram_clk_change_blackout_us * 1000.0,
					plane->overrides.reserved_vblank_time_ns);

			display_config->stage3.pstate_switch_modes[plane_index] = dml2_pstate_method_vblank;

		}
	}
}

static void setup_planes_for_vblank_drr_by_mask(struct display_configuation_with_meta *display_config,
	struct dml2_pmo_instance *pmo,
	int plane_mask)
{
	unsigned int plane_index;
	struct dml2_plane_parameters *plane;

	for (plane_index = 0; plane_index < display_config->display_config.num_planes; plane_index++) {
		if (is_bit_set_in_bitfield(plane_mask, plane_index)) {
			plane = &display_config->display_config.plane_descriptors[plane_index];
			plane->overrides.reserved_vblank_time_ns = (long)(pmo->soc_bb->power_management_parameters.dram_clk_change_blackout_us * 1000);

			display_config->stage3.pstate_switch_modes[plane_index] = dml2_pstate_method_fw_vblank_drr;
		}
	}
}

static void setup_planes_for_vactive_by_mask(struct display_configuation_with_meta *display_config,
	struct dml2_pmo_instance *pmo,
	int plane_mask)
{
	unsigned int plane_index;
	unsigned int stream_index;

	for (plane_index = 0; plane_index < display_config->display_config.num_planes; plane_index++) {
		if (is_bit_set_in_bitfield(plane_mask, plane_index)) {
			stream_index = display_config->display_config.plane_descriptors[plane_index].stream_index;

			display_config->stage3.pstate_switch_modes[plane_index] = dml2_pstate_method_vactive;

			if (!pmo->options->disable_vactive_det_fill_bw_pad) {
				display_config->display_config.plane_descriptors[plane_index].overrides.max_vactive_det_fill_delay_us =
					(unsigned int)math_floor(pmo->scratch.pmo_dcn4.stream_fams2_meta[stream_index].method_vactive.max_vactive_det_fill_delay_us);
			}
		}
	}
}

static void setup_planes_for_vactive_drr_by_mask(struct display_configuation_with_meta *display_config,
	struct dml2_pmo_instance *pmo,
	int plane_mask)
{
	unsigned int plane_index;
	unsigned int stream_index;

	for (plane_index = 0; plane_index < display_config->display_config.num_planes; plane_index++) {
		if (is_bit_set_in_bitfield(plane_mask, plane_index)) {
			stream_index = display_config->display_config.plane_descriptors[plane_index].stream_index;

			display_config->stage3.pstate_switch_modes[plane_index] = dml2_pstate_method_fw_vactive_drr;

			if (!pmo->options->disable_vactive_det_fill_bw_pad) {
				display_config->display_config.plane_descriptors[plane_index].overrides.max_vactive_det_fill_delay_us =
					(unsigned int)math_floor(pmo->scratch.pmo_dcn4.stream_fams2_meta[stream_index].method_vactive.max_vactive_det_fill_delay_us);
			}
		}
	}
}

static bool setup_display_config(struct display_configuation_with_meta *display_config, struct dml2_pmo_instance *pmo, int strategy_index)
{
	struct dml2_pmo_scratch *scratch = &pmo->scratch;

	bool fams2_required = false;
	bool success = true;
	unsigned int stream_index;

	reset_display_configuration(display_config);

	for (stream_index = 0; stream_index < display_config->display_config.num_streams; stream_index++) {

		if (pmo->scratch.pmo_dcn4.pstate_strategy_candidates[strategy_index].per_stream_pstate_method[stream_index] == dml2_pstate_method_na) {
			success = false;
			break;
		} else if (scratch->pmo_dcn4.pstate_strategy_candidates[strategy_index].per_stream_pstate_method[stream_index] == dml2_pstate_method_vactive) {
			setup_planes_for_vactive_by_mask(display_config, pmo, scratch->pmo_dcn4.stream_plane_mask[stream_index]);
		} else if (scratch->pmo_dcn4.pstate_strategy_candidates[strategy_index].per_stream_pstate_method[stream_index] == dml2_pstate_method_vblank) {
			setup_planes_for_vblank_by_mask(display_config, pmo, scratch->pmo_dcn4.stream_plane_mask[stream_index]);
		} else if (scratch->pmo_dcn4.pstate_strategy_candidates[strategy_index].per_stream_pstate_method[stream_index] == dml2_pstate_method_fw_svp) {
			fams2_required = true;
			setup_planes_for_svp_by_mask(display_config, pmo, scratch->pmo_dcn4.stream_plane_mask[stream_index]);
		} else if (scratch->pmo_dcn4.pstate_strategy_candidates[strategy_index].per_stream_pstate_method[stream_index] == dml2_pstate_method_fw_vactive_drr) {
			fams2_required = true;
			setup_planes_for_vactive_drr_by_mask(display_config, pmo, scratch->pmo_dcn4.stream_plane_mask[stream_index]);
		} else if (scratch->pmo_dcn4.pstate_strategy_candidates[strategy_index].per_stream_pstate_method[stream_index] == dml2_pstate_method_fw_vblank_drr) {
			fams2_required = true;
			setup_planes_for_vblank_drr_by_mask(display_config, pmo, scratch->pmo_dcn4.stream_plane_mask[stream_index]);
		} else if (scratch->pmo_dcn4.pstate_strategy_candidates[strategy_index].per_stream_pstate_method[stream_index] == dml2_pstate_method_fw_svp_drr) {
			fams2_required = true;
			setup_planes_for_svp_drr_by_mask(display_config, pmo, scratch->pmo_dcn4.stream_plane_mask[stream_index]);
		} else if (scratch->pmo_dcn4.pstate_strategy_candidates[strategy_index].per_stream_pstate_method[stream_index] == dml2_pstate_method_fw_drr) {
			fams2_required = true;
			setup_planes_for_drr_by_mask(display_config, pmo, scratch->pmo_dcn4.stream_plane_mask[stream_index]);
		}
	}

	/* copy FAMS2 meta */
	if (success) {
		display_config->stage3.fams2_required = fams2_required;
		memcpy(&display_config->stage3.stream_fams2_meta,
			&scratch->pmo_dcn4.stream_fams2_meta,
			sizeof(struct dml2_fams2_meta) * DML2_MAX_PLANES);
	}

	return success;
}

static int get_minimum_reserved_time_us_for_planes(struct display_configuation_with_meta *display_config, int plane_mask)
{
	int min_time_us = 0xFFFFFF;
	unsigned int plane_index = 0;

	for (plane_index = 0; plane_index < display_config->display_config.num_planes; plane_index++) {
		if (is_bit_set_in_bitfield(plane_mask, plane_index)) {
			if (min_time_us > (display_config->display_config.plane_descriptors[plane_index].overrides.reserved_vblank_time_ns / 1000))
				min_time_us = display_config->display_config.plane_descriptors[plane_index].overrides.reserved_vblank_time_ns / 1000;
		}
	}
	return min_time_us;
}

bool pmo_dcn4_fams2_test_for_pstate_support(struct dml2_pmo_test_for_pstate_support_in_out *in_out)
{
	bool p_state_supported = true;
	unsigned int stream_index;
	struct dml2_pmo_scratch *s = &in_out->instance->scratch;

	int MIN_VACTIVE_MARGIN_VBLANK = 0;
	int MIN_VACTIVE_MARGIN_DRR = 0;
	int REQUIRED_RESERVED_TIME = 0;

	if (in_out->base_display_config->display_config.overrides.all_streams_blanked) {
		return true;
	}

	MIN_VACTIVE_MARGIN_VBLANK = INT_MIN;
	MIN_VACTIVE_MARGIN_DRR = INT_MIN;
	REQUIRED_RESERVED_TIME = (int)in_out->instance->soc_bb->power_management_parameters.dram_clk_change_blackout_us;

	if (s->pmo_dcn4.cur_pstate_candidate < 0)
		return false;

	for (stream_index = 0; stream_index < in_out->base_display_config->display_config.num_streams; stream_index++) {
		struct dml2_fams2_meta *stream_fams2_meta = &s->pmo_dcn4.stream_fams2_meta[stream_index];

		if (s->pmo_dcn4.pstate_strategy_candidates[s->pmo_dcn4.cur_pstate_candidate].per_stream_pstate_method[stream_index] == dml2_pstate_method_vactive ||
				s->pmo_dcn4.pstate_strategy_candidates[s->pmo_dcn4.cur_pstate_candidate].per_stream_pstate_method[stream_index] == dml2_pstate_method_fw_vactive_drr) {
			if (get_vactive_pstate_margin(in_out->base_display_config, s->pmo_dcn4.stream_plane_mask[stream_index]) < (MIN_VACTIVE_MARGIN_PCT * in_out->instance->soc_bb->power_management_parameters.dram_clk_change_blackout_us) ||
					get_vactive_det_fill_latency_delay_us(in_out->base_display_config, s->pmo_dcn4.stream_plane_mask[stream_index]) > stream_fams2_meta->method_vactive.max_vactive_det_fill_delay_us) {
				p_state_supported = false;
				break;
			}
		} else if (s->pmo_dcn4.pstate_strategy_candidates[s->pmo_dcn4.cur_pstate_candidate].per_stream_pstate_method[stream_index] == dml2_pstate_method_vblank ||
				s->pmo_dcn4.pstate_strategy_candidates[s->pmo_dcn4.cur_pstate_candidate].per_stream_pstate_method[stream_index] == dml2_pstate_method_fw_vblank_drr) {
			if (get_minimum_reserved_time_us_for_planes(in_out->base_display_config, s->pmo_dcn4.stream_plane_mask[stream_index]) <
				REQUIRED_RESERVED_TIME ||
				get_vactive_pstate_margin(in_out->base_display_config, s->pmo_dcn4.stream_plane_mask[stream_index]) < MIN_VACTIVE_MARGIN_VBLANK) {
				p_state_supported = false;
				break;
			}
		} else if (s->pmo_dcn4.pstate_strategy_candidates[s->pmo_dcn4.cur_pstate_candidate].per_stream_pstate_method[stream_index] == dml2_pstate_method_fw_svp ||
				s->pmo_dcn4.pstate_strategy_candidates[s->pmo_dcn4.cur_pstate_candidate].per_stream_pstate_method[stream_index] == dml2_pstate_method_fw_svp_drr) {
			if (in_out->base_display_config->stage3.stream_svp_meta[stream_index].valid == false) {
				p_state_supported = false;
				break;
			}
		} else if (s->pmo_dcn4.pstate_strategy_candidates[s->pmo_dcn4.cur_pstate_candidate].per_stream_pstate_method[stream_index] == dml2_pstate_method_fw_drr) {
			if (!all_planes_match_method(in_out->base_display_config, s->pmo_dcn4.stream_plane_mask[stream_index], dml2_pstate_method_fw_drr) ||
				get_vactive_pstate_margin(in_out->base_display_config, s->pmo_dcn4.stream_plane_mask[stream_index]) < MIN_VACTIVE_MARGIN_DRR) {
				p_state_supported = false;
				break;
			}
		} else if (s->pmo_dcn4.pstate_strategy_candidates[s->pmo_dcn4.cur_pstate_candidate].per_stream_pstate_method[stream_index] == dml2_pstate_method_na) {
			p_state_supported = false;
			break;
		}
	}

	return p_state_supported;
}

bool pmo_dcn4_fams2_optimize_for_pstate_support(struct dml2_pmo_optimize_for_pstate_support_in_out *in_out)
{
	bool success = false;
	struct dml2_pmo_scratch *s = &in_out->instance->scratch;

	memcpy(in_out->optimized_display_config, in_out->base_display_config, sizeof(struct display_configuation_with_meta));

	if (in_out->last_candidate_failed) {
		if (s->pmo_dcn4.pstate_strategy_candidates[s->pmo_dcn4.cur_pstate_candidate].allow_state_increase &&
			s->pmo_dcn4.cur_latency_index < s->pmo_dcn4.max_latency_index - 1) {
			s->pmo_dcn4.cur_latency_index++;

			success = true;
		}
	}

	if (!success) {
		s->pmo_dcn4.cur_latency_index = s->pmo_dcn4.min_latency_index;
		s->pmo_dcn4.cur_pstate_candidate++;

		if (s->pmo_dcn4.cur_pstate_candidate < s->pmo_dcn4.num_pstate_candidates) {
			success = true;
		}
	}

	if (success) {
		in_out->optimized_display_config->stage3.min_clk_index_for_latency = s->pmo_dcn4.cur_latency_index;
		setup_display_config(in_out->optimized_display_config, in_out->instance, in_out->instance->scratch.pmo_dcn4.cur_pstate_candidate);
	}

	return success;
}

bool pmo_dcn4_fams2_init_for_stutter(struct dml2_pmo_init_for_stutter_in_out *in_out)
{
	bool success = true;
	struct dml2_pmo_instance *pmo = in_out->instance;
	bool stutter_period_meets_z8_eco = true;
	bool z8_stutter_optimization_too_expensive = false;
	bool stutter_optimization_too_expensive = false;
	double line_time_us, vblank_nom_time_us;

	unsigned int i;

	if (pmo->soc_bb->power_management_parameters.z8_stutter_exit_latency_us > 0 &&
		pmo->soc_bb->power_management_parameters.stutter_enter_plus_exit_latency_us > 0 &&
		pmo->soc_bb->power_management_parameters.z8_stutter_exit_latency_us < pmo->soc_bb->power_management_parameters.stutter_enter_plus_exit_latency_us)
		return false; // Unexpected SoCBB setup

	for (i = 0; i < in_out->base_display_config->display_config.num_planes; i++) {
		if (in_out->base_display_config->mode_support_result.cfg_support_info.plane_support_info[i].active_latency_hiding_us <
			pmo->soc_bb->power_management_parameters.z8_stutter_exit_latency_us + pmo->soc_bb->power_management_parameters.z8_min_idle_time) {
			stutter_period_meets_z8_eco = false;
			break;
		}
	}

	for (i = 0; i < in_out->base_display_config->display_config.num_streams; i++) {
		line_time_us = (double)in_out->base_display_config->display_config.stream_descriptors[i].timing.h_total / (in_out->base_display_config->display_config.stream_descriptors[i].timing.pixel_clock_khz * 1000) * 1000000;
		vblank_nom_time_us = line_time_us * in_out->base_display_config->display_config.stream_descriptors[i].timing.vblank_nom;

		if (vblank_nom_time_us < pmo->soc_bb->power_management_parameters.z8_stutter_exit_latency_us * MIN_BLANK_STUTTER_FACTOR) {
			z8_stutter_optimization_too_expensive = true;
			break;
		}

		if (vblank_nom_time_us < pmo->soc_bb->power_management_parameters.stutter_enter_plus_exit_latency_us * MIN_BLANK_STUTTER_FACTOR) {
			stutter_optimization_too_expensive = true;
			break;
		}
	}

	pmo->scratch.pmo_dcn4.num_stutter_candidates = 0;
	pmo->scratch.pmo_dcn4.cur_stutter_candidate = 0;

	if (stutter_period_meets_z8_eco && !z8_stutter_optimization_too_expensive) {
		if (pmo->soc_bb->power_management_parameters.z8_stutter_exit_latency_us > 0) {
			pmo->scratch.pmo_dcn4.optimal_vblank_reserved_time_for_stutter_us[pmo->scratch.pmo_dcn4.num_stutter_candidates] = (unsigned int)pmo->soc_bb->power_management_parameters.z8_stutter_exit_latency_us;
			pmo->scratch.pmo_dcn4.num_stutter_candidates++;
			pmo->scratch.pmo_dcn4.z8_vblank_optimizable = true;
		}
	} else {
		pmo->scratch.pmo_dcn4.z8_vblank_optimizable = false;
	}

	if (!stutter_optimization_too_expensive && pmo->soc_bb->power_management_parameters.stutter_enter_plus_exit_latency_us > 0) {
		pmo->scratch.pmo_dcn4.optimal_vblank_reserved_time_for_stutter_us[pmo->scratch.pmo_dcn4.num_stutter_candidates] = (unsigned int)pmo->soc_bb->power_management_parameters.stutter_enter_plus_exit_latency_us;
		pmo->scratch.pmo_dcn4.num_stutter_candidates++;
	}

	if (pmo->scratch.pmo_dcn4.num_stutter_candidates == 0)
		success = false;

	return success;
}

bool pmo_dcn4_fams2_test_for_stutter(struct dml2_pmo_test_for_stutter_in_out *in_out)
{
	bool success = true;
	struct dml2_pmo_instance *pmo = in_out->instance;

	unsigned int i;

	for (i = 0; i < in_out->base_display_config->display_config.num_planes; i++) {
		if (pmo->soc_bb->power_management_parameters.z8_stutter_exit_latency_us > 0 &&
			pmo->scratch.pmo_dcn4.z8_vblank_optimizable &&
			in_out->base_display_config->display_config.plane_descriptors[i].overrides.reserved_vblank_time_ns < (int)pmo->soc_bb->power_management_parameters.z8_stutter_exit_latency_us * 1000) {
			success = false;
			break;
		}
		if (pmo->soc_bb->power_management_parameters.stutter_enter_plus_exit_latency_us > 0 &&
			in_out->base_display_config->display_config.plane_descriptors[i].overrides.reserved_vblank_time_ns < (int)pmo->soc_bb->power_management_parameters.stutter_enter_plus_exit_latency_us * 1000) {
			success = false;
			break;
		}
	}

	return success;
}

bool pmo_dcn4_fams2_optimize_for_stutter(struct dml2_pmo_optimize_for_stutter_in_out *in_out)
{
	bool success = false;
	struct dml2_pmo_instance *pmo = in_out->instance;
	unsigned int i;

	memcpy(in_out->optimized_display_config, in_out->base_display_config, sizeof(struct display_configuation_with_meta));

	if (!in_out->last_candidate_failed) {
		if (pmo->scratch.pmo_dcn4.cur_stutter_candidate < pmo->scratch.pmo_dcn4.num_stutter_candidates) {
			for (i = 0; i < in_out->optimized_display_config->display_config.num_planes; i++) {
				/* take the max of the current and the optimal reserved time */
				in_out->optimized_display_config->display_config.plane_descriptors[i].overrides.reserved_vblank_time_ns =
						(long)math_max2(pmo->scratch.pmo_dcn4.optimal_vblank_reserved_time_for_stutter_us[pmo->scratch.pmo_dcn4.cur_stutter_candidate] * 1000,
						in_out->optimized_display_config->display_config.plane_descriptors[i].overrides.reserved_vblank_time_ns);
			}

			success = true;
		}
	}

	return success;
}<|MERGE_RESOLUTION|>--- conflicted
+++ resolved
@@ -1094,13 +1094,8 @@
 
 		if (plane_descriptor->surface.dcc.enable) {
 			mcaches_per_plane += display_config->stage2.mcache_allocations[i].num_mcaches_plane0 +
-<<<<<<< HEAD
-					display_config->stage2.mcache_allocations[i].num_mcaches_plane1 -
-					(display_config->stage2.mcache_allocations[i].last_slice_sharing.plane0_plane1 ? 1 : 0);
-=======
 				display_config->stage2.mcache_allocations[i].num_mcaches_plane1 -
 				(display_config->stage2.mcache_allocations[i].last_slice_sharing.plane0_plane1 ? 1 : 0);
->>>>>>> fc85704c
 		}
 
 		if (is_bit_set_in_bitfield(mask, (unsigned char)plane_descriptor->stream_index)) {
@@ -1118,10 +1113,6 @@
 				mcaches_per_plane *= 2;
 			}
 		}
-<<<<<<< HEAD
-
-=======
->>>>>>> fc85704c
 		total_mcaches_required += mcaches_per_plane;
 	}
 
