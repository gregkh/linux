--- conflicted
+++ resolved
@@ -5252,15 +5252,9 @@
 					UnboundedRequestEnabledThisState,
 					CompressedBufferSizeInkByteThisState,
 					&v->DRAMClockChangeSupport[i][j],
-<<<<<<< HEAD
 					&dummy,
 					&dummy,
 					&dummy,
-=======
-					&dummy,
-					&dummy,
-					&dummy,
->>>>>>> e6f4ff3f
 					&dummy);
 		}
 	}
