// SPDX-License-Identifier: MIT
/*
 * Copyright 2022 Advanced Micro Devices, Inc.
 *
 * Permission is hereby granted, free of charge, to any person obtaining a
 * copy of this software and associated documentation files (the "Software"),
 * to deal in the Software without restriction, including without limitation
 * the rights to use, copy, modify, merge, publish, distribute, sublicense,
 * and/or sell copies of the Software, and to permit persons to whom the
 * Software is furnished to do so, subject to the following conditions:
 *
 * The above copyright notice and this permission notice shall be included in
 * all copies or substantial portions of the Software.
 *
 * THE SOFTWARE IS PROVIDED "AS IS", WITHOUT WARRANTY OF ANY KIND, EXPRESS OR
 * IMPLIED, INCLUDING BUT NOT LIMITED TO THE WARRANTIES OF MERCHANTABILITY,
 * FITNESS FOR A PARTICULAR PURPOSE AND NONINFRINGEMENT.  IN NO EVENT SHALL
 * THE COPYRIGHT HOLDER(S) OR AUTHOR(S) BE LIABLE FOR ANY CLAIM, DAMAGES OR
 * OTHER LIABILITY, WHETHER IN AN ACTION OF CONTRACT, TORT OR OTHERWISE,
 * ARISING FROM, OUT OF OR IN CONNECTION WITH THE SOFTWARE OR THE USE OR
 * OTHER DEALINGS IN THE SOFTWARE.
 *
 * Authors: AMD
 *
 */

#include "clk_mgr.h"
#include "resource.h"
#include "dcn31/dcn31_hubbub.h"
#include "dcn314_fpu.h"
#include "dml/dcn20/dcn20_fpu.h"
#include "dml/dcn31/dcn31_fpu.h"
#include "dml/display_mode_vba.h"
#include "dml/dml_inline_defs.h"

struct _vcs_dpi_ip_params_st dcn3_14_ip = {
	.VBlankNomDefaultUS = 668,
	.gpuvm_enable = 1,
	.gpuvm_max_page_table_levels = 1,
	.hostvm_enable = 1,
	.hostvm_max_page_table_levels = 2,
	.rob_buffer_size_kbytes = 64,
	.det_buffer_size_kbytes = DCN3_14_DEFAULT_DET_SIZE,
	.config_return_buffer_size_in_kbytes = 1792,
	.compressed_buffer_segment_size_in_kbytes = 64,
	.meta_fifo_size_in_kentries = 32,
	.zero_size_buffer_entries = 512,
	.compbuf_reserved_space_64b = 256,
	.compbuf_reserved_space_zs = 64,
	.dpp_output_buffer_pixels = 2560,
	.opp_output_buffer_lines = 1,
	.pixel_chunk_size_kbytes = 8,
	.meta_chunk_size_kbytes = 2,
	.min_meta_chunk_size_bytes = 256,
	.writeback_chunk_size_kbytes = 8,
	.ptoi_supported = false,
	.num_dsc = 4,
	.maximum_dsc_bits_per_component = 10,
	.dsc422_native_support = false,
	.is_line_buffer_bpp_fixed = true,
	.line_buffer_fixed_bpp = 48,
	.line_buffer_size_bits = 789504,
	.max_line_buffer_lines = 12,
	.writeback_interface_buffer_size_kbytes = 90,
	.max_num_dpp = 4,
	.max_num_otg = 4,
	.max_num_hdmi_frl_outputs = 1,
	.max_num_wb = 1,
	.max_dchub_pscl_bw_pix_per_clk = 4,
	.max_pscl_lb_bw_pix_per_clk = 2,
	.max_lb_vscl_bw_pix_per_clk = 4,
	.max_vscl_hscl_bw_pix_per_clk = 4,
	.max_hscl_ratio = 6,
	.max_vscl_ratio = 6,
	.max_hscl_taps = 8,
	.max_vscl_taps = 8,
	.dpte_buffer_size_in_pte_reqs_luma = 64,
	.dpte_buffer_size_in_pte_reqs_chroma = 34,
	.dispclk_ramp_margin_percent = 1,
	.max_inter_dcn_tile_repeaters = 8,
	.cursor_buffer_size = 16,
	.cursor_chunk_size = 2,
	.writeback_line_buffer_buffer_size = 0,
	.writeback_min_hscl_ratio = 1,
	.writeback_min_vscl_ratio = 1,
	.writeback_max_hscl_ratio = 1,
	.writeback_max_vscl_ratio = 1,
	.writeback_max_hscl_taps = 1,
	.writeback_max_vscl_taps = 1,
	.dppclk_delay_subtotal = 46,
	.dppclk_delay_scl = 50,
	.dppclk_delay_scl_lb_only = 16,
	.dppclk_delay_cnvc_formatter = 27,
	.dppclk_delay_cnvc_cursor = 6,
	.dispclk_delay_subtotal = 119,
	.dynamic_metadata_vm_enabled = false,
	.odm_combine_4to1_supported = false,
	.dcc_supported = true,
};

static struct _vcs_dpi_soc_bounding_box_st dcn3_14_soc = {
		/*TODO: correct dispclk/dppclk voltage level determination*/
	.clock_limits = {
		{
			.state = 0,
			.dispclk_mhz = 1200.0,
			.dppclk_mhz = 1200.0,
			.phyclk_mhz = 600.0,
			.phyclk_d18_mhz = 667.0,
			.dscclk_mhz = 186.0,
			.dtbclk_mhz = 600.0,
		},
		{
			.state = 1,
			.dispclk_mhz = 1200.0,
			.dppclk_mhz = 1200.0,
			.phyclk_mhz = 810.0,
			.phyclk_d18_mhz = 667.0,
			.dscclk_mhz = 209.0,
			.dtbclk_mhz = 600.0,
		},
		{
			.state = 2,
			.dispclk_mhz = 1200.0,
			.dppclk_mhz = 1200.0,
			.phyclk_mhz = 810.0,
			.phyclk_d18_mhz = 667.0,
			.dscclk_mhz = 209.0,
			.dtbclk_mhz = 600.0,
		},
		{
			.state = 3,
			.dispclk_mhz = 1200.0,
			.dppclk_mhz = 1200.0,
			.phyclk_mhz = 810.0,
			.phyclk_d18_mhz = 667.0,
			.dscclk_mhz = 371.0,
			.dtbclk_mhz = 600.0,
		},
		{
			.state = 4,
			.dispclk_mhz = 1200.0,
			.dppclk_mhz = 1200.0,
			.phyclk_mhz = 810.0,
			.phyclk_d18_mhz = 667.0,
			.dscclk_mhz = 417.0,
			.dtbclk_mhz = 600.0,
		},
	},
	.num_states = 5,
	.sr_exit_time_us = 16.5,
	.sr_enter_plus_exit_time_us = 18.5,
	.sr_exit_z8_time_us = 268.0,
	.sr_enter_plus_exit_z8_time_us = 393.0,
	.writeback_latency_us = 12.0,
	.dram_channel_width_bytes = 4,
	.round_trip_ping_latency_dcfclk_cycles = 106,
	.urgent_latency_pixel_data_only_us = 4.0,
	.urgent_latency_pixel_mixed_with_vm_data_us = 4.0,
	.urgent_latency_vm_data_only_us = 4.0,
	.urgent_out_of_order_return_per_channel_pixel_only_bytes = 4096,
	.urgent_out_of_order_return_per_channel_pixel_and_vm_bytes = 4096,
	.urgent_out_of_order_return_per_channel_vm_only_bytes = 4096,
	.pct_ideal_sdp_bw_after_urgent = 80.0,
	.pct_ideal_dram_sdp_bw_after_urgent_pixel_only = 65.0,
	.pct_ideal_dram_sdp_bw_after_urgent_pixel_and_vm = 60.0,
	.pct_ideal_dram_sdp_bw_after_urgent_vm_only = 30.0,
	.max_avg_sdp_bw_use_normal_percent = 60.0,
	.max_avg_dram_bw_use_normal_percent = 60.0,
	.fabric_datapath_to_dcn_data_return_bytes = 32,
	.return_bus_width_bytes = 64,
	.downspread_percent = 0.38,
	.dcn_downspread_percent = 0.5,
	.gpuvm_min_page_size_bytes = 4096,
	.hostvm_min_page_size_bytes = 4096,
	.do_urgent_latency_adjustment = false,
	.urgent_latency_adjustment_fabric_clock_component_us = 0,
	.urgent_latency_adjustment_fabric_clock_reference_mhz = 0,
};


void dcn314_update_bw_bounding_box_fpu(struct dc *dc, struct clk_bw_params *bw_params)
{
	struct clk_limit_table *clk_table = &bw_params->clk_table;
	struct _vcs_dpi_voltage_scaling_st *clock_limits =
		dcn3_14_soc.clock_limits;
	unsigned int i, closest_clk_lvl;
	int max_dispclk_mhz = 0, max_dppclk_mhz = 0;
	int j;

	dc_assert_fp_enabled();

	// Default clock levels are used for diags, which may lead to overclocking.
	if (dc->config.use_default_clock_table == false) {
		dcn3_14_ip.max_num_otg = dc->res_pool->res_cap->num_timing_generator;
		dcn3_14_ip.max_num_dpp = dc->res_pool->pipe_count;

		if (bw_params->dram_channel_width_bytes > 0)
			dcn3_14_soc.dram_channel_width_bytes = bw_params->dram_channel_width_bytes;

		if (bw_params->num_channels > 0)
			dcn3_14_soc.num_chans = bw_params->num_channels;

		ASSERT(dcn3_14_soc.num_chans);
		ASSERT(clk_table->num_entries);

		/* Prepass to find max clocks independent of voltage level. */
		for (i = 0; i < clk_table->num_entries; ++i) {
			if (clk_table->entries[i].dispclk_mhz > max_dispclk_mhz)
				max_dispclk_mhz = clk_table->entries[i].dispclk_mhz;
			if (clk_table->entries[i].dppclk_mhz > max_dppclk_mhz)
				max_dppclk_mhz = clk_table->entries[i].dppclk_mhz;
		}

		for (i = 0; i < clk_table->num_entries; i++) {
			/* loop backwards*/
			for (closest_clk_lvl = 0, j = dcn3_14_soc.num_states - 1; j >= 0; j--) {
				if ((unsigned int) dcn3_14_soc.clock_limits[j].dcfclk_mhz <= clk_table->entries[i].dcfclk_mhz) {
					closest_clk_lvl = j;
					break;
				}
			}
			if (clk_table->num_entries == 1) {
				/*smu gives one DPM level, let's take the highest one*/
				closest_clk_lvl = dcn3_14_soc.num_states - 1;
			}

			clock_limits[i].state = i;

			/* Clocks dependent on voltage level. */
			clock_limits[i].dcfclk_mhz = clk_table->entries[i].dcfclk_mhz;
			if (clk_table->num_entries == 1 &&
				clock_limits[i].dcfclk_mhz < dcn3_14_soc.clock_limits[closest_clk_lvl].dcfclk_mhz) {
				/*SMU fix not released yet*/
				clock_limits[i].dcfclk_mhz = dcn3_14_soc.clock_limits[closest_clk_lvl].dcfclk_mhz;
			}
			clock_limits[i].fabricclk_mhz = clk_table->entries[i].fclk_mhz;
			clock_limits[i].socclk_mhz = clk_table->entries[i].socclk_mhz;

			if (clk_table->entries[i].memclk_mhz && clk_table->entries[i].wck_ratio)
				clock_limits[i].dram_speed_mts = clk_table->entries[i].memclk_mhz * 2 * clk_table->entries[i].wck_ratio;

			/* Clocks independent of voltage level. */
			clock_limits[i].dispclk_mhz = max_dispclk_mhz ? max_dispclk_mhz :
				dcn3_14_soc.clock_limits[closest_clk_lvl].dispclk_mhz;

			clock_limits[i].dppclk_mhz = max_dppclk_mhz ? max_dppclk_mhz :
				dcn3_14_soc.clock_limits[closest_clk_lvl].dppclk_mhz;

			clock_limits[i].dram_bw_per_chan_gbps = dcn3_14_soc.clock_limits[closest_clk_lvl].dram_bw_per_chan_gbps;
			clock_limits[i].dscclk_mhz = dcn3_14_soc.clock_limits[closest_clk_lvl].dscclk_mhz;
			clock_limits[i].dtbclk_mhz = dcn3_14_soc.clock_limits[closest_clk_lvl].dtbclk_mhz;
			clock_limits[i].phyclk_d18_mhz = dcn3_14_soc.clock_limits[closest_clk_lvl].phyclk_d18_mhz;
			clock_limits[i].phyclk_mhz = dcn3_14_soc.clock_limits[closest_clk_lvl].phyclk_mhz;
		}
		for (i = 0; i < clk_table->num_entries; i++)
			dcn3_14_soc.clock_limits[i] = clock_limits[i];
		if (clk_table->num_entries) {
			dcn3_14_soc.num_states = clk_table->num_entries;
		}
	}

	if (max_dispclk_mhz) {
		dcn3_14_soc.dispclk_dppclk_vco_speed_mhz = max_dispclk_mhz * 2;
		dc->dml.soc.dispclk_dppclk_vco_speed_mhz = max_dispclk_mhz * 2;
	}

	dcn20_patch_bounding_box(dc, &dcn3_14_soc);
	dml_init_instance(&dc->dml, &dcn3_14_soc, &dcn3_14_ip, DML_PROJECT_DCN314);
}

static bool is_dual_plane(enum surface_pixel_format format)
{
	return format >= SURFACE_PIXEL_FORMAT_VIDEO_BEGIN || format == SURFACE_PIXEL_FORMAT_GRPH_RGBE_ALPHA;
}

/*
 * micro_sec_to_vert_lines () - converts time to number of vertical lines for a given timing
 *
 * @param: num_us: number of microseconds
 * @return: number of vertical lines. If exact number of vertical lines is not found then
 *          it will round up to next number of lines to guarantee num_us
 */
static unsigned int micro_sec_to_vert_lines(unsigned int num_us, struct dc_crtc_timing *timing)
{
	unsigned int num_lines = 0;
	unsigned int lines_time_in_ns = 1000.0 *
			(((float)timing->h_total * 1000.0) /
			 ((float)timing->pix_clk_100hz / 10.0));

	num_lines = dml_ceil(1000.0 * num_us / lines_time_in_ns, 1.0);

	return num_lines;
}

static unsigned int get_vertical_back_porch(struct dc_crtc_timing *timing)
{
	unsigned int v_active = 0, v_blank = 0, v_back_porch = 0;

	v_active = timing->v_border_top + timing->v_addressable + timing->v_border_bottom;
	v_blank = timing->v_total - v_active;
	v_back_porch = v_blank - timing->v_front_porch - timing->v_sync_width;

	return v_back_porch;
}

int dcn314_populate_dml_pipes_from_context_fpu(struct dc *dc, struct dc_state *context,
					       display_e2e_pipe_params_st *pipes,
					       bool fast_validate)
{
	int i, pipe_cnt;
	struct resource_context *res_ctx = &context->res_ctx;
	struct pipe_ctx *pipe;
	bool upscaled = false;
	const unsigned int max_allowed_vblank_nom = 1023;

	dc_assert_fp_enabled();

	dcn31x_populate_dml_pipes_from_context(dc, context, pipes, fast_validate);

	for (i = 0, pipe_cnt = 0; i < dc->res_pool->pipe_count; i++) {
		struct dc_crtc_timing *timing;
		unsigned int num_lines = 0;
		unsigned int v_back_porch = 0;

		if (!res_ctx->pipe_ctx[i].stream)
			continue;
		pipe = &res_ctx->pipe_ctx[i];
		timing = &pipe->stream->timing;

<<<<<<< HEAD
=======
		num_lines = micro_sec_to_vert_lines(dcn3_14_ip.VBlankNomDefaultUS, timing);

>>>>>>> 98817289
		if (pipe->stream->adjust.v_total_min != 0)
			pipes[pipe_cnt].pipe.dest.vtotal = pipe->stream->adjust.v_total_min;
		else
			pipes[pipe_cnt].pipe.dest.vtotal = timing->v_total;

<<<<<<< HEAD
		pipes[pipe_cnt].pipe.dest.vblank_nom = timing->v_total - pipes[pipe_cnt].pipe.dest.vactive;
		pipes[pipe_cnt].pipe.dest.vblank_nom = min(pipes[pipe_cnt].pipe.dest.vblank_nom, dcn3_14_ip.VBlankNomDefaultUS);
		pipes[pipe_cnt].pipe.dest.vblank_nom = max(pipes[pipe_cnt].pipe.dest.vblank_nom, timing->v_sync_width);
=======
		v_back_porch  = get_vertical_back_porch(timing);

		pipes[pipe_cnt].pipe.dest.vblank_nom = timing->v_total - pipes[pipe_cnt].pipe.dest.vactive;
		pipes[pipe_cnt].pipe.dest.vblank_nom = min(pipes[pipe_cnt].pipe.dest.vblank_nom, num_lines);
		// vblank_nom should not smaller than (VSync (timing->v_sync_width + v_back_porch) + 2)
		// + 2 is because
		// 1 -> VStartup_start should be 1 line before VSync
		// 1 -> always reserve 1 line between start of vblank to vstartup signal
		pipes[pipe_cnt].pipe.dest.vblank_nom =
			max(pipes[pipe_cnt].pipe.dest.vblank_nom, timing->v_sync_width + v_back_porch + 2);
>>>>>>> 98817289
		pipes[pipe_cnt].pipe.dest.vblank_nom = min(pipes[pipe_cnt].pipe.dest.vblank_nom, max_allowed_vblank_nom);

		if (pipe->plane_state &&
				(pipe->plane_state->src_rect.height < pipe->plane_state->dst_rect.height ||
				pipe->plane_state->src_rect.width < pipe->plane_state->dst_rect.width))
			upscaled = true;

		/* Apply HostVM policy - either based on hypervisor globally enabled, or rIOMMU active */
		if (dc->debug.dml_hostvm_override == DML_HOSTVM_NO_OVERRIDE)
			pipes[i].pipe.src.hostvm = dc->vm_pa_config.is_hvm_enabled || dc->res_pool->hubbub->riommu_active;

		/*
		 * Immediate flip can be set dynamically after enabling the plane.
		 * We need to require support for immediate flip or underflow can be
		 * intermittently experienced depending on peak b/w requirements.
		 */
		pipes[pipe_cnt].pipe.src.immediate_flip = true;

		pipes[pipe_cnt].pipe.src.unbounded_req_mode = false;
		pipes[pipe_cnt].pipe.src.dcc_fraction_of_zs_req_luma = 0;
		pipes[pipe_cnt].pipe.src.dcc_fraction_of_zs_req_chroma = 0;
		pipes[pipe_cnt].pipe.dest.vfront_porch = timing->v_front_porch;
		pipes[pipe_cnt].pipe.src.dcc_rate = 3;
		pipes[pipe_cnt].dout.dsc_input_bpc = 0;

		if (pipes[pipe_cnt].dout.dsc_enable) {
			switch (timing->display_color_depth) {
			case COLOR_DEPTH_888:
				pipes[pipe_cnt].dout.dsc_input_bpc = 8;
				break;
			case COLOR_DEPTH_101010:
				pipes[pipe_cnt].dout.dsc_input_bpc = 10;
				break;
			case COLOR_DEPTH_121212:
				pipes[pipe_cnt].dout.dsc_input_bpc = 12;
				break;
			default:
				ASSERT(0);
				break;
			}
		}

		pipe_cnt++;
	}
	context->bw_ctx.dml.ip.det_buffer_size_kbytes = DCN3_14_DEFAULT_DET_SIZE;

	dc->config.enable_4to1MPC = false;
	if (pipe_cnt == 1 && pipe->plane_state
		&& pipe->plane_state->rotation == ROTATION_ANGLE_0 && !dc->debug.disable_z9_mpc) {
		if (is_dual_plane(pipe->plane_state->format)
				&& pipe->plane_state->src_rect.width <= 1920 && pipe->plane_state->src_rect.height <= 1080) {
			dc->config.enable_4to1MPC = true;
		} else if (!is_dual_plane(pipe->plane_state->format) && pipe->plane_state->src_rect.width <= 5120) {
			/* Limit to 5k max to avoid forced pipe split when there is not enough detile for swath */
			context->bw_ctx.dml.ip.det_buffer_size_kbytes = 192;
			pipes[0].pipe.src.unbounded_req_mode = true;
		}
	} else if (context->stream_count >= dc->debug.crb_alloc_policy_min_disp_count
			&& dc->debug.crb_alloc_policy > DET_SIZE_DEFAULT) {
		context->bw_ctx.dml.ip.det_buffer_size_kbytes = dc->debug.crb_alloc_policy * 64;
	} else if (context->stream_count >= 3 && upscaled) {
		context->bw_ctx.dml.ip.det_buffer_size_kbytes = 192;
	}

	for (i = 0; i < dc->res_pool->pipe_count; i++) {
		struct pipe_ctx *pipe = &context->res_ctx.pipe_ctx[i];

		if (!pipe->stream)
			continue;

		if (pipe->stream->signal == SIGNAL_TYPE_EDP && dc->debug.seamless_boot_odm_combine &&
				pipe->stream->apply_seamless_boot_optimization) {

			if (pipe->stream->apply_boot_odm_mode == dm_odm_combine_policy_2to1) {
				context->bw_ctx.dml.vba.ODMCombinePolicy = dm_odm_combine_policy_2to1;
				break;
			}
		}
	}

	return pipe_cnt;
}<|MERGE_RESOLUTION|>--- conflicted
+++ resolved
@@ -328,21 +328,13 @@
 		pipe = &res_ctx->pipe_ctx[i];
 		timing = &pipe->stream->timing;
 
-<<<<<<< HEAD
-=======
 		num_lines = micro_sec_to_vert_lines(dcn3_14_ip.VBlankNomDefaultUS, timing);
 
->>>>>>> 98817289
 		if (pipe->stream->adjust.v_total_min != 0)
 			pipes[pipe_cnt].pipe.dest.vtotal = pipe->stream->adjust.v_total_min;
 		else
 			pipes[pipe_cnt].pipe.dest.vtotal = timing->v_total;
 
-<<<<<<< HEAD
-		pipes[pipe_cnt].pipe.dest.vblank_nom = timing->v_total - pipes[pipe_cnt].pipe.dest.vactive;
-		pipes[pipe_cnt].pipe.dest.vblank_nom = min(pipes[pipe_cnt].pipe.dest.vblank_nom, dcn3_14_ip.VBlankNomDefaultUS);
-		pipes[pipe_cnt].pipe.dest.vblank_nom = max(pipes[pipe_cnt].pipe.dest.vblank_nom, timing->v_sync_width);
-=======
 		v_back_porch  = get_vertical_back_porch(timing);
 
 		pipes[pipe_cnt].pipe.dest.vblank_nom = timing->v_total - pipes[pipe_cnt].pipe.dest.vactive;
@@ -353,7 +345,6 @@
 		// 1 -> always reserve 1 line between start of vblank to vstartup signal
 		pipes[pipe_cnt].pipe.dest.vblank_nom =
 			max(pipes[pipe_cnt].pipe.dest.vblank_nom, timing->v_sync_width + v_back_porch + 2);
->>>>>>> 98817289
 		pipes[pipe_cnt].pipe.dest.vblank_nom = min(pipes[pipe_cnt].pipe.dest.vblank_nom, max_allowed_vblank_nom);
 
 		if (pipe->plane_state &&
