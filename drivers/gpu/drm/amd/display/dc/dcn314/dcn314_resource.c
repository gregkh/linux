--- conflicted
+++ resolved
@@ -871,21 +871,13 @@
 	.enable_z9_disable_interface = true,
 	.minimum_z8_residency_time = 2100,
 	.psr_skip_crtc_disable = true,
-<<<<<<< HEAD
-=======
 	.replay_skip_crtc_disabled = true,
->>>>>>> 98817289
 	.disable_dmcu = true,
 	.force_abm_enable = false,
 	.timing_trace = false,
 	.clock_trace = true,
-<<<<<<< HEAD
-	.disable_dpp_power_gate = true,
-	.disable_hubp_power_gate = true,
-=======
 	.disable_dpp_power_gate = false,
 	.disable_hubp_power_gate = false,
->>>>>>> 98817289
 	.disable_pplib_clock_request = false,
 	.pipe_split_policy = MPC_SPLIT_DYNAMIC,
 	.force_single_disp_pipe_split = false,
@@ -918,17 +910,6 @@
 	.root_clock_optimization = {
 			.bits = {
 					.dpp = true,
-<<<<<<< HEAD
-					.dsc = false,
-					.hdmistream = false,
-					.hdmichar = false,
-					.dpstream = false,
-					.symclk32_se = false,
-					.symclk32_le = false,
-					.symclk_fe = false,
-					.physymclk = false,
-					.dpiasymclk = false,
-=======
 					.dsc = true,
 					.hdmistream = true,
 					.hdmichar = true,
@@ -938,7 +919,6 @@
 					.symclk_fe = true,
 					.physymclk = true,
 					.dpiasymclk = true,
->>>>>>> 98817289
 			}
 	},
 
@@ -967,10 +947,7 @@
 	.psr = {
 		.disable_psr = false,
 		.disallow_psrsu = false,
-<<<<<<< HEAD
-=======
 		.disallow_replay = false,
->>>>>>> 98817289
 	},
 	.ilr = {
 		.optimize_edp_link_rate = true,
@@ -1734,13 +1711,9 @@
 		struct dc_state *context)
 {
 	// Filter 2K@240Hz+8K@24fps above combination timing if memory only has single dimm LPDDR
-<<<<<<< HEAD
-	if (dc->clk_mgr->bw_params->vram_type == 34 && dc->clk_mgr->bw_params->num_channels < 2) {
-=======
 	if (dc->clk_mgr->bw_params->vram_type == 34 &&
 	    dc->clk_mgr->bw_params->num_channels < 2 &&
 	    context->stream_count > 1) {
->>>>>>> 98817289
 		int total_phy_pix_clk = 0;
 
 		for (int i = 0; i < context->stream_count; i++)
@@ -1789,13 +1762,8 @@
 		BW_VAL_TRACE_SKIP(fast);
 		goto validate_out;
 	}
-<<<<<<< HEAD
-
-	dc->res_pool->funcs->calculate_wm_and_dlg(dc, context, pipes, pipe_cnt, vlevel);
-=======
 	if (dc->res_pool->funcs->calculate_wm_and_dlg)
 		dc->res_pool->funcs->calculate_wm_and_dlg(dc, context, pipes, pipe_cnt, vlevel);
->>>>>>> 98817289
 
 	BW_VAL_TRACE_END_WATERMARKS();
 
@@ -1967,13 +1935,10 @@
 	else
 		dc->debug = debug_defaults_diags;
 
-<<<<<<< HEAD
-=======
 	/* Disable pipe power gating */
 	dc->debug.disable_dpp_power_gate = true;
 	dc->debug.disable_hubp_power_gate = true;
 
->>>>>>> 98817289
 	/* Disable root clock optimization */
 	dc->debug.root_clock_optimization.u32All = 0;
 
