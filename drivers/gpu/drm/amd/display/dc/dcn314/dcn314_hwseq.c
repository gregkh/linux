// SPDX-License-Identifier: MIT
/*
 * Copyright 2022 Advanced Micro Devices, Inc.
 *
 * Permission is hereby granted, free of charge, to any person obtaining a
 * copy of this software and associated documentation files (the "Software"),
 * to deal in the Software without restriction, including without limitation
 * the rights to use, copy, modify, merge, publish, distribute, sublicense,
 * and/or sell copies of the Software, and to permit persons to whom the
 * Software is furnished to do so, subject to the following conditions:
 *
 * The above copyright notice and this permission notice shall be included in
 * all copies or substantial portions of the Software.
 *
 * THE SOFTWARE IS PROVIDED "AS IS", WITHOUT WARRANTY OF ANY KIND, EXPRESS OR
 * IMPLIED, INCLUDING BUT NOT LIMITED TO THE WARRANTIES OF MERCHANTABILITY,
 * FITNESS FOR A PARTICULAR PURPOSE AND NONINFRINGEMENT.  IN NO EVENT SHALL
 * THE COPYRIGHT HOLDER(S) OR AUTHOR(S) BE LIABLE FOR ANY CLAIM, DAMAGES OR
 * OTHER LIABILITY, WHETHER IN AN ACTION OF CONTRACT, TORT OR OTHERWISE,
 * ARISING FROM, OUT OF OR IN CONNECTION WITH THE SOFTWARE OR THE USE OR
 * OTHER DEALINGS IN THE SOFTWARE.
 *
 * Authors: AMD
 *
 */


#include "dm_services.h"
#include "dm_helpers.h"
#include "core_types.h"
#include "resource.h"
#include "dccg.h"
#include "dce/dce_hwseq.h"
#include "clk_mgr.h"
#include "reg_helper.h"
#include "abm.h"
#include "hubp.h"
#include "dchubbub.h"
#include "timing_generator.h"
#include "opp.h"
#include "ipp.h"
#include "mpc.h"
#include "mcif_wb.h"
#include "dc_dmub_srv.h"
#include "dcn314_hwseq.h"
#include "link_hwss.h"
#include "dpcd_defs.h"
#include "dce/dmub_outbox.h"
#include "link.h"
#include "dcn10/dcn10_hw_sequencer.h"
#include "inc/link_enc_cfg.h"
#include "dcn30/dcn30_vpg.h"
#include "dce/dce_i2c_hw.h"
#include "dsc.h"
#include "dcn20/dcn20_optc.h"
#include "dcn30/dcn30_cm_common.h"

#define DC_LOGGER_INIT(logger)

#define CTX \
	hws->ctx
#define REG(reg)\
	hws->regs->reg
#define DC_LOGGER \
		dc->ctx->logger


#undef FN
#define FN(reg_name, field_name) \
	hws->shifts->field_name, hws->masks->field_name

static int calc_mpc_flow_ctrl_cnt(const struct dc_stream_state *stream,
		int opp_cnt)
{
	bool hblank_halved = optc2_is_two_pixels_per_containter(&stream->timing);
	int flow_ctrl_cnt;

	if (opp_cnt >= 2)
		hblank_halved = true;

	flow_ctrl_cnt = stream->timing.h_total - stream->timing.h_addressable -
			stream->timing.h_border_left -
			stream->timing.h_border_right;

	if (hblank_halved)
		flow_ctrl_cnt /= 2;

	/* ODM combine 4:1 case */
	if (opp_cnt == 4)
		flow_ctrl_cnt /= 2;

	return flow_ctrl_cnt;
}

static void update_dsc_on_stream(struct pipe_ctx *pipe_ctx, bool enable)
{
	struct display_stream_compressor *dsc = pipe_ctx->stream_res.dsc;
	struct dc_stream_state *stream = pipe_ctx->stream;
	struct pipe_ctx *odm_pipe;
	int opp_cnt = 1;

	ASSERT(dsc);
	for (odm_pipe = pipe_ctx->next_odm_pipe; odm_pipe; odm_pipe = odm_pipe->next_odm_pipe)
		opp_cnt++;

	if (enable) {
		struct dsc_config dsc_cfg;
		struct dsc_optc_config dsc_optc_cfg;
		enum optc_dsc_mode optc_dsc_mode;

		/* Enable DSC hw block */
		dsc_cfg.pic_width = (stream->timing.h_addressable + stream->timing.h_border_left + stream->timing.h_border_right) / opp_cnt;
		dsc_cfg.pic_height = stream->timing.v_addressable + stream->timing.v_border_top + stream->timing.v_border_bottom;
		dsc_cfg.pixel_encoding = stream->timing.pixel_encoding;
		dsc_cfg.color_depth = stream->timing.display_color_depth;
		dsc_cfg.is_odm = pipe_ctx->next_odm_pipe ? true : false;
		dsc_cfg.dc_dsc_cfg = stream->timing.dsc_cfg;
		ASSERT(dsc_cfg.dc_dsc_cfg.num_slices_h % opp_cnt == 0);
		dsc_cfg.dc_dsc_cfg.num_slices_h /= opp_cnt;

		dsc->funcs->dsc_set_config(dsc, &dsc_cfg, &dsc_optc_cfg);
		dsc->funcs->dsc_enable(dsc, pipe_ctx->stream_res.opp->inst);
		for (odm_pipe = pipe_ctx->next_odm_pipe; odm_pipe; odm_pipe = odm_pipe->next_odm_pipe) {
			struct display_stream_compressor *odm_dsc = odm_pipe->stream_res.dsc;

			ASSERT(odm_dsc);
			odm_dsc->funcs->dsc_set_config(odm_dsc, &dsc_cfg, &dsc_optc_cfg);
			odm_dsc->funcs->dsc_enable(odm_dsc, odm_pipe->stream_res.opp->inst);
		}
		dsc_cfg.dc_dsc_cfg.num_slices_h *= opp_cnt;
		dsc_cfg.pic_width *= opp_cnt;

		optc_dsc_mode = dsc_optc_cfg.is_pixel_format_444 ? OPTC_DSC_ENABLED_444 : OPTC_DSC_ENABLED_NATIVE_SUBSAMPLED;

		/* Enable DSC in OPTC */
		DC_LOG_DSC("Setting optc DSC config for tg instance %d:", pipe_ctx->stream_res.tg->inst);
		pipe_ctx->stream_res.tg->funcs->set_dsc_config(pipe_ctx->stream_res.tg,
							optc_dsc_mode,
							dsc_optc_cfg.bytes_per_pixel,
							dsc_optc_cfg.slice_width);
	} else {
		/* disable DSC in OPTC */
		pipe_ctx->stream_res.tg->funcs->set_dsc_config(
				pipe_ctx->stream_res.tg,
				OPTC_DSC_DISABLED, 0, 0);

		/* disable DSC block */
		dsc->funcs->dsc_disable(pipe_ctx->stream_res.dsc);
		for (odm_pipe = pipe_ctx->next_odm_pipe; odm_pipe; odm_pipe = odm_pipe->next_odm_pipe) {
			ASSERT(odm_pipe->stream_res.dsc);
			odm_pipe->stream_res.dsc->funcs->dsc_disable(odm_pipe->stream_res.dsc);
		}
	}
}

// Given any pipe_ctx, return the total ODM combine factor, and optionally return
// the OPPids which are used
static unsigned int get_odm_config(struct pipe_ctx *pipe_ctx, unsigned int *opp_instances)
{
	unsigned int opp_count = 1;
	struct pipe_ctx *odm_pipe;

	// First get to the top pipe
	for (odm_pipe = pipe_ctx; odm_pipe->prev_odm_pipe; odm_pipe = odm_pipe->prev_odm_pipe)
		;

	// First pipe is always used
	if (opp_instances)
		opp_instances[0] = odm_pipe->stream_res.opp->inst;

	// Find and count odm pipes, if any
	for (odm_pipe = odm_pipe->next_odm_pipe; odm_pipe; odm_pipe = odm_pipe->next_odm_pipe) {
		if (opp_instances)
			opp_instances[opp_count] = odm_pipe->stream_res.opp->inst;
		opp_count++;
	}

	return opp_count;
}

void dcn314_update_odm(struct dc *dc, struct dc_state *context, struct pipe_ctx *pipe_ctx)
{
	struct pipe_ctx *odm_pipe;
	int opp_cnt = 0;
	int opp_inst[MAX_PIPES] = {0};
	bool rate_control_2x_pclk = (pipe_ctx->stream->timing.flags.INTERLACE || optc2_is_two_pixels_per_containter(&pipe_ctx->stream->timing));
	struct mpc_dwb_flow_control flow_control;
	struct mpc *mpc = dc->res_pool->mpc;
	int i;

	opp_cnt = get_odm_config(pipe_ctx, opp_inst);

	if (opp_cnt > 1)
		pipe_ctx->stream_res.tg->funcs->set_odm_combine(
				pipe_ctx->stream_res.tg,
				opp_inst, opp_cnt,
				&pipe_ctx->stream->timing);
	else
		pipe_ctx->stream_res.tg->funcs->set_odm_bypass(
				pipe_ctx->stream_res.tg, &pipe_ctx->stream->timing);

	rate_control_2x_pclk = rate_control_2x_pclk || opp_cnt > 1;
	flow_control.flow_ctrl_mode = 0;
	flow_control.flow_ctrl_cnt0 = 0x80;
	flow_control.flow_ctrl_cnt1 = calc_mpc_flow_ctrl_cnt(pipe_ctx->stream, opp_cnt);
	if (mpc->funcs->set_out_rate_control) {
		for (i = 0; i < opp_cnt; ++i) {
			mpc->funcs->set_out_rate_control(
					mpc, opp_inst[i],
					true,
					rate_control_2x_pclk,
					&flow_control);
		}
	}

	for (odm_pipe = pipe_ctx->next_odm_pipe; odm_pipe; odm_pipe = odm_pipe->next_odm_pipe) {
		odm_pipe->stream_res.opp->funcs->opp_pipe_clock_control(
				odm_pipe->stream_res.opp,
				true);
	}

	if (pipe_ctx->stream_res.dsc) {
		struct pipe_ctx *current_pipe_ctx = &dc->current_state->res_ctx.pipe_ctx[pipe_ctx->pipe_idx];

		update_dsc_on_stream(pipe_ctx, pipe_ctx->stream->timing.flags.DSC);

		/* Check if no longer using pipe for ODM, then need to disconnect DSC for that pipe */
		if (!pipe_ctx->next_odm_pipe && current_pipe_ctx->next_odm_pipe &&
				current_pipe_ctx->next_odm_pipe->stream_res.dsc) {
			struct display_stream_compressor *dsc = current_pipe_ctx->next_odm_pipe->stream_res.dsc;
			/* disconnect DSC block from stream */
			dsc->funcs->dsc_disconnect(dsc);
		}
	}
}

void dcn314_dsc_pg_control(
		struct dce_hwseq *hws,
		unsigned int dsc_inst,
		bool power_on)
{
	uint32_t power_gate = power_on ? 0 : 1;
	uint32_t pwr_status = power_on ? 0 : 2;
	uint32_t org_ip_request_cntl = 0;

	if (hws->ctx->dc->debug.disable_dsc_power_gate)
		return;

	if (hws->ctx->dc->debug.root_clock_optimization.bits.dsc &&
		hws->ctx->dc->res_pool->dccg->funcs->enable_dsc &&
		power_on)
		hws->ctx->dc->res_pool->dccg->funcs->enable_dsc(
			hws->ctx->dc->res_pool->dccg, dsc_inst);

	REG_GET(DC_IP_REQUEST_CNTL, IP_REQUEST_EN, &org_ip_request_cntl);
	if (org_ip_request_cntl == 0)
		REG_SET(DC_IP_REQUEST_CNTL, 0, IP_REQUEST_EN, 1);

	switch (dsc_inst) {
	case 0: /* DSC0 */
		REG_UPDATE(DOMAIN16_PG_CONFIG,
				DOMAIN_POWER_GATE, power_gate);

		REG_WAIT(DOMAIN16_PG_STATUS,
				DOMAIN_PGFSM_PWR_STATUS, pwr_status,
				1, 1000);
		break;
	case 1: /* DSC1 */
		REG_UPDATE(DOMAIN17_PG_CONFIG,
				DOMAIN_POWER_GATE, power_gate);

		REG_WAIT(DOMAIN17_PG_STATUS,
				DOMAIN_PGFSM_PWR_STATUS, pwr_status,
				1, 1000);
		break;
	case 2: /* DSC2 */
		REG_UPDATE(DOMAIN18_PG_CONFIG,
				DOMAIN_POWER_GATE, power_gate);

		REG_WAIT(DOMAIN18_PG_STATUS,
				DOMAIN_PGFSM_PWR_STATUS, pwr_status,
				1, 1000);
		break;
	case 3: /* DSC3 */
		REG_UPDATE(DOMAIN19_PG_CONFIG,
				DOMAIN_POWER_GATE, power_gate);

		REG_WAIT(DOMAIN19_PG_STATUS,
				DOMAIN_PGFSM_PWR_STATUS, pwr_status,
				1, 1000);
		break;
	default:
		BREAK_TO_DEBUGGER();
		break;
	}

	if (org_ip_request_cntl == 0)
		REG_SET(DC_IP_REQUEST_CNTL, 0, IP_REQUEST_EN, 0);

	if (hws->ctx->dc->debug.root_clock_optimization.bits.dsc) {
		if (hws->ctx->dc->res_pool->dccg->funcs->disable_dsc && !power_on)
			hws->ctx->dc->res_pool->dccg->funcs->disable_dsc(
				hws->ctx->dc->res_pool->dccg, dsc_inst);
	}

}

void dcn314_enable_power_gating_plane(struct dce_hwseq *hws, bool enable)
{
	bool force_on = true; /* disable power gating */
	uint32_t org_ip_request_cntl = 0;

	if (enable && !hws->ctx->dc->debug.disable_hubp_power_gate)
		force_on = false;

	REG_GET(DC_IP_REQUEST_CNTL, IP_REQUEST_EN, &org_ip_request_cntl);
	if (org_ip_request_cntl == 0)
		REG_SET(DC_IP_REQUEST_CNTL, 0, IP_REQUEST_EN, 1);
	/* DCHUBP0/1/2/3/4/5 */
	REG_UPDATE(DOMAIN0_PG_CONFIG, DOMAIN_POWER_FORCEON, force_on);
	REG_UPDATE(DOMAIN2_PG_CONFIG, DOMAIN_POWER_FORCEON, force_on);
	/* DPP0/1/2/3/4/5 */
	REG_UPDATE(DOMAIN1_PG_CONFIG, DOMAIN_POWER_FORCEON, force_on);
	REG_UPDATE(DOMAIN3_PG_CONFIG, DOMAIN_POWER_FORCEON, force_on);

	force_on = true; /* disable power gating */
	if (enable && !hws->ctx->dc->debug.disable_dsc_power_gate)
		force_on = false;

	/* DCS0/1/2/3/4 */
	REG_UPDATE(DOMAIN16_PG_CONFIG, DOMAIN_POWER_FORCEON, force_on);
	REG_UPDATE(DOMAIN17_PG_CONFIG, DOMAIN_POWER_FORCEON, force_on);
	REG_UPDATE(DOMAIN18_PG_CONFIG, DOMAIN_POWER_FORCEON, force_on);
	REG_UPDATE(DOMAIN19_PG_CONFIG, DOMAIN_POWER_FORCEON, force_on);

	if (org_ip_request_cntl == 0)
		REG_SET(DC_IP_REQUEST_CNTL, 0, IP_REQUEST_EN, 0);
}

unsigned int dcn314_calculate_dccg_k1_k2_values(struct pipe_ctx *pipe_ctx, unsigned int *k1_div, unsigned int *k2_div)
{
	struct dc_stream_state *stream = pipe_ctx->stream;
	unsigned int odm_combine_factor = 0;
	bool two_pix_per_container = false;

	two_pix_per_container = optc2_is_two_pixels_per_containter(&stream->timing);
	odm_combine_factor = get_odm_config(pipe_ctx, NULL);

	if (stream->ctx->dc->link_srv->dp_is_128b_132b_signal(pipe_ctx)) {
		*k1_div = PIXEL_RATE_DIV_BY_1;
		*k2_div = PIXEL_RATE_DIV_BY_1;
	} else if (dc_is_hdmi_tmds_signal(pipe_ctx->stream->signal) || dc_is_dvi_signal(pipe_ctx->stream->signal)) {
		*k1_div = PIXEL_RATE_DIV_BY_1;
		if (stream->timing.pixel_encoding == PIXEL_ENCODING_YCBCR420)
			*k2_div = PIXEL_RATE_DIV_BY_2;
		else
			*k2_div = PIXEL_RATE_DIV_BY_4;
	} else if (dc_is_dp_signal(pipe_ctx->stream->signal) || dc_is_virtual_signal(pipe_ctx->stream->signal)) {
		if (two_pix_per_container) {
			*k1_div = PIXEL_RATE_DIV_BY_1;
			*k2_div = PIXEL_RATE_DIV_BY_2;
		} else {
			*k1_div = PIXEL_RATE_DIV_BY_1;
			*k2_div = PIXEL_RATE_DIV_BY_4;
			if (odm_combine_factor == 2)
				*k2_div = PIXEL_RATE_DIV_BY_2;
		}
	}

	if ((*k1_div == PIXEL_RATE_DIV_NA) && (*k2_div == PIXEL_RATE_DIV_NA))
		ASSERT(false);

	return odm_combine_factor;
}

void dcn314_set_pixels_per_cycle(struct pipe_ctx *pipe_ctx)
{
	uint32_t pix_per_cycle = 1;
	uint32_t odm_combine_factor = 1;

	if (!pipe_ctx || !pipe_ctx->stream || !pipe_ctx->stream_res.stream_enc)
		return;

	odm_combine_factor = get_odm_config(pipe_ctx, NULL);
	if (optc2_is_two_pixels_per_containter(&pipe_ctx->stream->timing) || odm_combine_factor > 1)
		pix_per_cycle = 2;

	if (pipe_ctx->stream_res.stream_enc->funcs->set_input_mode)
		pipe_ctx->stream_res.stream_enc->funcs->set_input_mode(pipe_ctx->stream_res.stream_enc,
				pix_per_cycle);
}

<<<<<<< HEAD
=======
void dcn314_resync_fifo_dccg_dio(struct dce_hwseq *hws, struct dc *dc, struct dc_state *context)
{
	unsigned int i;
	struct pipe_ctx *pipe = NULL;
	bool otg_disabled[MAX_PIPES] = {false};

	for (i = 0; i < dc->res_pool->pipe_count; i++) {
		pipe = &dc->current_state->res_ctx.pipe_ctx[i];

		if (pipe->top_pipe || pipe->prev_odm_pipe)
			continue;

		if (pipe->stream && (pipe->stream->dpms_off || dc_is_virtual_signal(pipe->stream->signal))) {
			pipe->stream_res.tg->funcs->disable_crtc(pipe->stream_res.tg);
			reset_sync_context_for_pipe(dc, context, i);
			otg_disabled[i] = true;
		}
	}

	hws->ctx->dc->res_pool->dccg->funcs->trigger_dio_fifo_resync(hws->ctx->dc->res_pool->dccg);

	for (i = 0; i < dc->res_pool->pipe_count; i++) {
		pipe = &dc->current_state->res_ctx.pipe_ctx[i];

		if (otg_disabled[i])
			pipe->stream_res.tg->funcs->enable_crtc(pipe->stream_res.tg);
	}
}

>>>>>>> 98817289
void dcn314_dpp_root_clock_control(struct dce_hwseq *hws, unsigned int dpp_inst, bool clock_on)
{
	if (!hws->ctx->dc->debug.root_clock_optimization.bits.dpp)
		return;

	if (hws->ctx->dc->res_pool->dccg->funcs->dpp_root_clock_control)
		hws->ctx->dc->res_pool->dccg->funcs->dpp_root_clock_control(
			hws->ctx->dc->res_pool->dccg, dpp_inst, clock_on);
}

<<<<<<< HEAD
void dcn314_hubp_pg_control(struct dce_hwseq *hws, unsigned int hubp_inst, bool power_on)
{
	struct dc_context *ctx = hws->ctx;
	union dmub_rb_cmd cmd;

	if (hws->ctx->dc->debug.disable_hubp_power_gate)
		return;

	PERF_TRACE();

	memset(&cmd, 0, sizeof(cmd));
	cmd.domain_control.header.type = DMUB_CMD__VBIOS;
	cmd.domain_control.header.sub_type = DMUB_CMD__VBIOS_DOMAIN_CONTROL;
	cmd.domain_control.header.payload_bytes = sizeof(cmd.domain_control.data);
	cmd.domain_control.data.inst = hubp_inst;
	cmd.domain_control.data.power_gate = !power_on;

	dc_dmub_srv_cmd_queue(ctx->dmub_srv, &cmd);
	dc_dmub_srv_cmd_execute(ctx->dmub_srv);
	dc_dmub_srv_wait_idle(ctx->dmub_srv);

	PERF_TRACE();
=======
static void apply_symclk_on_tx_off_wa(struct dc_link *link)
{
	/* There are use cases where SYMCLK is referenced by OTG. For instance
	 * for TMDS signal, OTG relies SYMCLK even if TX video output is off.
	 * However current link interface will power off PHY when disabling link
	 * output. This will turn off SYMCLK generated by PHY. The workaround is
	 * to identify such case where SYMCLK is still in use by OTG when we
	 * power off PHY. When this is detected, we will temporarily power PHY
	 * back on and move PHY's SYMCLK state to SYMCLK_ON_TX_OFF by calling
	 * program_pix_clk interface. When OTG is disabled, we will then power
	 * off PHY by calling disable link output again.
	 *
	 * In future dcn generations, we plan to rework transmitter control
	 * interface so that we could have an option to set SYMCLK ON TX OFF
	 * state in one step without this workaround
	 */

	struct dc *dc = link->ctx->dc;
	struct pipe_ctx *pipe_ctx = NULL;
	uint8_t i;

	if (link->phy_state.symclk_ref_cnts.otg > 0) {
		for (i = 0; i < MAX_PIPES; i++) {
			pipe_ctx = &dc->current_state->res_ctx.pipe_ctx[i];
			if (pipe_ctx->stream && pipe_ctx->stream->link == link && pipe_ctx->top_pipe == NULL) {
				pipe_ctx->clock_source->funcs->program_pix_clk(
						pipe_ctx->clock_source,
						&pipe_ctx->stream_res.pix_clk_params,
						dc->link_srv->dp_get_encoding_format(
								&pipe_ctx->link_config.dp_link_settings),
						&pipe_ctx->pll_settings);
				link->phy_state.symclk_state = SYMCLK_ON_TX_OFF;
				break;
			}
		}
	}
}

void dcn314_disable_link_output(struct dc_link *link,
		const struct link_resource *link_res,
		enum signal_type signal)
{
	struct dc *dc = link->ctx->dc;
	const struct link_hwss *link_hwss = get_link_hwss(link, link_res);
	struct dmcu *dmcu = dc->res_pool->dmcu;

	if (signal == SIGNAL_TYPE_EDP &&
			link->dc->hwss.edp_backlight_control &&
			!link->skip_implict_edp_power_control)
		link->dc->hwss.edp_backlight_control(link, false);
	else if (dmcu != NULL && dmcu->funcs->lock_phy)
		dmcu->funcs->lock_phy(dmcu);

	link_hwss->disable_link_output(link, link_res, signal);
	link->phy_state.symclk_state = SYMCLK_OFF_TX_OFF;
	/*
	 * Add the logic to extract BOTH power up and power down sequences
	 * from enable/disable link output and only call edp panel control
	 * in enable_link_dp and disable_link_dp once.
	 */
	if (dmcu != NULL && dmcu->funcs->lock_phy)
		dmcu->funcs->unlock_phy(dmcu);
	dc->link_srv->dp_trace_source_sequence(link, DPCD_SOURCE_SEQ_AFTER_DISABLE_LINK_PHY);

	apply_symclk_on_tx_off_wa(link);
>>>>>>> 98817289
}<|MERGE_RESOLUTION|>--- conflicted
+++ resolved
@@ -390,8 +390,6 @@
 				pix_per_cycle);
 }
 
-<<<<<<< HEAD
-=======
 void dcn314_resync_fifo_dccg_dio(struct dce_hwseq *hws, struct dc *dc, struct dc_state *context)
 {
 	unsigned int i;
@@ -421,7 +419,6 @@
 	}
 }
 
->>>>>>> 98817289
 void dcn314_dpp_root_clock_control(struct dce_hwseq *hws, unsigned int dpp_inst, bool clock_on)
 {
 	if (!hws->ctx->dc->debug.root_clock_optimization.bits.dpp)
@@ -432,30 +429,6 @@
 			hws->ctx->dc->res_pool->dccg, dpp_inst, clock_on);
 }
 
-<<<<<<< HEAD
-void dcn314_hubp_pg_control(struct dce_hwseq *hws, unsigned int hubp_inst, bool power_on)
-{
-	struct dc_context *ctx = hws->ctx;
-	union dmub_rb_cmd cmd;
-
-	if (hws->ctx->dc->debug.disable_hubp_power_gate)
-		return;
-
-	PERF_TRACE();
-
-	memset(&cmd, 0, sizeof(cmd));
-	cmd.domain_control.header.type = DMUB_CMD__VBIOS;
-	cmd.domain_control.header.sub_type = DMUB_CMD__VBIOS_DOMAIN_CONTROL;
-	cmd.domain_control.header.payload_bytes = sizeof(cmd.domain_control.data);
-	cmd.domain_control.data.inst = hubp_inst;
-	cmd.domain_control.data.power_gate = !power_on;
-
-	dc_dmub_srv_cmd_queue(ctx->dmub_srv, &cmd);
-	dc_dmub_srv_cmd_execute(ctx->dmub_srv);
-	dc_dmub_srv_wait_idle(ctx->dmub_srv);
-
-	PERF_TRACE();
-=======
 static void apply_symclk_on_tx_off_wa(struct dc_link *link)
 {
 	/* There are use cases where SYMCLK is referenced by OTG. For instance
@@ -521,5 +494,4 @@
 	dc->link_srv->dp_trace_source_sequence(link, DPCD_SOURCE_SEQ_AFTER_DISABLE_LINK_PHY);
 
 	apply_symclk_on_tx_off_wa(link);
->>>>>>> 98817289
 }