/*
 * Copyright 2021 Advanced Micro Devices, Inc.
 *
 * Permission is hereby granted, free of charge, to any person obtaining a
 * copy of this software and associated documentation files (the "Software"),
 * to deal in the Software without restriction, including without limitation
 * the rights to use, copy, modify, merge, publish, distribute, sublicense,
 * and/or sell copies of the Software, and to permit persons to whom the
 * Software is furnished to do so, subject to the following conditions:
 *
 * The above copyright notice and this permission notice shall be included in
 * all copies or substantial portions of the Software.
 *
 * THE SOFTWARE IS PROVIDED "AS IS", WITHOUT WARRANTY OF ANY KIND, EXPRESS OR
 * IMPLIED, INCLUDING BUT NOT LIMITED TO THE WARRANTIES OF MERCHANTABILITY,
 * FITNESS FOR A PARTICULAR PURPOSE AND NONINFRINGEMENT.  IN NO EVENT SHALL
 * THE COPYRIGHT HOLDER(S) OR AUTHOR(S) BE LIABLE FOR ANY CLAIM, DAMAGES OR
 * OTHER LIABILITY, WHETHER IN AN ACTION OF CONTRACT, TORT OR OTHERWISE,
 * ARISING FROM, OUT OF OR IN CONNECTION WITH THE SOFTWARE OR THE USE OR
 * OTHER DEALINGS IN THE SOFTWARE.
 *
 * Authors: AMD
 *
 */


#include "dm_services.h"
#include "dc.h"

#include "dcn31/dcn31_init.h"

#include "resource.h"
#include "include/irq_service_interface.h"
#include "dcn315_resource.h"

#include "dcn20/dcn20_resource.h"
#include "dcn30/dcn30_resource.h"
#include "dcn31/dcn31_resource.h"

#include "dcn10/dcn10_ipp.h"
#include "dcn30/dcn30_hubbub.h"
#include "dcn31/dcn31_hubbub.h"
#include "dcn30/dcn30_mpc.h"
#include "dcn31/dcn31_hubp.h"
#include "irq/dcn315/irq_service_dcn315.h"
#include "dcn30/dcn30_dpp.h"
#include "dcn31/dcn31_optc.h"
#include "dcn20/dcn20_hwseq.h"
#include "dcn30/dcn30_hwseq.h"
#include "dce110/dce110_hw_sequencer.h"
#include "dcn30/dcn30_opp.h"
#include "dcn20/dcn20_dsc.h"
#include "dcn30/dcn30_vpg.h"
#include "dcn30/dcn30_afmt.h"
#include "dcn30/dcn30_dio_stream_encoder.h"
#include "dcn31/dcn31_hpo_dp_stream_encoder.h"
#include "dcn31/dcn31_hpo_dp_link_encoder.h"
#include "dcn31/dcn31_apg.h"
#include "dcn31/dcn31_dio_link_encoder.h"
#include "dcn31/dcn31_vpg.h"
#include "dcn31/dcn31_afmt.h"
#include "dce/dce_clock_source.h"
#include "dce/dce_audio.h"
#include "dce/dce_hwseq.h"
#include "clk_mgr.h"
#include "virtual/virtual_stream_encoder.h"
#include "dce110/dce110_resource.h"
#include "dml/display_mode_vba.h"
#include "dml/dcn31/dcn31_fpu.h"
#include "dcn31/dcn31_dccg.h"
#include "dcn10/dcn10_resource.h"
#include "dcn31/dcn31_panel_cntl.h"

#include "dcn30/dcn30_dwb.h"
#include "dcn30/dcn30_mmhubbub.h"

#include "dcn/dcn_3_1_5_offset.h"
#include "dcn/dcn_3_1_5_sh_mask.h"
#include "dpcs/dpcs_4_2_2_offset.h"
#include "dpcs/dpcs_4_2_2_sh_mask.h"

#define NBIO_BASE__INST0_SEG0                      0x00000000
#define NBIO_BASE__INST0_SEG1                      0x00000014
#define NBIO_BASE__INST0_SEG2                      0x00000D20
#define NBIO_BASE__INST0_SEG3                      0x00010400
#define NBIO_BASE__INST0_SEG4                      0x0241B000
#define NBIO_BASE__INST0_SEG5                      0x04040000

#define DPCS_BASE__INST0_SEG0                      0x00000012
#define DPCS_BASE__INST0_SEG1                      0x000000C0
#define DPCS_BASE__INST0_SEG2                      0x000034C0
#define DPCS_BASE__INST0_SEG3                      0x00009000
#define DPCS_BASE__INST0_SEG4                      0x02403C00
#define DPCS_BASE__INST0_SEG5                      0

#define DCN_BASE__INST0_SEG0                       0x00000012
#define DCN_BASE__INST0_SEG1                       0x000000C0
#define DCN_BASE__INST0_SEG2                       0x000034C0
#define DCN_BASE__INST0_SEG3                       0x00009000
#define DCN_BASE__INST0_SEG4                       0x02403C00
#define DCN_BASE__INST0_SEG5                       0

#define regBIF_BX_PF2_RSMU_INDEX                                                                        0x0000
#define regBIF_BX_PF2_RSMU_INDEX_BASE_IDX                                                               1
#define regBIF_BX_PF2_RSMU_DATA                                                                         0x0001
#define regBIF_BX_PF2_RSMU_DATA_BASE_IDX                                                                1
#define regBIF_BX2_BIOS_SCRATCH_6                                                                       0x003e
#define regBIF_BX2_BIOS_SCRATCH_6_BASE_IDX                                                              1
#define BIF_BX2_BIOS_SCRATCH_6__BIOS_SCRATCH_6__SHIFT                                                         0x0
#define BIF_BX2_BIOS_SCRATCH_6__BIOS_SCRATCH_6_MASK                                                           0xFFFFFFFFL
#define regBIF_BX2_BIOS_SCRATCH_2                                                                       0x003a
#define regBIF_BX2_BIOS_SCRATCH_2_BASE_IDX                                                              1
#define BIF_BX2_BIOS_SCRATCH_2__BIOS_SCRATCH_2__SHIFT                                                         0x0
#define BIF_BX2_BIOS_SCRATCH_2__BIOS_SCRATCH_2_MASK                                                           0xFFFFFFFFL
#define regBIF_BX2_BIOS_SCRATCH_3                                                                       0x003b
#define regBIF_BX2_BIOS_SCRATCH_3_BASE_IDX                                                              1
#define BIF_BX2_BIOS_SCRATCH_3__BIOS_SCRATCH_3__SHIFT                                                         0x0
#define BIF_BX2_BIOS_SCRATCH_3__BIOS_SCRATCH_3_MASK                                                           0xFFFFFFFFL

#define regDCHUBBUB_DEBUG_CTRL_0                                              0x04d6
#define regDCHUBBUB_DEBUG_CTRL_0_BASE_IDX                                     2
#define DCHUBBUB_DEBUG_CTRL_0__DET_DEPTH__SHIFT                               0x10
#define DCHUBBUB_DEBUG_CTRL_0__DET_DEPTH_MASK                                 0x01FF0000L

#include "reg_helper.h"
#include "dce/dmub_abm.h"
#include "dce/dmub_psr.h"
#include "dce/dce_aux.h"
#include "dce/dce_i2c.h"

#include "dml/dcn30/display_mode_vba_30.h"
#include "vm_helper.h"
#include "dcn20/dcn20_vmid.h"

#include "link_enc_cfg.h"

#define DCN3_15_MAX_DET_SIZE 384
#define DCN3_15_CRB_SEGMENT_SIZE_KB 64
#define DCN3_15_MAX_DET_SEGS (DCN3_15_MAX_DET_SIZE / DCN3_15_CRB_SEGMENT_SIZE_KB)
/* Minimum 2 extra segments need to be in compbuf and claimable to guarantee seamless mpo transitions */
#define MIN_RESERVED_DET_SEGS 2

enum dcn31_clk_src_array_id {
	DCN31_CLK_SRC_PLL0,
	DCN31_CLK_SRC_PLL1,
	DCN31_CLK_SRC_PLL2,
	DCN31_CLK_SRC_PLL3,
	DCN31_CLK_SRC_PLL4,
	DCN30_CLK_SRC_TOTAL
};

/* begin *********************
 * macros to expend register list macro defined in HW object header file
 */

/* DCN */
#define BASE_INNER(seg) DCN_BASE__INST0_SEG ## seg

#define BASE(seg) BASE_INNER(seg)

#define SR(reg_name)\
		.reg_name = BASE(reg ## reg_name ## _BASE_IDX) +  \
					reg ## reg_name

#define SRI(reg_name, block, id)\
	.reg_name = BASE(reg ## block ## id ## _ ## reg_name ## _BASE_IDX) + \
					reg ## block ## id ## _ ## reg_name

#define SRI2(reg_name, block, id)\
	.reg_name = BASE(reg ## reg_name ## _BASE_IDX) + \
					reg ## reg_name

#define SRIR(var_name, reg_name, block, id)\
	.var_name = BASE(reg ## block ## id ## _ ## reg_name ## _BASE_IDX) + \
					reg ## block ## id ## _ ## reg_name

#define SRII(reg_name, block, id)\
	.reg_name[id] = BASE(reg ## block ## id ## _ ## reg_name ## _BASE_IDX) + \
					reg ## block ## id ## _ ## reg_name

#define SRII_MPC_RMU(reg_name, block, id)\
	.RMU##_##reg_name[id] = BASE(reg ## block ## id ## _ ## reg_name ## _BASE_IDX) + \
					reg ## block ## id ## _ ## reg_name

#define SRII_DWB(reg_name, temp_name, block, id)\
	.reg_name[id] = BASE(reg ## block ## id ## _ ## temp_name ## _BASE_IDX) + \
					reg ## block ## id ## _ ## temp_name

#define SF_DWB2(reg_name, block, id, field_name, post_fix)	\
	.field_name = reg_name ## __ ## field_name ## post_fix

#define DCCG_SRII(reg_name, block, id)\
	.block ## _ ## reg_name[id] = BASE(reg ## block ## id ## _ ## reg_name ## _BASE_IDX) + \
					reg ## block ## id ## _ ## reg_name

#define VUPDATE_SRII(reg_name, block, id)\
	.reg_name[id] = BASE(reg ## reg_name ## _ ## block ## id ## _BASE_IDX) + \
					reg ## reg_name ## _ ## block ## id

/* NBIO */
#define NBIO_BASE_INNER(seg) \
	NBIO_BASE__INST0_SEG ## seg

#define NBIO_BASE(seg) \
	NBIO_BASE_INNER(seg)

#define NBIO_SR(reg_name)\
		.reg_name = NBIO_BASE(regBIF_BX2_ ## reg_name ## _BASE_IDX) + \
					regBIF_BX2_ ## reg_name

static const struct bios_registers bios_regs = {
		NBIO_SR(BIOS_SCRATCH_3),
		NBIO_SR(BIOS_SCRATCH_6)
};

#define clk_src_regs(index, pllid)\
[index] = {\
	CS_COMMON_REG_LIST_DCN3_0(index, pllid),\
}

static const struct dce110_clk_src_regs clk_src_regs[] = {
	clk_src_regs(0, A),
	clk_src_regs(1, B),
	clk_src_regs(2, C),
	clk_src_regs(3, D),
	clk_src_regs(4, E)
};

static const struct dce110_clk_src_shift cs_shift = {
		CS_COMMON_MASK_SH_LIST_DCN2_0(__SHIFT)
};

static const struct dce110_clk_src_mask cs_mask = {
		CS_COMMON_MASK_SH_LIST_DCN2_0(_MASK)
};

#define abm_regs(id)\
[id] = {\
		ABM_DCN302_REG_LIST(id)\
}

static const struct dce_abm_registers abm_regs[] = {
		abm_regs(0),
		abm_regs(1),
		abm_regs(2),
		abm_regs(3),
};

static const struct dce_abm_shift abm_shift = {
		ABM_MASK_SH_LIST_DCN30(__SHIFT)
};

static const struct dce_abm_mask abm_mask = {
		ABM_MASK_SH_LIST_DCN30(_MASK)
};

#define audio_regs(id)\
[id] = {\
		AUD_COMMON_REG_LIST(id)\
}

static const struct dce_audio_registers audio_regs[] = {
	audio_regs(0),
	audio_regs(1),
	audio_regs(2),
	audio_regs(3),
	audio_regs(4),
	audio_regs(5),
	audio_regs(6)
};

#define DCE120_AUD_COMMON_MASK_SH_LIST(mask_sh)\
		SF(AZF0ENDPOINT0_AZALIA_F0_CODEC_ENDPOINT_INDEX, AZALIA_ENDPOINT_REG_INDEX, mask_sh),\
		SF(AZF0ENDPOINT0_AZALIA_F0_CODEC_ENDPOINT_DATA, AZALIA_ENDPOINT_REG_DATA, mask_sh),\
		AUD_COMMON_MASK_SH_LIST_BASE(mask_sh)

static const struct dce_audio_shift audio_shift = {
		DCE120_AUD_COMMON_MASK_SH_LIST(__SHIFT)
};

static const struct dce_audio_mask audio_mask = {
		DCE120_AUD_COMMON_MASK_SH_LIST(_MASK)
};

#define vpg_regs(id)\
[id] = {\
	VPG_DCN31_REG_LIST(id)\
}

static const struct dcn31_vpg_registers vpg_regs[] = {
	vpg_regs(0),
	vpg_regs(1),
	vpg_regs(2),
	vpg_regs(3),
	vpg_regs(4),
	vpg_regs(5),
	vpg_regs(6),
	vpg_regs(7),
	vpg_regs(8),
	vpg_regs(9),
};

static const struct dcn31_vpg_shift vpg_shift = {
	DCN31_VPG_MASK_SH_LIST(__SHIFT)
};

static const struct dcn31_vpg_mask vpg_mask = {
	DCN31_VPG_MASK_SH_LIST(_MASK)
};

#define afmt_regs(id)\
[id] = {\
	AFMT_DCN31_REG_LIST(id)\
}

static const struct dcn31_afmt_registers afmt_regs[] = {
	afmt_regs(0),
	afmt_regs(1),
	afmt_regs(2),
	afmt_regs(3),
	afmt_regs(4),
	afmt_regs(5)
};

static const struct dcn31_afmt_shift afmt_shift = {
	DCN31_AFMT_MASK_SH_LIST(__SHIFT)
};

static const struct dcn31_afmt_mask afmt_mask = {
	DCN31_AFMT_MASK_SH_LIST(_MASK)
};

#define apg_regs(id)\
[id] = {\
	APG_DCN31_REG_LIST(id)\
}

static const struct dcn31_apg_registers apg_regs[] = {
	apg_regs(0),
	apg_regs(1),
	apg_regs(2),
	apg_regs(3)
};

static const struct dcn31_apg_shift apg_shift = {
	DCN31_APG_MASK_SH_LIST(__SHIFT)
};

static const struct dcn31_apg_mask apg_mask = {
		DCN31_APG_MASK_SH_LIST(_MASK)
};

#define stream_enc_regs(id)\
[id] = {\
	SE_DCN3_REG_LIST(id)\
}

static const struct dcn10_stream_enc_registers stream_enc_regs[] = {
	stream_enc_regs(0),
	stream_enc_regs(1),
	stream_enc_regs(2),
	stream_enc_regs(3),
	stream_enc_regs(4)
};

static const struct dcn10_stream_encoder_shift se_shift = {
		SE_COMMON_MASK_SH_LIST_DCN30(__SHIFT)
};

static const struct dcn10_stream_encoder_mask se_mask = {
		SE_COMMON_MASK_SH_LIST_DCN30(_MASK)
};


#define aux_regs(id)\
[id] = {\
	DCN2_AUX_REG_LIST(id)\
}

static const struct dcn10_link_enc_aux_registers link_enc_aux_regs[] = {
		aux_regs(0),
		aux_regs(1),
		aux_regs(2),
		aux_regs(3),
		aux_regs(4)
};

#define hpd_regs(id)\
[id] = {\
	HPD_REG_LIST(id)\
}

static const struct dcn10_link_enc_hpd_registers link_enc_hpd_regs[] = {
		hpd_regs(0),
		hpd_regs(1),
		hpd_regs(2),
		hpd_regs(3),
		hpd_regs(4)
};

#define link_regs(id, phyid)\
[id] = {\
	LE_DCN31_REG_LIST(id), \
	UNIPHY_DCN2_REG_LIST(phyid), \
	DPCS_DCN31_REG_LIST(id), \
}

static const struct dce110_aux_registers_shift aux_shift = {
	DCN_AUX_MASK_SH_LIST(__SHIFT)
};

static const struct dce110_aux_registers_mask aux_mask = {
	DCN_AUX_MASK_SH_LIST(_MASK)
};

static const struct dcn10_link_enc_registers link_enc_regs[] = {
	link_regs(0, A),
	link_regs(1, B),
	link_regs(2, C),
	link_regs(3, D),
	link_regs(4, E)
};

static const struct dcn10_link_enc_shift le_shift = {
	LINK_ENCODER_MASK_SH_LIST_DCN31(__SHIFT), \
	DPCS_DCN31_MASK_SH_LIST(__SHIFT)
};

static const struct dcn10_link_enc_mask le_mask = {
	LINK_ENCODER_MASK_SH_LIST_DCN31(_MASK), \
	DPCS_DCN31_MASK_SH_LIST(_MASK)
};

#define hpo_dp_stream_encoder_reg_list(id)\
[id] = {\
	DCN3_1_HPO_DP_STREAM_ENC_REG_LIST(id)\
}

static const struct dcn31_hpo_dp_stream_encoder_registers hpo_dp_stream_enc_regs[] = {
	hpo_dp_stream_encoder_reg_list(0),
	hpo_dp_stream_encoder_reg_list(1),
	hpo_dp_stream_encoder_reg_list(2),
	hpo_dp_stream_encoder_reg_list(3),
};

static const struct dcn31_hpo_dp_stream_encoder_shift hpo_dp_se_shift = {
	DCN3_1_HPO_DP_STREAM_ENC_MASK_SH_LIST(__SHIFT)
};

static const struct dcn31_hpo_dp_stream_encoder_mask hpo_dp_se_mask = {
	DCN3_1_HPO_DP_STREAM_ENC_MASK_SH_LIST(_MASK)
};


#define hpo_dp_link_encoder_reg_list(id)\
[id] = {\
	DCN3_1_HPO_DP_LINK_ENC_REG_LIST(id),\
	DCN3_1_RDPCSTX_REG_LIST(0),\
	DCN3_1_RDPCSTX_REG_LIST(1),\
	DCN3_1_RDPCSTX_REG_LIST(2),\
	DCN3_1_RDPCSTX_REG_LIST(3),\
	DCN3_1_RDPCSTX_REG_LIST(4)\
}

static const struct dcn31_hpo_dp_link_encoder_registers hpo_dp_link_enc_regs[] = {
	hpo_dp_link_encoder_reg_list(0),
	hpo_dp_link_encoder_reg_list(1),
};

static const struct dcn31_hpo_dp_link_encoder_shift hpo_dp_le_shift = {
	DCN3_1_HPO_DP_LINK_ENC_MASK_SH_LIST(__SHIFT)
};

static const struct dcn31_hpo_dp_link_encoder_mask hpo_dp_le_mask = {
	DCN3_1_HPO_DP_LINK_ENC_MASK_SH_LIST(_MASK)
};

#define dpp_regs(id)\
[id] = {\
	DPP_REG_LIST_DCN30(id),\
}

static const struct dcn3_dpp_registers dpp_regs[] = {
	dpp_regs(0),
	dpp_regs(1),
	dpp_regs(2),
	dpp_regs(3)
};

static const struct dcn3_dpp_shift tf_shift = {
		DPP_REG_LIST_SH_MASK_DCN30(__SHIFT)
};

static const struct dcn3_dpp_mask tf_mask = {
		DPP_REG_LIST_SH_MASK_DCN30(_MASK)
};

#define opp_regs(id)\
[id] = {\
	OPP_REG_LIST_DCN30(id),\
}

static const struct dcn20_opp_registers opp_regs[] = {
	opp_regs(0),
	opp_regs(1),
	opp_regs(2),
	opp_regs(3)
};

static const struct dcn20_opp_shift opp_shift = {
	OPP_MASK_SH_LIST_DCN20(__SHIFT)
};

static const struct dcn20_opp_mask opp_mask = {
	OPP_MASK_SH_LIST_DCN20(_MASK)
};

#define aux_engine_regs(id)\
[id] = {\
	AUX_COMMON_REG_LIST0(id), \
	.AUXN_IMPCAL = 0, \
	.AUXP_IMPCAL = 0, \
	.AUX_RESET_MASK = DP_AUX0_AUX_CONTROL__AUX_RESET_MASK, \
}

static const struct dce110_aux_registers aux_engine_regs[] = {
		aux_engine_regs(0),
		aux_engine_regs(1),
		aux_engine_regs(2),
		aux_engine_regs(3),
		aux_engine_regs(4)
};

#define dwbc_regs_dcn3(id)\
[id] = {\
	DWBC_COMMON_REG_LIST_DCN30(id),\
}

static const struct dcn30_dwbc_registers dwbc30_regs[] = {
	dwbc_regs_dcn3(0),
};

static const struct dcn30_dwbc_shift dwbc30_shift = {
	DWBC_COMMON_MASK_SH_LIST_DCN30(__SHIFT)
};

static const struct dcn30_dwbc_mask dwbc30_mask = {
	DWBC_COMMON_MASK_SH_LIST_DCN30(_MASK)
};

#define mcif_wb_regs_dcn3(id)\
[id] = {\
	MCIF_WB_COMMON_REG_LIST_DCN30(id),\
}

static const struct dcn30_mmhubbub_registers mcif_wb30_regs[] = {
	mcif_wb_regs_dcn3(0)
};

static const struct dcn30_mmhubbub_shift mcif_wb30_shift = {
	MCIF_WB_COMMON_MASK_SH_LIST_DCN30(__SHIFT)
};

static const struct dcn30_mmhubbub_mask mcif_wb30_mask = {
	MCIF_WB_COMMON_MASK_SH_LIST_DCN30(_MASK)
};

#define dsc_regsDCN20(id)\
[id] = {\
	DSC_REG_LIST_DCN20(id)\
}

static const struct dcn20_dsc_registers dsc_regs[] = {
	dsc_regsDCN20(0),
	dsc_regsDCN20(1),
	dsc_regsDCN20(2)
};

static const struct dcn20_dsc_shift dsc_shift = {
	DSC_REG_LIST_SH_MASK_DCN20(__SHIFT)
};

static const struct dcn20_dsc_mask dsc_mask = {
	DSC_REG_LIST_SH_MASK_DCN20(_MASK)
};

static const struct dcn30_mpc_registers mpc_regs = {
		MPC_REG_LIST_DCN3_0(0),
		MPC_REG_LIST_DCN3_0(1),
		MPC_REG_LIST_DCN3_0(2),
		MPC_REG_LIST_DCN3_0(3),
		MPC_OUT_MUX_REG_LIST_DCN3_0(0),
		MPC_OUT_MUX_REG_LIST_DCN3_0(1),
		MPC_OUT_MUX_REG_LIST_DCN3_0(2),
		MPC_OUT_MUX_REG_LIST_DCN3_0(3),
		MPC_DWB_MUX_REG_LIST_DCN3_0(0),
};

static const struct dcn30_mpc_shift mpc_shift = {
	MPC_COMMON_MASK_SH_LIST_DCN30(__SHIFT)
};

static const struct dcn30_mpc_mask mpc_mask = {
	MPC_COMMON_MASK_SH_LIST_DCN30(_MASK)
};

#define optc_regs(id)\
[id] = {OPTC_COMMON_REG_LIST_DCN3_1(id)}

static const struct dcn_optc_registers optc_regs[] = {
	optc_regs(0),
	optc_regs(1),
	optc_regs(2),
	optc_regs(3)
};

static const struct dcn_optc_shift optc_shift = {
	OPTC_COMMON_MASK_SH_LIST_DCN3_1(__SHIFT)
};

static const struct dcn_optc_mask optc_mask = {
	OPTC_COMMON_MASK_SH_LIST_DCN3_1(_MASK)
};

#define hubp_regs(id)\
[id] = {\
	HUBP_REG_LIST_DCN30(id)\
}

static const struct dcn_hubp2_registers hubp_regs[] = {
		hubp_regs(0),
		hubp_regs(1),
		hubp_regs(2),
		hubp_regs(3)
};


static const struct dcn_hubp2_shift hubp_shift = {
		HUBP_MASK_SH_LIST_DCN31(__SHIFT)
};

static const struct dcn_hubp2_mask hubp_mask = {
		HUBP_MASK_SH_LIST_DCN31(_MASK)
};
static const struct dcn_hubbub_registers hubbub_reg = {
		HUBBUB_REG_LIST_DCN31(0)
};

static const struct dcn_hubbub_shift hubbub_shift = {
		HUBBUB_MASK_SH_LIST_DCN31(__SHIFT)
};

static const struct dcn_hubbub_mask hubbub_mask = {
		HUBBUB_MASK_SH_LIST_DCN31(_MASK)
};

static const struct dccg_registers dccg_regs = {
		DCCG_REG_LIST_DCN31()
};

static const struct dccg_shift dccg_shift = {
		DCCG_MASK_SH_LIST_DCN31(__SHIFT)
};

static const struct dccg_mask dccg_mask = {
		DCCG_MASK_SH_LIST_DCN31(_MASK)
};


#define SRII2(reg_name_pre, reg_name_post, id)\
	.reg_name_pre ## _ ##  reg_name_post[id] = BASE(reg ## reg_name_pre \
			## id ## _ ## reg_name_post ## _BASE_IDX) + \
			reg ## reg_name_pre ## id ## _ ## reg_name_post


#define HWSEQ_DCN31_REG_LIST()\
	SR(DCHUBBUB_GLOBAL_TIMER_CNTL), \
	SR(DCHUBBUB_ARB_HOSTVM_CNTL), \
	SR(DIO_MEM_PWR_CTRL), \
	SR(ODM_MEM_PWR_CTRL3), \
	SR(DMU_MEM_PWR_CNTL), \
	SR(MMHUBBUB_MEM_PWR_CNTL), \
	SR(DCCG_GATE_DISABLE_CNTL), \
	SR(DCCG_GATE_DISABLE_CNTL2), \
	SR(DCFCLK_CNTL),\
	SR(DC_MEM_GLOBAL_PWR_REQ_CNTL), \
	SRII(PIXEL_RATE_CNTL, OTG, 0), \
	SRII(PIXEL_RATE_CNTL, OTG, 1),\
	SRII(PIXEL_RATE_CNTL, OTG, 2),\
	SRII(PIXEL_RATE_CNTL, OTG, 3),\
	SRII(PHYPLL_PIXEL_RATE_CNTL, OTG, 0),\
	SRII(PHYPLL_PIXEL_RATE_CNTL, OTG, 1),\
	SRII(PHYPLL_PIXEL_RATE_CNTL, OTG, 2),\
	SRII(PHYPLL_PIXEL_RATE_CNTL, OTG, 3),\
	SR(MICROSECOND_TIME_BASE_DIV), \
	SR(MILLISECOND_TIME_BASE_DIV), \
	SR(DISPCLK_FREQ_CHANGE_CNTL), \
	SR(RBBMIF_TIMEOUT_DIS), \
	SR(RBBMIF_TIMEOUT_DIS_2), \
	SR(DCHUBBUB_CRC_CTRL), \
	SR(DPP_TOP0_DPP_CRC_CTRL), \
	SR(DPP_TOP0_DPP_CRC_VAL_B_A), \
	SR(DPP_TOP0_DPP_CRC_VAL_R_G), \
	SR(MPC_CRC_CTRL), \
	SR(MPC_CRC_RESULT_GB), \
	SR(MPC_CRC_RESULT_C), \
	SR(MPC_CRC_RESULT_AR), \
	SR(DOMAIN0_PG_CONFIG), \
	SR(DOMAIN1_PG_CONFIG), \
	SR(DOMAIN2_PG_CONFIG), \
	SR(DOMAIN3_PG_CONFIG), \
	SR(DOMAIN16_PG_CONFIG), \
	SR(DOMAIN17_PG_CONFIG), \
	SR(DOMAIN18_PG_CONFIG), \
	SR(DOMAIN0_PG_STATUS), \
	SR(DOMAIN1_PG_STATUS), \
	SR(DOMAIN2_PG_STATUS), \
	SR(DOMAIN3_PG_STATUS), \
	SR(DOMAIN16_PG_STATUS), \
	SR(DOMAIN17_PG_STATUS), \
	SR(DOMAIN18_PG_STATUS), \
	SR(D1VGA_CONTROL), \
	SR(D2VGA_CONTROL), \
	SR(D3VGA_CONTROL), \
	SR(D4VGA_CONTROL), \
	SR(D5VGA_CONTROL), \
	SR(D6VGA_CONTROL), \
	SR(DC_IP_REQUEST_CNTL), \
	SR(AZALIA_AUDIO_DTO), \
	SR(AZALIA_CONTROLLER_CLOCK_GATING), \
	SR(HPO_TOP_HW_CONTROL)

static const struct dce_hwseq_registers hwseq_reg = {
		HWSEQ_DCN31_REG_LIST()
};

#define HWSEQ_DCN31_MASK_SH_LIST(mask_sh)\
	HWSEQ_DCN_MASK_SH_LIST(mask_sh), \
	HWS_SF(, DCHUBBUB_GLOBAL_TIMER_CNTL, DCHUBBUB_GLOBAL_TIMER_REFDIV, mask_sh), \
	HWS_SF(, DCHUBBUB_ARB_HOSTVM_CNTL, DISABLE_HOSTVM_FORCE_ALLOW_PSTATE, mask_sh), \
	HWS_SF(, DOMAIN0_PG_CONFIG, DOMAIN_POWER_FORCEON, mask_sh), \
	HWS_SF(, DOMAIN0_PG_CONFIG, DOMAIN_POWER_GATE, mask_sh), \
	HWS_SF(, DOMAIN1_PG_CONFIG, DOMAIN_POWER_FORCEON, mask_sh), \
	HWS_SF(, DOMAIN1_PG_CONFIG, DOMAIN_POWER_GATE, mask_sh), \
	HWS_SF(, DOMAIN2_PG_CONFIG, DOMAIN_POWER_FORCEON, mask_sh), \
	HWS_SF(, DOMAIN2_PG_CONFIG, DOMAIN_POWER_GATE, mask_sh), \
	HWS_SF(, DOMAIN3_PG_CONFIG, DOMAIN_POWER_FORCEON, mask_sh), \
	HWS_SF(, DOMAIN3_PG_CONFIG, DOMAIN_POWER_GATE, mask_sh), \
	HWS_SF(, DOMAIN16_PG_CONFIG, DOMAIN_POWER_FORCEON, mask_sh), \
	HWS_SF(, DOMAIN16_PG_CONFIG, DOMAIN_POWER_GATE, mask_sh), \
	HWS_SF(, DOMAIN17_PG_CONFIG, DOMAIN_POWER_FORCEON, mask_sh), \
	HWS_SF(, DOMAIN17_PG_CONFIG, DOMAIN_POWER_GATE, mask_sh), \
	HWS_SF(, DOMAIN18_PG_CONFIG, DOMAIN_POWER_FORCEON, mask_sh), \
	HWS_SF(, DOMAIN18_PG_CONFIG, DOMAIN_POWER_GATE, mask_sh), \
	HWS_SF(, DOMAIN0_PG_STATUS, DOMAIN_PGFSM_PWR_STATUS, mask_sh), \
	HWS_SF(, DOMAIN1_PG_STATUS, DOMAIN_PGFSM_PWR_STATUS, mask_sh), \
	HWS_SF(, DOMAIN2_PG_STATUS, DOMAIN_PGFSM_PWR_STATUS, mask_sh), \
	HWS_SF(, DOMAIN3_PG_STATUS, DOMAIN_PGFSM_PWR_STATUS, mask_sh), \
	HWS_SF(, DOMAIN16_PG_STATUS, DOMAIN_PGFSM_PWR_STATUS, mask_sh), \
	HWS_SF(, DOMAIN17_PG_STATUS, DOMAIN_PGFSM_PWR_STATUS, mask_sh), \
	HWS_SF(, DOMAIN18_PG_STATUS, DOMAIN_PGFSM_PWR_STATUS, mask_sh), \
	HWS_SF(, DC_IP_REQUEST_CNTL, IP_REQUEST_EN, mask_sh), \
	HWS_SF(, AZALIA_AUDIO_DTO, AZALIA_AUDIO_DTO_MODULE, mask_sh), \
	HWS_SF(, HPO_TOP_CLOCK_CONTROL, HPO_HDMISTREAMCLK_G_GATE_DIS, mask_sh), \
	HWS_SF(, DMU_MEM_PWR_CNTL, DMCU_ERAM_MEM_PWR_FORCE, mask_sh), \
	HWS_SF(, ODM_MEM_PWR_CTRL3, ODM_MEM_UNASSIGNED_PWR_MODE, mask_sh), \
	HWS_SF(, ODM_MEM_PWR_CTRL3, ODM_MEM_VBLANK_PWR_MODE, mask_sh), \
	HWS_SF(, MMHUBBUB_MEM_PWR_CNTL, VGA_MEM_PWR_FORCE, mask_sh), \
	HWS_SF(, DIO_MEM_PWR_CTRL, I2C_LIGHT_SLEEP_FORCE, mask_sh), \
	HWS_SF(, HPO_TOP_HW_CONTROL, HPO_IO_EN, mask_sh)

static const struct dce_hwseq_shift hwseq_shift = {
		HWSEQ_DCN31_MASK_SH_LIST(__SHIFT)
};

static const struct dce_hwseq_mask hwseq_mask = {
		HWSEQ_DCN31_MASK_SH_LIST(_MASK)
};
#define vmid_regs(id)\
[id] = {\
		DCN20_VMID_REG_LIST(id)\
}

static const struct dcn_vmid_registers vmid_regs[] = {
	vmid_regs(0),
	vmid_regs(1),
	vmid_regs(2),
	vmid_regs(3),
	vmid_regs(4),
	vmid_regs(5),
	vmid_regs(6),
	vmid_regs(7),
	vmid_regs(8),
	vmid_regs(9),
	vmid_regs(10),
	vmid_regs(11),
	vmid_regs(12),
	vmid_regs(13),
	vmid_regs(14),
	vmid_regs(15)
};

static const struct dcn20_vmid_shift vmid_shifts = {
		DCN20_VMID_MASK_SH_LIST(__SHIFT)
};

static const struct dcn20_vmid_mask vmid_masks = {
		DCN20_VMID_MASK_SH_LIST(_MASK)
};

static const struct resource_caps res_cap_dcn31 = {
	.num_timing_generator = 4,
	.num_opp = 4,
	.num_video_plane = 4,
	.num_audio = 5,
	.num_stream_encoder = 5,
	.num_dig_link_enc = 5,
	.num_hpo_dp_stream_encoder = 4,
	.num_hpo_dp_link_encoder = 2,
	.num_pll = 5,
	.num_dwb = 1,
	.num_ddc = 5,
	.num_vmid = 16,
	.num_mpc_3dlut = 2,
	.num_dsc = 3,
};

static const struct dc_plane_cap plane_cap = {
	.type = DC_PLANE_TYPE_DCN_UNIVERSAL,
	.per_pixel_alpha = true,

	.pixel_format_support = {
			.argb8888 = true,
			.nv12 = true,
			.fp16 = true,
			.p010 = true,
			.ayuv = false,
	},

	.max_upscale_factor = {
			.argb8888 = 16000,
			.nv12 = 16000,
			.fp16 = 16000
	},

	// 6:1 downscaling ratio: 1000/6 = 166.666
	.max_downscale_factor = {
			.argb8888 = 167,
			.nv12 = 167,
			.fp16 = 167
	},
	64,
	64
};

static const struct dc_debug_options debug_defaults_drv = {
	.disable_z10 = true, /*hw not support it*/
	.disable_dmcu = true,
	.force_abm_enable = false,
	.timing_trace = false,
	.clock_trace = true,
	.disable_pplib_clock_request = false,
	.pipe_split_policy = MPC_SPLIT_DYNAMIC,
	.force_single_disp_pipe_split = false,
	.disable_dcc = DCC_ENABLE,
	.vsr_support = true,
	.performance_trace = false,
	.max_downscale_src_width = 4096,/*upto true 4k*/
	.disable_pplib_wm_range = false,
	.scl_reset_length10 = true,
	.sanity_checks = false,
	.underflow_assert_delay_us = 0xFFFFFFFF,
	.dwb_fi_phase = -1, // -1 = disable,
	.dmub_command_table = true,
	.pstate_enabled = true,
	.use_max_lb = true,
	.enable_mem_low_power = {
		.bits = {
			.vga = true,
			.i2c = true,
			.dmcu = false, // This is previously known to cause hang on S3 cycles if enabled
			.dscl = true,
			.cm = true,
			.mpc = true,
			.optc = true,
			.vpg = true,
			.afmt = true,
		}
	},
	.enable_legacy_fast_update = true,
	.psr_power_use_phy_fsm = 0,
};

static const struct dc_panel_config panel_config_defaults = {
	.psr = {
		.disable_psr = false,
		.disallow_psrsu = false,
<<<<<<< HEAD
=======
		.disallow_replay = false,
>>>>>>> 98817289
	},
	.ilr = {
		.optimize_edp_link_rate = true,
	},
};

static void dcn31_dpp_destroy(struct dpp **dpp)
{
	kfree(TO_DCN20_DPP(*dpp));
	*dpp = NULL;
}

static struct dpp *dcn31_dpp_create(
	struct dc_context *ctx,
	uint32_t inst)
{
	struct dcn3_dpp *dpp =
		kzalloc(sizeof(struct dcn3_dpp), GFP_KERNEL);

	if (!dpp)
		return NULL;

	if (dpp3_construct(dpp, ctx, inst,
			&dpp_regs[inst], &tf_shift, &tf_mask))
		return &dpp->base;

	BREAK_TO_DEBUGGER();
	kfree(dpp);
	return NULL;
}

static struct output_pixel_processor *dcn31_opp_create(
	struct dc_context *ctx, uint32_t inst)
{
	struct dcn20_opp *opp =
		kzalloc(sizeof(struct dcn20_opp), GFP_KERNEL);

	if (!opp) {
		BREAK_TO_DEBUGGER();
		return NULL;
	}

	dcn20_opp_construct(opp, ctx, inst,
			&opp_regs[inst], &opp_shift, &opp_mask);
	return &opp->base;
}

static struct dce_aux *dcn31_aux_engine_create(
	struct dc_context *ctx,
	uint32_t inst)
{
	struct aux_engine_dce110 *aux_engine =
		kzalloc(sizeof(struct aux_engine_dce110), GFP_KERNEL);

	if (!aux_engine)
		return NULL;

	dce110_aux_engine_construct(aux_engine, ctx, inst,
				    SW_AUX_TIMEOUT_PERIOD_MULTIPLIER * AUX_TIMEOUT_PERIOD,
				    &aux_engine_regs[inst],
					&aux_mask,
					&aux_shift,
					ctx->dc->caps.extended_aux_timeout_support);

	return &aux_engine->base;
}
#define i2c_inst_regs(id) { I2C_HW_ENGINE_COMMON_REG_LIST_DCN30(id) }

static const struct dce_i2c_registers i2c_hw_regs[] = {
		i2c_inst_regs(1),
		i2c_inst_regs(2),
		i2c_inst_regs(3),
		i2c_inst_regs(4),
		i2c_inst_regs(5),
};

static const struct dce_i2c_shift i2c_shifts = {
		I2C_COMMON_MASK_SH_LIST_DCN30(__SHIFT)
};

static const struct dce_i2c_mask i2c_masks = {
		I2C_COMMON_MASK_SH_LIST_DCN30(_MASK)
};

static struct dce_i2c_hw *dcn31_i2c_hw_create(
	struct dc_context *ctx,
	uint32_t inst)
{
	struct dce_i2c_hw *dce_i2c_hw =
		kzalloc(sizeof(struct dce_i2c_hw), GFP_KERNEL);

	if (!dce_i2c_hw)
		return NULL;

	dcn2_i2c_hw_construct(dce_i2c_hw, ctx, inst,
				    &i2c_hw_regs[inst], &i2c_shifts, &i2c_masks);

	return dce_i2c_hw;
}
static struct mpc *dcn31_mpc_create(
		struct dc_context *ctx,
		int num_mpcc,
		int num_rmu)
{
	struct dcn30_mpc *mpc30 = kzalloc(sizeof(struct dcn30_mpc),
					  GFP_KERNEL);

	if (!mpc30)
		return NULL;

	dcn30_mpc_construct(mpc30, ctx,
			&mpc_regs,
			&mpc_shift,
			&mpc_mask,
			num_mpcc,
			num_rmu);

	return &mpc30->base;
}

static struct hubbub *dcn31_hubbub_create(struct dc_context *ctx)
{
	int i;

	struct dcn20_hubbub *hubbub3 = kzalloc(sizeof(struct dcn20_hubbub),
					  GFP_KERNEL);

	if (!hubbub3)
		return NULL;

	hubbub31_construct(hubbub3, ctx,
			&hubbub_reg,
			&hubbub_shift,
			&hubbub_mask,
			dcn3_15_ip.det_buffer_size_kbytes,
			dcn3_15_ip.pixel_chunk_size_kbytes,
			dcn3_15_ip.config_return_buffer_size_in_kbytes);


	for (i = 0; i < res_cap_dcn31.num_vmid; i++) {
		struct dcn20_vmid *vmid = &hubbub3->vmid[i];

		vmid->ctx = ctx;

		vmid->regs = &vmid_regs[i];
		vmid->shifts = &vmid_shifts;
		vmid->masks = &vmid_masks;
	}

	return &hubbub3->base;
}

static struct timing_generator *dcn31_timing_generator_create(
		struct dc_context *ctx,
		uint32_t instance)
{
	struct optc *tgn10 =
		kzalloc(sizeof(struct optc), GFP_KERNEL);

	if (!tgn10)
		return NULL;

	tgn10->base.inst = instance;
	tgn10->base.ctx = ctx;

	tgn10->tg_regs = &optc_regs[instance];
	tgn10->tg_shift = &optc_shift;
	tgn10->tg_mask = &optc_mask;

	dcn31_timing_generator_init(tgn10);

	return &tgn10->base;
}

static const struct encoder_feature_support link_enc_feature = {
		.max_hdmi_deep_color = COLOR_DEPTH_121212,
		.max_hdmi_pixel_clock = 600000,
		.hdmi_ycbcr420_supported = true,
		.dp_ycbcr420_supported = true,
		.fec_supported = true,
		.flags.bits.IS_HBR2_CAPABLE = true,
		.flags.bits.IS_HBR3_CAPABLE = true,
		.flags.bits.IS_TPS3_CAPABLE = true,
		.flags.bits.IS_TPS4_CAPABLE = true
};

static struct link_encoder *dcn31_link_encoder_create(
	struct dc_context *ctx,
	const struct encoder_init_data *enc_init_data)
{
	struct dcn20_link_encoder *enc20 =
		kzalloc(sizeof(struct dcn20_link_encoder), GFP_KERNEL);

	if (!enc20)
		return NULL;

	dcn31_link_encoder_construct(enc20,
			enc_init_data,
			&link_enc_feature,
			&link_enc_regs[enc_init_data->transmitter],
			&link_enc_aux_regs[enc_init_data->channel - 1],
			&link_enc_hpd_regs[enc_init_data->hpd_source],
			&le_shift,
			&le_mask);

	return &enc20->enc10.base;
}

/* Create a minimal link encoder object not associated with a particular
 * physical connector.
 * resource_funcs.link_enc_create_minimal
 */
static struct link_encoder *dcn31_link_enc_create_minimal(
		struct dc_context *ctx, enum engine_id eng_id)
{
	struct dcn20_link_encoder *enc20;

	if ((eng_id - ENGINE_ID_DIGA) > ctx->dc->res_pool->res_cap->num_dig_link_enc)
		return NULL;

	enc20 = kzalloc(sizeof(struct dcn20_link_encoder), GFP_KERNEL);
	if (!enc20)
		return NULL;

	dcn31_link_encoder_construct_minimal(
			enc20,
			ctx,
			&link_enc_feature,
			&link_enc_regs[eng_id - ENGINE_ID_DIGA],
			eng_id);

	return &enc20->enc10.base;
}

static struct panel_cntl *dcn31_panel_cntl_create(const struct panel_cntl_init_data *init_data)
{
	struct dcn31_panel_cntl *panel_cntl =
		kzalloc(sizeof(struct dcn31_panel_cntl), GFP_KERNEL);

	if (!panel_cntl)
		return NULL;

	dcn31_panel_cntl_construct(panel_cntl, init_data);

	return &panel_cntl->base;
}

static void read_dce_straps(
	struct dc_context *ctx,
	struct resource_straps *straps)
{
	generic_reg_get(ctx, regDC_PINSTRAPS + BASE(regDC_PINSTRAPS_BASE_IDX),
		FN(DC_PINSTRAPS, DC_PINSTRAPS_AUDIO), &straps->dc_pinstraps_audio);

}

static struct audio *dcn31_create_audio(
		struct dc_context *ctx, unsigned int inst)
{
	return dce_audio_create(ctx, inst,
			&audio_regs[inst], &audio_shift, &audio_mask);
}

static struct vpg *dcn31_vpg_create(
	struct dc_context *ctx,
	uint32_t inst)
{
	struct dcn31_vpg *vpg31 = kzalloc(sizeof(struct dcn31_vpg), GFP_KERNEL);

	if (!vpg31)
		return NULL;

	vpg31_construct(vpg31, ctx, inst,
			&vpg_regs[inst],
			&vpg_shift,
			&vpg_mask);

	return &vpg31->base;
}

static struct afmt *dcn31_afmt_create(
	struct dc_context *ctx,
	uint32_t inst)
{
	struct dcn31_afmt *afmt31 = kzalloc(sizeof(struct dcn31_afmt), GFP_KERNEL);

	if (!afmt31)
		return NULL;

	afmt31_construct(afmt31, ctx, inst,
			&afmt_regs[inst],
			&afmt_shift,
			&afmt_mask);

	// Light sleep by default, no need to power down here

	return &afmt31->base;
}

static struct apg *dcn31_apg_create(
	struct dc_context *ctx,
	uint32_t inst)
{
	struct dcn31_apg *apg31 = kzalloc(sizeof(struct dcn31_apg), GFP_KERNEL);

	if (!apg31)
		return NULL;

	apg31_construct(apg31, ctx, inst,
			&apg_regs[inst],
			&apg_shift,
			&apg_mask);

	return &apg31->base;
}

static struct stream_encoder *dcn315_stream_encoder_create(
	enum engine_id eng_id,
	struct dc_context *ctx)
{
	struct dcn10_stream_encoder *enc1;
	struct vpg *vpg;
	struct afmt *afmt;
	int vpg_inst;
	int afmt_inst;

	/*PHYB is wired off in HW, allow front end to remapping, otherwise needs more changes*/

	/* Mapping of VPG, AFMT, DME register blocks to DIO block instance */
	if (eng_id <= ENGINE_ID_DIGF) {
		vpg_inst = eng_id;
		afmt_inst = eng_id;
	} else
		return NULL;

	enc1 = kzalloc(sizeof(struct dcn10_stream_encoder), GFP_KERNEL);
	vpg = dcn31_vpg_create(ctx, vpg_inst);
	afmt = dcn31_afmt_create(ctx, afmt_inst);

	if (!enc1 || !vpg || !afmt) {
		kfree(enc1);
		kfree(vpg);
		kfree(afmt);
		return NULL;
	}

	dcn30_dio_stream_encoder_construct(enc1, ctx, ctx->dc_bios,
					eng_id, vpg, afmt,
					&stream_enc_regs[eng_id],
					&se_shift, &se_mask);

	return &enc1->base;
}

static struct hpo_dp_stream_encoder *dcn31_hpo_dp_stream_encoder_create(
	enum engine_id eng_id,
	struct dc_context *ctx)
{
	struct dcn31_hpo_dp_stream_encoder *hpo_dp_enc31;
	struct vpg *vpg;
	struct apg *apg;
	uint32_t hpo_dp_inst;
	uint32_t vpg_inst;
	uint32_t apg_inst;

	ASSERT((eng_id >= ENGINE_ID_HPO_DP_0) && (eng_id <= ENGINE_ID_HPO_DP_3));
	hpo_dp_inst = eng_id - ENGINE_ID_HPO_DP_0;

	/* Mapping of VPG register blocks to HPO DP block instance:
	 * VPG[6] -> HPO_DP[0]
	 * VPG[7] -> HPO_DP[1]
	 * VPG[8] -> HPO_DP[2]
	 * VPG[9] -> HPO_DP[3]
	 */
	vpg_inst = hpo_dp_inst + 6;

	/* Mapping of APG register blocks to HPO DP block instance:
	 * APG[0] -> HPO_DP[0]
	 * APG[1] -> HPO_DP[1]
	 * APG[2] -> HPO_DP[2]
	 * APG[3] -> HPO_DP[3]
	 */
	apg_inst = hpo_dp_inst;

	/* allocate HPO stream encoder and create VPG sub-block */
	hpo_dp_enc31 = kzalloc(sizeof(struct dcn31_hpo_dp_stream_encoder), GFP_KERNEL);
	vpg = dcn31_vpg_create(ctx, vpg_inst);
	apg = dcn31_apg_create(ctx, apg_inst);

	if (!hpo_dp_enc31 || !vpg || !apg) {
		kfree(hpo_dp_enc31);
		kfree(vpg);
		kfree(apg);
		return NULL;
	}

	dcn31_hpo_dp_stream_encoder_construct(hpo_dp_enc31, ctx, ctx->dc_bios,
					hpo_dp_inst, eng_id, vpg, apg,
					&hpo_dp_stream_enc_regs[hpo_dp_inst],
					&hpo_dp_se_shift, &hpo_dp_se_mask);

	return &hpo_dp_enc31->base;
}

static struct hpo_dp_link_encoder *dcn31_hpo_dp_link_encoder_create(
	uint8_t inst,
	struct dc_context *ctx)
{
	struct dcn31_hpo_dp_link_encoder *hpo_dp_enc31;

	/* allocate HPO link encoder */
	hpo_dp_enc31 = kzalloc(sizeof(struct dcn31_hpo_dp_link_encoder), GFP_KERNEL);

	hpo_dp_link_encoder31_construct(hpo_dp_enc31, ctx, inst,
					&hpo_dp_link_enc_regs[inst],
					&hpo_dp_le_shift, &hpo_dp_le_mask);

	return &hpo_dp_enc31->base;
}

static struct dce_hwseq *dcn31_hwseq_create(
	struct dc_context *ctx)
{
	struct dce_hwseq *hws = kzalloc(sizeof(struct dce_hwseq), GFP_KERNEL);

	if (hws) {
		hws->ctx = ctx;
		hws->regs = &hwseq_reg;
		hws->shifts = &hwseq_shift;
		hws->masks = &hwseq_mask;
	}
	return hws;
}
static const struct resource_create_funcs res_create_funcs = {
	.read_dce_straps = read_dce_straps,
	.create_audio = dcn31_create_audio,
	.create_stream_encoder = dcn315_stream_encoder_create,
	.create_hpo_dp_stream_encoder = dcn31_hpo_dp_stream_encoder_create,
	.create_hpo_dp_link_encoder = dcn31_hpo_dp_link_encoder_create,
	.create_hwseq = dcn31_hwseq_create,
};

static void dcn315_resource_destruct(struct dcn315_resource_pool *pool)
{
	unsigned int i;

	for (i = 0; i < pool->base.stream_enc_count; i++) {
		if (pool->base.stream_enc[i] != NULL) {
			if (pool->base.stream_enc[i]->vpg != NULL) {
				kfree(DCN30_VPG_FROM_VPG(pool->base.stream_enc[i]->vpg));
				pool->base.stream_enc[i]->vpg = NULL;
			}
			if (pool->base.stream_enc[i]->afmt != NULL) {
				kfree(DCN30_AFMT_FROM_AFMT(pool->base.stream_enc[i]->afmt));
				pool->base.stream_enc[i]->afmt = NULL;
			}
			kfree(DCN10STRENC_FROM_STRENC(pool->base.stream_enc[i]));
			pool->base.stream_enc[i] = NULL;
		}
	}

	for (i = 0; i < pool->base.hpo_dp_stream_enc_count; i++) {
		if (pool->base.hpo_dp_stream_enc[i] != NULL) {
			if (pool->base.hpo_dp_stream_enc[i]->vpg != NULL) {
				kfree(DCN30_VPG_FROM_VPG(pool->base.hpo_dp_stream_enc[i]->vpg));
				pool->base.hpo_dp_stream_enc[i]->vpg = NULL;
			}
			if (pool->base.hpo_dp_stream_enc[i]->apg != NULL) {
				kfree(DCN31_APG_FROM_APG(pool->base.hpo_dp_stream_enc[i]->apg));
				pool->base.hpo_dp_stream_enc[i]->apg = NULL;
			}
			kfree(DCN3_1_HPO_DP_STREAM_ENC_FROM_HPO_STREAM_ENC(pool->base.hpo_dp_stream_enc[i]));
			pool->base.hpo_dp_stream_enc[i] = NULL;
		}
	}

	for (i = 0; i < pool->base.hpo_dp_link_enc_count; i++) {
		if (pool->base.hpo_dp_link_enc[i] != NULL) {
			kfree(DCN3_1_HPO_DP_LINK_ENC_FROM_HPO_LINK_ENC(pool->base.hpo_dp_link_enc[i]));
			pool->base.hpo_dp_link_enc[i] = NULL;
		}
	}

	for (i = 0; i < pool->base.res_cap->num_dsc; i++) {
		if (pool->base.dscs[i] != NULL)
			dcn20_dsc_destroy(&pool->base.dscs[i]);
	}

	if (pool->base.mpc != NULL) {
		kfree(TO_DCN20_MPC(pool->base.mpc));
		pool->base.mpc = NULL;
	}
	if (pool->base.hubbub != NULL) {
		kfree(pool->base.hubbub);
		pool->base.hubbub = NULL;
	}
	for (i = 0; i < pool->base.pipe_count; i++) {
		if (pool->base.dpps[i] != NULL)
			dcn31_dpp_destroy(&pool->base.dpps[i]);

		if (pool->base.ipps[i] != NULL)
			pool->base.ipps[i]->funcs->ipp_destroy(&pool->base.ipps[i]);

		if (pool->base.hubps[i] != NULL) {
			kfree(TO_DCN20_HUBP(pool->base.hubps[i]));
			pool->base.hubps[i] = NULL;
		}

		if (pool->base.irqs != NULL) {
			dal_irq_service_destroy(&pool->base.irqs);
		}
	}

	for (i = 0; i < pool->base.res_cap->num_ddc; i++) {
		if (pool->base.engines[i] != NULL)
			dce110_engine_destroy(&pool->base.engines[i]);
		if (pool->base.hw_i2cs[i] != NULL) {
			kfree(pool->base.hw_i2cs[i]);
			pool->base.hw_i2cs[i] = NULL;
		}
		if (pool->base.sw_i2cs[i] != NULL) {
			kfree(pool->base.sw_i2cs[i]);
			pool->base.sw_i2cs[i] = NULL;
		}
	}

	for (i = 0; i < pool->base.res_cap->num_opp; i++) {
		if (pool->base.opps[i] != NULL)
			pool->base.opps[i]->funcs->opp_destroy(&pool->base.opps[i]);
	}

	for (i = 0; i < pool->base.res_cap->num_timing_generator; i++) {
		if (pool->base.timing_generators[i] != NULL)	{
			kfree(DCN10TG_FROM_TG(pool->base.timing_generators[i]));
			pool->base.timing_generators[i] = NULL;
		}
	}

	for (i = 0; i < pool->base.res_cap->num_dwb; i++) {
		if (pool->base.dwbc[i] != NULL) {
			kfree(TO_DCN30_DWBC(pool->base.dwbc[i]));
			pool->base.dwbc[i] = NULL;
		}
		if (pool->base.mcif_wb[i] != NULL) {
			kfree(TO_DCN30_MMHUBBUB(pool->base.mcif_wb[i]));
			pool->base.mcif_wb[i] = NULL;
		}
	}

	for (i = 0; i < pool->base.audio_count; i++) {
		if (pool->base.audios[i])
			dce_aud_destroy(&pool->base.audios[i]);
	}

	for (i = 0; i < pool->base.clk_src_count; i++) {
		if (pool->base.clock_sources[i] != NULL) {
			dcn20_clock_source_destroy(&pool->base.clock_sources[i]);
			pool->base.clock_sources[i] = NULL;
		}
	}

	for (i = 0; i < pool->base.res_cap->num_mpc_3dlut; i++) {
		if (pool->base.mpc_lut[i] != NULL) {
			dc_3dlut_func_release(pool->base.mpc_lut[i]);
			pool->base.mpc_lut[i] = NULL;
		}
		if (pool->base.mpc_shaper[i] != NULL) {
			dc_transfer_func_release(pool->base.mpc_shaper[i]);
			pool->base.mpc_shaper[i] = NULL;
		}
	}

	if (pool->base.dp_clock_source != NULL) {
		dcn20_clock_source_destroy(&pool->base.dp_clock_source);
		pool->base.dp_clock_source = NULL;
	}

	for (i = 0; i < pool->base.res_cap->num_timing_generator; i++) {
		if (pool->base.multiple_abms[i] != NULL)
			dce_abm_destroy(&pool->base.multiple_abms[i]);
	}

	if (pool->base.psr != NULL)
		dmub_psr_destroy(&pool->base.psr);

	if (pool->base.dccg != NULL)
		dcn_dccg_destroy(&pool->base.dccg);
}

static struct hubp *dcn31_hubp_create(
	struct dc_context *ctx,
	uint32_t inst)
{
	struct dcn20_hubp *hubp2 =
		kzalloc(sizeof(struct dcn20_hubp), GFP_KERNEL);

	if (!hubp2)
		return NULL;

	if (hubp31_construct(hubp2, ctx, inst,
			&hubp_regs[inst], &hubp_shift, &hubp_mask))
		return &hubp2->base;

	BREAK_TO_DEBUGGER();
	kfree(hubp2);
	return NULL;
}

static bool dcn31_dwbc_create(struct dc_context *ctx, struct resource_pool *pool)
{
	int i;
	uint32_t pipe_count = pool->res_cap->num_dwb;

	for (i = 0; i < pipe_count; i++) {
		struct dcn30_dwbc *dwbc30 = kzalloc(sizeof(struct dcn30_dwbc),
						    GFP_KERNEL);

		if (!dwbc30) {
			dm_error("DC: failed to create dwbc30!\n");
			return false;
		}

		dcn30_dwbc_construct(dwbc30, ctx,
				&dwbc30_regs[i],
				&dwbc30_shift,
				&dwbc30_mask,
				i);

		pool->dwbc[i] = &dwbc30->base;
	}
	return true;
}

static bool dcn31_mmhubbub_create(struct dc_context *ctx, struct resource_pool *pool)
{
	int i;
	uint32_t pipe_count = pool->res_cap->num_dwb;

	for (i = 0; i < pipe_count; i++) {
		struct dcn30_mmhubbub *mcif_wb30 = kzalloc(sizeof(struct dcn30_mmhubbub),
						    GFP_KERNEL);

		if (!mcif_wb30) {
			dm_error("DC: failed to create mcif_wb30!\n");
			return false;
		}

		dcn30_mmhubbub_construct(mcif_wb30, ctx,
				&mcif_wb30_regs[i],
				&mcif_wb30_shift,
				&mcif_wb30_mask,
				i);

		pool->mcif_wb[i] = &mcif_wb30->base;
	}
	return true;
}

static struct display_stream_compressor *dcn31_dsc_create(
	struct dc_context *ctx, uint32_t inst)
{
	struct dcn20_dsc *dsc =
		kzalloc(sizeof(struct dcn20_dsc), GFP_KERNEL);

	if (!dsc) {
		BREAK_TO_DEBUGGER();
		return NULL;
	}

	dsc2_construct(dsc, ctx, inst, &dsc_regs[inst], &dsc_shift, &dsc_mask);
	return &dsc->base;
}

static void dcn315_destroy_resource_pool(struct resource_pool **pool)
{
	struct dcn315_resource_pool *dcn31_pool = TO_DCN315_RES_POOL(*pool);

	dcn315_resource_destruct(dcn31_pool);
	kfree(dcn31_pool);
	*pool = NULL;
}

static struct clock_source *dcn31_clock_source_create(
		struct dc_context *ctx,
		struct dc_bios *bios,
		enum clock_source_id id,
		const struct dce110_clk_src_regs *regs,
		bool dp_clk_src)
{
	struct dce110_clk_src *clk_src =
		kzalloc(sizeof(struct dce110_clk_src), GFP_KERNEL);

	if (!clk_src)
		return NULL;

	if (dcn31_clk_src_construct(clk_src, ctx, bios, id,
			regs, &cs_shift, &cs_mask)) {
		clk_src->base.dp_clk_src = dp_clk_src;
		return &clk_src->base;
	}

	kfree(clk_src);
	BREAK_TO_DEBUGGER();
	return NULL;
}

static bool is_dual_plane(enum surface_pixel_format format)
{
	return format >= SURFACE_PIXEL_FORMAT_VIDEO_BEGIN || format == SURFACE_PIXEL_FORMAT_GRPH_RGBE_ALPHA;
}

static int source_format_to_bpp (enum source_format_class SourcePixelFormat)
{
	if (SourcePixelFormat == dm_444_64)
		return 8;
<<<<<<< HEAD
	else if (SourcePixelFormat == dm_444_16 || SourcePixelFormat == dm_444_16)
=======
	else if (SourcePixelFormat == dm_444_16)
>>>>>>> 98817289
		return 2;
	else if (SourcePixelFormat == dm_444_8)
		return 1;
	else if (SourcePixelFormat == dm_rgbe_alpha)
		return 5;
	else if (SourcePixelFormat == dm_420_8)
		return 3;
	else if (SourcePixelFormat == dm_420_12)
		return 6;
	else
		return 4;
}

static bool allow_pixel_rate_crb(struct dc *dc, struct dc_state *context)
{
	int i;
	struct resource_context *res_ctx = &context->res_ctx;

	/*Don't apply for single stream*/
	if (context->stream_count < 2)
		return false;

	for (i = 0; i < dc->res_pool->pipe_count; i++) {
		if (!res_ctx->pipe_ctx[i].stream)
			continue;

<<<<<<< HEAD
=======
		/*Don't apply if scaling*/
		if (res_ctx->pipe_ctx[i].stream->src.width != res_ctx->pipe_ctx[i].stream->dst.width ||
				res_ctx->pipe_ctx[i].stream->src.height != res_ctx->pipe_ctx[i].stream->dst.height ||
				(res_ctx->pipe_ctx[i].plane_state && (res_ctx->pipe_ctx[i].plane_state->src_rect.width
														!= res_ctx->pipe_ctx[i].plane_state->dst_rect.width ||
					res_ctx->pipe_ctx[i].plane_state->src_rect.height
														!= res_ctx->pipe_ctx[i].plane_state->dst_rect.height)))
			return false;
>>>>>>> 98817289
		/*Don't apply if MPO to avoid transition issues*/
		if (res_ctx->pipe_ctx[i].top_pipe && res_ctx->pipe_ctx[i].top_pipe->plane_state != res_ctx->pipe_ctx[i].plane_state)
			return false;
	}
	return true;
}

static int dcn315_populate_dml_pipes_from_context(
	struct dc *dc, struct dc_state *context,
	display_e2e_pipe_params_st *pipes,
	bool fast_validate)
{
	int i, pipe_cnt, crb_idx, crb_pipes;
	struct resource_context *res_ctx = &context->res_ctx;
	struct pipe_ctx *pipe = NULL;
	const int max_usable_det = context->bw_ctx.dml.ip.config_return_buffer_size_in_kbytes - DCN3_15_MIN_COMPBUF_SIZE_KB;
	int remaining_det_segs = max_usable_det / DCN3_15_CRB_SEGMENT_SIZE_KB;
	bool pixel_rate_crb = allow_pixel_rate_crb(dc, context);

	DC_FP_START();
	dcn31x_populate_dml_pipes_from_context(dc, context, pipes, fast_validate);
	DC_FP_END();

	for (i = 0, pipe_cnt = 0, crb_pipes = 0; i < dc->res_pool->pipe_count; i++) {
		struct dc_crtc_timing *timing;

		if (!res_ctx->pipe_ctx[i].stream)
			continue;
		pipe = &res_ctx->pipe_ctx[i];
		timing = &pipe->stream->timing;

		/*
		 * Immediate flip can be set dynamically after enabling the plane.
		 * We need to require support for immediate flip or underflow can be
		 * intermittently experienced depending on peak b/w requirements.
		 */
		pipes[pipe_cnt].pipe.src.immediate_flip = true;

		pipes[pipe_cnt].pipe.src.unbounded_req_mode = false;
		pipes[pipe_cnt].pipe.dest.vfront_porch = timing->v_front_porch;
		pipes[pipe_cnt].pipe.src.dcc_rate = 3;
		pipes[pipe_cnt].dout.dsc_input_bpc = 0;
		DC_FP_START();
		dcn31_zero_pipe_dcc_fraction(pipes, pipe_cnt);
		if (pixel_rate_crb && !pipe->top_pipe && !pipe->prev_odm_pipe) {
			int bpp = source_format_to_bpp(pipes[pipe_cnt].pipe.src.source_format);
			/* Ceil to crb segment size */
			int approx_det_segs_required_for_pstate = dcn_get_approx_det_segs_required_for_pstate(
					&context->bw_ctx.dml.soc, timing->pix_clk_100hz, bpp, DCN3_15_CRB_SEGMENT_SIZE_KB);
<<<<<<< HEAD
=======

>>>>>>> 98817289
			if (approx_det_segs_required_for_pstate <= 2 * DCN3_15_MAX_DET_SEGS) {
				bool split_required = approx_det_segs_required_for_pstate > DCN3_15_MAX_DET_SEGS;
				split_required = split_required || timing->pix_clk_100hz >= dcn_get_max_non_odm_pix_rate_100hz(&dc->dml.soc);
				split_required = split_required || (pipe->plane_state && pipe->plane_state->src_rect.width > 5120);
<<<<<<< HEAD
=======

				/* Minimum 2 segments to allow mpc/odm combine if its used later */
				if (approx_det_segs_required_for_pstate < 2)
					approx_det_segs_required_for_pstate = 2;
>>>>>>> 98817289
				if (split_required)
					approx_det_segs_required_for_pstate += approx_det_segs_required_for_pstate % 2;
				pipes[pipe_cnt].pipe.src.det_size_override = approx_det_segs_required_for_pstate;
				remaining_det_segs -= approx_det_segs_required_for_pstate;
			} else
				remaining_det_segs = -1;
			crb_pipes++;
		}
		DC_FP_END();

		if (pipes[pipe_cnt].dout.dsc_enable) {
			switch (timing->display_color_depth) {
			case COLOR_DEPTH_888:
				pipes[pipe_cnt].dout.dsc_input_bpc = 8;
				break;
			case COLOR_DEPTH_101010:
				pipes[pipe_cnt].dout.dsc_input_bpc = 10;
				break;
			case COLOR_DEPTH_121212:
				pipes[pipe_cnt].dout.dsc_input_bpc = 12;
				break;
			default:
				ASSERT(0);
				break;
			}
		}
		pipe_cnt++;
	}

	/* Spread remaining unreserved crb evenly among all pipes*/
	if (pixel_rate_crb) {
		for (i = 0, pipe_cnt = 0, crb_idx = 0; i < dc->res_pool->pipe_count; i++) {
			pipe = &res_ctx->pipe_ctx[i];
			if (!pipe->stream)
				continue;

			/* Do not use asymetric crb if not enough for pstate support */
			if (remaining_det_segs < 0) {
				pipes[pipe_cnt].pipe.src.det_size_override = 0;
<<<<<<< HEAD
=======
				pipe_cnt++;
>>>>>>> 98817289
				continue;
			}

			if (!pipe->top_pipe && !pipe->prev_odm_pipe) {
				bool split_required = pipe->stream->timing.pix_clk_100hz >= dcn_get_max_non_odm_pix_rate_100hz(&dc->dml.soc)
						|| (pipe->plane_state && pipe->plane_state->src_rect.width > 5120);

				if (remaining_det_segs > MIN_RESERVED_DET_SEGS)
					pipes[pipe_cnt].pipe.src.det_size_override += (remaining_det_segs - MIN_RESERVED_DET_SEGS) / crb_pipes +
							(crb_idx < (remaining_det_segs - MIN_RESERVED_DET_SEGS) % crb_pipes ? 1 : 0);
				if (pipes[pipe_cnt].pipe.src.det_size_override > 2 * DCN3_15_MAX_DET_SEGS) {
					/* Clamp to 2 pipe split max det segments */
					remaining_det_segs += pipes[pipe_cnt].pipe.src.det_size_override - 2 * (DCN3_15_MAX_DET_SEGS);
					pipes[pipe_cnt].pipe.src.det_size_override = 2 * DCN3_15_MAX_DET_SEGS;
				}
				if (pipes[pipe_cnt].pipe.src.det_size_override > DCN3_15_MAX_DET_SEGS || split_required) {
					/* If we are splitting we must have an even number of segments */
					remaining_det_segs += pipes[pipe_cnt].pipe.src.det_size_override % 2;
					pipes[pipe_cnt].pipe.src.det_size_override -= pipes[pipe_cnt].pipe.src.det_size_override % 2;
				}
				/* Convert segments into size for DML use */
				pipes[pipe_cnt].pipe.src.det_size_override *= DCN3_15_CRB_SEGMENT_SIZE_KB;

				crb_idx++;
			}
			pipe_cnt++;
		}
	}

	if (pipe_cnt)
		context->bw_ctx.dml.ip.det_buffer_size_kbytes =
				(max_usable_det / DCN3_15_CRB_SEGMENT_SIZE_KB / pipe_cnt) * DCN3_15_CRB_SEGMENT_SIZE_KB;
	if (context->bw_ctx.dml.ip.det_buffer_size_kbytes > DCN3_15_MAX_DET_SIZE)
		context->bw_ctx.dml.ip.det_buffer_size_kbytes = DCN3_15_MAX_DET_SIZE;

	dc->config.enable_4to1MPC = false;
	if (pipe_cnt == 1 && pipe->plane_state && !dc->debug.disable_z9_mpc) {
		if (is_dual_plane(pipe->plane_state->format)
				&& pipe->plane_state->src_rect.width <= 1920 && pipe->plane_state->src_rect.height <= 1080) {
			dc->config.enable_4to1MPC = true;
			context->bw_ctx.dml.ip.det_buffer_size_kbytes =
					(max_usable_det / DCN3_15_CRB_SEGMENT_SIZE_KB / 4) * DCN3_15_CRB_SEGMENT_SIZE_KB;
		} else if (!is_dual_plane(pipe->plane_state->format)
				&& pipe->plane_state->src_rect.width <= 5120
				&& pipe->stream->timing.pix_clk_100hz < dcn_get_max_non_odm_pix_rate_100hz(&dc->dml.soc)) {
			/* Limit to 5k max to avoid forced pipe split when there is not enough detile for swath */
			context->bw_ctx.dml.ip.det_buffer_size_kbytes = 192;
			pipes[0].pipe.src.unbounded_req_mode = true;
		}
	}

	return pipe_cnt;
}

static void dcn315_get_panel_config_defaults(struct dc_panel_config *panel_config)
{
	*panel_config = panel_config_defaults;
}

static struct dc_cap_funcs cap_funcs = {
	.get_dcc_compression_cap = dcn20_get_dcc_compression_cap
};

static struct resource_funcs dcn315_res_pool_funcs = {
	.destroy = dcn315_destroy_resource_pool,
	.link_enc_create = dcn31_link_encoder_create,
	.link_enc_create_minimal = dcn31_link_enc_create_minimal,
	.link_encs_assign = link_enc_cfg_link_encs_assign,
	.link_enc_unassign = link_enc_cfg_link_enc_unassign,
	.panel_cntl_create = dcn31_panel_cntl_create,
	.validate_bandwidth = dcn31_validate_bandwidth,
	.calculate_wm_and_dlg = dcn31_calculate_wm_and_dlg,
	.update_soc_for_wm_a = dcn315_update_soc_for_wm_a,
	.populate_dml_pipes = dcn315_populate_dml_pipes_from_context,
	.acquire_free_pipe_as_secondary_dpp_pipe = dcn20_acquire_free_pipe_for_layer,
	.add_stream_to_ctx = dcn30_add_stream_to_ctx,
	.add_dsc_to_stream_resource = dcn20_add_dsc_to_stream_resource,
	.remove_stream_from_ctx = dcn20_remove_stream_from_ctx,
	.populate_dml_writeback_from_context = dcn31_populate_dml_writeback_from_context,
	.set_mcif_arb_params = dcn31_set_mcif_arb_params,
	.find_first_free_match_stream_enc_for_link = dcn10_find_first_free_match_stream_enc_for_link,
	.acquire_post_bldn_3dlut = dcn30_acquire_post_bldn_3dlut,
	.release_post_bldn_3dlut = dcn30_release_post_bldn_3dlut,
	.update_bw_bounding_box = dcn315_update_bw_bounding_box,
	.patch_unknown_plane_state = dcn20_patch_unknown_plane_state,
	.get_panel_config_defaults = dcn315_get_panel_config_defaults,
};

static bool dcn315_resource_construct(
	uint8_t num_virtual_links,
	struct dc *dc,
	struct dcn315_resource_pool *pool)
{
	int i;
	struct dc_context *ctx = dc->ctx;
	struct irq_service_init_data init_data;

	ctx->dc_bios->regs = &bios_regs;

	pool->base.res_cap = &res_cap_dcn31;

	pool->base.funcs = &dcn315_res_pool_funcs;

	/*************************************************
	 *  Resource + asic cap harcoding                *
	 *************************************************/
	pool->base.underlay_pipe_index = NO_UNDERLAY_PIPE;
	pool->base.pipe_count = pool->base.res_cap->num_timing_generator;
	pool->base.mpcc_count = pool->base.res_cap->num_timing_generator;
	dc->caps.max_downscale_ratio = 600;
	dc->caps.i2c_speed_in_khz = 100;
	dc->caps.i2c_speed_in_khz_hdcp = 100;
	dc->caps.max_cursor_size = 256;
	dc->caps.min_horizontal_blanking_period = 80;
	dc->caps.dmdata_alloc_size = 2048;
	dc->caps.max_slave_planes = 2;
	dc->caps.max_slave_yuv_planes = 2;
	dc->caps.max_slave_rgb_planes = 2;
	dc->caps.post_blend_color_processing = true;
	dc->caps.force_dp_tps4_for_cp2520 = true;
	if (dc->config.forceHBR2CP2520)
		dc->caps.force_dp_tps4_for_cp2520 = false;
	dc->caps.dp_hpo = true;
	dc->caps.dp_hdmi21_pcon_support = true;
	dc->caps.edp_dsc_support = true;
	dc->caps.extended_aux_timeout_support = true;
	dc->caps.dmcub_support = true;
	dc->caps.is_apu = true;

	/* Color pipeline capabilities */
	dc->caps.color.dpp.dcn_arch = 1;
	dc->caps.color.dpp.input_lut_shared = 0;
	dc->caps.color.dpp.icsc = 1;
	dc->caps.color.dpp.dgam_ram = 0; // must use gamma_corr
	dc->caps.color.dpp.dgam_rom_caps.srgb = 1;
	dc->caps.color.dpp.dgam_rom_caps.bt2020 = 1;
	dc->caps.color.dpp.dgam_rom_caps.gamma2_2 = 1;
	dc->caps.color.dpp.dgam_rom_caps.pq = 1;
	dc->caps.color.dpp.dgam_rom_caps.hlg = 1;
	dc->caps.color.dpp.post_csc = 1;
	dc->caps.color.dpp.gamma_corr = 1;
	dc->caps.color.dpp.dgam_rom_for_yuv = 0;

	dc->caps.color.dpp.hw_3d_lut = 1;
	dc->caps.color.dpp.ogam_ram = 1;
	// no OGAM ROM on DCN301
	dc->caps.color.dpp.ogam_rom_caps.srgb = 0;
	dc->caps.color.dpp.ogam_rom_caps.bt2020 = 0;
	dc->caps.color.dpp.ogam_rom_caps.gamma2_2 = 0;
	dc->caps.color.dpp.ogam_rom_caps.pq = 0;
	dc->caps.color.dpp.ogam_rom_caps.hlg = 0;
	dc->caps.color.dpp.ocsc = 0;

	dc->caps.color.mpc.gamut_remap = 1;
	dc->caps.color.mpc.num_3dluts = pool->base.res_cap->num_mpc_3dlut; //2
	dc->caps.color.mpc.ogam_ram = 1;
	dc->caps.color.mpc.ogam_rom_caps.srgb = 0;
	dc->caps.color.mpc.ogam_rom_caps.bt2020 = 0;
	dc->caps.color.mpc.ogam_rom_caps.gamma2_2 = 0;
	dc->caps.color.mpc.ogam_rom_caps.pq = 0;
	dc->caps.color.mpc.ogam_rom_caps.hlg = 0;
	dc->caps.color.mpc.ocsc = 1;

	/* read VBIOS LTTPR caps */
	{
		if (ctx->dc_bios->funcs->get_lttpr_caps) {
			enum bp_result bp_query_result;
			uint8_t is_vbios_lttpr_enable = 0;

			bp_query_result = ctx->dc_bios->funcs->get_lttpr_caps(ctx->dc_bios, &is_vbios_lttpr_enable);
			dc->caps.vbios_lttpr_enable = (bp_query_result == BP_RESULT_OK) && !!is_vbios_lttpr_enable;
		}

		/* interop bit is implicit */
		{
			dc->caps.vbios_lttpr_aware = true;
		}
	}

	if (dc->ctx->dce_environment == DCE_ENV_PRODUCTION_DRV)
		dc->debug = debug_defaults_drv;

	// Init the vm_helper
	if (dc->vm_helper)
		vm_helper_init(dc->vm_helper, 16);

	/*************************************************
	 *  Create resources                             *
	 *************************************************/

	/* Clock Sources for Pixel Clock*/
	pool->base.clock_sources[DCN31_CLK_SRC_PLL0] =
			dcn31_clock_source_create(ctx, ctx->dc_bios,
				CLOCK_SOURCE_COMBO_PHY_PLL0,
				&clk_src_regs[0], false);
	pool->base.clock_sources[DCN31_CLK_SRC_PLL1] =
			dcn31_clock_source_create(ctx, ctx->dc_bios,
				CLOCK_SOURCE_COMBO_PHY_PLL1,
				&clk_src_regs[1], false);
	pool->base.clock_sources[DCN31_CLK_SRC_PLL2] =
			dcn31_clock_source_create(ctx, ctx->dc_bios,
				CLOCK_SOURCE_COMBO_PHY_PLL2,
				&clk_src_regs[2], false);
	pool->base.clock_sources[DCN31_CLK_SRC_PLL3] =
			dcn31_clock_source_create(ctx, ctx->dc_bios,
				CLOCK_SOURCE_COMBO_PHY_PLL3,
				&clk_src_regs[3], false);
	pool->base.clock_sources[DCN31_CLK_SRC_PLL4] =
			dcn31_clock_source_create(ctx, ctx->dc_bios,
				CLOCK_SOURCE_COMBO_PHY_PLL4,
				&clk_src_regs[4], false);

	pool->base.clk_src_count = DCN30_CLK_SRC_TOTAL;

	/* todo: not reuse phy_pll registers */
	pool->base.dp_clock_source =
			dcn31_clock_source_create(ctx, ctx->dc_bios,
				CLOCK_SOURCE_ID_DP_DTO,
				&clk_src_regs[0], true);

	for (i = 0; i < pool->base.clk_src_count; i++) {
		if (pool->base.clock_sources[i] == NULL) {
			dm_error("DC: failed to create clock sources!\n");
			BREAK_TO_DEBUGGER();
			goto create_fail;
		}
	}

	/* TODO: DCCG */
	pool->base.dccg = dccg31_create(ctx, &dccg_regs, &dccg_shift, &dccg_mask);
	if (pool->base.dccg == NULL) {
		dm_error("DC: failed to create dccg!\n");
		BREAK_TO_DEBUGGER();
		goto create_fail;
	}

	/* TODO: IRQ */
	init_data.ctx = dc->ctx;
	pool->base.irqs = dal_irq_service_dcn315_create(&init_data);
	if (!pool->base.irqs)
		goto create_fail;

	/* HUBBUB */
	pool->base.hubbub = dcn31_hubbub_create(ctx);
	if (pool->base.hubbub == NULL) {
		BREAK_TO_DEBUGGER();
		dm_error("DC: failed to create hubbub!\n");
		goto create_fail;
	}

	/* HUBPs, DPPs, OPPs and TGs */
	for (i = 0; i < pool->base.pipe_count; i++) {
		pool->base.hubps[i] = dcn31_hubp_create(ctx, i);
		if (pool->base.hubps[i] == NULL) {
			BREAK_TO_DEBUGGER();
			dm_error(
				"DC: failed to create hubps!\n");
			goto create_fail;
		}

		pool->base.dpps[i] = dcn31_dpp_create(ctx, i);
		if (pool->base.dpps[i] == NULL) {
			BREAK_TO_DEBUGGER();
			dm_error(
				"DC: failed to create dpps!\n");
			goto create_fail;
		}
	}

	for (i = 0; i < pool->base.res_cap->num_opp; i++) {
		pool->base.opps[i] = dcn31_opp_create(ctx, i);
		if (pool->base.opps[i] == NULL) {
			BREAK_TO_DEBUGGER();
			dm_error(
				"DC: failed to create output pixel processor!\n");
			goto create_fail;
		}
	}

	for (i = 0; i < pool->base.res_cap->num_timing_generator; i++) {
		pool->base.timing_generators[i] = dcn31_timing_generator_create(
				ctx, i);
		if (pool->base.timing_generators[i] == NULL) {
			BREAK_TO_DEBUGGER();
			dm_error("DC: failed to create tg!\n");
			goto create_fail;
		}
	}
	pool->base.timing_generator_count = i;

	/* PSR */
	pool->base.psr = dmub_psr_create(ctx);
	if (pool->base.psr == NULL) {
		dm_error("DC: failed to create psr obj!\n");
		BREAK_TO_DEBUGGER();
		goto create_fail;
	}

	/* ABM */
	for (i = 0; i < pool->base.res_cap->num_timing_generator; i++) {
		pool->base.multiple_abms[i] = dmub_abm_create(ctx,
				&abm_regs[i],
				&abm_shift,
				&abm_mask);
		if (pool->base.multiple_abms[i] == NULL) {
			dm_error("DC: failed to create abm for pipe %d!\n", i);
			BREAK_TO_DEBUGGER();
			goto create_fail;
		}
	}

	/* MPC and DSC */
	pool->base.mpc = dcn31_mpc_create(ctx, pool->base.mpcc_count, pool->base.res_cap->num_mpc_3dlut);
	if (pool->base.mpc == NULL) {
		BREAK_TO_DEBUGGER();
		dm_error("DC: failed to create mpc!\n");
		goto create_fail;
	}

	for (i = 0; i < pool->base.res_cap->num_dsc; i++) {
		pool->base.dscs[i] = dcn31_dsc_create(ctx, i);
		if (pool->base.dscs[i] == NULL) {
			BREAK_TO_DEBUGGER();
			dm_error("DC: failed to create display stream compressor %d!\n", i);
			goto create_fail;
		}
	}

	/* DWB and MMHUBBUB */
	if (!dcn31_dwbc_create(ctx, &pool->base)) {
		BREAK_TO_DEBUGGER();
		dm_error("DC: failed to create dwbc!\n");
		goto create_fail;
	}

	if (!dcn31_mmhubbub_create(ctx, &pool->base)) {
		BREAK_TO_DEBUGGER();
		dm_error("DC: failed to create mcif_wb!\n");
		goto create_fail;
	}

	/* AUX and I2C */
	for (i = 0; i < pool->base.res_cap->num_ddc; i++) {
		pool->base.engines[i] = dcn31_aux_engine_create(ctx, i);
		if (pool->base.engines[i] == NULL) {
			BREAK_TO_DEBUGGER();
			dm_error(
				"DC:failed to create aux engine!!\n");
			goto create_fail;
		}
		pool->base.hw_i2cs[i] = dcn31_i2c_hw_create(ctx, i);
		if (pool->base.hw_i2cs[i] == NULL) {
			BREAK_TO_DEBUGGER();
			dm_error(
				"DC:failed to create hw i2c!!\n");
			goto create_fail;
		}
		pool->base.sw_i2cs[i] = NULL;
	}

	/* Audio, Stream Encoders including HPO and virtual, MPC 3D LUTs */
	if (!resource_construct(num_virtual_links, dc, &pool->base,
			&res_create_funcs))
		goto create_fail;

	/* HW Sequencer and Plane caps */
	dcn31_hw_sequencer_construct(dc);

	dc->caps.max_planes =  pool->base.pipe_count;

	for (i = 0; i < dc->caps.max_planes; ++i)
		dc->caps.planes[i] = plane_cap;

	dc->cap_funcs = cap_funcs;

	dc->dcn_ip->max_num_dpp = dcn3_15_ip.max_num_dpp;

	return true;

create_fail:

	dcn315_resource_destruct(pool);

	return false;
}

struct resource_pool *dcn315_create_resource_pool(
		const struct dc_init_data *init_data,
		struct dc *dc)
{
	struct dcn315_resource_pool *pool =
		kzalloc(sizeof(struct dcn315_resource_pool), GFP_KERNEL);

	if (!pool)
		return NULL;

	if (dcn315_resource_construct(init_data->num_virtual_links, dc, pool))
		return &pool->base;

	BREAK_TO_DEBUGGER();
	kfree(pool);
	return NULL;
}<|MERGE_RESOLUTION|>--- conflicted
+++ resolved
@@ -895,10 +895,7 @@
 	.psr = {
 		.disable_psr = false,
 		.disallow_psrsu = false,
-<<<<<<< HEAD
-=======
 		.disallow_replay = false,
->>>>>>> 98817289
 	},
 	.ilr = {
 		.optimize_edp_link_rate = true,
@@ -1614,11 +1611,7 @@
 {
 	if (SourcePixelFormat == dm_444_64)
 		return 8;
-<<<<<<< HEAD
-	else if (SourcePixelFormat == dm_444_16 || SourcePixelFormat == dm_444_16)
-=======
 	else if (SourcePixelFormat == dm_444_16)
->>>>>>> 98817289
 		return 2;
 	else if (SourcePixelFormat == dm_444_8)
 		return 1;
@@ -1645,8 +1638,6 @@
 		if (!res_ctx->pipe_ctx[i].stream)
 			continue;
 
-<<<<<<< HEAD
-=======
 		/*Don't apply if scaling*/
 		if (res_ctx->pipe_ctx[i].stream->src.width != res_ctx->pipe_ctx[i].stream->dst.width ||
 				res_ctx->pipe_ctx[i].stream->src.height != res_ctx->pipe_ctx[i].stream->dst.height ||
@@ -1655,7 +1646,6 @@
 					res_ctx->pipe_ctx[i].plane_state->src_rect.height
 														!= res_ctx->pipe_ctx[i].plane_state->dst_rect.height)))
 			return false;
->>>>>>> 98817289
 		/*Don't apply if MPO to avoid transition issues*/
 		if (res_ctx->pipe_ctx[i].top_pipe && res_ctx->pipe_ctx[i].top_pipe->plane_state != res_ctx->pipe_ctx[i].plane_state)
 			return false;
@@ -1705,21 +1695,15 @@
 			/* Ceil to crb segment size */
 			int approx_det_segs_required_for_pstate = dcn_get_approx_det_segs_required_for_pstate(
 					&context->bw_ctx.dml.soc, timing->pix_clk_100hz, bpp, DCN3_15_CRB_SEGMENT_SIZE_KB);
-<<<<<<< HEAD
-=======
-
->>>>>>> 98817289
+
 			if (approx_det_segs_required_for_pstate <= 2 * DCN3_15_MAX_DET_SEGS) {
 				bool split_required = approx_det_segs_required_for_pstate > DCN3_15_MAX_DET_SEGS;
 				split_required = split_required || timing->pix_clk_100hz >= dcn_get_max_non_odm_pix_rate_100hz(&dc->dml.soc);
 				split_required = split_required || (pipe->plane_state && pipe->plane_state->src_rect.width > 5120);
-<<<<<<< HEAD
-=======
 
 				/* Minimum 2 segments to allow mpc/odm combine if its used later */
 				if (approx_det_segs_required_for_pstate < 2)
 					approx_det_segs_required_for_pstate = 2;
->>>>>>> 98817289
 				if (split_required)
 					approx_det_segs_required_for_pstate += approx_det_segs_required_for_pstate % 2;
 				pipes[pipe_cnt].pipe.src.det_size_override = approx_det_segs_required_for_pstate;
@@ -1759,10 +1743,7 @@
 			/* Do not use asymetric crb if not enough for pstate support */
 			if (remaining_det_segs < 0) {
 				pipes[pipe_cnt].pipe.src.det_size_override = 0;
-<<<<<<< HEAD
-=======
 				pipe_cnt++;
->>>>>>> 98817289
 				continue;
 			}
 
