--- conflicted
+++ resolved
@@ -87,9 +87,6 @@
 void dcn32_retain_phantom_pipes(struct dc *dc,
 		struct dc_state *context);
 
-void dcn32_retain_phantom_pipes(struct dc *dc,
-		struct dc_state *context);
-
 void dcn32_add_phantom_pipes(struct dc *dc,
 		struct dc_state *context,
 		display_e2e_pipe_params_st *pipes,
@@ -160,20 +157,14 @@
 		struct dc_state *context,
 		struct mall_temp_config *temp_config);
 
-<<<<<<< HEAD
+struct dc_stream_state *dcn32_can_support_mclk_switch_using_fw_based_vblank_stretch(struct dc *dc, const struct dc_state *context);
+
 bool dcn32_allow_subvp_with_active_margin(struct pipe_ctx *pipe);
 
+bool dcn32_allow_subvp_high_refresh_rate(struct dc *dc, struct dc_state *context, struct pipe_ctx *pipe);
+
 unsigned int dcn32_calc_num_avail_chans_for_mall(struct dc *dc, int num_chans);
 
-=======
-struct dc_stream_state *dcn32_can_support_mclk_switch_using_fw_based_vblank_stretch(struct dc *dc, const struct dc_state *context);
-
-bool dcn32_allow_subvp_with_active_margin(struct pipe_ctx *pipe);
-
-bool dcn32_allow_subvp_high_refresh_rate(struct dc *dc, struct dc_state *context, struct pipe_ctx *pipe);
-
-unsigned int dcn32_calc_num_avail_chans_for_mall(struct dc *dc, int num_chans);
-
 double dcn32_determine_max_vratio_prefetch(struct dc *dc, struct dc_state *context);
 
 bool dcn32_check_native_scaling_for_res(struct pipe_ctx *pipe, unsigned int width, unsigned int height);
@@ -182,7 +173,6 @@
 
 bool dcn32_subvp_vblank_admissable(struct dc *dc, struct dc_state *context, int vlevel);
 
->>>>>>> 98817289
 /* definitions for run time init of reg offsets */
 
 /* CLK SRC */
