--- conflicted
+++ resolved
@@ -2765,11 +2765,7 @@
 		struct dc *dc,
 		struct dc_state *context)
 {
-<<<<<<< HEAD
-		bool found_stream = false;
-=======
 		bool found_pipe = false;
->>>>>>> d1988041
 		int i, j;
 		struct dce_hwseq *hws = dc->hwseq;
 		struct dc_state *old_ctx = dc->current_state;
@@ -2809,16 +2805,6 @@
 					old_ctx->res_ctx.pipe_ctx[i].top_pipe) {
 
 					/* Find the top pipe in the new ctx for the bottom pipe that we
-<<<<<<< HEAD
-					 * want to remove by comparing the streams. If both pipes are being
-					 * disabled then do it in the regular pipe programming sequence
-					 */
-					for (j = 0; j < dc->res_pool->pipe_count; j++) {
-						if (old_ctx->res_ctx.pipe_ctx[i].top_pipe->stream == context->res_ctx.pipe_ctx[j].stream &&
-							!context->res_ctx.pipe_ctx[j].top_pipe &&
-							!context->res_ctx.pipe_ctx[j].update_flags.bits.disable) {
-							found_stream = true;
-=======
 					 * want to remove by comparing the streams and planes. If both
 					 * pipes are being disabled then do it in the regular pipe
 					 * programming sequence
@@ -2829,27 +2815,18 @@
 							!context->res_ctx.pipe_ctx[j].top_pipe &&
 							!context->res_ctx.pipe_ctx[j].update_flags.bits.disable) {
 							found_pipe = true;
->>>>>>> d1988041
 							break;
 						}
 					}
 
 					// Disconnect if the top pipe lost it's pipe split
-<<<<<<< HEAD
-					if (found_stream && !context->res_ctx.pipe_ctx[j].bottom_pipe) {
-=======
 					if (found_pipe && !context->res_ctx.pipe_ctx[j].bottom_pipe) {
->>>>>>> d1988041
 						hws->funcs.plane_atomic_disconnect(dc, &dc->current_state->res_ctx.pipe_ctx[i]);
 						DC_LOG_DC("Reset mpcc for pipe %d\n", dc->current_state->res_ctx.pipe_ctx[i].pipe_idx);
 						mpcc_disconnected = true;
 					}
 				}
-<<<<<<< HEAD
-				found_stream = false;
-=======
 				found_pipe = false;
->>>>>>> d1988041
 			}
 		}
 
