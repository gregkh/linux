/*
 * Copyright (C) 2015-2020 Advanced Micro Devices, Inc. All rights reserved.
 *
 * Permission is hereby granted, free of charge, to any person obtaining a
 * copy of this software and associated documentation files (the "Software"),
 * to deal in the Software without restriction, including without limitation
 * the rights to use, copy, modify, merge, publish, distribute, sublicense,
 * and/or sell copies of the Software, and to permit persons to whom the
 * Software is furnished to do so, subject to the following conditions:
 *
 * The above copyright notice and this permission notice shall be included in
 * all copies or substantial portions of the Software.
 *
 * THE SOFTWARE IS PROVIDED "AS IS", WITHOUT WARRANTY OF ANY KIND, EXPRESS OR
 * IMPLIED, INCLUDING BUT NOT LIMITED TO THE WARRANTIES OF MERCHANTABILITY,
 * FITNESS FOR A PARTICULAR PURPOSE AND NONINFRINGEMENT.  IN NO EVENT SHALL
 * THE COPYRIGHT HOLDER(S) OR AUTHOR(S) BE LIABLE FOR ANY CLAIM, DAMAGES OR
 * OTHER LIABILITY, WHETHER IN AN ACTION OF CONTRACT, TORT OR OTHERWISE,
 * ARISING FROM, OUT OF OR IN CONNECTION WITH THE SOFTWARE OR THE USE OR
 * OTHER DEALINGS IN THE SOFTWARE.
 *
 * Authors: AMD
 *
 */

#ifndef __AMDGPU_DM_H__
#define __AMDGPU_DM_H__

#include <drm/display/drm_dp_mst_helper.h>
#include <drm/drm_atomic.h>
#include <drm/drm_connector.h>
#include <drm/drm_crtc.h>
#include <drm/drm_plane.h>
#include "link_service_types.h"

/*
 * This file contains the definition for amdgpu_display_manager
 * and its API for amdgpu driver's use.
 * This component provides all the display related functionality
 * and this is the only component that calls DAL API.
 * The API contained here intended for amdgpu driver use.
 * The API that is called directly from KMS framework is located
 * in amdgpu_dm_kms.h file
 */

#define AMDGPU_DM_MAX_DISPLAY_INDEX 31

#define AMDGPU_DM_MAX_CRTC 6

#define AMDGPU_DM_MAX_NUM_EDP 2

#define AMDGPU_DMUB_NOTIFICATION_MAX 5

#define HDMI_AMD_VENDOR_SPECIFIC_DATA_BLOCK_IEEE_REGISTRATION_ID 0x00001A
#define AMD_VSDB_VERSION_3_FEATURECAP_REPLAYMODE 0x40
#define HDMI_AMD_VENDOR_SPECIFIC_DATA_BLOCK_VERSION_3 0x3
/*
#include "include/amdgpu_dal_power_if.h"
#include "amdgpu_dm_irq.h"
*/

#include "irq_types.h"
#include "signal_types.h"
#include "amdgpu_dm_crc.h"
#include "mod_info_packet.h"
struct aux_payload;
struct set_config_cmd_payload;
enum aux_return_code_type;
enum set_config_status;

/* Forward declarations */
struct amdgpu_device;
struct amdgpu_crtc;
struct drm_device;
struct dc;
struct amdgpu_bo;
struct dmub_srv;
struct dc_plane_state;
struct dmub_notification;

struct amd_vsdb_block {
	unsigned char ieee_id[3];
	unsigned char version;
	unsigned char feature_caps;
};

struct common_irq_params {
	struct amdgpu_device *adev;
	enum dc_irq_source irq_src;
	atomic64_t previous_timestamp;
};

/**
 * struct dm_compressor_info - Buffer info used by frame buffer compression
 * @cpu_addr: MMIO cpu addr
 * @bo_ptr: Pointer to the buffer object
 * @gpu_addr: MMIO gpu addr
 */
struct dm_compressor_info {
	void *cpu_addr;
	struct amdgpu_bo *bo_ptr;
	uint64_t gpu_addr;
};

typedef void (*dmub_notify_interrupt_callback_t)(struct amdgpu_device *adev, struct dmub_notification *notify);

/**
 * struct dmub_hpd_work - Handle time consuming work in low priority outbox IRQ
 *
 * @handle_hpd_work: Work to be executed in a separate thread to handle hpd_low_irq
 * @dmub_notify:  notification for callback function
 * @adev: amdgpu_device pointer
 */
struct dmub_hpd_work {
	struct work_struct handle_hpd_work;
	struct dmub_notification *dmub_notify;
	struct amdgpu_device *adev;
};

/**
 * struct vblank_control_work - Work data for vblank control
 * @work: Kernel work data for the work event
 * @dm: amdgpu display manager device
 * @acrtc: amdgpu CRTC instance for which the event has occurred
 * @stream: DC stream for which the event has occurred
 * @enable: true if enabling vblank
 */
struct vblank_control_work {
	struct work_struct work;
	struct amdgpu_display_manager *dm;
	struct amdgpu_crtc *acrtc;
	struct dc_stream_state *stream;
	bool enable;
};

/**
 * struct amdgpu_dm_backlight_caps - Information about backlight
 *
 * Describe the backlight support for ACPI or eDP AUX.
 */
struct amdgpu_dm_backlight_caps {
	/**
	 * @ext_caps: Keep the data struct with all the information about the
	 * display support for HDR.
	 */
	union dpcd_sink_ext_caps *ext_caps;
	/**
	 * @aux_min_input_signal: Min brightness value supported by the display
	 */
	u32 aux_min_input_signal;
	/**
	 * @aux_max_input_signal: Max brightness value supported by the display
	 * in nits.
	 */
	u32 aux_max_input_signal;
	/**
	 * @min_input_signal: minimum possible input in range 0-255.
	 */
	int min_input_signal;
	/**
	 * @max_input_signal: maximum possible input in range 0-255.
	 */
	int max_input_signal;
	/**
	 * @caps_valid: true if these values are from the ACPI interface.
	 */
	bool caps_valid;
	/**
	 * @aux_support: Describes if the display supports AUX backlight.
	 */
	bool aux_support;
};

/**
 * struct dal_allocation - Tracks mapped FB memory for SMU communication
 * @list: list of dal allocations
 * @bo: GPU buffer object
 * @cpu_ptr: CPU virtual address of the GPU buffer object
 * @gpu_addr: GPU virtual address of the GPU buffer object
 */
struct dal_allocation {
	struct list_head list;
	struct amdgpu_bo *bo;
	void *cpu_ptr;
	u64 gpu_addr;
};

/**
 * struct hpd_rx_irq_offload_work_queue - Work queue to handle hpd_rx_irq
 * offload work
 */
struct hpd_rx_irq_offload_work_queue {
	/**
	 * @wq: workqueue structure to queue offload work.
	 */
	struct workqueue_struct *wq;
	/**
	 * @offload_lock: To protect fields of offload work queue.
	 */
	spinlock_t offload_lock;
	/**
	 * @is_handling_link_loss: Used to prevent inserting link loss event when
	 * we're handling link loss
	 */
	bool is_handling_link_loss;
	/**
	 * @is_handling_mst_msg_rdy_event: Used to prevent inserting mst message
	 * ready event when we're already handling mst message ready event
	 */
	bool is_handling_mst_msg_rdy_event;
	/**
	 * @aconnector: The aconnector that this work queue is attached to
	 */
	struct amdgpu_dm_connector *aconnector;
};

/**
 * struct hpd_rx_irq_offload_work - hpd_rx_irq offload work structure
 */
struct hpd_rx_irq_offload_work {
	/**
	 * @work: offload work
	 */
	struct work_struct work;
	/**
	 * @data: reference irq data which is used while handling offload work
	 */
	union hpd_irq_data data;
	/**
	 * @offload_wq: offload work queue that this work is queued to
	 */
	struct hpd_rx_irq_offload_work_queue *offload_wq;
};

/**
 * struct amdgpu_display_manager - Central amdgpu display manager device
 *
 * @dc: Display Core control structure
 * @adev: AMDGPU base driver structure
 * @ddev: DRM base driver structure
 * @display_indexes_num: Max number of display streams supported
 * @irq_handler_list_table_lock: Synchronizes access to IRQ tables
 * @backlight_dev: Backlight control device
 * @backlight_link: Link on which to control backlight
 * @backlight_caps: Capabilities of the backlight device
 * @freesync_module: Module handling freesync calculations
 * @hdcp_workqueue: AMDGPU content protection queue
 * @fw_dmcu: Reference to DMCU firmware
 * @dmcu_fw_version: Version of the DMCU firmware
 * @soc_bounding_box: SOC bounding box values provided by gpu_info FW
 * @cached_state: Caches device atomic state for suspend/resume
 * @cached_dc_state: Cached state of content streams
 * @compressor: Frame buffer compression buffer. See &struct dm_compressor_info
 * @force_timing_sync: set via debugfs. When set, indicates that all connected
 *		       displays will be forced to synchronize.
 * @dmcub_trace_event_en: enable dmcub trace events
 * @dmub_outbox_params: DMUB Outbox parameters
 * @num_of_edps: number of backlight eDPs
 * @disable_hpd_irq: disables all HPD and HPD RX interrupt handling in the
 *		     driver when true
 * @dmub_aux_transfer_done: struct completion used to indicate when DMUB
 * 			    transfers are done
 * @delayed_hpd_wq: work queue used to delay DMUB HPD work
 */
struct amdgpu_display_manager {

	struct dc *dc;

	/**
	 * @dmub_srv:
	 *
	 * DMUB service, used for controlling the DMUB on hardware
	 * that supports it. The pointer to the dmub_srv will be
	 * NULL on hardware that does not support it.
	 */
	struct dmub_srv *dmub_srv;

	/**
	 * @dmub_notify:
	 *
	 * Notification from DMUB.
	 */

	struct dmub_notification *dmub_notify;

	/**
	 * @dmub_callback:
	 *
	 * Callback functions to handle notification from DMUB.
	 */

	dmub_notify_interrupt_callback_t dmub_callback[AMDGPU_DMUB_NOTIFICATION_MAX];

	/**
	 * @dmub_thread_offload:
	 *
	 * Flag to indicate if callback is offload.
	 */

	bool dmub_thread_offload[AMDGPU_DMUB_NOTIFICATION_MAX];

	/**
	 * @dmub_fb_info:
	 *
	 * Framebuffer regions for the DMUB.
	 */
	struct dmub_srv_fb_info *dmub_fb_info;

	/**
	 * @dmub_fw:
	 *
	 * DMUB firmware, required on hardware that has DMUB support.
	 */
	const struct firmware *dmub_fw;

	/**
	 * @dmub_bo:
	 *
	 * Buffer object for the DMUB.
	 */
	struct amdgpu_bo *dmub_bo;

	/**
	 * @dmub_bo_gpu_addr:
	 *
	 * GPU virtual address for the DMUB buffer object.
	 */
	u64 dmub_bo_gpu_addr;

	/**
	 * @dmub_bo_cpu_addr:
	 *
	 * CPU address for the DMUB buffer object.
	 */
	void *dmub_bo_cpu_addr;

	/**
	 * @dmcub_fw_version:
	 *
	 * DMCUB firmware version.
	 */
	uint32_t dmcub_fw_version;

	/**
	 * @cgs_device:
	 *
	 * The Common Graphics Services device. It provides an interface for
	 * accessing registers.
	 */
	struct cgs_device *cgs_device;

	struct amdgpu_device *adev;
	struct drm_device *ddev;
	u16 display_indexes_num;

	/**
	 * @atomic_obj:
	 *
	 * In combination with &dm_atomic_state it helps manage
	 * global atomic state that doesn't map cleanly into existing
	 * drm resources, like &dc_context.
	 */
	struct drm_private_obj atomic_obj;

	/**
	 * @dc_lock:
	 *
	 * Guards access to DC functions that can issue register write
	 * sequences.
	 */
	struct mutex dc_lock;

	/**
	 * @audio_lock:
	 *
	 * Guards access to audio instance changes.
	 */
	struct mutex audio_lock;

	/**
	 * @audio_component:
	 *
	 * Used to notify ELD changes to sound driver.
	 */
	struct drm_audio_component *audio_component;

	/**
	 * @audio_registered:
	 *
	 * True if the audio component has been registered
	 * successfully, false otherwise.
	 */
	bool audio_registered;

	/**
	 * @irq_handler_list_low_tab:
	 *
	 * Low priority IRQ handler table.
	 *
	 * It is a n*m table consisting of n IRQ sources, and m handlers per IRQ
	 * source. Low priority IRQ handlers are deferred to a workqueue to be
	 * processed. Hence, they can sleep.
	 *
	 * Note that handlers are called in the same order as they were
	 * registered (FIFO).
	 */
	struct list_head irq_handler_list_low_tab[DAL_IRQ_SOURCES_NUMBER];

	/**
	 * @irq_handler_list_high_tab:
	 *
	 * High priority IRQ handler table.
	 *
	 * It is a n*m table, same as &irq_handler_list_low_tab. However,
	 * handlers in this table are not deferred and are called immediately.
	 */
	struct list_head irq_handler_list_high_tab[DAL_IRQ_SOURCES_NUMBER];

	/**
	 * @pflip_params:
	 *
	 * Page flip IRQ parameters, passed to registered handlers when
	 * triggered.
	 */
	struct common_irq_params
	pflip_params[DC_IRQ_SOURCE_PFLIP_LAST - DC_IRQ_SOURCE_PFLIP_FIRST + 1];

	/**
	 * @vblank_params:
	 *
	 * Vertical blanking IRQ parameters, passed to registered handlers when
	 * triggered.
	 */
	struct common_irq_params
	vblank_params[DC_IRQ_SOURCE_VBLANK6 - DC_IRQ_SOURCE_VBLANK1 + 1];

	/**
	 * @vline0_params:
	 *
	 * OTG vertical interrupt0 IRQ parameters, passed to registered
	 * handlers when triggered.
	 */
	struct common_irq_params
	vline0_params[DC_IRQ_SOURCE_DC6_VLINE0 - DC_IRQ_SOURCE_DC1_VLINE0 + 1];

	/**
	 * @vupdate_params:
	 *
	 * Vertical update IRQ parameters, passed to registered handlers when
	 * triggered.
	 */
	struct common_irq_params
	vupdate_params[DC_IRQ_SOURCE_VUPDATE6 - DC_IRQ_SOURCE_VUPDATE1 + 1];

	/**
	 * @dmub_trace_params:
	 *
	 * DMUB trace event IRQ parameters, passed to registered handlers when
	 * triggered.
	 */
	struct common_irq_params
	dmub_trace_params[1];

	struct common_irq_params
	dmub_outbox_params[1];

	spinlock_t irq_handler_list_table_lock;

	struct backlight_device *backlight_dev[AMDGPU_DM_MAX_NUM_EDP];

	const struct dc_link *backlight_link[AMDGPU_DM_MAX_NUM_EDP];

	uint8_t num_of_edps;

	struct amdgpu_dm_backlight_caps backlight_caps[AMDGPU_DM_MAX_NUM_EDP];

	struct mod_freesync *freesync_module;
	struct hdcp_workqueue *hdcp_workqueue;

	/**
	 * @vblank_control_workqueue:
	 *
	 * Deferred work for vblank control events.
	 */
	struct workqueue_struct *vblank_control_workqueue;

	struct drm_atomic_state *cached_state;
	struct dc_state *cached_dc_state;

	struct dm_compressor_info compressor;

	const struct firmware *fw_dmcu;
	uint32_t dmcu_fw_version;
	/**
	 * @soc_bounding_box:
	 *
	 * gpu_info FW provided soc bounding box struct or 0 if not
	 * available in FW
	 */
	const struct gpu_info_soc_bounding_box_v1_0 *soc_bounding_box;

	/**
	 * @active_vblank_irq_count:
	 *
	 * number of currently active vblank irqs
	 */
	uint32_t active_vblank_irq_count;

#if defined(CONFIG_DRM_AMD_SECURE_DISPLAY)
	/**
	 * @secure_display_ctxs:
	 *
	 * Store the ROI information and the work_struct to command dmub and psp for
	 * all crtcs.
	 */
	struct secure_display_context *secure_display_ctxs;
#endif
	/**
	 * @hpd_rx_offload_wq:
	 *
	 * Work queue to offload works of hpd_rx_irq
	 */
	struct hpd_rx_irq_offload_work_queue *hpd_rx_offload_wq;
	/**
	 * @mst_encoders:
	 *
	 * fake encoders used for DP MST.
	 */
	struct amdgpu_encoder mst_encoders[AMDGPU_DM_MAX_CRTC];
	bool force_timing_sync;
	bool disable_hpd_irq;
	bool dmcub_trace_event_en;
	/**
	 * @da_list:
	 *
	 * DAL fb memory allocation list, for communication with SMU.
	 */
	struct list_head da_list;
	struct completion dmub_aux_transfer_done;
	struct workqueue_struct *delayed_hpd_wq;

	/**
	 * @brightness:
	 *
	 * cached backlight values.
	 */
	u32 brightness[AMDGPU_DM_MAX_NUM_EDP];
	/**
	 * @actual_brightness:
	 *
	 * last successfully applied backlight values.
	 */
	u32 actual_brightness[AMDGPU_DM_MAX_NUM_EDP];

	/**
	 * @aux_hpd_discon_quirk:
	 *
	 * quirk for hpd discon while aux is on-going.
	 * occurred on certain intel platform
	 */
	bool aux_hpd_discon_quirk;

	/**
	 * @dpia_aux_lock:
	 *
	 * Guards access to DPIA AUX
	 */
	struct mutex dpia_aux_lock;
};

enum dsc_clock_force_state {
	DSC_CLK_FORCE_DEFAULT = 0,
	DSC_CLK_FORCE_ENABLE,
	DSC_CLK_FORCE_DISABLE,
};

struct dsc_preferred_settings {
	enum dsc_clock_force_state dsc_force_enable;
	uint32_t dsc_num_slices_v;
	uint32_t dsc_num_slices_h;
	uint32_t dsc_bits_per_pixel;
	bool dsc_force_disable_passthrough;
};

enum mst_progress_status {
	MST_STATUS_DEFAULT = 0,
	MST_PROBE = BIT(0),
	MST_REMOTE_EDID = BIT(1),
	MST_ALLOCATE_NEW_PAYLOAD = BIT(2),
	MST_CLEAR_ALLOCATED_PAYLOAD = BIT(3),
};

/**
 * struct amdgpu_hdmi_vsdb_info - Keep track of the VSDB info
 *
 * AMDGPU supports FreeSync over HDMI by using the VSDB section, and this
 * struct is useful to keep track of the display-specific information about
 * FreeSync.
 */
struct amdgpu_hdmi_vsdb_info {
	/**
	 * @amd_vsdb_version: Vendor Specific Data Block Version, should be
	 * used to determine which Vendor Specific InfoFrame (VSIF) to send.
	 */
	unsigned int amd_vsdb_version;

	/**
	 * @freesync_supported: FreeSync Supported.
	 */
	bool freesync_supported;

	/**
	 * @min_refresh_rate_hz: FreeSync Minimum Refresh Rate in Hz.
	 */
	unsigned int min_refresh_rate_hz;

	/**
	 * @max_refresh_rate_hz: FreeSync Maximum Refresh Rate in Hz
	 */
	unsigned int max_refresh_rate_hz;

	/**
	 * @replay_mode: Replay supported
	 */
	bool replay_mode;
};

struct amdgpu_dm_connector {

	struct drm_connector base;
	uint32_t connector_id;
	int bl_idx;

	/* we need to mind the EDID between detect
	   and get modes due to analog/digital/tvencoder */
	struct edid *edid;

	/* shared with amdgpu */
	struct amdgpu_hpd hpd;

	/* number of modes generated from EDID at 'dc_sink' */
	int num_modes;

	/* The 'old' sink - before an HPD.
	 * The 'current' sink is in dc_link->sink. */
	struct dc_sink *dc_sink;
	struct dc_link *dc_link;

	/**
	 * @dc_em_sink: Reference to the emulated (virtual) sink.
	 */
	struct dc_sink *dc_em_sink;

	/* DM only */
	struct drm_dp_mst_topology_mgr mst_mgr;
	struct amdgpu_dm_dp_aux dm_dp_aux;
	struct drm_dp_mst_port *mst_output_port;
	struct amdgpu_dm_connector *mst_root;
	struct drm_dp_aux *dsc_aux;
	struct mutex handle_mst_msg_ready;

	/* TODO see if we can merge with ddc_bus or make a dm_connector */
	struct amdgpu_i2c_adapter *i2c;

	/* Monitor range limits */
	/**
	 * @min_vfreq: Minimal frequency supported by the display in Hz. This
	 * value is set to zero when there is no FreeSync support.
	 */
	int min_vfreq;

	/**
	 * @max_vfreq: Maximum frequency supported by the display in Hz. This
	 * value is set to zero when there is no FreeSync support.
	 */
	int max_vfreq ;
	int pixel_clock_mhz;

	/* Audio instance - protected by audio_lock. */
	int audio_inst;

	struct mutex hpd_lock;

	bool fake_enable;
	bool force_yuv420_output;
	struct dsc_preferred_settings dsc_settings;
	union dp_downstream_port_present mst_downstream_port_present;
	/* Cached display modes */
	struct drm_display_mode freesync_vid_base;

	int psr_skip_count;

	/* Record progress status of mst*/
	uint8_t mst_status;

	/* Automated testing */
	bool timing_changed;
	struct dc_crtc_timing *timing_requested;
<<<<<<< HEAD
=======

	/* Adaptive Sync */
	bool pack_sdp_v1_3;
	enum adaptive_sync_type as_type;
	struct amdgpu_hdmi_vsdb_info vsdb_info;
>>>>>>> 98817289
};

static inline void amdgpu_dm_set_mst_status(uint8_t *status,
		uint8_t flags, bool set)
{
	if (set)
		*status |= flags;
	else
		*status &= ~flags;
}

#define to_amdgpu_dm_connector(x) container_of(x, struct amdgpu_dm_connector, base)

extern const struct amdgpu_ip_block_version dm_ip_block;

struct dm_plane_state {
	struct drm_plane_state base;
	struct dc_plane_state *dc_state;
};

struct dm_crtc_state {
	struct drm_crtc_state base;
	struct dc_stream_state *stream;

	bool cm_has_degamma;
	bool cm_is_degamma_srgb;

	bool mpo_requested;

	int update_type;
	int active_planes;

	int crc_skip_count;

	bool freesync_vrr_info_changed;

	bool dsc_force_changed;
	bool vrr_supported;
	struct mod_freesync_config freesync_config;
	struct dc_info_packet vrr_infopacket;

	int abm_level;
};

#define to_dm_crtc_state(x) container_of(x, struct dm_crtc_state, base)

struct dm_atomic_state {
	struct drm_private_state base;

	struct dc_state *context;
};

#define to_dm_atomic_state(x) container_of(x, struct dm_atomic_state, base)

struct dm_connector_state {
	struct drm_connector_state base;

	enum amdgpu_rmx_type scaling;
	uint8_t underscan_vborder;
	uint8_t underscan_hborder;
	bool underscan_enable;
	bool freesync_capable;
	bool update_hdcp;
	uint8_t abm_level;
	int vcpi_slots;
	uint64_t pbn;
};

#define to_dm_connector_state(x)\
	container_of((x), struct dm_connector_state, base)

void amdgpu_dm_connector_funcs_reset(struct drm_connector *connector);
struct drm_connector_state *
amdgpu_dm_connector_atomic_duplicate_state(struct drm_connector *connector);
int amdgpu_dm_connector_atomic_set_property(struct drm_connector *connector,
					    struct drm_connector_state *state,
					    struct drm_property *property,
					    uint64_t val);

int amdgpu_dm_connector_atomic_get_property(struct drm_connector *connector,
					    const struct drm_connector_state *state,
					    struct drm_property *property,
					    uint64_t *val);

int amdgpu_dm_get_encoder_crtc_mask(struct amdgpu_device *adev);

void amdgpu_dm_connector_init_helper(struct amdgpu_display_manager *dm,
				     struct amdgpu_dm_connector *aconnector,
				     int connector_type,
				     struct dc_link *link,
				     int link_index);

enum drm_mode_status amdgpu_dm_connector_mode_valid(struct drm_connector *connector,
				   struct drm_display_mode *mode);

void dm_restore_drm_connector_state(struct drm_device *dev,
				    struct drm_connector *connector);

void amdgpu_dm_update_freesync_caps(struct drm_connector *connector,
					struct edid *edid);

void amdgpu_dm_trigger_timing_sync(struct drm_device *dev);

#define MAX_COLOR_LUT_ENTRIES 4096
/* Legacy gamm LUT users such as X doesn't like large LUT sizes */
#define MAX_COLOR_LEGACY_LUT_ENTRIES 256

void amdgpu_dm_init_color_mod(void);
int amdgpu_dm_verify_lut_sizes(const struct drm_crtc_state *crtc_state);
int amdgpu_dm_update_crtc_color_mgmt(struct dm_crtc_state *crtc);
int amdgpu_dm_update_plane_color_mgmt(struct dm_crtc_state *crtc,
				      struct dc_plane_state *dc_plane_state);

void amdgpu_dm_update_connector_after_detect(
		struct amdgpu_dm_connector *aconnector);

extern const struct drm_encoder_helper_funcs amdgpu_dm_encoder_helper_funcs;

int amdgpu_dm_process_dmub_aux_transfer_sync(struct dc_context *ctx, unsigned int link_index,
					struct aux_payload *payload, enum aux_return_code_type *operation_result);

int amdgpu_dm_process_dmub_set_config_sync(struct dc_context *ctx, unsigned int link_index,
					struct set_config_cmd_payload *payload, enum set_config_status *operation_result);

bool check_seamless_boot_capability(struct amdgpu_device *adev);

struct dc_stream_state *
	create_validate_stream_for_sink(struct amdgpu_dm_connector *aconnector,
					const struct drm_display_mode *drm_mode,
					const struct dm_connector_state *dm_state,
					const struct dc_stream_state *old_stream);

int dm_atomic_get_state(struct drm_atomic_state *state,
			struct dm_atomic_state **dm_state);

struct amdgpu_dm_connector *
amdgpu_dm_find_first_crtc_matching_connector(struct drm_atomic_state *state,
					     struct drm_crtc *crtc);

int convert_dc_color_depth_into_bpc(enum dc_color_depth display_color_depth);
#endif /* __AMDGPU_DM_H__ */<|MERGE_RESOLUTION|>--- conflicted
+++ resolved
@@ -696,14 +696,11 @@
 	/* Automated testing */
 	bool timing_changed;
 	struct dc_crtc_timing *timing_requested;
-<<<<<<< HEAD
-=======
 
 	/* Adaptive Sync */
 	bool pack_sdp_v1_3;
 	enum adaptive_sync_type as_type;
 	struct amdgpu_hdmi_vsdb_info vsdb_info;
->>>>>>> 98817289
 };
 
 static inline void amdgpu_dm_set_mst_status(uint8_t *status,
