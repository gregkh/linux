/*
 * Copyright 2015 Advanced Micro Devices, Inc.
 *
 * Permission is hereby granted, free of charge, to any person obtaining a
 * copy of this software and associated documentation files (the "Software"),
 * to deal in the Software without restriction, including without limitation
 * the rights to use, copy, modify, merge, publish, distribute, sublicense,
 * and/or sell copies of the Software, and to permit persons to whom the
 * Software is furnished to do so, subject to the following conditions:
 *
 * The above copyright notice and this permission notice shall be included in
 * all copies or substantial portions of the Software.
 *
 * THE SOFTWARE IS PROVIDED "AS IS", WITHOUT WARRANTY OF ANY KIND, EXPRESS OR
 * IMPLIED, INCLUDING BUT NOT LIMITED TO THE WARRANTIES OF MERCHANTABILITY,
 * FITNESS FOR A PARTICULAR PURPOSE AND NONINFRINGEMENT.  IN NO EVENT SHALL
 * THE COPYRIGHT HOLDER(S) OR AUTHOR(S) BE LIABLE FOR ANY CLAIM, DAMAGES OR
 * OTHER LIABILITY, WHETHER IN AN ACTION OF CONTRACT, TORT OR OTHERWISE,
 * ARISING FROM, OUT OF OR IN CONNECTION WITH THE SOFTWARE OR THE USE OR
 * OTHER DEALINGS IN THE SOFTWARE.
 *
 * Authors: AMD
 *
 */

/* The caprices of the preprocessor require that this be declared right here */
#define CREATE_TRACE_POINTS

#include "dm_services_types.h"
#include "dc.h"
#include "link_enc_cfg.h"
#include "dc/inc/core_types.h"
#include "dal_asic_id.h"
#include "dmub/dmub_srv.h"
#include "dc/inc/hw/dmcu.h"
#include "dc/inc/hw/abm.h"
#include "dc/dc_dmub_srv.h"
#include "dc/dc_edid_parser.h"
#include "dc/dc_stat.h"
#include "dc/dc_state.h"
#include "amdgpu_dm_trace.h"
#include "dpcd_defs.h"
#include "link/protocols/link_dpcd.h"
#include "link_service_types.h"
#include "link/protocols/link_dp_capability.h"
#include "link/protocols/link_ddc.h"

#include "vid.h"
#include "amdgpu.h"
#include "amdgpu_display.h"
#include "amdgpu_ucode.h"
#include "atom.h"
#include "amdgpu_dm.h"
#include "amdgpu_dm_plane.h"
#include "amdgpu_dm_crtc.h"
#include "amdgpu_dm_hdcp.h"
#include <drm/display/drm_hdcp_helper.h>
#include "amdgpu_dm_wb.h"
#include "amdgpu_pm.h"
#include "amdgpu_atombios.h"

#include "amd_shared.h"
#include "amdgpu_dm_irq.h"
#include "dm_helpers.h"
#include "amdgpu_dm_mst_types.h"
#if defined(CONFIG_DEBUG_FS)
#include "amdgpu_dm_debugfs.h"
#endif
#include "amdgpu_dm_psr.h"
#include "amdgpu_dm_replay.h"

#include "ivsrcid/ivsrcid_vislands30.h"

#include <linux/backlight.h>
#include <linux/module.h>
#include <linux/moduleparam.h>
#include <linux/types.h>
#include <linux/pm_runtime.h>
#include <linux/pci.h>
#include <linux/power_supply.h>
#include <linux/firmware.h>
#include <linux/component.h>
#include <linux/dmi.h>
#include <linux/sort.h>

#include <drm/display/drm_dp_mst_helper.h>
#include <drm/display/drm_hdmi_helper.h>
#include <drm/drm_atomic.h>
#include <drm/drm_atomic_uapi.h>
#include <drm/drm_atomic_helper.h>
#include <drm/drm_blend.h>
#include <drm/drm_fixed.h>
#include <drm/drm_fourcc.h>
#include <drm/drm_edid.h>
#include <drm/drm_eld.h>
#include <drm/drm_utils.h>
#include <drm/drm_vblank.h>
#include <drm/drm_audio_component.h>
#include <drm/drm_gem_atomic_helper.h>

#include <media/cec-notifier.h>
#include <acpi/video.h>

#include "ivsrcid/dcn/irqsrcs_dcn_1_0.h"

#include "dcn/dcn_1_0_offset.h"
#include "dcn/dcn_1_0_sh_mask.h"
#include "soc15_hw_ip.h"
#include "soc15_common.h"
#include "vega10_ip_offset.h"

#include "gc/gc_11_0_0_offset.h"
#include "gc/gc_11_0_0_sh_mask.h"

#include "modules/inc/mod_freesync.h"
#include "modules/power/power_helpers.h"

#define FIRMWARE_RENOIR_DMUB "amdgpu/renoir_dmcub.bin"
MODULE_FIRMWARE(FIRMWARE_RENOIR_DMUB);
#define FIRMWARE_SIENNA_CICHLID_DMUB "amdgpu/sienna_cichlid_dmcub.bin"
MODULE_FIRMWARE(FIRMWARE_SIENNA_CICHLID_DMUB);
#define FIRMWARE_NAVY_FLOUNDER_DMUB "amdgpu/navy_flounder_dmcub.bin"
MODULE_FIRMWARE(FIRMWARE_NAVY_FLOUNDER_DMUB);
#define FIRMWARE_GREEN_SARDINE_DMUB "amdgpu/green_sardine_dmcub.bin"
MODULE_FIRMWARE(FIRMWARE_GREEN_SARDINE_DMUB);
#define FIRMWARE_VANGOGH_DMUB "amdgpu/vangogh_dmcub.bin"
MODULE_FIRMWARE(FIRMWARE_VANGOGH_DMUB);
#define FIRMWARE_DIMGREY_CAVEFISH_DMUB "amdgpu/dimgrey_cavefish_dmcub.bin"
MODULE_FIRMWARE(FIRMWARE_DIMGREY_CAVEFISH_DMUB);
#define FIRMWARE_BEIGE_GOBY_DMUB "amdgpu/beige_goby_dmcub.bin"
MODULE_FIRMWARE(FIRMWARE_BEIGE_GOBY_DMUB);
#define FIRMWARE_YELLOW_CARP_DMUB "amdgpu/yellow_carp_dmcub.bin"
MODULE_FIRMWARE(FIRMWARE_YELLOW_CARP_DMUB);
#define FIRMWARE_DCN_314_DMUB "amdgpu/dcn_3_1_4_dmcub.bin"
MODULE_FIRMWARE(FIRMWARE_DCN_314_DMUB);
#define FIRMWARE_DCN_315_DMUB "amdgpu/dcn_3_1_5_dmcub.bin"
MODULE_FIRMWARE(FIRMWARE_DCN_315_DMUB);
#define FIRMWARE_DCN316_DMUB "amdgpu/dcn_3_1_6_dmcub.bin"
MODULE_FIRMWARE(FIRMWARE_DCN316_DMUB);

#define FIRMWARE_DCN_V3_2_0_DMCUB "amdgpu/dcn_3_2_0_dmcub.bin"
MODULE_FIRMWARE(FIRMWARE_DCN_V3_2_0_DMCUB);
#define FIRMWARE_DCN_V3_2_1_DMCUB "amdgpu/dcn_3_2_1_dmcub.bin"
MODULE_FIRMWARE(FIRMWARE_DCN_V3_2_1_DMCUB);

#define FIRMWARE_RAVEN_DMCU		"amdgpu/raven_dmcu.bin"
MODULE_FIRMWARE(FIRMWARE_RAVEN_DMCU);

#define FIRMWARE_NAVI12_DMCU            "amdgpu/navi12_dmcu.bin"
MODULE_FIRMWARE(FIRMWARE_NAVI12_DMCU);

#define FIRMWARE_DCN_35_DMUB "amdgpu/dcn_3_5_dmcub.bin"
MODULE_FIRMWARE(FIRMWARE_DCN_35_DMUB);

#define FIRMWARE_DCN_351_DMUB "amdgpu/dcn_3_5_1_dmcub.bin"
MODULE_FIRMWARE(FIRMWARE_DCN_351_DMUB);

#define FIRMWARE_DCN_36_DMUB "amdgpu/dcn_3_6_dmcub.bin"
MODULE_FIRMWARE(FIRMWARE_DCN_36_DMUB);

#define FIRMWARE_DCN_401_DMUB "amdgpu/dcn_4_0_1_dmcub.bin"
MODULE_FIRMWARE(FIRMWARE_DCN_401_DMUB);

/* Number of bytes in PSP header for firmware. */
#define PSP_HEADER_BYTES 0x100

/* Number of bytes in PSP footer for firmware. */
#define PSP_FOOTER_BYTES 0x100

/**
 * DOC: overview
 *
 * The AMDgpu display manager, **amdgpu_dm** (or even simpler,
 * **dm**) sits between DRM and DC. It acts as a liaison, converting DRM
 * requests into DC requests, and DC responses into DRM responses.
 *
 * The root control structure is &struct amdgpu_display_manager.
 */

/* basic init/fini API */
static int amdgpu_dm_init(struct amdgpu_device *adev);
static void amdgpu_dm_fini(struct amdgpu_device *adev);
static bool is_freesync_video_mode(const struct drm_display_mode *mode, struct amdgpu_dm_connector *aconnector);
static void reset_freesync_config_for_crtc(struct dm_crtc_state *new_crtc_state);
static struct amdgpu_i2c_adapter *
create_i2c(struct ddc_service *ddc_service, bool oem);

static enum drm_mode_subconnector get_subconnector_type(struct dc_link *link)
{
	switch (link->dpcd_caps.dongle_type) {
	case DISPLAY_DONGLE_NONE:
		return DRM_MODE_SUBCONNECTOR_Native;
	case DISPLAY_DONGLE_DP_VGA_CONVERTER:
		return DRM_MODE_SUBCONNECTOR_VGA;
	case DISPLAY_DONGLE_DP_DVI_CONVERTER:
	case DISPLAY_DONGLE_DP_DVI_DONGLE:
		return DRM_MODE_SUBCONNECTOR_DVID;
	case DISPLAY_DONGLE_DP_HDMI_CONVERTER:
	case DISPLAY_DONGLE_DP_HDMI_DONGLE:
		return DRM_MODE_SUBCONNECTOR_HDMIA;
	case DISPLAY_DONGLE_DP_HDMI_MISMATCHED_DONGLE:
	default:
		return DRM_MODE_SUBCONNECTOR_Unknown;
	}
}

static void update_subconnector_property(struct amdgpu_dm_connector *aconnector)
{
	struct dc_link *link = aconnector->dc_link;
	struct drm_connector *connector = &aconnector->base;
	enum drm_mode_subconnector subconnector = DRM_MODE_SUBCONNECTOR_Unknown;

	if (connector->connector_type != DRM_MODE_CONNECTOR_DisplayPort)
		return;

	if (aconnector->dc_sink)
		subconnector = get_subconnector_type(link);

	drm_object_property_set_value(&connector->base,
			connector->dev->mode_config.dp_subconnector_property,
			subconnector);
}

/*
 * initializes drm_device display related structures, based on the information
 * provided by DAL. The drm strcutures are: drm_crtc, drm_connector,
 * drm_encoder, drm_mode_config
 *
 * Returns 0 on success
 */
static int amdgpu_dm_initialize_drm_device(struct amdgpu_device *adev);
/* removes and deallocates the drm structures, created by the above function */
static void amdgpu_dm_destroy_drm_device(struct amdgpu_display_manager *dm);

static int amdgpu_dm_connector_init(struct amdgpu_display_manager *dm,
				    struct amdgpu_dm_connector *amdgpu_dm_connector,
				    u32 link_index,
				    struct amdgpu_encoder *amdgpu_encoder);
static int amdgpu_dm_encoder_init(struct drm_device *dev,
				  struct amdgpu_encoder *aencoder,
				  uint32_t link_index);

static int amdgpu_dm_connector_get_modes(struct drm_connector *connector);

static void amdgpu_dm_atomic_commit_tail(struct drm_atomic_state *state);

static int amdgpu_dm_atomic_check(struct drm_device *dev,
				  struct drm_atomic_state *state);

static void handle_hpd_irq_helper(struct amdgpu_dm_connector *aconnector);
static void handle_hpd_rx_irq(void *param);

static void amdgpu_dm_backlight_set_level(struct amdgpu_display_manager *dm,
					 int bl_idx,
					 u32 user_brightness);

static bool
is_timing_unchanged_for_freesync(struct drm_crtc_state *old_crtc_state,
				 struct drm_crtc_state *new_crtc_state);
/*
 * dm_vblank_get_counter
 *
 * @brief
 * Get counter for number of vertical blanks
 *
 * @param
 * struct amdgpu_device *adev - [in] desired amdgpu device
 * int disp_idx - [in] which CRTC to get the counter from
 *
 * @return
 * Counter for vertical blanks
 */
static u32 dm_vblank_get_counter(struct amdgpu_device *adev, int crtc)
{
	struct amdgpu_crtc *acrtc = NULL;

	if (crtc >= adev->mode_info.num_crtc)
		return 0;

	acrtc = adev->mode_info.crtcs[crtc];

	if (!acrtc->dm_irq_params.stream) {
		DRM_ERROR("dc_stream_state is NULL for crtc '%d'!\n",
			  crtc);
		return 0;
	}

	return dc_stream_get_vblank_counter(acrtc->dm_irq_params.stream);
}

static int dm_crtc_get_scanoutpos(struct amdgpu_device *adev, int crtc,
				  u32 *vbl, u32 *position)
{
	u32 v_blank_start = 0, v_blank_end = 0, h_position = 0, v_position = 0;
	struct amdgpu_crtc *acrtc = NULL;
	struct dc *dc = adev->dm.dc;

	if ((crtc < 0) || (crtc >= adev->mode_info.num_crtc))
		return -EINVAL;

	acrtc = adev->mode_info.crtcs[crtc];

	if (!acrtc->dm_irq_params.stream) {
		DRM_ERROR("dc_stream_state is NULL for crtc '%d'!\n",
			  crtc);
		return 0;
	}

	if (dc && dc->caps.ips_support && dc->idle_optimizations_allowed)
		dc_allow_idle_optimizations(dc, false);

	/*
	 * TODO rework base driver to use values directly.
	 * for now parse it back into reg-format
	 */
	dc_stream_get_scanoutpos(acrtc->dm_irq_params.stream,
				 &v_blank_start,
				 &v_blank_end,
				 &h_position,
				 &v_position);

	*position = v_position | (h_position << 16);
	*vbl = v_blank_start | (v_blank_end << 16);

	return 0;
}

static bool dm_is_idle(struct amdgpu_ip_block *ip_block)
{
	/* XXX todo */
	return true;
}

static int dm_wait_for_idle(struct amdgpu_ip_block *ip_block)
{
	/* XXX todo */
	return 0;
}

static bool dm_check_soft_reset(struct amdgpu_ip_block *ip_block)
{
	return false;
}

static int dm_soft_reset(struct amdgpu_ip_block *ip_block)
{
	/* XXX todo */
	return 0;
}

static struct amdgpu_crtc *
get_crtc_by_otg_inst(struct amdgpu_device *adev,
		     int otg_inst)
{
	struct drm_device *dev = adev_to_drm(adev);
	struct drm_crtc *crtc;
	struct amdgpu_crtc *amdgpu_crtc;

	if (WARN_ON(otg_inst == -1))
		return adev->mode_info.crtcs[0];

	list_for_each_entry(crtc, &dev->mode_config.crtc_list, head) {
		amdgpu_crtc = to_amdgpu_crtc(crtc);

		if (amdgpu_crtc->otg_inst == otg_inst)
			return amdgpu_crtc;
	}

	return NULL;
}

static inline bool is_dc_timing_adjust_needed(struct dm_crtc_state *old_state,
					      struct dm_crtc_state *new_state)
{
	if (new_state->stream->adjust.timing_adjust_pending)
		return true;
	if (new_state->freesync_config.state ==  VRR_STATE_ACTIVE_FIXED)
		return true;
	else if (amdgpu_dm_crtc_vrr_active(old_state) != amdgpu_dm_crtc_vrr_active(new_state))
		return true;
	else
		return false;
}

/*
 * DC will program planes with their z-order determined by their ordering
 * in the dc_surface_updates array. This comparator is used to sort them
 * by descending zpos.
 */
static int dm_plane_layer_index_cmp(const void *a, const void *b)
{
	const struct dc_surface_update *sa = (struct dc_surface_update *)a;
	const struct dc_surface_update *sb = (struct dc_surface_update *)b;

	/* Sort by descending dc_plane layer_index (i.e. normalized_zpos) */
	return sb->surface->layer_index - sa->surface->layer_index;
}

/**
 * update_planes_and_stream_adapter() - Send planes to be updated in DC
 *
 * DC has a generic way to update planes and stream via
 * dc_update_planes_and_stream function; however, DM might need some
 * adjustments and preparation before calling it. This function is a wrapper
 * for the dc_update_planes_and_stream that does any required configuration
 * before passing control to DC.
 *
 * @dc: Display Core control structure
 * @update_type: specify whether it is FULL/MEDIUM/FAST update
 * @planes_count: planes count to update
 * @stream: stream state
 * @stream_update: stream update
 * @array_of_surface_update: dc surface update pointer
 *
 */
static inline bool update_planes_and_stream_adapter(struct dc *dc,
						    int update_type,
						    int planes_count,
						    struct dc_stream_state *stream,
						    struct dc_stream_update *stream_update,
						    struct dc_surface_update *array_of_surface_update)
{
	sort(array_of_surface_update, planes_count,
	     sizeof(*array_of_surface_update), dm_plane_layer_index_cmp, NULL);

	/*
	 * Previous frame finished and HW is ready for optimization.
	 */
	if (update_type == UPDATE_TYPE_FAST)
		dc_post_update_surfaces_to_stream(dc);

	return dc_update_planes_and_stream(dc,
					   array_of_surface_update,
					   planes_count,
					   stream,
					   stream_update);
}

/**
 * dm_pflip_high_irq() - Handle pageflip interrupt
 * @interrupt_params: ignored
 *
 * Handles the pageflip interrupt by notifying all interested parties
 * that the pageflip has been completed.
 */
static void dm_pflip_high_irq(void *interrupt_params)
{
	struct amdgpu_crtc *amdgpu_crtc;
	struct common_irq_params *irq_params = interrupt_params;
	struct amdgpu_device *adev = irq_params->adev;
	struct drm_device *dev = adev_to_drm(adev);
	unsigned long flags;
	struct drm_pending_vblank_event *e;
	u32 vpos, hpos, v_blank_start, v_blank_end;
	bool vrr_active;

	amdgpu_crtc = get_crtc_by_otg_inst(adev, irq_params->irq_src - IRQ_TYPE_PFLIP);

	/* IRQ could occur when in initial stage */
	/* TODO work and BO cleanup */
	if (amdgpu_crtc == NULL) {
		drm_dbg_state(dev, "CRTC is null, returning.\n");
		return;
	}

	spin_lock_irqsave(&adev_to_drm(adev)->event_lock, flags);

	if (amdgpu_crtc->pflip_status != AMDGPU_FLIP_SUBMITTED) {
		drm_dbg_state(dev,
			      "amdgpu_crtc->pflip_status = %d != AMDGPU_FLIP_SUBMITTED(%d) on crtc:%d[%p]\n",
			      amdgpu_crtc->pflip_status, AMDGPU_FLIP_SUBMITTED,
			      amdgpu_crtc->crtc_id, amdgpu_crtc);
		spin_unlock_irqrestore(&adev_to_drm(adev)->event_lock, flags);
		return;
	}

	/* page flip completed. */
	e = amdgpu_crtc->event;
	amdgpu_crtc->event = NULL;

	WARN_ON(!e);

	vrr_active = amdgpu_dm_crtc_vrr_active_irq(amdgpu_crtc);

	/* Fixed refresh rate, or VRR scanout position outside front-porch? */
	if (!vrr_active ||
	    !dc_stream_get_scanoutpos(amdgpu_crtc->dm_irq_params.stream, &v_blank_start,
				      &v_blank_end, &hpos, &vpos) ||
	    (vpos < v_blank_start)) {
		/* Update to correct count and vblank timestamp if racing with
		 * vblank irq. This also updates to the correct vblank timestamp
		 * even in VRR mode, as scanout is past the front-porch atm.
		 */
		drm_crtc_accurate_vblank_count(&amdgpu_crtc->base);

		/* Wake up userspace by sending the pageflip event with proper
		 * count and timestamp of vblank of flip completion.
		 */
		if (e) {
			drm_crtc_send_vblank_event(&amdgpu_crtc->base, e);

			/* Event sent, so done with vblank for this flip */
			drm_crtc_vblank_put(&amdgpu_crtc->base);
		}
	} else if (e) {
		/* VRR active and inside front-porch: vblank count and
		 * timestamp for pageflip event will only be up to date after
		 * drm_crtc_handle_vblank() has been executed from late vblank
		 * irq handler after start of back-porch (vline 0). We queue the
		 * pageflip event for send-out by drm_crtc_handle_vblank() with
		 * updated timestamp and count, once it runs after us.
		 *
		 * We need to open-code this instead of using the helper
		 * drm_crtc_arm_vblank_event(), as that helper would
		 * call drm_crtc_accurate_vblank_count(), which we must
		 * not call in VRR mode while we are in front-porch!
		 */

		/* sequence will be replaced by real count during send-out. */
		e->sequence = drm_crtc_vblank_count(&amdgpu_crtc->base);
		e->pipe = amdgpu_crtc->crtc_id;

		list_add_tail(&e->base.link, &adev_to_drm(adev)->vblank_event_list);
		e = NULL;
	}

	/* Keep track of vblank of this flip for flip throttling. We use the
	 * cooked hw counter, as that one incremented at start of this vblank
	 * of pageflip completion, so last_flip_vblank is the forbidden count
	 * for queueing new pageflips if vsync + VRR is enabled.
	 */
	amdgpu_crtc->dm_irq_params.last_flip_vblank =
		amdgpu_get_vblank_counter_kms(&amdgpu_crtc->base);

	amdgpu_crtc->pflip_status = AMDGPU_FLIP_NONE;
	spin_unlock_irqrestore(&adev_to_drm(adev)->event_lock, flags);

	drm_dbg_state(dev,
		      "crtc:%d[%p], pflip_stat:AMDGPU_FLIP_NONE, vrr[%d]-fp %d\n",
		      amdgpu_crtc->crtc_id, amdgpu_crtc, vrr_active, (int)!e);
}

static void dm_vupdate_high_irq(void *interrupt_params)
{
	struct common_irq_params *irq_params = interrupt_params;
	struct amdgpu_device *adev = irq_params->adev;
	struct amdgpu_crtc *acrtc;
	struct drm_device *drm_dev;
	struct drm_vblank_crtc *vblank;
	ktime_t frame_duration_ns, previous_timestamp;
	unsigned long flags;
	int vrr_active;

	acrtc = get_crtc_by_otg_inst(adev, irq_params->irq_src - IRQ_TYPE_VUPDATE);

	if (acrtc) {
		vrr_active = amdgpu_dm_crtc_vrr_active_irq(acrtc);
		drm_dev = acrtc->base.dev;
		vblank = drm_crtc_vblank_crtc(&acrtc->base);
		previous_timestamp = atomic64_read(&irq_params->previous_timestamp);
		frame_duration_ns = vblank->time - previous_timestamp;

		if (frame_duration_ns > 0) {
			trace_amdgpu_refresh_rate_track(acrtc->base.index,
						frame_duration_ns,
						ktime_divns(NSEC_PER_SEC, frame_duration_ns));
			atomic64_set(&irq_params->previous_timestamp, vblank->time);
		}

		drm_dbg_vbl(drm_dev,
			    "crtc:%d, vupdate-vrr:%d\n", acrtc->crtc_id,
			    vrr_active);

		/* Core vblank handling is done here after end of front-porch in
		 * vrr mode, as vblank timestamping will give valid results
		 * while now done after front-porch. This will also deliver
		 * page-flip completion events that have been queued to us
		 * if a pageflip happened inside front-porch.
		 */
		if (vrr_active) {
			amdgpu_dm_crtc_handle_vblank(acrtc);

			/* BTR processing for pre-DCE12 ASICs */
			if (acrtc->dm_irq_params.stream &&
			    adev->family < AMDGPU_FAMILY_AI) {
				spin_lock_irqsave(&adev_to_drm(adev)->event_lock, flags);
				mod_freesync_handle_v_update(
				    adev->dm.freesync_module,
				    acrtc->dm_irq_params.stream,
				    &acrtc->dm_irq_params.vrr_params);

				dc_stream_adjust_vmin_vmax(
				    adev->dm.dc,
				    acrtc->dm_irq_params.stream,
				    &acrtc->dm_irq_params.vrr_params.adjust);
				spin_unlock_irqrestore(&adev_to_drm(adev)->event_lock, flags);
			}
		}
	}
}

/**
 * dm_crtc_high_irq() - Handles CRTC interrupt
 * @interrupt_params: used for determining the CRTC instance
 *
 * Handles the CRTC/VSYNC interrupt by notfying DRM's VBLANK
 * event handler.
 */
static void dm_crtc_high_irq(void *interrupt_params)
{
	struct common_irq_params *irq_params = interrupt_params;
	struct amdgpu_device *adev = irq_params->adev;
	struct drm_writeback_job *job;
	struct amdgpu_crtc *acrtc;
	unsigned long flags;
	int vrr_active;

	acrtc = get_crtc_by_otg_inst(adev, irq_params->irq_src - IRQ_TYPE_VBLANK);
	if (!acrtc)
		return;

	if (acrtc->wb_conn) {
		spin_lock_irqsave(&acrtc->wb_conn->job_lock, flags);

		if (acrtc->wb_pending) {
			job = list_first_entry_or_null(&acrtc->wb_conn->job_queue,
						       struct drm_writeback_job,
						       list_entry);
			acrtc->wb_pending = false;
			spin_unlock_irqrestore(&acrtc->wb_conn->job_lock, flags);

			if (job) {
				unsigned int v_total, refresh_hz;
				struct dc_stream_state *stream = acrtc->dm_irq_params.stream;

				v_total = stream->adjust.v_total_max ?
					  stream->adjust.v_total_max : stream->timing.v_total;
				refresh_hz = div_u64((uint64_t) stream->timing.pix_clk_100hz *
					     100LL, (v_total * stream->timing.h_total));
				mdelay(1000 / refresh_hz);

				drm_writeback_signal_completion(acrtc->wb_conn, 0);
				dc_stream_fc_disable_writeback(adev->dm.dc,
							       acrtc->dm_irq_params.stream, 0);
			}
		} else
			spin_unlock_irqrestore(&acrtc->wb_conn->job_lock, flags);
	}

	vrr_active = amdgpu_dm_crtc_vrr_active_irq(acrtc);

	drm_dbg_vbl(adev_to_drm(adev),
		    "crtc:%d, vupdate-vrr:%d, planes:%d\n", acrtc->crtc_id,
		    vrr_active, acrtc->dm_irq_params.active_planes);

	/**
	 * Core vblank handling at start of front-porch is only possible
	 * in non-vrr mode, as only there vblank timestamping will give
	 * valid results while done in front-porch. Otherwise defer it
	 * to dm_vupdate_high_irq after end of front-porch.
	 */
	if (!vrr_active)
		amdgpu_dm_crtc_handle_vblank(acrtc);

	/**
	 * Following stuff must happen at start of vblank, for crc
	 * computation and below-the-range btr support in vrr mode.
	 */
	amdgpu_dm_crtc_handle_crc_irq(&acrtc->base);

	/* BTR updates need to happen before VUPDATE on Vega and above. */
	if (adev->family < AMDGPU_FAMILY_AI)
		return;

	spin_lock_irqsave(&adev_to_drm(adev)->event_lock, flags);

	if (acrtc->dm_irq_params.stream &&
	    acrtc->dm_irq_params.vrr_params.supported &&
	    acrtc->dm_irq_params.freesync_config.state ==
		    VRR_STATE_ACTIVE_VARIABLE) {
		mod_freesync_handle_v_update(adev->dm.freesync_module,
					     acrtc->dm_irq_params.stream,
					     &acrtc->dm_irq_params.vrr_params);

		dc_stream_adjust_vmin_vmax(adev->dm.dc, acrtc->dm_irq_params.stream,
					   &acrtc->dm_irq_params.vrr_params.adjust);
	}

	/*
	 * If there aren't any active_planes then DCH HUBP may be clock-gated.
	 * In that case, pageflip completion interrupts won't fire and pageflip
	 * completion events won't get delivered. Prevent this by sending
	 * pending pageflip events from here if a flip is still pending.
	 *
	 * If any planes are enabled, use dm_pflip_high_irq() instead, to
	 * avoid race conditions between flip programming and completion,
	 * which could cause too early flip completion events.
	 */
	if (adev->family >= AMDGPU_FAMILY_RV &&
	    acrtc->pflip_status == AMDGPU_FLIP_SUBMITTED &&
	    acrtc->dm_irq_params.active_planes == 0) {
		if (acrtc->event) {
			drm_crtc_send_vblank_event(&acrtc->base, acrtc->event);
			acrtc->event = NULL;
			drm_crtc_vblank_put(&acrtc->base);
		}
		acrtc->pflip_status = AMDGPU_FLIP_NONE;
	}

	spin_unlock_irqrestore(&adev_to_drm(adev)->event_lock, flags);
}

#if defined(CONFIG_DRM_AMD_SECURE_DISPLAY)
/**
 * dm_dcn_vertical_interrupt0_high_irq() - Handles OTG Vertical interrupt0 for
 * DCN generation ASICs
 * @interrupt_params: interrupt parameters
 *
 * Used to set crc window/read out crc value at vertical line 0 position
 */
static void dm_dcn_vertical_interrupt0_high_irq(void *interrupt_params)
{
	struct common_irq_params *irq_params = interrupt_params;
	struct amdgpu_device *adev = irq_params->adev;
	struct amdgpu_crtc *acrtc;

	acrtc = get_crtc_by_otg_inst(adev, irq_params->irq_src - IRQ_TYPE_VLINE0);

	if (!acrtc)
		return;

	amdgpu_dm_crtc_handle_crc_window_irq(&acrtc->base);
}
#endif /* CONFIG_DRM_AMD_SECURE_DISPLAY */

/**
 * dmub_aux_setconfig_callback - Callback for AUX or SET_CONFIG command.
 * @adev: amdgpu_device pointer
 * @notify: dmub notification structure
 *
 * Dmub AUX or SET_CONFIG command completion processing callback
 * Copies dmub notification to DM which is to be read by AUX command.
 * issuing thread and also signals the event to wake up the thread.
 */
static void dmub_aux_setconfig_callback(struct amdgpu_device *adev,
					struct dmub_notification *notify)
{
	if (adev->dm.dmub_notify)
		memcpy(adev->dm.dmub_notify, notify, sizeof(struct dmub_notification));
	if (notify->type == DMUB_NOTIFICATION_AUX_REPLY)
		complete(&adev->dm.dmub_aux_transfer_done);
}

/**
 * dmub_hpd_callback - DMUB HPD interrupt processing callback.
 * @adev: amdgpu_device pointer
 * @notify: dmub notification structure
 *
 * Dmub Hpd interrupt processing callback. Gets displayindex through the
 * ink index and calls helper to do the processing.
 */
static void dmub_hpd_callback(struct amdgpu_device *adev,
			      struct dmub_notification *notify)
{
	struct amdgpu_dm_connector *aconnector;
	struct amdgpu_dm_connector *hpd_aconnector = NULL;
	struct drm_connector *connector;
	struct drm_connector_list_iter iter;
	struct dc_link *link;
	u8 link_index = 0;
	struct drm_device *dev;

	if (adev == NULL)
		return;

	if (notify == NULL) {
		DRM_ERROR("DMUB HPD callback notification was NULL");
		return;
	}

	if (notify->link_index > adev->dm.dc->link_count) {
		DRM_ERROR("DMUB HPD index (%u)is abnormal", notify->link_index);
		return;
	}

	/* Skip DMUB HPD IRQ in suspend/resume. We will probe them later. */
	if (notify->type == DMUB_NOTIFICATION_HPD && adev->in_suspend) {
		DRM_INFO("Skip DMUB HPD IRQ callback in suspend/resume\n");
		return;
	}

	link_index = notify->link_index;
	link = adev->dm.dc->links[link_index];
	dev = adev->dm.ddev;

	drm_connector_list_iter_begin(dev, &iter);
	drm_for_each_connector_iter(connector, &iter) {

		if (connector->connector_type == DRM_MODE_CONNECTOR_WRITEBACK)
			continue;

		aconnector = to_amdgpu_dm_connector(connector);
		if (link && aconnector->dc_link == link) {
			if (notify->type == DMUB_NOTIFICATION_HPD)
				DRM_INFO("DMUB HPD IRQ callback: link_index=%u\n", link_index);
			else if (notify->type == DMUB_NOTIFICATION_HPD_IRQ)
				DRM_INFO("DMUB HPD RX IRQ callback: link_index=%u\n", link_index);
			else
				DRM_WARN("DMUB Unknown HPD callback type %d, link_index=%u\n",
						notify->type, link_index);

			hpd_aconnector = aconnector;
			break;
		}
	}
	drm_connector_list_iter_end(&iter);

	if (hpd_aconnector) {
		if (notify->type == DMUB_NOTIFICATION_HPD) {
			if (hpd_aconnector->dc_link->hpd_status == (notify->hpd_status == DP_HPD_PLUG))
				DRM_WARN("DMUB reported hpd status unchanged. link_index=%u\n", link_index);
			handle_hpd_irq_helper(hpd_aconnector);
		} else if (notify->type == DMUB_NOTIFICATION_HPD_IRQ) {
			handle_hpd_rx_irq(hpd_aconnector);
		}
	}
}

/**
 * dmub_hpd_sense_callback - DMUB HPD sense processing callback.
 * @adev: amdgpu_device pointer
 * @notify: dmub notification structure
 *
 * HPD sense changes can occur during low power states and need to be
 * notified from firmware to driver.
 */
static void dmub_hpd_sense_callback(struct amdgpu_device *adev,
			      struct dmub_notification *notify)
{
	DRM_DEBUG_DRIVER("DMUB HPD SENSE callback.\n");
}

/**
 * register_dmub_notify_callback - Sets callback for DMUB notify
 * @adev: amdgpu_device pointer
 * @type: Type of dmub notification
 * @callback: Dmub interrupt callback function
 * @dmub_int_thread_offload: offload indicator
 *
 * API to register a dmub callback handler for a dmub notification
 * Also sets indicator whether callback processing to be offloaded.
 * to dmub interrupt handling thread
 * Return: true if successfully registered, false if there is existing registration
 */
static bool register_dmub_notify_callback(struct amdgpu_device *adev,
					  enum dmub_notification_type type,
					  dmub_notify_interrupt_callback_t callback,
					  bool dmub_int_thread_offload)
{
	if (callback != NULL && type < ARRAY_SIZE(adev->dm.dmub_thread_offload)) {
		adev->dm.dmub_callback[type] = callback;
		adev->dm.dmub_thread_offload[type] = dmub_int_thread_offload;
	} else
		return false;

	return true;
}

static void dm_handle_hpd_work(struct work_struct *work)
{
	struct dmub_hpd_work *dmub_hpd_wrk;

	dmub_hpd_wrk = container_of(work, struct dmub_hpd_work, handle_hpd_work);

	if (!dmub_hpd_wrk->dmub_notify) {
		DRM_ERROR("dmub_hpd_wrk dmub_notify is NULL");
		return;
	}

	if (dmub_hpd_wrk->dmub_notify->type < ARRAY_SIZE(dmub_hpd_wrk->adev->dm.dmub_callback)) {
		dmub_hpd_wrk->adev->dm.dmub_callback[dmub_hpd_wrk->dmub_notify->type](dmub_hpd_wrk->adev,
		dmub_hpd_wrk->dmub_notify);
	}

	kfree(dmub_hpd_wrk->dmub_notify);
	kfree(dmub_hpd_wrk);

}

#define DMUB_TRACE_MAX_READ 64
/**
 * dm_dmub_outbox1_low_irq() - Handles Outbox interrupt
 * @interrupt_params: used for determining the Outbox instance
 *
 * Handles the Outbox Interrupt
 * event handler.
 */
static void dm_dmub_outbox1_low_irq(void *interrupt_params)
{
	struct dmub_notification notify = {0};
	struct common_irq_params *irq_params = interrupt_params;
	struct amdgpu_device *adev = irq_params->adev;
	struct amdgpu_display_manager *dm = &adev->dm;
	struct dmcub_trace_buf_entry entry = { 0 };
	u32 count = 0;
	struct dmub_hpd_work *dmub_hpd_wrk;
	static const char *const event_type[] = {
		"NO_DATA",
		"AUX_REPLY",
		"HPD",
		"HPD_IRQ",
		"SET_CONFIGC_REPLY",
		"DPIA_NOTIFICATION",
		"HPD_SENSE_NOTIFY",
	};

	do {
		if (dc_dmub_srv_get_dmub_outbox0_msg(dm->dc, &entry)) {
			trace_amdgpu_dmub_trace_high_irq(entry.trace_code, entry.tick_count,
							entry.param0, entry.param1);

			DRM_DEBUG_DRIVER("trace_code:%u, tick_count:%u, param0:%u, param1:%u\n",
				 entry.trace_code, entry.tick_count, entry.param0, entry.param1);
		} else
			break;

		count++;

	} while (count <= DMUB_TRACE_MAX_READ);

	if (count > DMUB_TRACE_MAX_READ)
		DRM_DEBUG_DRIVER("Warning : count > DMUB_TRACE_MAX_READ");

	if (dc_enable_dmub_notifications(adev->dm.dc) &&
		irq_params->irq_src == DC_IRQ_SOURCE_DMCUB_OUTBOX) {

		do {
			dc_stat_get_dmub_notification(adev->dm.dc, &notify);
			if (notify.type >= ARRAY_SIZE(dm->dmub_thread_offload)) {
				DRM_ERROR("DM: notify type %d invalid!", notify.type);
				continue;
			}
			if (!dm->dmub_callback[notify.type]) {
				DRM_WARN("DMUB notification skipped due to no handler: type=%s\n",
					event_type[notify.type]);
				continue;
			}
			if (dm->dmub_thread_offload[notify.type] == true) {
				dmub_hpd_wrk = kzalloc(sizeof(*dmub_hpd_wrk), GFP_ATOMIC);
				if (!dmub_hpd_wrk) {
					DRM_ERROR("Failed to allocate dmub_hpd_wrk");
					return;
				}
				dmub_hpd_wrk->dmub_notify = kmemdup(&notify, sizeof(struct dmub_notification),
								    GFP_ATOMIC);
				if (!dmub_hpd_wrk->dmub_notify) {
					kfree(dmub_hpd_wrk);
					DRM_ERROR("Failed to allocate dmub_hpd_wrk->dmub_notify");
					return;
				}
				INIT_WORK(&dmub_hpd_wrk->handle_hpd_work, dm_handle_hpd_work);
				dmub_hpd_wrk->adev = adev;
				queue_work(adev->dm.delayed_hpd_wq, &dmub_hpd_wrk->handle_hpd_work);
			} else {
				dm->dmub_callback[notify.type](adev, &notify);
			}
		} while (notify.pending_notification);
	}
}

static int dm_set_clockgating_state(struct amdgpu_ip_block *ip_block,
		  enum amd_clockgating_state state)
{
	return 0;
}

static int dm_set_powergating_state(struct amdgpu_ip_block *ip_block,
		  enum amd_powergating_state state)
{
	return 0;
}

/* Prototypes of private functions */
static int dm_early_init(struct amdgpu_ip_block *ip_block);

/* Allocate memory for FBC compressed data  */
static void amdgpu_dm_fbc_init(struct drm_connector *connector)
{
	struct amdgpu_device *adev = drm_to_adev(connector->dev);
	struct dm_compressor_info *compressor = &adev->dm.compressor;
	struct amdgpu_dm_connector *aconn = to_amdgpu_dm_connector(connector);
	struct drm_display_mode *mode;
	unsigned long max_size = 0;

	if (adev->dm.dc->fbc_compressor == NULL)
		return;

	if (aconn->dc_link->connector_signal != SIGNAL_TYPE_EDP)
		return;

	if (compressor->bo_ptr)
		return;


	list_for_each_entry(mode, &connector->modes, head) {
		if (max_size < (unsigned long) mode->htotal * mode->vtotal)
			max_size = (unsigned long) mode->htotal * mode->vtotal;
	}

	if (max_size) {
		int r = amdgpu_bo_create_kernel(adev, max_size * 4, PAGE_SIZE,
			    AMDGPU_GEM_DOMAIN_GTT, &compressor->bo_ptr,
			    &compressor->gpu_addr, &compressor->cpu_addr);

		if (r)
			DRM_ERROR("DM: Failed to initialize FBC\n");
		else {
			adev->dm.dc->ctx->fbc_gpu_addr = compressor->gpu_addr;
			DRM_INFO("DM: FBC alloc %lu\n", max_size*4);
		}

	}

}

static int amdgpu_dm_audio_component_get_eld(struct device *kdev, int port,
					  int pipe, bool *enabled,
					  unsigned char *buf, int max_bytes)
{
	struct drm_device *dev = dev_get_drvdata(kdev);
	struct amdgpu_device *adev = drm_to_adev(dev);
	struct drm_connector *connector;
	struct drm_connector_list_iter conn_iter;
	struct amdgpu_dm_connector *aconnector;
	int ret = 0;

	*enabled = false;

	mutex_lock(&adev->dm.audio_lock);

	drm_connector_list_iter_begin(dev, &conn_iter);
	drm_for_each_connector_iter(connector, &conn_iter) {

		if (connector->connector_type == DRM_MODE_CONNECTOR_WRITEBACK)
			continue;

		aconnector = to_amdgpu_dm_connector(connector);
		if (aconnector->audio_inst != port)
			continue;

		*enabled = true;
		mutex_lock(&connector->eld_mutex);
		ret = drm_eld_size(connector->eld);
		memcpy(buf, connector->eld, min(max_bytes, ret));
		mutex_unlock(&connector->eld_mutex);

		break;
	}
	drm_connector_list_iter_end(&conn_iter);

	mutex_unlock(&adev->dm.audio_lock);

	DRM_DEBUG_KMS("Get ELD : idx=%d ret=%d en=%d\n", port, ret, *enabled);

	return ret;
}

static const struct drm_audio_component_ops amdgpu_dm_audio_component_ops = {
	.get_eld = amdgpu_dm_audio_component_get_eld,
};

static int amdgpu_dm_audio_component_bind(struct device *kdev,
				       struct device *hda_kdev, void *data)
{
	struct drm_device *dev = dev_get_drvdata(kdev);
	struct amdgpu_device *adev = drm_to_adev(dev);
	struct drm_audio_component *acomp = data;

	acomp->ops = &amdgpu_dm_audio_component_ops;
	acomp->dev = kdev;
	adev->dm.audio_component = acomp;

	return 0;
}

static void amdgpu_dm_audio_component_unbind(struct device *kdev,
					  struct device *hda_kdev, void *data)
{
	struct amdgpu_device *adev = drm_to_adev(dev_get_drvdata(kdev));
	struct drm_audio_component *acomp = data;

	acomp->ops = NULL;
	acomp->dev = NULL;
	adev->dm.audio_component = NULL;
}

static const struct component_ops amdgpu_dm_audio_component_bind_ops = {
	.bind	= amdgpu_dm_audio_component_bind,
	.unbind	= amdgpu_dm_audio_component_unbind,
};

static int amdgpu_dm_audio_init(struct amdgpu_device *adev)
{
	int i, ret;

	if (!amdgpu_audio)
		return 0;

	adev->mode_info.audio.enabled = true;

	adev->mode_info.audio.num_pins = adev->dm.dc->res_pool->audio_count;

	for (i = 0; i < adev->mode_info.audio.num_pins; i++) {
		adev->mode_info.audio.pin[i].channels = -1;
		adev->mode_info.audio.pin[i].rate = -1;
		adev->mode_info.audio.pin[i].bits_per_sample = -1;
		adev->mode_info.audio.pin[i].status_bits = 0;
		adev->mode_info.audio.pin[i].category_code = 0;
		adev->mode_info.audio.pin[i].connected = false;
		adev->mode_info.audio.pin[i].id =
			adev->dm.dc->res_pool->audios[i]->inst;
		adev->mode_info.audio.pin[i].offset = 0;
	}

	ret = component_add(adev->dev, &amdgpu_dm_audio_component_bind_ops);
	if (ret < 0)
		return ret;

	adev->dm.audio_registered = true;

	return 0;
}

static void amdgpu_dm_audio_fini(struct amdgpu_device *adev)
{
	if (!amdgpu_audio)
		return;

	if (!adev->mode_info.audio.enabled)
		return;

	if (adev->dm.audio_registered) {
		component_del(adev->dev, &amdgpu_dm_audio_component_bind_ops);
		adev->dm.audio_registered = false;
	}

	/* TODO: Disable audio? */

	adev->mode_info.audio.enabled = false;
}

static  void amdgpu_dm_audio_eld_notify(struct amdgpu_device *adev, int pin)
{
	struct drm_audio_component *acomp = adev->dm.audio_component;

	if (acomp && acomp->audio_ops && acomp->audio_ops->pin_eld_notify) {
		DRM_DEBUG_KMS("Notify ELD: %d\n", pin);

		acomp->audio_ops->pin_eld_notify(acomp->audio_ops->audio_ptr,
						 pin, -1);
	}
}

static int dm_dmub_hw_init(struct amdgpu_device *adev)
{
	const struct dmcub_firmware_header_v1_0 *hdr;
	struct dmub_srv *dmub_srv = adev->dm.dmub_srv;
	struct dmub_srv_fb_info *fb_info = adev->dm.dmub_fb_info;
	const struct firmware *dmub_fw = adev->dm.dmub_fw;
	struct dmcu *dmcu = adev->dm.dc->res_pool->dmcu;
	struct abm *abm = adev->dm.dc->res_pool->abm;
	struct dc_context *ctx = adev->dm.dc->ctx;
	struct dmub_srv_hw_params hw_params;
	enum dmub_status status;
	const unsigned char *fw_inst_const, *fw_bss_data;
	u32 i, fw_inst_const_size, fw_bss_data_size;
	bool has_hw_support;

	if (!dmub_srv)
		/* DMUB isn't supported on the ASIC. */
		return 0;

	if (!fb_info) {
		DRM_ERROR("No framebuffer info for DMUB service.\n");
		return -EINVAL;
	}

	if (!dmub_fw) {
		/* Firmware required for DMUB support. */
		DRM_ERROR("No firmware provided for DMUB.\n");
		return -EINVAL;
	}

	/* initialize register offsets for ASICs with runtime initialization available */
	if (dmub_srv->hw_funcs.init_reg_offsets)
		dmub_srv->hw_funcs.init_reg_offsets(dmub_srv, ctx);

	status = dmub_srv_has_hw_support(dmub_srv, &has_hw_support);
	if (status != DMUB_STATUS_OK) {
		DRM_ERROR("Error checking HW support for DMUB: %d\n", status);
		return -EINVAL;
	}

	if (!has_hw_support) {
		DRM_INFO("DMUB unsupported on ASIC\n");
		return 0;
	}

	/* Reset DMCUB if it was previously running - before we overwrite its memory. */
	status = dmub_srv_hw_reset(dmub_srv);
	if (status != DMUB_STATUS_OK)
		DRM_WARN("Error resetting DMUB HW: %d\n", status);

	hdr = (const struct dmcub_firmware_header_v1_0 *)dmub_fw->data;

	fw_inst_const = dmub_fw->data +
			le32_to_cpu(hdr->header.ucode_array_offset_bytes) +
			PSP_HEADER_BYTES;

	fw_bss_data = dmub_fw->data +
		      le32_to_cpu(hdr->header.ucode_array_offset_bytes) +
		      le32_to_cpu(hdr->inst_const_bytes);

	/* Copy firmware and bios info into FB memory. */
	fw_inst_const_size = le32_to_cpu(hdr->inst_const_bytes) -
			     PSP_HEADER_BYTES - PSP_FOOTER_BYTES;

	fw_bss_data_size = le32_to_cpu(hdr->bss_data_bytes);

	/* if adev->firmware.load_type == AMDGPU_FW_LOAD_PSP,
	 * amdgpu_ucode_init_single_fw will load dmub firmware
	 * fw_inst_const part to cw0; otherwise, the firmware back door load
	 * will be done by dm_dmub_hw_init
	 */
	if (adev->firmware.load_type != AMDGPU_FW_LOAD_PSP) {
		memcpy(fb_info->fb[DMUB_WINDOW_0_INST_CONST].cpu_addr, fw_inst_const,
				fw_inst_const_size);
	}

	if (fw_bss_data_size)
		memcpy(fb_info->fb[DMUB_WINDOW_2_BSS_DATA].cpu_addr,
		       fw_bss_data, fw_bss_data_size);

	/* Copy firmware bios info into FB memory. */
	memcpy(fb_info->fb[DMUB_WINDOW_3_VBIOS].cpu_addr, adev->bios,
	       adev->bios_size);

	/* Reset regions that need to be reset. */
	memset(fb_info->fb[DMUB_WINDOW_4_MAILBOX].cpu_addr, 0,
	fb_info->fb[DMUB_WINDOW_4_MAILBOX].size);

	memset(fb_info->fb[DMUB_WINDOW_5_TRACEBUFF].cpu_addr, 0,
	       fb_info->fb[DMUB_WINDOW_5_TRACEBUFF].size);

	memset(fb_info->fb[DMUB_WINDOW_6_FW_STATE].cpu_addr, 0,
	       fb_info->fb[DMUB_WINDOW_6_FW_STATE].size);

	memset(fb_info->fb[DMUB_WINDOW_SHARED_STATE].cpu_addr, 0,
	       fb_info->fb[DMUB_WINDOW_SHARED_STATE].size);

	/* Initialize hardware. */
	memset(&hw_params, 0, sizeof(hw_params));
	hw_params.fb_base = adev->gmc.fb_start;
	hw_params.fb_offset = adev->vm_manager.vram_base_offset;

	/* backdoor load firmware and trigger dmub running */
	if (adev->firmware.load_type != AMDGPU_FW_LOAD_PSP)
		hw_params.load_inst_const = true;

	if (dmcu)
		hw_params.psp_version = dmcu->psp_version;

	for (i = 0; i < fb_info->num_fb; ++i)
		hw_params.fb[i] = &fb_info->fb[i];

	switch (amdgpu_ip_version(adev, DCE_HWIP, 0)) {
	case IP_VERSION(3, 1, 3):
	case IP_VERSION(3, 1, 4):
	case IP_VERSION(3, 5, 0):
	case IP_VERSION(3, 5, 1):
	case IP_VERSION(3, 6, 0):
	case IP_VERSION(4, 0, 1):
		hw_params.dpia_supported = true;
		hw_params.disable_dpia = adev->dm.dc->debug.dpia_debug.bits.disable_dpia;
		break;
	default:
		break;
	}

	switch (amdgpu_ip_version(adev, DCE_HWIP, 0)) {
	case IP_VERSION(3, 5, 0):
	case IP_VERSION(3, 5, 1):
	case IP_VERSION(3, 6, 0):
		hw_params.ips_sequential_ono = adev->external_rev_id > 0x10;
		break;
	default:
		break;
	}

	status = dmub_srv_hw_init(dmub_srv, &hw_params);
	if (status != DMUB_STATUS_OK) {
		DRM_ERROR("Error initializing DMUB HW: %d\n", status);
		return -EINVAL;
	}

	/* Wait for firmware load to finish. */
	status = dmub_srv_wait_for_auto_load(dmub_srv, 100000);
	if (status != DMUB_STATUS_OK)
		DRM_WARN("Wait for DMUB auto-load failed: %d\n", status);

	/* Init DMCU and ABM if available. */
	if (dmcu && abm) {
		dmcu->funcs->dmcu_init(dmcu);
		abm->dmcu_is_running = dmcu->funcs->is_dmcu_initialized(dmcu);
	}

	if (!adev->dm.dc->ctx->dmub_srv)
		adev->dm.dc->ctx->dmub_srv = dc_dmub_srv_create(adev->dm.dc, dmub_srv);
	if (!adev->dm.dc->ctx->dmub_srv) {
		DRM_ERROR("Couldn't allocate DC DMUB server!\n");
		return -ENOMEM;
	}

	DRM_INFO("DMUB hardware initialized: version=0x%08X\n",
		 adev->dm.dmcub_fw_version);

	/* Keeping sanity checks off if
	 * DCN31 >= 4.0.59.0
	 * DCN314 >= 8.0.16.0
	 * Otherwise, turn on sanity checks
	 */
	switch (amdgpu_ip_version(adev, DCE_HWIP, 0)) {
	case IP_VERSION(3, 1, 2):
	case IP_VERSION(3, 1, 3):
		if (adev->dm.dmcub_fw_version &&
			adev->dm.dmcub_fw_version >= DMUB_FW_VERSION(4, 0, 0) &&
			adev->dm.dmcub_fw_version < DMUB_FW_VERSION(4, 0, 59))
				adev->dm.dc->debug.sanity_checks = true;
		break;
	case IP_VERSION(3, 1, 4):
		if (adev->dm.dmcub_fw_version &&
			adev->dm.dmcub_fw_version >= DMUB_FW_VERSION(4, 0, 0) &&
			adev->dm.dmcub_fw_version < DMUB_FW_VERSION(8, 0, 16))
				adev->dm.dc->debug.sanity_checks = true;
		break;
	default:
		break;
	}

	return 0;
}

static void dm_dmub_hw_resume(struct amdgpu_device *adev)
{
	struct dmub_srv *dmub_srv = adev->dm.dmub_srv;
	enum dmub_status status;
	bool init;
	int r;

	if (!dmub_srv) {
		/* DMUB isn't supported on the ASIC. */
		return;
	}

	status = dmub_srv_is_hw_init(dmub_srv, &init);
	if (status != DMUB_STATUS_OK)
		DRM_WARN("DMUB hardware init check failed: %d\n", status);

	if (status == DMUB_STATUS_OK && init) {
		/* Wait for firmware load to finish. */
		status = dmub_srv_wait_for_auto_load(dmub_srv, 100000);
		if (status != DMUB_STATUS_OK)
			DRM_WARN("Wait for DMUB auto-load failed: %d\n", status);
	} else {
		/* Perform the full hardware initialization. */
		r = dm_dmub_hw_init(adev);
		if (r)
			DRM_ERROR("DMUB interface failed to initialize: status=%d\n", r);
	}
}

static void mmhub_read_system_context(struct amdgpu_device *adev, struct dc_phy_addr_space_config *pa_config)
{
	u64 pt_base;
	u32 logical_addr_low;
	u32 logical_addr_high;
	u32 agp_base, agp_bot, agp_top;
	PHYSICAL_ADDRESS_LOC page_table_start, page_table_end, page_table_base;

	memset(pa_config, 0, sizeof(*pa_config));

	agp_base = 0;
	agp_bot = adev->gmc.agp_start >> 24;
	agp_top = adev->gmc.agp_end >> 24;

	/* AGP aperture is disabled */
	if (agp_bot > agp_top) {
		logical_addr_low = adev->gmc.fb_start >> 18;
		if (adev->apu_flags & (AMD_APU_IS_RAVEN2 |
				       AMD_APU_IS_RENOIR |
				       AMD_APU_IS_GREEN_SARDINE))
			/*
			 * Raven2 has a HW issue that it is unable to use the vram which
			 * is out of MC_VM_SYSTEM_APERTURE_HIGH_ADDR. So here is the
			 * workaround that increase system aperture high address (add 1)
			 * to get rid of the VM fault and hardware hang.
			 */
			logical_addr_high = (adev->gmc.fb_end >> 18) + 0x1;
		else
			logical_addr_high = adev->gmc.fb_end >> 18;
	} else {
		logical_addr_low = min(adev->gmc.fb_start, adev->gmc.agp_start) >> 18;
		if (adev->apu_flags & (AMD_APU_IS_RAVEN2 |
				       AMD_APU_IS_RENOIR |
				       AMD_APU_IS_GREEN_SARDINE))
			/*
			 * Raven2 has a HW issue that it is unable to use the vram which
			 * is out of MC_VM_SYSTEM_APERTURE_HIGH_ADDR. So here is the
			 * workaround that increase system aperture high address (add 1)
			 * to get rid of the VM fault and hardware hang.
			 */
			logical_addr_high = max((adev->gmc.fb_end >> 18) + 0x1, adev->gmc.agp_end >> 18);
		else
			logical_addr_high = max(adev->gmc.fb_end, adev->gmc.agp_end) >> 18;
	}

	pt_base = amdgpu_gmc_pd_addr(adev->gart.bo);

	page_table_start.high_part = upper_32_bits(adev->gmc.gart_start >>
						   AMDGPU_GPU_PAGE_SHIFT);
	page_table_start.low_part = lower_32_bits(adev->gmc.gart_start >>
						  AMDGPU_GPU_PAGE_SHIFT);
	page_table_end.high_part = upper_32_bits(adev->gmc.gart_end >>
						 AMDGPU_GPU_PAGE_SHIFT);
	page_table_end.low_part = lower_32_bits(adev->gmc.gart_end >>
						AMDGPU_GPU_PAGE_SHIFT);
	page_table_base.high_part = upper_32_bits(pt_base);
	page_table_base.low_part = lower_32_bits(pt_base);

	pa_config->system_aperture.start_addr = (uint64_t)logical_addr_low << 18;
	pa_config->system_aperture.end_addr = (uint64_t)logical_addr_high << 18;

	pa_config->system_aperture.agp_base = (uint64_t)agp_base << 24;
	pa_config->system_aperture.agp_bot = (uint64_t)agp_bot << 24;
	pa_config->system_aperture.agp_top = (uint64_t)agp_top << 24;

	pa_config->system_aperture.fb_base = adev->gmc.fb_start;
	pa_config->system_aperture.fb_offset = adev->vm_manager.vram_base_offset;
	pa_config->system_aperture.fb_top = adev->gmc.fb_end;

	pa_config->gart_config.page_table_start_addr = page_table_start.quad_part << 12;
	pa_config->gart_config.page_table_end_addr = page_table_end.quad_part << 12;
	pa_config->gart_config.page_table_base_addr = page_table_base.quad_part;

	pa_config->is_hvm_enabled = adev->mode_info.gpu_vm_support;

}

static void force_connector_state(
	struct amdgpu_dm_connector *aconnector,
	enum drm_connector_force force_state)
{
	struct drm_connector *connector = &aconnector->base;

	mutex_lock(&connector->dev->mode_config.mutex);
	aconnector->base.force = force_state;
	mutex_unlock(&connector->dev->mode_config.mutex);

	mutex_lock(&aconnector->hpd_lock);
	drm_kms_helper_connector_hotplug_event(connector);
	mutex_unlock(&aconnector->hpd_lock);
}

static void dm_handle_hpd_rx_offload_work(struct work_struct *work)
{
	struct hpd_rx_irq_offload_work *offload_work;
	struct amdgpu_dm_connector *aconnector;
	struct dc_link *dc_link;
	struct amdgpu_device *adev;
	enum dc_connection_type new_connection_type = dc_connection_none;
	unsigned long flags;
	union test_response test_response;

	memset(&test_response, 0, sizeof(test_response));

	offload_work = container_of(work, struct hpd_rx_irq_offload_work, work);
	aconnector = offload_work->offload_wq->aconnector;

	if (!aconnector) {
		DRM_ERROR("Can't retrieve aconnector in hpd_rx_irq_offload_work");
		goto skip;
	}

	adev = drm_to_adev(aconnector->base.dev);
	dc_link = aconnector->dc_link;

	mutex_lock(&aconnector->hpd_lock);
	if (!dc_link_detect_connection_type(dc_link, &new_connection_type))
		DRM_ERROR("KMS: Failed to detect connector\n");
	mutex_unlock(&aconnector->hpd_lock);

	if (new_connection_type == dc_connection_none)
		goto skip;

	if (amdgpu_in_reset(adev))
		goto skip;

	if (offload_work->data.bytes.device_service_irq.bits.UP_REQ_MSG_RDY ||
		offload_work->data.bytes.device_service_irq.bits.DOWN_REP_MSG_RDY) {
		dm_handle_mst_sideband_msg_ready_event(&aconnector->mst_mgr, DOWN_OR_UP_MSG_RDY_EVENT);
		spin_lock_irqsave(&offload_work->offload_wq->offload_lock, flags);
		offload_work->offload_wq->is_handling_mst_msg_rdy_event = false;
		spin_unlock_irqrestore(&offload_work->offload_wq->offload_lock, flags);
		goto skip;
	}

	mutex_lock(&adev->dm.dc_lock);
	if (offload_work->data.bytes.device_service_irq.bits.AUTOMATED_TEST) {
		dc_link_dp_handle_automated_test(dc_link);

		if (aconnector->timing_changed) {
			/* force connector disconnect and reconnect */
			force_connector_state(aconnector, DRM_FORCE_OFF);
			msleep(100);
			force_connector_state(aconnector, DRM_FORCE_UNSPECIFIED);
		}

		test_response.bits.ACK = 1;

		core_link_write_dpcd(
		dc_link,
		DP_TEST_RESPONSE,
		&test_response.raw,
		sizeof(test_response));
	} else if ((dc_link->connector_signal != SIGNAL_TYPE_EDP) &&
			dc_link_check_link_loss_status(dc_link, &offload_work->data) &&
			dc_link_dp_allow_hpd_rx_irq(dc_link)) {
		/* offload_work->data is from handle_hpd_rx_irq->
		 * schedule_hpd_rx_offload_work.this is defer handle
		 * for hpd short pulse. upon here, link status may be
		 * changed, need get latest link status from dpcd
		 * registers. if link status is good, skip run link
		 * training again.
		 */
		union hpd_irq_data irq_data;

		memset(&irq_data, 0, sizeof(irq_data));

		/* before dc_link_dp_handle_link_loss, allow new link lost handle
		 * request be added to work queue if link lost at end of dc_link_
		 * dp_handle_link_loss
		 */
		spin_lock_irqsave(&offload_work->offload_wq->offload_lock, flags);
		offload_work->offload_wq->is_handling_link_loss = false;
		spin_unlock_irqrestore(&offload_work->offload_wq->offload_lock, flags);

		if ((dc_link_dp_read_hpd_rx_irq_data(dc_link, &irq_data) == DC_OK) &&
			dc_link_check_link_loss_status(dc_link, &irq_data))
			dc_link_dp_handle_link_loss(dc_link);
	}
	mutex_unlock(&adev->dm.dc_lock);

skip:
	kfree(offload_work);

}

static struct hpd_rx_irq_offload_work_queue *hpd_rx_irq_create_workqueue(struct dc *dc)
{
	int max_caps = dc->caps.max_links;
	int i = 0;
	struct hpd_rx_irq_offload_work_queue *hpd_rx_offload_wq = NULL;

	hpd_rx_offload_wq = kcalloc(max_caps, sizeof(*hpd_rx_offload_wq), GFP_KERNEL);

	if (!hpd_rx_offload_wq)
		return NULL;


	for (i = 0; i < max_caps; i++) {
		hpd_rx_offload_wq[i].wq =
				    create_singlethread_workqueue("amdgpu_dm_hpd_rx_offload_wq");

		if (hpd_rx_offload_wq[i].wq == NULL) {
			DRM_ERROR("create amdgpu_dm_hpd_rx_offload_wq fail!");
			goto out_err;
		}

		spin_lock_init(&hpd_rx_offload_wq[i].offload_lock);
	}

	return hpd_rx_offload_wq;

out_err:
	for (i = 0; i < max_caps; i++) {
		if (hpd_rx_offload_wq[i].wq)
			destroy_workqueue(hpd_rx_offload_wq[i].wq);
	}
	kfree(hpd_rx_offload_wq);
	return NULL;
}

struct amdgpu_stutter_quirk {
	u16 chip_vendor;
	u16 chip_device;
	u16 subsys_vendor;
	u16 subsys_device;
	u8 revision;
};

static const struct amdgpu_stutter_quirk amdgpu_stutter_quirk_list[] = {
	/* https://bugzilla.kernel.org/show_bug.cgi?id=214417 */
	{ 0x1002, 0x15dd, 0x1002, 0x15dd, 0xc8 },
	{ 0, 0, 0, 0, 0 },
};

static bool dm_should_disable_stutter(struct pci_dev *pdev)
{
	const struct amdgpu_stutter_quirk *p = amdgpu_stutter_quirk_list;

	while (p && p->chip_device != 0) {
		if (pdev->vendor == p->chip_vendor &&
		    pdev->device == p->chip_device &&
		    pdev->subsystem_vendor == p->subsys_vendor &&
		    pdev->subsystem_device == p->subsys_device &&
		    pdev->revision == p->revision) {
			return true;
		}
		++p;
	}
	return false;
}

struct amdgpu_dm_quirks {
	bool aux_hpd_discon;
	bool support_edp0_on_dp1;
};

static struct amdgpu_dm_quirks quirk_entries = {
	.aux_hpd_discon = false,
	.support_edp0_on_dp1 = false
};

static int edp0_on_dp1_callback(const struct dmi_system_id *id)
{
	quirk_entries.support_edp0_on_dp1 = true;
	return 0;
}

static int aux_hpd_discon_callback(const struct dmi_system_id *id)
{
	quirk_entries.aux_hpd_discon = true;
	return 0;
}

static const struct dmi_system_id dmi_quirk_table[] = {
	{
		.callback = aux_hpd_discon_callback,
		.matches = {
			DMI_MATCH(DMI_SYS_VENDOR, "Dell Inc."),
			DMI_MATCH(DMI_PRODUCT_NAME, "Precision 3660"),
		},
	},
	{
		.callback = aux_hpd_discon_callback,
		.matches = {
			DMI_MATCH(DMI_SYS_VENDOR, "Dell Inc."),
			DMI_MATCH(DMI_PRODUCT_NAME, "Precision 3260"),
		},
	},
	{
		.callback = aux_hpd_discon_callback,
		.matches = {
			DMI_MATCH(DMI_SYS_VENDOR, "Dell Inc."),
			DMI_MATCH(DMI_PRODUCT_NAME, "Precision 3460"),
		},
	},
	{
		.callback = aux_hpd_discon_callback,
		.matches = {
			DMI_MATCH(DMI_SYS_VENDOR, "Dell Inc."),
			DMI_MATCH(DMI_PRODUCT_NAME, "OptiPlex Tower Plus 7010"),
		},
	},
	{
		.callback = aux_hpd_discon_callback,
		.matches = {
			DMI_MATCH(DMI_SYS_VENDOR, "Dell Inc."),
			DMI_MATCH(DMI_PRODUCT_NAME, "OptiPlex Tower 7010"),
		},
	},
	{
		.callback = aux_hpd_discon_callback,
		.matches = {
			DMI_MATCH(DMI_SYS_VENDOR, "Dell Inc."),
			DMI_MATCH(DMI_PRODUCT_NAME, "OptiPlex SFF Plus 7010"),
		},
	},
	{
		.callback = aux_hpd_discon_callback,
		.matches = {
			DMI_MATCH(DMI_SYS_VENDOR, "Dell Inc."),
			DMI_MATCH(DMI_PRODUCT_NAME, "OptiPlex SFF 7010"),
		},
	},
	{
		.callback = aux_hpd_discon_callback,
		.matches = {
			DMI_MATCH(DMI_SYS_VENDOR, "Dell Inc."),
			DMI_MATCH(DMI_PRODUCT_NAME, "OptiPlex Micro Plus 7010"),
		},
	},
	{
		.callback = aux_hpd_discon_callback,
		.matches = {
			DMI_MATCH(DMI_SYS_VENDOR, "Dell Inc."),
			DMI_MATCH(DMI_PRODUCT_NAME, "OptiPlex Micro 7010"),
		},
	},
	{
		.callback = edp0_on_dp1_callback,
		.matches = {
			DMI_MATCH(DMI_SYS_VENDOR, "HP"),
			DMI_MATCH(DMI_PRODUCT_NAME, "HP Elite mt645 G8 Mobile Thin Client"),
		},
	},
	{
		.callback = edp0_on_dp1_callback,
		.matches = {
			DMI_MATCH(DMI_SYS_VENDOR, "HP"),
			DMI_MATCH(DMI_PRODUCT_NAME, "HP EliteBook 645 14 inch G11 Notebook PC"),
		},
	},
	{
		.callback = edp0_on_dp1_callback,
		.matches = {
			DMI_MATCH(DMI_SYS_VENDOR, "HP"),
			DMI_MATCH(DMI_PRODUCT_NAME, "HP EliteBook 665 16 inch G11 Notebook PC"),
		},
	},
	{
		.callback = edp0_on_dp1_callback,
		.matches = {
			DMI_MATCH(DMI_SYS_VENDOR, "HP"),
			DMI_MATCH(DMI_PRODUCT_NAME, "HP ProBook 445 14 inch G11 Notebook PC"),
		},
	},
	{
		.callback = edp0_on_dp1_callback,
		.matches = {
			DMI_MATCH(DMI_SYS_VENDOR, "HP"),
			DMI_MATCH(DMI_PRODUCT_NAME, "HP ProBook 465 16 inch G11 Notebook PC"),
		},
	},
	{}
	/* TODO: refactor this from a fixed table to a dynamic option */
};

static void retrieve_dmi_info(struct amdgpu_display_manager *dm, struct dc_init_data *init_data)
{
	int dmi_id;
	struct drm_device *dev = dm->ddev;

	dm->aux_hpd_discon_quirk = false;
	init_data->flags.support_edp0_on_dp1 = false;

	dmi_id = dmi_check_system(dmi_quirk_table);

	if (!dmi_id)
		return;

	if (quirk_entries.aux_hpd_discon) {
		dm->aux_hpd_discon_quirk = true;
		drm_info(dev, "aux_hpd_discon_quirk attached\n");
	}
	if (quirk_entries.support_edp0_on_dp1) {
		init_data->flags.support_edp0_on_dp1 = true;
		drm_info(dev, "support_edp0_on_dp1 attached\n");
	}
}

void*
dm_allocate_gpu_mem(
		struct amdgpu_device *adev,
		enum dc_gpu_mem_alloc_type type,
		size_t size,
		long long *addr)
{
	struct dal_allocation *da;
	u32 domain = (type == DC_MEM_ALLOC_TYPE_GART) ?
		AMDGPU_GEM_DOMAIN_GTT : AMDGPU_GEM_DOMAIN_VRAM;
	int ret;

	da = kzalloc(sizeof(struct dal_allocation), GFP_KERNEL);
	if (!da)
		return NULL;

	ret = amdgpu_bo_create_kernel(adev, size, PAGE_SIZE,
				      domain, &da->bo,
				      &da->gpu_addr, &da->cpu_ptr);

	*addr = da->gpu_addr;

	if (ret) {
		kfree(da);
		return NULL;
	}

	/* add da to list in dm */
	list_add(&da->list, &adev->dm.da_list);

	return da->cpu_ptr;
}

void
dm_free_gpu_mem(
		struct amdgpu_device *adev,
		enum dc_gpu_mem_alloc_type type,
		void *pvMem)
{
	struct dal_allocation *da;

	/* walk the da list in DM */
	list_for_each_entry(da, &adev->dm.da_list, list) {
		if (pvMem == da->cpu_ptr) {
			amdgpu_bo_free_kernel(&da->bo, &da->gpu_addr, &da->cpu_ptr);
			list_del(&da->list);
			kfree(da);
			break;
		}
	}

}

static enum dmub_status
dm_dmub_send_vbios_gpint_command(struct amdgpu_device *adev,
				 enum dmub_gpint_command command_code,
				 uint16_t param,
				 uint32_t timeout_us)
{
	union dmub_gpint_data_register reg, test;
	uint32_t i;

	/* Assume that VBIOS DMUB is ready to take commands */

	reg.bits.status = 1;
	reg.bits.command_code = command_code;
	reg.bits.param = param;

	cgs_write_register(adev->dm.cgs_device, 0x34c0 + 0x01f8, reg.all);

	for (i = 0; i < timeout_us; ++i) {
		udelay(1);

		/* Check if our GPINT got acked */
		reg.bits.status = 0;
		test = (union dmub_gpint_data_register)
			cgs_read_register(adev->dm.cgs_device, 0x34c0 + 0x01f8);

		if (test.all == reg.all)
			return DMUB_STATUS_OK;
	}

	return DMUB_STATUS_TIMEOUT;
}

static struct dml2_soc_bb *dm_dmub_get_vbios_bounding_box(struct amdgpu_device *adev)
{
	struct dml2_soc_bb *bb;
	long long addr;
	int i = 0;
	uint16_t chunk;
	enum dmub_gpint_command send_addrs[] = {
		DMUB_GPINT__SET_BB_ADDR_WORD0,
		DMUB_GPINT__SET_BB_ADDR_WORD1,
		DMUB_GPINT__SET_BB_ADDR_WORD2,
		DMUB_GPINT__SET_BB_ADDR_WORD3,
	};
	enum dmub_status ret;

	switch (amdgpu_ip_version(adev, DCE_HWIP, 0)) {
	case IP_VERSION(4, 0, 1):
		break;
	default:
		return NULL;
	}

	bb =  dm_allocate_gpu_mem(adev,
				  DC_MEM_ALLOC_TYPE_GART,
				  sizeof(struct dml2_soc_bb),
				  &addr);
	if (!bb)
		return NULL;

	for (i = 0; i < 4; i++) {
		/* Extract 16-bit chunk */
		chunk = ((uint64_t) addr >> (i * 16)) & 0xFFFF;
		/* Send the chunk */
		ret = dm_dmub_send_vbios_gpint_command(adev, send_addrs[i], chunk, 30000);
		if (ret != DMUB_STATUS_OK)
			goto free_bb;
	}

	/* Now ask DMUB to copy the bb */
	ret = dm_dmub_send_vbios_gpint_command(adev, DMUB_GPINT__BB_COPY, 1, 200000);
	if (ret != DMUB_STATUS_OK)
		goto free_bb;

	return bb;

free_bb:
	dm_free_gpu_mem(adev, DC_MEM_ALLOC_TYPE_GART, (void *) bb);
	return NULL;

}

static enum dmub_ips_disable_type dm_get_default_ips_mode(
	struct amdgpu_device *adev)
{
	enum dmub_ips_disable_type ret = DMUB_IPS_ENABLE;

	switch (amdgpu_ip_version(adev, DCE_HWIP, 0)) {
	case IP_VERSION(3, 5, 0):
<<<<<<< HEAD
=======
	case IP_VERSION(3, 6, 0):
>>>>>>> fc85704c
	case IP_VERSION(3, 5, 1):
		ret =  DMUB_IPS_RCG_IN_ACTIVE_IPS2_IN_OFF;
		break;
	default:
		/* ASICs older than DCN35 do not have IPSs */
		if (amdgpu_ip_version(adev, DCE_HWIP, 0) < IP_VERSION(3, 5, 0))
			ret = DMUB_IPS_DISABLE_ALL;
		break;
	}

	return ret;
}

static int amdgpu_dm_init(struct amdgpu_device *adev)
{
	struct dc_init_data init_data;
	struct dc_callback_init init_params;
	int r;

	adev->dm.ddev = adev_to_drm(adev);
	adev->dm.adev = adev;

	/* Zero all the fields */
	memset(&init_data, 0, sizeof(init_data));
	memset(&init_params, 0, sizeof(init_params));

	mutex_init(&adev->dm.dpia_aux_lock);
	mutex_init(&adev->dm.dc_lock);
	mutex_init(&adev->dm.audio_lock);

	if (amdgpu_dm_irq_init(adev)) {
		DRM_ERROR("amdgpu: failed to initialize DM IRQ support.\n");
		goto error;
	}

	init_data.asic_id.chip_family = adev->family;

	init_data.asic_id.pci_revision_id = adev->pdev->revision;
	init_data.asic_id.hw_internal_rev = adev->external_rev_id;
	init_data.asic_id.chip_id = adev->pdev->device;

	init_data.asic_id.vram_width = adev->gmc.vram_width;
	/* TODO: initialize init_data.asic_id.vram_type here!!!! */
	init_data.asic_id.atombios_base_address =
		adev->mode_info.atom_context->bios;

	init_data.driver = adev;

	/* cgs_device was created in dm_sw_init() */
	init_data.cgs_device = adev->dm.cgs_device;

	init_data.dce_environment = DCE_ENV_PRODUCTION_DRV;

	switch (amdgpu_ip_version(adev, DCE_HWIP, 0)) {
	case IP_VERSION(2, 1, 0):
		switch (adev->dm.dmcub_fw_version) {
		case 0: /* development */
		case 0x1: /* linux-firmware.git hash 6d9f399 */
		case 0x01000000: /* linux-firmware.git hash 9a0b0f4 */
			init_data.flags.disable_dmcu = false;
			break;
		default:
			init_data.flags.disable_dmcu = true;
		}
		break;
	case IP_VERSION(2, 0, 3):
		init_data.flags.disable_dmcu = true;
		break;
	default:
		break;
	}

	/* APU support S/G display by default except:
	 * ASICs before Carrizo,
	 * RAVEN1 (Users reported stability issue)
	 */

	if (adev->asic_type < CHIP_CARRIZO) {
		init_data.flags.gpu_vm_support = false;
	} else if (adev->asic_type == CHIP_RAVEN) {
		if (adev->apu_flags & AMD_APU_IS_RAVEN)
			init_data.flags.gpu_vm_support = false;
		else
			init_data.flags.gpu_vm_support = (amdgpu_sg_display != 0);
	} else {
		if (amdgpu_ip_version(adev, DCE_HWIP, 0) == IP_VERSION(2, 0, 3))
			init_data.flags.gpu_vm_support = (amdgpu_sg_display == 1);
		else
			init_data.flags.gpu_vm_support =
				(amdgpu_sg_display != 0) && (adev->flags & AMD_IS_APU);
	}

	adev->mode_info.gpu_vm_support = init_data.flags.gpu_vm_support;

	if (amdgpu_dc_feature_mask & DC_FBC_MASK)
		init_data.flags.fbc_support = true;

	if (amdgpu_dc_feature_mask & DC_MULTI_MON_PP_MCLK_SWITCH_MASK)
		init_data.flags.multi_mon_pp_mclk_switch = true;

	if (amdgpu_dc_feature_mask & DC_DISABLE_FRACTIONAL_PWM_MASK)
		init_data.flags.disable_fractional_pwm = true;

	if (amdgpu_dc_feature_mask & DC_EDP_NO_POWER_SEQUENCING)
		init_data.flags.edp_no_power_sequencing = true;

	if (amdgpu_dc_feature_mask & DC_DISABLE_LTTPR_DP1_4A)
		init_data.flags.allow_lttpr_non_transparent_mode.bits.DP1_4A = true;
	if (amdgpu_dc_feature_mask & DC_DISABLE_LTTPR_DP2_0)
		init_data.flags.allow_lttpr_non_transparent_mode.bits.DP2_0 = true;

	init_data.flags.seamless_boot_edp_requested = false;

	if (amdgpu_device_seamless_boot_supported(adev)) {
		init_data.flags.seamless_boot_edp_requested = true;
		init_data.flags.allow_seamless_boot_optimization = true;
		drm_dbg(adev->dm.ddev, "Seamless boot requested\n");
	}

	init_data.flags.enable_mipi_converter_optimization = true;

	init_data.dcn_reg_offsets = adev->reg_offset[DCE_HWIP][0];
	init_data.nbio_reg_offsets = adev->reg_offset[NBIO_HWIP][0];
	init_data.clk_reg_offsets = adev->reg_offset[CLK_HWIP][0];

	if (amdgpu_dc_debug_mask & DC_DISABLE_IPS)
		init_data.flags.disable_ips = DMUB_IPS_DISABLE_ALL;
	else if (amdgpu_dc_debug_mask & DC_DISABLE_IPS_DYNAMIC)
		init_data.flags.disable_ips = DMUB_IPS_DISABLE_DYNAMIC;
	else if (amdgpu_dc_debug_mask & DC_DISABLE_IPS2_DYNAMIC)
		init_data.flags.disable_ips = DMUB_IPS_RCG_IN_ACTIVE_IPS2_IN_OFF;
	else if (amdgpu_dc_debug_mask & DC_FORCE_IPS_ENABLE)
		init_data.flags.disable_ips = DMUB_IPS_ENABLE;
	else
		init_data.flags.disable_ips = dm_get_default_ips_mode(adev);

	init_data.flags.disable_ips_in_vpb = 0;

	/* Enable DWB for tested platforms only */
	if (amdgpu_ip_version(adev, DCE_HWIP, 0) >= IP_VERSION(3, 0, 0))
		init_data.num_virtual_links = 1;

	retrieve_dmi_info(&adev->dm, &init_data);

	if (adev->dm.bb_from_dmub)
		init_data.bb_from_dmub = adev->dm.bb_from_dmub;
	else
		init_data.bb_from_dmub = NULL;

	/* Display Core create. */
	adev->dm.dc = dc_create(&init_data);

	if (adev->dm.dc) {
		DRM_INFO("Display Core v%s initialized on %s\n", DC_VER,
			 dce_version_to_string(adev->dm.dc->ctx->dce_version));
	} else {
		DRM_INFO("Display Core failed to initialize with v%s!\n", DC_VER);
		goto error;
	}

	if (amdgpu_dc_debug_mask & DC_DISABLE_PIPE_SPLIT) {
		adev->dm.dc->debug.force_single_disp_pipe_split = false;
		adev->dm.dc->debug.pipe_split_policy = MPC_SPLIT_AVOID;
	}

	if (adev->asic_type != CHIP_CARRIZO && adev->asic_type != CHIP_STONEY)
		adev->dm.dc->debug.disable_stutter = amdgpu_pp_feature_mask & PP_STUTTER_MODE ? false : true;
	if (dm_should_disable_stutter(adev->pdev))
		adev->dm.dc->debug.disable_stutter = true;

	if (amdgpu_dc_debug_mask & DC_DISABLE_STUTTER)
		adev->dm.dc->debug.disable_stutter = true;

	if (amdgpu_dc_debug_mask & DC_DISABLE_DSC)
		adev->dm.dc->debug.disable_dsc = true;

	if (amdgpu_dc_debug_mask & DC_DISABLE_CLOCK_GATING)
		adev->dm.dc->debug.disable_clock_gate = true;

	if (amdgpu_dc_debug_mask & DC_FORCE_SUBVP_MCLK_SWITCH)
		adev->dm.dc->debug.force_subvp_mclk_switch = true;

	if (amdgpu_dc_debug_mask & DC_DISABLE_SUBVP)
		adev->dm.dc->debug.force_disable_subvp = true;

	if (amdgpu_dc_debug_mask & DC_ENABLE_DML2) {
		adev->dm.dc->debug.using_dml2 = true;
		adev->dm.dc->debug.using_dml21 = true;
	}

	adev->dm.dc->debug.visual_confirm = amdgpu_dc_visual_confirm;

	/* TODO: Remove after DP2 receiver gets proper support of Cable ID feature */
	adev->dm.dc->debug.ignore_cable_id = true;

	if (adev->dm.dc->caps.dp_hdmi21_pcon_support)
		DRM_INFO("DP-HDMI FRL PCON supported\n");

	r = dm_dmub_hw_init(adev);
	if (r) {
		DRM_ERROR("DMUB interface failed to initialize: status=%d\n", r);
		goto error;
	}

	dc_hardware_init(adev->dm.dc);

	adev->dm.hpd_rx_offload_wq = hpd_rx_irq_create_workqueue(adev->dm.dc);
	if (!adev->dm.hpd_rx_offload_wq) {
		DRM_ERROR("amdgpu: failed to create hpd rx offload workqueue.\n");
		goto error;
	}

	if ((adev->flags & AMD_IS_APU) && (adev->asic_type >= CHIP_CARRIZO)) {
		struct dc_phy_addr_space_config pa_config;

		mmhub_read_system_context(adev, &pa_config);

		// Call the DC init_memory func
		dc_setup_system_context(adev->dm.dc, &pa_config);
	}

	adev->dm.freesync_module = mod_freesync_create(adev->dm.dc);
	if (!adev->dm.freesync_module) {
		DRM_ERROR(
		"amdgpu: failed to initialize freesync_module.\n");
	} else
		DRM_DEBUG_DRIVER("amdgpu: freesync_module init done %p.\n",
				adev->dm.freesync_module);

	amdgpu_dm_init_color_mod();

	if (adev->dm.dc->caps.max_links > 0) {
		adev->dm.vblank_control_workqueue =
			create_singlethread_workqueue("dm_vblank_control_workqueue");
		if (!adev->dm.vblank_control_workqueue)
			DRM_ERROR("amdgpu: failed to initialize vblank_workqueue.\n");
	}

	if (adev->dm.dc->caps.ips_support &&
	    adev->dm.dc->config.disable_ips != DMUB_IPS_DISABLE_ALL)
		adev->dm.idle_workqueue = idle_create_workqueue(adev);

	if (adev->dm.dc->caps.max_links > 0 && adev->family >= AMDGPU_FAMILY_RV) {
		adev->dm.hdcp_workqueue = hdcp_create_workqueue(adev, &init_params.cp_psp, adev->dm.dc);

		if (!adev->dm.hdcp_workqueue)
			DRM_ERROR("amdgpu: failed to initialize hdcp_workqueue.\n");
		else
			DRM_DEBUG_DRIVER("amdgpu: hdcp_workqueue init done %p.\n", adev->dm.hdcp_workqueue);

		dc_init_callbacks(adev->dm.dc, &init_params);
	}
	if (dc_is_dmub_outbox_supported(adev->dm.dc)) {
		init_completion(&adev->dm.dmub_aux_transfer_done);
		adev->dm.dmub_notify = kzalloc(sizeof(struct dmub_notification), GFP_KERNEL);
		if (!adev->dm.dmub_notify) {
			DRM_INFO("amdgpu: fail to allocate adev->dm.dmub_notify");
			goto error;
		}

		adev->dm.delayed_hpd_wq = create_singlethread_workqueue("amdgpu_dm_hpd_wq");
		if (!adev->dm.delayed_hpd_wq) {
			DRM_ERROR("amdgpu: failed to create hpd offload workqueue.\n");
			goto error;
		}

		amdgpu_dm_outbox_init(adev);
		if (!register_dmub_notify_callback(adev, DMUB_NOTIFICATION_AUX_REPLY,
			dmub_aux_setconfig_callback, false)) {
			DRM_ERROR("amdgpu: fail to register dmub aux callback");
			goto error;
		}
		/* Enable outbox notification only after IRQ handlers are registered and DMUB is alive.
		 * It is expected that DMUB will resend any pending notifications at this point. Note
		 * that hpd and hpd_irq handler registration are deferred to register_hpd_handlers() to
		 * align legacy interface initialization sequence. Connection status will be proactivly
		 * detected once in the amdgpu_dm_initialize_drm_device.
		 */
		dc_enable_dmub_outbox(adev->dm.dc);

		/* DPIA trace goes to dmesg logs only if outbox is enabled */
		if (amdgpu_dc_debug_mask & DC_ENABLE_DPIA_TRACE)
			dc_dmub_srv_enable_dpia_trace(adev->dm.dc);
	}

	if (amdgpu_dm_initialize_drm_device(adev)) {
		DRM_ERROR(
		"amdgpu: failed to initialize sw for display support.\n");
		goto error;
	}

	/* create fake encoders for MST */
	dm_dp_create_fake_mst_encoders(adev);

	/* TODO: Add_display_info? */

	/* TODO use dynamic cursor width */
	adev_to_drm(adev)->mode_config.cursor_width = adev->dm.dc->caps.max_cursor_size;
	adev_to_drm(adev)->mode_config.cursor_height = adev->dm.dc->caps.max_cursor_size;

	if (drm_vblank_init(adev_to_drm(adev), adev->dm.display_indexes_num)) {
		DRM_ERROR(
		"amdgpu: failed to initialize sw for display support.\n");
		goto error;
	}

#if defined(CONFIG_DRM_AMD_SECURE_DISPLAY)
	amdgpu_dm_crtc_secure_display_create_contexts(adev);
	if (!adev->dm.secure_display_ctx.crtc_ctx)
		DRM_ERROR("amdgpu: failed to initialize secure display contexts.\n");

	if (amdgpu_ip_version(adev, DCE_HWIP, 0) >= IP_VERSION(4, 0, 1))
		adev->dm.secure_display_ctx.support_mul_roi = true;

#endif

	DRM_DEBUG_DRIVER("KMS initialized.\n");

	return 0;
error:
	amdgpu_dm_fini(adev);

	return -EINVAL;
}

static int amdgpu_dm_early_fini(struct amdgpu_ip_block *ip_block)
{
	struct amdgpu_device *adev = ip_block->adev;

	amdgpu_dm_audio_fini(adev);

	return 0;
}

static void amdgpu_dm_fini(struct amdgpu_device *adev)
{
	int i;

	if (adev->dm.vblank_control_workqueue) {
		destroy_workqueue(adev->dm.vblank_control_workqueue);
		adev->dm.vblank_control_workqueue = NULL;
	}

	if (adev->dm.idle_workqueue) {
		if (adev->dm.idle_workqueue->running) {
			adev->dm.idle_workqueue->enable = false;
			flush_work(&adev->dm.idle_workqueue->work);
		}

		kfree(adev->dm.idle_workqueue);
		adev->dm.idle_workqueue = NULL;
	}

	amdgpu_dm_destroy_drm_device(&adev->dm);

#if defined(CONFIG_DRM_AMD_SECURE_DISPLAY)
	if (adev->dm.secure_display_ctx.crtc_ctx) {
		for (i = 0; i < adev->mode_info.num_crtc; i++) {
			if (adev->dm.secure_display_ctx.crtc_ctx[i].crtc) {
				flush_work(&adev->dm.secure_display_ctx.crtc_ctx[i].notify_ta_work);
				flush_work(&adev->dm.secure_display_ctx.crtc_ctx[i].forward_roi_work);
			}
		}
		kfree(adev->dm.secure_display_ctx.crtc_ctx);
		adev->dm.secure_display_ctx.crtc_ctx = NULL;
	}
#endif
	if (adev->dm.hdcp_workqueue) {
		hdcp_destroy(&adev->dev->kobj, adev->dm.hdcp_workqueue);
		adev->dm.hdcp_workqueue = NULL;
	}

	if (adev->dm.dc) {
		dc_deinit_callbacks(adev->dm.dc);
		dc_dmub_srv_destroy(&adev->dm.dc->ctx->dmub_srv);
		if (dc_enable_dmub_notifications(adev->dm.dc)) {
			kfree(adev->dm.dmub_notify);
			adev->dm.dmub_notify = NULL;
			destroy_workqueue(adev->dm.delayed_hpd_wq);
			adev->dm.delayed_hpd_wq = NULL;
		}
	}

	if (adev->dm.dmub_bo)
		amdgpu_bo_free_kernel(&adev->dm.dmub_bo,
				      &adev->dm.dmub_bo_gpu_addr,
				      &adev->dm.dmub_bo_cpu_addr);

	if (adev->dm.hpd_rx_offload_wq && adev->dm.dc) {
		for (i = 0; i < adev->dm.dc->caps.max_links; i++) {
			if (adev->dm.hpd_rx_offload_wq[i].wq) {
				destroy_workqueue(adev->dm.hpd_rx_offload_wq[i].wq);
				adev->dm.hpd_rx_offload_wq[i].wq = NULL;
			}
		}

		kfree(adev->dm.hpd_rx_offload_wq);
		adev->dm.hpd_rx_offload_wq = NULL;
	}

	/* DC Destroy TODO: Replace destroy DAL */
	if (adev->dm.dc)
		dc_destroy(&adev->dm.dc);
	/*
	 * TODO: pageflip, vlank interrupt
	 *
	 * amdgpu_dm_irq_fini(adev);
	 */

	if (adev->dm.cgs_device) {
		amdgpu_cgs_destroy_device(adev->dm.cgs_device);
		adev->dm.cgs_device = NULL;
	}
	if (adev->dm.freesync_module) {
		mod_freesync_destroy(adev->dm.freesync_module);
		adev->dm.freesync_module = NULL;
	}

	mutex_destroy(&adev->dm.audio_lock);
	mutex_destroy(&adev->dm.dc_lock);
	mutex_destroy(&adev->dm.dpia_aux_lock);
}

static int load_dmcu_fw(struct amdgpu_device *adev)
{
	const char *fw_name_dmcu = NULL;
	int r;
	const struct dmcu_firmware_header_v1_0 *hdr;

	switch (adev->asic_type) {
#if defined(CONFIG_DRM_AMD_DC_SI)
	case CHIP_TAHITI:
	case CHIP_PITCAIRN:
	case CHIP_VERDE:
	case CHIP_OLAND:
#endif
	case CHIP_BONAIRE:
	case CHIP_HAWAII:
	case CHIP_KAVERI:
	case CHIP_KABINI:
	case CHIP_MULLINS:
	case CHIP_TONGA:
	case CHIP_FIJI:
	case CHIP_CARRIZO:
	case CHIP_STONEY:
	case CHIP_POLARIS11:
	case CHIP_POLARIS10:
	case CHIP_POLARIS12:
	case CHIP_VEGAM:
	case CHIP_VEGA10:
	case CHIP_VEGA12:
	case CHIP_VEGA20:
		return 0;
	case CHIP_NAVI12:
		fw_name_dmcu = FIRMWARE_NAVI12_DMCU;
		break;
	case CHIP_RAVEN:
		if (ASICREV_IS_PICASSO(adev->external_rev_id))
			fw_name_dmcu = FIRMWARE_RAVEN_DMCU;
		else if (ASICREV_IS_RAVEN2(adev->external_rev_id))
			fw_name_dmcu = FIRMWARE_RAVEN_DMCU;
		else
			return 0;
		break;
	default:
		switch (amdgpu_ip_version(adev, DCE_HWIP, 0)) {
		case IP_VERSION(2, 0, 2):
		case IP_VERSION(2, 0, 3):
		case IP_VERSION(2, 0, 0):
		case IP_VERSION(2, 1, 0):
		case IP_VERSION(3, 0, 0):
		case IP_VERSION(3, 0, 2):
		case IP_VERSION(3, 0, 3):
		case IP_VERSION(3, 0, 1):
		case IP_VERSION(3, 1, 2):
		case IP_VERSION(3, 1, 3):
		case IP_VERSION(3, 1, 4):
		case IP_VERSION(3, 1, 5):
		case IP_VERSION(3, 1, 6):
		case IP_VERSION(3, 2, 0):
		case IP_VERSION(3, 2, 1):
		case IP_VERSION(3, 5, 0):
		case IP_VERSION(3, 5, 1):
		case IP_VERSION(3, 6, 0):
		case IP_VERSION(4, 0, 1):
			return 0;
		default:
			break;
		}
		DRM_ERROR("Unsupported ASIC type: 0x%X\n", adev->asic_type);
		return -EINVAL;
	}

	if (adev->firmware.load_type != AMDGPU_FW_LOAD_PSP) {
		DRM_DEBUG_KMS("dm: DMCU firmware not supported on direct or SMU loading\n");
		return 0;
	}

	r = amdgpu_ucode_request(adev, &adev->dm.fw_dmcu, AMDGPU_UCODE_REQUIRED,
				 "%s", fw_name_dmcu);
	if (r == -ENODEV) {
		/* DMCU firmware is not necessary, so don't raise a fuss if it's missing */
		DRM_DEBUG_KMS("dm: DMCU firmware not found\n");
		adev->dm.fw_dmcu = NULL;
		return 0;
	}
	if (r) {
		dev_err(adev->dev, "amdgpu_dm: Can't validate firmware \"%s\"\n",
			fw_name_dmcu);
		amdgpu_ucode_release(&adev->dm.fw_dmcu);
		return r;
	}

	hdr = (const struct dmcu_firmware_header_v1_0 *)adev->dm.fw_dmcu->data;
	adev->firmware.ucode[AMDGPU_UCODE_ID_DMCU_ERAM].ucode_id = AMDGPU_UCODE_ID_DMCU_ERAM;
	adev->firmware.ucode[AMDGPU_UCODE_ID_DMCU_ERAM].fw = adev->dm.fw_dmcu;
	adev->firmware.fw_size +=
		ALIGN(le32_to_cpu(hdr->header.ucode_size_bytes) - le32_to_cpu(hdr->intv_size_bytes), PAGE_SIZE);

	adev->firmware.ucode[AMDGPU_UCODE_ID_DMCU_INTV].ucode_id = AMDGPU_UCODE_ID_DMCU_INTV;
	adev->firmware.ucode[AMDGPU_UCODE_ID_DMCU_INTV].fw = adev->dm.fw_dmcu;
	adev->firmware.fw_size +=
		ALIGN(le32_to_cpu(hdr->intv_size_bytes), PAGE_SIZE);

	adev->dm.dmcu_fw_version = le32_to_cpu(hdr->header.ucode_version);

	DRM_DEBUG_KMS("PSP loading DMCU firmware\n");

	return 0;
}

static uint32_t amdgpu_dm_dmub_reg_read(void *ctx, uint32_t address)
{
	struct amdgpu_device *adev = ctx;

	return dm_read_reg(adev->dm.dc->ctx, address);
}

static void amdgpu_dm_dmub_reg_write(void *ctx, uint32_t address,
				     uint32_t value)
{
	struct amdgpu_device *adev = ctx;

	return dm_write_reg(adev->dm.dc->ctx, address, value);
}

static int dm_dmub_sw_init(struct amdgpu_device *adev)
{
	struct dmub_srv_create_params create_params;
	struct dmub_srv_region_params region_params;
	struct dmub_srv_region_info region_info;
	struct dmub_srv_memory_params memory_params;
	struct dmub_srv_fb_info *fb_info;
	struct dmub_srv *dmub_srv;
	const struct dmcub_firmware_header_v1_0 *hdr;
	enum dmub_asic dmub_asic;
	enum dmub_status status;
	static enum dmub_window_memory_type window_memory_type[DMUB_WINDOW_TOTAL] = {
		DMUB_WINDOW_MEMORY_TYPE_FB,		//DMUB_WINDOW_0_INST_CONST
		DMUB_WINDOW_MEMORY_TYPE_FB,		//DMUB_WINDOW_1_STACK
		DMUB_WINDOW_MEMORY_TYPE_FB,		//DMUB_WINDOW_2_BSS_DATA
		DMUB_WINDOW_MEMORY_TYPE_FB,		//DMUB_WINDOW_3_VBIOS
		DMUB_WINDOW_MEMORY_TYPE_FB,		//DMUB_WINDOW_4_MAILBOX
		DMUB_WINDOW_MEMORY_TYPE_FB,		//DMUB_WINDOW_5_TRACEBUFF
		DMUB_WINDOW_MEMORY_TYPE_FB,		//DMUB_WINDOW_6_FW_STATE
		DMUB_WINDOW_MEMORY_TYPE_FB,		//DMUB_WINDOW_7_SCRATCH_MEM
		DMUB_WINDOW_MEMORY_TYPE_FB,		//DMUB_WINDOW_SHARED_STATE
	};
	int r;

	switch (amdgpu_ip_version(adev, DCE_HWIP, 0)) {
	case IP_VERSION(2, 1, 0):
		dmub_asic = DMUB_ASIC_DCN21;
		break;
	case IP_VERSION(3, 0, 0):
		dmub_asic = DMUB_ASIC_DCN30;
		break;
	case IP_VERSION(3, 0, 1):
		dmub_asic = DMUB_ASIC_DCN301;
		break;
	case IP_VERSION(3, 0, 2):
		dmub_asic = DMUB_ASIC_DCN302;
		break;
	case IP_VERSION(3, 0, 3):
		dmub_asic = DMUB_ASIC_DCN303;
		break;
	case IP_VERSION(3, 1, 2):
	case IP_VERSION(3, 1, 3):
		dmub_asic = (adev->external_rev_id == YELLOW_CARP_B0) ? DMUB_ASIC_DCN31B : DMUB_ASIC_DCN31;
		break;
	case IP_VERSION(3, 1, 4):
		dmub_asic = DMUB_ASIC_DCN314;
		break;
	case IP_VERSION(3, 1, 5):
		dmub_asic = DMUB_ASIC_DCN315;
		break;
	case IP_VERSION(3, 1, 6):
		dmub_asic = DMUB_ASIC_DCN316;
		break;
	case IP_VERSION(3, 2, 0):
		dmub_asic = DMUB_ASIC_DCN32;
		break;
	case IP_VERSION(3, 2, 1):
		dmub_asic = DMUB_ASIC_DCN321;
		break;
	case IP_VERSION(3, 5, 0):
	case IP_VERSION(3, 5, 1):
		dmub_asic = DMUB_ASIC_DCN35;
		break;
	case IP_VERSION(3, 6, 0):
		dmub_asic = DMUB_ASIC_DCN36;
		break;
	case IP_VERSION(4, 0, 1):
		dmub_asic = DMUB_ASIC_DCN401;
		break;

	default:
		/* ASIC doesn't support DMUB. */
		return 0;
	}

	hdr = (const struct dmcub_firmware_header_v1_0 *)adev->dm.dmub_fw->data;
	adev->dm.dmcub_fw_version = le32_to_cpu(hdr->header.ucode_version);

	if (adev->firmware.load_type == AMDGPU_FW_LOAD_PSP) {
		adev->firmware.ucode[AMDGPU_UCODE_ID_DMCUB].ucode_id =
			AMDGPU_UCODE_ID_DMCUB;
		adev->firmware.ucode[AMDGPU_UCODE_ID_DMCUB].fw =
			adev->dm.dmub_fw;
		adev->firmware.fw_size +=
			ALIGN(le32_to_cpu(hdr->inst_const_bytes), PAGE_SIZE);

		DRM_INFO("Loading DMUB firmware via PSP: version=0x%08X\n",
			 adev->dm.dmcub_fw_version);
	}


	adev->dm.dmub_srv = kzalloc(sizeof(*adev->dm.dmub_srv), GFP_KERNEL);
	dmub_srv = adev->dm.dmub_srv;

	if (!dmub_srv) {
		DRM_ERROR("Failed to allocate DMUB service!\n");
		return -ENOMEM;
	}

	memset(&create_params, 0, sizeof(create_params));
	create_params.user_ctx = adev;
	create_params.funcs.reg_read = amdgpu_dm_dmub_reg_read;
	create_params.funcs.reg_write = amdgpu_dm_dmub_reg_write;
	create_params.asic = dmub_asic;

	/* Create the DMUB service. */
	status = dmub_srv_create(dmub_srv, &create_params);
	if (status != DMUB_STATUS_OK) {
		DRM_ERROR("Error creating DMUB service: %d\n", status);
		return -EINVAL;
	}

	/* Calculate the size of all the regions for the DMUB service. */
	memset(&region_params, 0, sizeof(region_params));

	region_params.inst_const_size = le32_to_cpu(hdr->inst_const_bytes) -
					PSP_HEADER_BYTES - PSP_FOOTER_BYTES;
	region_params.bss_data_size = le32_to_cpu(hdr->bss_data_bytes);
	region_params.vbios_size = adev->bios_size;
	region_params.fw_bss_data = region_params.bss_data_size ?
		adev->dm.dmub_fw->data +
		le32_to_cpu(hdr->header.ucode_array_offset_bytes) +
		le32_to_cpu(hdr->inst_const_bytes) : NULL;
	region_params.fw_inst_const =
		adev->dm.dmub_fw->data +
		le32_to_cpu(hdr->header.ucode_array_offset_bytes) +
		PSP_HEADER_BYTES;
	region_params.window_memory_type = window_memory_type;

	status = dmub_srv_calc_region_info(dmub_srv, &region_params,
					   &region_info);

	if (status != DMUB_STATUS_OK) {
		DRM_ERROR("Error calculating DMUB region info: %d\n", status);
		return -EINVAL;
	}

	/*
	 * Allocate a framebuffer based on the total size of all the regions.
	 * TODO: Move this into GART.
	 */
	r = amdgpu_bo_create_kernel(adev, region_info.fb_size, PAGE_SIZE,
				    AMDGPU_GEM_DOMAIN_VRAM |
				    AMDGPU_GEM_DOMAIN_GTT,
				    &adev->dm.dmub_bo,
				    &adev->dm.dmub_bo_gpu_addr,
				    &adev->dm.dmub_bo_cpu_addr);
	if (r)
		return r;

	/* Rebase the regions on the framebuffer address. */
	memset(&memory_params, 0, sizeof(memory_params));
	memory_params.cpu_fb_addr = adev->dm.dmub_bo_cpu_addr;
	memory_params.gpu_fb_addr = adev->dm.dmub_bo_gpu_addr;
	memory_params.region_info = &region_info;
	memory_params.window_memory_type = window_memory_type;

	adev->dm.dmub_fb_info =
		kzalloc(sizeof(*adev->dm.dmub_fb_info), GFP_KERNEL);
	fb_info = adev->dm.dmub_fb_info;

	if (!fb_info) {
		DRM_ERROR(
			"Failed to allocate framebuffer info for DMUB service!\n");
		return -ENOMEM;
	}

	status = dmub_srv_calc_mem_info(dmub_srv, &memory_params, fb_info);
	if (status != DMUB_STATUS_OK) {
		DRM_ERROR("Error calculating DMUB FB info: %d\n", status);
		return -EINVAL;
	}

	adev->dm.bb_from_dmub = dm_dmub_get_vbios_bounding_box(adev);

	return 0;
}

static int dm_sw_init(struct amdgpu_ip_block *ip_block)
{
	struct amdgpu_device *adev = ip_block->adev;
	int r;

	adev->dm.cgs_device = amdgpu_cgs_create_device(adev);

	if (!adev->dm.cgs_device) {
		DRM_ERROR("amdgpu: failed to create cgs device.\n");
		return -EINVAL;
	}

	/* Moved from dm init since we need to use allocations for storing bounding box data */
	INIT_LIST_HEAD(&adev->dm.da_list);

	r = dm_dmub_sw_init(adev);
	if (r)
		return r;

	return load_dmcu_fw(adev);
}

static int dm_sw_fini(struct amdgpu_ip_block *ip_block)
{
	struct amdgpu_device *adev = ip_block->adev;
	struct dal_allocation *da;

	list_for_each_entry(da, &adev->dm.da_list, list) {
		if (adev->dm.bb_from_dmub == (void *) da->cpu_ptr) {
			amdgpu_bo_free_kernel(&da->bo, &da->gpu_addr, &da->cpu_ptr);
			list_del(&da->list);
			kfree(da);
			adev->dm.bb_from_dmub = NULL;
			break;
		}
	}


	kfree(adev->dm.dmub_fb_info);
	adev->dm.dmub_fb_info = NULL;

	if (adev->dm.dmub_srv) {
		dmub_srv_destroy(adev->dm.dmub_srv);
		kfree(adev->dm.dmub_srv);
		adev->dm.dmub_srv = NULL;
	}

	amdgpu_ucode_release(&adev->dm.dmub_fw);
	amdgpu_ucode_release(&adev->dm.fw_dmcu);

	return 0;
}

static int detect_mst_link_for_all_connectors(struct drm_device *dev)
{
	struct amdgpu_dm_connector *aconnector;
	struct drm_connector *connector;
	struct drm_connector_list_iter iter;
	int ret = 0;

	drm_connector_list_iter_begin(dev, &iter);
	drm_for_each_connector_iter(connector, &iter) {

		if (connector->connector_type == DRM_MODE_CONNECTOR_WRITEBACK)
			continue;

		aconnector = to_amdgpu_dm_connector(connector);
		if (aconnector->dc_link->type == dc_connection_mst_branch &&
		    aconnector->mst_mgr.aux) {
			drm_dbg_kms(dev, "DM_MST: starting TM on aconnector: %p [id: %d]\n",
					 aconnector,
					 aconnector->base.base.id);

			ret = drm_dp_mst_topology_mgr_set_mst(&aconnector->mst_mgr, true);
			if (ret < 0) {
				drm_err(dev, "DM_MST: Failed to start MST\n");
				aconnector->dc_link->type =
					dc_connection_single;
				ret = dm_helpers_dp_mst_stop_top_mgr(aconnector->dc_link->ctx,
								     aconnector->dc_link);
				break;
			}
		}
	}
	drm_connector_list_iter_end(&iter);

	return ret;
}

static int dm_late_init(struct amdgpu_ip_block *ip_block)
{
	struct amdgpu_device *adev = ip_block->adev;

	struct dmcu_iram_parameters params;
	unsigned int linear_lut[16];
	int i;
	struct dmcu *dmcu = NULL;

	dmcu = adev->dm.dc->res_pool->dmcu;

	for (i = 0; i < 16; i++)
		linear_lut[i] = 0xFFFF * i / 15;

	params.set = 0;
	params.backlight_ramping_override = false;
	params.backlight_ramping_start = 0xCCCC;
	params.backlight_ramping_reduction = 0xCCCCCCCC;
	params.backlight_lut_array_size = 16;
	params.backlight_lut_array = linear_lut;

	/* Min backlight level after ABM reduction,  Don't allow below 1%
	 * 0xFFFF x 0.01 = 0x28F
	 */
	params.min_abm_backlight = 0x28F;
	/* In the case where abm is implemented on dmcub,
	 * dmcu object will be null.
	 * ABM 2.4 and up are implemented on dmcub.
	 */
	if (dmcu) {
		if (!dmcu_load_iram(dmcu, params))
			return -EINVAL;
	} else if (adev->dm.dc->ctx->dmub_srv) {
		struct dc_link *edp_links[MAX_NUM_EDP];
		int edp_num;

		dc_get_edp_links(adev->dm.dc, edp_links, &edp_num);
		for (i = 0; i < edp_num; i++) {
			if (!dmub_init_abm_config(adev->dm.dc->res_pool, params, i))
				return -EINVAL;
		}
	}

	return detect_mst_link_for_all_connectors(adev_to_drm(adev));
}

static void resume_mst_branch_status(struct drm_dp_mst_topology_mgr *mgr)
{
	u8 buf[UUID_SIZE];
	guid_t guid;
	int ret;

	mutex_lock(&mgr->lock);
	if (!mgr->mst_primary)
		goto out_fail;

	if (drm_dp_read_dpcd_caps(mgr->aux, mgr->dpcd) < 0) {
		drm_dbg_kms(mgr->dev, "dpcd read failed - undocked during suspend?\n");
		goto out_fail;
	}

	ret = drm_dp_dpcd_writeb(mgr->aux, DP_MSTM_CTRL,
				 DP_MST_EN |
				 DP_UP_REQ_EN |
				 DP_UPSTREAM_IS_SRC);
	if (ret < 0) {
		drm_dbg_kms(mgr->dev, "mst write failed - undocked during suspend?\n");
		goto out_fail;
	}

	/* Some hubs forget their guids after they resume */
	ret = drm_dp_dpcd_read(mgr->aux, DP_GUID, buf, sizeof(buf));
	if (ret != sizeof(buf)) {
		drm_dbg_kms(mgr->dev, "dpcd read failed - undocked during suspend?\n");
		goto out_fail;
	}

	import_guid(&guid, buf);

	if (guid_is_null(&guid)) {
		guid_gen(&guid);
		export_guid(buf, &guid);

		ret = drm_dp_dpcd_write(mgr->aux, DP_GUID, buf, sizeof(buf));

		if (ret != sizeof(buf)) {
			drm_dbg_kms(mgr->dev, "check mstb guid failed - undocked during suspend?\n");
			goto out_fail;
		}
	}

	guid_copy(&mgr->mst_primary->guid, &guid);

out_fail:
	mutex_unlock(&mgr->lock);
}

void hdmi_cec_unset_edid(struct amdgpu_dm_connector *aconnector)
{
	struct cec_notifier *n = aconnector->notifier;

	if (!n)
		return;

	cec_notifier_phys_addr_invalidate(n);
}

void hdmi_cec_set_edid(struct amdgpu_dm_connector *aconnector)
{
	struct drm_connector *connector = &aconnector->base;
	struct cec_notifier *n = aconnector->notifier;

	if (!n)
		return;

	cec_notifier_set_phys_addr(n,
				   connector->display_info.source_physical_address);
}

static void s3_handle_hdmi_cec(struct drm_device *ddev, bool suspend)
{
	struct amdgpu_dm_connector *aconnector;
	struct drm_connector *connector;
	struct drm_connector_list_iter conn_iter;

	drm_connector_list_iter_begin(ddev, &conn_iter);
	drm_for_each_connector_iter(connector, &conn_iter) {
		if (connector->connector_type == DRM_MODE_CONNECTOR_WRITEBACK)
			continue;

		aconnector = to_amdgpu_dm_connector(connector);
		if (suspend)
			hdmi_cec_unset_edid(aconnector);
		else
			hdmi_cec_set_edid(aconnector);
	}
	drm_connector_list_iter_end(&conn_iter);
}

static void s3_handle_mst(struct drm_device *dev, bool suspend)
{
	struct amdgpu_dm_connector *aconnector;
	struct drm_connector *connector;
	struct drm_connector_list_iter iter;
	struct drm_dp_mst_topology_mgr *mgr;

	drm_connector_list_iter_begin(dev, &iter);
	drm_for_each_connector_iter(connector, &iter) {

		if (connector->connector_type == DRM_MODE_CONNECTOR_WRITEBACK)
			continue;

		aconnector = to_amdgpu_dm_connector(connector);
		if (aconnector->dc_link->type != dc_connection_mst_branch ||
		    aconnector->mst_root)
			continue;

		mgr = &aconnector->mst_mgr;

		if (suspend) {
			drm_dp_mst_topology_mgr_suspend(mgr);
		} else {
			/* if extended timeout is supported in hardware,
			 * default to LTTPR timeout (3.2ms) first as a W/A for DP link layer
			 * CTS 4.2.1.1 regression introduced by CTS specs requirement update.
			 */
			try_to_configure_aux_timeout(aconnector->dc_link->ddc, LINK_AUX_DEFAULT_LTTPR_TIMEOUT_PERIOD);
			if (!dp_is_lttpr_present(aconnector->dc_link))
				try_to_configure_aux_timeout(aconnector->dc_link->ddc, LINK_AUX_DEFAULT_TIMEOUT_PERIOD);

			/* TODO: move resume_mst_branch_status() into drm mst resume again
			 * once topology probing work is pulled out from mst resume into mst
			 * resume 2nd step. mst resume 2nd step should be called after old
			 * state getting restored (i.e. drm_atomic_helper_resume()).
			 */
			resume_mst_branch_status(mgr);
		}
	}
	drm_connector_list_iter_end(&iter);
}

static int amdgpu_dm_smu_write_watermarks_table(struct amdgpu_device *adev)
{
	int ret = 0;

	/* This interface is for dGPU Navi1x.Linux dc-pplib interface depends
	 * on window driver dc implementation.
	 * For Navi1x, clock settings of dcn watermarks are fixed. the settings
	 * should be passed to smu during boot up and resume from s3.
	 * boot up: dc calculate dcn watermark clock settings within dc_create,
	 * dcn20_resource_construct
	 * then call pplib functions below to pass the settings to smu:
	 * smu_set_watermarks_for_clock_ranges
	 * smu_set_watermarks_table
	 * navi10_set_watermarks_table
	 * smu_write_watermarks_table
	 *
	 * For Renoir, clock settings of dcn watermark are also fixed values.
	 * dc has implemented different flow for window driver:
	 * dc_hardware_init / dc_set_power_state
	 * dcn10_init_hw
	 * notify_wm_ranges
	 * set_wm_ranges
	 * -- Linux
	 * smu_set_watermarks_for_clock_ranges
	 * renoir_set_watermarks_table
	 * smu_write_watermarks_table
	 *
	 * For Linux,
	 * dc_hardware_init -> amdgpu_dm_init
	 * dc_set_power_state --> dm_resume
	 *
	 * therefore, this function apply to navi10/12/14 but not Renoir
	 * *
	 */
	switch (amdgpu_ip_version(adev, DCE_HWIP, 0)) {
	case IP_VERSION(2, 0, 2):
	case IP_VERSION(2, 0, 0):
		break;
	default:
		return 0;
	}

	ret = amdgpu_dpm_write_watermarks_table(adev);
	if (ret) {
		DRM_ERROR("Failed to update WMTABLE!\n");
		return ret;
	}

	return 0;
}

static int dm_oem_i2c_hw_init(struct amdgpu_device *adev)
{
	struct amdgpu_display_manager *dm = &adev->dm;
	struct amdgpu_i2c_adapter *oem_i2c;
	struct ddc_service *oem_ddc_service;
	int r;

	oem_ddc_service = dc_get_oem_i2c_device(adev->dm.dc);
	if (oem_ddc_service) {
		oem_i2c = create_i2c(oem_ddc_service, true);
		if (!oem_i2c) {
			dev_info(adev->dev, "Failed to create oem i2c adapter data\n");
			return -ENOMEM;
		}

		r = i2c_add_adapter(&oem_i2c->base);
		if (r) {
			dev_info(adev->dev, "Failed to register oem i2c\n");
			kfree(oem_i2c);
			return r;
		}
		dm->oem_i2c = oem_i2c;
	}

	return 0;
}

/**
 * dm_hw_init() - Initialize DC device
 * @ip_block: Pointer to the amdgpu_ip_block for this hw instance.
 *
 * Initialize the &struct amdgpu_display_manager device. This involves calling
 * the initializers of each DM component, then populating the struct with them.
 *
 * Although the function implies hardware initialization, both hardware and
 * software are initialized here. Splitting them out to their relevant init
 * hooks is a future TODO item.
 *
 * Some notable things that are initialized here:
 *
 * - Display Core, both software and hardware
 * - DC modules that we need (freesync and color management)
 * - DRM software states
 * - Interrupt sources and handlers
 * - Vblank support
 * - Debug FS entries, if enabled
 */
static int dm_hw_init(struct amdgpu_ip_block *ip_block)
{
	struct amdgpu_device *adev = ip_block->adev;
	int r;

	/* Create DAL display manager */
	r = amdgpu_dm_init(adev);
	if (r)
		return r;
	amdgpu_dm_hpd_init(adev);

	r = dm_oem_i2c_hw_init(adev);
	if (r)
		dev_info(adev->dev, "Failed to add OEM i2c bus\n");

	return 0;
}

/**
 * dm_hw_fini() - Teardown DC device
 * @ip_block: Pointer to the amdgpu_ip_block for this hw instance.
 *
 * Teardown components within &struct amdgpu_display_manager that require
 * cleanup. This involves cleaning up the DRM device, DC, and any modules that
 * were loaded. Also flush IRQ workqueues and disable them.
 */
static int dm_hw_fini(struct amdgpu_ip_block *ip_block)
{
	struct amdgpu_device *adev = ip_block->adev;

	kfree(adev->dm.oem_i2c);

	amdgpu_dm_hpd_fini(adev);

	amdgpu_dm_irq_fini(adev);
	amdgpu_dm_fini(adev);
	return 0;
}


static void dm_gpureset_toggle_interrupts(struct amdgpu_device *adev,
				 struct dc_state *state, bool enable)
{
	enum dc_irq_source irq_source;
	struct amdgpu_crtc *acrtc;
	int rc = -EBUSY;
	int i = 0;

	for (i = 0; i < state->stream_count; i++) {
		acrtc = get_crtc_by_otg_inst(
				adev, state->stream_status[i].primary_otg_inst);

		if (acrtc && state->stream_status[i].plane_count != 0) {
			irq_source = IRQ_TYPE_PFLIP + acrtc->otg_inst;
			rc = dc_interrupt_set(adev->dm.dc, irq_source, enable) ? 0 : -EBUSY;
			if (rc)
				DRM_WARN("Failed to %s pflip interrupts\n",
					 enable ? "enable" : "disable");

			if (enable) {
				if (amdgpu_dm_crtc_vrr_active(to_dm_crtc_state(acrtc->base.state)))
					rc = amdgpu_dm_crtc_set_vupdate_irq(&acrtc->base, true);
			} else
				rc = amdgpu_dm_crtc_set_vupdate_irq(&acrtc->base, false);

			if (rc)
				DRM_WARN("Failed to %sable vupdate interrupt\n", enable ? "en" : "dis");

			irq_source = IRQ_TYPE_VBLANK + acrtc->otg_inst;
			/* During gpu-reset we disable and then enable vblank irq, so
			 * don't use amdgpu_irq_get/put() to avoid refcount change.
			 */
			if (!dc_interrupt_set(adev->dm.dc, irq_source, enable))
				DRM_WARN("Failed to %sable vblank interrupt\n", enable ? "en" : "dis");
		}
	}

}

DEFINE_FREE(state_release, struct dc_state *, if (_T) dc_state_release(_T))

static enum dc_status amdgpu_dm_commit_zero_streams(struct dc *dc)
{
	struct dc_state *context __free(state_release) = NULL;
	int i;
	struct dc_stream_state *del_streams[MAX_PIPES];
	int del_streams_count = 0;
	struct dc_commit_streams_params params = {};

	memset(del_streams, 0, sizeof(del_streams));

	context = dc_state_create_current_copy(dc);
	if (context == NULL)
		return DC_ERROR_UNEXPECTED;

	/* First remove from context all streams */
	for (i = 0; i < context->stream_count; i++) {
		struct dc_stream_state *stream = context->streams[i];

		del_streams[del_streams_count++] = stream;
	}

	/* Remove all planes for removed streams and then remove the streams */
	for (i = 0; i < del_streams_count; i++) {
		enum dc_status res;

		if (!dc_state_rem_all_planes_for_stream(dc, del_streams[i], context))
			return DC_FAIL_DETACH_SURFACES;

		res = dc_state_remove_stream(dc, context, del_streams[i]);
		if (res != DC_OK)
			return res;
	}

	params.streams = context->streams;
	params.stream_count = context->stream_count;

	return dc_commit_streams(dc, &params);
}

static void hpd_rx_irq_work_suspend(struct amdgpu_display_manager *dm)
{
	int i;

	if (dm->hpd_rx_offload_wq) {
		for (i = 0; i < dm->dc->caps.max_links; i++)
			flush_workqueue(dm->hpd_rx_offload_wq[i].wq);
	}
}

static int dm_prepare_suspend(struct amdgpu_ip_block *ip_block)
{
	struct amdgpu_device *adev = ip_block->adev;

	if (amdgpu_in_reset(adev))
		return 0;

	WARN_ON(adev->dm.cached_state);
	adev->dm.cached_state = drm_atomic_helper_suspend(adev_to_drm(adev));
	if (IS_ERR(adev->dm.cached_state))
		return PTR_ERR(adev->dm.cached_state);

	return 0;
}

static int dm_suspend(struct amdgpu_ip_block *ip_block)
{
	struct amdgpu_device *adev = ip_block->adev;
	struct amdgpu_display_manager *dm = &adev->dm;

	if (amdgpu_in_reset(adev)) {
		enum dc_status res;

		mutex_lock(&dm->dc_lock);

		dc_allow_idle_optimizations(adev->dm.dc, false);

		dm->cached_dc_state = dc_state_create_copy(dm->dc->current_state);

		if (dm->cached_dc_state)
			dm_gpureset_toggle_interrupts(adev, dm->cached_dc_state, false);

		res = amdgpu_dm_commit_zero_streams(dm->dc);
		if (res != DC_OK) {
			drm_err(adev_to_drm(adev), "Failed to commit zero streams: %d\n", res);
			return -EINVAL;
		}

		amdgpu_dm_irq_suspend(adev);

		hpd_rx_irq_work_suspend(dm);

		return 0;
	}

	if (!adev->dm.cached_state) {
		adev->dm.cached_state = drm_atomic_helper_suspend(adev_to_drm(adev));
		if (IS_ERR(adev->dm.cached_state))
			return PTR_ERR(adev->dm.cached_state);
	}

	s3_handle_hdmi_cec(adev_to_drm(adev), true);

	s3_handle_mst(adev_to_drm(adev), true);

	amdgpu_dm_irq_suspend(adev);

	hpd_rx_irq_work_suspend(dm);

	dc_set_power_state(dm->dc, DC_ACPI_CM_POWER_STATE_D3);

	if (dm->dc->caps.ips_support && adev->in_s0ix)
		dc_allow_idle_optimizations(dm->dc, true);

	dc_dmub_srv_set_power_state(dm->dc->ctx->dmub_srv, DC_ACPI_CM_POWER_STATE_D3);

	return 0;
}

struct drm_connector *
amdgpu_dm_find_first_crtc_matching_connector(struct drm_atomic_state *state,
					     struct drm_crtc *crtc)
{
	u32 i;
	struct drm_connector_state *new_con_state;
	struct drm_connector *connector;
	struct drm_crtc *crtc_from_state;

	for_each_new_connector_in_state(state, connector, new_con_state, i) {
		crtc_from_state = new_con_state->crtc;

		if (crtc_from_state == crtc)
			return connector;
	}

	return NULL;
}

static void emulated_link_detect(struct dc_link *link)
{
	struct dc_sink_init_data sink_init_data = { 0 };
	struct display_sink_capability sink_caps = { 0 };
	enum dc_edid_status edid_status;
	struct dc_context *dc_ctx = link->ctx;
	struct drm_device *dev = adev_to_drm(dc_ctx->driver_context);
	struct dc_sink *sink = NULL;
	struct dc_sink *prev_sink = NULL;

	link->type = dc_connection_none;
	prev_sink = link->local_sink;

	if (prev_sink)
		dc_sink_release(prev_sink);

	switch (link->connector_signal) {
	case SIGNAL_TYPE_HDMI_TYPE_A: {
		sink_caps.transaction_type = DDC_TRANSACTION_TYPE_I2C;
		sink_caps.signal = SIGNAL_TYPE_HDMI_TYPE_A;
		break;
	}

	case SIGNAL_TYPE_DVI_SINGLE_LINK: {
		sink_caps.transaction_type = DDC_TRANSACTION_TYPE_I2C;
		sink_caps.signal = SIGNAL_TYPE_DVI_SINGLE_LINK;
		break;
	}

	case SIGNAL_TYPE_DVI_DUAL_LINK: {
		sink_caps.transaction_type = DDC_TRANSACTION_TYPE_I2C;
		sink_caps.signal = SIGNAL_TYPE_DVI_DUAL_LINK;
		break;
	}

	case SIGNAL_TYPE_LVDS: {
		sink_caps.transaction_type = DDC_TRANSACTION_TYPE_I2C;
		sink_caps.signal = SIGNAL_TYPE_LVDS;
		break;
	}

	case SIGNAL_TYPE_EDP: {
		sink_caps.transaction_type =
			DDC_TRANSACTION_TYPE_I2C_OVER_AUX;
		sink_caps.signal = SIGNAL_TYPE_EDP;
		break;
	}

	case SIGNAL_TYPE_DISPLAY_PORT: {
		sink_caps.transaction_type =
			DDC_TRANSACTION_TYPE_I2C_OVER_AUX;
		sink_caps.signal = SIGNAL_TYPE_VIRTUAL;
		break;
	}

	default:
		drm_err(dev, "Invalid connector type! signal:%d\n",
			link->connector_signal);
		return;
	}

	sink_init_data.link = link;
	sink_init_data.sink_signal = sink_caps.signal;

	sink = dc_sink_create(&sink_init_data);
	if (!sink) {
		drm_err(dev, "Failed to create sink!\n");
		return;
	}

	/* dc_sink_create returns a new reference */
	link->local_sink = sink;

	edid_status = dm_helpers_read_local_edid(
			link->ctx,
			link,
			sink);

	if (edid_status != EDID_OK)
		drm_err(dev, "Failed to read EDID\n");

}

static void dm_gpureset_commit_state(struct dc_state *dc_state,
				     struct amdgpu_display_manager *dm)
{
	struct {
		struct dc_surface_update surface_updates[MAX_SURFACES];
		struct dc_plane_info plane_infos[MAX_SURFACES];
		struct dc_scaling_info scaling_infos[MAX_SURFACES];
		struct dc_flip_addrs flip_addrs[MAX_SURFACES];
		struct dc_stream_update stream_update;
	} *bundle __free(kfree);
	int k, m;

	bundle = kzalloc(sizeof(*bundle), GFP_KERNEL);

	if (!bundle) {
		drm_err(dm->ddev, "Failed to allocate update bundle\n");
		return;
	}

	for (k = 0; k < dc_state->stream_count; k++) {
		bundle->stream_update.stream = dc_state->streams[k];

		for (m = 0; m < dc_state->stream_status[k].plane_count; m++) {
			bundle->surface_updates[m].surface =
				dc_state->stream_status[k].plane_states[m];
			bundle->surface_updates[m].surface->force_full_update =
				true;
		}

		update_planes_and_stream_adapter(dm->dc,
					 UPDATE_TYPE_FULL,
					 dc_state->stream_status[k].plane_count,
					 dc_state->streams[k],
					 &bundle->stream_update,
					 bundle->surface_updates);
	}
}

static void apply_delay_after_dpcd_poweroff(struct amdgpu_device *adev,
					    struct dc_sink *sink)
{
	struct dc_panel_patch *ppatch = NULL;

	if (!sink)
		return;

	ppatch = &sink->edid_caps.panel_patch;
	if (ppatch->wait_after_dpcd_poweroff_ms) {
		msleep(ppatch->wait_after_dpcd_poweroff_ms);
		drm_dbg_driver(adev_to_drm(adev),
			       "%s: adding a %ds delay as w/a for panel\n",
			       __func__,
			       ppatch->wait_after_dpcd_poweroff_ms / 1000);
	}
}

static int dm_resume(struct amdgpu_ip_block *ip_block)
{
	struct amdgpu_device *adev = ip_block->adev;
	struct drm_device *ddev = adev_to_drm(adev);
	struct amdgpu_display_manager *dm = &adev->dm;
	struct amdgpu_dm_connector *aconnector;
	struct drm_connector *connector;
	struct drm_connector_list_iter iter;
	struct drm_crtc *crtc;
	struct drm_crtc_state *new_crtc_state;
	struct dm_crtc_state *dm_new_crtc_state;
	struct drm_plane *plane;
	struct drm_plane_state *new_plane_state;
	struct dm_plane_state *dm_new_plane_state;
	struct dm_atomic_state *dm_state = to_dm_atomic_state(dm->atomic_obj.state);
	enum dc_connection_type new_connection_type = dc_connection_none;
	struct dc_state *dc_state;
	int i, r, j;
	struct dc_commit_streams_params commit_params = {};

	if (dm->dc->caps.ips_support) {
		dc_dmub_srv_apply_idle_power_optimizations(dm->dc, false);
	}

	if (amdgpu_in_reset(adev)) {
		dc_state = dm->cached_dc_state;

		/*
		 * The dc->current_state is backed up into dm->cached_dc_state
		 * before we commit 0 streams.
		 *
		 * DC will clear link encoder assignments on the real state
		 * but the changes won't propagate over to the copy we made
		 * before the 0 streams commit.
		 *
		 * DC expects that link encoder assignments are *not* valid
		 * when committing a state, so as a workaround we can copy
		 * off of the current state.
		 *
		 * We lose the previous assignments, but we had already
		 * commit 0 streams anyway.
		 */
		link_enc_cfg_copy(adev->dm.dc->current_state, dc_state);

		r = dm_dmub_hw_init(adev);
		if (r)
			drm_err(adev_to_drm(adev), "DMUB interface failed to initialize: status=%d\n", r);

		dc_dmub_srv_set_power_state(dm->dc->ctx->dmub_srv, DC_ACPI_CM_POWER_STATE_D0);
		dc_set_power_state(dm->dc, DC_ACPI_CM_POWER_STATE_D0);

		dc_resume(dm->dc);

		amdgpu_dm_irq_resume_early(adev);

		for (i = 0; i < dc_state->stream_count; i++) {
			dc_state->streams[i]->mode_changed = true;
			for (j = 0; j < dc_state->stream_status[i].plane_count; j++) {
				dc_state->stream_status[i].plane_states[j]->update_flags.raw
					= 0xffffffff;
			}
		}

		if (dc_is_dmub_outbox_supported(adev->dm.dc)) {
			amdgpu_dm_outbox_init(adev);
			dc_enable_dmub_outbox(adev->dm.dc);
		}

		commit_params.streams = dc_state->streams;
		commit_params.stream_count = dc_state->stream_count;
		dc_exit_ips_for_hw_access(dm->dc);
		WARN_ON(!dc_commit_streams(dm->dc, &commit_params));

		dm_gpureset_commit_state(dm->cached_dc_state, dm);

		dm_gpureset_toggle_interrupts(adev, dm->cached_dc_state, true);

		dc_state_release(dm->cached_dc_state);
		dm->cached_dc_state = NULL;

		amdgpu_dm_irq_resume_late(adev);

		mutex_unlock(&dm->dc_lock);

		/* set the backlight after a reset */
		for (i = 0; i < dm->num_of_edps; i++) {
			if (dm->backlight_dev[i])
				amdgpu_dm_backlight_set_level(dm, i, dm->brightness[i]);
		}

		return 0;
	}
	/* Recreate dc_state - DC invalidates it when setting power state to S3. */
	dc_state_release(dm_state->context);
	dm_state->context = dc_state_create(dm->dc, NULL);
	/* TODO: Remove dc_state->dccg, use dc->dccg directly. */

	/* Before powering on DC we need to re-initialize DMUB. */
	dm_dmub_hw_resume(adev);

	/* Re-enable outbox interrupts for DPIA. */
	if (dc_is_dmub_outbox_supported(adev->dm.dc)) {
		amdgpu_dm_outbox_init(adev);
		dc_enable_dmub_outbox(adev->dm.dc);
	}

	/* power on hardware */
	dc_dmub_srv_set_power_state(dm->dc->ctx->dmub_srv, DC_ACPI_CM_POWER_STATE_D0);
	dc_set_power_state(dm->dc, DC_ACPI_CM_POWER_STATE_D0);

	/* program HPD filter */
	dc_resume(dm->dc);

	/*
	 * early enable HPD Rx IRQ, should be done before set mode as short
	 * pulse interrupts are used for MST
	 */
	amdgpu_dm_irq_resume_early(adev);

	s3_handle_hdmi_cec(ddev, false);

	/* On resume we need to rewrite the MSTM control bits to enable MST*/
	s3_handle_mst(ddev, false);

	/* Do detection*/
	drm_connector_list_iter_begin(ddev, &iter);
	drm_for_each_connector_iter(connector, &iter) {
		bool ret;

		if (connector->connector_type == DRM_MODE_CONNECTOR_WRITEBACK)
			continue;

		aconnector = to_amdgpu_dm_connector(connector);

		if (!aconnector->dc_link)
			continue;

		/*
		 * this is the case when traversing through already created end sink
		 * MST connectors, should be skipped
		 */
		if (aconnector->mst_root)
			continue;

		guard(mutex)(&aconnector->hpd_lock);
		if (!dc_link_detect_connection_type(aconnector->dc_link, &new_connection_type))
			drm_err(adev_to_drm(adev), "KMS: Failed to detect connector\n");

		if (aconnector->base.force && new_connection_type == dc_connection_none) {
			emulated_link_detect(aconnector->dc_link);
		} else {
			guard(mutex)(&dm->dc_lock);
			dc_exit_ips_for_hw_access(dm->dc);
			ret = dc_link_detect(aconnector->dc_link, DETECT_REASON_RESUMEFROMS3S4);
			if (ret) {
				/* w/a delay for certain panels */
				apply_delay_after_dpcd_poweroff(adev, aconnector->dc_sink);
			}
		}

		if (aconnector->fake_enable && aconnector->dc_link->local_sink)
			aconnector->fake_enable = false;

		if (aconnector->dc_sink)
			dc_sink_release(aconnector->dc_sink);
		aconnector->dc_sink = NULL;
		amdgpu_dm_update_connector_after_detect(aconnector);
	}
	drm_connector_list_iter_end(&iter);

	/* Force mode set in atomic commit */
	for_each_new_crtc_in_state(dm->cached_state, crtc, new_crtc_state, i) {
		new_crtc_state->active_changed = true;
		dm_new_crtc_state = to_dm_crtc_state(new_crtc_state);
		reset_freesync_config_for_crtc(dm_new_crtc_state);
	}

	/*
	 * atomic_check is expected to create the dc states. We need to release
	 * them here, since they were duplicated as part of the suspend
	 * procedure.
	 */
	for_each_new_crtc_in_state(dm->cached_state, crtc, new_crtc_state, i) {
		dm_new_crtc_state = to_dm_crtc_state(new_crtc_state);
		if (dm_new_crtc_state->stream) {
			WARN_ON(kref_read(&dm_new_crtc_state->stream->refcount) > 1);
			dc_stream_release(dm_new_crtc_state->stream);
			dm_new_crtc_state->stream = NULL;
		}
		dm_new_crtc_state->base.color_mgmt_changed = true;
	}

	for_each_new_plane_in_state(dm->cached_state, plane, new_plane_state, i) {
		dm_new_plane_state = to_dm_plane_state(new_plane_state);
		if (dm_new_plane_state->dc_state) {
			WARN_ON(kref_read(&dm_new_plane_state->dc_state->refcount) > 1);
			dc_plane_state_release(dm_new_plane_state->dc_state);
			dm_new_plane_state->dc_state = NULL;
		}
	}

	drm_atomic_helper_resume(ddev, dm->cached_state);

	dm->cached_state = NULL;

	/* Do mst topology probing after resuming cached state*/
	drm_connector_list_iter_begin(ddev, &iter);
	drm_for_each_connector_iter(connector, &iter) {

		if (connector->connector_type == DRM_MODE_CONNECTOR_WRITEBACK)
			continue;

		aconnector = to_amdgpu_dm_connector(connector);
		if (aconnector->dc_link->type != dc_connection_mst_branch ||
		    aconnector->mst_root)
			continue;

		drm_dp_mst_topology_queue_probe(&aconnector->mst_mgr);
	}
	drm_connector_list_iter_end(&iter);

	amdgpu_dm_irq_resume_late(adev);

	amdgpu_dm_smu_write_watermarks_table(adev);

	drm_kms_helper_hotplug_event(ddev);

	return 0;
}

/**
 * DOC: DM Lifecycle
 *
 * DM (and consequently DC) is registered in the amdgpu base driver as a IP
 * block. When CONFIG_DRM_AMD_DC is enabled, the DM device IP block is added to
 * the base driver's device list to be initialized and torn down accordingly.
 *
 * The functions to do so are provided as hooks in &struct amd_ip_funcs.
 */

static const struct amd_ip_funcs amdgpu_dm_funcs = {
	.name = "dm",
	.early_init = dm_early_init,
	.late_init = dm_late_init,
	.sw_init = dm_sw_init,
	.sw_fini = dm_sw_fini,
	.early_fini = amdgpu_dm_early_fini,
	.hw_init = dm_hw_init,
	.hw_fini = dm_hw_fini,
	.prepare_suspend = dm_prepare_suspend,
	.suspend = dm_suspend,
	.resume = dm_resume,
	.is_idle = dm_is_idle,
	.wait_for_idle = dm_wait_for_idle,
	.check_soft_reset = dm_check_soft_reset,
	.soft_reset = dm_soft_reset,
	.set_clockgating_state = dm_set_clockgating_state,
	.set_powergating_state = dm_set_powergating_state,
};

const struct amdgpu_ip_block_version dm_ip_block = {
	.type = AMD_IP_BLOCK_TYPE_DCE,
	.major = 1,
	.minor = 0,
	.rev = 0,
	.funcs = &amdgpu_dm_funcs,
};


/**
 * DOC: atomic
 *
 * *WIP*
 */

static const struct drm_mode_config_funcs amdgpu_dm_mode_funcs = {
	.fb_create = amdgpu_display_user_framebuffer_create,
	.get_format_info = amdgpu_dm_plane_get_format_info,
	.atomic_check = amdgpu_dm_atomic_check,
	.atomic_commit = drm_atomic_helper_commit,
};

static struct drm_mode_config_helper_funcs amdgpu_dm_mode_config_helperfuncs = {
	.atomic_commit_tail = amdgpu_dm_atomic_commit_tail,
	.atomic_commit_setup = drm_dp_mst_atomic_setup_commit,
};

static void update_connector_ext_caps(struct amdgpu_dm_connector *aconnector)
{
	struct amdgpu_dm_backlight_caps *caps;
	struct drm_connector *conn_base;
	struct amdgpu_device *adev;
	struct drm_luminance_range_info *luminance_range;
	int min_input_signal_override;

	if (aconnector->bl_idx == -1 ||
	    aconnector->dc_link->connector_signal != SIGNAL_TYPE_EDP)
		return;

	conn_base = &aconnector->base;
	adev = drm_to_adev(conn_base->dev);

	caps = &adev->dm.backlight_caps[aconnector->bl_idx];
	caps->ext_caps = &aconnector->dc_link->dpcd_sink_ext_caps;
	caps->aux_support = false;

	if (caps->ext_caps->bits.oled == 1
	    /*
	     * ||
	     * caps->ext_caps->bits.sdr_aux_backlight_control == 1 ||
	     * caps->ext_caps->bits.hdr_aux_backlight_control == 1
	     */)
		caps->aux_support = true;

	if (amdgpu_backlight == 0)
		caps->aux_support = false;
	else if (amdgpu_backlight == 1)
		caps->aux_support = true;
	if (caps->aux_support)
		aconnector->dc_link->backlight_control_type = BACKLIGHT_CONTROL_AMD_AUX;

	luminance_range = &conn_base->display_info.luminance_range;

	if (luminance_range->max_luminance) {
		caps->aux_min_input_signal = luminance_range->min_luminance;
		caps->aux_max_input_signal = luminance_range->max_luminance;
	} else {
		caps->aux_min_input_signal = 0;
		caps->aux_max_input_signal = 512;
	}

	min_input_signal_override = drm_get_panel_min_brightness_quirk(aconnector->drm_edid);
	if (min_input_signal_override >= 0)
		caps->min_input_signal = min_input_signal_override;
}

DEFINE_FREE(sink_release, struct dc_sink *, if (_T) dc_sink_release(_T))

void amdgpu_dm_update_connector_after_detect(
		struct amdgpu_dm_connector *aconnector)
{
	struct drm_connector *connector = &aconnector->base;
	struct dc_sink *sink __free(sink_release) = NULL;
	struct drm_device *dev = connector->dev;

	/* MST handled by drm_mst framework */
	if (aconnector->mst_mgr.mst_state == true)
		return;

	sink = aconnector->dc_link->local_sink;
	if (sink)
		dc_sink_retain(sink);

	/*
	 * Edid mgmt connector gets first update only in mode_valid hook and then
	 * the connector sink is set to either fake or physical sink depends on link status.
	 * Skip if already done during boot.
	 */
	if (aconnector->base.force != DRM_FORCE_UNSPECIFIED
			&& aconnector->dc_em_sink) {

		/*
		 * For S3 resume with headless use eml_sink to fake stream
		 * because on resume connector->sink is set to NULL
		 */
		guard(mutex)(&dev->mode_config.mutex);

		if (sink) {
			if (aconnector->dc_sink) {
				amdgpu_dm_update_freesync_caps(connector, NULL);
				/*
				 * retain and release below are used to
				 * bump up refcount for sink because the link doesn't point
				 * to it anymore after disconnect, so on next crtc to connector
				 * reshuffle by UMD we will get into unwanted dc_sink release
				 */
				dc_sink_release(aconnector->dc_sink);
			}
			aconnector->dc_sink = sink;
			dc_sink_retain(aconnector->dc_sink);
			amdgpu_dm_update_freesync_caps(connector,
					aconnector->drm_edid);
		} else {
			amdgpu_dm_update_freesync_caps(connector, NULL);
			if (!aconnector->dc_sink) {
				aconnector->dc_sink = aconnector->dc_em_sink;
				dc_sink_retain(aconnector->dc_sink);
			}
		}

		return;
	}

	/*
	 * TODO: temporary guard to look for proper fix
	 * if this sink is MST sink, we should not do anything
	 */
	if (sink && sink->sink_signal == SIGNAL_TYPE_DISPLAY_PORT_MST)
		return;

	if (aconnector->dc_sink == sink) {
		/*
		 * We got a DP short pulse (Link Loss, DP CTS, etc...).
		 * Do nothing!!
		 */
		drm_dbg_kms(dev, "DCHPD: connector_id=%d: dc_sink didn't change.\n",
				 aconnector->connector_id);
		return;
	}

	drm_dbg_kms(dev, "DCHPD: connector_id=%d: Old sink=%p New sink=%p\n",
		    aconnector->connector_id, aconnector->dc_sink, sink);

	guard(mutex)(&dev->mode_config.mutex);

	/*
	 * 1. Update status of the drm connector
	 * 2. Send an event and let userspace tell us what to do
	 */
	if (sink) {
		/*
		 * TODO: check if we still need the S3 mode update workaround.
		 * If yes, put it here.
		 */
		if (aconnector->dc_sink) {
			amdgpu_dm_update_freesync_caps(connector, NULL);
			dc_sink_release(aconnector->dc_sink);
		}

		aconnector->dc_sink = sink;
		dc_sink_retain(aconnector->dc_sink);
		if (sink->dc_edid.length == 0) {
			aconnector->drm_edid = NULL;
			hdmi_cec_unset_edid(aconnector);
			if (aconnector->dc_link->aux_mode) {
				drm_dp_cec_unset_edid(&aconnector->dm_dp_aux.aux);
			}
		} else {
			const struct edid *edid = (const struct edid *)sink->dc_edid.raw_edid;

			aconnector->drm_edid = drm_edid_alloc(edid, sink->dc_edid.length);
			drm_edid_connector_update(connector, aconnector->drm_edid);

			hdmi_cec_set_edid(aconnector);
			if (aconnector->dc_link->aux_mode)
				drm_dp_cec_attach(&aconnector->dm_dp_aux.aux,
						  connector->display_info.source_physical_address);
		}

		if (!aconnector->timing_requested) {
			aconnector->timing_requested =
				kzalloc(sizeof(struct dc_crtc_timing), GFP_KERNEL);
			if (!aconnector->timing_requested)
				drm_err(dev,
					"failed to create aconnector->requested_timing\n");
		}

		amdgpu_dm_update_freesync_caps(connector, aconnector->drm_edid);
		update_connector_ext_caps(aconnector);
	} else {
		hdmi_cec_unset_edid(aconnector);
		drm_dp_cec_unset_edid(&aconnector->dm_dp_aux.aux);
		amdgpu_dm_update_freesync_caps(connector, NULL);
		aconnector->num_modes = 0;
		dc_sink_release(aconnector->dc_sink);
		aconnector->dc_sink = NULL;
		drm_edid_free(aconnector->drm_edid);
		aconnector->drm_edid = NULL;
		kfree(aconnector->timing_requested);
		aconnector->timing_requested = NULL;
		/* Set CP to DESIRED if it was ENABLED, so we can re-enable it again on hotplug */
		if (connector->state->content_protection == DRM_MODE_CONTENT_PROTECTION_ENABLED)
			connector->state->content_protection = DRM_MODE_CONTENT_PROTECTION_DESIRED;
	}

	update_subconnector_property(aconnector);
}

static void handle_hpd_irq_helper(struct amdgpu_dm_connector *aconnector)
{
	struct drm_connector *connector = &aconnector->base;
	struct drm_device *dev = connector->dev;
	enum dc_connection_type new_connection_type = dc_connection_none;
	struct amdgpu_device *adev = drm_to_adev(dev);
	struct dm_connector_state *dm_con_state = to_dm_connector_state(connector->state);
	struct dc *dc = aconnector->dc_link->ctx->dc;
	bool ret = false;

	if (adev->dm.disable_hpd_irq)
		return;

	/*
	 * In case of failure or MST no need to update connector status or notify the OS
	 * since (for MST case) MST does this in its own context.
	 */
	guard(mutex)(&aconnector->hpd_lock);

	if (adev->dm.hdcp_workqueue) {
		hdcp_reset_display(adev->dm.hdcp_workqueue, aconnector->dc_link->link_index);
		dm_con_state->update_hdcp = true;
	}
	if (aconnector->fake_enable)
		aconnector->fake_enable = false;

	aconnector->timing_changed = false;

	if (!dc_link_detect_connection_type(aconnector->dc_link, &new_connection_type))
		drm_err(adev_to_drm(adev), "KMS: Failed to detect connector\n");

	if (aconnector->base.force && new_connection_type == dc_connection_none) {
		emulated_link_detect(aconnector->dc_link);

		drm_modeset_lock_all(dev);
		dm_restore_drm_connector_state(dev, connector);
		drm_modeset_unlock_all(dev);

		if (aconnector->base.force == DRM_FORCE_UNSPECIFIED)
			drm_kms_helper_connector_hotplug_event(connector);
	} else {
		scoped_guard(mutex, &adev->dm.dc_lock) {
			dc_exit_ips_for_hw_access(dc);
			ret = dc_link_detect(aconnector->dc_link, DETECT_REASON_HPD);
		}
		if (ret) {
			/* w/a delay for certain panels */
			apply_delay_after_dpcd_poweroff(adev, aconnector->dc_sink);
			amdgpu_dm_update_connector_after_detect(aconnector);

			drm_modeset_lock_all(dev);
			dm_restore_drm_connector_state(dev, connector);
			drm_modeset_unlock_all(dev);

			if (aconnector->base.force == DRM_FORCE_UNSPECIFIED)
				drm_kms_helper_connector_hotplug_event(connector);
		}
	}
}

static void handle_hpd_irq(void *param)
{
	struct amdgpu_dm_connector *aconnector = (struct amdgpu_dm_connector *)param;

	handle_hpd_irq_helper(aconnector);

}

static void schedule_hpd_rx_offload_work(struct hpd_rx_irq_offload_work_queue *offload_wq,
							union hpd_irq_data hpd_irq_data)
{
	struct hpd_rx_irq_offload_work *offload_work =
				kzalloc(sizeof(*offload_work), GFP_KERNEL);

	if (!offload_work) {
		DRM_ERROR("Failed to allocate hpd_rx_irq_offload_work.\n");
		return;
	}

	INIT_WORK(&offload_work->work, dm_handle_hpd_rx_offload_work);
	offload_work->data = hpd_irq_data;
	offload_work->offload_wq = offload_wq;

	queue_work(offload_wq->wq, &offload_work->work);
	DRM_DEBUG_KMS("queue work to handle hpd_rx offload work");
}

static void handle_hpd_rx_irq(void *param)
{
	struct amdgpu_dm_connector *aconnector = (struct amdgpu_dm_connector *)param;
	struct drm_connector *connector = &aconnector->base;
	struct drm_device *dev = connector->dev;
	struct dc_link *dc_link = aconnector->dc_link;
	bool is_mst_root_connector = aconnector->mst_mgr.mst_state;
	bool result = false;
	enum dc_connection_type new_connection_type = dc_connection_none;
	struct amdgpu_device *adev = drm_to_adev(dev);
	union hpd_irq_data hpd_irq_data;
	bool link_loss = false;
	bool has_left_work = false;
	int idx = dc_link->link_index;
	struct hpd_rx_irq_offload_work_queue *offload_wq = &adev->dm.hpd_rx_offload_wq[idx];
	struct dc *dc = aconnector->dc_link->ctx->dc;

	memset(&hpd_irq_data, 0, sizeof(hpd_irq_data));

	if (adev->dm.disable_hpd_irq)
		return;

	/*
	 * TODO:Temporary add mutex to protect hpd interrupt not have a gpio
	 * conflict, after implement i2c helper, this mutex should be
	 * retired.
	 */
	mutex_lock(&aconnector->hpd_lock);

	result = dc_link_handle_hpd_rx_irq(dc_link, &hpd_irq_data,
						&link_loss, true, &has_left_work);

	if (!has_left_work)
		goto out;

	if (hpd_irq_data.bytes.device_service_irq.bits.AUTOMATED_TEST) {
		schedule_hpd_rx_offload_work(offload_wq, hpd_irq_data);
		goto out;
	}

	if (dc_link_dp_allow_hpd_rx_irq(dc_link)) {
		if (hpd_irq_data.bytes.device_service_irq.bits.UP_REQ_MSG_RDY ||
			hpd_irq_data.bytes.device_service_irq.bits.DOWN_REP_MSG_RDY) {
			bool skip = false;

			/*
			 * DOWN_REP_MSG_RDY is also handled by polling method
			 * mgr->cbs->poll_hpd_irq()
			 */
			spin_lock(&offload_wq->offload_lock);
			skip = offload_wq->is_handling_mst_msg_rdy_event;

			if (!skip)
				offload_wq->is_handling_mst_msg_rdy_event = true;

			spin_unlock(&offload_wq->offload_lock);

			if (!skip)
				schedule_hpd_rx_offload_work(offload_wq, hpd_irq_data);

			goto out;
		}

		if (link_loss) {
			bool skip = false;

			spin_lock(&offload_wq->offload_lock);
			skip = offload_wq->is_handling_link_loss;

			if (!skip)
				offload_wq->is_handling_link_loss = true;

			spin_unlock(&offload_wq->offload_lock);

			if (!skip)
				schedule_hpd_rx_offload_work(offload_wq, hpd_irq_data);

			goto out;
		}
	}

out:
	if (result && !is_mst_root_connector) {
		/* Downstream Port status changed. */
		if (!dc_link_detect_connection_type(dc_link, &new_connection_type))
			DRM_ERROR("KMS: Failed to detect connector\n");

		if (aconnector->base.force && new_connection_type == dc_connection_none) {
			emulated_link_detect(dc_link);

			if (aconnector->fake_enable)
				aconnector->fake_enable = false;

			amdgpu_dm_update_connector_after_detect(aconnector);


			drm_modeset_lock_all(dev);
			dm_restore_drm_connector_state(dev, connector);
			drm_modeset_unlock_all(dev);

			drm_kms_helper_connector_hotplug_event(connector);
		} else {
			bool ret = false;

			mutex_lock(&adev->dm.dc_lock);
			dc_exit_ips_for_hw_access(dc);
			ret = dc_link_detect(dc_link, DETECT_REASON_HPDRX);
			mutex_unlock(&adev->dm.dc_lock);

			if (ret) {
				if (aconnector->fake_enable)
					aconnector->fake_enable = false;

				amdgpu_dm_update_connector_after_detect(aconnector);

				drm_modeset_lock_all(dev);
				dm_restore_drm_connector_state(dev, connector);
				drm_modeset_unlock_all(dev);

				drm_kms_helper_connector_hotplug_event(connector);
			}
		}
	}
	if (hpd_irq_data.bytes.device_service_irq.bits.CP_IRQ) {
		if (adev->dm.hdcp_workqueue)
			hdcp_handle_cpirq(adev->dm.hdcp_workqueue,  aconnector->base.index);
	}

	if (dc_link->type != dc_connection_mst_branch)
		drm_dp_cec_irq(&aconnector->dm_dp_aux.aux);

	mutex_unlock(&aconnector->hpd_lock);
}

static int register_hpd_handlers(struct amdgpu_device *adev)
{
	struct drm_device *dev = adev_to_drm(adev);
	struct drm_connector *connector;
	struct amdgpu_dm_connector *aconnector;
	const struct dc_link *dc_link;
	struct dc_interrupt_params int_params = {0};

	int_params.requested_polarity = INTERRUPT_POLARITY_DEFAULT;
	int_params.current_polarity = INTERRUPT_POLARITY_DEFAULT;

	if (dc_is_dmub_outbox_supported(adev->dm.dc)) {
		if (!register_dmub_notify_callback(adev, DMUB_NOTIFICATION_HPD,
			dmub_hpd_callback, true)) {
			DRM_ERROR("amdgpu: fail to register dmub hpd callback");
			return -EINVAL;
		}

		if (!register_dmub_notify_callback(adev, DMUB_NOTIFICATION_HPD_IRQ,
			dmub_hpd_callback, true)) {
			DRM_ERROR("amdgpu: fail to register dmub hpd callback");
			return -EINVAL;
		}

		if (!register_dmub_notify_callback(adev, DMUB_NOTIFICATION_HPD_SENSE_NOTIFY,
			dmub_hpd_sense_callback, true)) {
			DRM_ERROR("amdgpu: fail to register dmub hpd sense callback");
			return -EINVAL;
		}
	}

	list_for_each_entry(connector,
			&dev->mode_config.connector_list, head)	{

		if (connector->connector_type == DRM_MODE_CONNECTOR_WRITEBACK)
			continue;

		aconnector = to_amdgpu_dm_connector(connector);
		dc_link = aconnector->dc_link;

		if (dc_link->irq_source_hpd != DC_IRQ_SOURCE_INVALID) {
			int_params.int_context = INTERRUPT_LOW_IRQ_CONTEXT;
			int_params.irq_source = dc_link->irq_source_hpd;

			if (int_params.irq_source == DC_IRQ_SOURCE_INVALID ||
				int_params.irq_source  < DC_IRQ_SOURCE_HPD1 ||
				int_params.irq_source  > DC_IRQ_SOURCE_HPD6) {
				DRM_ERROR("Failed to register hpd irq!\n");
				return -EINVAL;
			}

			if (!amdgpu_dm_irq_register_interrupt(adev, &int_params,
				handle_hpd_irq, (void *) aconnector))
				return -ENOMEM;
		}

		if (dc_link->irq_source_hpd_rx != DC_IRQ_SOURCE_INVALID) {

			/* Also register for DP short pulse (hpd_rx). */
			int_params.int_context = INTERRUPT_LOW_IRQ_CONTEXT;
			int_params.irq_source =	dc_link->irq_source_hpd_rx;

			if (int_params.irq_source == DC_IRQ_SOURCE_INVALID ||
				int_params.irq_source  < DC_IRQ_SOURCE_HPD1RX ||
				int_params.irq_source  > DC_IRQ_SOURCE_HPD6RX) {
				DRM_ERROR("Failed to register hpd rx irq!\n");
				return -EINVAL;
			}

			if (!amdgpu_dm_irq_register_interrupt(adev, &int_params,
				handle_hpd_rx_irq, (void *) aconnector))
				return -ENOMEM;
		}
	}
	return 0;
}

#if defined(CONFIG_DRM_AMD_DC_SI)
/* Register IRQ sources and initialize IRQ callbacks */
static int dce60_register_irq_handlers(struct amdgpu_device *adev)
{
	struct dc *dc = adev->dm.dc;
	struct common_irq_params *c_irq_params;
	struct dc_interrupt_params int_params = {0};
	int r;
	int i;
	unsigned int client_id = AMDGPU_IRQ_CLIENTID_LEGACY;

	int_params.requested_polarity = INTERRUPT_POLARITY_DEFAULT;
	int_params.current_polarity = INTERRUPT_POLARITY_DEFAULT;

	/*
	 * Actions of amdgpu_irq_add_id():
	 * 1. Register a set() function with base driver.
	 *    Base driver will call set() function to enable/disable an
	 *    interrupt in DC hardware.
	 * 2. Register amdgpu_dm_irq_handler().
	 *    Base driver will call amdgpu_dm_irq_handler() for ALL interrupts
	 *    coming from DC hardware.
	 *    amdgpu_dm_irq_handler() will re-direct the interrupt to DC
	 *    for acknowledging and handling.
	 */

	/* Use VBLANK interrupt */
	for (i = 0; i < adev->mode_info.num_crtc; i++) {
		r = amdgpu_irq_add_id(adev, client_id, i + 1, &adev->crtc_irq);
		if (r) {
			DRM_ERROR("Failed to add crtc irq id!\n");
			return r;
		}

		int_params.int_context = INTERRUPT_HIGH_IRQ_CONTEXT;
		int_params.irq_source =
			dc_interrupt_to_irq_source(dc, i + 1, 0);

		if (int_params.irq_source == DC_IRQ_SOURCE_INVALID ||
			int_params.irq_source  < DC_IRQ_SOURCE_VBLANK1 ||
			int_params.irq_source  > DC_IRQ_SOURCE_VBLANK6) {
			DRM_ERROR("Failed to register vblank irq!\n");
			return -EINVAL;
		}

		c_irq_params = &adev->dm.vblank_params[int_params.irq_source - DC_IRQ_SOURCE_VBLANK1];

		c_irq_params->adev = adev;
		c_irq_params->irq_src = int_params.irq_source;

		if (!amdgpu_dm_irq_register_interrupt(adev, &int_params,
			dm_crtc_high_irq, c_irq_params))
			return -ENOMEM;
	}

	/* Use GRPH_PFLIP interrupt */
	for (i = VISLANDS30_IV_SRCID_D1_GRPH_PFLIP;
			i <= VISLANDS30_IV_SRCID_D6_GRPH_PFLIP; i += 2) {
		r = amdgpu_irq_add_id(adev, client_id, i, &adev->pageflip_irq);
		if (r) {
			DRM_ERROR("Failed to add page flip irq id!\n");
			return r;
		}

		int_params.int_context = INTERRUPT_HIGH_IRQ_CONTEXT;
		int_params.irq_source =
			dc_interrupt_to_irq_source(dc, i, 0);

		if (int_params.irq_source == DC_IRQ_SOURCE_INVALID ||
			int_params.irq_source  < DC_IRQ_SOURCE_PFLIP_FIRST ||
			int_params.irq_source  > DC_IRQ_SOURCE_PFLIP_LAST) {
			DRM_ERROR("Failed to register pflip irq!\n");
			return -EINVAL;
		}

		c_irq_params = &adev->dm.pflip_params[int_params.irq_source - DC_IRQ_SOURCE_PFLIP_FIRST];

		c_irq_params->adev = adev;
		c_irq_params->irq_src = int_params.irq_source;

		if (!amdgpu_dm_irq_register_interrupt(adev, &int_params,
			dm_pflip_high_irq, c_irq_params))
			return -ENOMEM;
	}

	/* HPD */
	r = amdgpu_irq_add_id(adev, client_id,
			VISLANDS30_IV_SRCID_HOTPLUG_DETECT_A, &adev->hpd_irq);
	if (r) {
		DRM_ERROR("Failed to add hpd irq id!\n");
		return r;
	}

	r = register_hpd_handlers(adev);

	return r;
}
#endif

/* Register IRQ sources and initialize IRQ callbacks */
static int dce110_register_irq_handlers(struct amdgpu_device *adev)
{
	struct dc *dc = adev->dm.dc;
	struct common_irq_params *c_irq_params;
	struct dc_interrupt_params int_params = {0};
	int r;
	int i;
	unsigned int client_id = AMDGPU_IRQ_CLIENTID_LEGACY;

	if (adev->family >= AMDGPU_FAMILY_AI)
		client_id = SOC15_IH_CLIENTID_DCE;

	int_params.requested_polarity = INTERRUPT_POLARITY_DEFAULT;
	int_params.current_polarity = INTERRUPT_POLARITY_DEFAULT;

	/*
	 * Actions of amdgpu_irq_add_id():
	 * 1. Register a set() function with base driver.
	 *    Base driver will call set() function to enable/disable an
	 *    interrupt in DC hardware.
	 * 2. Register amdgpu_dm_irq_handler().
	 *    Base driver will call amdgpu_dm_irq_handler() for ALL interrupts
	 *    coming from DC hardware.
	 *    amdgpu_dm_irq_handler() will re-direct the interrupt to DC
	 *    for acknowledging and handling.
	 */

	/* Use VBLANK interrupt */
	for (i = VISLANDS30_IV_SRCID_D1_VERTICAL_INTERRUPT0; i <= VISLANDS30_IV_SRCID_D6_VERTICAL_INTERRUPT0; i++) {
		r = amdgpu_irq_add_id(adev, client_id, i, &adev->crtc_irq);
		if (r) {
			DRM_ERROR("Failed to add crtc irq id!\n");
			return r;
		}

		int_params.int_context = INTERRUPT_HIGH_IRQ_CONTEXT;
		int_params.irq_source =
			dc_interrupt_to_irq_source(dc, i, 0);

		if (int_params.irq_source == DC_IRQ_SOURCE_INVALID ||
			int_params.irq_source  < DC_IRQ_SOURCE_VBLANK1 ||
			int_params.irq_source  > DC_IRQ_SOURCE_VBLANK6) {
			DRM_ERROR("Failed to register vblank irq!\n");
			return -EINVAL;
		}

		c_irq_params = &adev->dm.vblank_params[int_params.irq_source - DC_IRQ_SOURCE_VBLANK1];

		c_irq_params->adev = adev;
		c_irq_params->irq_src = int_params.irq_source;

		if (!amdgpu_dm_irq_register_interrupt(adev, &int_params,
			dm_crtc_high_irq, c_irq_params))
			return -ENOMEM;
	}

	/* Use VUPDATE interrupt */
	for (i = VISLANDS30_IV_SRCID_D1_V_UPDATE_INT; i <= VISLANDS30_IV_SRCID_D6_V_UPDATE_INT; i += 2) {
		r = amdgpu_irq_add_id(adev, client_id, i, &adev->vupdate_irq);
		if (r) {
			DRM_ERROR("Failed to add vupdate irq id!\n");
			return r;
		}

		int_params.int_context = INTERRUPT_HIGH_IRQ_CONTEXT;
		int_params.irq_source =
			dc_interrupt_to_irq_source(dc, i, 0);

		if (int_params.irq_source == DC_IRQ_SOURCE_INVALID ||
			int_params.irq_source  < DC_IRQ_SOURCE_VUPDATE1 ||
			int_params.irq_source  > DC_IRQ_SOURCE_VUPDATE6) {
			DRM_ERROR("Failed to register vupdate irq!\n");
			return -EINVAL;
		}

		c_irq_params = &adev->dm.vupdate_params[int_params.irq_source - DC_IRQ_SOURCE_VUPDATE1];

		c_irq_params->adev = adev;
		c_irq_params->irq_src = int_params.irq_source;

		if (!amdgpu_dm_irq_register_interrupt(adev, &int_params,
			dm_vupdate_high_irq, c_irq_params))
			return -ENOMEM;
	}

	/* Use GRPH_PFLIP interrupt */
	for (i = VISLANDS30_IV_SRCID_D1_GRPH_PFLIP;
			i <= VISLANDS30_IV_SRCID_D6_GRPH_PFLIP; i += 2) {
		r = amdgpu_irq_add_id(adev, client_id, i, &adev->pageflip_irq);
		if (r) {
			DRM_ERROR("Failed to add page flip irq id!\n");
			return r;
		}

		int_params.int_context = INTERRUPT_HIGH_IRQ_CONTEXT;
		int_params.irq_source =
			dc_interrupt_to_irq_source(dc, i, 0);

		if (int_params.irq_source == DC_IRQ_SOURCE_INVALID ||
			int_params.irq_source  < DC_IRQ_SOURCE_PFLIP_FIRST ||
			int_params.irq_source  > DC_IRQ_SOURCE_PFLIP_LAST) {
			DRM_ERROR("Failed to register pflip irq!\n");
			return -EINVAL;
		}

		c_irq_params = &adev->dm.pflip_params[int_params.irq_source - DC_IRQ_SOURCE_PFLIP_FIRST];

		c_irq_params->adev = adev;
		c_irq_params->irq_src = int_params.irq_source;

		if (!amdgpu_dm_irq_register_interrupt(adev, &int_params,
			dm_pflip_high_irq, c_irq_params))
			return -ENOMEM;
	}

	/* HPD */
	r = amdgpu_irq_add_id(adev, client_id,
			VISLANDS30_IV_SRCID_HOTPLUG_DETECT_A, &adev->hpd_irq);
	if (r) {
		DRM_ERROR("Failed to add hpd irq id!\n");
		return r;
	}

	r = register_hpd_handlers(adev);

	return r;
}

/* Register IRQ sources and initialize IRQ callbacks */
static int dcn10_register_irq_handlers(struct amdgpu_device *adev)
{
	struct dc *dc = adev->dm.dc;
	struct common_irq_params *c_irq_params;
	struct dc_interrupt_params int_params = {0};
	int r;
	int i;
#if defined(CONFIG_DRM_AMD_SECURE_DISPLAY)
	static const unsigned int vrtl_int_srcid[] = {
		DCN_1_0__SRCID__OTG1_VERTICAL_INTERRUPT0_CONTROL,
		DCN_1_0__SRCID__OTG2_VERTICAL_INTERRUPT0_CONTROL,
		DCN_1_0__SRCID__OTG3_VERTICAL_INTERRUPT0_CONTROL,
		DCN_1_0__SRCID__OTG4_VERTICAL_INTERRUPT0_CONTROL,
		DCN_1_0__SRCID__OTG5_VERTICAL_INTERRUPT0_CONTROL,
		DCN_1_0__SRCID__OTG6_VERTICAL_INTERRUPT0_CONTROL
	};
#endif

	int_params.requested_polarity = INTERRUPT_POLARITY_DEFAULT;
	int_params.current_polarity = INTERRUPT_POLARITY_DEFAULT;

	/*
	 * Actions of amdgpu_irq_add_id():
	 * 1. Register a set() function with base driver.
	 *    Base driver will call set() function to enable/disable an
	 *    interrupt in DC hardware.
	 * 2. Register amdgpu_dm_irq_handler().
	 *    Base driver will call amdgpu_dm_irq_handler() for ALL interrupts
	 *    coming from DC hardware.
	 *    amdgpu_dm_irq_handler() will re-direct the interrupt to DC
	 *    for acknowledging and handling.
	 */

	/* Use VSTARTUP interrupt */
	for (i = DCN_1_0__SRCID__DC_D1_OTG_VSTARTUP;
			i <= DCN_1_0__SRCID__DC_D1_OTG_VSTARTUP + adev->mode_info.num_crtc - 1;
			i++) {
		r = amdgpu_irq_add_id(adev, SOC15_IH_CLIENTID_DCE, i, &adev->crtc_irq);

		if (r) {
			DRM_ERROR("Failed to add crtc irq id!\n");
			return r;
		}

		int_params.int_context = INTERRUPT_HIGH_IRQ_CONTEXT;
		int_params.irq_source =
			dc_interrupt_to_irq_source(dc, i, 0);

		if (int_params.irq_source == DC_IRQ_SOURCE_INVALID ||
			int_params.irq_source  < DC_IRQ_SOURCE_VBLANK1 ||
			int_params.irq_source  > DC_IRQ_SOURCE_VBLANK6) {
			DRM_ERROR("Failed to register vblank irq!\n");
			return -EINVAL;
		}

		c_irq_params = &adev->dm.vblank_params[int_params.irq_source - DC_IRQ_SOURCE_VBLANK1];

		c_irq_params->adev = adev;
		c_irq_params->irq_src = int_params.irq_source;

		if (!amdgpu_dm_irq_register_interrupt(adev, &int_params,
			dm_crtc_high_irq, c_irq_params))
			return -ENOMEM;
	}

	/* Use otg vertical line interrupt */
#if defined(CONFIG_DRM_AMD_SECURE_DISPLAY)
	for (i = 0; i <= adev->mode_info.num_crtc - 1; i++) {
		r = amdgpu_irq_add_id(adev, SOC15_IH_CLIENTID_DCE,
				vrtl_int_srcid[i], &adev->vline0_irq);

		if (r) {
			DRM_ERROR("Failed to add vline0 irq id!\n");
			return r;
		}

		int_params.int_context = INTERRUPT_HIGH_IRQ_CONTEXT;
		int_params.irq_source =
			dc_interrupt_to_irq_source(dc, vrtl_int_srcid[i], 0);

		if (int_params.irq_source == DC_IRQ_SOURCE_INVALID ||
			int_params.irq_source < DC_IRQ_SOURCE_DC1_VLINE0 ||
			int_params.irq_source > DC_IRQ_SOURCE_DC6_VLINE0) {
			DRM_ERROR("Failed to register vline0 irq!\n");
			return -EINVAL;
		}

		c_irq_params = &adev->dm.vline0_params[int_params.irq_source
					- DC_IRQ_SOURCE_DC1_VLINE0];

		c_irq_params->adev = adev;
		c_irq_params->irq_src = int_params.irq_source;

		if (!amdgpu_dm_irq_register_interrupt(adev, &int_params,
			dm_dcn_vertical_interrupt0_high_irq,
			c_irq_params))
			return -ENOMEM;
	}
#endif

	/* Use VUPDATE_NO_LOCK interrupt on DCN, which seems to correspond to
	 * the regular VUPDATE interrupt on DCE. We want DC_IRQ_SOURCE_VUPDATEx
	 * to trigger at end of each vblank, regardless of state of the lock,
	 * matching DCE behaviour.
	 */
	for (i = DCN_1_0__SRCID__OTG0_IHC_V_UPDATE_NO_LOCK_INTERRUPT;
	     i <= DCN_1_0__SRCID__OTG0_IHC_V_UPDATE_NO_LOCK_INTERRUPT + adev->mode_info.num_crtc - 1;
	     i++) {
		r = amdgpu_irq_add_id(adev, SOC15_IH_CLIENTID_DCE, i, &adev->vupdate_irq);

		if (r) {
			DRM_ERROR("Failed to add vupdate irq id!\n");
			return r;
		}

		int_params.int_context = INTERRUPT_HIGH_IRQ_CONTEXT;
		int_params.irq_source =
			dc_interrupt_to_irq_source(dc, i, 0);

		if (int_params.irq_source == DC_IRQ_SOURCE_INVALID ||
			int_params.irq_source  < DC_IRQ_SOURCE_VUPDATE1 ||
			int_params.irq_source  > DC_IRQ_SOURCE_VUPDATE6) {
			DRM_ERROR("Failed to register vupdate irq!\n");
			return -EINVAL;
		}

		c_irq_params = &adev->dm.vupdate_params[int_params.irq_source - DC_IRQ_SOURCE_VUPDATE1];

		c_irq_params->adev = adev;
		c_irq_params->irq_src = int_params.irq_source;

		if (!amdgpu_dm_irq_register_interrupt(adev, &int_params,
			dm_vupdate_high_irq, c_irq_params))
			return -ENOMEM;
	}

	/* Use GRPH_PFLIP interrupt */
	for (i = DCN_1_0__SRCID__HUBP0_FLIP_INTERRUPT;
			i <= DCN_1_0__SRCID__HUBP0_FLIP_INTERRUPT + dc->caps.max_otg_num - 1;
			i++) {
		r = amdgpu_irq_add_id(adev, SOC15_IH_CLIENTID_DCE, i, &adev->pageflip_irq);
		if (r) {
			DRM_ERROR("Failed to add page flip irq id!\n");
			return r;
		}

		int_params.int_context = INTERRUPT_HIGH_IRQ_CONTEXT;
		int_params.irq_source =
			dc_interrupt_to_irq_source(dc, i, 0);

		if (int_params.irq_source == DC_IRQ_SOURCE_INVALID ||
			int_params.irq_source  < DC_IRQ_SOURCE_PFLIP_FIRST ||
			int_params.irq_source  > DC_IRQ_SOURCE_PFLIP_LAST) {
			DRM_ERROR("Failed to register pflip irq!\n");
			return -EINVAL;
		}

		c_irq_params = &adev->dm.pflip_params[int_params.irq_source - DC_IRQ_SOURCE_PFLIP_FIRST];

		c_irq_params->adev = adev;
		c_irq_params->irq_src = int_params.irq_source;

		if (!amdgpu_dm_irq_register_interrupt(adev, &int_params,
			dm_pflip_high_irq, c_irq_params))
			return -ENOMEM;
	}

	/* HPD */
	r = amdgpu_irq_add_id(adev, SOC15_IH_CLIENTID_DCE, DCN_1_0__SRCID__DC_HPD1_INT,
			&adev->hpd_irq);
	if (r) {
		DRM_ERROR("Failed to add hpd irq id!\n");
		return r;
	}

	r = register_hpd_handlers(adev);

	return r;
}
/* Register Outbox IRQ sources and initialize IRQ callbacks */
static int register_outbox_irq_handlers(struct amdgpu_device *adev)
{
	struct dc *dc = adev->dm.dc;
	struct common_irq_params *c_irq_params;
	struct dc_interrupt_params int_params = {0};
	int r, i;

	int_params.requested_polarity = INTERRUPT_POLARITY_DEFAULT;
	int_params.current_polarity = INTERRUPT_POLARITY_DEFAULT;

	r = amdgpu_irq_add_id(adev, SOC15_IH_CLIENTID_DCE, DCN_1_0__SRCID__DMCUB_OUTBOX_LOW_PRIORITY_READY_INT,
			&adev->dmub_outbox_irq);
	if (r) {
		DRM_ERROR("Failed to add outbox irq id!\n");
		return r;
	}

	if (dc->ctx->dmub_srv) {
		i = DCN_1_0__SRCID__DMCUB_OUTBOX_LOW_PRIORITY_READY_INT;
		int_params.int_context = INTERRUPT_LOW_IRQ_CONTEXT;
		int_params.irq_source =
		dc_interrupt_to_irq_source(dc, i, 0);

		c_irq_params = &adev->dm.dmub_outbox_params[0];

		c_irq_params->adev = adev;
		c_irq_params->irq_src = int_params.irq_source;

		if (!amdgpu_dm_irq_register_interrupt(adev, &int_params,
			dm_dmub_outbox1_low_irq, c_irq_params))
			return -ENOMEM;
	}

	return 0;
}

/*
 * Acquires the lock for the atomic state object and returns
 * the new atomic state.
 *
 * This should only be called during atomic check.
 */
int dm_atomic_get_state(struct drm_atomic_state *state,
			struct dm_atomic_state **dm_state)
{
	struct drm_device *dev = state->dev;
	struct amdgpu_device *adev = drm_to_adev(dev);
	struct amdgpu_display_manager *dm = &adev->dm;
	struct drm_private_state *priv_state;

	if (*dm_state)
		return 0;

	priv_state = drm_atomic_get_private_obj_state(state, &dm->atomic_obj);
	if (IS_ERR(priv_state))
		return PTR_ERR(priv_state);

	*dm_state = to_dm_atomic_state(priv_state);

	return 0;
}

static struct dm_atomic_state *
dm_atomic_get_new_state(struct drm_atomic_state *state)
{
	struct drm_device *dev = state->dev;
	struct amdgpu_device *adev = drm_to_adev(dev);
	struct amdgpu_display_manager *dm = &adev->dm;
	struct drm_private_obj *obj;
	struct drm_private_state *new_obj_state;
	int i;

	for_each_new_private_obj_in_state(state, obj, new_obj_state, i) {
		if (obj->funcs == dm->atomic_obj.funcs)
			return to_dm_atomic_state(new_obj_state);
	}

	return NULL;
}

static struct drm_private_state *
dm_atomic_duplicate_state(struct drm_private_obj *obj)
{
	struct dm_atomic_state *old_state, *new_state;

	new_state = kzalloc(sizeof(*new_state), GFP_KERNEL);
	if (!new_state)
		return NULL;

	__drm_atomic_helper_private_obj_duplicate_state(obj, &new_state->base);

	old_state = to_dm_atomic_state(obj->state);

	if (old_state && old_state->context)
		new_state->context = dc_state_create_copy(old_state->context);

	if (!new_state->context) {
		kfree(new_state);
		return NULL;
	}

	return &new_state->base;
}

static void dm_atomic_destroy_state(struct drm_private_obj *obj,
				    struct drm_private_state *state)
{
	struct dm_atomic_state *dm_state = to_dm_atomic_state(state);

	if (dm_state && dm_state->context)
		dc_state_release(dm_state->context);

	kfree(dm_state);
}

static struct drm_private_state_funcs dm_atomic_state_funcs = {
	.atomic_duplicate_state = dm_atomic_duplicate_state,
	.atomic_destroy_state = dm_atomic_destroy_state,
};

static int amdgpu_dm_mode_config_init(struct amdgpu_device *adev)
{
	struct dm_atomic_state *state;
	int r;

	adev->mode_info.mode_config_initialized = true;

	adev_to_drm(adev)->mode_config.funcs = (void *)&amdgpu_dm_mode_funcs;
	adev_to_drm(adev)->mode_config.helper_private = &amdgpu_dm_mode_config_helperfuncs;

	adev_to_drm(adev)->mode_config.max_width = 16384;
	adev_to_drm(adev)->mode_config.max_height = 16384;

	adev_to_drm(adev)->mode_config.preferred_depth = 24;
	if (adev->asic_type == CHIP_HAWAII)
		/* disable prefer shadow for now due to hibernation issues */
		adev_to_drm(adev)->mode_config.prefer_shadow = 0;
	else
		adev_to_drm(adev)->mode_config.prefer_shadow = 1;
	/* indicates support for immediate flip */
	adev_to_drm(adev)->mode_config.async_page_flip = true;

	state = kzalloc(sizeof(*state), GFP_KERNEL);
	if (!state)
		return -ENOMEM;

	state->context = dc_state_create_current_copy(adev->dm.dc);
	if (!state->context) {
		kfree(state);
		return -ENOMEM;
	}

	drm_atomic_private_obj_init(adev_to_drm(adev),
				    &adev->dm.atomic_obj,
				    &state->base,
				    &dm_atomic_state_funcs);

	r = amdgpu_display_modeset_create_props(adev);
	if (r) {
		dc_state_release(state->context);
		kfree(state);
		return r;
	}

#ifdef AMD_PRIVATE_COLOR
	if (amdgpu_dm_create_color_properties(adev)) {
		dc_state_release(state->context);
		kfree(state);
		return -ENOMEM;
	}
#endif

	r = amdgpu_dm_audio_init(adev);
	if (r) {
		dc_state_release(state->context);
		kfree(state);
		return r;
	}

	return 0;
}

#define AMDGPU_DM_DEFAULT_MIN_BACKLIGHT 12
#define AMDGPU_DM_DEFAULT_MAX_BACKLIGHT 255
#define AMDGPU_DM_MIN_SPREAD ((AMDGPU_DM_DEFAULT_MAX_BACKLIGHT - AMDGPU_DM_DEFAULT_MIN_BACKLIGHT) / 2)
#define AUX_BL_DEFAULT_TRANSITION_TIME_MS 50

static void amdgpu_dm_update_backlight_caps(struct amdgpu_display_manager *dm,
					    int bl_idx)
{
	struct amdgpu_dm_backlight_caps *caps = &dm->backlight_caps[bl_idx];

	if (caps->caps_valid)
		return;

#if defined(CONFIG_ACPI)
	amdgpu_acpi_get_backlight_caps(caps);

	/* validate the firmware value is sane */
	if (caps->caps_valid) {
		int spread = caps->max_input_signal - caps->min_input_signal;

		if (caps->max_input_signal > AMDGPU_DM_DEFAULT_MAX_BACKLIGHT ||
		    caps->min_input_signal < 0 ||
		    spread > AMDGPU_DM_DEFAULT_MAX_BACKLIGHT ||
		    spread < AMDGPU_DM_MIN_SPREAD) {
			DRM_DEBUG_KMS("DM: Invalid backlight caps: min=%d, max=%d\n",
				      caps->min_input_signal, caps->max_input_signal);
			caps->caps_valid = false;
		}
	}

	if (!caps->caps_valid) {
		caps->min_input_signal = AMDGPU_DM_DEFAULT_MIN_BACKLIGHT;
		caps->max_input_signal = AMDGPU_DM_DEFAULT_MAX_BACKLIGHT;
		caps->caps_valid = true;
	}
#else
	if (caps->aux_support)
		return;

	caps->min_input_signal = AMDGPU_DM_DEFAULT_MIN_BACKLIGHT;
	caps->max_input_signal = AMDGPU_DM_DEFAULT_MAX_BACKLIGHT;
	caps->caps_valid = true;
#endif
}

static int get_brightness_range(const struct amdgpu_dm_backlight_caps *caps,
				unsigned int *min, unsigned int *max)
{
	if (!caps)
		return 0;

	if (caps->aux_support) {
		// Firmware limits are in nits, DC API wants millinits.
		*max = 1000 * caps->aux_max_input_signal;
		*min = 1000 * caps->aux_min_input_signal;
	} else {
		// Firmware limits are 8-bit, PWM control is 16-bit.
		*max = 0x101 * caps->max_input_signal;
		*min = 0x101 * caps->min_input_signal;
	}
	return 1;
}

static u32 convert_brightness_from_user(const struct amdgpu_dm_backlight_caps *caps,
					uint32_t brightness)
{
	unsigned int min, max;
	u8 prev_signal = 0, prev_lum = 0;

	if (!get_brightness_range(caps, &min, &max))
		return brightness;

	for (int i = 0; i < caps->data_points; i++) {
		u8 signal, lum;

		if (amdgpu_dc_debug_mask & DC_DISABLE_CUSTOM_BRIGHTNESS_CURVE)
			break;

		signal = caps->luminance_data[i].input_signal;
		lum = caps->luminance_data[i].luminance;

		/*
		 * brightness == signal: luminance is percent numerator
		 * brightness < signal: interpolate between previous and current luminance numerator
		 * brightness > signal: find next data point
		 */
		if (brightness < signal)
			lum = prev_lum + DIV_ROUND_CLOSEST((lum - prev_lum) *
							   (brightness - prev_signal),
							   signal - prev_signal);
		else if (brightness > signal) {
			prev_signal = signal;
			prev_lum = lum;
			continue;
		}
		brightness = DIV_ROUND_CLOSEST(lum * brightness, 101);
		break;
	}

	// Rescale 0..255 to min..max
	return min + DIV_ROUND_CLOSEST((max - min) * brightness,
				       AMDGPU_MAX_BL_LEVEL);
}

static u32 convert_brightness_to_user(const struct amdgpu_dm_backlight_caps *caps,
				      uint32_t brightness)
{
	unsigned int min, max;

	if (!get_brightness_range(caps, &min, &max))
		return brightness;

	if (brightness < min)
		return 0;
	// Rescale min..max to 0..255
	return DIV_ROUND_CLOSEST(AMDGPU_MAX_BL_LEVEL * (brightness - min),
				 max - min);
}

static void amdgpu_dm_backlight_set_level(struct amdgpu_display_manager *dm,
					 int bl_idx,
					 u32 user_brightness)
{
	struct amdgpu_dm_backlight_caps *caps;
	struct dc_link *link;
	u32 brightness;
	bool rc, reallow_idle = false;

	amdgpu_dm_update_backlight_caps(dm, bl_idx);
	caps = &dm->backlight_caps[bl_idx];

	dm->brightness[bl_idx] = user_brightness;
	/* update scratch register */
	if (bl_idx == 0)
		amdgpu_atombios_scratch_regs_set_backlight_level(dm->adev, dm->brightness[bl_idx]);
	brightness = convert_brightness_from_user(caps, dm->brightness[bl_idx]);
	link = (struct dc_link *)dm->backlight_link[bl_idx];

	/* Change brightness based on AUX property */
	mutex_lock(&dm->dc_lock);
	if (dm->dc->caps.ips_support && dm->dc->ctx->dmub_srv->idle_allowed) {
		dc_allow_idle_optimizations(dm->dc, false);
		reallow_idle = true;
	}

	if (caps->aux_support) {
		rc = dc_link_set_backlight_level_nits(link, true, brightness,
						      AUX_BL_DEFAULT_TRANSITION_TIME_MS);
		if (!rc)
			DRM_DEBUG("DM: Failed to update backlight via AUX on eDP[%d]\n", bl_idx);
	} else {
		struct set_backlight_level_params backlight_level_params = { 0 };

		backlight_level_params.backlight_pwm_u16_16 = brightness;
		backlight_level_params.transition_time_in_ms = 0;

		rc = dc_link_set_backlight_level(link, &backlight_level_params);
		if (!rc)
			DRM_DEBUG("DM: Failed to update backlight on eDP[%d]\n", bl_idx);
	}

	if (dm->dc->caps.ips_support && reallow_idle)
		dc_allow_idle_optimizations(dm->dc, true);

	mutex_unlock(&dm->dc_lock);

	if (rc)
		dm->actual_brightness[bl_idx] = user_brightness;
}

static int amdgpu_dm_backlight_update_status(struct backlight_device *bd)
{
	struct amdgpu_display_manager *dm = bl_get_data(bd);
	int i;

	for (i = 0; i < dm->num_of_edps; i++) {
		if (bd == dm->backlight_dev[i])
			break;
	}
	if (i >= AMDGPU_DM_MAX_NUM_EDP)
		i = 0;
	amdgpu_dm_backlight_set_level(dm, i, bd->props.brightness);

	return 0;
}

static u32 amdgpu_dm_backlight_get_level(struct amdgpu_display_manager *dm,
					 int bl_idx)
{
	int ret;
	struct amdgpu_dm_backlight_caps caps;
	struct dc_link *link = (struct dc_link *)dm->backlight_link[bl_idx];

	amdgpu_dm_update_backlight_caps(dm, bl_idx);
	caps = dm->backlight_caps[bl_idx];

	if (caps.aux_support) {
		u32 avg, peak;
		bool rc;

		rc = dc_link_get_backlight_level_nits(link, &avg, &peak);
		if (!rc)
			return dm->brightness[bl_idx];
		return convert_brightness_to_user(&caps, avg);
	}

	ret = dc_link_get_backlight_level(link);

	if (ret == DC_ERROR_UNEXPECTED)
		return dm->brightness[bl_idx];

	return convert_brightness_to_user(&caps, ret);
}

static int amdgpu_dm_backlight_get_brightness(struct backlight_device *bd)
{
	struct amdgpu_display_manager *dm = bl_get_data(bd);
	int i;

	for (i = 0; i < dm->num_of_edps; i++) {
		if (bd == dm->backlight_dev[i])
			break;
	}
	if (i >= AMDGPU_DM_MAX_NUM_EDP)
		i = 0;
	return amdgpu_dm_backlight_get_level(dm, i);
}

static const struct backlight_ops amdgpu_dm_backlight_ops = {
	.options = BL_CORE_SUSPENDRESUME,
	.get_brightness = amdgpu_dm_backlight_get_brightness,
	.update_status	= amdgpu_dm_backlight_update_status,
};

static void
amdgpu_dm_register_backlight_device(struct amdgpu_dm_connector *aconnector)
{
	struct drm_device *drm = aconnector->base.dev;
	struct amdgpu_display_manager *dm = &drm_to_adev(drm)->dm;
	struct backlight_properties props = { 0 };
	struct amdgpu_dm_backlight_caps caps = { 0 };
	char bl_name[16];

	if (aconnector->bl_idx == -1)
		return;

	if (!acpi_video_backlight_use_native()) {
		drm_info(drm, "Skipping amdgpu DM backlight registration\n");
		/* Try registering an ACPI video backlight device instead. */
		acpi_video_register_backlight();
		return;
	}

	amdgpu_acpi_get_backlight_caps(&caps);
	if (caps.caps_valid) {
		if (power_supply_is_system_supplied() > 0)
			props.brightness = caps.ac_level;
		else
			props.brightness = caps.dc_level;
	} else
		props.brightness = AMDGPU_MAX_BL_LEVEL;

	if (caps.data_points && !(amdgpu_dc_debug_mask & DC_DISABLE_CUSTOM_BRIGHTNESS_CURVE))
		drm_info(drm, "Using custom brightness curve\n");
	props.max_brightness = AMDGPU_MAX_BL_LEVEL;
	props.type = BACKLIGHT_RAW;

	snprintf(bl_name, sizeof(bl_name), "amdgpu_bl%d",
		 drm->primary->index + aconnector->bl_idx);

	dm->backlight_dev[aconnector->bl_idx] =
		backlight_device_register(bl_name, aconnector->base.kdev, dm,
					  &amdgpu_dm_backlight_ops, &props);
	dm->brightness[aconnector->bl_idx] = props.brightness;

	if (IS_ERR(dm->backlight_dev[aconnector->bl_idx])) {
		DRM_ERROR("DM: Backlight registration failed!\n");
		dm->backlight_dev[aconnector->bl_idx] = NULL;
	} else
		DRM_DEBUG_DRIVER("DM: Registered Backlight device: %s\n", bl_name);
}

static int initialize_plane(struct amdgpu_display_manager *dm,
			    struct amdgpu_mode_info *mode_info, int plane_id,
			    enum drm_plane_type plane_type,
			    const struct dc_plane_cap *plane_cap)
{
	struct drm_plane *plane;
	unsigned long possible_crtcs;
	int ret = 0;

	plane = kzalloc(sizeof(struct drm_plane), GFP_KERNEL);
	if (!plane) {
		DRM_ERROR("KMS: Failed to allocate plane\n");
		return -ENOMEM;
	}
	plane->type = plane_type;

	/*
	 * HACK: IGT tests expect that the primary plane for a CRTC
	 * can only have one possible CRTC. Only expose support for
	 * any CRTC if they're not going to be used as a primary plane
	 * for a CRTC - like overlay or underlay planes.
	 */
	possible_crtcs = 1 << plane_id;
	if (plane_id >= dm->dc->caps.max_streams)
		possible_crtcs = 0xff;

	ret = amdgpu_dm_plane_init(dm, plane, possible_crtcs, plane_cap);

	if (ret) {
		DRM_ERROR("KMS: Failed to initialize plane\n");
		kfree(plane);
		return ret;
	}

	if (mode_info)
		mode_info->planes[plane_id] = plane;

	return ret;
}


static void setup_backlight_device(struct amdgpu_display_manager *dm,
				   struct amdgpu_dm_connector *aconnector)
{
	struct dc_link *link = aconnector->dc_link;
	int bl_idx = dm->num_of_edps;

	if (!(link->connector_signal & (SIGNAL_TYPE_EDP | SIGNAL_TYPE_LVDS)) ||
	    link->type == dc_connection_none)
		return;

	if (dm->num_of_edps >= AMDGPU_DM_MAX_NUM_EDP) {
		drm_warn(adev_to_drm(dm->adev), "Too much eDP connections, skipping backlight setup for additional eDPs\n");
		return;
	}

	aconnector->bl_idx = bl_idx;

	amdgpu_dm_update_backlight_caps(dm, bl_idx);
	dm->backlight_link[bl_idx] = link;
	dm->num_of_edps++;

	update_connector_ext_caps(aconnector);
}

static void amdgpu_set_panel_orientation(struct drm_connector *connector);

/*
 * In this architecture, the association
 * connector -> encoder -> crtc
 * id not really requried. The crtc and connector will hold the
 * display_index as an abstraction to use with DAL component
 *
 * Returns 0 on success
 */
static int amdgpu_dm_initialize_drm_device(struct amdgpu_device *adev)
{
	struct amdgpu_display_manager *dm = &adev->dm;
	s32 i;
	struct amdgpu_dm_connector *aconnector = NULL;
	struct amdgpu_encoder *aencoder = NULL;
	struct amdgpu_mode_info *mode_info = &adev->mode_info;
	u32 link_cnt;
	s32 primary_planes;
	enum dc_connection_type new_connection_type = dc_connection_none;
	const struct dc_plane_cap *plane;
	bool psr_feature_enabled = false;
	bool replay_feature_enabled = false;
	int max_overlay = dm->dc->caps.max_slave_planes;

	dm->display_indexes_num = dm->dc->caps.max_streams;
	/* Update the actual used number of crtc */
	adev->mode_info.num_crtc = adev->dm.display_indexes_num;

	amdgpu_dm_set_irq_funcs(adev);

	link_cnt = dm->dc->caps.max_links;
	if (amdgpu_dm_mode_config_init(dm->adev)) {
		DRM_ERROR("DM: Failed to initialize mode config\n");
		return -EINVAL;
	}

	/* There is one primary plane per CRTC */
	primary_planes = dm->dc->caps.max_streams;
	if (primary_planes > AMDGPU_MAX_PLANES) {
		DRM_ERROR("DM: Plane nums out of 6 planes\n");
		return -EINVAL;
	}

	/*
	 * Initialize primary planes, implicit planes for legacy IOCTLS.
	 * Order is reversed to match iteration order in atomic check.
	 */
	for (i = (primary_planes - 1); i >= 0; i--) {
		plane = &dm->dc->caps.planes[i];

		if (initialize_plane(dm, mode_info, i,
				     DRM_PLANE_TYPE_PRIMARY, plane)) {
			DRM_ERROR("KMS: Failed to initialize primary plane\n");
			goto fail;
		}
	}

	/*
	 * Initialize overlay planes, index starting after primary planes.
	 * These planes have a higher DRM index than the primary planes since
	 * they should be considered as having a higher z-order.
	 * Order is reversed to match iteration order in atomic check.
	 *
	 * Only support DCN for now, and only expose one so we don't encourage
	 * userspace to use up all the pipes.
	 */
	for (i = 0; i < dm->dc->caps.max_planes; ++i) {
		struct dc_plane_cap *plane = &dm->dc->caps.planes[i];

		/* Do not create overlay if MPO disabled */
		if (amdgpu_dc_debug_mask & DC_DISABLE_MPO)
			break;

		if (plane->type != DC_PLANE_TYPE_DCN_UNIVERSAL)
			continue;

		if (!plane->pixel_format_support.argb8888)
			continue;

		if (max_overlay-- == 0)
			break;

		if (initialize_plane(dm, NULL, primary_planes + i,
				     DRM_PLANE_TYPE_OVERLAY, plane)) {
			DRM_ERROR("KMS: Failed to initialize overlay plane\n");
			goto fail;
		}
	}

	for (i = 0; i < dm->dc->caps.max_streams; i++)
		if (amdgpu_dm_crtc_init(dm, mode_info->planes[i], i)) {
			DRM_ERROR("KMS: Failed to initialize crtc\n");
			goto fail;
		}

	/* Use Outbox interrupt */
	switch (amdgpu_ip_version(adev, DCE_HWIP, 0)) {
	case IP_VERSION(3, 0, 0):
	case IP_VERSION(3, 1, 2):
	case IP_VERSION(3, 1, 3):
	case IP_VERSION(3, 1, 4):
	case IP_VERSION(3, 1, 5):
	case IP_VERSION(3, 1, 6):
	case IP_VERSION(3, 2, 0):
	case IP_VERSION(3, 2, 1):
	case IP_VERSION(2, 1, 0):
	case IP_VERSION(3, 5, 0):
	case IP_VERSION(3, 5, 1):
	case IP_VERSION(3, 6, 0):
	case IP_VERSION(4, 0, 1):
		if (register_outbox_irq_handlers(dm->adev)) {
			DRM_ERROR("DM: Failed to initialize IRQ\n");
			goto fail;
		}
		break;
	default:
		DRM_DEBUG_KMS("Unsupported DCN IP version for outbox: 0x%X\n",
			      amdgpu_ip_version(adev, DCE_HWIP, 0));
	}

	/* Determine whether to enable PSR support by default. */
	if (!(amdgpu_dc_debug_mask & DC_DISABLE_PSR)) {
		switch (amdgpu_ip_version(adev, DCE_HWIP, 0)) {
		case IP_VERSION(3, 1, 2):
		case IP_VERSION(3, 1, 3):
		case IP_VERSION(3, 1, 4):
		case IP_VERSION(3, 1, 5):
		case IP_VERSION(3, 1, 6):
		case IP_VERSION(3, 2, 0):
		case IP_VERSION(3, 2, 1):
		case IP_VERSION(3, 5, 0):
		case IP_VERSION(3, 5, 1):
		case IP_VERSION(3, 6, 0):
		case IP_VERSION(4, 0, 1):
			psr_feature_enabled = true;
			break;
		default:
			psr_feature_enabled = amdgpu_dc_feature_mask & DC_PSR_MASK;
			break;
		}
	}

	/* Determine whether to enable Replay support by default. */
	if (!(amdgpu_dc_debug_mask & DC_DISABLE_REPLAY)) {
		switch (amdgpu_ip_version(adev, DCE_HWIP, 0)) {
		case IP_VERSION(3, 1, 4):
		case IP_VERSION(3, 2, 0):
		case IP_VERSION(3, 2, 1):
		case IP_VERSION(3, 5, 0):
		case IP_VERSION(3, 5, 1):
		case IP_VERSION(3, 6, 0):
			replay_feature_enabled = true;
			break;

		default:
			replay_feature_enabled = amdgpu_dc_feature_mask & DC_REPLAY_MASK;
			break;
		}
	}

	if (link_cnt > MAX_LINKS) {
		DRM_ERROR(
			"KMS: Cannot support more than %d display indexes\n",
				MAX_LINKS);
		goto fail;
	}

	/* loops over all connectors on the board */
	for (i = 0; i < link_cnt; i++) {
		struct dc_link *link = NULL;

		link = dc_get_link_at_index(dm->dc, i);

		if (link->connector_signal == SIGNAL_TYPE_VIRTUAL) {
			struct amdgpu_dm_wb_connector *wbcon = kzalloc(sizeof(*wbcon), GFP_KERNEL);

			if (!wbcon) {
				DRM_ERROR("KMS: Failed to allocate writeback connector\n");
				continue;
			}

			if (amdgpu_dm_wb_connector_init(dm, wbcon, i)) {
				DRM_ERROR("KMS: Failed to initialize writeback connector\n");
				kfree(wbcon);
				continue;
			}

			link->psr_settings.psr_feature_enabled = false;
			link->psr_settings.psr_version = DC_PSR_VERSION_UNSUPPORTED;

			continue;
		}

		aconnector = kzalloc(sizeof(*aconnector), GFP_KERNEL);
		if (!aconnector)
			goto fail;

		aencoder = kzalloc(sizeof(*aencoder), GFP_KERNEL);
		if (!aencoder)
			goto fail;

		if (amdgpu_dm_encoder_init(dm->ddev, aencoder, i)) {
			DRM_ERROR("KMS: Failed to initialize encoder\n");
			goto fail;
		}

		if (amdgpu_dm_connector_init(dm, aconnector, i, aencoder)) {
			DRM_ERROR("KMS: Failed to initialize connector\n");
			goto fail;
		}

		if (dm->hpd_rx_offload_wq)
			dm->hpd_rx_offload_wq[aconnector->base.index].aconnector =
				aconnector;

		if (!dc_link_detect_connection_type(link, &new_connection_type))
			DRM_ERROR("KMS: Failed to detect connector\n");

		if (aconnector->base.force && new_connection_type == dc_connection_none) {
			emulated_link_detect(link);
			amdgpu_dm_update_connector_after_detect(aconnector);
		} else {
			bool ret = false;

			mutex_lock(&dm->dc_lock);
			dc_exit_ips_for_hw_access(dm->dc);
			ret = dc_link_detect(link, DETECT_REASON_BOOT);
			mutex_unlock(&dm->dc_lock);

			if (ret) {
				amdgpu_dm_update_connector_after_detect(aconnector);
				setup_backlight_device(dm, aconnector);

				/* Disable PSR if Replay can be enabled */
				if (replay_feature_enabled)
					if (amdgpu_dm_set_replay_caps(link, aconnector))
						psr_feature_enabled = false;

				if (psr_feature_enabled)
					amdgpu_dm_set_psr_caps(link);
			}
		}
		amdgpu_set_panel_orientation(&aconnector->base);
	}

	/* Software is initialized. Now we can register interrupt handlers. */
	switch (adev->asic_type) {
#if defined(CONFIG_DRM_AMD_DC_SI)
	case CHIP_TAHITI:
	case CHIP_PITCAIRN:
	case CHIP_VERDE:
	case CHIP_OLAND:
		if (dce60_register_irq_handlers(dm->adev)) {
			DRM_ERROR("DM: Failed to initialize IRQ\n");
			goto fail;
		}
		break;
#endif
	case CHIP_BONAIRE:
	case CHIP_HAWAII:
	case CHIP_KAVERI:
	case CHIP_KABINI:
	case CHIP_MULLINS:
	case CHIP_TONGA:
	case CHIP_FIJI:
	case CHIP_CARRIZO:
	case CHIP_STONEY:
	case CHIP_POLARIS11:
	case CHIP_POLARIS10:
	case CHIP_POLARIS12:
	case CHIP_VEGAM:
	case CHIP_VEGA10:
	case CHIP_VEGA12:
	case CHIP_VEGA20:
		if (dce110_register_irq_handlers(dm->adev)) {
			DRM_ERROR("DM: Failed to initialize IRQ\n");
			goto fail;
		}
		break;
	default:
		switch (amdgpu_ip_version(adev, DCE_HWIP, 0)) {
		case IP_VERSION(1, 0, 0):
		case IP_VERSION(1, 0, 1):
		case IP_VERSION(2, 0, 2):
		case IP_VERSION(2, 0, 3):
		case IP_VERSION(2, 0, 0):
		case IP_VERSION(2, 1, 0):
		case IP_VERSION(3, 0, 0):
		case IP_VERSION(3, 0, 2):
		case IP_VERSION(3, 0, 3):
		case IP_VERSION(3, 0, 1):
		case IP_VERSION(3, 1, 2):
		case IP_VERSION(3, 1, 3):
		case IP_VERSION(3, 1, 4):
		case IP_VERSION(3, 1, 5):
		case IP_VERSION(3, 1, 6):
		case IP_VERSION(3, 2, 0):
		case IP_VERSION(3, 2, 1):
		case IP_VERSION(3, 5, 0):
		case IP_VERSION(3, 5, 1):
		case IP_VERSION(3, 6, 0):
		case IP_VERSION(4, 0, 1):
			if (dcn10_register_irq_handlers(dm->adev)) {
				DRM_ERROR("DM: Failed to initialize IRQ\n");
				goto fail;
			}
			break;
		default:
			DRM_ERROR("Unsupported DCE IP versions: 0x%X\n",
					amdgpu_ip_version(adev, DCE_HWIP, 0));
			goto fail;
		}
		break;
	}

	return 0;
fail:
	kfree(aencoder);
	kfree(aconnector);

	return -EINVAL;
}

static void amdgpu_dm_destroy_drm_device(struct amdgpu_display_manager *dm)
{
	drm_atomic_private_obj_fini(&dm->atomic_obj);
}

/******************************************************************************
 * amdgpu_display_funcs functions
 *****************************************************************************/

/*
 * dm_bandwidth_update - program display watermarks
 *
 * @adev: amdgpu_device pointer
 *
 * Calculate and program the display watermarks and line buffer allocation.
 */
static void dm_bandwidth_update(struct amdgpu_device *adev)
{
	/* TODO: implement later */
}

static const struct amdgpu_display_funcs dm_display_funcs = {
	.bandwidth_update = dm_bandwidth_update, /* called unconditionally */
	.vblank_get_counter = dm_vblank_get_counter,/* called unconditionally */
	.backlight_set_level = NULL, /* never called for DC */
	.backlight_get_level = NULL, /* never called for DC */
	.hpd_sense = NULL,/* called unconditionally */
	.hpd_set_polarity = NULL, /* called unconditionally */
	.hpd_get_gpio_reg = NULL, /* VBIOS parsing. DAL does it. */
	.page_flip_get_scanoutpos =
		dm_crtc_get_scanoutpos,/* called unconditionally */
	.add_encoder = NULL, /* VBIOS parsing. DAL does it. */
	.add_connector = NULL, /* VBIOS parsing. DAL does it. */
};

#if defined(CONFIG_DEBUG_KERNEL_DC)

static ssize_t s3_debug_store(struct device *device,
			      struct device_attribute *attr,
			      const char *buf,
			      size_t count)
{
	int ret;
	int s3_state;
	struct drm_device *drm_dev = dev_get_drvdata(device);
	struct amdgpu_device *adev = drm_to_adev(drm_dev);
	struct amdgpu_ip_block *ip_block;

	ip_block = amdgpu_device_ip_get_ip_block(adev, AMD_IP_BLOCK_TYPE_DCE);
	if (!ip_block)
		return -EINVAL;

	ret = kstrtoint(buf, 0, &s3_state);

	if (ret == 0) {
		if (s3_state) {
			dm_resume(ip_block);
			drm_kms_helper_hotplug_event(adev_to_drm(adev));
		} else
			dm_suspend(ip_block);
	}

	return ret == 0 ? count : 0;
}

DEVICE_ATTR_WO(s3_debug);

#endif

static int dm_init_microcode(struct amdgpu_device *adev)
{
	char *fw_name_dmub;
	int r;

	switch (amdgpu_ip_version(adev, DCE_HWIP, 0)) {
	case IP_VERSION(2, 1, 0):
		fw_name_dmub = FIRMWARE_RENOIR_DMUB;
		if (ASICREV_IS_GREEN_SARDINE(adev->external_rev_id))
			fw_name_dmub = FIRMWARE_GREEN_SARDINE_DMUB;
		break;
	case IP_VERSION(3, 0, 0):
		if (amdgpu_ip_version(adev, GC_HWIP, 0) == IP_VERSION(10, 3, 0))
			fw_name_dmub = FIRMWARE_SIENNA_CICHLID_DMUB;
		else
			fw_name_dmub = FIRMWARE_NAVY_FLOUNDER_DMUB;
		break;
	case IP_VERSION(3, 0, 1):
		fw_name_dmub = FIRMWARE_VANGOGH_DMUB;
		break;
	case IP_VERSION(3, 0, 2):
		fw_name_dmub = FIRMWARE_DIMGREY_CAVEFISH_DMUB;
		break;
	case IP_VERSION(3, 0, 3):
		fw_name_dmub = FIRMWARE_BEIGE_GOBY_DMUB;
		break;
	case IP_VERSION(3, 1, 2):
	case IP_VERSION(3, 1, 3):
		fw_name_dmub = FIRMWARE_YELLOW_CARP_DMUB;
		break;
	case IP_VERSION(3, 1, 4):
		fw_name_dmub = FIRMWARE_DCN_314_DMUB;
		break;
	case IP_VERSION(3, 1, 5):
		fw_name_dmub = FIRMWARE_DCN_315_DMUB;
		break;
	case IP_VERSION(3, 1, 6):
		fw_name_dmub = FIRMWARE_DCN316_DMUB;
		break;
	case IP_VERSION(3, 2, 0):
		fw_name_dmub = FIRMWARE_DCN_V3_2_0_DMCUB;
		break;
	case IP_VERSION(3, 2, 1):
		fw_name_dmub = FIRMWARE_DCN_V3_2_1_DMCUB;
		break;
	case IP_VERSION(3, 5, 0):
		fw_name_dmub = FIRMWARE_DCN_35_DMUB;
		break;
	case IP_VERSION(3, 5, 1):
		fw_name_dmub = FIRMWARE_DCN_351_DMUB;
		break;
	case IP_VERSION(3, 6, 0):
		fw_name_dmub = FIRMWARE_DCN_36_DMUB;
		break;
	case IP_VERSION(4, 0, 1):
		fw_name_dmub = FIRMWARE_DCN_401_DMUB;
		break;
	default:
		/* ASIC doesn't support DMUB. */
		return 0;
	}
	r = amdgpu_ucode_request(adev, &adev->dm.dmub_fw, AMDGPU_UCODE_REQUIRED,
				 "%s", fw_name_dmub);
	return r;
}

static int dm_early_init(struct amdgpu_ip_block *ip_block)
{
	struct amdgpu_device *adev = ip_block->adev;
	struct amdgpu_mode_info *mode_info = &adev->mode_info;
	struct atom_context *ctx = mode_info->atom_context;
	int index = GetIndexIntoMasterTable(DATA, Object_Header);
	u16 data_offset;

	/* if there is no object header, skip DM */
	if (!amdgpu_atom_parse_data_header(ctx, index, NULL, NULL, NULL, &data_offset)) {
		adev->harvest_ip_mask |= AMD_HARVEST_IP_DMU_MASK;
		dev_info(adev->dev, "No object header, skipping DM\n");
		return -ENOENT;
	}

	switch (adev->asic_type) {
#if defined(CONFIG_DRM_AMD_DC_SI)
	case CHIP_TAHITI:
	case CHIP_PITCAIRN:
	case CHIP_VERDE:
		adev->mode_info.num_crtc = 6;
		adev->mode_info.num_hpd = 6;
		adev->mode_info.num_dig = 6;
		break;
	case CHIP_OLAND:
		adev->mode_info.num_crtc = 2;
		adev->mode_info.num_hpd = 2;
		adev->mode_info.num_dig = 2;
		break;
#endif
	case CHIP_BONAIRE:
	case CHIP_HAWAII:
		adev->mode_info.num_crtc = 6;
		adev->mode_info.num_hpd = 6;
		adev->mode_info.num_dig = 6;
		break;
	case CHIP_KAVERI:
		adev->mode_info.num_crtc = 4;
		adev->mode_info.num_hpd = 6;
		adev->mode_info.num_dig = 7;
		break;
	case CHIP_KABINI:
	case CHIP_MULLINS:
		adev->mode_info.num_crtc = 2;
		adev->mode_info.num_hpd = 6;
		adev->mode_info.num_dig = 6;
		break;
	case CHIP_FIJI:
	case CHIP_TONGA:
		adev->mode_info.num_crtc = 6;
		adev->mode_info.num_hpd = 6;
		adev->mode_info.num_dig = 7;
		break;
	case CHIP_CARRIZO:
		adev->mode_info.num_crtc = 3;
		adev->mode_info.num_hpd = 6;
		adev->mode_info.num_dig = 9;
		break;
	case CHIP_STONEY:
		adev->mode_info.num_crtc = 2;
		adev->mode_info.num_hpd = 6;
		adev->mode_info.num_dig = 9;
		break;
	case CHIP_POLARIS11:
	case CHIP_POLARIS12:
		adev->mode_info.num_crtc = 5;
		adev->mode_info.num_hpd = 5;
		adev->mode_info.num_dig = 5;
		break;
	case CHIP_POLARIS10:
	case CHIP_VEGAM:
		adev->mode_info.num_crtc = 6;
		adev->mode_info.num_hpd = 6;
		adev->mode_info.num_dig = 6;
		break;
	case CHIP_VEGA10:
	case CHIP_VEGA12:
	case CHIP_VEGA20:
		adev->mode_info.num_crtc = 6;
		adev->mode_info.num_hpd = 6;
		adev->mode_info.num_dig = 6;
		break;
	default:

		switch (amdgpu_ip_version(adev, DCE_HWIP, 0)) {
		case IP_VERSION(2, 0, 2):
		case IP_VERSION(3, 0, 0):
			adev->mode_info.num_crtc = 6;
			adev->mode_info.num_hpd = 6;
			adev->mode_info.num_dig = 6;
			break;
		case IP_VERSION(2, 0, 0):
		case IP_VERSION(3, 0, 2):
			adev->mode_info.num_crtc = 5;
			adev->mode_info.num_hpd = 5;
			adev->mode_info.num_dig = 5;
			break;
		case IP_VERSION(2, 0, 3):
		case IP_VERSION(3, 0, 3):
			adev->mode_info.num_crtc = 2;
			adev->mode_info.num_hpd = 2;
			adev->mode_info.num_dig = 2;
			break;
		case IP_VERSION(1, 0, 0):
		case IP_VERSION(1, 0, 1):
		case IP_VERSION(3, 0, 1):
		case IP_VERSION(2, 1, 0):
		case IP_VERSION(3, 1, 2):
		case IP_VERSION(3, 1, 3):
		case IP_VERSION(3, 1, 4):
		case IP_VERSION(3, 1, 5):
		case IP_VERSION(3, 1, 6):
		case IP_VERSION(3, 2, 0):
		case IP_VERSION(3, 2, 1):
		case IP_VERSION(3, 5, 0):
		case IP_VERSION(3, 5, 1):
		case IP_VERSION(3, 6, 0):
		case IP_VERSION(4, 0, 1):
			adev->mode_info.num_crtc = 4;
			adev->mode_info.num_hpd = 4;
			adev->mode_info.num_dig = 4;
			break;
		default:
			DRM_ERROR("Unsupported DCE IP versions: 0x%x\n",
					amdgpu_ip_version(adev, DCE_HWIP, 0));
			return -EINVAL;
		}
		break;
	}

	if (adev->mode_info.funcs == NULL)
		adev->mode_info.funcs = &dm_display_funcs;

	/*
	 * Note: Do NOT change adev->audio_endpt_rreg and
	 * adev->audio_endpt_wreg because they are initialised in
	 * amdgpu_device_init()
	 */
#if defined(CONFIG_DEBUG_KERNEL_DC)
	device_create_file(
		adev_to_drm(adev)->dev,
		&dev_attr_s3_debug);
#endif
	adev->dc_enabled = true;

	return dm_init_microcode(adev);
}

static bool modereset_required(struct drm_crtc_state *crtc_state)
{
	return !crtc_state->active && drm_atomic_crtc_needs_modeset(crtc_state);
}

static void amdgpu_dm_encoder_destroy(struct drm_encoder *encoder)
{
	drm_encoder_cleanup(encoder);
	kfree(encoder);
}

static const struct drm_encoder_funcs amdgpu_dm_encoder_funcs = {
	.destroy = amdgpu_dm_encoder_destroy,
};

static int
fill_plane_color_attributes(const struct drm_plane_state *plane_state,
			    const enum surface_pixel_format format,
			    enum dc_color_space *color_space)
{
	bool full_range;

	*color_space = COLOR_SPACE_SRGB;

	/* DRM color properties only affect non-RGB formats. */
	if (format < SURFACE_PIXEL_FORMAT_VIDEO_BEGIN)
		return 0;

	full_range = (plane_state->color_range == DRM_COLOR_YCBCR_FULL_RANGE);

	switch (plane_state->color_encoding) {
	case DRM_COLOR_YCBCR_BT601:
		if (full_range)
			*color_space = COLOR_SPACE_YCBCR601;
		else
			*color_space = COLOR_SPACE_YCBCR601_LIMITED;
		break;

	case DRM_COLOR_YCBCR_BT709:
		if (full_range)
			*color_space = COLOR_SPACE_YCBCR709;
		else
			*color_space = COLOR_SPACE_YCBCR709_LIMITED;
		break;

	case DRM_COLOR_YCBCR_BT2020:
		if (full_range)
			*color_space = COLOR_SPACE_2020_YCBCR_FULL;
		else
			*color_space = COLOR_SPACE_2020_YCBCR_LIMITED;
		break;

	default:
		return -EINVAL;
	}

	return 0;
}

static int
fill_dc_plane_info_and_addr(struct amdgpu_device *adev,
			    const struct drm_plane_state *plane_state,
			    const u64 tiling_flags,
			    struct dc_plane_info *plane_info,
			    struct dc_plane_address *address,
			    bool tmz_surface)
{
	const struct drm_framebuffer *fb = plane_state->fb;
	const struct amdgpu_framebuffer *afb =
		to_amdgpu_framebuffer(plane_state->fb);
	int ret;

	memset(plane_info, 0, sizeof(*plane_info));

	switch (fb->format->format) {
	case DRM_FORMAT_C8:
		plane_info->format =
			SURFACE_PIXEL_FORMAT_GRPH_PALETA_256_COLORS;
		break;
	case DRM_FORMAT_RGB565:
		plane_info->format = SURFACE_PIXEL_FORMAT_GRPH_RGB565;
		break;
	case DRM_FORMAT_XRGB8888:
	case DRM_FORMAT_ARGB8888:
		plane_info->format = SURFACE_PIXEL_FORMAT_GRPH_ARGB8888;
		break;
	case DRM_FORMAT_XRGB2101010:
	case DRM_FORMAT_ARGB2101010:
		plane_info->format = SURFACE_PIXEL_FORMAT_GRPH_ARGB2101010;
		break;
	case DRM_FORMAT_XBGR2101010:
	case DRM_FORMAT_ABGR2101010:
		plane_info->format = SURFACE_PIXEL_FORMAT_GRPH_ABGR2101010;
		break;
	case DRM_FORMAT_XBGR8888:
	case DRM_FORMAT_ABGR8888:
		plane_info->format = SURFACE_PIXEL_FORMAT_GRPH_ABGR8888;
		break;
	case DRM_FORMAT_NV21:
		plane_info->format = SURFACE_PIXEL_FORMAT_VIDEO_420_YCbCr;
		break;
	case DRM_FORMAT_NV12:
		plane_info->format = SURFACE_PIXEL_FORMAT_VIDEO_420_YCrCb;
		break;
	case DRM_FORMAT_P010:
		plane_info->format = SURFACE_PIXEL_FORMAT_VIDEO_420_10bpc_YCrCb;
		break;
	case DRM_FORMAT_XRGB16161616F:
	case DRM_FORMAT_ARGB16161616F:
		plane_info->format = SURFACE_PIXEL_FORMAT_GRPH_ARGB16161616F;
		break;
	case DRM_FORMAT_XBGR16161616F:
	case DRM_FORMAT_ABGR16161616F:
		plane_info->format = SURFACE_PIXEL_FORMAT_GRPH_ABGR16161616F;
		break;
	case DRM_FORMAT_XRGB16161616:
	case DRM_FORMAT_ARGB16161616:
		plane_info->format = SURFACE_PIXEL_FORMAT_GRPH_ARGB16161616;
		break;
	case DRM_FORMAT_XBGR16161616:
	case DRM_FORMAT_ABGR16161616:
		plane_info->format = SURFACE_PIXEL_FORMAT_GRPH_ABGR16161616;
		break;
	default:
		DRM_ERROR(
			"Unsupported screen format %p4cc\n",
			&fb->format->format);
		return -EINVAL;
	}

	switch (plane_state->rotation & DRM_MODE_ROTATE_MASK) {
	case DRM_MODE_ROTATE_0:
		plane_info->rotation = ROTATION_ANGLE_0;
		break;
	case DRM_MODE_ROTATE_90:
		plane_info->rotation = ROTATION_ANGLE_90;
		break;
	case DRM_MODE_ROTATE_180:
		plane_info->rotation = ROTATION_ANGLE_180;
		break;
	case DRM_MODE_ROTATE_270:
		plane_info->rotation = ROTATION_ANGLE_270;
		break;
	default:
		plane_info->rotation = ROTATION_ANGLE_0;
		break;
	}


	plane_info->visible = true;
	plane_info->stereo_format = PLANE_STEREO_FORMAT_NONE;

	plane_info->layer_index = plane_state->normalized_zpos;

	ret = fill_plane_color_attributes(plane_state, plane_info->format,
					  &plane_info->color_space);
	if (ret)
		return ret;

	ret = amdgpu_dm_plane_fill_plane_buffer_attributes(adev, afb, plane_info->format,
					   plane_info->rotation, tiling_flags,
					   &plane_info->tiling_info,
					   &plane_info->plane_size,
					   &plane_info->dcc, address,
					   tmz_surface);
	if (ret)
		return ret;

	amdgpu_dm_plane_fill_blending_from_plane_state(
		plane_state, &plane_info->per_pixel_alpha, &plane_info->pre_multiplied_alpha,
		&plane_info->global_alpha, &plane_info->global_alpha_value);

	return 0;
}

static int fill_dc_plane_attributes(struct amdgpu_device *adev,
				    struct dc_plane_state *dc_plane_state,
				    struct drm_plane_state *plane_state,
				    struct drm_crtc_state *crtc_state)
{
	struct dm_crtc_state *dm_crtc_state = to_dm_crtc_state(crtc_state);
	struct amdgpu_framebuffer *afb = (struct amdgpu_framebuffer *)plane_state->fb;
	struct dc_scaling_info scaling_info;
	struct dc_plane_info plane_info;
	int ret;

	ret = amdgpu_dm_plane_fill_dc_scaling_info(adev, plane_state, &scaling_info);
	if (ret)
		return ret;

	dc_plane_state->src_rect = scaling_info.src_rect;
	dc_plane_state->dst_rect = scaling_info.dst_rect;
	dc_plane_state->clip_rect = scaling_info.clip_rect;
	dc_plane_state->scaling_quality = scaling_info.scaling_quality;

	ret = fill_dc_plane_info_and_addr(adev, plane_state,
					  afb->tiling_flags,
					  &plane_info,
					  &dc_plane_state->address,
					  afb->tmz_surface);
	if (ret)
		return ret;

	dc_plane_state->format = plane_info.format;
	dc_plane_state->color_space = plane_info.color_space;
	dc_plane_state->format = plane_info.format;
	dc_plane_state->plane_size = plane_info.plane_size;
	dc_plane_state->rotation = plane_info.rotation;
	dc_plane_state->horizontal_mirror = plane_info.horizontal_mirror;
	dc_plane_state->stereo_format = plane_info.stereo_format;
	dc_plane_state->tiling_info = plane_info.tiling_info;
	dc_plane_state->visible = plane_info.visible;
	dc_plane_state->per_pixel_alpha = plane_info.per_pixel_alpha;
	dc_plane_state->pre_multiplied_alpha = plane_info.pre_multiplied_alpha;
	dc_plane_state->global_alpha = plane_info.global_alpha;
	dc_plane_state->global_alpha_value = plane_info.global_alpha_value;
	dc_plane_state->dcc = plane_info.dcc;
	dc_plane_state->layer_index = plane_info.layer_index;
	dc_plane_state->flip_int_enabled = true;

	/*
	 * Always set input transfer function, since plane state is refreshed
	 * every time.
	 */
	ret = amdgpu_dm_update_plane_color_mgmt(dm_crtc_state,
						plane_state,
						dc_plane_state);
	if (ret)
		return ret;

	return 0;
}

static inline void fill_dc_dirty_rect(struct drm_plane *plane,
				      struct rect *dirty_rect, int32_t x,
				      s32 y, s32 width, s32 height,
				      int *i, bool ffu)
{
	WARN_ON(*i >= DC_MAX_DIRTY_RECTS);

	dirty_rect->x = x;
	dirty_rect->y = y;
	dirty_rect->width = width;
	dirty_rect->height = height;

	if (ffu)
		drm_dbg(plane->dev,
			"[PLANE:%d] PSR FFU dirty rect size (%d, %d)\n",
			plane->base.id, width, height);
	else
		drm_dbg(plane->dev,
			"[PLANE:%d] PSR SU dirty rect at (%d, %d) size (%d, %d)",
			plane->base.id, x, y, width, height);

	(*i)++;
}

/**
 * fill_dc_dirty_rects() - Fill DC dirty regions for PSR selective updates
 *
 * @plane: DRM plane containing dirty regions that need to be flushed to the eDP
 *         remote fb
 * @old_plane_state: Old state of @plane
 * @new_plane_state: New state of @plane
 * @crtc_state: New state of CRTC connected to the @plane
 * @flip_addrs: DC flip tracking struct, which also tracts dirty rects
 * @is_psr_su: Flag indicating whether Panel Self Refresh Selective Update (PSR SU) is enabled.
 *             If PSR SU is enabled and damage clips are available, only the regions of the screen
 *             that have changed will be updated. If PSR SU is not enabled,
 *             or if damage clips are not available, the entire screen will be updated.
 * @dirty_regions_changed: dirty regions changed
 *
 * For PSR SU, DC informs the DMUB uController of dirty rectangle regions
 * (referred to as "damage clips" in DRM nomenclature) that require updating on
 * the eDP remote buffer. The responsibility of specifying the dirty regions is
 * amdgpu_dm's.
 *
 * A damage-aware DRM client should fill the FB_DAMAGE_CLIPS property on the
 * plane with regions that require flushing to the eDP remote buffer. In
 * addition, certain use cases - such as cursor and multi-plane overlay (MPO) -
 * implicitly provide damage clips without any client support via the plane
 * bounds.
 */
static void fill_dc_dirty_rects(struct drm_plane *plane,
				struct drm_plane_state *old_plane_state,
				struct drm_plane_state *new_plane_state,
				struct drm_crtc_state *crtc_state,
				struct dc_flip_addrs *flip_addrs,
				bool is_psr_su,
				bool *dirty_regions_changed)
{
	struct dm_crtc_state *dm_crtc_state = to_dm_crtc_state(crtc_state);
	struct rect *dirty_rects = flip_addrs->dirty_rects;
	u32 num_clips;
	struct drm_mode_rect *clips;
	bool bb_changed;
	bool fb_changed;
	u32 i = 0;
	*dirty_regions_changed = false;

	/*
	 * Cursor plane has it's own dirty rect update interface. See
	 * dcn10_dmub_update_cursor_data and dmub_cmd_update_cursor_info_data
	 */
	if (plane->type == DRM_PLANE_TYPE_CURSOR)
		return;

	if (new_plane_state->rotation != DRM_MODE_ROTATE_0)
		goto ffu;

	num_clips = drm_plane_get_damage_clips_count(new_plane_state);
	clips = drm_plane_get_damage_clips(new_plane_state);

	if (num_clips && (!amdgpu_damage_clips || (amdgpu_damage_clips < 0 &&
						   is_psr_su)))
		goto ffu;

	if (!dm_crtc_state->mpo_requested) {
		if (!num_clips || num_clips > DC_MAX_DIRTY_RECTS)
			goto ffu;

		for (; flip_addrs->dirty_rect_count < num_clips; clips++)
			fill_dc_dirty_rect(new_plane_state->plane,
					   &dirty_rects[flip_addrs->dirty_rect_count],
					   clips->x1, clips->y1,
					   clips->x2 - clips->x1, clips->y2 - clips->y1,
					   &flip_addrs->dirty_rect_count,
					   false);
		return;
	}

	/*
	 * MPO is requested. Add entire plane bounding box to dirty rects if
	 * flipped to or damaged.
	 *
	 * If plane is moved or resized, also add old bounding box to dirty
	 * rects.
	 */
	fb_changed = old_plane_state->fb->base.id !=
		     new_plane_state->fb->base.id;
	bb_changed = (old_plane_state->crtc_x != new_plane_state->crtc_x ||
		      old_plane_state->crtc_y != new_plane_state->crtc_y ||
		      old_plane_state->crtc_w != new_plane_state->crtc_w ||
		      old_plane_state->crtc_h != new_plane_state->crtc_h);

	drm_dbg(plane->dev,
		"[PLANE:%d] PSR bb_changed:%d fb_changed:%d num_clips:%d\n",
		new_plane_state->plane->base.id,
		bb_changed, fb_changed, num_clips);

	*dirty_regions_changed = bb_changed;

	if ((num_clips + (bb_changed ? 2 : 0)) > DC_MAX_DIRTY_RECTS)
		goto ffu;

	if (bb_changed) {
		fill_dc_dirty_rect(new_plane_state->plane, &dirty_rects[i],
				   new_plane_state->crtc_x,
				   new_plane_state->crtc_y,
				   new_plane_state->crtc_w,
				   new_plane_state->crtc_h, &i, false);

		/* Add old plane bounding-box if plane is moved or resized */
		fill_dc_dirty_rect(new_plane_state->plane, &dirty_rects[i],
				   old_plane_state->crtc_x,
				   old_plane_state->crtc_y,
				   old_plane_state->crtc_w,
				   old_plane_state->crtc_h, &i, false);
	}

	if (num_clips) {
		for (; i < num_clips; clips++)
			fill_dc_dirty_rect(new_plane_state->plane,
					   &dirty_rects[i], clips->x1,
					   clips->y1, clips->x2 - clips->x1,
					   clips->y2 - clips->y1, &i, false);
	} else if (fb_changed && !bb_changed) {
		fill_dc_dirty_rect(new_plane_state->plane, &dirty_rects[i],
				   new_plane_state->crtc_x,
				   new_plane_state->crtc_y,
				   new_plane_state->crtc_w,
				   new_plane_state->crtc_h, &i, false);
	}

	flip_addrs->dirty_rect_count = i;
	return;

ffu:
	fill_dc_dirty_rect(new_plane_state->plane, &dirty_rects[0], 0, 0,
			   dm_crtc_state->base.mode.crtc_hdisplay,
			   dm_crtc_state->base.mode.crtc_vdisplay,
			   &flip_addrs->dirty_rect_count, true);
}

static void update_stream_scaling_settings(const struct drm_display_mode *mode,
					   const struct dm_connector_state *dm_state,
					   struct dc_stream_state *stream)
{
	enum amdgpu_rmx_type rmx_type;

	struct rect src = { 0 }; /* viewport in composition space*/
	struct rect dst = { 0 }; /* stream addressable area */

	/* no mode. nothing to be done */
	if (!mode)
		return;

	/* Full screen scaling by default */
	src.width = mode->hdisplay;
	src.height = mode->vdisplay;
	dst.width = stream->timing.h_addressable;
	dst.height = stream->timing.v_addressable;

	if (dm_state) {
		rmx_type = dm_state->scaling;
		if (rmx_type == RMX_ASPECT || rmx_type == RMX_OFF) {
			if (src.width * dst.height <
					src.height * dst.width) {
				/* height needs less upscaling/more downscaling */
				dst.width = src.width *
						dst.height / src.height;
			} else {
				/* width needs less upscaling/more downscaling */
				dst.height = src.height *
						dst.width / src.width;
			}
		} else if (rmx_type == RMX_CENTER) {
			dst = src;
		}

		dst.x = (stream->timing.h_addressable - dst.width) / 2;
		dst.y = (stream->timing.v_addressable - dst.height) / 2;

		if (dm_state->underscan_enable) {
			dst.x += dm_state->underscan_hborder / 2;
			dst.y += dm_state->underscan_vborder / 2;
			dst.width -= dm_state->underscan_hborder;
			dst.height -= dm_state->underscan_vborder;
		}
	}

	stream->src = src;
	stream->dst = dst;

	DRM_DEBUG_KMS("Destination Rectangle x:%d  y:%d  width:%d  height:%d\n",
		      dst.x, dst.y, dst.width, dst.height);

}

static enum dc_color_depth
convert_color_depth_from_display_info(const struct drm_connector *connector,
				      bool is_y420, int requested_bpc)
{
	u8 bpc;

	if (is_y420) {
		bpc = 8;

		/* Cap display bpc based on HDMI 2.0 HF-VSDB */
		if (connector->display_info.hdmi.y420_dc_modes & DRM_EDID_YCBCR420_DC_48)
			bpc = 16;
		else if (connector->display_info.hdmi.y420_dc_modes & DRM_EDID_YCBCR420_DC_36)
			bpc = 12;
		else if (connector->display_info.hdmi.y420_dc_modes & DRM_EDID_YCBCR420_DC_30)
			bpc = 10;
	} else {
		bpc = (uint8_t)connector->display_info.bpc;
		/* Assume 8 bpc by default if no bpc is specified. */
		bpc = bpc ? bpc : 8;
	}

	if (requested_bpc > 0) {
		/*
		 * Cap display bpc based on the user requested value.
		 *
		 * The value for state->max_bpc may not correctly updated
		 * depending on when the connector gets added to the state
		 * or if this was called outside of atomic check, so it
		 * can't be used directly.
		 */
		bpc = min_t(u8, bpc, requested_bpc);

		/* Round down to the nearest even number. */
		bpc = bpc - (bpc & 1);
	}

	switch (bpc) {
	case 0:
		/*
		 * Temporary Work around, DRM doesn't parse color depth for
		 * EDID revision before 1.4
		 * TODO: Fix edid parsing
		 */
		return COLOR_DEPTH_888;
	case 6:
		return COLOR_DEPTH_666;
	case 8:
		return COLOR_DEPTH_888;
	case 10:
		return COLOR_DEPTH_101010;
	case 12:
		return COLOR_DEPTH_121212;
	case 14:
		return COLOR_DEPTH_141414;
	case 16:
		return COLOR_DEPTH_161616;
	default:
		return COLOR_DEPTH_UNDEFINED;
	}
}

static enum dc_aspect_ratio
get_aspect_ratio(const struct drm_display_mode *mode_in)
{
	/* 1-1 mapping, since both enums follow the HDMI spec. */
	return (enum dc_aspect_ratio) mode_in->picture_aspect_ratio;
}

static enum dc_color_space
get_output_color_space(const struct dc_crtc_timing *dc_crtc_timing,
		       const struct drm_connector_state *connector_state)
{
	enum dc_color_space color_space = COLOR_SPACE_SRGB;

	switch (connector_state->colorspace) {
	case DRM_MODE_COLORIMETRY_BT601_YCC:
		if (dc_crtc_timing->flags.Y_ONLY)
			color_space = COLOR_SPACE_YCBCR601_LIMITED;
		else
			color_space = COLOR_SPACE_YCBCR601;
		break;
	case DRM_MODE_COLORIMETRY_BT709_YCC:
		if (dc_crtc_timing->flags.Y_ONLY)
			color_space = COLOR_SPACE_YCBCR709_LIMITED;
		else
			color_space = COLOR_SPACE_YCBCR709;
		break;
	case DRM_MODE_COLORIMETRY_OPRGB:
		color_space = COLOR_SPACE_ADOBERGB;
		break;
	case DRM_MODE_COLORIMETRY_BT2020_RGB:
	case DRM_MODE_COLORIMETRY_BT2020_YCC:
		if (dc_crtc_timing->pixel_encoding == PIXEL_ENCODING_RGB)
			color_space = COLOR_SPACE_2020_RGB_FULLRANGE;
		else
			color_space = COLOR_SPACE_2020_YCBCR_LIMITED;
		break;
	case DRM_MODE_COLORIMETRY_DEFAULT: // ITU601
	default:
		if (dc_crtc_timing->pixel_encoding == PIXEL_ENCODING_RGB) {
			color_space = COLOR_SPACE_SRGB;
			if (connector_state->hdmi.broadcast_rgb == DRM_HDMI_BROADCAST_RGB_LIMITED)
				color_space = COLOR_SPACE_SRGB_LIMITED;
		/*
		 * 27030khz is the separation point between HDTV and SDTV
		 * according to HDMI spec, we use YCbCr709 and YCbCr601
		 * respectively
		 */
		} else if (dc_crtc_timing->pix_clk_100hz > 270300) {
			if (dc_crtc_timing->flags.Y_ONLY)
				color_space =
					COLOR_SPACE_YCBCR709_LIMITED;
			else
				color_space = COLOR_SPACE_YCBCR709;
		} else {
			if (dc_crtc_timing->flags.Y_ONLY)
				color_space =
					COLOR_SPACE_YCBCR601_LIMITED;
			else
				color_space = COLOR_SPACE_YCBCR601;
		}
		break;
	}

	return color_space;
}

static enum display_content_type
get_output_content_type(const struct drm_connector_state *connector_state)
{
	switch (connector_state->content_type) {
	default:
	case DRM_MODE_CONTENT_TYPE_NO_DATA:
		return DISPLAY_CONTENT_TYPE_NO_DATA;
	case DRM_MODE_CONTENT_TYPE_GRAPHICS:
		return DISPLAY_CONTENT_TYPE_GRAPHICS;
	case DRM_MODE_CONTENT_TYPE_PHOTO:
		return DISPLAY_CONTENT_TYPE_PHOTO;
	case DRM_MODE_CONTENT_TYPE_CINEMA:
		return DISPLAY_CONTENT_TYPE_CINEMA;
	case DRM_MODE_CONTENT_TYPE_GAME:
		return DISPLAY_CONTENT_TYPE_GAME;
	}
}

static bool adjust_colour_depth_from_display_info(
	struct dc_crtc_timing *timing_out,
	const struct drm_display_info *info)
{
	enum dc_color_depth depth = timing_out->display_color_depth;
	int normalized_clk;

	do {
		normalized_clk = timing_out->pix_clk_100hz / 10;
		/* YCbCr 4:2:0 requires additional adjustment of 1/2 */
		if (timing_out->pixel_encoding == PIXEL_ENCODING_YCBCR420)
			normalized_clk /= 2;
		/* Adjusting pix clock following on HDMI spec based on colour depth */
		switch (depth) {
		case COLOR_DEPTH_888:
			break;
		case COLOR_DEPTH_101010:
			normalized_clk = (normalized_clk * 30) / 24;
			break;
		case COLOR_DEPTH_121212:
			normalized_clk = (normalized_clk * 36) / 24;
			break;
		case COLOR_DEPTH_161616:
			normalized_clk = (normalized_clk * 48) / 24;
			break;
		default:
			/* The above depths are the only ones valid for HDMI. */
			return false;
		}
		if (normalized_clk <= info->max_tmds_clock) {
			timing_out->display_color_depth = depth;
			return true;
		}
	} while (--depth > COLOR_DEPTH_666);
	return false;
}

static void fill_stream_properties_from_drm_display_mode(
	struct dc_stream_state *stream,
	const struct drm_display_mode *mode_in,
	const struct drm_connector *connector,
	const struct drm_connector_state *connector_state,
	const struct dc_stream_state *old_stream,
	int requested_bpc)
{
	struct dc_crtc_timing *timing_out = &stream->timing;
	const struct drm_display_info *info = &connector->display_info;
	struct amdgpu_dm_connector *aconnector = NULL;
	struct hdmi_vendor_infoframe hv_frame;
	struct hdmi_avi_infoframe avi_frame;

	if (connector->connector_type != DRM_MODE_CONNECTOR_WRITEBACK)
		aconnector = to_amdgpu_dm_connector(connector);

	memset(&hv_frame, 0, sizeof(hv_frame));
	memset(&avi_frame, 0, sizeof(avi_frame));

	timing_out->h_border_left = 0;
	timing_out->h_border_right = 0;
	timing_out->v_border_top = 0;
	timing_out->v_border_bottom = 0;
	/* TODO: un-hardcode */
	if (drm_mode_is_420_only(info, mode_in)
			&& stream->signal == SIGNAL_TYPE_HDMI_TYPE_A)
		timing_out->pixel_encoding = PIXEL_ENCODING_YCBCR420;
	else if (drm_mode_is_420_also(info, mode_in)
			&& aconnector
			&& aconnector->force_yuv420_output)
		timing_out->pixel_encoding = PIXEL_ENCODING_YCBCR420;
	else if ((connector->display_info.color_formats & DRM_COLOR_FORMAT_YCBCR444)
			&& stream->signal == SIGNAL_TYPE_HDMI_TYPE_A)
		timing_out->pixel_encoding = PIXEL_ENCODING_YCBCR444;
	else
		timing_out->pixel_encoding = PIXEL_ENCODING_RGB;

	timing_out->timing_3d_format = TIMING_3D_FORMAT_NONE;
	timing_out->display_color_depth = convert_color_depth_from_display_info(
		connector,
		(timing_out->pixel_encoding == PIXEL_ENCODING_YCBCR420),
		requested_bpc);
	timing_out->scan_type = SCANNING_TYPE_NODATA;
	timing_out->hdmi_vic = 0;

	if (old_stream) {
		timing_out->vic = old_stream->timing.vic;
		timing_out->flags.HSYNC_POSITIVE_POLARITY = old_stream->timing.flags.HSYNC_POSITIVE_POLARITY;
		timing_out->flags.VSYNC_POSITIVE_POLARITY = old_stream->timing.flags.VSYNC_POSITIVE_POLARITY;
	} else {
		timing_out->vic = drm_match_cea_mode(mode_in);
		if (mode_in->flags & DRM_MODE_FLAG_PHSYNC)
			timing_out->flags.HSYNC_POSITIVE_POLARITY = 1;
		if (mode_in->flags & DRM_MODE_FLAG_PVSYNC)
			timing_out->flags.VSYNC_POSITIVE_POLARITY = 1;
	}

	if (stream->signal == SIGNAL_TYPE_HDMI_TYPE_A) {
		drm_hdmi_avi_infoframe_from_display_mode(&avi_frame, (struct drm_connector *)connector, mode_in);
		timing_out->vic = avi_frame.video_code;
		drm_hdmi_vendor_infoframe_from_display_mode(&hv_frame, (struct drm_connector *)connector, mode_in);
		timing_out->hdmi_vic = hv_frame.vic;
	}

	if (aconnector && is_freesync_video_mode(mode_in, aconnector)) {
		timing_out->h_addressable = mode_in->hdisplay;
		timing_out->h_total = mode_in->htotal;
		timing_out->h_sync_width = mode_in->hsync_end - mode_in->hsync_start;
		timing_out->h_front_porch = mode_in->hsync_start - mode_in->hdisplay;
		timing_out->v_total = mode_in->vtotal;
		timing_out->v_addressable = mode_in->vdisplay;
		timing_out->v_front_porch = mode_in->vsync_start - mode_in->vdisplay;
		timing_out->v_sync_width = mode_in->vsync_end - mode_in->vsync_start;
		timing_out->pix_clk_100hz = mode_in->clock * 10;
	} else {
		timing_out->h_addressable = mode_in->crtc_hdisplay;
		timing_out->h_total = mode_in->crtc_htotal;
		timing_out->h_sync_width = mode_in->crtc_hsync_end - mode_in->crtc_hsync_start;
		timing_out->h_front_porch = mode_in->crtc_hsync_start - mode_in->crtc_hdisplay;
		timing_out->v_total = mode_in->crtc_vtotal;
		timing_out->v_addressable = mode_in->crtc_vdisplay;
		timing_out->v_front_porch = mode_in->crtc_vsync_start - mode_in->crtc_vdisplay;
		timing_out->v_sync_width = mode_in->crtc_vsync_end - mode_in->crtc_vsync_start;
		timing_out->pix_clk_100hz = mode_in->crtc_clock * 10;
	}

	timing_out->aspect_ratio = get_aspect_ratio(mode_in);

	stream->out_transfer_func.type = TF_TYPE_PREDEFINED;
	stream->out_transfer_func.tf = TRANSFER_FUNCTION_SRGB;
	if (stream->signal == SIGNAL_TYPE_HDMI_TYPE_A) {
		if (!adjust_colour_depth_from_display_info(timing_out, info) &&
		    drm_mode_is_420_also(info, mode_in) &&
		    timing_out->pixel_encoding != PIXEL_ENCODING_YCBCR420) {
			timing_out->pixel_encoding = PIXEL_ENCODING_YCBCR420;
			adjust_colour_depth_from_display_info(timing_out, info);
		}
	}

	stream->output_color_space = get_output_color_space(timing_out, connector_state);
	stream->content_type = get_output_content_type(connector_state);
}

static void fill_audio_info(struct audio_info *audio_info,
			    const struct drm_connector *drm_connector,
			    const struct dc_sink *dc_sink)
{
	int i = 0;
	int cea_revision = 0;
	const struct dc_edid_caps *edid_caps = &dc_sink->edid_caps;

	audio_info->manufacture_id = edid_caps->manufacturer_id;
	audio_info->product_id = edid_caps->product_id;

	cea_revision = drm_connector->display_info.cea_rev;

	strscpy(audio_info->display_name,
		edid_caps->display_name,
		AUDIO_INFO_DISPLAY_NAME_SIZE_IN_CHARS);

	if (cea_revision >= 3) {
		audio_info->mode_count = edid_caps->audio_mode_count;

		for (i = 0; i < audio_info->mode_count; ++i) {
			audio_info->modes[i].format_code =
					(enum audio_format_code)
					(edid_caps->audio_modes[i].format_code);
			audio_info->modes[i].channel_count =
					edid_caps->audio_modes[i].channel_count;
			audio_info->modes[i].sample_rates.all =
					edid_caps->audio_modes[i].sample_rate;
			audio_info->modes[i].sample_size =
					edid_caps->audio_modes[i].sample_size;
		}
	}

	audio_info->flags.all = edid_caps->speaker_flags;

	/* TODO: We only check for the progressive mode, check for interlace mode too */
	if (drm_connector->latency_present[0]) {
		audio_info->video_latency = drm_connector->video_latency[0];
		audio_info->audio_latency = drm_connector->audio_latency[0];
	}

	/* TODO: For DP, video and audio latency should be calculated from DPCD caps */

}

static void
copy_crtc_timing_for_drm_display_mode(const struct drm_display_mode *src_mode,
				      struct drm_display_mode *dst_mode)
{
	dst_mode->crtc_hdisplay = src_mode->crtc_hdisplay;
	dst_mode->crtc_vdisplay = src_mode->crtc_vdisplay;
	dst_mode->crtc_clock = src_mode->crtc_clock;
	dst_mode->crtc_hblank_start = src_mode->crtc_hblank_start;
	dst_mode->crtc_hblank_end = src_mode->crtc_hblank_end;
	dst_mode->crtc_hsync_start =  src_mode->crtc_hsync_start;
	dst_mode->crtc_hsync_end = src_mode->crtc_hsync_end;
	dst_mode->crtc_htotal = src_mode->crtc_htotal;
	dst_mode->crtc_hskew = src_mode->crtc_hskew;
	dst_mode->crtc_vblank_start = src_mode->crtc_vblank_start;
	dst_mode->crtc_vblank_end = src_mode->crtc_vblank_end;
	dst_mode->crtc_vsync_start = src_mode->crtc_vsync_start;
	dst_mode->crtc_vsync_end = src_mode->crtc_vsync_end;
	dst_mode->crtc_vtotal = src_mode->crtc_vtotal;
}

static void
decide_crtc_timing_for_drm_display_mode(struct drm_display_mode *drm_mode,
					const struct drm_display_mode *native_mode,
					bool scale_enabled)
{
	if (scale_enabled || (
	    native_mode->clock == drm_mode->clock &&
	    native_mode->htotal == drm_mode->htotal &&
	    native_mode->vtotal == drm_mode->vtotal)) {
		if (native_mode->crtc_clock)
			copy_crtc_timing_for_drm_display_mode(native_mode, drm_mode);
	} else {
		/* no scaling nor amdgpu inserted, no need to patch */
	}
}

static struct dc_sink *
create_fake_sink(struct dc_link *link)
{
	struct dc_sink_init_data sink_init_data = { 0 };
	struct dc_sink *sink = NULL;

	sink_init_data.link = link;
	sink_init_data.sink_signal = link->connector_signal;

	sink = dc_sink_create(&sink_init_data);
	if (!sink) {
		DRM_ERROR("Failed to create sink!\n");
		return NULL;
	}
	sink->sink_signal = SIGNAL_TYPE_VIRTUAL;

	return sink;
}

static void set_multisync_trigger_params(
		struct dc_stream_state *stream)
{
	struct dc_stream_state *master = NULL;

	if (stream->triggered_crtc_reset.enabled) {
		master = stream->triggered_crtc_reset.event_source;
		stream->triggered_crtc_reset.event =
			master->timing.flags.VSYNC_POSITIVE_POLARITY ?
			CRTC_EVENT_VSYNC_RISING : CRTC_EVENT_VSYNC_FALLING;
		stream->triggered_crtc_reset.delay = TRIGGER_DELAY_NEXT_PIXEL;
	}
}

static void set_master_stream(struct dc_stream_state *stream_set[],
			      int stream_count)
{
	int j, highest_rfr = 0, master_stream = 0;

	for (j = 0;  j < stream_count; j++) {
		if (stream_set[j] && stream_set[j]->triggered_crtc_reset.enabled) {
			int refresh_rate = 0;

			refresh_rate = (stream_set[j]->timing.pix_clk_100hz*100)/
				(stream_set[j]->timing.h_total*stream_set[j]->timing.v_total);
			if (refresh_rate > highest_rfr) {
				highest_rfr = refresh_rate;
				master_stream = j;
			}
		}
	}
	for (j = 0;  j < stream_count; j++) {
		if (stream_set[j])
			stream_set[j]->triggered_crtc_reset.event_source = stream_set[master_stream];
	}
}

static void dm_enable_per_frame_crtc_master_sync(struct dc_state *context)
{
	int i = 0;
	struct dc_stream_state *stream;

	if (context->stream_count < 2)
		return;
	for (i = 0; i < context->stream_count ; i++) {
		if (!context->streams[i])
			continue;
		/*
		 * TODO: add a function to read AMD VSDB bits and set
		 * crtc_sync_master.multi_sync_enabled flag
		 * For now it's set to false
		 */
	}

	set_master_stream(context->streams, context->stream_count);

	for (i = 0; i < context->stream_count ; i++) {
		stream = context->streams[i];

		if (!stream)
			continue;

		set_multisync_trigger_params(stream);
	}
}

/**
 * DOC: FreeSync Video
 *
 * When a userspace application wants to play a video, the content follows a
 * standard format definition that usually specifies the FPS for that format.
 * The below list illustrates some video format and the expected FPS,
 * respectively:
 *
 * - TV/NTSC (23.976 FPS)
 * - Cinema (24 FPS)
 * - TV/PAL (25 FPS)
 * - TV/NTSC (29.97 FPS)
 * - TV/NTSC (30 FPS)
 * - Cinema HFR (48 FPS)
 * - TV/PAL (50 FPS)
 * - Commonly used (60 FPS)
 * - Multiples of 24 (48,72,96 FPS)
 *
 * The list of standards video format is not huge and can be added to the
 * connector modeset list beforehand. With that, userspace can leverage
 * FreeSync to extends the front porch in order to attain the target refresh
 * rate. Such a switch will happen seamlessly, without screen blanking or
 * reprogramming of the output in any other way. If the userspace requests a
 * modesetting change compatible with FreeSync modes that only differ in the
 * refresh rate, DC will skip the full update and avoid blink during the
 * transition. For example, the video player can change the modesetting from
 * 60Hz to 30Hz for playing TV/NTSC content when it goes full screen without
 * causing any display blink. This same concept can be applied to a mode
 * setting change.
 */
static struct drm_display_mode *
get_highest_refresh_rate_mode(struct amdgpu_dm_connector *aconnector,
		bool use_probed_modes)
{
	struct drm_display_mode *m, *m_pref = NULL;
	u16 current_refresh, highest_refresh;
	struct list_head *list_head = use_probed_modes ?
		&aconnector->base.probed_modes :
		&aconnector->base.modes;

	if (aconnector->base.connector_type == DRM_MODE_CONNECTOR_WRITEBACK)
		return NULL;

	if (aconnector->freesync_vid_base.clock != 0)
		return &aconnector->freesync_vid_base;

	/* Find the preferred mode */
	list_for_each_entry(m, list_head, head) {
		if (m->type & DRM_MODE_TYPE_PREFERRED) {
			m_pref = m;
			break;
		}
	}

	if (!m_pref) {
		/* Probably an EDID with no preferred mode. Fallback to first entry */
		m_pref = list_first_entry_or_null(
				&aconnector->base.modes, struct drm_display_mode, head);
		if (!m_pref) {
			DRM_DEBUG_DRIVER("No preferred mode found in EDID\n");
			return NULL;
		}
	}

	highest_refresh = drm_mode_vrefresh(m_pref);

	/*
	 * Find the mode with highest refresh rate with same resolution.
	 * For some monitors, preferred mode is not the mode with highest
	 * supported refresh rate.
	 */
	list_for_each_entry(m, list_head, head) {
		current_refresh  = drm_mode_vrefresh(m);

		if (m->hdisplay == m_pref->hdisplay &&
		    m->vdisplay == m_pref->vdisplay &&
		    highest_refresh < current_refresh) {
			highest_refresh = current_refresh;
			m_pref = m;
		}
	}

	drm_mode_copy(&aconnector->freesync_vid_base, m_pref);
	return m_pref;
}

static bool is_freesync_video_mode(const struct drm_display_mode *mode,
		struct amdgpu_dm_connector *aconnector)
{
	struct drm_display_mode *high_mode;
	int timing_diff;

	high_mode = get_highest_refresh_rate_mode(aconnector, false);
	if (!high_mode || !mode)
		return false;

	timing_diff = high_mode->vtotal - mode->vtotal;

	if (high_mode->clock == 0 || high_mode->clock != mode->clock ||
	    high_mode->hdisplay != mode->hdisplay ||
	    high_mode->vdisplay != mode->vdisplay ||
	    high_mode->hsync_start != mode->hsync_start ||
	    high_mode->hsync_end != mode->hsync_end ||
	    high_mode->htotal != mode->htotal ||
	    high_mode->hskew != mode->hskew ||
	    high_mode->vscan != mode->vscan ||
	    high_mode->vsync_start - mode->vsync_start != timing_diff ||
	    high_mode->vsync_end - mode->vsync_end != timing_diff)
		return false;
	else
		return true;
}

#if defined(CONFIG_DRM_AMD_DC_FP)
static void update_dsc_caps(struct amdgpu_dm_connector *aconnector,
			    struct dc_sink *sink, struct dc_stream_state *stream,
			    struct dsc_dec_dpcd_caps *dsc_caps)
{
	stream->timing.flags.DSC = 0;
	dsc_caps->is_dsc_supported = false;

	if (aconnector->dc_link && (sink->sink_signal == SIGNAL_TYPE_DISPLAY_PORT ||
	    sink->sink_signal == SIGNAL_TYPE_EDP)) {
		if (sink->link->dpcd_caps.dongle_type == DISPLAY_DONGLE_NONE ||
			sink->link->dpcd_caps.dongle_type == DISPLAY_DONGLE_DP_HDMI_CONVERTER)
			dc_dsc_parse_dsc_dpcd(aconnector->dc_link->ctx->dc,
				aconnector->dc_link->dpcd_caps.dsc_caps.dsc_basic_caps.raw,
				aconnector->dc_link->dpcd_caps.dsc_caps.dsc_branch_decoder_caps.raw,
				dsc_caps);
	}
}

static void apply_dsc_policy_for_edp(struct amdgpu_dm_connector *aconnector,
				    struct dc_sink *sink, struct dc_stream_state *stream,
				    struct dsc_dec_dpcd_caps *dsc_caps,
				    uint32_t max_dsc_target_bpp_limit_override)
{
	const struct dc_link_settings *verified_link_cap = NULL;
	u32 link_bw_in_kbps;
	u32 edp_min_bpp_x16, edp_max_bpp_x16;
	struct dc *dc = sink->ctx->dc;
	struct dc_dsc_bw_range bw_range = {0};
	struct dc_dsc_config dsc_cfg = {0};
	struct dc_dsc_config_options dsc_options = {0};

	dc_dsc_get_default_config_option(dc, &dsc_options);
	dsc_options.max_target_bpp_limit_override_x16 = max_dsc_target_bpp_limit_override * 16;

	verified_link_cap = dc_link_get_link_cap(stream->link);
	link_bw_in_kbps = dc_link_bandwidth_kbps(stream->link, verified_link_cap);
	edp_min_bpp_x16 = 8 * 16;
	edp_max_bpp_x16 = 8 * 16;

	if (edp_max_bpp_x16 > dsc_caps->edp_max_bits_per_pixel)
		edp_max_bpp_x16 = dsc_caps->edp_max_bits_per_pixel;

	if (edp_max_bpp_x16 < edp_min_bpp_x16)
		edp_min_bpp_x16 = edp_max_bpp_x16;

	if (dc_dsc_compute_bandwidth_range(dc->res_pool->dscs[0],
				dc->debug.dsc_min_slice_height_override,
				edp_min_bpp_x16, edp_max_bpp_x16,
				dsc_caps,
				&stream->timing,
				dc_link_get_highest_encoding_format(aconnector->dc_link),
				&bw_range)) {

		if (bw_range.max_kbps < link_bw_in_kbps) {
			if (dc_dsc_compute_config(dc->res_pool->dscs[0],
					dsc_caps,
					&dsc_options,
					0,
					&stream->timing,
					dc_link_get_highest_encoding_format(aconnector->dc_link),
					&dsc_cfg)) {
				stream->timing.dsc_cfg = dsc_cfg;
				stream->timing.flags.DSC = 1;
				stream->timing.dsc_cfg.bits_per_pixel = edp_max_bpp_x16;
			}
			return;
		}
	}

	if (dc_dsc_compute_config(dc->res_pool->dscs[0],
				dsc_caps,
				&dsc_options,
				link_bw_in_kbps,
				&stream->timing,
				dc_link_get_highest_encoding_format(aconnector->dc_link),
				&dsc_cfg)) {
		stream->timing.dsc_cfg = dsc_cfg;
		stream->timing.flags.DSC = 1;
	}
}

static void apply_dsc_policy_for_stream(struct amdgpu_dm_connector *aconnector,
					struct dc_sink *sink, struct dc_stream_state *stream,
					struct dsc_dec_dpcd_caps *dsc_caps)
{
	struct drm_connector *drm_connector = &aconnector->base;
	u32 link_bandwidth_kbps;
	struct dc *dc = sink->ctx->dc;
	u32 max_supported_bw_in_kbps, timing_bw_in_kbps;
	u32 dsc_max_supported_bw_in_kbps;
	u32 max_dsc_target_bpp_limit_override =
		drm_connector->display_info.max_dsc_bpp;
	struct dc_dsc_config_options dsc_options = {0};

	dc_dsc_get_default_config_option(dc, &dsc_options);
	dsc_options.max_target_bpp_limit_override_x16 = max_dsc_target_bpp_limit_override * 16;

	link_bandwidth_kbps = dc_link_bandwidth_kbps(aconnector->dc_link,
							dc_link_get_link_cap(aconnector->dc_link));

	/* Set DSC policy according to dsc_clock_en */
	dc_dsc_policy_set_enable_dsc_when_not_needed(
		aconnector->dsc_settings.dsc_force_enable == DSC_CLK_FORCE_ENABLE);

	if (sink->sink_signal == SIGNAL_TYPE_EDP &&
	    !aconnector->dc_link->panel_config.dsc.disable_dsc_edp &&
	    dc->caps.edp_dsc_support && aconnector->dsc_settings.dsc_force_enable != DSC_CLK_FORCE_DISABLE) {

		apply_dsc_policy_for_edp(aconnector, sink, stream, dsc_caps, max_dsc_target_bpp_limit_override);

	} else if (sink->sink_signal == SIGNAL_TYPE_DISPLAY_PORT) {
		if (sink->link->dpcd_caps.dongle_type == DISPLAY_DONGLE_NONE) {
			if (dc_dsc_compute_config(aconnector->dc_link->ctx->dc->res_pool->dscs[0],
						dsc_caps,
						&dsc_options,
						link_bandwidth_kbps,
						&stream->timing,
						dc_link_get_highest_encoding_format(aconnector->dc_link),
						&stream->timing.dsc_cfg)) {
				stream->timing.flags.DSC = 1;
				DRM_DEBUG_DRIVER("%s: SST_DSC [%s] DSC is selected from SST RX\n",
							__func__, drm_connector->name);
			}
		} else if (sink->link->dpcd_caps.dongle_type == DISPLAY_DONGLE_DP_HDMI_CONVERTER) {
			timing_bw_in_kbps = dc_bandwidth_in_kbps_from_timing(&stream->timing,
					dc_link_get_highest_encoding_format(aconnector->dc_link));
			max_supported_bw_in_kbps = link_bandwidth_kbps;
			dsc_max_supported_bw_in_kbps = link_bandwidth_kbps;

			if (timing_bw_in_kbps > max_supported_bw_in_kbps &&
					max_supported_bw_in_kbps > 0 &&
					dsc_max_supported_bw_in_kbps > 0)
				if (dc_dsc_compute_config(aconnector->dc_link->ctx->dc->res_pool->dscs[0],
						dsc_caps,
						&dsc_options,
						dsc_max_supported_bw_in_kbps,
						&stream->timing,
						dc_link_get_highest_encoding_format(aconnector->dc_link),
						&stream->timing.dsc_cfg)) {
					stream->timing.flags.DSC = 1;
					DRM_DEBUG_DRIVER("%s: SST_DSC [%s] DSC is selected from DP-HDMI PCON\n",
									 __func__, drm_connector->name);
				}
		}
	}

	/* Overwrite the stream flag if DSC is enabled through debugfs */
	if (aconnector->dsc_settings.dsc_force_enable == DSC_CLK_FORCE_ENABLE)
		stream->timing.flags.DSC = 1;

	if (stream->timing.flags.DSC && aconnector->dsc_settings.dsc_num_slices_h)
		stream->timing.dsc_cfg.num_slices_h = aconnector->dsc_settings.dsc_num_slices_h;

	if (stream->timing.flags.DSC && aconnector->dsc_settings.dsc_num_slices_v)
		stream->timing.dsc_cfg.num_slices_v = aconnector->dsc_settings.dsc_num_slices_v;

	if (stream->timing.flags.DSC && aconnector->dsc_settings.dsc_bits_per_pixel)
		stream->timing.dsc_cfg.bits_per_pixel = aconnector->dsc_settings.dsc_bits_per_pixel;
}
#endif

static struct dc_stream_state *
create_stream_for_sink(struct drm_connector *connector,
		       const struct drm_display_mode *drm_mode,
		       const struct dm_connector_state *dm_state,
		       const struct dc_stream_state *old_stream,
		       int requested_bpc)
{
	struct amdgpu_dm_connector *aconnector = NULL;
	struct drm_display_mode *preferred_mode = NULL;
	const struct drm_connector_state *con_state = &dm_state->base;
	struct dc_stream_state *stream = NULL;
	struct drm_display_mode mode;
	struct drm_display_mode saved_mode;
	struct drm_display_mode *freesync_mode = NULL;
	bool native_mode_found = false;
	bool recalculate_timing = false;
	bool scale = dm_state->scaling != RMX_OFF;
	int mode_refresh;
	int preferred_refresh = 0;
	enum color_transfer_func tf = TRANSFER_FUNC_UNKNOWN;
#if defined(CONFIG_DRM_AMD_DC_FP)
	struct dsc_dec_dpcd_caps dsc_caps;
#endif
	struct dc_link *link = NULL;
	struct dc_sink *sink = NULL;

	drm_mode_init(&mode, drm_mode);
	memset(&saved_mode, 0, sizeof(saved_mode));

	if (connector == NULL) {
		DRM_ERROR("connector is NULL!\n");
		return stream;
	}

	if (connector->connector_type != DRM_MODE_CONNECTOR_WRITEBACK) {
		aconnector = NULL;
		aconnector = to_amdgpu_dm_connector(connector);
		link = aconnector->dc_link;
	} else {
		struct drm_writeback_connector *wbcon = NULL;
		struct amdgpu_dm_wb_connector *dm_wbcon = NULL;

		wbcon = drm_connector_to_writeback(connector);
		dm_wbcon = to_amdgpu_dm_wb_connector(wbcon);
		link = dm_wbcon->link;
	}

	if (!aconnector || !aconnector->dc_sink) {
		sink = create_fake_sink(link);
		if (!sink)
			return stream;

	} else {
		sink = aconnector->dc_sink;
		dc_sink_retain(sink);
	}

	stream = dc_create_stream_for_sink(sink);

	if (stream == NULL) {
		DRM_ERROR("Failed to create stream for sink!\n");
		goto finish;
	}

	/* We leave this NULL for writeback connectors */
	stream->dm_stream_context = aconnector;

	stream->timing.flags.LTE_340MCSC_SCRAMBLE =
		connector->display_info.hdmi.scdc.scrambling.low_rates;

	list_for_each_entry(preferred_mode, &connector->modes, head) {
		/* Search for preferred mode */
		if (preferred_mode->type & DRM_MODE_TYPE_PREFERRED) {
			native_mode_found = true;
			break;
		}
	}
	if (!native_mode_found)
		preferred_mode = list_first_entry_or_null(
				&connector->modes,
				struct drm_display_mode,
				head);

	mode_refresh = drm_mode_vrefresh(&mode);

	if (preferred_mode == NULL) {
		/*
		 * This may not be an error, the use case is when we have no
		 * usermode calls to reset and set mode upon hotplug. In this
		 * case, we call set mode ourselves to restore the previous mode
		 * and the modelist may not be filled in time.
		 */
		DRM_DEBUG_DRIVER("No preferred mode found\n");
	} else if (aconnector) {
		recalculate_timing = amdgpu_freesync_vid_mode &&
				 is_freesync_video_mode(&mode, aconnector);
		if (recalculate_timing) {
			freesync_mode = get_highest_refresh_rate_mode(aconnector, false);
			drm_mode_copy(&saved_mode, &mode);
			saved_mode.picture_aspect_ratio = mode.picture_aspect_ratio;
			drm_mode_copy(&mode, freesync_mode);
			mode.picture_aspect_ratio = saved_mode.picture_aspect_ratio;
		} else {
			decide_crtc_timing_for_drm_display_mode(
					&mode, preferred_mode, scale);

			preferred_refresh = drm_mode_vrefresh(preferred_mode);
		}
	}

	if (recalculate_timing)
		drm_mode_set_crtcinfo(&saved_mode, 0);

	/*
	 * If scaling is enabled and refresh rate didn't change
	 * we copy the vic and polarities of the old timings
	 */
	if (!scale || mode_refresh != preferred_refresh)
		fill_stream_properties_from_drm_display_mode(
			stream, &mode, connector, con_state, NULL,
			requested_bpc);
	else
		fill_stream_properties_from_drm_display_mode(
			stream, &mode, connector, con_state, old_stream,
			requested_bpc);

	/* The rest isn't needed for writeback connectors */
	if (!aconnector)
		goto finish;

	if (aconnector->timing_changed) {
		drm_dbg(aconnector->base.dev,
			"overriding timing for automated test, bpc %d, changing to %d\n",
			stream->timing.display_color_depth,
			aconnector->timing_requested->display_color_depth);
		stream->timing = *aconnector->timing_requested;
	}

#if defined(CONFIG_DRM_AMD_DC_FP)
	/* SST DSC determination policy */
	update_dsc_caps(aconnector, sink, stream, &dsc_caps);
	if (aconnector->dsc_settings.dsc_force_enable != DSC_CLK_FORCE_DISABLE && dsc_caps.is_dsc_supported)
		apply_dsc_policy_for_stream(aconnector, sink, stream, &dsc_caps);
#endif

	update_stream_scaling_settings(&mode, dm_state, stream);

	fill_audio_info(
		&stream->audio_info,
		connector,
		sink);

	update_stream_signal(stream, sink);

	if (stream->signal == SIGNAL_TYPE_HDMI_TYPE_A)
		mod_build_hf_vsif_infopacket(stream, &stream->vsp_infopacket);

	if (stream->signal == SIGNAL_TYPE_DISPLAY_PORT ||
	    stream->signal == SIGNAL_TYPE_DISPLAY_PORT_MST ||
	    stream->signal == SIGNAL_TYPE_EDP) {
		const struct dc_edid_caps *edid_caps;
		unsigned int disable_colorimetry = 0;

		if (aconnector->dc_sink) {
			edid_caps = &aconnector->dc_sink->edid_caps;
			disable_colorimetry = edid_caps->panel_patch.disable_colorimetry;
		}

		//
		// should decide stream support vsc sdp colorimetry capability
		// before building vsc info packet
		//
		stream->use_vsc_sdp_for_colorimetry = stream->link->dpcd_caps.dpcd_rev.raw >= 0x14 &&
						      stream->link->dpcd_caps.dprx_feature.bits.VSC_SDP_COLORIMETRY_SUPPORTED &&
						      !disable_colorimetry;

		if (stream->out_transfer_func.tf == TRANSFER_FUNCTION_GAMMA22)
			tf = TRANSFER_FUNC_GAMMA_22;
		mod_build_vsc_infopacket(stream, &stream->vsc_infopacket, stream->output_color_space, tf);
		aconnector->sr_skip_count = AMDGPU_DM_PSR_ENTRY_DELAY;

	}
finish:
	dc_sink_release(sink);

	return stream;
}

static enum drm_connector_status
amdgpu_dm_connector_detect(struct drm_connector *connector, bool force)
{
	bool connected;
	struct amdgpu_dm_connector *aconnector = to_amdgpu_dm_connector(connector);

	/*
	 * Notes:
	 * 1. This interface is NOT called in context of HPD irq.
	 * 2. This interface *is called* in context of user-mode ioctl. Which
	 * makes it a bad place for *any* MST-related activity.
	 */

	if (aconnector->base.force == DRM_FORCE_UNSPECIFIED &&
	    !aconnector->fake_enable)
		connected = (aconnector->dc_sink != NULL);
	else
		connected = (aconnector->base.force == DRM_FORCE_ON ||
				aconnector->base.force == DRM_FORCE_ON_DIGITAL);

	update_subconnector_property(aconnector);

	return (connected ? connector_status_connected :
			connector_status_disconnected);
}

int amdgpu_dm_connector_atomic_set_property(struct drm_connector *connector,
					    struct drm_connector_state *connector_state,
					    struct drm_property *property,
					    uint64_t val)
{
	struct drm_device *dev = connector->dev;
	struct amdgpu_device *adev = drm_to_adev(dev);
	struct dm_connector_state *dm_old_state =
		to_dm_connector_state(connector->state);
	struct dm_connector_state *dm_new_state =
		to_dm_connector_state(connector_state);

	int ret = -EINVAL;

	if (property == dev->mode_config.scaling_mode_property) {
		enum amdgpu_rmx_type rmx_type;

		switch (val) {
		case DRM_MODE_SCALE_CENTER:
			rmx_type = RMX_CENTER;
			break;
		case DRM_MODE_SCALE_ASPECT:
			rmx_type = RMX_ASPECT;
			break;
		case DRM_MODE_SCALE_FULLSCREEN:
			rmx_type = RMX_FULL;
			break;
		case DRM_MODE_SCALE_NONE:
		default:
			rmx_type = RMX_OFF;
			break;
		}

		if (dm_old_state->scaling == rmx_type)
			return 0;

		dm_new_state->scaling = rmx_type;
		ret = 0;
	} else if (property == adev->mode_info.underscan_hborder_property) {
		dm_new_state->underscan_hborder = val;
		ret = 0;
	} else if (property == adev->mode_info.underscan_vborder_property) {
		dm_new_state->underscan_vborder = val;
		ret = 0;
	} else if (property == adev->mode_info.underscan_property) {
		dm_new_state->underscan_enable = val;
		ret = 0;
	}

	return ret;
}

int amdgpu_dm_connector_atomic_get_property(struct drm_connector *connector,
					    const struct drm_connector_state *state,
					    struct drm_property *property,
					    uint64_t *val)
{
	struct drm_device *dev = connector->dev;
	struct amdgpu_device *adev = drm_to_adev(dev);
	struct dm_connector_state *dm_state =
		to_dm_connector_state(state);
	int ret = -EINVAL;

	if (property == dev->mode_config.scaling_mode_property) {
		switch (dm_state->scaling) {
		case RMX_CENTER:
			*val = DRM_MODE_SCALE_CENTER;
			break;
		case RMX_ASPECT:
			*val = DRM_MODE_SCALE_ASPECT;
			break;
		case RMX_FULL:
			*val = DRM_MODE_SCALE_FULLSCREEN;
			break;
		case RMX_OFF:
		default:
			*val = DRM_MODE_SCALE_NONE;
			break;
		}
		ret = 0;
	} else if (property == adev->mode_info.underscan_hborder_property) {
		*val = dm_state->underscan_hborder;
		ret = 0;
	} else if (property == adev->mode_info.underscan_vborder_property) {
		*val = dm_state->underscan_vborder;
		ret = 0;
	} else if (property == adev->mode_info.underscan_property) {
		*val = dm_state->underscan_enable;
		ret = 0;
	}

	return ret;
}

/**
 * DOC: panel power savings
 *
 * The display manager allows you to set your desired **panel power savings**
 * level (between 0-4, with 0 representing off), e.g. using the following::
 *
 *   # echo 3 > /sys/class/drm/card0-eDP-1/amdgpu/panel_power_savings
 *
 * Modifying this value can have implications on color accuracy, so tread
 * carefully.
 */

static ssize_t panel_power_savings_show(struct device *device,
					struct device_attribute *attr,
					char *buf)
{
	struct drm_connector *connector = dev_get_drvdata(device);
	struct drm_device *dev = connector->dev;
	u8 val;

	drm_modeset_lock(&dev->mode_config.connection_mutex, NULL);
	val = to_dm_connector_state(connector->state)->abm_level ==
		ABM_LEVEL_IMMEDIATE_DISABLE ? 0 :
		to_dm_connector_state(connector->state)->abm_level;
	drm_modeset_unlock(&dev->mode_config.connection_mutex);

	return sysfs_emit(buf, "%u\n", val);
}

static ssize_t panel_power_savings_store(struct device *device,
					 struct device_attribute *attr,
					 const char *buf, size_t count)
{
	struct drm_connector *connector = dev_get_drvdata(device);
	struct drm_device *dev = connector->dev;
	long val;
	int ret;

	ret = kstrtol(buf, 0, &val);

	if (ret)
		return ret;

	if (val < 0 || val > 4)
		return -EINVAL;

	drm_modeset_lock(&dev->mode_config.connection_mutex, NULL);
	to_dm_connector_state(connector->state)->abm_level = val ?:
		ABM_LEVEL_IMMEDIATE_DISABLE;
	drm_modeset_unlock(&dev->mode_config.connection_mutex);

	drm_kms_helper_hotplug_event(dev);

	return count;
}

static DEVICE_ATTR_RW(panel_power_savings);

static struct attribute *amdgpu_attrs[] = {
	&dev_attr_panel_power_savings.attr,
	NULL
};

static const struct attribute_group amdgpu_group = {
	.name = "amdgpu",
	.attrs = amdgpu_attrs
};

static bool
amdgpu_dm_should_create_sysfs(struct amdgpu_dm_connector *amdgpu_dm_connector)
{
	if (amdgpu_dm_abm_level >= 0)
		return false;

	if (amdgpu_dm_connector->base.connector_type != DRM_MODE_CONNECTOR_eDP)
		return false;

	/* check for OLED panels */
	if (amdgpu_dm_connector->bl_idx >= 0) {
		struct drm_device *drm = amdgpu_dm_connector->base.dev;
		struct amdgpu_display_manager *dm = &drm_to_adev(drm)->dm;
		struct amdgpu_dm_backlight_caps *caps;

		caps = &dm->backlight_caps[amdgpu_dm_connector->bl_idx];
		if (caps->aux_support)
			return false;
	}

	return true;
}

static void amdgpu_dm_connector_unregister(struct drm_connector *connector)
{
	struct amdgpu_dm_connector *amdgpu_dm_connector = to_amdgpu_dm_connector(connector);

	if (amdgpu_dm_should_create_sysfs(amdgpu_dm_connector))
		sysfs_remove_group(&connector->kdev->kobj, &amdgpu_group);

	cec_notifier_conn_unregister(amdgpu_dm_connector->notifier);
	drm_dp_aux_unregister(&amdgpu_dm_connector->dm_dp_aux.aux);
}

static void amdgpu_dm_connector_destroy(struct drm_connector *connector)
{
	struct amdgpu_dm_connector *aconnector = to_amdgpu_dm_connector(connector);
	struct amdgpu_device *adev = drm_to_adev(connector->dev);
	struct amdgpu_display_manager *dm = &adev->dm;

	/*
	 * Call only if mst_mgr was initialized before since it's not done
	 * for all connector types.
	 */
	if (aconnector->mst_mgr.dev)
		drm_dp_mst_topology_mgr_destroy(&aconnector->mst_mgr);

	if (aconnector->bl_idx != -1) {
		backlight_device_unregister(dm->backlight_dev[aconnector->bl_idx]);
		dm->backlight_dev[aconnector->bl_idx] = NULL;
	}

	if (aconnector->dc_em_sink)
		dc_sink_release(aconnector->dc_em_sink);
	aconnector->dc_em_sink = NULL;
	if (aconnector->dc_sink)
		dc_sink_release(aconnector->dc_sink);
	aconnector->dc_sink = NULL;

	drm_dp_cec_unregister_connector(&aconnector->dm_dp_aux.aux);
	drm_connector_unregister(connector);
	drm_connector_cleanup(connector);
	if (aconnector->i2c) {
		i2c_del_adapter(&aconnector->i2c->base);
		kfree(aconnector->i2c);
	}
	kfree(aconnector->dm_dp_aux.aux.name);

	kfree(connector);
}

void amdgpu_dm_connector_funcs_reset(struct drm_connector *connector)
{
	struct dm_connector_state *state =
		to_dm_connector_state(connector->state);

	if (connector->state)
		__drm_atomic_helper_connector_destroy_state(connector->state);

	kfree(state);

	state = kzalloc(sizeof(*state), GFP_KERNEL);

	if (state) {
		state->scaling = RMX_OFF;
		state->underscan_enable = false;
		state->underscan_hborder = 0;
		state->underscan_vborder = 0;
		state->base.max_requested_bpc = 8;
		state->vcpi_slots = 0;
		state->pbn = 0;

		if (connector->connector_type == DRM_MODE_CONNECTOR_eDP) {
			if (amdgpu_dm_abm_level <= 0)
				state->abm_level = ABM_LEVEL_IMMEDIATE_DISABLE;
			else
				state->abm_level = amdgpu_dm_abm_level;
		}

		__drm_atomic_helper_connector_reset(connector, &state->base);
	}
}

struct drm_connector_state *
amdgpu_dm_connector_atomic_duplicate_state(struct drm_connector *connector)
{
	struct dm_connector_state *state =
		to_dm_connector_state(connector->state);

	struct dm_connector_state *new_state =
			kmemdup(state, sizeof(*state), GFP_KERNEL);

	if (!new_state)
		return NULL;

	__drm_atomic_helper_connector_duplicate_state(connector, &new_state->base);

	new_state->freesync_capable = state->freesync_capable;
	new_state->abm_level = state->abm_level;
	new_state->scaling = state->scaling;
	new_state->underscan_enable = state->underscan_enable;
	new_state->underscan_hborder = state->underscan_hborder;
	new_state->underscan_vborder = state->underscan_vborder;
	new_state->vcpi_slots = state->vcpi_slots;
	new_state->pbn = state->pbn;
	return &new_state->base;
}

static int
amdgpu_dm_connector_late_register(struct drm_connector *connector)
{
	struct amdgpu_dm_connector *amdgpu_dm_connector =
		to_amdgpu_dm_connector(connector);
	int r;

	if (amdgpu_dm_should_create_sysfs(amdgpu_dm_connector)) {
		r = sysfs_create_group(&connector->kdev->kobj,
				       &amdgpu_group);
		if (r)
			return r;
	}

	amdgpu_dm_register_backlight_device(amdgpu_dm_connector);

	if ((connector->connector_type == DRM_MODE_CONNECTOR_DisplayPort) ||
	    (connector->connector_type == DRM_MODE_CONNECTOR_eDP)) {
		amdgpu_dm_connector->dm_dp_aux.aux.dev = connector->kdev;
		r = drm_dp_aux_register(&amdgpu_dm_connector->dm_dp_aux.aux);
		if (r)
			return r;
	}

#if defined(CONFIG_DEBUG_FS)
	connector_debugfs_init(amdgpu_dm_connector);
#endif

	return 0;
}

static void amdgpu_dm_connector_funcs_force(struct drm_connector *connector)
{
	struct amdgpu_dm_connector *aconnector = to_amdgpu_dm_connector(connector);
	struct dc_link *dc_link = aconnector->dc_link;
	struct dc_sink *dc_em_sink = aconnector->dc_em_sink;
	const struct drm_edid *drm_edid;
	struct i2c_adapter *ddc;

	if (dc_link && dc_link->aux_mode)
		ddc = &aconnector->dm_dp_aux.aux.ddc;
	else
		ddc = &aconnector->i2c->base;

	drm_edid = drm_edid_read_ddc(connector, ddc);
	drm_edid_connector_update(connector, drm_edid);
	if (!drm_edid) {
		DRM_ERROR("No EDID found on connector: %s.\n", connector->name);
		return;
	}

	aconnector->drm_edid = drm_edid;
	/* Update emulated (virtual) sink's EDID */
	if (dc_em_sink && dc_link) {
		// FIXME: Get rid of drm_edid_raw()
		const struct edid *edid = drm_edid_raw(drm_edid);

		memset(&dc_em_sink->edid_caps, 0, sizeof(struct dc_edid_caps));
		memmove(dc_em_sink->dc_edid.raw_edid, edid,
			(edid->extensions + 1) * EDID_LENGTH);
		dm_helpers_parse_edid_caps(
			dc_link,
			&dc_em_sink->dc_edid,
			&dc_em_sink->edid_caps);
	}
}

static const struct drm_connector_funcs amdgpu_dm_connector_funcs = {
	.reset = amdgpu_dm_connector_funcs_reset,
	.detect = amdgpu_dm_connector_detect,
	.fill_modes = drm_helper_probe_single_connector_modes,
	.destroy = amdgpu_dm_connector_destroy,
	.atomic_duplicate_state = amdgpu_dm_connector_atomic_duplicate_state,
	.atomic_destroy_state = drm_atomic_helper_connector_destroy_state,
	.atomic_set_property = amdgpu_dm_connector_atomic_set_property,
	.atomic_get_property = amdgpu_dm_connector_atomic_get_property,
	.late_register = amdgpu_dm_connector_late_register,
	.early_unregister = amdgpu_dm_connector_unregister,
	.force = amdgpu_dm_connector_funcs_force
};

static int get_modes(struct drm_connector *connector)
{
	return amdgpu_dm_connector_get_modes(connector);
}

static void create_eml_sink(struct amdgpu_dm_connector *aconnector)
{
	struct drm_connector *connector = &aconnector->base;
	struct dc_link *dc_link = aconnector->dc_link;
	struct dc_sink_init_data init_params = {
			.link = aconnector->dc_link,
			.sink_signal = SIGNAL_TYPE_VIRTUAL
	};
	const struct drm_edid *drm_edid;
	const struct edid *edid;
	struct i2c_adapter *ddc;

	if (dc_link && dc_link->aux_mode)
		ddc = &aconnector->dm_dp_aux.aux.ddc;
	else
		ddc = &aconnector->i2c->base;

	drm_edid = drm_edid_read_ddc(connector, ddc);
	drm_edid_connector_update(connector, drm_edid);
	if (!drm_edid) {
		DRM_ERROR("No EDID found on connector: %s.\n", connector->name);
		return;
	}

	if (connector->display_info.is_hdmi)
		init_params.sink_signal = SIGNAL_TYPE_HDMI_TYPE_A;

	aconnector->drm_edid = drm_edid;

	edid = drm_edid_raw(drm_edid); // FIXME: Get rid of drm_edid_raw()
	aconnector->dc_em_sink = dc_link_add_remote_sink(
		aconnector->dc_link,
		(uint8_t *)edid,
		(edid->extensions + 1) * EDID_LENGTH,
		&init_params);

	if (aconnector->base.force == DRM_FORCE_ON) {
		aconnector->dc_sink = aconnector->dc_link->local_sink ?
		aconnector->dc_link->local_sink :
		aconnector->dc_em_sink;
		if (aconnector->dc_sink)
			dc_sink_retain(aconnector->dc_sink);
	}
}

static void handle_edid_mgmt(struct amdgpu_dm_connector *aconnector)
{
	struct dc_link *link = (struct dc_link *)aconnector->dc_link;

	/*
	 * In case of headless boot with force on for DP managed connector
	 * Those settings have to be != 0 to get initial modeset
	 */
	if (link->connector_signal == SIGNAL_TYPE_DISPLAY_PORT) {
		link->verified_link_cap.lane_count = LANE_COUNT_FOUR;
		link->verified_link_cap.link_rate = LINK_RATE_HIGH2;
	}

	create_eml_sink(aconnector);
}

static enum dc_status dm_validate_stream_and_context(struct dc *dc,
						struct dc_stream_state *stream)
{
	enum dc_status dc_result = DC_ERROR_UNEXPECTED;
	struct dc_plane_state *dc_plane_state = NULL;
	struct dc_state *dc_state = NULL;

	if (!stream)
		goto cleanup;

	dc_plane_state = dc_create_plane_state(dc);
	if (!dc_plane_state)
		goto cleanup;

	dc_state = dc_state_create(dc, NULL);
	if (!dc_state)
		goto cleanup;

	/* populate stream to plane */
	dc_plane_state->src_rect.height  = stream->src.height;
	dc_plane_state->src_rect.width   = stream->src.width;
	dc_plane_state->dst_rect.height  = stream->src.height;
	dc_plane_state->dst_rect.width   = stream->src.width;
	dc_plane_state->clip_rect.height = stream->src.height;
	dc_plane_state->clip_rect.width  = stream->src.width;
	dc_plane_state->plane_size.surface_pitch = ((stream->src.width + 255) / 256) * 256;
	dc_plane_state->plane_size.surface_size.height = stream->src.height;
	dc_plane_state->plane_size.surface_size.width  = stream->src.width;
	dc_plane_state->plane_size.chroma_size.height  = stream->src.height;
	dc_plane_state->plane_size.chroma_size.width   = stream->src.width;
	dc_plane_state->format = SURFACE_PIXEL_FORMAT_GRPH_ARGB8888;
	dc_plane_state->tiling_info.gfx9.swizzle = DC_SW_UNKNOWN;
	dc_plane_state->rotation = ROTATION_ANGLE_0;
	dc_plane_state->is_tiling_rotated = false;
	dc_plane_state->tiling_info.gfx8.array_mode = DC_ARRAY_LINEAR_GENERAL;

	dc_result = dc_validate_stream(dc, stream);
	if (dc_result == DC_OK)
		dc_result = dc_validate_plane(dc, dc_plane_state);

	if (dc_result == DC_OK)
		dc_result = dc_state_add_stream(dc, dc_state, stream);

	if (dc_result == DC_OK && !dc_state_add_plane(
						dc,
						stream,
						dc_plane_state,
						dc_state))
		dc_result = DC_FAIL_ATTACH_SURFACES;

	if (dc_result == DC_OK)
		dc_result = dc_validate_global_state(dc, dc_state, true);

cleanup:
	if (dc_state)
		dc_state_release(dc_state);

	if (dc_plane_state)
		dc_plane_state_release(dc_plane_state);

	return dc_result;
}

struct dc_stream_state *
create_validate_stream_for_sink(struct drm_connector *connector,
				const struct drm_display_mode *drm_mode,
				const struct dm_connector_state *dm_state,
				const struct dc_stream_state *old_stream)
{
	struct amdgpu_dm_connector *aconnector = NULL;
	struct amdgpu_device *adev = drm_to_adev(connector->dev);
	struct dc_stream_state *stream;
	const struct drm_connector_state *drm_state = dm_state ? &dm_state->base : NULL;
	int requested_bpc = drm_state ? drm_state->max_requested_bpc : 8;
	enum dc_status dc_result = DC_OK;
	uint8_t bpc_limit = 6;

	if (!dm_state)
		return NULL;

	if (connector->connector_type != DRM_MODE_CONNECTOR_WRITEBACK)
		aconnector = to_amdgpu_dm_connector(connector);

	if (aconnector &&
	    (aconnector->dc_link->connector_signal == SIGNAL_TYPE_HDMI_TYPE_A ||
	     aconnector->dc_link->dpcd_caps.dongle_type == DISPLAY_DONGLE_DP_HDMI_CONVERTER))
		bpc_limit = 8;

	do {
		stream = create_stream_for_sink(connector, drm_mode,
						dm_state, old_stream,
						requested_bpc);
		if (stream == NULL) {
			DRM_ERROR("Failed to create stream for sink!\n");
			break;
		}

		dc_result = dc_validate_stream(adev->dm.dc, stream);

		if (!aconnector) /* writeback connector */
			return stream;

		if (dc_result == DC_OK && stream->signal == SIGNAL_TYPE_DISPLAY_PORT_MST)
			dc_result = dm_dp_mst_is_port_support_mode(aconnector, stream);

		if (dc_result == DC_OK)
			dc_result = dm_validate_stream_and_context(adev->dm.dc, stream);

		if (dc_result != DC_OK) {
			DRM_DEBUG_KMS("Mode %dx%d (clk %d) pixel_encoding:%s color_depth:%s failed validation -- %s\n",
				      drm_mode->hdisplay,
				      drm_mode->vdisplay,
				      drm_mode->clock,
				      dc_pixel_encoding_to_str(stream->timing.pixel_encoding),
				      dc_color_depth_to_str(stream->timing.display_color_depth),
				      dc_status_to_str(dc_result));

			dc_stream_release(stream);
			stream = NULL;
			requested_bpc -= 2; /* lower bpc to retry validation */
		}

	} while (stream == NULL && requested_bpc >= bpc_limit);

	if ((dc_result == DC_FAIL_ENC_VALIDATE ||
	     dc_result == DC_EXCEED_DONGLE_CAP) &&
	     !aconnector->force_yuv420_output) {
		DRM_DEBUG_KMS("%s:%d Retry forcing yuv420 encoding\n",
				     __func__, __LINE__);

		aconnector->force_yuv420_output = true;
		stream = create_validate_stream_for_sink(connector, drm_mode,
						dm_state, old_stream);
		aconnector->force_yuv420_output = false;
	}

	return stream;
}

enum drm_mode_status amdgpu_dm_connector_mode_valid(struct drm_connector *connector,
				   const struct drm_display_mode *mode)
{
	int result = MODE_ERROR;
	struct dc_sink *dc_sink;
	struct drm_display_mode *test_mode;
	/* TODO: Unhardcode stream count */
	struct dc_stream_state *stream;
	/* we always have an amdgpu_dm_connector here since we got
	 * here via the amdgpu_dm_connector_helper_funcs
	 */
	struct amdgpu_dm_connector *aconnector = to_amdgpu_dm_connector(connector);

	if ((mode->flags & DRM_MODE_FLAG_INTERLACE) ||
			(mode->flags & DRM_MODE_FLAG_DBLSCAN))
		return result;

	/*
	 * Only run this the first time mode_valid is called to initilialize
	 * EDID mgmt
	 */
	if (aconnector->base.force != DRM_FORCE_UNSPECIFIED &&
		!aconnector->dc_em_sink)
		handle_edid_mgmt(aconnector);

	dc_sink = to_amdgpu_dm_connector(connector)->dc_sink;

	if (dc_sink == NULL && aconnector->base.force != DRM_FORCE_ON_DIGITAL &&
				aconnector->base.force != DRM_FORCE_ON) {
		DRM_ERROR("dc_sink is NULL!\n");
		goto fail;
	}

	test_mode = drm_mode_duplicate(connector->dev, mode);
	if (!test_mode)
		goto fail;

	drm_mode_set_crtcinfo(test_mode, 0);

<<<<<<< HEAD
	stream = create_validate_stream_for_sink(connector, mode,
=======
	stream = create_validate_stream_for_sink(connector, test_mode,
>>>>>>> fc85704c
						 to_dm_connector_state(connector->state),
						 NULL);
	drm_mode_destroy(connector->dev, test_mode);
	if (stream) {
		dc_stream_release(stream);
		result = MODE_OK;
	}

fail:
	/* TODO: error handling*/
	return result;
}

static int fill_hdr_info_packet(const struct drm_connector_state *state,
				struct dc_info_packet *out)
{
	struct hdmi_drm_infoframe frame;
	unsigned char buf[30]; /* 26 + 4 */
	ssize_t len;
	int ret, i;

	memset(out, 0, sizeof(*out));

	if (!state->hdr_output_metadata)
		return 0;

	ret = drm_hdmi_infoframe_set_hdr_metadata(&frame, state);
	if (ret)
		return ret;

	len = hdmi_drm_infoframe_pack_only(&frame, buf, sizeof(buf));
	if (len < 0)
		return (int)len;

	/* Static metadata is a fixed 26 bytes + 4 byte header. */
	if (len != 30)
		return -EINVAL;

	/* Prepare the infopacket for DC. */
	switch (state->connector->connector_type) {
	case DRM_MODE_CONNECTOR_HDMIA:
		out->hb0 = 0x87; /* type */
		out->hb1 = 0x01; /* version */
		out->hb2 = 0x1A; /* length */
		out->sb[0] = buf[3]; /* checksum */
		i = 1;
		break;

	case DRM_MODE_CONNECTOR_DisplayPort:
	case DRM_MODE_CONNECTOR_eDP:
		out->hb0 = 0x00; /* sdp id, zero */
		out->hb1 = 0x87; /* type */
		out->hb2 = 0x1D; /* payload len - 1 */
		out->hb3 = (0x13 << 2); /* sdp version */
		out->sb[0] = 0x01; /* version */
		out->sb[1] = 0x1A; /* length */
		i = 2;
		break;

	default:
		return -EINVAL;
	}

	memcpy(&out->sb[i], &buf[4], 26);
	out->valid = true;

	print_hex_dump(KERN_DEBUG, "HDR SB:", DUMP_PREFIX_NONE, 16, 1, out->sb,
		       sizeof(out->sb), false);

	return 0;
}

static int
amdgpu_dm_connector_atomic_check(struct drm_connector *conn,
				 struct drm_atomic_state *state)
{
	struct drm_connector_state *new_con_state =
		drm_atomic_get_new_connector_state(state, conn);
	struct drm_connector_state *old_con_state =
		drm_atomic_get_old_connector_state(state, conn);
	struct drm_crtc *crtc = new_con_state->crtc;
	struct drm_crtc_state *new_crtc_state;
	struct amdgpu_dm_connector *aconn = to_amdgpu_dm_connector(conn);
	int ret;

	trace_amdgpu_dm_connector_atomic_check(new_con_state);

	if (conn->connector_type == DRM_MODE_CONNECTOR_DisplayPort) {
		ret = drm_dp_mst_root_conn_atomic_check(new_con_state, &aconn->mst_mgr);
		if (ret < 0)
			return ret;
	}

	if (!crtc)
		return 0;

	if (new_con_state->colorspace != old_con_state->colorspace) {
		new_crtc_state = drm_atomic_get_crtc_state(state, crtc);
		if (IS_ERR(new_crtc_state))
			return PTR_ERR(new_crtc_state);

		new_crtc_state->mode_changed = true;
	}

	if (new_con_state->content_type != old_con_state->content_type) {
		new_crtc_state = drm_atomic_get_crtc_state(state, crtc);
		if (IS_ERR(new_crtc_state))
			return PTR_ERR(new_crtc_state);

		new_crtc_state->mode_changed = true;
	}

	if (!drm_connector_atomic_hdr_metadata_equal(old_con_state, new_con_state)) {
		struct dc_info_packet hdr_infopacket;

		ret = fill_hdr_info_packet(new_con_state, &hdr_infopacket);
		if (ret)
			return ret;

		new_crtc_state = drm_atomic_get_crtc_state(state, crtc);
		if (IS_ERR(new_crtc_state))
			return PTR_ERR(new_crtc_state);

		/*
		 * DC considers the stream backends changed if the
		 * static metadata changes. Forcing the modeset also
		 * gives a simple way for userspace to switch from
		 * 8bpc to 10bpc when setting the metadata to enter
		 * or exit HDR.
		 *
		 * Changing the static metadata after it's been
		 * set is permissible, however. So only force a
		 * modeset if we're entering or exiting HDR.
		 */
		new_crtc_state->mode_changed = new_crtc_state->mode_changed ||
			!old_con_state->hdr_output_metadata ||
			!new_con_state->hdr_output_metadata;
	}

	return 0;
}

static const struct drm_connector_helper_funcs
amdgpu_dm_connector_helper_funcs = {
	/*
	 * If hotplugging a second bigger display in FB Con mode, bigger resolution
	 * modes will be filtered by drm_mode_validate_size(), and those modes
	 * are missing after user start lightdm. So we need to renew modes list.
	 * in get_modes call back, not just return the modes count
	 */
	.get_modes = get_modes,
	.mode_valid = amdgpu_dm_connector_mode_valid,
	.atomic_check = amdgpu_dm_connector_atomic_check,
};

static void dm_encoder_helper_disable(struct drm_encoder *encoder)
{

}

int convert_dc_color_depth_into_bpc(enum dc_color_depth display_color_depth)
{
	switch (display_color_depth) {
	case COLOR_DEPTH_666:
		return 6;
	case COLOR_DEPTH_888:
		return 8;
	case COLOR_DEPTH_101010:
		return 10;
	case COLOR_DEPTH_121212:
		return 12;
	case COLOR_DEPTH_141414:
		return 14;
	case COLOR_DEPTH_161616:
		return 16;
	default:
		break;
	}
	return 0;
}

static int dm_encoder_helper_atomic_check(struct drm_encoder *encoder,
					  struct drm_crtc_state *crtc_state,
					  struct drm_connector_state *conn_state)
{
	struct drm_atomic_state *state = crtc_state->state;
	struct drm_connector *connector = conn_state->connector;
	struct amdgpu_dm_connector *aconnector = to_amdgpu_dm_connector(connector);
	struct dm_connector_state *dm_new_connector_state = to_dm_connector_state(conn_state);
	const struct drm_display_mode *adjusted_mode = &crtc_state->adjusted_mode;
	struct drm_dp_mst_topology_mgr *mst_mgr;
	struct drm_dp_mst_port *mst_port;
	struct drm_dp_mst_topology_state *mst_state;
	enum dc_color_depth color_depth;
	int clock, bpp = 0;
	bool is_y420 = false;

	if (!aconnector->mst_output_port)
		return 0;

	mst_port = aconnector->mst_output_port;
	mst_mgr = &aconnector->mst_root->mst_mgr;

	if (!crtc_state->connectors_changed && !crtc_state->mode_changed)
		return 0;

	mst_state = drm_atomic_get_mst_topology_state(state, mst_mgr);
	if (IS_ERR(mst_state))
		return PTR_ERR(mst_state);

	mst_state->pbn_div.full = dfixed_const(dm_mst_get_pbn_divider(aconnector->mst_root->dc_link));

	if (!state->duplicated) {
		int max_bpc = conn_state->max_requested_bpc;

		is_y420 = drm_mode_is_420_also(&connector->display_info, adjusted_mode) &&
			  aconnector->force_yuv420_output;
		color_depth = convert_color_depth_from_display_info(connector,
								    is_y420,
								    max_bpc);
		bpp = convert_dc_color_depth_into_bpc(color_depth) * 3;
		clock = adjusted_mode->clock;
		dm_new_connector_state->pbn = drm_dp_calc_pbn_mode(clock, bpp << 4);
	}

	dm_new_connector_state->vcpi_slots =
		drm_dp_atomic_find_time_slots(state, mst_mgr, mst_port,
					      dm_new_connector_state->pbn);
	if (dm_new_connector_state->vcpi_slots < 0) {
		DRM_DEBUG_ATOMIC("failed finding vcpi slots: %d\n", (int)dm_new_connector_state->vcpi_slots);
		return dm_new_connector_state->vcpi_slots;
	}
	return 0;
}

const struct drm_encoder_helper_funcs amdgpu_dm_encoder_helper_funcs = {
	.disable = dm_encoder_helper_disable,
	.atomic_check = dm_encoder_helper_atomic_check
};

static int dm_update_mst_vcpi_slots_for_dsc(struct drm_atomic_state *state,
					    struct dc_state *dc_state,
					    struct dsc_mst_fairness_vars *vars)
{
	struct dc_stream_state *stream = NULL;
	struct drm_connector *connector;
	struct drm_connector_state *new_con_state;
	struct amdgpu_dm_connector *aconnector;
	struct dm_connector_state *dm_conn_state;
	int i, j, ret;
	int vcpi, pbn_div, pbn = 0, slot_num = 0;

	for_each_new_connector_in_state(state, connector, new_con_state, i) {

		if (connector->connector_type == DRM_MODE_CONNECTOR_WRITEBACK)
			continue;

		aconnector = to_amdgpu_dm_connector(connector);

		if (!aconnector->mst_output_port)
			continue;

		if (!new_con_state || !new_con_state->crtc)
			continue;

		dm_conn_state = to_dm_connector_state(new_con_state);

		for (j = 0; j < dc_state->stream_count; j++) {
			stream = dc_state->streams[j];
			if (!stream)
				continue;

			if ((struct amdgpu_dm_connector *)stream->dm_stream_context == aconnector)
				break;

			stream = NULL;
		}

		if (!stream)
			continue;

		pbn_div = dm_mst_get_pbn_divider(stream->link);
		/* pbn is calculated by compute_mst_dsc_configs_for_state*/
		for (j = 0; j < dc_state->stream_count; j++) {
			if (vars[j].aconnector == aconnector) {
				pbn = vars[j].pbn;
				break;
			}
		}

		if (j == dc_state->stream_count || pbn_div == 0)
			continue;

		slot_num = DIV_ROUND_UP(pbn, pbn_div);

		if (stream->timing.flags.DSC != 1) {
			dm_conn_state->pbn = pbn;
			dm_conn_state->vcpi_slots = slot_num;

			ret = drm_dp_mst_atomic_enable_dsc(state, aconnector->mst_output_port,
							   dm_conn_state->pbn, false);
			if (ret < 0)
				return ret;

			continue;
		}

		vcpi = drm_dp_mst_atomic_enable_dsc(state, aconnector->mst_output_port, pbn, true);
		if (vcpi < 0)
			return vcpi;

		dm_conn_state->pbn = pbn;
		dm_conn_state->vcpi_slots = vcpi;
	}
	return 0;
}

static int to_drm_connector_type(enum signal_type st)
{
	switch (st) {
	case SIGNAL_TYPE_HDMI_TYPE_A:
		return DRM_MODE_CONNECTOR_HDMIA;
	case SIGNAL_TYPE_EDP:
		return DRM_MODE_CONNECTOR_eDP;
	case SIGNAL_TYPE_LVDS:
		return DRM_MODE_CONNECTOR_LVDS;
	case SIGNAL_TYPE_RGB:
		return DRM_MODE_CONNECTOR_VGA;
	case SIGNAL_TYPE_DISPLAY_PORT:
	case SIGNAL_TYPE_DISPLAY_PORT_MST:
		return DRM_MODE_CONNECTOR_DisplayPort;
	case SIGNAL_TYPE_DVI_DUAL_LINK:
	case SIGNAL_TYPE_DVI_SINGLE_LINK:
		return DRM_MODE_CONNECTOR_DVID;
	case SIGNAL_TYPE_VIRTUAL:
		return DRM_MODE_CONNECTOR_VIRTUAL;

	default:
		return DRM_MODE_CONNECTOR_Unknown;
	}
}

static struct drm_encoder *amdgpu_dm_connector_to_encoder(struct drm_connector *connector)
{
	struct drm_encoder *encoder;

	/* There is only one encoder per connector */
	drm_connector_for_each_possible_encoder(connector, encoder)
		return encoder;

	return NULL;
}

static void amdgpu_dm_get_native_mode(struct drm_connector *connector)
{
	struct drm_encoder *encoder;
	struct amdgpu_encoder *amdgpu_encoder;

	encoder = amdgpu_dm_connector_to_encoder(connector);

	if (encoder == NULL)
		return;

	amdgpu_encoder = to_amdgpu_encoder(encoder);

	amdgpu_encoder->native_mode.clock = 0;

	if (!list_empty(&connector->probed_modes)) {
		struct drm_display_mode *preferred_mode = NULL;

		list_for_each_entry(preferred_mode,
				    &connector->probed_modes,
				    head) {
			if (preferred_mode->type & DRM_MODE_TYPE_PREFERRED)
				amdgpu_encoder->native_mode = *preferred_mode;

			break;
		}

	}
}

static struct drm_display_mode *
amdgpu_dm_create_common_mode(struct drm_encoder *encoder,
			     char *name,
			     int hdisplay, int vdisplay)
{
	struct drm_device *dev = encoder->dev;
	struct amdgpu_encoder *amdgpu_encoder = to_amdgpu_encoder(encoder);
	struct drm_display_mode *mode = NULL;
	struct drm_display_mode *native_mode = &amdgpu_encoder->native_mode;

	mode = drm_mode_duplicate(dev, native_mode);

	if (mode == NULL)
		return NULL;

	mode->hdisplay = hdisplay;
	mode->vdisplay = vdisplay;
	mode->type &= ~DRM_MODE_TYPE_PREFERRED;
	strscpy(mode->name, name, DRM_DISPLAY_MODE_LEN);

	return mode;

}

static void amdgpu_dm_connector_add_common_modes(struct drm_encoder *encoder,
						 struct drm_connector *connector)
{
	struct amdgpu_encoder *amdgpu_encoder = to_amdgpu_encoder(encoder);
	struct drm_display_mode *mode = NULL;
	struct drm_display_mode *native_mode = &amdgpu_encoder->native_mode;
	struct amdgpu_dm_connector *amdgpu_dm_connector =
				to_amdgpu_dm_connector(connector);
	int i;
	int n;
	struct mode_size {
		char name[DRM_DISPLAY_MODE_LEN];
		int w;
		int h;
	} common_modes[] = {
		{  "640x480",  640,  480},
		{  "800x600",  800,  600},
		{ "1024x768", 1024,  768},
		{ "1280x720", 1280,  720},
		{ "1280x800", 1280,  800},
		{"1280x1024", 1280, 1024},
		{ "1440x900", 1440,  900},
		{"1680x1050", 1680, 1050},
		{"1600x1200", 1600, 1200},
		{"1920x1080", 1920, 1080},
		{"1920x1200", 1920, 1200}
	};

	n = ARRAY_SIZE(common_modes);

	for (i = 0; i < n; i++) {
		struct drm_display_mode *curmode = NULL;
		bool mode_existed = false;

		if (common_modes[i].w > native_mode->hdisplay ||
		    common_modes[i].h > native_mode->vdisplay ||
		   (common_modes[i].w == native_mode->hdisplay &&
		    common_modes[i].h == native_mode->vdisplay))
			continue;

		list_for_each_entry(curmode, &connector->probed_modes, head) {
			if (common_modes[i].w == curmode->hdisplay &&
			    common_modes[i].h == curmode->vdisplay) {
				mode_existed = true;
				break;
			}
		}

		if (mode_existed)
			continue;

		mode = amdgpu_dm_create_common_mode(encoder,
				common_modes[i].name, common_modes[i].w,
				common_modes[i].h);
		if (!mode)
			continue;

		drm_mode_probed_add(connector, mode);
		amdgpu_dm_connector->num_modes++;
	}
}

static void amdgpu_set_panel_orientation(struct drm_connector *connector)
{
	struct drm_encoder *encoder;
	struct amdgpu_encoder *amdgpu_encoder;
	const struct drm_display_mode *native_mode;

	if (connector->connector_type != DRM_MODE_CONNECTOR_eDP &&
	    connector->connector_type != DRM_MODE_CONNECTOR_LVDS)
		return;

	mutex_lock(&connector->dev->mode_config.mutex);
	amdgpu_dm_connector_get_modes(connector);
	mutex_unlock(&connector->dev->mode_config.mutex);

	encoder = amdgpu_dm_connector_to_encoder(connector);
	if (!encoder)
		return;

	amdgpu_encoder = to_amdgpu_encoder(encoder);

	native_mode = &amdgpu_encoder->native_mode;
	if (native_mode->hdisplay == 0 || native_mode->vdisplay == 0)
		return;

	drm_connector_set_panel_orientation_with_quirk(connector,
						       DRM_MODE_PANEL_ORIENTATION_UNKNOWN,
						       native_mode->hdisplay,
						       native_mode->vdisplay);
}

static void amdgpu_dm_connector_ddc_get_modes(struct drm_connector *connector,
					      const struct drm_edid *drm_edid)
{
	struct amdgpu_dm_connector *amdgpu_dm_connector =
			to_amdgpu_dm_connector(connector);

	if (drm_edid) {
		/* empty probed_modes */
		INIT_LIST_HEAD(&connector->probed_modes);
		amdgpu_dm_connector->num_modes =
				drm_edid_connector_add_modes(connector);

		/* sorting the probed modes before calling function
		 * amdgpu_dm_get_native_mode() since EDID can have
		 * more than one preferred mode. The modes that are
		 * later in the probed mode list could be of higher
		 * and preferred resolution. For example, 3840x2160
		 * resolution in base EDID preferred timing and 4096x2160
		 * preferred resolution in DID extension block later.
		 */
		drm_mode_sort(&connector->probed_modes);
		amdgpu_dm_get_native_mode(connector);

		/* Freesync capabilities are reset by calling
		 * drm_edid_connector_add_modes() and need to be
		 * restored here.
		 */
		amdgpu_dm_update_freesync_caps(connector, drm_edid);
	} else {
		amdgpu_dm_connector->num_modes = 0;
	}
}

static bool is_duplicate_mode(struct amdgpu_dm_connector *aconnector,
			      struct drm_display_mode *mode)
{
	struct drm_display_mode *m;

	list_for_each_entry(m, &aconnector->base.probed_modes, head) {
		if (drm_mode_equal(m, mode))
			return true;
	}

	return false;
}

static uint add_fs_modes(struct amdgpu_dm_connector *aconnector)
{
	const struct drm_display_mode *m;
	struct drm_display_mode *new_mode;
	uint i;
	u32 new_modes_count = 0;

	/* Standard FPS values
	 *
	 * 23.976       - TV/NTSC
	 * 24           - Cinema
	 * 25           - TV/PAL
	 * 29.97        - TV/NTSC
	 * 30           - TV/NTSC
	 * 48           - Cinema HFR
	 * 50           - TV/PAL
	 * 60           - Commonly used
	 * 48,72,96,120 - Multiples of 24
	 */
	static const u32 common_rates[] = {
		23976, 24000, 25000, 29970, 30000,
		48000, 50000, 60000, 72000, 96000, 120000
	};

	/*
	 * Find mode with highest refresh rate with the same resolution
	 * as the preferred mode. Some monitors report a preferred mode
	 * with lower resolution than the highest refresh rate supported.
	 */

	m = get_highest_refresh_rate_mode(aconnector, true);
	if (!m)
		return 0;

	for (i = 0; i < ARRAY_SIZE(common_rates); i++) {
		u64 target_vtotal, target_vtotal_diff;
		u64 num, den;

		if (drm_mode_vrefresh(m) * 1000 < common_rates[i])
			continue;

		if (common_rates[i] < aconnector->min_vfreq * 1000 ||
		    common_rates[i] > aconnector->max_vfreq * 1000)
			continue;

		num = (unsigned long long)m->clock * 1000 * 1000;
		den = common_rates[i] * (unsigned long long)m->htotal;
		target_vtotal = div_u64(num, den);
		target_vtotal_diff = target_vtotal - m->vtotal;

		/* Check for illegal modes */
		if (m->vsync_start + target_vtotal_diff < m->vdisplay ||
		    m->vsync_end + target_vtotal_diff < m->vsync_start ||
		    m->vtotal + target_vtotal_diff < m->vsync_end)
			continue;

		new_mode = drm_mode_duplicate(aconnector->base.dev, m);
		if (!new_mode)
			goto out;

		new_mode->vtotal += (u16)target_vtotal_diff;
		new_mode->vsync_start += (u16)target_vtotal_diff;
		new_mode->vsync_end += (u16)target_vtotal_diff;
		new_mode->type &= ~DRM_MODE_TYPE_PREFERRED;
		new_mode->type |= DRM_MODE_TYPE_DRIVER;

		if (!is_duplicate_mode(aconnector, new_mode)) {
			drm_mode_probed_add(&aconnector->base, new_mode);
			new_modes_count += 1;
		} else
			drm_mode_destroy(aconnector->base.dev, new_mode);
	}
 out:
	return new_modes_count;
}

static void amdgpu_dm_connector_add_freesync_modes(struct drm_connector *connector,
						   const struct drm_edid *drm_edid)
{
	struct amdgpu_dm_connector *amdgpu_dm_connector =
		to_amdgpu_dm_connector(connector);

	if (!(amdgpu_freesync_vid_mode && drm_edid))
		return;

	if (amdgpu_dm_connector->max_vfreq - amdgpu_dm_connector->min_vfreq > 10)
		amdgpu_dm_connector->num_modes +=
			add_fs_modes(amdgpu_dm_connector);
}

static int amdgpu_dm_connector_get_modes(struct drm_connector *connector)
{
	struct amdgpu_dm_connector *amdgpu_dm_connector =
			to_amdgpu_dm_connector(connector);
	struct drm_encoder *encoder;
	const struct drm_edid *drm_edid = amdgpu_dm_connector->drm_edid;
	struct dc_link_settings *verified_link_cap =
			&amdgpu_dm_connector->dc_link->verified_link_cap;
	const struct dc *dc = amdgpu_dm_connector->dc_link->dc;

	encoder = amdgpu_dm_connector_to_encoder(connector);

	if (!drm_edid) {
		amdgpu_dm_connector->num_modes =
				drm_add_modes_noedid(connector, 640, 480);
		if (dc->link_srv->dp_get_encoding_format(verified_link_cap) == DP_128b_132b_ENCODING)
			amdgpu_dm_connector->num_modes +=
				drm_add_modes_noedid(connector, 1920, 1080);
	} else {
		amdgpu_dm_connector_ddc_get_modes(connector, drm_edid);
		if (encoder)
			amdgpu_dm_connector_add_common_modes(encoder, connector);
		amdgpu_dm_connector_add_freesync_modes(connector, drm_edid);
	}
	amdgpu_dm_fbc_init(connector);

	return amdgpu_dm_connector->num_modes;
}

static const u32 supported_colorspaces =
	BIT(DRM_MODE_COLORIMETRY_BT709_YCC) |
	BIT(DRM_MODE_COLORIMETRY_OPRGB) |
	BIT(DRM_MODE_COLORIMETRY_BT2020_RGB) |
	BIT(DRM_MODE_COLORIMETRY_BT2020_YCC);

void amdgpu_dm_connector_init_helper(struct amdgpu_display_manager *dm,
				     struct amdgpu_dm_connector *aconnector,
				     int connector_type,
				     struct dc_link *link,
				     int link_index)
{
	struct amdgpu_device *adev = drm_to_adev(dm->ddev);

	/*
	 * Some of the properties below require access to state, like bpc.
	 * Allocate some default initial connector state with our reset helper.
	 */
	if (aconnector->base.funcs->reset)
		aconnector->base.funcs->reset(&aconnector->base);

	aconnector->connector_id = link_index;
	aconnector->bl_idx = -1;
	aconnector->dc_link = link;
	aconnector->base.interlace_allowed = false;
	aconnector->base.doublescan_allowed = false;
	aconnector->base.stereo_allowed = false;
	aconnector->base.dpms = DRM_MODE_DPMS_OFF;
	aconnector->hpd.hpd = AMDGPU_HPD_NONE; /* not used */
	aconnector->audio_inst = -1;
	aconnector->pack_sdp_v1_3 = false;
	aconnector->as_type = ADAPTIVE_SYNC_TYPE_NONE;
	memset(&aconnector->vsdb_info, 0, sizeof(aconnector->vsdb_info));
	mutex_init(&aconnector->hpd_lock);
	mutex_init(&aconnector->handle_mst_msg_ready);

	/*
	 * configure support HPD hot plug connector_>polled default value is 0
	 * which means HPD hot plug not supported
	 */
	switch (connector_type) {
	case DRM_MODE_CONNECTOR_HDMIA:
		aconnector->base.polled = DRM_CONNECTOR_POLL_HPD;
		aconnector->base.ycbcr_420_allowed =
			link->link_enc->features.hdmi_ycbcr420_supported ? true : false;
		break;
	case DRM_MODE_CONNECTOR_DisplayPort:
		aconnector->base.polled = DRM_CONNECTOR_POLL_HPD;
		link->link_enc = link_enc_cfg_get_link_enc(link);
		ASSERT(link->link_enc);
		if (link->link_enc)
			aconnector->base.ycbcr_420_allowed =
			link->link_enc->features.dp_ycbcr420_supported ? true : false;
		break;
	case DRM_MODE_CONNECTOR_DVID:
		aconnector->base.polled = DRM_CONNECTOR_POLL_HPD;
		break;
	default:
		break;
	}

	drm_object_attach_property(&aconnector->base.base,
				dm->ddev->mode_config.scaling_mode_property,
				DRM_MODE_SCALE_NONE);

	if (connector_type == DRM_MODE_CONNECTOR_HDMIA
		|| (connector_type == DRM_MODE_CONNECTOR_DisplayPort && !aconnector->mst_root))
		drm_connector_attach_broadcast_rgb_property(&aconnector->base);

	drm_object_attach_property(&aconnector->base.base,
				adev->mode_info.underscan_property,
				UNDERSCAN_OFF);
	drm_object_attach_property(&aconnector->base.base,
				adev->mode_info.underscan_hborder_property,
				0);
	drm_object_attach_property(&aconnector->base.base,
				adev->mode_info.underscan_vborder_property,
				0);

	if (!aconnector->mst_root)
		drm_connector_attach_max_bpc_property(&aconnector->base, 8, 16);

	aconnector->base.state->max_bpc = 16;
	aconnector->base.state->max_requested_bpc = aconnector->base.state->max_bpc;

	if (connector_type == DRM_MODE_CONNECTOR_HDMIA) {
		/* Content Type is currently only implemented for HDMI. */
		drm_connector_attach_content_type_property(&aconnector->base);
	}

	if (connector_type == DRM_MODE_CONNECTOR_HDMIA) {
		if (!drm_mode_create_hdmi_colorspace_property(&aconnector->base, supported_colorspaces))
			drm_connector_attach_colorspace_property(&aconnector->base);
	} else if ((connector_type == DRM_MODE_CONNECTOR_DisplayPort && !aconnector->mst_root) ||
		   connector_type == DRM_MODE_CONNECTOR_eDP) {
		if (!drm_mode_create_dp_colorspace_property(&aconnector->base, supported_colorspaces))
			drm_connector_attach_colorspace_property(&aconnector->base);
	}

	if (connector_type == DRM_MODE_CONNECTOR_HDMIA ||
	    connector_type == DRM_MODE_CONNECTOR_DisplayPort ||
	    connector_type == DRM_MODE_CONNECTOR_eDP) {
		drm_connector_attach_hdr_output_metadata_property(&aconnector->base);

		if (!aconnector->mst_root)
			drm_connector_attach_vrr_capable_property(&aconnector->base);

		if (adev->dm.hdcp_workqueue)
			drm_connector_attach_content_protection_property(&aconnector->base, true);
	}
}

static int amdgpu_dm_i2c_xfer(struct i2c_adapter *i2c_adap,
			      struct i2c_msg *msgs, int num)
{
	struct amdgpu_i2c_adapter *i2c = i2c_get_adapdata(i2c_adap);
	struct ddc_service *ddc_service = i2c->ddc_service;
	struct i2c_command cmd;
	int i;
	int result = -EIO;

	if (!ddc_service->ddc_pin)
		return result;

	cmd.payloads = kcalloc(num, sizeof(struct i2c_payload), GFP_KERNEL);

	if (!cmd.payloads)
		return result;

	cmd.number_of_payloads = num;
	cmd.engine = I2C_COMMAND_ENGINE_DEFAULT;
	cmd.speed = 100;

	for (i = 0; i < num; i++) {
		cmd.payloads[i].write = !(msgs[i].flags & I2C_M_RD);
		cmd.payloads[i].address = msgs[i].addr;
		cmd.payloads[i].length = msgs[i].len;
		cmd.payloads[i].data = msgs[i].buf;
	}

	if (i2c->oem) {
		if (dc_submit_i2c_oem(
			    ddc_service->ctx->dc,
			    &cmd))
			result = num;
	} else {
		if (dc_submit_i2c(
			    ddc_service->ctx->dc,
			    ddc_service->link->link_index,
			    &cmd))
			result = num;
	}

	kfree(cmd.payloads);
	return result;
}

static u32 amdgpu_dm_i2c_func(struct i2c_adapter *adap)
{
	return I2C_FUNC_I2C | I2C_FUNC_SMBUS_EMUL;
}

static const struct i2c_algorithm amdgpu_dm_i2c_algo = {
	.master_xfer = amdgpu_dm_i2c_xfer,
	.functionality = amdgpu_dm_i2c_func,
};

static struct amdgpu_i2c_adapter *
create_i2c(struct ddc_service *ddc_service, bool oem)
{
	struct amdgpu_device *adev = ddc_service->ctx->driver_context;
	struct amdgpu_i2c_adapter *i2c;

	i2c = kzalloc(sizeof(struct amdgpu_i2c_adapter), GFP_KERNEL);
	if (!i2c)
		return NULL;
	i2c->base.owner = THIS_MODULE;
	i2c->base.dev.parent = &adev->pdev->dev;
	i2c->base.algo = &amdgpu_dm_i2c_algo;
	if (oem)
		snprintf(i2c->base.name, sizeof(i2c->base.name), "AMDGPU DM i2c OEM bus");
	else
		snprintf(i2c->base.name, sizeof(i2c->base.name), "AMDGPU DM i2c hw bus %d",
			 ddc_service->link->link_index);
	i2c_set_adapdata(&i2c->base, i2c);
	i2c->ddc_service = ddc_service;
	i2c->oem = oem;

	return i2c;
}

int amdgpu_dm_initialize_hdmi_connector(struct amdgpu_dm_connector *aconnector)
{
	struct cec_connector_info conn_info;
	struct drm_device *ddev = aconnector->base.dev;
	struct device *hdmi_dev = ddev->dev;

	if (amdgpu_dc_debug_mask & DC_DISABLE_HDMI_CEC) {
		drm_info(ddev, "HDMI-CEC feature masked\n");
		return -EINVAL;
	}

	cec_fill_conn_info_from_drm(&conn_info, &aconnector->base);
	aconnector->notifier =
		cec_notifier_conn_register(hdmi_dev, NULL, &conn_info);
	if (!aconnector->notifier) {
		drm_err(ddev, "Failed to create cec notifier\n");
		return -ENOMEM;
	}

	return 0;
}

/*
 * Note: this function assumes that dc_link_detect() was called for the
 * dc_link which will be represented by this aconnector.
 */
static int amdgpu_dm_connector_init(struct amdgpu_display_manager *dm,
				    struct amdgpu_dm_connector *aconnector,
				    u32 link_index,
				    struct amdgpu_encoder *aencoder)
{
	int res = 0;
	int connector_type;
	struct dc *dc = dm->dc;
	struct dc_link *link = dc_get_link_at_index(dc, link_index);
	struct amdgpu_i2c_adapter *i2c;

	/* Not needed for writeback connector */
	link->priv = aconnector;


	i2c = create_i2c(link->ddc, false);
	if (!i2c) {
		DRM_ERROR("Failed to create i2c adapter data\n");
		return -ENOMEM;
	}

	aconnector->i2c = i2c;
	res = i2c_add_adapter(&i2c->base);

	if (res) {
		DRM_ERROR("Failed to register hw i2c %d\n", link->link_index);
		goto out_free;
	}

	connector_type = to_drm_connector_type(link->connector_signal);

	res = drm_connector_init_with_ddc(
			dm->ddev,
			&aconnector->base,
			&amdgpu_dm_connector_funcs,
			connector_type,
			&i2c->base);

	if (res) {
		DRM_ERROR("connector_init failed\n");
		aconnector->connector_id = -1;
		goto out_free;
	}

	drm_connector_helper_add(
			&aconnector->base,
			&amdgpu_dm_connector_helper_funcs);

	amdgpu_dm_connector_init_helper(
		dm,
		aconnector,
		connector_type,
		link,
		link_index);

	drm_connector_attach_encoder(
		&aconnector->base, &aencoder->base);

	if (connector_type == DRM_MODE_CONNECTOR_HDMIA ||
	    connector_type == DRM_MODE_CONNECTOR_HDMIB)
		amdgpu_dm_initialize_hdmi_connector(aconnector);

	if (connector_type == DRM_MODE_CONNECTOR_DisplayPort
		|| connector_type == DRM_MODE_CONNECTOR_eDP)
		amdgpu_dm_initialize_dp_connector(dm, aconnector, link->link_index);

out_free:
	if (res) {
		kfree(i2c);
		aconnector->i2c = NULL;
	}
	return res;
}

int amdgpu_dm_get_encoder_crtc_mask(struct amdgpu_device *adev)
{
	switch (adev->mode_info.num_crtc) {
	case 1:
		return 0x1;
	case 2:
		return 0x3;
	case 3:
		return 0x7;
	case 4:
		return 0xf;
	case 5:
		return 0x1f;
	case 6:
	default:
		return 0x3f;
	}
}

static int amdgpu_dm_encoder_init(struct drm_device *dev,
				  struct amdgpu_encoder *aencoder,
				  uint32_t link_index)
{
	struct amdgpu_device *adev = drm_to_adev(dev);

	int res = drm_encoder_init(dev,
				   &aencoder->base,
				   &amdgpu_dm_encoder_funcs,
				   DRM_MODE_ENCODER_TMDS,
				   NULL);

	aencoder->base.possible_crtcs = amdgpu_dm_get_encoder_crtc_mask(adev);

	if (!res)
		aencoder->encoder_id = link_index;
	else
		aencoder->encoder_id = -1;

	drm_encoder_helper_add(&aencoder->base, &amdgpu_dm_encoder_helper_funcs);

	return res;
}

static void manage_dm_interrupts(struct amdgpu_device *adev,
				 struct amdgpu_crtc *acrtc,
				 struct dm_crtc_state *acrtc_state)
{
	struct drm_vblank_crtc_config config = {0};
	struct dc_crtc_timing *timing;
	int offdelay;

	if (acrtc_state) {
		timing = &acrtc_state->stream->timing;

		/*
		 * Depending on when the HW latching event of double-buffered
		 * registers happen relative to the PSR SDP deadline, and how
		 * bad the Panel clock has drifted since the last ALPM off
		 * event, there can be up to 3 frames of delay between sending
		 * the PSR exit cmd to DMUB fw, and when the panel starts
		 * displaying live frames.
		 *
		 * We can set:
		 *
		 * 20/100 * offdelay_ms = 3_frames_ms
		 * => offdelay_ms = 5 * 3_frames_ms
		 *
		 * This ensures that `3_frames_ms` will only be experienced as a
		 * 20% delay on top how long the display has been static, and
		 * thus make the delay less perceivable.
		 */
		if (acrtc_state->stream->link->psr_settings.psr_version <
		    DC_PSR_VERSION_UNSUPPORTED) {
			offdelay = DIV64_U64_ROUND_UP((u64)5 * 3 * 10 *
						      timing->v_total *
						      timing->h_total,
						      timing->pix_clk_100hz);
			config.offdelay_ms = offdelay ?: 30;
		} else if (amdgpu_ip_version(adev, DCE_HWIP, 0) <
			   IP_VERSION(3, 5, 0) ||
			   !(adev->flags & AMD_IS_APU)) {
			/*
			 * Older HW and DGPU have issues with instant off;
			 * use a 2 frame offdelay.
			 */
			offdelay = DIV64_U64_ROUND_UP((u64)20 *
						      timing->v_total *
						      timing->h_total,
						      timing->pix_clk_100hz);

			config.offdelay_ms = offdelay ?: 30;
		} else {
			/* offdelay_ms = 0 will never disable vblank */
			config.offdelay_ms = 1;
			config.disable_immediate = true;
		}

		drm_crtc_vblank_on_config(&acrtc->base,
					  &config);
	} else {
		drm_crtc_vblank_off(&acrtc->base);
	}
}

static void dm_update_pflip_irq_state(struct amdgpu_device *adev,
				      struct amdgpu_crtc *acrtc)
{
	int irq_type =
		amdgpu_display_crtc_idx_to_irq_type(adev, acrtc->crtc_id);

	/**
	 * This reads the current state for the IRQ and force reapplies
	 * the setting to hardware.
	 */
	amdgpu_irq_update(adev, &adev->pageflip_irq, irq_type);
}

static bool
is_scaling_state_different(const struct dm_connector_state *dm_state,
			   const struct dm_connector_state *old_dm_state)
{
	if (dm_state->scaling != old_dm_state->scaling)
		return true;
	if (!dm_state->underscan_enable && old_dm_state->underscan_enable) {
		if (old_dm_state->underscan_hborder != 0 && old_dm_state->underscan_vborder != 0)
			return true;
	} else  if (dm_state->underscan_enable && !old_dm_state->underscan_enable) {
		if (dm_state->underscan_hborder != 0 && dm_state->underscan_vborder != 0)
			return true;
	} else if (dm_state->underscan_hborder != old_dm_state->underscan_hborder ||
		   dm_state->underscan_vborder != old_dm_state->underscan_vborder)
		return true;
	return false;
}

static bool is_content_protection_different(struct drm_crtc_state *new_crtc_state,
					    struct drm_crtc_state *old_crtc_state,
					    struct drm_connector_state *new_conn_state,
					    struct drm_connector_state *old_conn_state,
					    const struct drm_connector *connector,
					    struct hdcp_workqueue *hdcp_w)
{
	struct amdgpu_dm_connector *aconnector = to_amdgpu_dm_connector(connector);
	struct dm_connector_state *dm_con_state = to_dm_connector_state(connector->state);

	pr_debug("[HDCP_DM] connector->index: %x connect_status: %x dpms: %x\n",
		connector->index, connector->status, connector->dpms);
	pr_debug("[HDCP_DM] state protection old: %x new: %x\n",
		old_conn_state->content_protection, new_conn_state->content_protection);

	if (old_crtc_state)
		pr_debug("[HDCP_DM] old crtc en: %x a: %x m: %x a-chg: %x c-chg: %x\n",
		old_crtc_state->enable,
		old_crtc_state->active,
		old_crtc_state->mode_changed,
		old_crtc_state->active_changed,
		old_crtc_state->connectors_changed);

	if (new_crtc_state)
		pr_debug("[HDCP_DM] NEW crtc en: %x a: %x m: %x a-chg: %x c-chg: %x\n",
		new_crtc_state->enable,
		new_crtc_state->active,
		new_crtc_state->mode_changed,
		new_crtc_state->active_changed,
		new_crtc_state->connectors_changed);

	/* hdcp content type change */
	if (old_conn_state->hdcp_content_type != new_conn_state->hdcp_content_type &&
	    new_conn_state->content_protection != DRM_MODE_CONTENT_PROTECTION_UNDESIRED) {
		new_conn_state->content_protection = DRM_MODE_CONTENT_PROTECTION_DESIRED;
		pr_debug("[HDCP_DM] Type0/1 change %s :true\n", __func__);
		return true;
	}

	/* CP is being re enabled, ignore this */
	if (old_conn_state->content_protection == DRM_MODE_CONTENT_PROTECTION_ENABLED &&
	    new_conn_state->content_protection == DRM_MODE_CONTENT_PROTECTION_DESIRED) {
		if (new_crtc_state && new_crtc_state->mode_changed) {
			new_conn_state->content_protection = DRM_MODE_CONTENT_PROTECTION_DESIRED;
			pr_debug("[HDCP_DM] ENABLED->DESIRED & mode_changed %s :true\n", __func__);
			return true;
		}
		new_conn_state->content_protection = DRM_MODE_CONTENT_PROTECTION_ENABLED;
		pr_debug("[HDCP_DM] ENABLED -> DESIRED %s :false\n", __func__);
		return false;
	}

	/* S3 resume case, since old state will always be 0 (UNDESIRED) and the restored state will be ENABLED
	 *
	 * Handles:	UNDESIRED -> ENABLED
	 */
	if (old_conn_state->content_protection == DRM_MODE_CONTENT_PROTECTION_UNDESIRED &&
	    new_conn_state->content_protection == DRM_MODE_CONTENT_PROTECTION_ENABLED)
		new_conn_state->content_protection = DRM_MODE_CONTENT_PROTECTION_DESIRED;

	/* Stream removed and re-enabled
	 *
	 * Can sometimes overlap with the HPD case,
	 * thus set update_hdcp to false to avoid
	 * setting HDCP multiple times.
	 *
	 * Handles:	DESIRED -> DESIRED (Special case)
	 */
	if (!(old_conn_state->crtc && old_conn_state->crtc->enabled) &&
		new_conn_state->crtc && new_conn_state->crtc->enabled &&
		connector->state->content_protection == DRM_MODE_CONTENT_PROTECTION_DESIRED) {
		dm_con_state->update_hdcp = false;
		pr_debug("[HDCP_DM] DESIRED->DESIRED (Stream removed and re-enabled) %s :true\n",
			__func__);
		return true;
	}

	/* Hot-plug, headless s3, dpms
	 *
	 * Only start HDCP if the display is connected/enabled.
	 * update_hdcp flag will be set to false until the next
	 * HPD comes in.
	 *
	 * Handles:	DESIRED -> DESIRED (Special case)
	 */
	if (dm_con_state->update_hdcp &&
	new_conn_state->content_protection == DRM_MODE_CONTENT_PROTECTION_DESIRED &&
	connector->dpms == DRM_MODE_DPMS_ON && aconnector->dc_sink != NULL) {
		dm_con_state->update_hdcp = false;
		pr_debug("[HDCP_DM] DESIRED->DESIRED (Hot-plug, headless s3, dpms) %s :true\n",
			__func__);
		return true;
	}

	if (old_conn_state->content_protection == new_conn_state->content_protection) {
		if (new_conn_state->content_protection >= DRM_MODE_CONTENT_PROTECTION_DESIRED) {
			if (new_crtc_state && new_crtc_state->mode_changed) {
				pr_debug("[HDCP_DM] DESIRED->DESIRED or ENABLE->ENABLE mode_change %s :true\n",
					__func__);
				return true;
			}
			pr_debug("[HDCP_DM] DESIRED->DESIRED & ENABLE->ENABLE %s :false\n",
				__func__);
			return false;
		}

		pr_debug("[HDCP_DM] UNDESIRED->UNDESIRED %s :false\n", __func__);
		return false;
	}

	if (new_conn_state->content_protection != DRM_MODE_CONTENT_PROTECTION_ENABLED) {
		pr_debug("[HDCP_DM] UNDESIRED->DESIRED or DESIRED->UNDESIRED or ENABLED->UNDESIRED %s :true\n",
			__func__);
		return true;
	}

	pr_debug("[HDCP_DM] DESIRED->ENABLED %s :false\n", __func__);
	return false;
}

static void remove_stream(struct amdgpu_device *adev,
			  struct amdgpu_crtc *acrtc,
			  struct dc_stream_state *stream)
{
	/* this is the update mode case */

	acrtc->otg_inst = -1;
	acrtc->enabled = false;
}

static void prepare_flip_isr(struct amdgpu_crtc *acrtc)
{

	assert_spin_locked(&acrtc->base.dev->event_lock);
	WARN_ON(acrtc->event);

	acrtc->event = acrtc->base.state->event;

	/* Set the flip status */
	acrtc->pflip_status = AMDGPU_FLIP_SUBMITTED;

	/* Mark this event as consumed */
	acrtc->base.state->event = NULL;

	drm_dbg_state(acrtc->base.dev,
		      "crtc:%d, pflip_stat:AMDGPU_FLIP_SUBMITTED\n",
		      acrtc->crtc_id);
}

static void update_freesync_state_on_stream(
	struct amdgpu_display_manager *dm,
	struct dm_crtc_state *new_crtc_state,
	struct dc_stream_state *new_stream,
	struct dc_plane_state *surface,
	u32 flip_timestamp_in_us)
{
	struct mod_vrr_params vrr_params;
	struct dc_info_packet vrr_infopacket = {0};
	struct amdgpu_device *adev = dm->adev;
	struct amdgpu_crtc *acrtc = to_amdgpu_crtc(new_crtc_state->base.crtc);
	unsigned long flags;
	bool pack_sdp_v1_3 = false;
	struct amdgpu_dm_connector *aconn;
	enum vrr_packet_type packet_type = PACKET_TYPE_VRR;

	if (!new_stream)
		return;

	/*
	 * TODO: Determine why min/max totals and vrefresh can be 0 here.
	 * For now it's sufficient to just guard against these conditions.
	 */

	if (!new_stream->timing.h_total || !new_stream->timing.v_total)
		return;

	spin_lock_irqsave(&adev_to_drm(adev)->event_lock, flags);
	vrr_params = acrtc->dm_irq_params.vrr_params;

	if (surface) {
		mod_freesync_handle_preflip(
			dm->freesync_module,
			surface,
			new_stream,
			flip_timestamp_in_us,
			&vrr_params);

		if (adev->family < AMDGPU_FAMILY_AI &&
		    amdgpu_dm_crtc_vrr_active(new_crtc_state)) {
			mod_freesync_handle_v_update(dm->freesync_module,
						     new_stream, &vrr_params);

			/* Need to call this before the frame ends. */
			dc_stream_adjust_vmin_vmax(dm->dc,
						   new_crtc_state->stream,
						   &vrr_params.adjust);
		}
	}

	aconn = (struct amdgpu_dm_connector *)new_stream->dm_stream_context;

	if (aconn && (aconn->as_type == FREESYNC_TYPE_PCON_IN_WHITELIST || aconn->vsdb_info.replay_mode)) {
		pack_sdp_v1_3 = aconn->pack_sdp_v1_3;

		if (aconn->vsdb_info.amd_vsdb_version == 1)
			packet_type = PACKET_TYPE_FS_V1;
		else if (aconn->vsdb_info.amd_vsdb_version == 2)
			packet_type = PACKET_TYPE_FS_V2;
		else if (aconn->vsdb_info.amd_vsdb_version == 3)
			packet_type = PACKET_TYPE_FS_V3;

		mod_build_adaptive_sync_infopacket(new_stream, aconn->as_type, NULL,
					&new_stream->adaptive_sync_infopacket);
	}

	mod_freesync_build_vrr_infopacket(
		dm->freesync_module,
		new_stream,
		&vrr_params,
		packet_type,
		TRANSFER_FUNC_UNKNOWN,
		&vrr_infopacket,
		pack_sdp_v1_3);

	new_crtc_state->freesync_vrr_info_changed |=
		(memcmp(&new_crtc_state->vrr_infopacket,
			&vrr_infopacket,
			sizeof(vrr_infopacket)) != 0);

	acrtc->dm_irq_params.vrr_params = vrr_params;
	new_crtc_state->vrr_infopacket = vrr_infopacket;

	new_stream->vrr_infopacket = vrr_infopacket;
	new_stream->allow_freesync = mod_freesync_get_freesync_enabled(&vrr_params);

	if (new_crtc_state->freesync_vrr_info_changed)
		DRM_DEBUG_KMS("VRR packet update: crtc=%u enabled=%d state=%d",
			      new_crtc_state->base.crtc->base.id,
			      (int)new_crtc_state->base.vrr_enabled,
			      (int)vrr_params.state);

	spin_unlock_irqrestore(&adev_to_drm(adev)->event_lock, flags);
}

static void update_stream_irq_parameters(
	struct amdgpu_display_manager *dm,
	struct dm_crtc_state *new_crtc_state)
{
	struct dc_stream_state *new_stream = new_crtc_state->stream;
	struct mod_vrr_params vrr_params;
	struct mod_freesync_config config = new_crtc_state->freesync_config;
	struct amdgpu_device *adev = dm->adev;
	struct amdgpu_crtc *acrtc = to_amdgpu_crtc(new_crtc_state->base.crtc);
	unsigned long flags;

	if (!new_stream)
		return;

	/*
	 * TODO: Determine why min/max totals and vrefresh can be 0 here.
	 * For now it's sufficient to just guard against these conditions.
	 */
	if (!new_stream->timing.h_total || !new_stream->timing.v_total)
		return;

	spin_lock_irqsave(&adev_to_drm(adev)->event_lock, flags);
	vrr_params = acrtc->dm_irq_params.vrr_params;

	if (new_crtc_state->vrr_supported &&
	    config.min_refresh_in_uhz &&
	    config.max_refresh_in_uhz) {
		/*
		 * if freesync compatible mode was set, config.state will be set
		 * in atomic check
		 */
		if (config.state == VRR_STATE_ACTIVE_FIXED && config.fixed_refresh_in_uhz &&
		    (!drm_atomic_crtc_needs_modeset(&new_crtc_state->base) ||
		     new_crtc_state->freesync_config.state == VRR_STATE_ACTIVE_FIXED)) {
			vrr_params.max_refresh_in_uhz = config.max_refresh_in_uhz;
			vrr_params.min_refresh_in_uhz = config.min_refresh_in_uhz;
			vrr_params.fixed_refresh_in_uhz = config.fixed_refresh_in_uhz;
			vrr_params.state = VRR_STATE_ACTIVE_FIXED;
		} else {
			config.state = new_crtc_state->base.vrr_enabled ?
						     VRR_STATE_ACTIVE_VARIABLE :
						     VRR_STATE_INACTIVE;
		}
	} else {
		config.state = VRR_STATE_UNSUPPORTED;
	}

	mod_freesync_build_vrr_params(dm->freesync_module,
				      new_stream,
				      &config, &vrr_params);

	new_crtc_state->freesync_config = config;
	/* Copy state for access from DM IRQ handler */
	acrtc->dm_irq_params.freesync_config = config;
	acrtc->dm_irq_params.active_planes = new_crtc_state->active_planes;
	acrtc->dm_irq_params.vrr_params = vrr_params;
	spin_unlock_irqrestore(&adev_to_drm(adev)->event_lock, flags);
}

static void amdgpu_dm_handle_vrr_transition(struct dm_crtc_state *old_state,
					    struct dm_crtc_state *new_state)
{
	bool old_vrr_active = amdgpu_dm_crtc_vrr_active(old_state);
	bool new_vrr_active = amdgpu_dm_crtc_vrr_active(new_state);

	if (!old_vrr_active && new_vrr_active) {
		/* Transition VRR inactive -> active:
		 * While VRR is active, we must not disable vblank irq, as a
		 * reenable after disable would compute bogus vblank/pflip
		 * timestamps if it likely happened inside display front-porch.
		 *
		 * We also need vupdate irq for the actual core vblank handling
		 * at end of vblank.
		 */
		WARN_ON(amdgpu_dm_crtc_set_vupdate_irq(new_state->base.crtc, true) != 0);
		WARN_ON(drm_crtc_vblank_get(new_state->base.crtc) != 0);
		DRM_DEBUG_DRIVER("%s: crtc=%u VRR off->on: Get vblank ref\n",
				 __func__, new_state->base.crtc->base.id);
	} else if (old_vrr_active && !new_vrr_active) {
		/* Transition VRR active -> inactive:
		 * Allow vblank irq disable again for fixed refresh rate.
		 */
		WARN_ON(amdgpu_dm_crtc_set_vupdate_irq(new_state->base.crtc, false) != 0);
		drm_crtc_vblank_put(new_state->base.crtc);
		DRM_DEBUG_DRIVER("%s: crtc=%u VRR on->off: Drop vblank ref\n",
				 __func__, new_state->base.crtc->base.id);
	}
}

static void amdgpu_dm_commit_cursors(struct drm_atomic_state *state)
{
	struct drm_plane *plane;
	struct drm_plane_state *old_plane_state;
	int i;

	/*
	 * TODO: Make this per-stream so we don't issue redundant updates for
	 * commits with multiple streams.
	 */
	for_each_old_plane_in_state(state, plane, old_plane_state, i)
		if (plane->type == DRM_PLANE_TYPE_CURSOR)
			amdgpu_dm_plane_handle_cursor_update(plane, old_plane_state);
}

static inline uint32_t get_mem_type(struct drm_framebuffer *fb)
{
	struct amdgpu_bo *abo = gem_to_amdgpu_bo(fb->obj[0]);

	return abo->tbo.resource ? abo->tbo.resource->mem_type : 0;
}

static void amdgpu_dm_update_cursor(struct drm_plane *plane,
				    struct drm_plane_state *old_plane_state,
				    struct dc_stream_update *update)
{
	struct amdgpu_device *adev = drm_to_adev(plane->dev);
	struct amdgpu_framebuffer *afb = to_amdgpu_framebuffer(plane->state->fb);
	struct drm_crtc *crtc = afb ? plane->state->crtc : old_plane_state->crtc;
	struct dm_crtc_state *crtc_state = crtc ? to_dm_crtc_state(crtc->state) : NULL;
	struct amdgpu_crtc *amdgpu_crtc = to_amdgpu_crtc(crtc);
	uint64_t address = afb ? afb->address : 0;
	struct dc_cursor_position position = {0};
	struct dc_cursor_attributes attributes;
	int ret;

	if (!plane->state->fb && !old_plane_state->fb)
		return;

	drm_dbg_atomic(plane->dev, "crtc_id=%d with size %d to %d\n",
		       amdgpu_crtc->crtc_id, plane->state->crtc_w,
		       plane->state->crtc_h);

	ret = amdgpu_dm_plane_get_cursor_position(plane, crtc, &position);
	if (ret)
		return;

	if (!position.enable) {
		/* turn off cursor */
		if (crtc_state && crtc_state->stream) {
			dc_stream_set_cursor_position(crtc_state->stream,
						      &position);
			update->cursor_position = &crtc_state->stream->cursor_position;
		}
		return;
	}

	amdgpu_crtc->cursor_width = plane->state->crtc_w;
	amdgpu_crtc->cursor_height = plane->state->crtc_h;

	memset(&attributes, 0, sizeof(attributes));
	attributes.address.high_part = upper_32_bits(address);
	attributes.address.low_part  = lower_32_bits(address);
	attributes.width             = plane->state->crtc_w;
	attributes.height            = plane->state->crtc_h;
	attributes.color_format      = CURSOR_MODE_COLOR_PRE_MULTIPLIED_ALPHA;
	attributes.rotation_angle    = 0;
	attributes.attribute_flags.value = 0;

	/* Enable cursor degamma ROM on DCN3+ for implicit sRGB degamma in DRM
	 * legacy gamma setup.
	 */
	if (crtc_state->cm_is_degamma_srgb &&
	    adev->dm.dc->caps.color.dpp.gamma_corr)
		attributes.attribute_flags.bits.ENABLE_CURSOR_DEGAMMA = 1;

	if (afb)
		attributes.pitch = afb->base.pitches[0] / afb->base.format->cpp[0];

	if (crtc_state->stream) {
		if (!dc_stream_set_cursor_attributes(crtc_state->stream,
						     &attributes))
			DRM_ERROR("DC failed to set cursor attributes\n");

		update->cursor_attributes = &crtc_state->stream->cursor_attributes;

		if (!dc_stream_set_cursor_position(crtc_state->stream,
						   &position))
			DRM_ERROR("DC failed to set cursor position\n");

		update->cursor_position = &crtc_state->stream->cursor_position;
	}
}

static void amdgpu_dm_enable_self_refresh(struct amdgpu_crtc *acrtc_attach,
					  const struct dm_crtc_state *acrtc_state,
					  const u64 current_ts)
{
	struct psr_settings *psr = &acrtc_state->stream->link->psr_settings;
	struct replay_settings *pr = &acrtc_state->stream->link->replay_settings;
	struct amdgpu_dm_connector *aconn =
		(struct amdgpu_dm_connector *)acrtc_state->stream->dm_stream_context;
	bool vrr_active = amdgpu_dm_crtc_vrr_active(acrtc_state);

	if (acrtc_state->update_type > UPDATE_TYPE_FAST) {
		if (pr->config.replay_supported && !pr->replay_feature_enabled)
			amdgpu_dm_link_setup_replay(acrtc_state->stream->link, aconn);
		else if (psr->psr_version != DC_PSR_VERSION_UNSUPPORTED &&
			     !psr->psr_feature_enabled)
			if (!aconn->disallow_edp_enter_psr)
				amdgpu_dm_link_setup_psr(acrtc_state->stream);
	}

	/* Decrement skip count when SR is enabled and we're doing fast updates. */
	if (acrtc_state->update_type == UPDATE_TYPE_FAST &&
	    (psr->psr_feature_enabled || pr->config.replay_supported)) {
		if (aconn->sr_skip_count > 0)
			aconn->sr_skip_count--;

		/* Allow SR when skip count is 0. */
		acrtc_attach->dm_irq_params.allow_sr_entry = !aconn->sr_skip_count;

		/*
		 * If sink supports PSR SU/Panel Replay, there is no need to rely on
		 * a vblank event disable request to enable PSR/RP. PSR SU/RP
		 * can be enabled immediately once OS demonstrates an
		 * adequate number of fast atomic commits to notify KMD
		 * of update events. See `vblank_control_worker()`.
		 */
		if (!vrr_active &&
		    acrtc_attach->dm_irq_params.allow_sr_entry &&
#ifdef CONFIG_DRM_AMD_SECURE_DISPLAY
		    !amdgpu_dm_crc_window_is_activated(acrtc_state->base.crtc) &&
#endif
		    (current_ts - psr->psr_dirty_rects_change_timestamp_ns) > 500000000) {
			if (pr->replay_feature_enabled && !pr->replay_allow_active)
				amdgpu_dm_replay_enable(acrtc_state->stream, true);
			if (psr->psr_version == DC_PSR_VERSION_SU_1 &&
			    !psr->psr_allow_active && !aconn->disallow_edp_enter_psr)
				amdgpu_dm_psr_enable(acrtc_state->stream);
		}
	} else {
		acrtc_attach->dm_irq_params.allow_sr_entry = false;
	}
}

static void amdgpu_dm_commit_planes(struct drm_atomic_state *state,
				    struct drm_device *dev,
				    struct amdgpu_display_manager *dm,
				    struct drm_crtc *pcrtc,
				    bool wait_for_vblank)
{
	u32 i;
	u64 timestamp_ns = ktime_get_ns();
	struct drm_plane *plane;
	struct drm_plane_state *old_plane_state, *new_plane_state;
	struct amdgpu_crtc *acrtc_attach = to_amdgpu_crtc(pcrtc);
	struct drm_crtc_state *new_pcrtc_state =
			drm_atomic_get_new_crtc_state(state, pcrtc);
	struct dm_crtc_state *acrtc_state = to_dm_crtc_state(new_pcrtc_state);
	struct dm_crtc_state *dm_old_crtc_state =
			to_dm_crtc_state(drm_atomic_get_old_crtc_state(state, pcrtc));
	int planes_count = 0, vpos, hpos;
	unsigned long flags;
	u32 target_vblank, last_flip_vblank;
	bool vrr_active = amdgpu_dm_crtc_vrr_active(acrtc_state);
	bool cursor_update = false;
	bool pflip_present = false;
	bool dirty_rects_changed = false;
	bool updated_planes_and_streams = false;
	struct {
		struct dc_surface_update surface_updates[MAX_SURFACES];
		struct dc_plane_info plane_infos[MAX_SURFACES];
		struct dc_scaling_info scaling_infos[MAX_SURFACES];
		struct dc_flip_addrs flip_addrs[MAX_SURFACES];
		struct dc_stream_update stream_update;
	} *bundle;

	bundle = kzalloc(sizeof(*bundle), GFP_KERNEL);

	if (!bundle) {
		drm_err(dev, "Failed to allocate update bundle\n");
		goto cleanup;
	}

	/*
	 * Disable the cursor first if we're disabling all the planes.
	 * It'll remain on the screen after the planes are re-enabled
	 * if we don't.
	 *
	 * If the cursor is transitioning from native to overlay mode, the
	 * native cursor needs to be disabled first.
	 */
	if (acrtc_state->cursor_mode == DM_CURSOR_OVERLAY_MODE &&
	    dm_old_crtc_state->cursor_mode == DM_CURSOR_NATIVE_MODE) {
		struct dc_cursor_position cursor_position = {0};

		if (!dc_stream_set_cursor_position(acrtc_state->stream,
						   &cursor_position))
			drm_err(dev, "DC failed to disable native cursor\n");

		bundle->stream_update.cursor_position =
				&acrtc_state->stream->cursor_position;
	}

	if (acrtc_state->active_planes == 0 &&
	    dm_old_crtc_state->cursor_mode == DM_CURSOR_NATIVE_MODE)
		amdgpu_dm_commit_cursors(state);

	/* update planes when needed */
	for_each_oldnew_plane_in_state(state, plane, old_plane_state, new_plane_state, i) {
		struct drm_crtc *crtc = new_plane_state->crtc;
		struct drm_crtc_state *new_crtc_state;
		struct drm_framebuffer *fb = new_plane_state->fb;
		struct amdgpu_framebuffer *afb = (struct amdgpu_framebuffer *)fb;
		bool plane_needs_flip;
		struct dc_plane_state *dc_plane;
		struct dm_plane_state *dm_new_plane_state = to_dm_plane_state(new_plane_state);

		/* Cursor plane is handled after stream updates */
		if (plane->type == DRM_PLANE_TYPE_CURSOR &&
		    acrtc_state->cursor_mode == DM_CURSOR_NATIVE_MODE) {
			if ((fb && crtc == pcrtc) ||
			    (old_plane_state->fb && old_plane_state->crtc == pcrtc)) {
				cursor_update = true;
				if (amdgpu_ip_version(dm->adev, DCE_HWIP, 0) != 0)
					amdgpu_dm_update_cursor(plane, old_plane_state, &bundle->stream_update);
			}

			continue;
		}

		if (!fb || !crtc || pcrtc != crtc)
			continue;

		new_crtc_state = drm_atomic_get_new_crtc_state(state, crtc);
		if (!new_crtc_state->active)
			continue;

		dc_plane = dm_new_plane_state->dc_state;
		if (!dc_plane)
			continue;

		bundle->surface_updates[planes_count].surface = dc_plane;
		if (new_pcrtc_state->color_mgmt_changed) {
			bundle->surface_updates[planes_count].gamma = &dc_plane->gamma_correction;
			bundle->surface_updates[planes_count].in_transfer_func = &dc_plane->in_transfer_func;
			bundle->surface_updates[planes_count].gamut_remap_matrix = &dc_plane->gamut_remap_matrix;
			bundle->surface_updates[planes_count].hdr_mult = dc_plane->hdr_mult;
			bundle->surface_updates[planes_count].func_shaper = &dc_plane->in_shaper_func;
			bundle->surface_updates[planes_count].lut3d_func = &dc_plane->lut3d_func;
			bundle->surface_updates[planes_count].blend_tf = &dc_plane->blend_tf;
		}

		amdgpu_dm_plane_fill_dc_scaling_info(dm->adev, new_plane_state,
				     &bundle->scaling_infos[planes_count]);

		bundle->surface_updates[planes_count].scaling_info =
			&bundle->scaling_infos[planes_count];

		plane_needs_flip = old_plane_state->fb && new_plane_state->fb;

		pflip_present = pflip_present || plane_needs_flip;

		if (!plane_needs_flip) {
			planes_count += 1;
			continue;
		}

		fill_dc_plane_info_and_addr(
			dm->adev, new_plane_state,
			afb->tiling_flags,
			&bundle->plane_infos[planes_count],
			&bundle->flip_addrs[planes_count].address,
			afb->tmz_surface);

		drm_dbg_state(state->dev, "plane: id=%d dcc_en=%d\n",
				 new_plane_state->plane->index,
				 bundle->plane_infos[planes_count].dcc.enable);

		bundle->surface_updates[planes_count].plane_info =
			&bundle->plane_infos[planes_count];

		if (acrtc_state->stream->link->psr_settings.psr_feature_enabled ||
		    acrtc_state->stream->link->replay_settings.replay_feature_enabled) {
			fill_dc_dirty_rects(plane, old_plane_state,
					    new_plane_state, new_crtc_state,
					    &bundle->flip_addrs[planes_count],
					    acrtc_state->stream->link->psr_settings.psr_version ==
					    DC_PSR_VERSION_SU_1,
					    &dirty_rects_changed);

			/*
			 * If the dirty regions changed, PSR-SU need to be disabled temporarily
			 * and enabled it again after dirty regions are stable to avoid video glitch.
			 * PSR-SU will be enabled in vblank_control_worker() if user pause the video
			 * during the PSR-SU was disabled.
			 */
			if (acrtc_state->stream->link->psr_settings.psr_version >= DC_PSR_VERSION_SU_1 &&
			    acrtc_attach->dm_irq_params.allow_sr_entry &&
#ifdef CONFIG_DRM_AMD_SECURE_DISPLAY
			    !amdgpu_dm_crc_window_is_activated(acrtc_state->base.crtc) &&
#endif
			    dirty_rects_changed) {
				mutex_lock(&dm->dc_lock);
				acrtc_state->stream->link->psr_settings.psr_dirty_rects_change_timestamp_ns =
				timestamp_ns;
				if (acrtc_state->stream->link->psr_settings.psr_allow_active)
					amdgpu_dm_psr_disable(acrtc_state->stream, true);
				mutex_unlock(&dm->dc_lock);
			}
		}

		/*
		 * Only allow immediate flips for fast updates that don't
		 * change memory domain, FB pitch, DCC state, rotation or
		 * mirroring.
		 *
		 * dm_crtc_helper_atomic_check() only accepts async flips with
		 * fast updates.
		 */
		if (crtc->state->async_flip &&
		    (acrtc_state->update_type != UPDATE_TYPE_FAST ||
		     get_mem_type(old_plane_state->fb) != get_mem_type(fb)))
			drm_warn_once(state->dev,
				      "[PLANE:%d:%s] async flip with non-fast update\n",
				      plane->base.id, plane->name);

		bundle->flip_addrs[planes_count].flip_immediate =
			crtc->state->async_flip &&
			acrtc_state->update_type == UPDATE_TYPE_FAST &&
			get_mem_type(old_plane_state->fb) == get_mem_type(fb);

		timestamp_ns = ktime_get_ns();
		bundle->flip_addrs[planes_count].flip_timestamp_in_us = div_u64(timestamp_ns, 1000);
		bundle->surface_updates[planes_count].flip_addr = &bundle->flip_addrs[planes_count];
		bundle->surface_updates[planes_count].surface = dc_plane;

		if (!bundle->surface_updates[planes_count].surface) {
			DRM_ERROR("No surface for CRTC: id=%d\n",
					acrtc_attach->crtc_id);
			continue;
		}

		if (plane == pcrtc->primary)
			update_freesync_state_on_stream(
				dm,
				acrtc_state,
				acrtc_state->stream,
				dc_plane,
				bundle->flip_addrs[planes_count].flip_timestamp_in_us);

		drm_dbg_state(state->dev, "%s Flipping to hi: 0x%x, low: 0x%x\n",
				 __func__,
				 bundle->flip_addrs[planes_count].address.grph.addr.high_part,
				 bundle->flip_addrs[planes_count].address.grph.addr.low_part);

		planes_count += 1;

	}

	if (pflip_present) {
		if (!vrr_active) {
			/* Use old throttling in non-vrr fixed refresh rate mode
			 * to keep flip scheduling based on target vblank counts
			 * working in a backwards compatible way, e.g., for
			 * clients using the GLX_OML_sync_control extension or
			 * DRI3/Present extension with defined target_msc.
			 */
			last_flip_vblank = amdgpu_get_vblank_counter_kms(pcrtc);
		} else {
			/* For variable refresh rate mode only:
			 * Get vblank of last completed flip to avoid > 1 vrr
			 * flips per video frame by use of throttling, but allow
			 * flip programming anywhere in the possibly large
			 * variable vrr vblank interval for fine-grained flip
			 * timing control and more opportunity to avoid stutter
			 * on late submission of flips.
			 */
			spin_lock_irqsave(&pcrtc->dev->event_lock, flags);
			last_flip_vblank = acrtc_attach->dm_irq_params.last_flip_vblank;
			spin_unlock_irqrestore(&pcrtc->dev->event_lock, flags);
		}

		target_vblank = last_flip_vblank + wait_for_vblank;

		/*
		 * Wait until we're out of the vertical blank period before the one
		 * targeted by the flip
		 */
		while ((acrtc_attach->enabled &&
			(amdgpu_display_get_crtc_scanoutpos(dm->ddev, acrtc_attach->crtc_id,
							    0, &vpos, &hpos, NULL,
							    NULL, &pcrtc->hwmode)
			 & (DRM_SCANOUTPOS_VALID | DRM_SCANOUTPOS_IN_VBLANK)) ==
			(DRM_SCANOUTPOS_VALID | DRM_SCANOUTPOS_IN_VBLANK) &&
			(int)(target_vblank -
			  amdgpu_get_vblank_counter_kms(pcrtc)) > 0)) {
			usleep_range(1000, 1100);
		}

		/**
		 * Prepare the flip event for the pageflip interrupt to handle.
		 *
		 * This only works in the case where we've already turned on the
		 * appropriate hardware blocks (eg. HUBP) so in the transition case
		 * from 0 -> n planes we have to skip a hardware generated event
		 * and rely on sending it from software.
		 */
		if (acrtc_attach->base.state->event &&
		    acrtc_state->active_planes > 0) {
			drm_crtc_vblank_get(pcrtc);

			spin_lock_irqsave(&pcrtc->dev->event_lock, flags);

			WARN_ON(acrtc_attach->pflip_status != AMDGPU_FLIP_NONE);
			prepare_flip_isr(acrtc_attach);

			spin_unlock_irqrestore(&pcrtc->dev->event_lock, flags);
		}

		if (acrtc_state->stream) {
			if (acrtc_state->freesync_vrr_info_changed)
				bundle->stream_update.vrr_infopacket =
					&acrtc_state->stream->vrr_infopacket;
		}
	} else if (cursor_update && acrtc_state->active_planes > 0) {
		spin_lock_irqsave(&pcrtc->dev->event_lock, flags);
		if (acrtc_attach->base.state->event) {
			drm_crtc_vblank_get(pcrtc);
			acrtc_attach->event = acrtc_attach->base.state->event;
			acrtc_attach->base.state->event = NULL;
		}
		spin_unlock_irqrestore(&pcrtc->dev->event_lock, flags);
	}

	/* Update the planes if changed or disable if we don't have any. */
	if ((planes_count || acrtc_state->active_planes == 0) &&
		acrtc_state->stream) {
		/*
		 * If PSR or idle optimizations are enabled then flush out
		 * any pending work before hardware programming.
		 */
		if (dm->vblank_control_workqueue)
			flush_workqueue(dm->vblank_control_workqueue);

		bundle->stream_update.stream = acrtc_state->stream;
		if (new_pcrtc_state->mode_changed) {
			bundle->stream_update.src = acrtc_state->stream->src;
			bundle->stream_update.dst = acrtc_state->stream->dst;
		}

		if (new_pcrtc_state->color_mgmt_changed) {
			/*
			 * TODO: This isn't fully correct since we've actually
			 * already modified the stream in place.
			 */
			bundle->stream_update.gamut_remap =
				&acrtc_state->stream->gamut_remap_matrix;
			bundle->stream_update.output_csc_transform =
				&acrtc_state->stream->csc_color_matrix;
			bundle->stream_update.out_transfer_func =
				&acrtc_state->stream->out_transfer_func;
			bundle->stream_update.lut3d_func =
				(struct dc_3dlut *) acrtc_state->stream->lut3d_func;
			bundle->stream_update.func_shaper =
				(struct dc_transfer_func *) acrtc_state->stream->func_shaper;
		}

		acrtc_state->stream->abm_level = acrtc_state->abm_level;
		if (acrtc_state->abm_level != dm_old_crtc_state->abm_level)
			bundle->stream_update.abm_level = &acrtc_state->abm_level;

		mutex_lock(&dm->dc_lock);
		if ((acrtc_state->update_type > UPDATE_TYPE_FAST) || vrr_active) {
			if (acrtc_state->stream->link->replay_settings.replay_allow_active)
				amdgpu_dm_replay_disable(acrtc_state->stream);
			if (acrtc_state->stream->link->psr_settings.psr_allow_active)
				amdgpu_dm_psr_disable(acrtc_state->stream, true);
		}
		mutex_unlock(&dm->dc_lock);

		/*
		 * If FreeSync state on the stream has changed then we need to
		 * re-adjust the min/max bounds now that DC doesn't handle this
		 * as part of commit.
		 */
		if (is_dc_timing_adjust_needed(dm_old_crtc_state, acrtc_state)) {
			spin_lock_irqsave(&pcrtc->dev->event_lock, flags);
			dc_stream_adjust_vmin_vmax(
				dm->dc, acrtc_state->stream,
				&acrtc_attach->dm_irq_params.vrr_params.adjust);
			spin_unlock_irqrestore(&pcrtc->dev->event_lock, flags);
		}
		mutex_lock(&dm->dc_lock);
		update_planes_and_stream_adapter(dm->dc,
					 acrtc_state->update_type,
					 planes_count,
					 acrtc_state->stream,
					 &bundle->stream_update,
					 bundle->surface_updates);
		updated_planes_and_streams = true;

		/**
		 * Enable or disable the interrupts on the backend.
		 *
		 * Most pipes are put into power gating when unused.
		 *
		 * When power gating is enabled on a pipe we lose the
		 * interrupt enablement state when power gating is disabled.
		 *
		 * So we need to update the IRQ control state in hardware
		 * whenever the pipe turns on (since it could be previously
		 * power gated) or off (since some pipes can't be power gated
		 * on some ASICs).
		 */
		if (dm_old_crtc_state->active_planes != acrtc_state->active_planes)
			dm_update_pflip_irq_state(drm_to_adev(dev),
						  acrtc_attach);

		amdgpu_dm_enable_self_refresh(acrtc_attach, acrtc_state, timestamp_ns);
		mutex_unlock(&dm->dc_lock);
	}

	/*
	 * Update cursor state *after* programming all the planes.
	 * This avoids redundant programming in the case where we're going
	 * to be disabling a single plane - those pipes are being disabled.
	 */
	if (acrtc_state->active_planes &&
	    (!updated_planes_and_streams || amdgpu_ip_version(dm->adev, DCE_HWIP, 0) == 0) &&
	    acrtc_state->cursor_mode == DM_CURSOR_NATIVE_MODE)
		amdgpu_dm_commit_cursors(state);

cleanup:
	kfree(bundle);
}

static void amdgpu_dm_commit_audio(struct drm_device *dev,
				   struct drm_atomic_state *state)
{
	struct amdgpu_device *adev = drm_to_adev(dev);
	struct amdgpu_dm_connector *aconnector;
	struct drm_connector *connector;
	struct drm_connector_state *old_con_state, *new_con_state;
	struct drm_crtc_state *new_crtc_state;
	struct dm_crtc_state *new_dm_crtc_state;
	const struct dc_stream_status *status;
	int i, inst;

	/* Notify device removals. */
	for_each_oldnew_connector_in_state(state, connector, old_con_state, new_con_state, i) {
		if (old_con_state->crtc != new_con_state->crtc) {
			/* CRTC changes require notification. */
			goto notify;
		}

		if (!new_con_state->crtc)
			continue;

		new_crtc_state = drm_atomic_get_new_crtc_state(
			state, new_con_state->crtc);

		if (!new_crtc_state)
			continue;

		if (!drm_atomic_crtc_needs_modeset(new_crtc_state))
			continue;

notify:
		if (connector->connector_type == DRM_MODE_CONNECTOR_WRITEBACK)
			continue;

		aconnector = to_amdgpu_dm_connector(connector);

		mutex_lock(&adev->dm.audio_lock);
		inst = aconnector->audio_inst;
		aconnector->audio_inst = -1;
		mutex_unlock(&adev->dm.audio_lock);

		amdgpu_dm_audio_eld_notify(adev, inst);
	}

	/* Notify audio device additions. */
	for_each_new_connector_in_state(state, connector, new_con_state, i) {
		if (!new_con_state->crtc)
			continue;

		new_crtc_state = drm_atomic_get_new_crtc_state(
			state, new_con_state->crtc);

		if (!new_crtc_state)
			continue;

		if (!drm_atomic_crtc_needs_modeset(new_crtc_state))
			continue;

		new_dm_crtc_state = to_dm_crtc_state(new_crtc_state);
		if (!new_dm_crtc_state->stream)
			continue;

		status = dc_stream_get_status(new_dm_crtc_state->stream);
		if (!status)
			continue;

		if (connector->connector_type == DRM_MODE_CONNECTOR_WRITEBACK)
			continue;

		aconnector = to_amdgpu_dm_connector(connector);

		mutex_lock(&adev->dm.audio_lock);
		inst = status->audio_inst;
		aconnector->audio_inst = inst;
		mutex_unlock(&adev->dm.audio_lock);

		amdgpu_dm_audio_eld_notify(adev, inst);
	}
}

/*
 * amdgpu_dm_crtc_copy_transient_flags - copy mirrored flags from DRM to DC
 * @crtc_state: the DRM CRTC state
 * @stream_state: the DC stream state.
 *
 * Copy the mirrored transient state flags from DRM, to DC. It is used to bring
 * a dc_stream_state's flags in sync with a drm_crtc_state's flags.
 */
static void amdgpu_dm_crtc_copy_transient_flags(struct drm_crtc_state *crtc_state,
						struct dc_stream_state *stream_state)
{
	stream_state->mode_changed = drm_atomic_crtc_needs_modeset(crtc_state);
}

static void dm_clear_writeback(struct amdgpu_display_manager *dm,
			      struct dm_crtc_state *crtc_state)
{
	dc_stream_remove_writeback(dm->dc, crtc_state->stream, 0);
}

static void amdgpu_dm_commit_streams(struct drm_atomic_state *state,
					struct dc_state *dc_state)
{
	struct drm_device *dev = state->dev;
	struct amdgpu_device *adev = drm_to_adev(dev);
	struct amdgpu_display_manager *dm = &adev->dm;
	struct drm_crtc *crtc;
	struct drm_crtc_state *old_crtc_state, *new_crtc_state;
	struct dm_crtc_state *dm_old_crtc_state, *dm_new_crtc_state;
	struct drm_connector_state *old_con_state;
	struct drm_connector *connector;
	bool mode_set_reset_required = false;
	u32 i;
	struct dc_commit_streams_params params = {dc_state->streams, dc_state->stream_count};
	bool set_backlight_level = false;

	/* Disable writeback */
	for_each_old_connector_in_state(state, connector, old_con_state, i) {
		struct dm_connector_state *dm_old_con_state;
		struct amdgpu_crtc *acrtc;

		if (connector->connector_type != DRM_MODE_CONNECTOR_WRITEBACK)
			continue;

		old_crtc_state = NULL;

		dm_old_con_state = to_dm_connector_state(old_con_state);
		if (!dm_old_con_state->base.crtc)
			continue;

		acrtc = to_amdgpu_crtc(dm_old_con_state->base.crtc);
		if (acrtc)
			old_crtc_state = drm_atomic_get_old_crtc_state(state, &acrtc->base);

		if (!acrtc || !acrtc->wb_enabled)
			continue;

		dm_old_crtc_state = to_dm_crtc_state(old_crtc_state);

		dm_clear_writeback(dm, dm_old_crtc_state);
		acrtc->wb_enabled = false;
	}

	for_each_oldnew_crtc_in_state(state, crtc, old_crtc_state,
				      new_crtc_state, i) {
		struct amdgpu_crtc *acrtc = to_amdgpu_crtc(crtc);

		dm_old_crtc_state = to_dm_crtc_state(old_crtc_state);

		if (old_crtc_state->active &&
		    (!new_crtc_state->active ||
		     drm_atomic_crtc_needs_modeset(new_crtc_state))) {
			manage_dm_interrupts(adev, acrtc, NULL);
			dc_stream_release(dm_old_crtc_state->stream);
		}
	}

	drm_atomic_helper_calc_timestamping_constants(state);

	/* update changed items */
	for_each_oldnew_crtc_in_state(state, crtc, old_crtc_state, new_crtc_state, i) {
		struct amdgpu_crtc *acrtc = to_amdgpu_crtc(crtc);

		dm_new_crtc_state = to_dm_crtc_state(new_crtc_state);
		dm_old_crtc_state = to_dm_crtc_state(old_crtc_state);

		drm_dbg_state(state->dev,
			"amdgpu_crtc id:%d crtc_state_flags: enable:%d, active:%d, planes_changed:%d, mode_changed:%d,active_changed:%d,connectors_changed:%d\n",
			acrtc->crtc_id,
			new_crtc_state->enable,
			new_crtc_state->active,
			new_crtc_state->planes_changed,
			new_crtc_state->mode_changed,
			new_crtc_state->active_changed,
			new_crtc_state->connectors_changed);

		/* Disable cursor if disabling crtc */
		if (old_crtc_state->active && !new_crtc_state->active) {
			struct dc_cursor_position position;

			memset(&position, 0, sizeof(position));
			mutex_lock(&dm->dc_lock);
			dc_exit_ips_for_hw_access(dm->dc);
			dc_stream_program_cursor_position(dm_old_crtc_state->stream, &position);
			mutex_unlock(&dm->dc_lock);
		}

		/* Copy all transient state flags into dc state */
		if (dm_new_crtc_state->stream) {
			amdgpu_dm_crtc_copy_transient_flags(&dm_new_crtc_state->base,
							    dm_new_crtc_state->stream);
		}

		/* handles headless hotplug case, updating new_state and
		 * aconnector as needed
		 */

		if (amdgpu_dm_crtc_modeset_required(new_crtc_state, dm_new_crtc_state->stream, dm_old_crtc_state->stream)) {

			drm_dbg_atomic(dev,
				       "Atomic commit: SET crtc id %d: [%p]\n",
				       acrtc->crtc_id, acrtc);

			if (!dm_new_crtc_state->stream) {
				/*
				 * this could happen because of issues with
				 * userspace notifications delivery.
				 * In this case userspace tries to set mode on
				 * display which is disconnected in fact.
				 * dc_sink is NULL in this case on aconnector.
				 * We expect reset mode will come soon.
				 *
				 * This can also happen when unplug is done
				 * during resume sequence ended
				 *
				 * In this case, we want to pretend we still
				 * have a sink to keep the pipe running so that
				 * hw state is consistent with the sw state
				 */
				drm_dbg_atomic(dev,
					       "Failed to create new stream for crtc %d\n",
						acrtc->base.base.id);
				continue;
			}

			if (dm_old_crtc_state->stream)
				remove_stream(adev, acrtc, dm_old_crtc_state->stream);

			pm_runtime_get_noresume(dev->dev);

			acrtc->enabled = true;
			acrtc->hw_mode = new_crtc_state->mode;
			crtc->hwmode = new_crtc_state->mode;
			mode_set_reset_required = true;
			set_backlight_level = true;
		} else if (modereset_required(new_crtc_state)) {
			drm_dbg_atomic(dev,
				       "Atomic commit: RESET. crtc id %d:[%p]\n",
				       acrtc->crtc_id, acrtc);
			/* i.e. reset mode */
			if (dm_old_crtc_state->stream)
				remove_stream(adev, acrtc, dm_old_crtc_state->stream);

			mode_set_reset_required = true;
		}
	} /* for_each_crtc_in_state() */

	/* if there mode set or reset, disable eDP PSR, Replay */
	if (mode_set_reset_required) {
		if (dm->vblank_control_workqueue)
			flush_workqueue(dm->vblank_control_workqueue);

		amdgpu_dm_replay_disable_all(dm);
		amdgpu_dm_psr_disable_all(dm);
	}

	dm_enable_per_frame_crtc_master_sync(dc_state);
	mutex_lock(&dm->dc_lock);
	dc_exit_ips_for_hw_access(dm->dc);
	WARN_ON(!dc_commit_streams(dm->dc, &params));

	/* Allow idle optimization when vblank count is 0 for display off */
	if ((dm->active_vblank_irq_count == 0) && amdgpu_dm_is_headless(dm->adev))
		dc_allow_idle_optimizations(dm->dc, true);
	mutex_unlock(&dm->dc_lock);

	for_each_new_crtc_in_state(state, crtc, new_crtc_state, i) {
		struct amdgpu_crtc *acrtc = to_amdgpu_crtc(crtc);

		dm_new_crtc_state = to_dm_crtc_state(new_crtc_state);

		if (dm_new_crtc_state->stream != NULL) {
			const struct dc_stream_status *status =
					dc_stream_get_status(dm_new_crtc_state->stream);

			if (!status)
				status = dc_state_get_stream_status(dc_state,
									 dm_new_crtc_state->stream);
			if (!status)
				drm_err(dev,
					"got no status for stream %p on acrtc%p\n",
					dm_new_crtc_state->stream, acrtc);
			else
				acrtc->otg_inst = status->primary_otg_inst;
		}
	}

	/* During boot up and resume the DC layer will reset the panel brightness
	 * to fix a flicker issue.
	 * It will cause the dm->actual_brightness is not the current panel brightness
	 * level. (the dm->brightness is the correct panel level)
	 * So we set the backlight level with dm->brightness value after set mode
	 */
	if (set_backlight_level) {
		for (i = 0; i < dm->num_of_edps; i++) {
			if (dm->backlight_dev[i])
				amdgpu_dm_backlight_set_level(dm, i, dm->brightness[i]);
		}
	}
}

static void dm_set_writeback(struct amdgpu_display_manager *dm,
			      struct dm_crtc_state *crtc_state,
			      struct drm_connector *connector,
			      struct drm_connector_state *new_con_state)
{
	struct drm_writeback_connector *wb_conn = drm_connector_to_writeback(connector);
	struct amdgpu_device *adev = dm->adev;
	struct amdgpu_crtc *acrtc;
	struct dc_writeback_info *wb_info;
	struct pipe_ctx *pipe = NULL;
	struct amdgpu_framebuffer *afb;
	int i = 0;

	wb_info = kzalloc(sizeof(*wb_info), GFP_KERNEL);
	if (!wb_info) {
		DRM_ERROR("Failed to allocate wb_info\n");
		return;
	}

	acrtc = to_amdgpu_crtc(wb_conn->encoder.crtc);
	if (!acrtc) {
		DRM_ERROR("no amdgpu_crtc found\n");
		kfree(wb_info);
		return;
	}

	afb = to_amdgpu_framebuffer(new_con_state->writeback_job->fb);
	if (!afb) {
		DRM_ERROR("No amdgpu_framebuffer found\n");
		kfree(wb_info);
		return;
	}

	for (i = 0; i < MAX_PIPES; i++) {
		if (dm->dc->current_state->res_ctx.pipe_ctx[i].stream == crtc_state->stream) {
			pipe = &dm->dc->current_state->res_ctx.pipe_ctx[i];
			break;
		}
	}

	/* fill in wb_info */
	wb_info->wb_enabled = true;

	wb_info->dwb_pipe_inst = 0;
	wb_info->dwb_params.dwbscl_black_color = 0;
	wb_info->dwb_params.hdr_mult = 0x1F000;
	wb_info->dwb_params.csc_params.gamut_adjust_type = CM_GAMUT_ADJUST_TYPE_BYPASS;
	wb_info->dwb_params.csc_params.gamut_coef_format = CM_GAMUT_REMAP_COEF_FORMAT_S2_13;
	wb_info->dwb_params.output_depth = DWB_OUTPUT_PIXEL_DEPTH_10BPC;
	wb_info->dwb_params.cnv_params.cnv_out_bpc = DWB_CNV_OUT_BPC_10BPC;

	/* width & height from crtc */
	wb_info->dwb_params.cnv_params.src_width = acrtc->base.mode.crtc_hdisplay;
	wb_info->dwb_params.cnv_params.src_height = acrtc->base.mode.crtc_vdisplay;
	wb_info->dwb_params.dest_width = acrtc->base.mode.crtc_hdisplay;
	wb_info->dwb_params.dest_height = acrtc->base.mode.crtc_vdisplay;

	wb_info->dwb_params.cnv_params.crop_en = false;
	wb_info->dwb_params.stereo_params.stereo_enabled = false;

	wb_info->dwb_params.cnv_params.out_max_pix_val = 0x3ff;	// 10 bits
	wb_info->dwb_params.cnv_params.out_min_pix_val = 0;
	wb_info->dwb_params.cnv_params.fc_out_format = DWB_OUT_FORMAT_32BPP_ARGB;
	wb_info->dwb_params.cnv_params.out_denorm_mode = DWB_OUT_DENORM_BYPASS;

	wb_info->dwb_params.out_format = dwb_scaler_mode_bypass444;

	wb_info->dwb_params.capture_rate = dwb_capture_rate_0;

	wb_info->dwb_params.scaler_taps.h_taps = 4;
	wb_info->dwb_params.scaler_taps.v_taps = 4;
	wb_info->dwb_params.scaler_taps.h_taps_c = 2;
	wb_info->dwb_params.scaler_taps.v_taps_c = 2;
	wb_info->dwb_params.subsample_position = DWB_INTERSTITIAL_SUBSAMPLING;

	wb_info->mcif_buf_params.luma_pitch = afb->base.pitches[0];
	wb_info->mcif_buf_params.chroma_pitch = afb->base.pitches[1];

	for (i = 0; i < DWB_MCIF_BUF_COUNT; i++) {
		wb_info->mcif_buf_params.luma_address[i] = afb->address;
		wb_info->mcif_buf_params.chroma_address[i] = 0;
	}

	wb_info->mcif_buf_params.p_vmid = 1;
	if (amdgpu_ip_version(adev, DCE_HWIP, 0) >= IP_VERSION(3, 0, 0)) {
		wb_info->mcif_warmup_params.start_address.quad_part = afb->address;
		wb_info->mcif_warmup_params.region_size =
			wb_info->mcif_buf_params.luma_pitch * wb_info->dwb_params.dest_height;
	}
	wb_info->mcif_warmup_params.p_vmid = 1;
	wb_info->writeback_source_plane = pipe->plane_state;

	dc_stream_add_writeback(dm->dc, crtc_state->stream, wb_info);

	acrtc->wb_pending = true;
	acrtc->wb_conn = wb_conn;
	drm_writeback_queue_job(wb_conn, new_con_state);
}

/**
 * amdgpu_dm_atomic_commit_tail() - AMDgpu DM's commit tail implementation.
 * @state: The atomic state to commit
 *
 * This will tell DC to commit the constructed DC state from atomic_check,
 * programming the hardware. Any failures here implies a hardware failure, since
 * atomic check should have filtered anything non-kosher.
 */
static void amdgpu_dm_atomic_commit_tail(struct drm_atomic_state *state)
{
	struct drm_device *dev = state->dev;
	struct amdgpu_device *adev = drm_to_adev(dev);
	struct amdgpu_display_manager *dm = &adev->dm;
	struct dm_atomic_state *dm_state;
	struct dc_state *dc_state = NULL;
	u32 i, j;
	struct drm_crtc *crtc;
	struct drm_crtc_state *old_crtc_state, *new_crtc_state;
	unsigned long flags;
	bool wait_for_vblank = true;
	struct drm_connector *connector;
	struct drm_connector_state *old_con_state, *new_con_state;
	struct dm_crtc_state *dm_old_crtc_state, *dm_new_crtc_state;
	int crtc_disable_count = 0;

	trace_amdgpu_dm_atomic_commit_tail_begin(state);

	drm_atomic_helper_update_legacy_modeset_state(dev, state);
	drm_dp_mst_atomic_wait_for_dependencies(state);

	dm_state = dm_atomic_get_new_state(state);
	if (dm_state && dm_state->context) {
		dc_state = dm_state->context;
		amdgpu_dm_commit_streams(state, dc_state);
	}

	for_each_oldnew_connector_in_state(state, connector, old_con_state, new_con_state, i) {
		struct dm_connector_state *dm_new_con_state = to_dm_connector_state(new_con_state);
		struct amdgpu_crtc *acrtc = to_amdgpu_crtc(dm_new_con_state->base.crtc);
		struct amdgpu_dm_connector *aconnector;

		if (connector->connector_type == DRM_MODE_CONNECTOR_WRITEBACK)
			continue;

		aconnector = to_amdgpu_dm_connector(connector);

		if (!adev->dm.hdcp_workqueue)
			continue;

		pr_debug("[HDCP_DM] -------------- i : %x ----------\n", i);

		if (!connector)
			continue;

		pr_debug("[HDCP_DM] connector->index: %x connect_status: %x dpms: %x\n",
			connector->index, connector->status, connector->dpms);
		pr_debug("[HDCP_DM] state protection old: %x new: %x\n",
			old_con_state->content_protection, new_con_state->content_protection);

		if (aconnector->dc_sink) {
			if (aconnector->dc_sink->sink_signal != SIGNAL_TYPE_VIRTUAL &&
				aconnector->dc_sink->sink_signal != SIGNAL_TYPE_NONE) {
				pr_debug("[HDCP_DM] pipe_ctx dispname=%s\n",
				aconnector->dc_sink->edid_caps.display_name);
			}
		}

		new_crtc_state = NULL;
		old_crtc_state = NULL;

		if (acrtc) {
			new_crtc_state = drm_atomic_get_new_crtc_state(state, &acrtc->base);
			old_crtc_state = drm_atomic_get_old_crtc_state(state, &acrtc->base);
		}

		if (old_crtc_state)
			pr_debug("old crtc en: %x a: %x m: %x a-chg: %x c-chg: %x\n",
			old_crtc_state->enable,
			old_crtc_state->active,
			old_crtc_state->mode_changed,
			old_crtc_state->active_changed,
			old_crtc_state->connectors_changed);

		if (new_crtc_state)
			pr_debug("NEW crtc en: %x a: %x m: %x a-chg: %x c-chg: %x\n",
			new_crtc_state->enable,
			new_crtc_state->active,
			new_crtc_state->mode_changed,
			new_crtc_state->active_changed,
			new_crtc_state->connectors_changed);
	}

	for_each_oldnew_connector_in_state(state, connector, old_con_state, new_con_state, i) {
		struct dm_connector_state *dm_new_con_state = to_dm_connector_state(new_con_state);
		struct amdgpu_crtc *acrtc = to_amdgpu_crtc(dm_new_con_state->base.crtc);
		struct amdgpu_dm_connector *aconnector = to_amdgpu_dm_connector(connector);

		if (!adev->dm.hdcp_workqueue)
			continue;

		new_crtc_state = NULL;
		old_crtc_state = NULL;

		if (acrtc) {
			new_crtc_state = drm_atomic_get_new_crtc_state(state, &acrtc->base);
			old_crtc_state = drm_atomic_get_old_crtc_state(state, &acrtc->base);
		}

		dm_new_crtc_state = to_dm_crtc_state(new_crtc_state);

		if (dm_new_crtc_state && dm_new_crtc_state->stream == NULL &&
		    connector->state->content_protection == DRM_MODE_CONTENT_PROTECTION_ENABLED) {
			hdcp_reset_display(adev->dm.hdcp_workqueue, aconnector->dc_link->link_index);
			new_con_state->content_protection = DRM_MODE_CONTENT_PROTECTION_DESIRED;
			dm_new_con_state->update_hdcp = true;
			continue;
		}

		if (is_content_protection_different(new_crtc_state, old_crtc_state, new_con_state,
											old_con_state, connector, adev->dm.hdcp_workqueue)) {
			/* when display is unplugged from mst hub, connctor will
			 * be destroyed within dm_dp_mst_connector_destroy. connector
			 * hdcp perperties, like type, undesired, desired, enabled,
			 * will be lost. So, save hdcp properties into hdcp_work within
			 * amdgpu_dm_atomic_commit_tail. if the same display is
			 * plugged back with same display index, its hdcp properties
			 * will be retrieved from hdcp_work within dm_dp_mst_get_modes
			 */

			bool enable_encryption = false;

			if (new_con_state->content_protection == DRM_MODE_CONTENT_PROTECTION_DESIRED)
				enable_encryption = true;

			if (aconnector->dc_link && aconnector->dc_sink &&
				aconnector->dc_link->type == dc_connection_mst_branch) {
				struct hdcp_workqueue *hdcp_work = adev->dm.hdcp_workqueue;
				struct hdcp_workqueue *hdcp_w =
					&hdcp_work[aconnector->dc_link->link_index];

				hdcp_w->hdcp_content_type[connector->index] =
					new_con_state->hdcp_content_type;
				hdcp_w->content_protection[connector->index] =
					new_con_state->content_protection;
			}

			if (new_crtc_state && new_crtc_state->mode_changed &&
				new_con_state->content_protection >= DRM_MODE_CONTENT_PROTECTION_DESIRED)
				enable_encryption = true;

			DRM_INFO("[HDCP_DM] hdcp_update_display enable_encryption = %x\n", enable_encryption);

			if (aconnector->dc_link)
				hdcp_update_display(
					adev->dm.hdcp_workqueue, aconnector->dc_link->link_index, aconnector,
					new_con_state->hdcp_content_type, enable_encryption);
		}
	}

	/* Handle connector state changes */
	for_each_oldnew_connector_in_state(state, connector, old_con_state, new_con_state, i) {
		struct dm_connector_state *dm_new_con_state = to_dm_connector_state(new_con_state);
		struct dm_connector_state *dm_old_con_state = to_dm_connector_state(old_con_state);
		struct amdgpu_crtc *acrtc = to_amdgpu_crtc(dm_new_con_state->base.crtc);
		struct dc_surface_update *dummy_updates;
		struct dc_stream_update stream_update;
		struct dc_info_packet hdr_packet;
		struct dc_stream_status *status = NULL;
		bool abm_changed, hdr_changed, scaling_changed, output_color_space_changed = false;

		memset(&stream_update, 0, sizeof(stream_update));

		if (acrtc) {
			new_crtc_state = drm_atomic_get_new_crtc_state(state, &acrtc->base);
			old_crtc_state = drm_atomic_get_old_crtc_state(state, &acrtc->base);
		}

		/* Skip any modesets/resets */
		if (!acrtc || drm_atomic_crtc_needs_modeset(new_crtc_state))
			continue;

		dm_new_crtc_state = to_dm_crtc_state(new_crtc_state);
		dm_old_crtc_state = to_dm_crtc_state(old_crtc_state);

		scaling_changed = is_scaling_state_different(dm_new_con_state,
							     dm_old_con_state);

		if ((new_con_state->hdmi.broadcast_rgb != old_con_state->hdmi.broadcast_rgb) &&
			(dm_old_crtc_state->stream->output_color_space !=
				get_output_color_space(&dm_new_crtc_state->stream->timing, new_con_state)))
			output_color_space_changed = true;

		abm_changed = dm_new_crtc_state->abm_level !=
			      dm_old_crtc_state->abm_level;

		hdr_changed =
			!drm_connector_atomic_hdr_metadata_equal(old_con_state, new_con_state);

		if (!scaling_changed && !abm_changed && !hdr_changed && !output_color_space_changed)
			continue;

		stream_update.stream = dm_new_crtc_state->stream;
		if (scaling_changed) {
			update_stream_scaling_settings(&dm_new_con_state->base.crtc->mode,
					dm_new_con_state, dm_new_crtc_state->stream);

			stream_update.src = dm_new_crtc_state->stream->src;
			stream_update.dst = dm_new_crtc_state->stream->dst;
		}

		if (output_color_space_changed) {
			dm_new_crtc_state->stream->output_color_space
				= get_output_color_space(&dm_new_crtc_state->stream->timing, new_con_state);

			stream_update.output_color_space = &dm_new_crtc_state->stream->output_color_space;
		}

		if (abm_changed) {
			dm_new_crtc_state->stream->abm_level = dm_new_crtc_state->abm_level;

			stream_update.abm_level = &dm_new_crtc_state->abm_level;
		}

		if (hdr_changed) {
			fill_hdr_info_packet(new_con_state, &hdr_packet);
			stream_update.hdr_static_metadata = &hdr_packet;
		}

		status = dc_stream_get_status(dm_new_crtc_state->stream);

		if (WARN_ON(!status))
			continue;

		WARN_ON(!status->plane_count);

		/*
		 * TODO: DC refuses to perform stream updates without a dc_surface_update.
		 * Here we create an empty update on each plane.
		 * To fix this, DC should permit updating only stream properties.
		 */
		dummy_updates = kzalloc(sizeof(struct dc_surface_update) * MAX_SURFACES, GFP_ATOMIC);
		if (!dummy_updates) {
			DRM_ERROR("Failed to allocate memory for dummy_updates.\n");
			continue;
		}
		for (j = 0; j < status->plane_count; j++)
			dummy_updates[j].surface = status->plane_states[0];

		sort(dummy_updates, status->plane_count,
		     sizeof(*dummy_updates), dm_plane_layer_index_cmp, NULL);

		mutex_lock(&dm->dc_lock);
		dc_exit_ips_for_hw_access(dm->dc);
		dc_update_planes_and_stream(dm->dc,
					    dummy_updates,
					    status->plane_count,
					    dm_new_crtc_state->stream,
					    &stream_update);
		mutex_unlock(&dm->dc_lock);
		kfree(dummy_updates);
	}

	/**
	 * Enable interrupts for CRTCs that are newly enabled or went through
	 * a modeset. It was intentionally deferred until after the front end
	 * state was modified to wait until the OTG was on and so the IRQ
	 * handlers didn't access stale or invalid state.
	 */
	for_each_oldnew_crtc_in_state(state, crtc, old_crtc_state, new_crtc_state, i) {
		struct amdgpu_crtc *acrtc = to_amdgpu_crtc(crtc);
#ifdef CONFIG_DEBUG_FS
		enum amdgpu_dm_pipe_crc_source cur_crc_src;
#endif
		/* Count number of newly disabled CRTCs for dropping PM refs later. */
		if (old_crtc_state->active && !new_crtc_state->active)
			crtc_disable_count++;

		dm_new_crtc_state = to_dm_crtc_state(new_crtc_state);
		dm_old_crtc_state = to_dm_crtc_state(old_crtc_state);

		/* For freesync config update on crtc state and params for irq */
		update_stream_irq_parameters(dm, dm_new_crtc_state);

#ifdef CONFIG_DEBUG_FS
		spin_lock_irqsave(&adev_to_drm(adev)->event_lock, flags);
		cur_crc_src = acrtc->dm_irq_params.crc_src;
		spin_unlock_irqrestore(&adev_to_drm(adev)->event_lock, flags);
#endif

		if (new_crtc_state->active &&
		    (!old_crtc_state->active ||
		     drm_atomic_crtc_needs_modeset(new_crtc_state))) {
			dc_stream_retain(dm_new_crtc_state->stream);
			acrtc->dm_irq_params.stream = dm_new_crtc_state->stream;
			manage_dm_interrupts(adev, acrtc, dm_new_crtc_state);
		}
		/* Handle vrr on->off / off->on transitions */
		amdgpu_dm_handle_vrr_transition(dm_old_crtc_state, dm_new_crtc_state);

#ifdef CONFIG_DEBUG_FS
		if (new_crtc_state->active &&
		    (!old_crtc_state->active ||
		     drm_atomic_crtc_needs_modeset(new_crtc_state))) {
			/**
			 * Frontend may have changed so reapply the CRC capture
			 * settings for the stream.
			 */
			if (amdgpu_dm_is_valid_crc_source(cur_crc_src)) {
#if defined(CONFIG_DRM_AMD_SECURE_DISPLAY)
				if (amdgpu_dm_crc_window_is_activated(crtc)) {
					uint8_t cnt;
					spin_lock_irqsave(&adev_to_drm(adev)->event_lock, flags);
					for (cnt = 0; cnt < MAX_CRC_WINDOW_NUM; cnt++) {
						if (acrtc->dm_irq_params.window_param[cnt].enable) {
							acrtc->dm_irq_params.window_param[cnt].update_win = true;

							/**
							 * It takes 2 frames for HW to stably generate CRC when
							 * resuming from suspend, so we set skip_frame_cnt 2.
							 */
							acrtc->dm_irq_params.window_param[cnt].skip_frame_cnt = 2;
						}
					}
					spin_unlock_irqrestore(&adev_to_drm(adev)->event_lock, flags);
				}
#endif
				if (amdgpu_dm_crtc_configure_crc_source(
					crtc, dm_new_crtc_state, cur_crc_src))
					drm_dbg_atomic(dev, "Failed to configure crc source");
			}
		}
#endif
	}

	for_each_new_crtc_in_state(state, crtc, new_crtc_state, j)
		if (new_crtc_state->async_flip)
			wait_for_vblank = false;

	/* update planes when needed per crtc*/
	for_each_new_crtc_in_state(state, crtc, new_crtc_state, j) {
		dm_new_crtc_state = to_dm_crtc_state(new_crtc_state);

		if (dm_new_crtc_state->stream)
			amdgpu_dm_commit_planes(state, dev, dm, crtc, wait_for_vblank);
	}

	/* Enable writeback */
	for_each_new_connector_in_state(state, connector, new_con_state, i) {
		struct dm_connector_state *dm_new_con_state = to_dm_connector_state(new_con_state);
		struct amdgpu_crtc *acrtc = to_amdgpu_crtc(dm_new_con_state->base.crtc);

		if (connector->connector_type != DRM_MODE_CONNECTOR_WRITEBACK)
			continue;

		if (!new_con_state->writeback_job)
			continue;

		new_crtc_state = drm_atomic_get_new_crtc_state(state, &acrtc->base);

		if (!new_crtc_state)
			continue;

		if (acrtc->wb_enabled)
			continue;

		dm_new_crtc_state = to_dm_crtc_state(new_crtc_state);

		dm_set_writeback(dm, dm_new_crtc_state, connector, new_con_state);
		acrtc->wb_enabled = true;
	}

	/* Update audio instances for each connector. */
	amdgpu_dm_commit_audio(dev, state);

	/* restore the backlight level */
	for (i = 0; i < dm->num_of_edps; i++) {
		if (dm->backlight_dev[i] &&
		    (dm->actual_brightness[i] != dm->brightness[i]))
			amdgpu_dm_backlight_set_level(dm, i, dm->brightness[i]);
	}

	/*
	 * send vblank event on all events not handled in flip and
	 * mark consumed event for drm_atomic_helper_commit_hw_done
	 */
	spin_lock_irqsave(&adev_to_drm(adev)->event_lock, flags);
	for_each_new_crtc_in_state(state, crtc, new_crtc_state, i) {

		if (new_crtc_state->event)
			drm_send_event_locked(dev, &new_crtc_state->event->base);

		new_crtc_state->event = NULL;
	}
	spin_unlock_irqrestore(&adev_to_drm(adev)->event_lock, flags);

	/* Signal HW programming completion */
	drm_atomic_helper_commit_hw_done(state);

	if (wait_for_vblank)
		drm_atomic_helper_wait_for_flip_done(dev, state);

	drm_atomic_helper_cleanup_planes(dev, state);

	/* Don't free the memory if we are hitting this as part of suspend.
	 * This way we don't free any memory during suspend; see
	 * amdgpu_bo_free_kernel().  The memory will be freed in the first
	 * non-suspend modeset or when the driver is torn down.
	 */
	if (!adev->in_suspend) {
		/* return the stolen vga memory back to VRAM */
		if (!adev->mman.keep_stolen_vga_memory)
			amdgpu_bo_free_kernel(&adev->mman.stolen_vga_memory, NULL, NULL);
		amdgpu_bo_free_kernel(&adev->mman.stolen_extended_memory, NULL, NULL);
	}

	/*
	 * Finally, drop a runtime PM reference for each newly disabled CRTC,
	 * so we can put the GPU into runtime suspend if we're not driving any
	 * displays anymore
	 */
	for (i = 0; i < crtc_disable_count; i++)
		pm_runtime_put_autosuspend(dev->dev);
	pm_runtime_mark_last_busy(dev->dev);

	trace_amdgpu_dm_atomic_commit_tail_finish(state);
}

static int dm_force_atomic_commit(struct drm_connector *connector)
{
	int ret = 0;
	struct drm_device *ddev = connector->dev;
	struct drm_atomic_state *state = drm_atomic_state_alloc(ddev);
	struct amdgpu_crtc *disconnected_acrtc = to_amdgpu_crtc(connector->encoder->crtc);
	struct drm_plane *plane = disconnected_acrtc->base.primary;
	struct drm_connector_state *conn_state;
	struct drm_crtc_state *crtc_state;
	struct drm_plane_state *plane_state;

	if (!state)
		return -ENOMEM;

	state->acquire_ctx = ddev->mode_config.acquire_ctx;

	/* Construct an atomic state to restore previous display setting */

	/*
	 * Attach connectors to drm_atomic_state
	 */
	conn_state = drm_atomic_get_connector_state(state, connector);

	ret = PTR_ERR_OR_ZERO(conn_state);
	if (ret)
		goto out;

	/* Attach crtc to drm_atomic_state*/
	crtc_state = drm_atomic_get_crtc_state(state, &disconnected_acrtc->base);

	ret = PTR_ERR_OR_ZERO(crtc_state);
	if (ret)
		goto out;

	/* force a restore */
	crtc_state->mode_changed = true;

	/* Attach plane to drm_atomic_state */
	plane_state = drm_atomic_get_plane_state(state, plane);

	ret = PTR_ERR_OR_ZERO(plane_state);
	if (ret)
		goto out;

	/* Call commit internally with the state we just constructed */
	ret = drm_atomic_commit(state);

out:
	drm_atomic_state_put(state);
	if (ret)
		DRM_ERROR("Restoring old state failed with %i\n", ret);

	return ret;
}

/*
 * This function handles all cases when set mode does not come upon hotplug.
 * This includes when a display is unplugged then plugged back into the
 * same port and when running without usermode desktop manager supprot
 */
void dm_restore_drm_connector_state(struct drm_device *dev,
				    struct drm_connector *connector)
{
	struct amdgpu_dm_connector *aconnector;
	struct amdgpu_crtc *disconnected_acrtc;
	struct dm_crtc_state *acrtc_state;

	if (connector->connector_type == DRM_MODE_CONNECTOR_WRITEBACK)
		return;

	aconnector = to_amdgpu_dm_connector(connector);

	if (!aconnector->dc_sink || !connector->state || !connector->encoder)
		return;

	disconnected_acrtc = to_amdgpu_crtc(connector->encoder->crtc);
	if (!disconnected_acrtc)
		return;

	acrtc_state = to_dm_crtc_state(disconnected_acrtc->base.state);
	if (!acrtc_state->stream)
		return;

	/*
	 * If the previous sink is not released and different from the current,
	 * we deduce we are in a state where we can not rely on usermode call
	 * to turn on the display, so we do it here
	 */
	if (acrtc_state->stream->sink != aconnector->dc_sink)
		dm_force_atomic_commit(&aconnector->base);
}

/*
 * Grabs all modesetting locks to serialize against any blocking commits,
 * Waits for completion of all non blocking commits.
 */
static int do_aquire_global_lock(struct drm_device *dev,
				 struct drm_atomic_state *state)
{
	struct drm_crtc *crtc;
	struct drm_crtc_commit *commit;
	long ret;

	/*
	 * Adding all modeset locks to aquire_ctx will
	 * ensure that when the framework release it the
	 * extra locks we are locking here will get released to
	 */
	ret = drm_modeset_lock_all_ctx(dev, state->acquire_ctx);
	if (ret)
		return ret;

	list_for_each_entry(crtc, &dev->mode_config.crtc_list, head) {
		spin_lock(&crtc->commit_lock);
		commit = list_first_entry_or_null(&crtc->commit_list,
				struct drm_crtc_commit, commit_entry);
		if (commit)
			drm_crtc_commit_get(commit);
		spin_unlock(&crtc->commit_lock);

		if (!commit)
			continue;

		/*
		 * Make sure all pending HW programming completed and
		 * page flips done
		 */
		ret = wait_for_completion_interruptible_timeout(&commit->hw_done, 10*HZ);

		if (ret > 0)
			ret = wait_for_completion_interruptible_timeout(
					&commit->flip_done, 10*HZ);

		if (ret == 0)
			DRM_ERROR("[CRTC:%d:%s] hw_done or flip_done timed out\n",
				  crtc->base.id, crtc->name);

		drm_crtc_commit_put(commit);
	}

	return ret < 0 ? ret : 0;
}

static void get_freesync_config_for_crtc(
	struct dm_crtc_state *new_crtc_state,
	struct dm_connector_state *new_con_state)
{
	struct mod_freesync_config config = {0};
	struct amdgpu_dm_connector *aconnector;
	struct drm_display_mode *mode = &new_crtc_state->base.mode;
	int vrefresh = drm_mode_vrefresh(mode);
	bool fs_vid_mode = false;

	if (new_con_state->base.connector->connector_type == DRM_MODE_CONNECTOR_WRITEBACK)
		return;

	aconnector = to_amdgpu_dm_connector(new_con_state->base.connector);

	new_crtc_state->vrr_supported = new_con_state->freesync_capable &&
					vrefresh >= aconnector->min_vfreq &&
					vrefresh <= aconnector->max_vfreq;

	if (new_crtc_state->vrr_supported) {
		new_crtc_state->stream->ignore_msa_timing_param = true;
		fs_vid_mode = new_crtc_state->freesync_config.state == VRR_STATE_ACTIVE_FIXED;

		config.min_refresh_in_uhz = aconnector->min_vfreq * 1000000;
		config.max_refresh_in_uhz = aconnector->max_vfreq * 1000000;
		config.vsif_supported = true;
		config.btr = true;

		if (fs_vid_mode) {
			config.state = VRR_STATE_ACTIVE_FIXED;
			config.fixed_refresh_in_uhz = new_crtc_state->freesync_config.fixed_refresh_in_uhz;
			goto out;
		} else if (new_crtc_state->base.vrr_enabled) {
			config.state = VRR_STATE_ACTIVE_VARIABLE;
		} else {
			config.state = VRR_STATE_INACTIVE;
		}
	}
out:
	new_crtc_state->freesync_config = config;
}

static void reset_freesync_config_for_crtc(
	struct dm_crtc_state *new_crtc_state)
{
	new_crtc_state->vrr_supported = false;

	memset(&new_crtc_state->vrr_infopacket, 0,
	       sizeof(new_crtc_state->vrr_infopacket));
}

static bool
is_timing_unchanged_for_freesync(struct drm_crtc_state *old_crtc_state,
				 struct drm_crtc_state *new_crtc_state)
{
	const struct drm_display_mode *old_mode, *new_mode;

	if (!old_crtc_state || !new_crtc_state)
		return false;

	old_mode = &old_crtc_state->mode;
	new_mode = &new_crtc_state->mode;

	if (old_mode->clock       == new_mode->clock &&
	    old_mode->hdisplay    == new_mode->hdisplay &&
	    old_mode->vdisplay    == new_mode->vdisplay &&
	    old_mode->htotal      == new_mode->htotal &&
	    old_mode->vtotal      != new_mode->vtotal &&
	    old_mode->hsync_start == new_mode->hsync_start &&
	    old_mode->vsync_start != new_mode->vsync_start &&
	    old_mode->hsync_end   == new_mode->hsync_end &&
	    old_mode->vsync_end   != new_mode->vsync_end &&
	    old_mode->hskew       == new_mode->hskew &&
	    old_mode->vscan       == new_mode->vscan &&
	    (old_mode->vsync_end - old_mode->vsync_start) ==
	    (new_mode->vsync_end - new_mode->vsync_start))
		return true;

	return false;
}

static void set_freesync_fixed_config(struct dm_crtc_state *dm_new_crtc_state)
{
	u64 num, den, res;
	struct drm_crtc_state *new_crtc_state = &dm_new_crtc_state->base;

	dm_new_crtc_state->freesync_config.state = VRR_STATE_ACTIVE_FIXED;

	num = (unsigned long long)new_crtc_state->mode.clock * 1000 * 1000000;
	den = (unsigned long long)new_crtc_state->mode.htotal *
	      (unsigned long long)new_crtc_state->mode.vtotal;

	res = div_u64(num, den);
	dm_new_crtc_state->freesync_config.fixed_refresh_in_uhz = res;
}

static int dm_update_crtc_state(struct amdgpu_display_manager *dm,
			 struct drm_atomic_state *state,
			 struct drm_crtc *crtc,
			 struct drm_crtc_state *old_crtc_state,
			 struct drm_crtc_state *new_crtc_state,
			 bool enable,
			 bool *lock_and_validation_needed)
{
	struct dm_atomic_state *dm_state = NULL;
	struct dm_crtc_state *dm_old_crtc_state, *dm_new_crtc_state;
	struct dc_stream_state *new_stream;
	int ret = 0;

	/*
	 * TODO Move this code into dm_crtc_atomic_check once we get rid of dc_validation_set
	 * update changed items
	 */
	struct amdgpu_crtc *acrtc = NULL;
	struct drm_connector *connector = NULL;
	struct amdgpu_dm_connector *aconnector = NULL;
	struct drm_connector_state *drm_new_conn_state = NULL, *drm_old_conn_state = NULL;
	struct dm_connector_state *dm_new_conn_state = NULL, *dm_old_conn_state = NULL;

	new_stream = NULL;

	dm_old_crtc_state = to_dm_crtc_state(old_crtc_state);
	dm_new_crtc_state = to_dm_crtc_state(new_crtc_state);
	acrtc = to_amdgpu_crtc(crtc);
	connector = amdgpu_dm_find_first_crtc_matching_connector(state, crtc);
	if (connector)
		aconnector = to_amdgpu_dm_connector(connector);

	/* TODO This hack should go away */
	if (connector && enable) {
		/* Make sure fake sink is created in plug-in scenario */
		drm_new_conn_state = drm_atomic_get_new_connector_state(state,
									connector);
		drm_old_conn_state = drm_atomic_get_old_connector_state(state,
									connector);

		if (IS_ERR(drm_new_conn_state)) {
			ret = PTR_ERR_OR_ZERO(drm_new_conn_state);
			goto fail;
		}

		dm_new_conn_state = to_dm_connector_state(drm_new_conn_state);
		dm_old_conn_state = to_dm_connector_state(drm_old_conn_state);

		if (!drm_atomic_crtc_needs_modeset(new_crtc_state))
			goto skip_modeset;

		new_stream = create_validate_stream_for_sink(connector,
							     &new_crtc_state->mode,
							     dm_new_conn_state,
							     dm_old_crtc_state->stream);

		/*
		 * we can have no stream on ACTION_SET if a display
		 * was disconnected during S3, in this case it is not an
		 * error, the OS will be updated after detection, and
		 * will do the right thing on next atomic commit
		 */

		if (!new_stream) {
			DRM_DEBUG_DRIVER("%s: Failed to create new stream for crtc %d\n",
					__func__, acrtc->base.base.id);
			ret = -ENOMEM;
			goto fail;
		}

		/*
		 * TODO: Check VSDB bits to decide whether this should
		 * be enabled or not.
		 */
		new_stream->triggered_crtc_reset.enabled =
			dm->force_timing_sync;

		dm_new_crtc_state->abm_level = dm_new_conn_state->abm_level;

		ret = fill_hdr_info_packet(drm_new_conn_state,
					   &new_stream->hdr_static_metadata);
		if (ret)
			goto fail;

		/*
		 * If we already removed the old stream from the context
		 * (and set the new stream to NULL) then we can't reuse
		 * the old stream even if the stream and scaling are unchanged.
		 * We'll hit the BUG_ON and black screen.
		 *
		 * TODO: Refactor this function to allow this check to work
		 * in all conditions.
		 */
		if (amdgpu_freesync_vid_mode &&
		    dm_new_crtc_state->stream &&
		    is_timing_unchanged_for_freesync(new_crtc_state, old_crtc_state))
			goto skip_modeset;

		if (dm_new_crtc_state->stream &&
		    dc_is_stream_unchanged(new_stream, dm_old_crtc_state->stream) &&
		    dc_is_stream_scaling_unchanged(new_stream, dm_old_crtc_state->stream)) {
			new_crtc_state->mode_changed = false;
			DRM_DEBUG_DRIVER("Mode change not required, setting mode_changed to %d",
					 new_crtc_state->mode_changed);
		}
	}

	/* mode_changed flag may get updated above, need to check again */
	if (!drm_atomic_crtc_needs_modeset(new_crtc_state))
		goto skip_modeset;

	drm_dbg_state(state->dev,
		"amdgpu_crtc id:%d crtc_state_flags: enable:%d, active:%d, planes_changed:%d, mode_changed:%d,active_changed:%d,connectors_changed:%d\n",
		acrtc->crtc_id,
		new_crtc_state->enable,
		new_crtc_state->active,
		new_crtc_state->planes_changed,
		new_crtc_state->mode_changed,
		new_crtc_state->active_changed,
		new_crtc_state->connectors_changed);

	/* Remove stream for any changed/disabled CRTC */
	if (!enable) {

		if (!dm_old_crtc_state->stream)
			goto skip_modeset;

		/* Unset freesync video if it was active before */
		if (dm_old_crtc_state->freesync_config.state == VRR_STATE_ACTIVE_FIXED) {
			dm_new_crtc_state->freesync_config.state = VRR_STATE_INACTIVE;
			dm_new_crtc_state->freesync_config.fixed_refresh_in_uhz = 0;
		}

		/* Now check if we should set freesync video mode */
		if (amdgpu_freesync_vid_mode && dm_new_crtc_state->stream &&
		    dc_is_stream_unchanged(new_stream, dm_old_crtc_state->stream) &&
		    dc_is_stream_scaling_unchanged(new_stream, dm_old_crtc_state->stream) &&
		    is_timing_unchanged_for_freesync(new_crtc_state,
						     old_crtc_state)) {
			new_crtc_state->mode_changed = false;
			DRM_DEBUG_DRIVER(
				"Mode change not required for front porch change, setting mode_changed to %d",
				new_crtc_state->mode_changed);

			set_freesync_fixed_config(dm_new_crtc_state);

			goto skip_modeset;
		} else if (amdgpu_freesync_vid_mode && aconnector &&
			   is_freesync_video_mode(&new_crtc_state->mode,
						  aconnector)) {
			struct drm_display_mode *high_mode;

			high_mode = get_highest_refresh_rate_mode(aconnector, false);
			if (!drm_mode_equal(&new_crtc_state->mode, high_mode))
				set_freesync_fixed_config(dm_new_crtc_state);
		}

		ret = dm_atomic_get_state(state, &dm_state);
		if (ret)
			goto fail;

		DRM_DEBUG_DRIVER("Disabling DRM crtc: %d\n",
				crtc->base.id);

		/* i.e. reset mode */
		if (dc_state_remove_stream(
				dm->dc,
				dm_state->context,
				dm_old_crtc_state->stream) != DC_OK) {
			ret = -EINVAL;
			goto fail;
		}

		dc_stream_release(dm_old_crtc_state->stream);
		dm_new_crtc_state->stream = NULL;

		reset_freesync_config_for_crtc(dm_new_crtc_state);

		*lock_and_validation_needed = true;

	} else {/* Add stream for any updated/enabled CRTC */
		/*
		 * Quick fix to prevent NULL pointer on new_stream when
		 * added MST connectors not found in existing crtc_state in the chained mode
		 * TODO: need to dig out the root cause of that
		 */
		if (!connector)
			goto skip_modeset;

		if (modereset_required(new_crtc_state))
			goto skip_modeset;

		if (amdgpu_dm_crtc_modeset_required(new_crtc_state, new_stream,
				     dm_old_crtc_state->stream)) {

			WARN_ON(dm_new_crtc_state->stream);

			ret = dm_atomic_get_state(state, &dm_state);
			if (ret)
				goto fail;

			dm_new_crtc_state->stream = new_stream;

			dc_stream_retain(new_stream);

			DRM_DEBUG_ATOMIC("Enabling DRM crtc: %d\n",
					 crtc->base.id);

			if (dc_state_add_stream(
					dm->dc,
					dm_state->context,
					dm_new_crtc_state->stream) != DC_OK) {
				ret = -EINVAL;
				goto fail;
			}

			*lock_and_validation_needed = true;
		}
	}

skip_modeset:
	/* Release extra reference */
	if (new_stream)
		dc_stream_release(new_stream);

	/*
	 * We want to do dc stream updates that do not require a
	 * full modeset below.
	 */
	if (!(enable && connector && new_crtc_state->active))
		return 0;
	/*
	 * Given above conditions, the dc state cannot be NULL because:
	 * 1. We're in the process of enabling CRTCs (just been added
	 *    to the dc context, or already is on the context)
	 * 2. Has a valid connector attached, and
	 * 3. Is currently active and enabled.
	 * => The dc stream state currently exists.
	 */
	BUG_ON(dm_new_crtc_state->stream == NULL);

	/* Scaling or underscan settings */
	if (is_scaling_state_different(dm_old_conn_state, dm_new_conn_state) ||
				drm_atomic_crtc_needs_modeset(new_crtc_state))
		update_stream_scaling_settings(
			&new_crtc_state->mode, dm_new_conn_state, dm_new_crtc_state->stream);

	/* ABM settings */
	dm_new_crtc_state->abm_level = dm_new_conn_state->abm_level;

	/*
	 * Color management settings. We also update color properties
	 * when a modeset is needed, to ensure it gets reprogrammed.
	 */
	if (dm_new_crtc_state->base.color_mgmt_changed ||
	    dm_old_crtc_state->regamma_tf != dm_new_crtc_state->regamma_tf ||
	    drm_atomic_crtc_needs_modeset(new_crtc_state)) {
		ret = amdgpu_dm_update_crtc_color_mgmt(dm_new_crtc_state);
		if (ret)
			goto fail;
	}

	/* Update Freesync settings. */
	get_freesync_config_for_crtc(dm_new_crtc_state,
				     dm_new_conn_state);

	return ret;

fail:
	if (new_stream)
		dc_stream_release(new_stream);
	return ret;
}

static bool should_reset_plane(struct drm_atomic_state *state,
			       struct drm_plane *plane,
			       struct drm_plane_state *old_plane_state,
			       struct drm_plane_state *new_plane_state)
{
	struct drm_plane *other;
	struct drm_plane_state *old_other_state, *new_other_state;
	struct drm_crtc_state *old_crtc_state, *new_crtc_state;
	struct dm_crtc_state *old_dm_crtc_state, *new_dm_crtc_state;
	struct amdgpu_device *adev = drm_to_adev(plane->dev);
	int i;

	/*
	 * TODO: Remove this hack for all asics once it proves that the
	 * fast updates works fine on DCN3.2+.
	 */
	if (amdgpu_ip_version(adev, DCE_HWIP, 0) < IP_VERSION(3, 2, 0) &&
	    state->allow_modeset)
		return true;

	if (amdgpu_in_reset(adev) && state->allow_modeset)
		return true;

	/* Exit early if we know that we're adding or removing the plane. */
	if (old_plane_state->crtc != new_plane_state->crtc)
		return true;

	/* old crtc == new_crtc == NULL, plane not in context. */
	if (!new_plane_state->crtc)
		return false;

	new_crtc_state =
		drm_atomic_get_new_crtc_state(state, new_plane_state->crtc);
	old_crtc_state =
		drm_atomic_get_old_crtc_state(state, old_plane_state->crtc);

	if (!new_crtc_state)
		return true;

	/*
	 * A change in cursor mode means a new dc pipe needs to be acquired or
	 * released from the state
	 */
	old_dm_crtc_state = to_dm_crtc_state(old_crtc_state);
	new_dm_crtc_state = to_dm_crtc_state(new_crtc_state);
	if (plane->type == DRM_PLANE_TYPE_CURSOR &&
	    old_dm_crtc_state != NULL &&
	    old_dm_crtc_state->cursor_mode != new_dm_crtc_state->cursor_mode) {
		return true;
	}

	/* CRTC Degamma changes currently require us to recreate planes. */
	if (new_crtc_state->color_mgmt_changed)
		return true;

	/*
	 * On zpos change, planes need to be reordered by removing and re-adding
	 * them one by one to the dc state, in order of descending zpos.
	 *
	 * TODO: We can likely skip bandwidth validation if the only thing that
	 * changed about the plane was it'z z-ordering.
	 */
	if (old_plane_state->normalized_zpos != new_plane_state->normalized_zpos)
		return true;

	if (drm_atomic_crtc_needs_modeset(new_crtc_state))
		return true;

	/*
	 * If there are any new primary or overlay planes being added or
	 * removed then the z-order can potentially change. To ensure
	 * correct z-order and pipe acquisition the current DC architecture
	 * requires us to remove and recreate all existing planes.
	 *
	 * TODO: Come up with a more elegant solution for this.
	 */
	for_each_oldnew_plane_in_state(state, other, old_other_state, new_other_state, i) {
		struct amdgpu_framebuffer *old_afb, *new_afb;
		struct dm_plane_state *dm_new_other_state, *dm_old_other_state;

		dm_new_other_state = to_dm_plane_state(new_other_state);
		dm_old_other_state = to_dm_plane_state(old_other_state);

		if (other->type == DRM_PLANE_TYPE_CURSOR)
			continue;

		if (old_other_state->crtc != new_plane_state->crtc &&
		    new_other_state->crtc != new_plane_state->crtc)
			continue;

		if (old_other_state->crtc != new_other_state->crtc)
			return true;

		/* Src/dst size and scaling updates. */
		if (old_other_state->src_w != new_other_state->src_w ||
		    old_other_state->src_h != new_other_state->src_h ||
		    old_other_state->crtc_w != new_other_state->crtc_w ||
		    old_other_state->crtc_h != new_other_state->crtc_h)
			return true;

		/* Rotation / mirroring updates. */
		if (old_other_state->rotation != new_other_state->rotation)
			return true;

		/* Blending updates. */
		if (old_other_state->pixel_blend_mode !=
		    new_other_state->pixel_blend_mode)
			return true;

		/* Alpha updates. */
		if (old_other_state->alpha != new_other_state->alpha)
			return true;

		/* Colorspace changes. */
		if (old_other_state->color_range != new_other_state->color_range ||
		    old_other_state->color_encoding != new_other_state->color_encoding)
			return true;

		/* HDR/Transfer Function changes. */
		if (dm_old_other_state->degamma_tf != dm_new_other_state->degamma_tf ||
		    dm_old_other_state->degamma_lut != dm_new_other_state->degamma_lut ||
		    dm_old_other_state->hdr_mult != dm_new_other_state->hdr_mult ||
		    dm_old_other_state->ctm != dm_new_other_state->ctm ||
		    dm_old_other_state->shaper_lut != dm_new_other_state->shaper_lut ||
		    dm_old_other_state->shaper_tf != dm_new_other_state->shaper_tf ||
		    dm_old_other_state->lut3d != dm_new_other_state->lut3d ||
		    dm_old_other_state->blend_lut != dm_new_other_state->blend_lut ||
		    dm_old_other_state->blend_tf != dm_new_other_state->blend_tf)
			return true;

		/* Framebuffer checks fall at the end. */
		if (!old_other_state->fb || !new_other_state->fb)
			continue;

		/* Pixel format changes can require bandwidth updates. */
		if (old_other_state->fb->format != new_other_state->fb->format)
			return true;

		old_afb = (struct amdgpu_framebuffer *)old_other_state->fb;
		new_afb = (struct amdgpu_framebuffer *)new_other_state->fb;

		/* Tiling and DCC changes also require bandwidth updates. */
		if (old_afb->tiling_flags != new_afb->tiling_flags ||
		    old_afb->base.modifier != new_afb->base.modifier)
			return true;
	}

	return false;
}

static int dm_check_cursor_fb(struct amdgpu_crtc *new_acrtc,
			      struct drm_plane_state *new_plane_state,
			      struct drm_framebuffer *fb)
{
	struct amdgpu_device *adev = drm_to_adev(new_acrtc->base.dev);
	struct amdgpu_framebuffer *afb = to_amdgpu_framebuffer(fb);
	unsigned int pitch;
	bool linear;

	if (fb->width > new_acrtc->max_cursor_width ||
	    fb->height > new_acrtc->max_cursor_height) {
		DRM_DEBUG_ATOMIC("Bad cursor FB size %dx%d\n",
				 new_plane_state->fb->width,
				 new_plane_state->fb->height);
		return -EINVAL;
	}
	if (new_plane_state->src_w != fb->width << 16 ||
	    new_plane_state->src_h != fb->height << 16) {
		DRM_DEBUG_ATOMIC("Cropping not supported for cursor plane\n");
		return -EINVAL;
	}

	/* Pitch in pixels */
	pitch = fb->pitches[0] / fb->format->cpp[0];

	if (fb->width != pitch) {
		DRM_DEBUG_ATOMIC("Cursor FB width %d doesn't match pitch %d",
				 fb->width, pitch);
		return -EINVAL;
	}

	switch (pitch) {
	case 64:
	case 128:
	case 256:
		/* FB pitch is supported by cursor plane */
		break;
	default:
		DRM_DEBUG_ATOMIC("Bad cursor FB pitch %d px\n", pitch);
		return -EINVAL;
	}

	/* Core DRM takes care of checking FB modifiers, so we only need to
	 * check tiling flags when the FB doesn't have a modifier.
	 */
	if (!(fb->flags & DRM_MODE_FB_MODIFIERS)) {
		if (adev->family >= AMDGPU_FAMILY_GC_12_0_0) {
			linear = AMDGPU_TILING_GET(afb->tiling_flags, GFX12_SWIZZLE_MODE) == 0;
		} else if (adev->family >= AMDGPU_FAMILY_AI) {
			linear = AMDGPU_TILING_GET(afb->tiling_flags, SWIZZLE_MODE) == 0;
		} else {
			linear = AMDGPU_TILING_GET(afb->tiling_flags, ARRAY_MODE) != DC_ARRAY_2D_TILED_THIN1 &&
				 AMDGPU_TILING_GET(afb->tiling_flags, ARRAY_MODE) != DC_ARRAY_1D_TILED_THIN1 &&
				 AMDGPU_TILING_GET(afb->tiling_flags, MICRO_TILE_MODE) == 0;
		}
		if (!linear) {
			DRM_DEBUG_ATOMIC("Cursor FB not linear");
			return -EINVAL;
		}
	}

	return 0;
}

/*
 * Helper function for checking the cursor in native mode
 */
static int dm_check_native_cursor_state(struct drm_crtc *new_plane_crtc,
					struct drm_plane *plane,
					struct drm_plane_state *new_plane_state,
					bool enable)
{

	struct amdgpu_crtc *new_acrtc;
	int ret;

	if (!enable || !new_plane_crtc ||
	    drm_atomic_plane_disabling(plane->state, new_plane_state))
		return 0;

	new_acrtc = to_amdgpu_crtc(new_plane_crtc);

	if (new_plane_state->src_x != 0 || new_plane_state->src_y != 0) {
		DRM_DEBUG_ATOMIC("Cropping not supported for cursor plane\n");
		return -EINVAL;
	}

	if (new_plane_state->fb) {
		ret = dm_check_cursor_fb(new_acrtc, new_plane_state,
						new_plane_state->fb);
		if (ret)
			return ret;
	}

	return 0;
}

static bool dm_should_update_native_cursor(struct drm_atomic_state *state,
					   struct drm_crtc *old_plane_crtc,
					   struct drm_crtc *new_plane_crtc,
					   bool enable)
{
	struct drm_crtc_state *old_crtc_state, *new_crtc_state;
	struct dm_crtc_state *dm_old_crtc_state, *dm_new_crtc_state;

	if (!enable) {
		if (old_plane_crtc == NULL)
			return true;

		old_crtc_state = drm_atomic_get_old_crtc_state(
			state, old_plane_crtc);
		dm_old_crtc_state = to_dm_crtc_state(old_crtc_state);

		return dm_old_crtc_state->cursor_mode == DM_CURSOR_NATIVE_MODE;
	} else {
		if (new_plane_crtc == NULL)
			return true;

		new_crtc_state = drm_atomic_get_new_crtc_state(
			state, new_plane_crtc);
		dm_new_crtc_state = to_dm_crtc_state(new_crtc_state);

		return dm_new_crtc_state->cursor_mode == DM_CURSOR_NATIVE_MODE;
	}
}

static int dm_update_plane_state(struct dc *dc,
				 struct drm_atomic_state *state,
				 struct drm_plane *plane,
				 struct drm_plane_state *old_plane_state,
				 struct drm_plane_state *new_plane_state,
				 bool enable,
				 bool *lock_and_validation_needed,
				 bool *is_top_most_overlay)
{

	struct dm_atomic_state *dm_state = NULL;
	struct drm_crtc *new_plane_crtc, *old_plane_crtc;
	struct drm_crtc_state *old_crtc_state, *new_crtc_state;
	struct dm_crtc_state *dm_new_crtc_state, *dm_old_crtc_state;
	struct dm_plane_state *dm_new_plane_state, *dm_old_plane_state;
	bool needs_reset, update_native_cursor;
	int ret = 0;


	new_plane_crtc = new_plane_state->crtc;
	old_plane_crtc = old_plane_state->crtc;
	dm_new_plane_state = to_dm_plane_state(new_plane_state);
	dm_old_plane_state = to_dm_plane_state(old_plane_state);

	update_native_cursor = dm_should_update_native_cursor(state,
							      old_plane_crtc,
							      new_plane_crtc,
							      enable);

	if (plane->type == DRM_PLANE_TYPE_CURSOR && update_native_cursor) {
		ret = dm_check_native_cursor_state(new_plane_crtc, plane,
						    new_plane_state, enable);
		if (ret)
			return ret;

		return 0;
	}

	needs_reset = should_reset_plane(state, plane, old_plane_state,
					 new_plane_state);

	/* Remove any changed/removed planes */
	if (!enable) {
		if (!needs_reset)
			return 0;

		if (!old_plane_crtc)
			return 0;

		old_crtc_state = drm_atomic_get_old_crtc_state(
				state, old_plane_crtc);
		dm_old_crtc_state = to_dm_crtc_state(old_crtc_state);

		if (!dm_old_crtc_state->stream)
			return 0;

		DRM_DEBUG_ATOMIC("Disabling DRM plane: %d on DRM crtc %d\n",
				plane->base.id, old_plane_crtc->base.id);

		ret = dm_atomic_get_state(state, &dm_state);
		if (ret)
			return ret;

		if (!dc_state_remove_plane(
				dc,
				dm_old_crtc_state->stream,
				dm_old_plane_state->dc_state,
				dm_state->context)) {

			return -EINVAL;
		}

		if (dm_old_plane_state->dc_state)
			dc_plane_state_release(dm_old_plane_state->dc_state);

		dm_new_plane_state->dc_state = NULL;

		*lock_and_validation_needed = true;

	} else { /* Add new planes */
		struct dc_plane_state *dc_new_plane_state;

		if (drm_atomic_plane_disabling(plane->state, new_plane_state))
			return 0;

		if (!new_plane_crtc)
			return 0;

		new_crtc_state = drm_atomic_get_new_crtc_state(state, new_plane_crtc);
		dm_new_crtc_state = to_dm_crtc_state(new_crtc_state);

		if (!dm_new_crtc_state->stream)
			return 0;

		if (!needs_reset)
			return 0;

		ret = amdgpu_dm_plane_helper_check_state(new_plane_state, new_crtc_state);
		if (ret)
			goto out;

		WARN_ON(dm_new_plane_state->dc_state);

		dc_new_plane_state = dc_create_plane_state(dc);
		if (!dc_new_plane_state) {
			ret = -ENOMEM;
			goto out;
		}

		DRM_DEBUG_ATOMIC("Enabling DRM plane: %d on DRM crtc %d\n",
				 plane->base.id, new_plane_crtc->base.id);

		ret = fill_dc_plane_attributes(
			drm_to_adev(new_plane_crtc->dev),
			dc_new_plane_state,
			new_plane_state,
			new_crtc_state);
		if (ret) {
			dc_plane_state_release(dc_new_plane_state);
			goto out;
		}

		ret = dm_atomic_get_state(state, &dm_state);
		if (ret) {
			dc_plane_state_release(dc_new_plane_state);
			goto out;
		}

		/*
		 * Any atomic check errors that occur after this will
		 * not need a release. The plane state will be attached
		 * to the stream, and therefore part of the atomic
		 * state. It'll be released when the atomic state is
		 * cleaned.
		 */
		if (!dc_state_add_plane(
				dc,
				dm_new_crtc_state->stream,
				dc_new_plane_state,
				dm_state->context)) {

			dc_plane_state_release(dc_new_plane_state);
			ret = -EINVAL;
			goto out;
		}

		dm_new_plane_state->dc_state = dc_new_plane_state;

		dm_new_crtc_state->mpo_requested |= (plane->type == DRM_PLANE_TYPE_OVERLAY);

		/* Tell DC to do a full surface update every time there
		 * is a plane change. Inefficient, but works for now.
		 */
		dm_new_plane_state->dc_state->update_flags.bits.full_update = 1;

		*lock_and_validation_needed = true;
	}

out:
	/* If enabling cursor overlay failed, attempt fallback to native mode */
	if (enable && ret == -EINVAL && plane->type == DRM_PLANE_TYPE_CURSOR) {
		ret = dm_check_native_cursor_state(new_plane_crtc, plane,
						    new_plane_state, enable);
		if (ret)
			return ret;

		dm_new_crtc_state->cursor_mode = DM_CURSOR_NATIVE_MODE;
	}

	return ret;
}

static void dm_get_oriented_plane_size(struct drm_plane_state *plane_state,
				       int *src_w, int *src_h)
{
	switch (plane_state->rotation & DRM_MODE_ROTATE_MASK) {
	case DRM_MODE_ROTATE_90:
	case DRM_MODE_ROTATE_270:
		*src_w = plane_state->src_h >> 16;
		*src_h = plane_state->src_w >> 16;
		break;
	case DRM_MODE_ROTATE_0:
	case DRM_MODE_ROTATE_180:
	default:
		*src_w = plane_state->src_w >> 16;
		*src_h = plane_state->src_h >> 16;
		break;
	}
}

static void
dm_get_plane_scale(struct drm_plane_state *plane_state,
		   int *out_plane_scale_w, int *out_plane_scale_h)
{
	int plane_src_w, plane_src_h;

	dm_get_oriented_plane_size(plane_state, &plane_src_w, &plane_src_h);
	*out_plane_scale_w = plane_src_w ? plane_state->crtc_w * 1000 / plane_src_w : 0;
	*out_plane_scale_h = plane_src_h ? plane_state->crtc_h * 1000 / plane_src_h : 0;
}

/*
 * The normalized_zpos value cannot be used by this iterator directly. It's only
 * calculated for enabled planes, potentially causing normalized_zpos collisions
 * between enabled/disabled planes in the atomic state. We need a unique value
 * so that the iterator will not generate the same object twice, or loop
 * indefinitely.
 */
static inline struct __drm_planes_state *__get_next_zpos(
	struct drm_atomic_state *state,
	struct __drm_planes_state *prev)
{
	unsigned int highest_zpos = 0, prev_zpos = 256;
	uint32_t highest_id = 0, prev_id = UINT_MAX;
	struct drm_plane_state *new_plane_state;
	struct drm_plane *plane;
	int i, highest_i = -1;

	if (prev != NULL) {
		prev_zpos = prev->new_state->zpos;
		prev_id = prev->ptr->base.id;
	}

	for_each_new_plane_in_state(state, plane, new_plane_state, i) {
		/* Skip planes with higher zpos than the previously returned */
		if (new_plane_state->zpos > prev_zpos ||
		    (new_plane_state->zpos == prev_zpos &&
		     plane->base.id >= prev_id))
			continue;

		/* Save the index of the plane with highest zpos */
		if (new_plane_state->zpos > highest_zpos ||
		    (new_plane_state->zpos == highest_zpos &&
		     plane->base.id > highest_id)) {
			highest_zpos = new_plane_state->zpos;
			highest_id = plane->base.id;
			highest_i = i;
		}
	}

	if (highest_i < 0)
		return NULL;

	return &state->planes[highest_i];
}

/*
 * Use the uniqueness of the plane's (zpos, drm obj ID) combination to iterate
 * by descending zpos, as read from the new plane state. This is the same
 * ordering as defined by drm_atomic_normalize_zpos().
 */
#define for_each_oldnew_plane_in_descending_zpos(__state, plane, old_plane_state, new_plane_state) \
	for (struct __drm_planes_state *__i = __get_next_zpos((__state), NULL); \
	     __i != NULL; __i = __get_next_zpos((__state), __i))		\
		for_each_if(((plane) = __i->ptr,				\
			     (void)(plane) /* Only to avoid unused-but-set-variable warning */, \
			     (old_plane_state) = __i->old_state,		\
			     (new_plane_state) = __i->new_state, 1))

static int add_affected_mst_dsc_crtcs(struct drm_atomic_state *state, struct drm_crtc *crtc)
{
	struct drm_connector *connector;
	struct drm_connector_state *conn_state, *old_conn_state;
	struct amdgpu_dm_connector *aconnector = NULL;
	int i;

	for_each_oldnew_connector_in_state(state, connector, old_conn_state, conn_state, i) {
		if (!conn_state->crtc)
			conn_state = old_conn_state;

		if (conn_state->crtc != crtc)
			continue;

		if (connector->connector_type == DRM_MODE_CONNECTOR_WRITEBACK)
			continue;

		aconnector = to_amdgpu_dm_connector(connector);
		if (!aconnector->mst_output_port || !aconnector->mst_root)
			aconnector = NULL;
		else
			break;
	}

	if (!aconnector)
		return 0;

	return drm_dp_mst_add_affected_dsc_crtcs(state, &aconnector->mst_root->mst_mgr);
}

/**
 * DOC: Cursor Modes - Native vs Overlay
 *
 * In native mode, the cursor uses a integrated cursor pipe within each DCN hw
 * plane. It does not require a dedicated hw plane to enable, but it is
 * subjected to the same z-order and scaling as the hw plane. It also has format
 * restrictions, a RGB cursor in native mode cannot be enabled within a non-RGB
 * hw plane.
 *
 * In overlay mode, the cursor uses a separate DCN hw plane, and thus has its
 * own scaling and z-pos. It also has no blending restrictions. It lends to a
 * cursor behavior more akin to a DRM client's expectations. However, it does
 * occupy an extra DCN plane, and therefore will only be used if a DCN plane is
 * available.
 */

/**
 * dm_crtc_get_cursor_mode() - Determine the required cursor mode on crtc
 * @adev: amdgpu device
 * @state: DRM atomic state
 * @dm_crtc_state: amdgpu state for the CRTC containing the cursor
 * @cursor_mode: Returns the required cursor mode on dm_crtc_state
 *
 * Get whether the cursor should be enabled in native mode, or overlay mode, on
 * the dm_crtc_state.
 *
 * The cursor should be enabled in overlay mode if there exists an underlying
 * plane - on which the cursor may be blended - that is either YUV formatted, or
 * scaled differently from the cursor.
 *
 * Since zpos info is required, drm_atomic_normalize_zpos must be called before
 * calling this function.
 *
 * Return: 0 on success, or an error code if getting the cursor plane state
 * failed.
 */
static int dm_crtc_get_cursor_mode(struct amdgpu_device *adev,
				   struct drm_atomic_state *state,
				   struct dm_crtc_state *dm_crtc_state,
				   enum amdgpu_dm_cursor_mode *cursor_mode)
{
	struct drm_plane_state *old_plane_state, *plane_state, *cursor_state;
	struct drm_crtc_state *crtc_state = &dm_crtc_state->base;
	struct drm_plane *plane;
	bool consider_mode_change = false;
	bool entire_crtc_covered = false;
	bool cursor_changed = false;
	int underlying_scale_w, underlying_scale_h;
	int cursor_scale_w, cursor_scale_h;
	int i;

	/* Overlay cursor not supported on HW before DCN
	 * DCN401 does not have the cursor-on-scaled-plane or cursor-on-yuv-plane restrictions
	 * as previous DCN generations, so enable native mode on DCN401 in addition to DCE
	 */
	if (amdgpu_ip_version(adev, DCE_HWIP, 0) == 0 ||
	    amdgpu_ip_version(adev, DCE_HWIP, 0) == IP_VERSION(4, 0, 1)) {
		*cursor_mode = DM_CURSOR_NATIVE_MODE;
		return 0;
	}

	/* Init cursor_mode to be the same as current */
	*cursor_mode = dm_crtc_state->cursor_mode;

	/*
	 * Cursor mode can change if a plane's format changes, scale changes, is
	 * enabled/disabled, or z-order changes.
	 */
	for_each_oldnew_plane_in_state(state, plane, old_plane_state, plane_state, i) {
		int new_scale_w, new_scale_h, old_scale_w, old_scale_h;

		/* Only care about planes on this CRTC */
		if ((drm_plane_mask(plane) & crtc_state->plane_mask) == 0)
			continue;

		if (plane->type == DRM_PLANE_TYPE_CURSOR)
			cursor_changed = true;

		if (drm_atomic_plane_enabling(old_plane_state, plane_state) ||
		    drm_atomic_plane_disabling(old_plane_state, plane_state) ||
		    old_plane_state->fb->format != plane_state->fb->format) {
			consider_mode_change = true;
			break;
		}

		dm_get_plane_scale(plane_state, &new_scale_w, &new_scale_h);
		dm_get_plane_scale(old_plane_state, &old_scale_w, &old_scale_h);
		if (new_scale_w != old_scale_w || new_scale_h != old_scale_h) {
			consider_mode_change = true;
			break;
		}
	}

	if (!consider_mode_change && !crtc_state->zpos_changed)
		return 0;

	/*
	 * If no cursor change on this CRTC, and not enabled on this CRTC, then
	 * no need to set cursor mode. This avoids needlessly locking the cursor
	 * state.
	 */
	if (!cursor_changed &&
	    !(drm_plane_mask(crtc_state->crtc->cursor) & crtc_state->plane_mask)) {
		return 0;
	}

	cursor_state = drm_atomic_get_plane_state(state,
						  crtc_state->crtc->cursor);
	if (IS_ERR(cursor_state))
		return PTR_ERR(cursor_state);

	/* Cursor is disabled */
	if (!cursor_state->fb)
		return 0;

	/* For all planes in descending z-order (all of which are below cursor
	 * as per zpos definitions), check their scaling and format
	 */
	for_each_oldnew_plane_in_descending_zpos(state, plane, old_plane_state, plane_state) {

		/* Only care about non-cursor planes on this CRTC */
		if ((drm_plane_mask(plane) & crtc_state->plane_mask) == 0 ||
		    plane->type == DRM_PLANE_TYPE_CURSOR)
			continue;

		/* Underlying plane is YUV format - use overlay cursor */
		if (amdgpu_dm_plane_is_video_format(plane_state->fb->format->format)) {
			*cursor_mode = DM_CURSOR_OVERLAY_MODE;
			return 0;
		}

		dm_get_plane_scale(plane_state,
				   &underlying_scale_w, &underlying_scale_h);
		dm_get_plane_scale(cursor_state,
				   &cursor_scale_w, &cursor_scale_h);

		/* Underlying plane has different scale - use overlay cursor */
		if (cursor_scale_w != underlying_scale_w &&
		    cursor_scale_h != underlying_scale_h) {
			*cursor_mode = DM_CURSOR_OVERLAY_MODE;
			return 0;
		}

		/* If this plane covers the whole CRTC, no need to check planes underneath */
		if (plane_state->crtc_x <= 0 && plane_state->crtc_y <= 0 &&
		    plane_state->crtc_x + plane_state->crtc_w >= crtc_state->mode.hdisplay &&
		    plane_state->crtc_y + plane_state->crtc_h >= crtc_state->mode.vdisplay) {
			entire_crtc_covered = true;
			break;
		}
	}

	/* If planes do not cover the entire CRTC, use overlay mode to enable
	 * cursor over holes
	 */
	if (entire_crtc_covered)
		*cursor_mode = DM_CURSOR_NATIVE_MODE;
	else
		*cursor_mode = DM_CURSOR_OVERLAY_MODE;

	return 0;
}

static bool amdgpu_dm_crtc_mem_type_changed(struct drm_device *dev,
					    struct drm_atomic_state *state,
					    struct drm_crtc_state *crtc_state)
{
	struct drm_plane *plane;
	struct drm_plane_state *new_plane_state, *old_plane_state;

	drm_for_each_plane_mask(plane, dev, crtc_state->plane_mask) {
		new_plane_state = drm_atomic_get_plane_state(state, plane);
		old_plane_state = drm_atomic_get_plane_state(state, plane);

		if (IS_ERR(new_plane_state) || IS_ERR(old_plane_state)) {
			DRM_ERROR("Failed to get plane state for plane %s\n", plane->name);
			return false;
		}

		if (old_plane_state->fb && new_plane_state->fb &&
		    get_mem_type(old_plane_state->fb) != get_mem_type(new_plane_state->fb))
			return true;
	}

	return false;
}

/**
 * amdgpu_dm_atomic_check() - Atomic check implementation for AMDgpu DM.
 *
 * @dev: The DRM device
 * @state: The atomic state to commit
 *
 * Validate that the given atomic state is programmable by DC into hardware.
 * This involves constructing a &struct dc_state reflecting the new hardware
 * state we wish to commit, then querying DC to see if it is programmable. It's
 * important not to modify the existing DC state. Otherwise, atomic_check
 * may unexpectedly commit hardware changes.
 *
 * When validating the DC state, it's important that the right locks are
 * acquired. For full updates case which removes/adds/updates streams on one
 * CRTC while flipping on another CRTC, acquiring global lock will guarantee
 * that any such full update commit will wait for completion of any outstanding
 * flip using DRMs synchronization events.
 *
 * Note that DM adds the affected connectors for all CRTCs in state, when that
 * might not seem necessary. This is because DC stream creation requires the
 * DC sink, which is tied to the DRM connector state. Cleaning this up should
 * be possible but non-trivial - a possible TODO item.
 *
 * Return: -Error code if validation failed.
 */
static int amdgpu_dm_atomic_check(struct drm_device *dev,
				  struct drm_atomic_state *state)
{
	struct amdgpu_device *adev = drm_to_adev(dev);
	struct dm_atomic_state *dm_state = NULL;
	struct dc *dc = adev->dm.dc;
	struct drm_connector *connector;
	struct drm_connector_state *old_con_state, *new_con_state;
	struct drm_crtc *crtc;
	struct drm_crtc_state *old_crtc_state, *new_crtc_state;
	struct drm_plane *plane;
	struct drm_plane_state *old_plane_state, *new_plane_state, *new_cursor_state;
	enum dc_status status;
	int ret, i;
	bool lock_and_validation_needed = false;
	bool is_top_most_overlay = true;
	struct dm_crtc_state *dm_old_crtc_state, *dm_new_crtc_state;
	struct drm_dp_mst_topology_mgr *mgr;
	struct drm_dp_mst_topology_state *mst_state;
	struct dsc_mst_fairness_vars vars[MAX_PIPES] = {0};

	trace_amdgpu_dm_atomic_check_begin(state);

	ret = drm_atomic_helper_check_modeset(dev, state);
	if (ret) {
		drm_dbg_atomic(dev, "drm_atomic_helper_check_modeset() failed\n");
		goto fail;
	}

	/* Check connector changes */
	for_each_oldnew_connector_in_state(state, connector, old_con_state, new_con_state, i) {
		struct dm_connector_state *dm_old_con_state = to_dm_connector_state(old_con_state);
		struct dm_connector_state *dm_new_con_state = to_dm_connector_state(new_con_state);

		/* Skip connectors that are disabled or part of modeset already. */
		if (!new_con_state->crtc)
			continue;

		new_crtc_state = drm_atomic_get_crtc_state(state, new_con_state->crtc);
		if (IS_ERR(new_crtc_state)) {
			drm_dbg_atomic(dev, "drm_atomic_get_crtc_state() failed\n");
			ret = PTR_ERR(new_crtc_state);
			goto fail;
		}

		if (dm_old_con_state->abm_level != dm_new_con_state->abm_level ||
		    dm_old_con_state->scaling != dm_new_con_state->scaling)
			new_crtc_state->connectors_changed = true;
	}

	if (dc_resource_is_dsc_encoding_supported(dc)) {
		for_each_oldnew_crtc_in_state(state, crtc, old_crtc_state, new_crtc_state, i) {
			if (drm_atomic_crtc_needs_modeset(new_crtc_state)) {
				ret = add_affected_mst_dsc_crtcs(state, crtc);
				if (ret) {
					drm_dbg_atomic(dev, "add_affected_mst_dsc_crtcs() failed\n");
					goto fail;
				}
			}
		}
	}
	for_each_oldnew_crtc_in_state(state, crtc, old_crtc_state, new_crtc_state, i) {
		dm_old_crtc_state = to_dm_crtc_state(old_crtc_state);

		if (!drm_atomic_crtc_needs_modeset(new_crtc_state) &&
		    !new_crtc_state->color_mgmt_changed &&
		    old_crtc_state->vrr_enabled == new_crtc_state->vrr_enabled &&
			dm_old_crtc_state->dsc_force_changed == false)
			continue;

		ret = amdgpu_dm_verify_lut_sizes(new_crtc_state);
		if (ret) {
			drm_dbg_atomic(dev, "amdgpu_dm_verify_lut_sizes() failed\n");
			goto fail;
		}

		if (!new_crtc_state->enable)
			continue;

		ret = drm_atomic_add_affected_connectors(state, crtc);
		if (ret) {
			drm_dbg_atomic(dev, "drm_atomic_add_affected_connectors() failed\n");
			goto fail;
		}

		ret = drm_atomic_add_affected_planes(state, crtc);
		if (ret) {
			drm_dbg_atomic(dev, "drm_atomic_add_affected_planes() failed\n");
			goto fail;
		}

		if (dm_old_crtc_state->dsc_force_changed)
			new_crtc_state->mode_changed = true;
	}

	/*
	 * Add all primary and overlay planes on the CRTC to the state
	 * whenever a plane is enabled to maintain correct z-ordering
	 * and to enable fast surface updates.
	 */
	drm_for_each_crtc(crtc, dev) {
		bool modified = false;

		for_each_oldnew_plane_in_state(state, plane, old_plane_state, new_plane_state, i) {
			if (plane->type == DRM_PLANE_TYPE_CURSOR)
				continue;

			if (new_plane_state->crtc == crtc ||
			    old_plane_state->crtc == crtc) {
				modified = true;
				break;
			}
		}

		if (!modified)
			continue;

		drm_for_each_plane_mask(plane, state->dev, crtc->state->plane_mask) {
			if (plane->type == DRM_PLANE_TYPE_CURSOR)
				continue;

			new_plane_state =
				drm_atomic_get_plane_state(state, plane);

			if (IS_ERR(new_plane_state)) {
				ret = PTR_ERR(new_plane_state);
				drm_dbg_atomic(dev, "new_plane_state is BAD\n");
				goto fail;
			}
		}
	}

	/*
	 * DC consults the zpos (layer_index in DC terminology) to determine the
	 * hw plane on which to enable the hw cursor (see
	 * `dcn10_can_pipe_disable_cursor`). By now, all modified planes are in
	 * atomic state, so call drm helper to normalize zpos.
	 */
	ret = drm_atomic_normalize_zpos(dev, state);
	if (ret) {
		drm_dbg(dev, "drm_atomic_normalize_zpos() failed\n");
		goto fail;
	}

	/*
	 * Determine whether cursors on each CRTC should be enabled in native or
	 * overlay mode.
	 */
	for_each_new_crtc_in_state(state, crtc, new_crtc_state, i) {
		dm_new_crtc_state = to_dm_crtc_state(new_crtc_state);

		ret = dm_crtc_get_cursor_mode(adev, state, dm_new_crtc_state,
					      &dm_new_crtc_state->cursor_mode);
		if (ret) {
			drm_dbg(dev, "Failed to determine cursor mode\n");
			goto fail;
		}

		/*
		 * If overlay cursor is needed, DC cannot go through the
		 * native cursor update path. All enabled planes on the CRTC
		 * need to be added for DC to not disable a plane by mistake
		 */
		if (dm_new_crtc_state->cursor_mode == DM_CURSOR_OVERLAY_MODE) {
			ret = drm_atomic_add_affected_planes(state, crtc);
			if (ret)
				goto fail;
		}
	}

	/* Remove exiting planes if they are modified */
	for_each_oldnew_plane_in_descending_zpos(state, plane, old_plane_state, new_plane_state) {

		ret = dm_update_plane_state(dc, state, plane,
					    old_plane_state,
					    new_plane_state,
					    false,
					    &lock_and_validation_needed,
					    &is_top_most_overlay);
		if (ret) {
			drm_dbg_atomic(dev, "dm_update_plane_state() failed\n");
			goto fail;
		}
	}

	/* Disable all crtcs which require disable */
	for_each_oldnew_crtc_in_state(state, crtc, old_crtc_state, new_crtc_state, i) {
		ret = dm_update_crtc_state(&adev->dm, state, crtc,
					   old_crtc_state,
					   new_crtc_state,
					   false,
					   &lock_and_validation_needed);
		if (ret) {
			drm_dbg_atomic(dev, "DISABLE: dm_update_crtc_state() failed\n");
			goto fail;
		}
	}

	/* Enable all crtcs which require enable */
	for_each_oldnew_crtc_in_state(state, crtc, old_crtc_state, new_crtc_state, i) {
		ret = dm_update_crtc_state(&adev->dm, state, crtc,
					   old_crtc_state,
					   new_crtc_state,
					   true,
					   &lock_and_validation_needed);
		if (ret) {
			drm_dbg_atomic(dev, "ENABLE: dm_update_crtc_state() failed\n");
			goto fail;
		}
	}

	/* Add new/modified planes */
	for_each_oldnew_plane_in_descending_zpos(state, plane, old_plane_state, new_plane_state) {
		ret = dm_update_plane_state(dc, state, plane,
					    old_plane_state,
					    new_plane_state,
					    true,
					    &lock_and_validation_needed,
					    &is_top_most_overlay);
		if (ret) {
			drm_dbg_atomic(dev, "dm_update_plane_state() failed\n");
			goto fail;
		}
	}

#if defined(CONFIG_DRM_AMD_DC_FP)
	if (dc_resource_is_dsc_encoding_supported(dc)) {
		ret = pre_validate_dsc(state, &dm_state, vars);
		if (ret != 0)
			goto fail;
	}
#endif

	/* Run this here since we want to validate the streams we created */
	ret = drm_atomic_helper_check_planes(dev, state);
	if (ret) {
		drm_dbg_atomic(dev, "drm_atomic_helper_check_planes() failed\n");
		goto fail;
	}

	for_each_new_crtc_in_state(state, crtc, new_crtc_state, i) {
		dm_new_crtc_state = to_dm_crtc_state(new_crtc_state);
		if (dm_new_crtc_state->mpo_requested)
			drm_dbg_atomic(dev, "MPO enablement requested on crtc:[%p]\n", crtc);
	}

	/* Check cursor restrictions */
	for_each_new_crtc_in_state(state, crtc, new_crtc_state, i) {
		enum amdgpu_dm_cursor_mode required_cursor_mode;
		int is_rotated, is_scaled;

		/* Overlay cusor not subject to native cursor restrictions */
		dm_new_crtc_state = to_dm_crtc_state(new_crtc_state);
		if (dm_new_crtc_state->cursor_mode == DM_CURSOR_OVERLAY_MODE)
			continue;

		/* Check if rotation or scaling is enabled on DCN401 */
		if ((drm_plane_mask(crtc->cursor) & new_crtc_state->plane_mask) &&
		    amdgpu_ip_version(adev, DCE_HWIP, 0) == IP_VERSION(4, 0, 1)) {
			new_cursor_state = drm_atomic_get_new_plane_state(state, crtc->cursor);

			is_rotated = new_cursor_state &&
				((new_cursor_state->rotation & DRM_MODE_ROTATE_MASK) != DRM_MODE_ROTATE_0);
			is_scaled = new_cursor_state && ((new_cursor_state->src_w >> 16 != new_cursor_state->crtc_w) ||
				(new_cursor_state->src_h >> 16 != new_cursor_state->crtc_h));

			if (is_rotated || is_scaled) {
				drm_dbg_driver(
					crtc->dev,
					"[CRTC:%d:%s] cannot enable hardware cursor due to rotation/scaling\n",
					crtc->base.id, crtc->name);
				ret = -EINVAL;
				goto fail;
			}
		}

		/* If HW can only do native cursor, check restrictions again */
		ret = dm_crtc_get_cursor_mode(adev, state, dm_new_crtc_state,
					      &required_cursor_mode);
		if (ret) {
			drm_dbg_driver(crtc->dev,
				       "[CRTC:%d:%s] Checking cursor mode failed\n",
				       crtc->base.id, crtc->name);
			goto fail;
		} else if (required_cursor_mode == DM_CURSOR_OVERLAY_MODE) {
			drm_dbg_driver(crtc->dev,
				       "[CRTC:%d:%s] Cannot enable native cursor due to scaling or YUV restrictions\n",
				       crtc->base.id, crtc->name);
			ret = -EINVAL;
			goto fail;
		}
	}

	if (state->legacy_cursor_update) {
		/*
		 * This is a fast cursor update coming from the plane update
		 * helper, check if it can be done asynchronously for better
		 * performance.
		 */
		state->async_update =
			!drm_atomic_helper_async_check(dev, state);

		/*
		 * Skip the remaining global validation if this is an async
		 * update. Cursor updates can be done without affecting
		 * state or bandwidth calcs and this avoids the performance
		 * penalty of locking the private state object and
		 * allocating a new dc_state.
		 */
		if (state->async_update)
			return 0;
	}

	/* Check scaling and underscan changes*/
	/* TODO Removed scaling changes validation due to inability to commit
	 * new stream into context w\o causing full reset. Need to
	 * decide how to handle.
	 */
	for_each_oldnew_connector_in_state(state, connector, old_con_state, new_con_state, i) {
		struct dm_connector_state *dm_old_con_state = to_dm_connector_state(old_con_state);
		struct dm_connector_state *dm_new_con_state = to_dm_connector_state(new_con_state);
		struct amdgpu_crtc *acrtc = to_amdgpu_crtc(dm_new_con_state->base.crtc);

		/* Skip any modesets/resets */
		if (!acrtc || drm_atomic_crtc_needs_modeset(
				drm_atomic_get_new_crtc_state(state, &acrtc->base)))
			continue;

		/* Skip any thing not scale or underscan changes */
		if (!is_scaling_state_different(dm_new_con_state, dm_old_con_state))
			continue;

		lock_and_validation_needed = true;
	}

	/* set the slot info for each mst_state based on the link encoding format */
	for_each_new_mst_mgr_in_state(state, mgr, mst_state, i) {
		struct amdgpu_dm_connector *aconnector;
		struct drm_connector *connector;
		struct drm_connector_list_iter iter;
		u8 link_coding_cap;

		drm_connector_list_iter_begin(dev, &iter);
		drm_for_each_connector_iter(connector, &iter) {
			if (connector->index == mst_state->mgr->conn_base_id) {
				aconnector = to_amdgpu_dm_connector(connector);
				link_coding_cap = dc_link_dp_mst_decide_link_encoding_format(aconnector->dc_link);
				drm_dp_mst_update_slots(mst_state, link_coding_cap);

				break;
			}
		}
		drm_connector_list_iter_end(&iter);
	}

	/**
	 * Streams and planes are reset when there are changes that affect
	 * bandwidth. Anything that affects bandwidth needs to go through
	 * DC global validation to ensure that the configuration can be applied
	 * to hardware.
	 *
	 * We have to currently stall out here in atomic_check for outstanding
	 * commits to finish in this case because our IRQ handlers reference
	 * DRM state directly - we can end up disabling interrupts too early
	 * if we don't.
	 *
	 * TODO: Remove this stall and drop DM state private objects.
	 */
	if (lock_and_validation_needed) {
		ret = dm_atomic_get_state(state, &dm_state);
		if (ret) {
			drm_dbg_atomic(dev, "dm_atomic_get_state() failed\n");
			goto fail;
		}

		ret = do_aquire_global_lock(dev, state);
		if (ret) {
			drm_dbg_atomic(dev, "do_aquire_global_lock() failed\n");
			goto fail;
		}

#if defined(CONFIG_DRM_AMD_DC_FP)
		if (dc_resource_is_dsc_encoding_supported(dc)) {
			ret = compute_mst_dsc_configs_for_state(state, dm_state->context, vars);
			if (ret) {
				drm_dbg_atomic(dev, "MST_DSC compute_mst_dsc_configs_for_state() failed\n");
				ret = -EINVAL;
				goto fail;
			}
		}
#endif

		ret = dm_update_mst_vcpi_slots_for_dsc(state, dm_state->context, vars);
		if (ret) {
			drm_dbg_atomic(dev, "dm_update_mst_vcpi_slots_for_dsc() failed\n");
			goto fail;
		}

		/*
		 * Perform validation of MST topology in the state:
		 * We need to perform MST atomic check before calling
		 * dc_validate_global_state(), or there is a chance
		 * to get stuck in an infinite loop and hang eventually.
		 */
		ret = drm_dp_mst_atomic_check(state);
		if (ret) {
			drm_dbg_atomic(dev, "MST drm_dp_mst_atomic_check() failed\n");
			goto fail;
		}
		status = dc_validate_global_state(dc, dm_state->context, true);
		if (status != DC_OK) {
			drm_dbg_atomic(dev, "DC global validation failure: %s (%d)",
				       dc_status_to_str(status), status);
			ret = -EINVAL;
			goto fail;
		}
	} else {
		/*
		 * The commit is a fast update. Fast updates shouldn't change
		 * the DC context, affect global validation, and can have their
		 * commit work done in parallel with other commits not touching
		 * the same resource. If we have a new DC context as part of
		 * the DM atomic state from validation we need to free it and
		 * retain the existing one instead.
		 *
		 * Furthermore, since the DM atomic state only contains the DC
		 * context and can safely be annulled, we can free the state
		 * and clear the associated private object now to free
		 * some memory and avoid a possible use-after-free later.
		 */

		for (i = 0; i < state->num_private_objs; i++) {
			struct drm_private_obj *obj = state->private_objs[i].ptr;

			if (obj->funcs == adev->dm.atomic_obj.funcs) {
				int j = state->num_private_objs-1;

				dm_atomic_destroy_state(obj,
						state->private_objs[i].state);

				/* If i is not at the end of the array then the
				 * last element needs to be moved to where i was
				 * before the array can safely be truncated.
				 */
				if (i != j)
					state->private_objs[i] =
						state->private_objs[j];

				state->private_objs[j].ptr = NULL;
				state->private_objs[j].state = NULL;
				state->private_objs[j].old_state = NULL;
				state->private_objs[j].new_state = NULL;

				state->num_private_objs = j;
				break;
			}
		}
	}

	/* Store the overall update type for use later in atomic check. */
	for_each_new_crtc_in_state(state, crtc, new_crtc_state, i) {
		struct dm_crtc_state *dm_new_crtc_state =
			to_dm_crtc_state(new_crtc_state);

		/*
		 * Only allow async flips for fast updates that don't change
		 * the FB pitch, the DCC state, rotation, mem_type, etc.
		 */
		if (new_crtc_state->async_flip &&
		    (lock_and_validation_needed ||
		     amdgpu_dm_crtc_mem_type_changed(dev, state, new_crtc_state))) {
			drm_dbg_atomic(crtc->dev,
				       "[CRTC:%d:%s] async flips are only supported for fast updates\n",
				       crtc->base.id, crtc->name);
			ret = -EINVAL;
			goto fail;
		}

		dm_new_crtc_state->update_type = lock_and_validation_needed ?
			UPDATE_TYPE_FULL : UPDATE_TYPE_FAST;
	}

	/* Must be success */
	WARN_ON(ret);

	trace_amdgpu_dm_atomic_check_finish(state, ret);

	return ret;

fail:
	if (ret == -EDEADLK)
		drm_dbg_atomic(dev, "Atomic check stopped to avoid deadlock.\n");
	else if (ret == -EINTR || ret == -EAGAIN || ret == -ERESTARTSYS)
		drm_dbg_atomic(dev, "Atomic check stopped due to signal.\n");
	else
		drm_dbg_atomic(dev, "Atomic check failed with err: %d\n", ret);

	trace_amdgpu_dm_atomic_check_finish(state, ret);

	return ret;
}

static bool dm_edid_parser_send_cea(struct amdgpu_display_manager *dm,
		unsigned int offset,
		unsigned int total_length,
		u8 *data,
		unsigned int length,
		struct amdgpu_hdmi_vsdb_info *vsdb)
{
	bool res;
	union dmub_rb_cmd cmd;
	struct dmub_cmd_send_edid_cea *input;
	struct dmub_cmd_edid_cea_output *output;

	if (length > DMUB_EDID_CEA_DATA_CHUNK_BYTES)
		return false;

	memset(&cmd, 0, sizeof(cmd));

	input = &cmd.edid_cea.data.input;

	cmd.edid_cea.header.type = DMUB_CMD__EDID_CEA;
	cmd.edid_cea.header.sub_type = 0;
	cmd.edid_cea.header.payload_bytes =
		sizeof(cmd.edid_cea) - sizeof(cmd.edid_cea.header);
	input->offset = offset;
	input->length = length;
	input->cea_total_length = total_length;
	memcpy(input->payload, data, length);

	res = dc_wake_and_execute_dmub_cmd(dm->dc->ctx, &cmd, DM_DMUB_WAIT_TYPE_WAIT_WITH_REPLY);
	if (!res) {
		DRM_ERROR("EDID CEA parser failed\n");
		return false;
	}

	output = &cmd.edid_cea.data.output;

	if (output->type == DMUB_CMD__EDID_CEA_ACK) {
		if (!output->ack.success) {
			DRM_ERROR("EDID CEA ack failed at offset %d\n",
					output->ack.offset);
		}
	} else if (output->type == DMUB_CMD__EDID_CEA_AMD_VSDB) {
		if (!output->amd_vsdb.vsdb_found)
			return false;

		vsdb->freesync_supported = output->amd_vsdb.freesync_supported;
		vsdb->amd_vsdb_version = output->amd_vsdb.amd_vsdb_version;
		vsdb->min_refresh_rate_hz = output->amd_vsdb.min_frame_rate;
		vsdb->max_refresh_rate_hz = output->amd_vsdb.max_frame_rate;
	} else {
		DRM_WARN("Unknown EDID CEA parser results\n");
		return false;
	}

	return true;
}

static bool parse_edid_cea_dmcu(struct amdgpu_display_manager *dm,
		u8 *edid_ext, int len,
		struct amdgpu_hdmi_vsdb_info *vsdb_info)
{
	int i;

	/* send extension block to DMCU for parsing */
	for (i = 0; i < len; i += 8) {
		bool res;
		int offset;

		/* send 8 bytes a time */
		if (!dc_edid_parser_send_cea(dm->dc, i, len, &edid_ext[i], 8))
			return false;

		if (i+8 == len) {
			/* EDID block sent completed, expect result */
			int version, min_rate, max_rate;

			res = dc_edid_parser_recv_amd_vsdb(dm->dc, &version, &min_rate, &max_rate);
			if (res) {
				/* amd vsdb found */
				vsdb_info->freesync_supported = 1;
				vsdb_info->amd_vsdb_version = version;
				vsdb_info->min_refresh_rate_hz = min_rate;
				vsdb_info->max_refresh_rate_hz = max_rate;
				return true;
			}
			/* not amd vsdb */
			return false;
		}

		/* check for ack*/
		res = dc_edid_parser_recv_cea_ack(dm->dc, &offset);
		if (!res)
			return false;
	}

	return false;
}

static bool parse_edid_cea_dmub(struct amdgpu_display_manager *dm,
		u8 *edid_ext, int len,
		struct amdgpu_hdmi_vsdb_info *vsdb_info)
{
	int i;

	/* send extension block to DMCU for parsing */
	for (i = 0; i < len; i += 8) {
		/* send 8 bytes a time */
		if (!dm_edid_parser_send_cea(dm, i, len, &edid_ext[i], 8, vsdb_info))
			return false;
	}

	return vsdb_info->freesync_supported;
}

static bool parse_edid_cea(struct amdgpu_dm_connector *aconnector,
		u8 *edid_ext, int len,
		struct amdgpu_hdmi_vsdb_info *vsdb_info)
{
	struct amdgpu_device *adev = drm_to_adev(aconnector->base.dev);
	bool ret;

	mutex_lock(&adev->dm.dc_lock);
	if (adev->dm.dmub_srv)
		ret = parse_edid_cea_dmub(&adev->dm, edid_ext, len, vsdb_info);
	else
		ret = parse_edid_cea_dmcu(&adev->dm, edid_ext, len, vsdb_info);
	mutex_unlock(&adev->dm.dc_lock);
	return ret;
}

static void parse_edid_displayid_vrr(struct drm_connector *connector,
				     const struct edid *edid)
{
	u8 *edid_ext = NULL;
	int i;
	int j = 0;
	u16 min_vfreq;
	u16 max_vfreq;

	if (edid == NULL || edid->extensions == 0)
		return;

	/* Find DisplayID extension */
	for (i = 0; i < edid->extensions; i++) {
		edid_ext = (void *)(edid + (i + 1));
		if (edid_ext[0] == DISPLAYID_EXT)
			break;
	}

	if (edid_ext == NULL)
		return;

	while (j < EDID_LENGTH) {
		/* Get dynamic video timing range from DisplayID if available */
		if (EDID_LENGTH - j > 13 && edid_ext[j] == 0x25	&&
		    (edid_ext[j+1] & 0xFE) == 0 && (edid_ext[j+2] == 9)) {
			min_vfreq = edid_ext[j+9];
			if (edid_ext[j+1] & 7)
				max_vfreq = edid_ext[j+10] + ((edid_ext[j+11] & 3) << 8);
			else
				max_vfreq = edid_ext[j+10];

			if (max_vfreq && min_vfreq) {
				connector->display_info.monitor_range.max_vfreq = max_vfreq;
				connector->display_info.monitor_range.min_vfreq = min_vfreq;

				return;
			}
		}
		j++;
	}
}

static int parse_amd_vsdb(struct amdgpu_dm_connector *aconnector,
			  const struct edid *edid, struct amdgpu_hdmi_vsdb_info *vsdb_info)
{
	u8 *edid_ext = NULL;
	int i;
	int j = 0;

	if (edid == NULL || edid->extensions == 0)
		return -ENODEV;

	/* Find DisplayID extension */
	for (i = 0; i < edid->extensions; i++) {
		edid_ext = (void *)(edid + (i + 1));
		if (edid_ext[0] == DISPLAYID_EXT)
			break;
	}

	while (j < EDID_LENGTH - sizeof(struct amd_vsdb_block)) {
		struct amd_vsdb_block *amd_vsdb = (struct amd_vsdb_block *)&edid_ext[j];
		unsigned int ieeeId = (amd_vsdb->ieee_id[2] << 16) | (amd_vsdb->ieee_id[1] << 8) | (amd_vsdb->ieee_id[0]);

		if (ieeeId == HDMI_AMD_VENDOR_SPECIFIC_DATA_BLOCK_IEEE_REGISTRATION_ID &&
				amd_vsdb->version == HDMI_AMD_VENDOR_SPECIFIC_DATA_BLOCK_VERSION_3) {
			vsdb_info->replay_mode = (amd_vsdb->feature_caps & AMD_VSDB_VERSION_3_FEATURECAP_REPLAYMODE) ? true : false;
			vsdb_info->amd_vsdb_version = HDMI_AMD_VENDOR_SPECIFIC_DATA_BLOCK_VERSION_3;
			DRM_DEBUG_KMS("Panel supports Replay Mode: %d\n", vsdb_info->replay_mode);

			return true;
		}
		j++;
	}

	return false;
}

static int parse_hdmi_amd_vsdb(struct amdgpu_dm_connector *aconnector,
			       const struct edid *edid,
			       struct amdgpu_hdmi_vsdb_info *vsdb_info)
{
	u8 *edid_ext = NULL;
	int i;
	bool valid_vsdb_found = false;

	/*----- drm_find_cea_extension() -----*/
	/* No EDID or EDID extensions */
	if (edid == NULL || edid->extensions == 0)
		return -ENODEV;

	/* Find CEA extension */
	for (i = 0; i < edid->extensions; i++) {
		edid_ext = (uint8_t *)edid + EDID_LENGTH * (i + 1);
		if (edid_ext[0] == CEA_EXT)
			break;
	}

	if (i == edid->extensions)
		return -ENODEV;

	/*----- cea_db_offsets() -----*/
	if (edid_ext[0] != CEA_EXT)
		return -ENODEV;

	valid_vsdb_found = parse_edid_cea(aconnector, edid_ext, EDID_LENGTH, vsdb_info);

	return valid_vsdb_found ? i : -ENODEV;
}

/**
 * amdgpu_dm_update_freesync_caps - Update Freesync capabilities
 *
 * @connector: Connector to query.
 * @drm_edid: DRM EDID from monitor
 *
 * Amdgpu supports Freesync in DP and HDMI displays, and it is required to keep
 * track of some of the display information in the internal data struct used by
 * amdgpu_dm. This function checks which type of connector we need to set the
 * FreeSync parameters.
 */
void amdgpu_dm_update_freesync_caps(struct drm_connector *connector,
				    const struct drm_edid *drm_edid)
{
	int i = 0;
	struct amdgpu_dm_connector *amdgpu_dm_connector =
			to_amdgpu_dm_connector(connector);
	struct dm_connector_state *dm_con_state = NULL;
	struct dc_sink *sink;
	struct amdgpu_device *adev = drm_to_adev(connector->dev);
	struct amdgpu_hdmi_vsdb_info vsdb_info = {0};
	const struct edid *edid;
	bool freesync_capable = false;
	enum adaptive_sync_type as_type = ADAPTIVE_SYNC_TYPE_NONE;

	if (!connector->state) {
		DRM_ERROR("%s - Connector has no state", __func__);
		goto update;
	}

	sink = amdgpu_dm_connector->dc_sink ?
		amdgpu_dm_connector->dc_sink :
		amdgpu_dm_connector->dc_em_sink;

	drm_edid_connector_update(connector, drm_edid);

	if (!drm_edid || !sink) {
		dm_con_state = to_dm_connector_state(connector->state);

		amdgpu_dm_connector->min_vfreq = 0;
		amdgpu_dm_connector->max_vfreq = 0;
		freesync_capable = false;

		goto update;
	}

	dm_con_state = to_dm_connector_state(connector->state);

	if (!adev->dm.freesync_module)
		goto update;

	edid = drm_edid_raw(drm_edid); // FIXME: Get rid of drm_edid_raw()

	/* Some eDP panels only have the refresh rate range info in DisplayID */
	if ((connector->display_info.monitor_range.min_vfreq == 0 ||
	     connector->display_info.monitor_range.max_vfreq == 0))
		parse_edid_displayid_vrr(connector, edid);

	if (edid && (sink->sink_signal == SIGNAL_TYPE_DISPLAY_PORT ||
		     sink->sink_signal == SIGNAL_TYPE_EDP)) {
		if (amdgpu_dm_connector->dc_link &&
		    amdgpu_dm_connector->dc_link->dpcd_caps.allow_invalid_MSA_timing_param) {
			amdgpu_dm_connector->min_vfreq = connector->display_info.monitor_range.min_vfreq;
			amdgpu_dm_connector->max_vfreq = connector->display_info.monitor_range.max_vfreq;
			if (amdgpu_dm_connector->max_vfreq - amdgpu_dm_connector->min_vfreq > 10)
				freesync_capable = true;
		}

		parse_amd_vsdb(amdgpu_dm_connector, edid, &vsdb_info);

		if (vsdb_info.replay_mode) {
			amdgpu_dm_connector->vsdb_info.replay_mode = vsdb_info.replay_mode;
			amdgpu_dm_connector->vsdb_info.amd_vsdb_version = vsdb_info.amd_vsdb_version;
			amdgpu_dm_connector->as_type = ADAPTIVE_SYNC_TYPE_EDP;
		}

	} else if (drm_edid && sink->sink_signal == SIGNAL_TYPE_HDMI_TYPE_A) {
		i = parse_hdmi_amd_vsdb(amdgpu_dm_connector, edid, &vsdb_info);
		if (i >= 0 && vsdb_info.freesync_supported) {
			amdgpu_dm_connector->min_vfreq = vsdb_info.min_refresh_rate_hz;
			amdgpu_dm_connector->max_vfreq = vsdb_info.max_refresh_rate_hz;
			if (amdgpu_dm_connector->max_vfreq - amdgpu_dm_connector->min_vfreq > 10)
				freesync_capable = true;

			connector->display_info.monitor_range.min_vfreq = vsdb_info.min_refresh_rate_hz;
			connector->display_info.monitor_range.max_vfreq = vsdb_info.max_refresh_rate_hz;
		}
	}

	if (amdgpu_dm_connector->dc_link)
		as_type = dm_get_adaptive_sync_support_type(amdgpu_dm_connector->dc_link);

	if (as_type == FREESYNC_TYPE_PCON_IN_WHITELIST) {
		i = parse_hdmi_amd_vsdb(amdgpu_dm_connector, edid, &vsdb_info);
		if (i >= 0 && vsdb_info.freesync_supported && vsdb_info.amd_vsdb_version > 0) {

			amdgpu_dm_connector->pack_sdp_v1_3 = true;
			amdgpu_dm_connector->as_type = as_type;
			amdgpu_dm_connector->vsdb_info = vsdb_info;

			amdgpu_dm_connector->min_vfreq = vsdb_info.min_refresh_rate_hz;
			amdgpu_dm_connector->max_vfreq = vsdb_info.max_refresh_rate_hz;
			if (amdgpu_dm_connector->max_vfreq - amdgpu_dm_connector->min_vfreq > 10)
				freesync_capable = true;

			connector->display_info.monitor_range.min_vfreq = vsdb_info.min_refresh_rate_hz;
			connector->display_info.monitor_range.max_vfreq = vsdb_info.max_refresh_rate_hz;
		}
	}

update:
	if (dm_con_state)
		dm_con_state->freesync_capable = freesync_capable;

	if (connector->state && amdgpu_dm_connector->dc_link && !freesync_capable &&
	    amdgpu_dm_connector->dc_link->replay_settings.config.replay_supported) {
		amdgpu_dm_connector->dc_link->replay_settings.config.replay_supported = false;
		amdgpu_dm_connector->dc_link->replay_settings.replay_feature_enabled = false;
	}

	if (connector->vrr_capable_property)
		drm_connector_set_vrr_capable_property(connector,
						       freesync_capable);
}

void amdgpu_dm_trigger_timing_sync(struct drm_device *dev)
{
	struct amdgpu_device *adev = drm_to_adev(dev);
	struct dc *dc = adev->dm.dc;
	int i;

	mutex_lock(&adev->dm.dc_lock);
	if (dc->current_state) {
		for (i = 0; i < dc->current_state->stream_count; ++i)
			dc->current_state->streams[i]
				->triggered_crtc_reset.enabled =
				adev->dm.force_timing_sync;

		dm_enable_per_frame_crtc_master_sync(dc->current_state);
		dc_trigger_sync(dc, dc->current_state);
	}
	mutex_unlock(&adev->dm.dc_lock);
}

static inline void amdgpu_dm_exit_ips_for_hw_access(struct dc *dc)
{
	if (dc->ctx->dmub_srv && !dc->ctx->dmub_srv->idle_exit_counter)
		dc_exit_ips_for_hw_access(dc);
}

void dm_write_reg_func(const struct dc_context *ctx, uint32_t address,
		       u32 value, const char *func_name)
{
#ifdef DM_CHECK_ADDR_0
	if (address == 0) {
		drm_err(adev_to_drm(ctx->driver_context),
			"invalid register write. address = 0");
		return;
	}
#endif

	amdgpu_dm_exit_ips_for_hw_access(ctx->dc);
	cgs_write_register(ctx->cgs_device, address, value);
	trace_amdgpu_dc_wreg(&ctx->perf_trace->write_count, address, value);
}

uint32_t dm_read_reg_func(const struct dc_context *ctx, uint32_t address,
			  const char *func_name)
{
	u32 value;
#ifdef DM_CHECK_ADDR_0
	if (address == 0) {
		drm_err(adev_to_drm(ctx->driver_context),
			"invalid register read; address = 0\n");
		return 0;
	}
#endif

	if (ctx->dmub_srv &&
	    ctx->dmub_srv->reg_helper_offload.gather_in_progress &&
	    !ctx->dmub_srv->reg_helper_offload.should_burst_write) {
		ASSERT(false);
		return 0;
	}

	amdgpu_dm_exit_ips_for_hw_access(ctx->dc);

	value = cgs_read_register(ctx->cgs_device, address);

	trace_amdgpu_dc_rreg(&ctx->perf_trace->read_count, address, value);

	return value;
}

int amdgpu_dm_process_dmub_aux_transfer_sync(
		struct dc_context *ctx,
		unsigned int link_index,
		struct aux_payload *payload,
		enum aux_return_code_type *operation_result)
{
	struct amdgpu_device *adev = ctx->driver_context;
	struct dmub_notification *p_notify = adev->dm.dmub_notify;
	int ret = -1;

	mutex_lock(&adev->dm.dpia_aux_lock);
	if (!dc_process_dmub_aux_transfer_async(ctx->dc, link_index, payload)) {
		*operation_result = AUX_RET_ERROR_ENGINE_ACQUIRE;
		goto out;
	}

	if (!wait_for_completion_timeout(&adev->dm.dmub_aux_transfer_done, 10 * HZ)) {
		DRM_ERROR("wait_for_completion_timeout timeout!");
		*operation_result = AUX_RET_ERROR_TIMEOUT;
		goto out;
	}

	if (p_notify->result != AUX_RET_SUCCESS) {
		/*
		 * Transient states before tunneling is enabled could
		 * lead to this error. We can ignore this for now.
		 */
		if (p_notify->result == AUX_RET_ERROR_PROTOCOL_ERROR) {
			DRM_WARN("DPIA AUX failed on 0x%x(%d), error %d\n",
					payload->address, payload->length,
					p_notify->result);
		}
		*operation_result = AUX_RET_ERROR_INVALID_REPLY;
		goto out;
	}

	payload->reply[0] = adev->dm.dmub_notify->aux_reply.command & 0xF;
	if (adev->dm.dmub_notify->aux_reply.command & 0xF0)
		/* The reply is stored in the top nibble of the command. */
		payload->reply[0] = (adev->dm.dmub_notify->aux_reply.command >> 4) & 0xF;

	/*write req may receive a byte indicating partially written number as well*/
	if (p_notify->aux_reply.length)
		memcpy(payload->data, p_notify->aux_reply.data,
				p_notify->aux_reply.length);

	/* success */
	ret = p_notify->aux_reply.length;
	*operation_result = p_notify->result;
out:
	reinit_completion(&adev->dm.dmub_aux_transfer_done);
	mutex_unlock(&adev->dm.dpia_aux_lock);
	return ret;
}

int amdgpu_dm_process_dmub_set_config_sync(
		struct dc_context *ctx,
		unsigned int link_index,
		struct set_config_cmd_payload *payload,
		enum set_config_status *operation_result)
{
	struct amdgpu_device *adev = ctx->driver_context;
	bool is_cmd_complete;
	int ret;

	mutex_lock(&adev->dm.dpia_aux_lock);
	is_cmd_complete = dc_process_dmub_set_config_async(ctx->dc,
			link_index, payload, adev->dm.dmub_notify);

	if (is_cmd_complete || wait_for_completion_timeout(&adev->dm.dmub_aux_transfer_done, 10 * HZ)) {
		ret = 0;
		*operation_result = adev->dm.dmub_notify->sc_status;
	} else {
		DRM_ERROR("wait_for_completion_timeout timeout!");
		ret = -1;
		*operation_result = SET_CONFIG_UNKNOWN_ERROR;
	}

	if (!is_cmd_complete)
		reinit_completion(&adev->dm.dmub_aux_transfer_done);
	mutex_unlock(&adev->dm.dpia_aux_lock);
	return ret;
}

bool dm_execute_dmub_cmd(const struct dc_context *ctx, union dmub_rb_cmd *cmd, enum dm_dmub_wait_type wait_type)
{
	return dc_dmub_srv_cmd_run(ctx->dmub_srv, cmd, wait_type);
}

bool dm_execute_dmub_cmd_list(const struct dc_context *ctx, unsigned int count, union dmub_rb_cmd *cmd, enum dm_dmub_wait_type wait_type)
{
	return dc_dmub_srv_cmd_run_list(ctx->dmub_srv, count, cmd, wait_type);
}

void dm_acpi_process_phy_transition_interlock(
	const struct dc_context *ctx,
	struct dm_process_phy_transition_init_params process_phy_transition_init_params)
{
	// Not yet implemented
}<|MERGE_RESOLUTION|>--- conflicted
+++ resolved
@@ -1921,10 +1921,7 @@
 
 	switch (amdgpu_ip_version(adev, DCE_HWIP, 0)) {
 	case IP_VERSION(3, 5, 0):
-<<<<<<< HEAD
-=======
 	case IP_VERSION(3, 6, 0):
->>>>>>> fc85704c
 	case IP_VERSION(3, 5, 1):
 		ret =  DMUB_IPS_RCG_IN_ACTIVE_IPS2_IN_OFF;
 		break;
@@ -7701,11 +7698,7 @@
 
 	drm_mode_set_crtcinfo(test_mode, 0);
 
-<<<<<<< HEAD
-	stream = create_validate_stream_for_sink(connector, mode,
-=======
 	stream = create_validate_stream_for_sink(connector, test_mode,
->>>>>>> fc85704c
 						 to_dm_connector_state(connector->state),
 						 NULL);
 	drm_mode_destroy(connector->dev, test_mode);
