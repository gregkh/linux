--- conflicted
+++ resolved
@@ -4554,10 +4554,6 @@
 			DRM_ERROR("KMS: Failed to initialize connector\n");
 			goto fail;
 		}
-
-		if (dm->hpd_rx_offload_wq)
-			dm->hpd_rx_offload_wq[aconnector->base.index].aconnector =
-				aconnector;
 
 		if (dm->hpd_rx_offload_wq)
 			dm->hpd_rx_offload_wq[aconnector->base.index].aconnector =
@@ -6140,16 +6136,6 @@
 	if (connector->connector_type != DRM_MODE_CONNECTOR_WRITEBACK) {
 		aconnector = NULL;
 		aconnector = to_amdgpu_dm_connector(connector);
-<<<<<<< HEAD
-		if (!aconnector->dc_sink) {
-			sink = create_fake_sink(aconnector);
-			if (!sink)
-				return stream;
-		} else {
-			sink = aconnector->dc_sink;
-			dc_sink_retain(sink);
-		}
-=======
 		link = aconnector->dc_link;
 	} else {
 		struct drm_writeback_connector *wbcon = NULL;
@@ -6168,7 +6154,6 @@
 	} else {
 		sink = aconnector->dc_sink;
 		dc_sink_retain(sink);
->>>>>>> 03a22b59
 	}
 
 	stream = dc_create_stream_for_sink(sink);
@@ -6552,11 +6537,7 @@
 	struct edid *edid;
 	struct i2c_adapter *ddc;
 
-<<<<<<< HEAD
-	if (dc_link->aux_mode)
-=======
 	if (dc_link && dc_link->aux_mode)
->>>>>>> 03a22b59
 		ddc = &aconnector->dm_dp_aux.aux.ddc;
 	else
 		ddc = &aconnector->i2c->base;
@@ -9020,21 +9001,8 @@
 
 	trace_amdgpu_dm_atomic_commit_tail_begin(state);
 
-<<<<<<< HEAD
-	if (dm->dc->caps.ips_support) {
-		for_each_oldnew_connector_in_state(state, connector, old_con_state, new_con_state, i) {
-			if (new_con_state->crtc &&
-				new_con_state->crtc->state->active &&
-				drm_atomic_crtc_needs_modeset(new_con_state->crtc->state)) {
-				dc_dmub_srv_apply_idle_power_optimizations(dm->dc, false);
-				break;
-			}
-		}
-	}
-=======
 	if (dm->dc->caps.ips_support && dm->dc->idle_optimizations_allowed)
 		dc_allow_idle_optimizations(dm->dc, false);
->>>>>>> 03a22b59
 
 	drm_atomic_helper_update_legacy_modeset_state(dev, state);
 	drm_dp_mst_atomic_wait_for_dependencies(state);
