/*
 * Copyright 2015 Advanced Micro Devices, Inc.
 *
 * Permission is hereby granted, free of charge, to any person obtaining a
 * copy of this software and associated documentation files (the "Software"),
 * to deal in the Software without restriction, including without limitation
 * the rights to use, copy, modify, merge, publish, distribute, sublicense,
 * and/or sell copies of the Software, and to permit persons to whom the
 * Software is furnished to do so, subject to the following conditions:
 *
 * The above copyright notice and this permission notice shall be included in
 * all copies or substantial portions of the Software.
 *
 * THE SOFTWARE IS PROVIDED "AS IS", WITHOUT WARRANTY OF ANY KIND, EXPRESS OR
 * IMPLIED, INCLUDING BUT NOT LIMITED TO THE WARRANTIES OF MERCHANTABILITY,
 * FITNESS FOR A PARTICULAR PURPOSE AND NONINFRINGEMENT.  IN NO EVENT SHALL
 * THE COPYRIGHT HOLDER(S) OR AUTHOR(S) BE LIABLE FOR ANY CLAIM, DAMAGES OR
 * OTHER LIABILITY, WHETHER IN AN ACTION OF CONTRACT, TORT OR OTHERWISE,
 * ARISING FROM, OUT OF OR IN CONNECTION WITH THE SOFTWARE OR THE USE OR
 * OTHER DEALINGS IN THE SOFTWARE.
 *
 * Authors: AMD
 *
 */

/* The caprices of the preprocessor require that this be declared right here */
#define CREATE_TRACE_POINTS

#include "dm_services_types.h"
#include "dc.h"
#include "link_enc_cfg.h"
#include "dc/inc/core_types.h"
#include "dal_asic_id.h"
#include "dmub/dmub_srv.h"
#include "dc/inc/hw/dmcu.h"
#include "dc/inc/hw/abm.h"
#include "dc/dc_dmub_srv.h"
#include "dc/dc_edid_parser.h"
#include "dc/dc_stat.h"
#include "amdgpu_dm_trace.h"
#include "dpcd_defs.h"
#include "link/protocols/link_dpcd.h"
#include "link_service_types.h"
#include "link/protocols/link_dp_capability.h"
#include "link/protocols/link_ddc.h"

#include "vid.h"
#include "amdgpu.h"
#include "amdgpu_display.h"
#include "amdgpu_ucode.h"
#include "atom.h"
#include "amdgpu_dm.h"
#include "amdgpu_dm_plane.h"
#include "amdgpu_dm_crtc.h"
#include "amdgpu_dm_hdcp.h"
#include <drm/display/drm_hdcp_helper.h>
#include "amdgpu_pm.h"
#include "amdgpu_atombios.h"

#include "amd_shared.h"
#include "amdgpu_dm_irq.h"
#include "dm_helpers.h"
#include "amdgpu_dm_mst_types.h"
#if defined(CONFIG_DEBUG_FS)
#include "amdgpu_dm_debugfs.h"
#endif
#include "amdgpu_dm_psr.h"
#include "amdgpu_dm_replay.h"

#include "ivsrcid/ivsrcid_vislands30.h"

#include <linux/backlight.h>
#include <linux/module.h>
#include <linux/moduleparam.h>
#include <linux/types.h>
#include <linux/pm_runtime.h>
#include <linux/pci.h>
#include <linux/firmware.h>
#include <linux/component.h>
#include <linux/dmi.h>

#include <drm/display/drm_dp_mst_helper.h>
#include <drm/display/drm_hdmi_helper.h>
#include <drm/drm_atomic.h>
#include <drm/drm_atomic_uapi.h>
#include <drm/drm_atomic_helper.h>
#include <drm/drm_blend.h>
#include <drm/drm_fourcc.h>
#include <drm/drm_edid.h>
#include <drm/drm_vblank.h>
#include <drm/drm_audio_component.h>
#include <drm/drm_gem_atomic_helper.h>
#include <drm/drm_plane_helper.h>

#include <acpi/video.h>

#include "ivsrcid/dcn/irqsrcs_dcn_1_0.h"

#include "dcn/dcn_1_0_offset.h"
#include "dcn/dcn_1_0_sh_mask.h"
#include "soc15_hw_ip.h"
#include "soc15_common.h"
#include "vega10_ip_offset.h"

#include "gc/gc_11_0_0_offset.h"
#include "gc/gc_11_0_0_sh_mask.h"

#include "modules/inc/mod_freesync.h"
#include "modules/power/power_helpers.h"

#define FIRMWARE_RENOIR_DMUB "amdgpu/renoir_dmcub.bin"
MODULE_FIRMWARE(FIRMWARE_RENOIR_DMUB);
#define FIRMWARE_SIENNA_CICHLID_DMUB "amdgpu/sienna_cichlid_dmcub.bin"
MODULE_FIRMWARE(FIRMWARE_SIENNA_CICHLID_DMUB);
#define FIRMWARE_NAVY_FLOUNDER_DMUB "amdgpu/navy_flounder_dmcub.bin"
MODULE_FIRMWARE(FIRMWARE_NAVY_FLOUNDER_DMUB);
#define FIRMWARE_GREEN_SARDINE_DMUB "amdgpu/green_sardine_dmcub.bin"
MODULE_FIRMWARE(FIRMWARE_GREEN_SARDINE_DMUB);
#define FIRMWARE_VANGOGH_DMUB "amdgpu/vangogh_dmcub.bin"
MODULE_FIRMWARE(FIRMWARE_VANGOGH_DMUB);
#define FIRMWARE_DIMGREY_CAVEFISH_DMUB "amdgpu/dimgrey_cavefish_dmcub.bin"
MODULE_FIRMWARE(FIRMWARE_DIMGREY_CAVEFISH_DMUB);
#define FIRMWARE_BEIGE_GOBY_DMUB "amdgpu/beige_goby_dmcub.bin"
MODULE_FIRMWARE(FIRMWARE_BEIGE_GOBY_DMUB);
#define FIRMWARE_YELLOW_CARP_DMUB "amdgpu/yellow_carp_dmcub.bin"
MODULE_FIRMWARE(FIRMWARE_YELLOW_CARP_DMUB);
#define FIRMWARE_DCN_314_DMUB "amdgpu/dcn_3_1_4_dmcub.bin"
MODULE_FIRMWARE(FIRMWARE_DCN_314_DMUB);
#define FIRMWARE_DCN_315_DMUB "amdgpu/dcn_3_1_5_dmcub.bin"
MODULE_FIRMWARE(FIRMWARE_DCN_315_DMUB);
#define FIRMWARE_DCN316_DMUB "amdgpu/dcn_3_1_6_dmcub.bin"
MODULE_FIRMWARE(FIRMWARE_DCN316_DMUB);

#define FIRMWARE_DCN_V3_2_0_DMCUB "amdgpu/dcn_3_2_0_dmcub.bin"
MODULE_FIRMWARE(FIRMWARE_DCN_V3_2_0_DMCUB);
#define FIRMWARE_DCN_V3_2_1_DMCUB "amdgpu/dcn_3_2_1_dmcub.bin"
MODULE_FIRMWARE(FIRMWARE_DCN_V3_2_1_DMCUB);

#define FIRMWARE_RAVEN_DMCU		"amdgpu/raven_dmcu.bin"
MODULE_FIRMWARE(FIRMWARE_RAVEN_DMCU);

#define FIRMWARE_NAVI12_DMCU            "amdgpu/navi12_dmcu.bin"
MODULE_FIRMWARE(FIRMWARE_NAVI12_DMCU);

#define FIRMWARE_DCN_35_DMUB "amdgpu/dcn_3_5_dmcub.bin"
MODULE_FIRMWARE(FIRMWARE_DCN_35_DMUB);

/* Number of bytes in PSP header for firmware. */
#define PSP_HEADER_BYTES 0x100

/* Number of bytes in PSP footer for firmware. */
#define PSP_FOOTER_BYTES 0x100

/**
 * DOC: overview
 *
 * The AMDgpu display manager, **amdgpu_dm** (or even simpler,
 * **dm**) sits between DRM and DC. It acts as a liaison, converting DRM
 * requests into DC requests, and DC responses into DRM responses.
 *
 * The root control structure is &struct amdgpu_display_manager.
 */

/* basic init/fini API */
static int amdgpu_dm_init(struct amdgpu_device *adev);
static void amdgpu_dm_fini(struct amdgpu_device *adev);
static bool is_freesync_video_mode(const struct drm_display_mode *mode, struct amdgpu_dm_connector *aconnector);

static enum drm_mode_subconnector get_subconnector_type(struct dc_link *link)
{
	switch (link->dpcd_caps.dongle_type) {
	case DISPLAY_DONGLE_NONE:
		return DRM_MODE_SUBCONNECTOR_Native;
	case DISPLAY_DONGLE_DP_VGA_CONVERTER:
		return DRM_MODE_SUBCONNECTOR_VGA;
	case DISPLAY_DONGLE_DP_DVI_CONVERTER:
	case DISPLAY_DONGLE_DP_DVI_DONGLE:
		return DRM_MODE_SUBCONNECTOR_DVID;
	case DISPLAY_DONGLE_DP_HDMI_CONVERTER:
	case DISPLAY_DONGLE_DP_HDMI_DONGLE:
		return DRM_MODE_SUBCONNECTOR_HDMIA;
	case DISPLAY_DONGLE_DP_HDMI_MISMATCHED_DONGLE:
	default:
		return DRM_MODE_SUBCONNECTOR_Unknown;
	}
}

static void update_subconnector_property(struct amdgpu_dm_connector *aconnector)
{
	struct dc_link *link = aconnector->dc_link;
	struct drm_connector *connector = &aconnector->base;
	enum drm_mode_subconnector subconnector = DRM_MODE_SUBCONNECTOR_Unknown;

	if (connector->connector_type != DRM_MODE_CONNECTOR_DisplayPort)
		return;

	if (aconnector->dc_sink)
		subconnector = get_subconnector_type(link);

	drm_object_property_set_value(&connector->base,
			connector->dev->mode_config.dp_subconnector_property,
			subconnector);
}

/*
 * initializes drm_device display related structures, based on the information
 * provided by DAL. The drm strcutures are: drm_crtc, drm_connector,
 * drm_encoder, drm_mode_config
 *
 * Returns 0 on success
 */
static int amdgpu_dm_initialize_drm_device(struct amdgpu_device *adev);
/* removes and deallocates the drm structures, created by the above function */
static void amdgpu_dm_destroy_drm_device(struct amdgpu_display_manager *dm);

static int amdgpu_dm_connector_init(struct amdgpu_display_manager *dm,
				    struct amdgpu_dm_connector *amdgpu_dm_connector,
				    u32 link_index,
				    struct amdgpu_encoder *amdgpu_encoder);
static int amdgpu_dm_encoder_init(struct drm_device *dev,
				  struct amdgpu_encoder *aencoder,
				  uint32_t link_index);

static int amdgpu_dm_connector_get_modes(struct drm_connector *connector);

static void amdgpu_dm_atomic_commit_tail(struct drm_atomic_state *state);

static int amdgpu_dm_atomic_check(struct drm_device *dev,
				  struct drm_atomic_state *state);

static void handle_hpd_irq_helper(struct amdgpu_dm_connector *aconnector);
static void handle_hpd_rx_irq(void *param);

static bool
is_timing_unchanged_for_freesync(struct drm_crtc_state *old_crtc_state,
				 struct drm_crtc_state *new_crtc_state);
/*
 * dm_vblank_get_counter
 *
 * @brief
 * Get counter for number of vertical blanks
 *
 * @param
 * struct amdgpu_device *adev - [in] desired amdgpu device
 * int disp_idx - [in] which CRTC to get the counter from
 *
 * @return
 * Counter for vertical blanks
 */
static u32 dm_vblank_get_counter(struct amdgpu_device *adev, int crtc)
{
	struct amdgpu_crtc *acrtc = NULL;

	if (crtc >= adev->mode_info.num_crtc)
		return 0;

	acrtc = adev->mode_info.crtcs[crtc];

	if (!acrtc->dm_irq_params.stream) {
		DRM_ERROR("dc_stream_state is NULL for crtc '%d'!\n",
			  crtc);
		return 0;
	}

	return dc_stream_get_vblank_counter(acrtc->dm_irq_params.stream);
}

static int dm_crtc_get_scanoutpos(struct amdgpu_device *adev, int crtc,
				  u32 *vbl, u32 *position)
{
	u32 v_blank_start, v_blank_end, h_position, v_position;
	struct amdgpu_crtc *acrtc = NULL;

	if ((crtc < 0) || (crtc >= adev->mode_info.num_crtc))
		return -EINVAL;

	acrtc = adev->mode_info.crtcs[crtc];

	if (!acrtc->dm_irq_params.stream) {
		DRM_ERROR("dc_stream_state is NULL for crtc '%d'!\n",
			  crtc);
		return 0;
	}

	/*
	 * TODO rework base driver to use values directly.
	 * for now parse it back into reg-format
	 */
	dc_stream_get_scanoutpos(acrtc->dm_irq_params.stream,
				 &v_blank_start,
				 &v_blank_end,
				 &h_position,
				 &v_position);

	*position = v_position | (h_position << 16);
	*vbl = v_blank_start | (v_blank_end << 16);

	return 0;
}

static bool dm_is_idle(void *handle)
{
	/* XXX todo */
	return true;
}

static int dm_wait_for_idle(void *handle)
{
	/* XXX todo */
	return 0;
}

static bool dm_check_soft_reset(void *handle)
{
	return false;
}

static int dm_soft_reset(void *handle)
{
	/* XXX todo */
	return 0;
}

static struct amdgpu_crtc *
get_crtc_by_otg_inst(struct amdgpu_device *adev,
		     int otg_inst)
{
	struct drm_device *dev = adev_to_drm(adev);
	struct drm_crtc *crtc;
	struct amdgpu_crtc *amdgpu_crtc;

	if (WARN_ON(otg_inst == -1))
		return adev->mode_info.crtcs[0];

	list_for_each_entry(crtc, &dev->mode_config.crtc_list, head) {
		amdgpu_crtc = to_amdgpu_crtc(crtc);

		if (amdgpu_crtc->otg_inst == otg_inst)
			return amdgpu_crtc;
	}

	return NULL;
}

static inline bool is_dc_timing_adjust_needed(struct dm_crtc_state *old_state,
					      struct dm_crtc_state *new_state)
{
	if (new_state->freesync_config.state ==  VRR_STATE_ACTIVE_FIXED)
		return true;
	else if (amdgpu_dm_crtc_vrr_active(old_state) != amdgpu_dm_crtc_vrr_active(new_state))
		return true;
	else
		return false;
}

static inline void reverse_planes_order(struct dc_surface_update *array_of_surface_update,
					int planes_count)
{
	int i, j;

	for (i = 0, j = planes_count - 1; i < j; i++, j--)
		swap(array_of_surface_update[i], array_of_surface_update[j]);
}

/**
 * update_planes_and_stream_adapter() - Send planes to be updated in DC
 *
 * DC has a generic way to update planes and stream via
 * dc_update_planes_and_stream function; however, DM might need some
 * adjustments and preparation before calling it. This function is a wrapper
 * for the dc_update_planes_and_stream that does any required configuration
 * before passing control to DC.
 *
 * @dc: Display Core control structure
 * @update_type: specify whether it is FULL/MEDIUM/FAST update
 * @planes_count: planes count to update
 * @stream: stream state
 * @stream_update: stream update
 * @array_of_surface_update: dc surface update pointer
 *
 */
static inline bool update_planes_and_stream_adapter(struct dc *dc,
						    int update_type,
						    int planes_count,
						    struct dc_stream_state *stream,
						    struct dc_stream_update *stream_update,
						    struct dc_surface_update *array_of_surface_update)
{
	reverse_planes_order(array_of_surface_update, planes_count);

	/*
	 * Previous frame finished and HW is ready for optimization.
	 */
	if (update_type == UPDATE_TYPE_FAST)
		dc_post_update_surfaces_to_stream(dc);

	return dc_update_planes_and_stream(dc,
					   array_of_surface_update,
					   planes_count,
					   stream,
					   stream_update);
}

/**
 * dm_pflip_high_irq() - Handle pageflip interrupt
 * @interrupt_params: ignored
 *
 * Handles the pageflip interrupt by notifying all interested parties
 * that the pageflip has been completed.
 */
static void dm_pflip_high_irq(void *interrupt_params)
{
	struct amdgpu_crtc *amdgpu_crtc;
	struct common_irq_params *irq_params = interrupt_params;
	struct amdgpu_device *adev = irq_params->adev;
	struct drm_device *dev = adev_to_drm(adev);
	unsigned long flags;
	struct drm_pending_vblank_event *e;
	u32 vpos, hpos, v_blank_start, v_blank_end;
	bool vrr_active;

	amdgpu_crtc = get_crtc_by_otg_inst(adev, irq_params->irq_src - IRQ_TYPE_PFLIP);

	/* IRQ could occur when in initial stage */
	/* TODO work and BO cleanup */
	if (amdgpu_crtc == NULL) {
		drm_dbg_state(dev, "CRTC is null, returning.\n");
		return;
	}

	spin_lock_irqsave(&adev_to_drm(adev)->event_lock, flags);

	if (amdgpu_crtc->pflip_status != AMDGPU_FLIP_SUBMITTED) {
		drm_dbg_state(dev,
			      "amdgpu_crtc->pflip_status = %d != AMDGPU_FLIP_SUBMITTED(%d) on crtc:%d[%p]\n",
			      amdgpu_crtc->pflip_status, AMDGPU_FLIP_SUBMITTED,
			      amdgpu_crtc->crtc_id, amdgpu_crtc);
		spin_unlock_irqrestore(&adev_to_drm(adev)->event_lock, flags);
		return;
	}

	/* page flip completed. */
	e = amdgpu_crtc->event;
	amdgpu_crtc->event = NULL;

	WARN_ON(!e);

	vrr_active = amdgpu_dm_crtc_vrr_active_irq(amdgpu_crtc);

	/* Fixed refresh rate, or VRR scanout position outside front-porch? */
	if (!vrr_active ||
	    !dc_stream_get_scanoutpos(amdgpu_crtc->dm_irq_params.stream, &v_blank_start,
				      &v_blank_end, &hpos, &vpos) ||
	    (vpos < v_blank_start)) {
		/* Update to correct count and vblank timestamp if racing with
		 * vblank irq. This also updates to the correct vblank timestamp
		 * even in VRR mode, as scanout is past the front-porch atm.
		 */
		drm_crtc_accurate_vblank_count(&amdgpu_crtc->base);

		/* Wake up userspace by sending the pageflip event with proper
		 * count and timestamp of vblank of flip completion.
		 */
		if (e) {
			drm_crtc_send_vblank_event(&amdgpu_crtc->base, e);

			/* Event sent, so done with vblank for this flip */
			drm_crtc_vblank_put(&amdgpu_crtc->base);
		}
	} else if (e) {
		/* VRR active and inside front-porch: vblank count and
		 * timestamp for pageflip event will only be up to date after
		 * drm_crtc_handle_vblank() has been executed from late vblank
		 * irq handler after start of back-porch (vline 0). We queue the
		 * pageflip event for send-out by drm_crtc_handle_vblank() with
		 * updated timestamp and count, once it runs after us.
		 *
		 * We need to open-code this instead of using the helper
		 * drm_crtc_arm_vblank_event(), as that helper would
		 * call drm_crtc_accurate_vblank_count(), which we must
		 * not call in VRR mode while we are in front-porch!
		 */

		/* sequence will be replaced by real count during send-out. */
		e->sequence = drm_crtc_vblank_count(&amdgpu_crtc->base);
		e->pipe = amdgpu_crtc->crtc_id;

		list_add_tail(&e->base.link, &adev_to_drm(adev)->vblank_event_list);
		e = NULL;
	}

	/* Keep track of vblank of this flip for flip throttling. We use the
	 * cooked hw counter, as that one incremented at start of this vblank
	 * of pageflip completion, so last_flip_vblank is the forbidden count
	 * for queueing new pageflips if vsync + VRR is enabled.
	 */
	amdgpu_crtc->dm_irq_params.last_flip_vblank =
		amdgpu_get_vblank_counter_kms(&amdgpu_crtc->base);

	amdgpu_crtc->pflip_status = AMDGPU_FLIP_NONE;
	spin_unlock_irqrestore(&adev_to_drm(adev)->event_lock, flags);

	drm_dbg_state(dev,
		      "crtc:%d[%p], pflip_stat:AMDGPU_FLIP_NONE, vrr[%d]-fp %d\n",
		      amdgpu_crtc->crtc_id, amdgpu_crtc, vrr_active, (int)!e);
}

static void dm_vupdate_high_irq(void *interrupt_params)
{
	struct common_irq_params *irq_params = interrupt_params;
	struct amdgpu_device *adev = irq_params->adev;
	struct amdgpu_crtc *acrtc;
	struct drm_device *drm_dev;
	struct drm_vblank_crtc *vblank;
	ktime_t frame_duration_ns, previous_timestamp;
	unsigned long flags;
	int vrr_active;

	acrtc = get_crtc_by_otg_inst(adev, irq_params->irq_src - IRQ_TYPE_VUPDATE);

	if (acrtc) {
		vrr_active = amdgpu_dm_crtc_vrr_active_irq(acrtc);
		drm_dev = acrtc->base.dev;
		vblank = &drm_dev->vblank[acrtc->base.index];
		previous_timestamp = atomic64_read(&irq_params->previous_timestamp);
		frame_duration_ns = vblank->time - previous_timestamp;

		if (frame_duration_ns > 0) {
			trace_amdgpu_refresh_rate_track(acrtc->base.index,
						frame_duration_ns,
						ktime_divns(NSEC_PER_SEC, frame_duration_ns));
			atomic64_set(&irq_params->previous_timestamp, vblank->time);
		}

		drm_dbg_vbl(drm_dev,
			    "crtc:%d, vupdate-vrr:%d\n", acrtc->crtc_id,
			    vrr_active);

		/* Core vblank handling is done here after end of front-porch in
		 * vrr mode, as vblank timestamping will give valid results
		 * while now done after front-porch. This will also deliver
		 * page-flip completion events that have been queued to us
		 * if a pageflip happened inside front-porch.
		 */
		if (vrr_active) {
			amdgpu_dm_crtc_handle_vblank(acrtc);

			/* BTR processing for pre-DCE12 ASICs */
			if (acrtc->dm_irq_params.stream &&
			    adev->family < AMDGPU_FAMILY_AI) {
				spin_lock_irqsave(&adev_to_drm(adev)->event_lock, flags);
				mod_freesync_handle_v_update(
				    adev->dm.freesync_module,
				    acrtc->dm_irq_params.stream,
				    &acrtc->dm_irq_params.vrr_params);

				dc_stream_adjust_vmin_vmax(
				    adev->dm.dc,
				    acrtc->dm_irq_params.stream,
				    &acrtc->dm_irq_params.vrr_params.adjust);
				spin_unlock_irqrestore(&adev_to_drm(adev)->event_lock, flags);
			}
		}
	}
}

/**
 * dm_crtc_high_irq() - Handles CRTC interrupt
 * @interrupt_params: used for determining the CRTC instance
 *
 * Handles the CRTC/VSYNC interrupt by notfying DRM's VBLANK
 * event handler.
 */
static void dm_crtc_high_irq(void *interrupt_params)
{
	struct common_irq_params *irq_params = interrupt_params;
	struct amdgpu_device *adev = irq_params->adev;
	struct amdgpu_crtc *acrtc;
	unsigned long flags;
	int vrr_active;

	acrtc = get_crtc_by_otg_inst(adev, irq_params->irq_src - IRQ_TYPE_VBLANK);
	if (!acrtc)
		return;

	vrr_active = amdgpu_dm_crtc_vrr_active_irq(acrtc);

	drm_dbg_vbl(adev_to_drm(adev),
		    "crtc:%d, vupdate-vrr:%d, planes:%d\n", acrtc->crtc_id,
		    vrr_active, acrtc->dm_irq_params.active_planes);

	/**
	 * Core vblank handling at start of front-porch is only possible
	 * in non-vrr mode, as only there vblank timestamping will give
	 * valid results while done in front-porch. Otherwise defer it
	 * to dm_vupdate_high_irq after end of front-porch.
	 */
	if (!vrr_active)
		amdgpu_dm_crtc_handle_vblank(acrtc);

	/**
	 * Following stuff must happen at start of vblank, for crc
	 * computation and below-the-range btr support in vrr mode.
	 */
	amdgpu_dm_crtc_handle_crc_irq(&acrtc->base);

	/* BTR updates need to happen before VUPDATE on Vega and above. */
	if (adev->family < AMDGPU_FAMILY_AI)
		return;

	spin_lock_irqsave(&adev_to_drm(adev)->event_lock, flags);

	if (acrtc->dm_irq_params.stream &&
	    acrtc->dm_irq_params.vrr_params.supported &&
	    acrtc->dm_irq_params.freesync_config.state ==
		    VRR_STATE_ACTIVE_VARIABLE) {
		mod_freesync_handle_v_update(adev->dm.freesync_module,
					     acrtc->dm_irq_params.stream,
					     &acrtc->dm_irq_params.vrr_params);

		dc_stream_adjust_vmin_vmax(adev->dm.dc, acrtc->dm_irq_params.stream,
					   &acrtc->dm_irq_params.vrr_params.adjust);
	}

	/*
	 * If there aren't any active_planes then DCH HUBP may be clock-gated.
	 * In that case, pageflip completion interrupts won't fire and pageflip
	 * completion events won't get delivered. Prevent this by sending
	 * pending pageflip events from here if a flip is still pending.
	 *
	 * If any planes are enabled, use dm_pflip_high_irq() instead, to
	 * avoid race conditions between flip programming and completion,
	 * which could cause too early flip completion events.
	 */
	if (adev->family >= AMDGPU_FAMILY_RV &&
	    acrtc->pflip_status == AMDGPU_FLIP_SUBMITTED &&
	    acrtc->dm_irq_params.active_planes == 0) {
		if (acrtc->event) {
			drm_crtc_send_vblank_event(&acrtc->base, acrtc->event);
			acrtc->event = NULL;
			drm_crtc_vblank_put(&acrtc->base);
		}
		acrtc->pflip_status = AMDGPU_FLIP_NONE;
	}

	spin_unlock_irqrestore(&adev_to_drm(adev)->event_lock, flags);
}

#if defined(CONFIG_DRM_AMD_SECURE_DISPLAY)
/**
 * dm_dcn_vertical_interrupt0_high_irq() - Handles OTG Vertical interrupt0 for
 * DCN generation ASICs
 * @interrupt_params: interrupt parameters
 *
 * Used to set crc window/read out crc value at vertical line 0 position
 */
static void dm_dcn_vertical_interrupt0_high_irq(void *interrupt_params)
{
	struct common_irq_params *irq_params = interrupt_params;
	struct amdgpu_device *adev = irq_params->adev;
	struct amdgpu_crtc *acrtc;

	acrtc = get_crtc_by_otg_inst(adev, irq_params->irq_src - IRQ_TYPE_VLINE0);

	if (!acrtc)
		return;

	amdgpu_dm_crtc_handle_crc_window_irq(&acrtc->base);
}
#endif /* CONFIG_DRM_AMD_SECURE_DISPLAY */

/**
 * dmub_aux_setconfig_callback - Callback for AUX or SET_CONFIG command.
 * @adev: amdgpu_device pointer
 * @notify: dmub notification structure
 *
 * Dmub AUX or SET_CONFIG command completion processing callback
 * Copies dmub notification to DM which is to be read by AUX command.
 * issuing thread and also signals the event to wake up the thread.
 */
static void dmub_aux_setconfig_callback(struct amdgpu_device *adev,
					struct dmub_notification *notify)
{
	if (adev->dm.dmub_notify)
		memcpy(adev->dm.dmub_notify, notify, sizeof(struct dmub_notification));
	if (notify->type == DMUB_NOTIFICATION_AUX_REPLY)
		complete(&adev->dm.dmub_aux_transfer_done);
}

/**
 * dmub_hpd_callback - DMUB HPD interrupt processing callback.
 * @adev: amdgpu_device pointer
 * @notify: dmub notification structure
 *
 * Dmub Hpd interrupt processing callback. Gets displayindex through the
 * ink index and calls helper to do the processing.
 */
static void dmub_hpd_callback(struct amdgpu_device *adev,
			      struct dmub_notification *notify)
{
	struct amdgpu_dm_connector *aconnector;
	struct amdgpu_dm_connector *hpd_aconnector = NULL;
	struct drm_connector *connector;
	struct drm_connector_list_iter iter;
	struct dc_link *link;
	u8 link_index = 0;
	struct drm_device *dev;

	if (adev == NULL)
		return;

	if (notify == NULL) {
		DRM_ERROR("DMUB HPD callback notification was NULL");
		return;
	}

	if (notify->link_index > adev->dm.dc->link_count) {
		DRM_ERROR("DMUB HPD index (%u)is abnormal", notify->link_index);
		return;
	}

	link_index = notify->link_index;
	link = adev->dm.dc->links[link_index];
	dev = adev->dm.ddev;

	drm_connector_list_iter_begin(dev, &iter);
	drm_for_each_connector_iter(connector, &iter) {
		aconnector = to_amdgpu_dm_connector(connector);
		if (link && aconnector->dc_link == link) {
			if (notify->type == DMUB_NOTIFICATION_HPD)
				DRM_INFO("DMUB HPD callback: link_index=%u\n", link_index);
			else if (notify->type == DMUB_NOTIFICATION_HPD_IRQ)
				DRM_INFO("DMUB HPD IRQ callback: link_index=%u\n", link_index);
			else
				DRM_WARN("DMUB Unknown HPD callback type %d, link_index=%u\n",
						notify->type, link_index);

			hpd_aconnector = aconnector;
			break;
		}
	}
	drm_connector_list_iter_end(&iter);

	if (hpd_aconnector) {
		if (notify->type == DMUB_NOTIFICATION_HPD)
			handle_hpd_irq_helper(hpd_aconnector);
		else if (notify->type == DMUB_NOTIFICATION_HPD_IRQ)
			handle_hpd_rx_irq(hpd_aconnector);
	}
}

/**
 * register_dmub_notify_callback - Sets callback for DMUB notify
 * @adev: amdgpu_device pointer
 * @type: Type of dmub notification
 * @callback: Dmub interrupt callback function
 * @dmub_int_thread_offload: offload indicator
 *
 * API to register a dmub callback handler for a dmub notification
 * Also sets indicator whether callback processing to be offloaded.
 * to dmub interrupt handling thread
 * Return: true if successfully registered, false if there is existing registration
 */
static bool register_dmub_notify_callback(struct amdgpu_device *adev,
					  enum dmub_notification_type type,
					  dmub_notify_interrupt_callback_t callback,
					  bool dmub_int_thread_offload)
{
	if (callback != NULL && type < ARRAY_SIZE(adev->dm.dmub_thread_offload)) {
		adev->dm.dmub_callback[type] = callback;
		adev->dm.dmub_thread_offload[type] = dmub_int_thread_offload;
	} else
		return false;

	return true;
}

static void dm_handle_hpd_work(struct work_struct *work)
{
	struct dmub_hpd_work *dmub_hpd_wrk;

	dmub_hpd_wrk = container_of(work, struct dmub_hpd_work, handle_hpd_work);

	if (!dmub_hpd_wrk->dmub_notify) {
		DRM_ERROR("dmub_hpd_wrk dmub_notify is NULL");
		return;
	}

	if (dmub_hpd_wrk->dmub_notify->type < ARRAY_SIZE(dmub_hpd_wrk->adev->dm.dmub_callback)) {
		dmub_hpd_wrk->adev->dm.dmub_callback[dmub_hpd_wrk->dmub_notify->type](dmub_hpd_wrk->adev,
		dmub_hpd_wrk->dmub_notify);
	}

	kfree(dmub_hpd_wrk->dmub_notify);
	kfree(dmub_hpd_wrk);

}

#define DMUB_TRACE_MAX_READ 64
/**
 * dm_dmub_outbox1_low_irq() - Handles Outbox interrupt
 * @interrupt_params: used for determining the Outbox instance
 *
 * Handles the Outbox Interrupt
 * event handler.
 */
static void dm_dmub_outbox1_low_irq(void *interrupt_params)
{
	struct dmub_notification notify;
	struct common_irq_params *irq_params = interrupt_params;
	struct amdgpu_device *adev = irq_params->adev;
	struct amdgpu_display_manager *dm = &adev->dm;
	struct dmcub_trace_buf_entry entry = { 0 };
	u32 count = 0;
	struct dmub_hpd_work *dmub_hpd_wrk;
	struct dc_link *plink = NULL;

	if (dc_enable_dmub_notifications(adev->dm.dc) &&
		irq_params->irq_src == DC_IRQ_SOURCE_DMCUB_OUTBOX) {

		do {
			dc_stat_get_dmub_notification(adev->dm.dc, &notify);
			if (notify.type >= ARRAY_SIZE(dm->dmub_thread_offload)) {
				DRM_ERROR("DM: notify type %d invalid!", notify.type);
				continue;
			}
			if (!dm->dmub_callback[notify.type]) {
				DRM_DEBUG_DRIVER("DMUB notification skipped, no handler: type=%d\n", notify.type);
				continue;
			}
			if (dm->dmub_thread_offload[notify.type] == true) {
				dmub_hpd_wrk = kzalloc(sizeof(*dmub_hpd_wrk), GFP_ATOMIC);
				if (!dmub_hpd_wrk) {
					DRM_ERROR("Failed to allocate dmub_hpd_wrk");
					return;
				}
				dmub_hpd_wrk->dmub_notify = kmemdup(&notify, sizeof(struct dmub_notification),
								    GFP_ATOMIC);
				if (!dmub_hpd_wrk->dmub_notify) {
					kfree(dmub_hpd_wrk);
					DRM_ERROR("Failed to allocate dmub_hpd_wrk->dmub_notify");
					return;
				}
				INIT_WORK(&dmub_hpd_wrk->handle_hpd_work, dm_handle_hpd_work);
				dmub_hpd_wrk->adev = adev;
				if (notify.type == DMUB_NOTIFICATION_HPD) {
					plink = adev->dm.dc->links[notify.link_index];
					if (plink) {
						plink->hpd_status =
							notify.hpd_status == DP_HPD_PLUG;
					}
				}
				queue_work(adev->dm.delayed_hpd_wq, &dmub_hpd_wrk->handle_hpd_work);
			} else {
				dm->dmub_callback[notify.type](adev, &notify);
			}
		} while (notify.pending_notification);
	}


	do {
		if (dc_dmub_srv_get_dmub_outbox0_msg(dm->dc, &entry)) {
			trace_amdgpu_dmub_trace_high_irq(entry.trace_code, entry.tick_count,
							entry.param0, entry.param1);

			DRM_DEBUG_DRIVER("trace_code:%u, tick_count:%u, param0:%u, param1:%u\n",
				 entry.trace_code, entry.tick_count, entry.param0, entry.param1);
		} else
			break;

		count++;

	} while (count <= DMUB_TRACE_MAX_READ);

	if (count > DMUB_TRACE_MAX_READ)
		DRM_DEBUG_DRIVER("Warning : count > DMUB_TRACE_MAX_READ");
}

static int dm_set_clockgating_state(void *handle,
		  enum amd_clockgating_state state)
{
	return 0;
}

static int dm_set_powergating_state(void *handle,
		  enum amd_powergating_state state)
{
	return 0;
}

/* Prototypes of private functions */
static int dm_early_init(void *handle);

/* Allocate memory for FBC compressed data  */
static void amdgpu_dm_fbc_init(struct drm_connector *connector)
{
	struct drm_device *dev = connector->dev;
	struct amdgpu_device *adev = drm_to_adev(dev);
	struct dm_compressor_info *compressor = &adev->dm.compressor;
	struct amdgpu_dm_connector *aconn = to_amdgpu_dm_connector(connector);
	struct drm_display_mode *mode;
	unsigned long max_size = 0;

	if (adev->dm.dc->fbc_compressor == NULL)
		return;

	if (aconn->dc_link->connector_signal != SIGNAL_TYPE_EDP)
		return;

	if (compressor->bo_ptr)
		return;


	list_for_each_entry(mode, &connector->modes, head) {
		if (max_size < mode->htotal * mode->vtotal)
			max_size = mode->htotal * mode->vtotal;
	}

	if (max_size) {
		int r = amdgpu_bo_create_kernel(adev, max_size * 4, PAGE_SIZE,
			    AMDGPU_GEM_DOMAIN_GTT, &compressor->bo_ptr,
			    &compressor->gpu_addr, &compressor->cpu_addr);

		if (r)
			DRM_ERROR("DM: Failed to initialize FBC\n");
		else {
			adev->dm.dc->ctx->fbc_gpu_addr = compressor->gpu_addr;
			DRM_INFO("DM: FBC alloc %lu\n", max_size*4);
		}

	}

}

static int amdgpu_dm_audio_component_get_eld(struct device *kdev, int port,
					  int pipe, bool *enabled,
					  unsigned char *buf, int max_bytes)
{
	struct drm_device *dev = dev_get_drvdata(kdev);
	struct amdgpu_device *adev = drm_to_adev(dev);
	struct drm_connector *connector;
	struct drm_connector_list_iter conn_iter;
	struct amdgpu_dm_connector *aconnector;
	int ret = 0;

	*enabled = false;

	mutex_lock(&adev->dm.audio_lock);

	drm_connector_list_iter_begin(dev, &conn_iter);
	drm_for_each_connector_iter(connector, &conn_iter) {
		aconnector = to_amdgpu_dm_connector(connector);
		if (aconnector->audio_inst != port)
			continue;

		*enabled = true;
		ret = drm_eld_size(connector->eld);
		memcpy(buf, connector->eld, min(max_bytes, ret));

		break;
	}
	drm_connector_list_iter_end(&conn_iter);

	mutex_unlock(&adev->dm.audio_lock);

	DRM_DEBUG_KMS("Get ELD : idx=%d ret=%d en=%d\n", port, ret, *enabled);

	return ret;
}

static const struct drm_audio_component_ops amdgpu_dm_audio_component_ops = {
	.get_eld = amdgpu_dm_audio_component_get_eld,
};

static int amdgpu_dm_audio_component_bind(struct device *kdev,
				       struct device *hda_kdev, void *data)
{
	struct drm_device *dev = dev_get_drvdata(kdev);
	struct amdgpu_device *adev = drm_to_adev(dev);
	struct drm_audio_component *acomp = data;

	acomp->ops = &amdgpu_dm_audio_component_ops;
	acomp->dev = kdev;
	adev->dm.audio_component = acomp;

	return 0;
}

static void amdgpu_dm_audio_component_unbind(struct device *kdev,
					  struct device *hda_kdev, void *data)
{
	struct drm_device *dev = dev_get_drvdata(kdev);
	struct amdgpu_device *adev = drm_to_adev(dev);
	struct drm_audio_component *acomp = data;

	acomp->ops = NULL;
	acomp->dev = NULL;
	adev->dm.audio_component = NULL;
}

static const struct component_ops amdgpu_dm_audio_component_bind_ops = {
	.bind	= amdgpu_dm_audio_component_bind,
	.unbind	= amdgpu_dm_audio_component_unbind,
};

static int amdgpu_dm_audio_init(struct amdgpu_device *adev)
{
	int i, ret;

	if (!amdgpu_audio)
		return 0;

	adev->mode_info.audio.enabled = true;

	adev->mode_info.audio.num_pins = adev->dm.dc->res_pool->audio_count;

	for (i = 0; i < adev->mode_info.audio.num_pins; i++) {
		adev->mode_info.audio.pin[i].channels = -1;
		adev->mode_info.audio.pin[i].rate = -1;
		adev->mode_info.audio.pin[i].bits_per_sample = -1;
		adev->mode_info.audio.pin[i].status_bits = 0;
		adev->mode_info.audio.pin[i].category_code = 0;
		adev->mode_info.audio.pin[i].connected = false;
		adev->mode_info.audio.pin[i].id =
			adev->dm.dc->res_pool->audios[i]->inst;
		adev->mode_info.audio.pin[i].offset = 0;
	}

	ret = component_add(adev->dev, &amdgpu_dm_audio_component_bind_ops);
	if (ret < 0)
		return ret;

	adev->dm.audio_registered = true;

	return 0;
}

static void amdgpu_dm_audio_fini(struct amdgpu_device *adev)
{
	if (!amdgpu_audio)
		return;

	if (!adev->mode_info.audio.enabled)
		return;

	if (adev->dm.audio_registered) {
		component_del(adev->dev, &amdgpu_dm_audio_component_bind_ops);
		adev->dm.audio_registered = false;
	}

	/* TODO: Disable audio? */

	adev->mode_info.audio.enabled = false;
}

static  void amdgpu_dm_audio_eld_notify(struct amdgpu_device *adev, int pin)
{
	struct drm_audio_component *acomp = adev->dm.audio_component;

	if (acomp && acomp->audio_ops && acomp->audio_ops->pin_eld_notify) {
		DRM_DEBUG_KMS("Notify ELD: %d\n", pin);

		acomp->audio_ops->pin_eld_notify(acomp->audio_ops->audio_ptr,
						 pin, -1);
	}
}

static int dm_dmub_hw_init(struct amdgpu_device *adev)
{
	const struct dmcub_firmware_header_v1_0 *hdr;
	struct dmub_srv *dmub_srv = adev->dm.dmub_srv;
	struct dmub_srv_fb_info *fb_info = adev->dm.dmub_fb_info;
	const struct firmware *dmub_fw = adev->dm.dmub_fw;
	struct dmcu *dmcu = adev->dm.dc->res_pool->dmcu;
	struct abm *abm = adev->dm.dc->res_pool->abm;
	struct dc_context *ctx = adev->dm.dc->ctx;
	struct dmub_srv_hw_params hw_params;
	enum dmub_status status;
	const unsigned char *fw_inst_const, *fw_bss_data;
	u32 i, fw_inst_const_size, fw_bss_data_size;
	bool has_hw_support;

	if (!dmub_srv)
		/* DMUB isn't supported on the ASIC. */
		return 0;

	if (!fb_info) {
		DRM_ERROR("No framebuffer info for DMUB service.\n");
		return -EINVAL;
	}

	if (!dmub_fw) {
		/* Firmware required for DMUB support. */
		DRM_ERROR("No firmware provided for DMUB.\n");
		return -EINVAL;
	}

	/* initialize register offsets for ASICs with runtime initialization available */
	if (dmub_srv->hw_funcs.init_reg_offsets)
		dmub_srv->hw_funcs.init_reg_offsets(dmub_srv, ctx);

	status = dmub_srv_has_hw_support(dmub_srv, &has_hw_support);
	if (status != DMUB_STATUS_OK) {
		DRM_ERROR("Error checking HW support for DMUB: %d\n", status);
		return -EINVAL;
	}

	if (!has_hw_support) {
		DRM_INFO("DMUB unsupported on ASIC\n");
		return 0;
	}

	/* Reset DMCUB if it was previously running - before we overwrite its memory. */
	status = dmub_srv_hw_reset(dmub_srv);
	if (status != DMUB_STATUS_OK)
		DRM_WARN("Error resetting DMUB HW: %d\n", status);

	hdr = (const struct dmcub_firmware_header_v1_0 *)dmub_fw->data;

	fw_inst_const = dmub_fw->data +
			le32_to_cpu(hdr->header.ucode_array_offset_bytes) +
			PSP_HEADER_BYTES;

	fw_bss_data = dmub_fw->data +
		      le32_to_cpu(hdr->header.ucode_array_offset_bytes) +
		      le32_to_cpu(hdr->inst_const_bytes);

	/* Copy firmware and bios info into FB memory. */
	fw_inst_const_size = le32_to_cpu(hdr->inst_const_bytes) -
			     PSP_HEADER_BYTES - PSP_FOOTER_BYTES;

	fw_bss_data_size = le32_to_cpu(hdr->bss_data_bytes);

	/* if adev->firmware.load_type == AMDGPU_FW_LOAD_PSP,
	 * amdgpu_ucode_init_single_fw will load dmub firmware
	 * fw_inst_const part to cw0; otherwise, the firmware back door load
	 * will be done by dm_dmub_hw_init
	 */
	if (adev->firmware.load_type != AMDGPU_FW_LOAD_PSP) {
		memcpy(fb_info->fb[DMUB_WINDOW_0_INST_CONST].cpu_addr, fw_inst_const,
				fw_inst_const_size);
	}

	if (fw_bss_data_size)
		memcpy(fb_info->fb[DMUB_WINDOW_2_BSS_DATA].cpu_addr,
		       fw_bss_data, fw_bss_data_size);

	/* Copy firmware bios info into FB memory. */
	memcpy(fb_info->fb[DMUB_WINDOW_3_VBIOS].cpu_addr, adev->bios,
	       adev->bios_size);

	/* Reset regions that need to be reset. */
	memset(fb_info->fb[DMUB_WINDOW_4_MAILBOX].cpu_addr, 0,
	fb_info->fb[DMUB_WINDOW_4_MAILBOX].size);

	memset(fb_info->fb[DMUB_WINDOW_5_TRACEBUFF].cpu_addr, 0,
	       fb_info->fb[DMUB_WINDOW_5_TRACEBUFF].size);

	memset(fb_info->fb[DMUB_WINDOW_6_FW_STATE].cpu_addr, 0,
	       fb_info->fb[DMUB_WINDOW_6_FW_STATE].size);

	/* Initialize hardware. */
	memset(&hw_params, 0, sizeof(hw_params));
	hw_params.fb_base = adev->gmc.fb_start;
	hw_params.fb_offset = adev->vm_manager.vram_base_offset;

	/* backdoor load firmware and trigger dmub running */
	if (adev->firmware.load_type != AMDGPU_FW_LOAD_PSP)
		hw_params.load_inst_const = true;

	if (dmcu)
		hw_params.psp_version = dmcu->psp_version;

	for (i = 0; i < fb_info->num_fb; ++i)
		hw_params.fb[i] = &fb_info->fb[i];

	switch (amdgpu_ip_version(adev, DCE_HWIP, 0)) {
	case IP_VERSION(3, 1, 3):
	case IP_VERSION(3, 1, 4):
	case IP_VERSION(3, 5, 0):
		hw_params.dpia_supported = true;
		hw_params.disable_dpia = adev->dm.dc->debug.dpia_debug.bits.disable_dpia;
		break;
	default:
		break;
	}

	status = dmub_srv_hw_init(dmub_srv, &hw_params);
	if (status != DMUB_STATUS_OK) {
		DRM_ERROR("Error initializing DMUB HW: %d\n", status);
		return -EINVAL;
	}

	/* Wait for firmware load to finish. */
	status = dmub_srv_wait_for_auto_load(dmub_srv, 100000);
	if (status != DMUB_STATUS_OK)
		DRM_WARN("Wait for DMUB auto-load failed: %d\n", status);

	/* Init DMCU and ABM if available. */
	if (dmcu && abm) {
		dmcu->funcs->dmcu_init(dmcu);
		abm->dmcu_is_running = dmcu->funcs->is_dmcu_initialized(dmcu);
	}

	if (!adev->dm.dc->ctx->dmub_srv)
		adev->dm.dc->ctx->dmub_srv = dc_dmub_srv_create(adev->dm.dc, dmub_srv);
	if (!adev->dm.dc->ctx->dmub_srv) {
		DRM_ERROR("Couldn't allocate DC DMUB server!\n");
		return -ENOMEM;
	}

	DRM_INFO("DMUB hardware initialized: version=0x%08X\n",
		 adev->dm.dmcub_fw_version);

	return 0;
}

static void dm_dmub_hw_resume(struct amdgpu_device *adev)
{
	struct dmub_srv *dmub_srv = adev->dm.dmub_srv;
	enum dmub_status status;
	bool init;

	if (!dmub_srv) {
		/* DMUB isn't supported on the ASIC. */
		return;
	}

	status = dmub_srv_is_hw_init(dmub_srv, &init);
	if (status != DMUB_STATUS_OK)
		DRM_WARN("DMUB hardware init check failed: %d\n", status);

	if (status == DMUB_STATUS_OK && init) {
		/* Wait for firmware load to finish. */
		status = dmub_srv_wait_for_auto_load(dmub_srv, 100000);
		if (status != DMUB_STATUS_OK)
			DRM_WARN("Wait for DMUB auto-load failed: %d\n", status);
	} else {
		/* Perform the full hardware initialization. */
		dm_dmub_hw_init(adev);
	}
}

static void mmhub_read_system_context(struct amdgpu_device *adev, struct dc_phy_addr_space_config *pa_config)
{
	u64 pt_base;
	u32 logical_addr_low;
	u32 logical_addr_high;
	u32 agp_base, agp_bot, agp_top;
	PHYSICAL_ADDRESS_LOC page_table_start, page_table_end, page_table_base;

	memset(pa_config, 0, sizeof(*pa_config));

	agp_base = 0;
	agp_bot = adev->gmc.agp_start >> 24;
	agp_top = adev->gmc.agp_end >> 24;

	/* AGP aperture is disabled */
	if (agp_bot > agp_top) {
		logical_addr_low = adev->gmc.fb_start >> 18;
		if (adev->apu_flags & AMD_APU_IS_RAVEN2)
			/*
			 * Raven2 has a HW issue that it is unable to use the vram which
			 * is out of MC_VM_SYSTEM_APERTURE_HIGH_ADDR. So here is the
			 * workaround that increase system aperture high address (add 1)
			 * to get rid of the VM fault and hardware hang.
			 */
			logical_addr_high = (adev->gmc.fb_end >> 18) + 0x1;
		else
			logical_addr_high = adev->gmc.fb_end >> 18;
	} else {
		logical_addr_low = min(adev->gmc.fb_start, adev->gmc.agp_start) >> 18;
		if (adev->apu_flags & AMD_APU_IS_RAVEN2)
			/*
			 * Raven2 has a HW issue that it is unable to use the vram which
			 * is out of MC_VM_SYSTEM_APERTURE_HIGH_ADDR. So here is the
			 * workaround that increase system aperture high address (add 1)
			 * to get rid of the VM fault and hardware hang.
			 */
			logical_addr_high = max((adev->gmc.fb_end >> 18) + 0x1, adev->gmc.agp_end >> 18);
		else
			logical_addr_high = max(adev->gmc.fb_end, adev->gmc.agp_end) >> 18;
	}

	pt_base = amdgpu_gmc_pd_addr(adev->gart.bo);

	page_table_start.high_part = upper_32_bits(adev->gmc.gart_start >>
						   AMDGPU_GPU_PAGE_SHIFT);
	page_table_start.low_part = lower_32_bits(adev->gmc.gart_start >>
						  AMDGPU_GPU_PAGE_SHIFT);
	page_table_end.high_part = upper_32_bits(adev->gmc.gart_end >>
						 AMDGPU_GPU_PAGE_SHIFT);
	page_table_end.low_part = lower_32_bits(adev->gmc.gart_end >>
						AMDGPU_GPU_PAGE_SHIFT);
	page_table_base.high_part = upper_32_bits(pt_base);
	page_table_base.low_part = lower_32_bits(pt_base);

	pa_config->system_aperture.start_addr = (uint64_t)logical_addr_low << 18;
	pa_config->system_aperture.end_addr = (uint64_t)logical_addr_high << 18;

	pa_config->system_aperture.agp_base = (uint64_t)agp_base << 24;
	pa_config->system_aperture.agp_bot = (uint64_t)agp_bot << 24;
	pa_config->system_aperture.agp_top = (uint64_t)agp_top << 24;

	pa_config->system_aperture.fb_base = adev->gmc.fb_start;
	pa_config->system_aperture.fb_offset = adev->vm_manager.vram_base_offset;
	pa_config->system_aperture.fb_top = adev->gmc.fb_end;

	pa_config->gart_config.page_table_start_addr = page_table_start.quad_part << 12;
	pa_config->gart_config.page_table_end_addr = page_table_end.quad_part << 12;
	pa_config->gart_config.page_table_base_addr = page_table_base.quad_part;

	pa_config->is_hvm_enabled = adev->mode_info.gpu_vm_support;

}

static void force_connector_state(
	struct amdgpu_dm_connector *aconnector,
	enum drm_connector_force force_state)
{
	struct drm_connector *connector = &aconnector->base;

	mutex_lock(&connector->dev->mode_config.mutex);
	aconnector->base.force = force_state;
	mutex_unlock(&connector->dev->mode_config.mutex);

	mutex_lock(&aconnector->hpd_lock);
	drm_kms_helper_connector_hotplug_event(connector);
	mutex_unlock(&aconnector->hpd_lock);
}

static void dm_handle_hpd_rx_offload_work(struct work_struct *work)
{
	struct hpd_rx_irq_offload_work *offload_work;
	struct amdgpu_dm_connector *aconnector;
	struct dc_link *dc_link;
	struct amdgpu_device *adev;
	enum dc_connection_type new_connection_type = dc_connection_none;
	unsigned long flags;
	union test_response test_response;

	memset(&test_response, 0, sizeof(test_response));

	offload_work = container_of(work, struct hpd_rx_irq_offload_work, work);
	aconnector = offload_work->offload_wq->aconnector;

	if (!aconnector) {
		DRM_ERROR("Can't retrieve aconnector in hpd_rx_irq_offload_work");
		goto skip;
	}

	adev = drm_to_adev(aconnector->base.dev);
	dc_link = aconnector->dc_link;

	mutex_lock(&aconnector->hpd_lock);
	if (!dc_link_detect_connection_type(dc_link, &new_connection_type))
		DRM_ERROR("KMS: Failed to detect connector\n");
	mutex_unlock(&aconnector->hpd_lock);

	if (new_connection_type == dc_connection_none)
		goto skip;

	if (amdgpu_in_reset(adev))
		goto skip;

	if (offload_work->data.bytes.device_service_irq.bits.UP_REQ_MSG_RDY ||
		offload_work->data.bytes.device_service_irq.bits.DOWN_REP_MSG_RDY) {
		dm_handle_mst_sideband_msg_ready_event(&aconnector->mst_mgr, DOWN_OR_UP_MSG_RDY_EVENT);
		spin_lock_irqsave(&offload_work->offload_wq->offload_lock, flags);
		offload_work->offload_wq->is_handling_mst_msg_rdy_event = false;
		spin_unlock_irqrestore(&offload_work->offload_wq->offload_lock, flags);
		goto skip;
	}

	mutex_lock(&adev->dm.dc_lock);
	if (offload_work->data.bytes.device_service_irq.bits.AUTOMATED_TEST) {
		dc_link_dp_handle_automated_test(dc_link);

		if (aconnector->timing_changed) {
			/* force connector disconnect and reconnect */
			force_connector_state(aconnector, DRM_FORCE_OFF);
			msleep(100);
			force_connector_state(aconnector, DRM_FORCE_UNSPECIFIED);
		}

		test_response.bits.ACK = 1;

		core_link_write_dpcd(
		dc_link,
		DP_TEST_RESPONSE,
		&test_response.raw,
		sizeof(test_response));
	} else if ((dc_link->connector_signal != SIGNAL_TYPE_EDP) &&
			dc_link_check_link_loss_status(dc_link, &offload_work->data) &&
			dc_link_dp_allow_hpd_rx_irq(dc_link)) {
		/* offload_work->data is from handle_hpd_rx_irq->
		 * schedule_hpd_rx_offload_work.this is defer handle
		 * for hpd short pulse. upon here, link status may be
		 * changed, need get latest link status from dpcd
		 * registers. if link status is good, skip run link
		 * training again.
		 */
		union hpd_irq_data irq_data;

		memset(&irq_data, 0, sizeof(irq_data));

		/* before dc_link_dp_handle_link_loss, allow new link lost handle
		 * request be added to work queue if link lost at end of dc_link_
		 * dp_handle_link_loss
		 */
		spin_lock_irqsave(&offload_work->offload_wq->offload_lock, flags);
		offload_work->offload_wq->is_handling_link_loss = false;
		spin_unlock_irqrestore(&offload_work->offload_wq->offload_lock, flags);

		if ((dc_link_dp_read_hpd_rx_irq_data(dc_link, &irq_data) == DC_OK) &&
			dc_link_check_link_loss_status(dc_link, &irq_data))
			dc_link_dp_handle_link_loss(dc_link);
	}
	mutex_unlock(&adev->dm.dc_lock);

skip:
	kfree(offload_work);

}

static struct hpd_rx_irq_offload_work_queue *hpd_rx_irq_create_workqueue(struct dc *dc)
{
	int max_caps = dc->caps.max_links;
	int i = 0;
	struct hpd_rx_irq_offload_work_queue *hpd_rx_offload_wq = NULL;

	hpd_rx_offload_wq = kcalloc(max_caps, sizeof(*hpd_rx_offload_wq), GFP_KERNEL);

	if (!hpd_rx_offload_wq)
		return NULL;


	for (i = 0; i < max_caps; i++) {
		hpd_rx_offload_wq[i].wq =
				    create_singlethread_workqueue("amdgpu_dm_hpd_rx_offload_wq");

		if (hpd_rx_offload_wq[i].wq == NULL) {
			DRM_ERROR("create amdgpu_dm_hpd_rx_offload_wq fail!");
			goto out_err;
		}

		spin_lock_init(&hpd_rx_offload_wq[i].offload_lock);
	}

	return hpd_rx_offload_wq;

out_err:
	for (i = 0; i < max_caps; i++) {
		if (hpd_rx_offload_wq[i].wq)
			destroy_workqueue(hpd_rx_offload_wq[i].wq);
	}
	kfree(hpd_rx_offload_wq);
	return NULL;
}

struct amdgpu_stutter_quirk {
	u16 chip_vendor;
	u16 chip_device;
	u16 subsys_vendor;
	u16 subsys_device;
	u8 revision;
};

static const struct amdgpu_stutter_quirk amdgpu_stutter_quirk_list[] = {
	/* https://bugzilla.kernel.org/show_bug.cgi?id=214417 */
	{ 0x1002, 0x15dd, 0x1002, 0x15dd, 0xc8 },
	{ 0, 0, 0, 0, 0 },
};

static bool dm_should_disable_stutter(struct pci_dev *pdev)
{
	const struct amdgpu_stutter_quirk *p = amdgpu_stutter_quirk_list;

	while (p && p->chip_device != 0) {
		if (pdev->vendor == p->chip_vendor &&
		    pdev->device == p->chip_device &&
		    pdev->subsystem_vendor == p->subsys_vendor &&
		    pdev->subsystem_device == p->subsys_device &&
		    pdev->revision == p->revision) {
			return true;
		}
		++p;
	}
	return false;
}

static const struct dmi_system_id hpd_disconnect_quirk_table[] = {
	{
		.matches = {
			DMI_MATCH(DMI_SYS_VENDOR, "Dell Inc."),
			DMI_MATCH(DMI_PRODUCT_NAME, "Precision 3660"),
		},
	},
	{
		.matches = {
			DMI_MATCH(DMI_SYS_VENDOR, "Dell Inc."),
			DMI_MATCH(DMI_PRODUCT_NAME, "Precision 3260"),
		},
	},
	{
		.matches = {
			DMI_MATCH(DMI_SYS_VENDOR, "Dell Inc."),
			DMI_MATCH(DMI_PRODUCT_NAME, "Precision 3460"),
		},
	},
	{
		.matches = {
			DMI_MATCH(DMI_SYS_VENDOR, "Dell Inc."),
			DMI_MATCH(DMI_PRODUCT_NAME, "OptiPlex Tower Plus 7010"),
		},
	},
	{
		.matches = {
			DMI_MATCH(DMI_SYS_VENDOR, "Dell Inc."),
			DMI_MATCH(DMI_PRODUCT_NAME, "OptiPlex Tower 7010"),
		},
	},
	{
		.matches = {
			DMI_MATCH(DMI_SYS_VENDOR, "Dell Inc."),
			DMI_MATCH(DMI_PRODUCT_NAME, "OptiPlex SFF Plus 7010"),
		},
	},
	{
		.matches = {
			DMI_MATCH(DMI_SYS_VENDOR, "Dell Inc."),
			DMI_MATCH(DMI_PRODUCT_NAME, "OptiPlex SFF 7010"),
		},
	},
	{
		.matches = {
			DMI_MATCH(DMI_SYS_VENDOR, "Dell Inc."),
			DMI_MATCH(DMI_PRODUCT_NAME, "OptiPlex Micro Plus 7010"),
		},
	},
	{
		.matches = {
			DMI_MATCH(DMI_SYS_VENDOR, "Dell Inc."),
			DMI_MATCH(DMI_PRODUCT_NAME, "OptiPlex Micro 7010"),
		},
	},
	{}
	/* TODO: refactor this from a fixed table to a dynamic option */
};

static void retrieve_dmi_info(struct amdgpu_display_manager *dm)
{
	const struct dmi_system_id *dmi_id;

	dm->aux_hpd_discon_quirk = false;

	dmi_id = dmi_first_match(hpd_disconnect_quirk_table);
	if (dmi_id) {
		dm->aux_hpd_discon_quirk = true;
		DRM_INFO("aux_hpd_discon_quirk attached\n");
	}
}

static int amdgpu_dm_init(struct amdgpu_device *adev)
{
	struct dc_init_data init_data;
	struct dc_callback_init init_params;
	int r;

	adev->dm.ddev = adev_to_drm(adev);
	adev->dm.adev = adev;

	/* Zero all the fields */
	memset(&init_data, 0, sizeof(init_data));
	memset(&init_params, 0, sizeof(init_params));

	mutex_init(&adev->dm.dpia_aux_lock);
	mutex_init(&adev->dm.dc_lock);
	mutex_init(&adev->dm.audio_lock);

	if (amdgpu_dm_irq_init(adev)) {
		DRM_ERROR("amdgpu: failed to initialize DM IRQ support.\n");
		goto error;
	}

	init_data.asic_id.chip_family = adev->family;

	init_data.asic_id.pci_revision_id = adev->pdev->revision;
	init_data.asic_id.hw_internal_rev = adev->external_rev_id;
	init_data.asic_id.chip_id = adev->pdev->device;

	init_data.asic_id.vram_width = adev->gmc.vram_width;
	/* TODO: initialize init_data.asic_id.vram_type here!!!! */
	init_data.asic_id.atombios_base_address =
		adev->mode_info.atom_context->bios;

	init_data.driver = adev;

	adev->dm.cgs_device = amdgpu_cgs_create_device(adev);

	if (!adev->dm.cgs_device) {
		DRM_ERROR("amdgpu: failed to create cgs device.\n");
		goto error;
	}

	init_data.cgs_device = adev->dm.cgs_device;

	init_data.dce_environment = DCE_ENV_PRODUCTION_DRV;

	switch (amdgpu_ip_version(adev, DCE_HWIP, 0)) {
	case IP_VERSION(2, 1, 0):
		switch (adev->dm.dmcub_fw_version) {
		case 0: /* development */
		case 0x1: /* linux-firmware.git hash 6d9f399 */
		case 0x01000000: /* linux-firmware.git hash 9a0b0f4 */
			init_data.flags.disable_dmcu = false;
			break;
		default:
			init_data.flags.disable_dmcu = true;
		}
		break;
	case IP_VERSION(2, 0, 3):
		init_data.flags.disable_dmcu = true;
		break;
	default:
		break;
	}

	/* APU support S/G display by default except:
	 * ASICs before Carrizo,
	 * RAVEN1 (Users reported stability issue)
	 */

	if (adev->asic_type < CHIP_CARRIZO) {
		init_data.flags.gpu_vm_support = false;
	} else if (adev->asic_type == CHIP_RAVEN) {
		if (adev->apu_flags & AMD_APU_IS_RAVEN)
			init_data.flags.gpu_vm_support = false;
		else
			init_data.flags.gpu_vm_support = (amdgpu_sg_display != 0);
	} else {
		init_data.flags.gpu_vm_support = (amdgpu_sg_display != 0) && (adev->flags & AMD_IS_APU);
	}

	adev->mode_info.gpu_vm_support = init_data.flags.gpu_vm_support;

	if (amdgpu_dc_feature_mask & DC_FBC_MASK)
		init_data.flags.fbc_support = true;

	if (amdgpu_dc_feature_mask & DC_MULTI_MON_PP_MCLK_SWITCH_MASK)
		init_data.flags.multi_mon_pp_mclk_switch = true;

	if (amdgpu_dc_feature_mask & DC_DISABLE_FRACTIONAL_PWM_MASK)
		init_data.flags.disable_fractional_pwm = true;

	if (amdgpu_dc_feature_mask & DC_EDP_NO_POWER_SEQUENCING)
		init_data.flags.edp_no_power_sequencing = true;

	if (amdgpu_dc_feature_mask & DC_DISABLE_LTTPR_DP1_4A)
		init_data.flags.allow_lttpr_non_transparent_mode.bits.DP1_4A = true;
	if (amdgpu_dc_feature_mask & DC_DISABLE_LTTPR_DP2_0)
		init_data.flags.allow_lttpr_non_transparent_mode.bits.DP2_0 = true;

	init_data.flags.seamless_boot_edp_requested = false;

	if (amdgpu_device_seamless_boot_supported(adev)) {
		init_data.flags.seamless_boot_edp_requested = true;
		init_data.flags.allow_seamless_boot_optimization = true;
		DRM_INFO("Seamless boot condition check passed\n");
	}

	init_data.flags.enable_mipi_converter_optimization = true;

	init_data.dcn_reg_offsets = adev->reg_offset[DCE_HWIP][0];
	init_data.nbio_reg_offsets = adev->reg_offset[NBIO_HWIP][0];
	init_data.clk_reg_offsets = adev->reg_offset[CLK_HWIP][0];

	INIT_LIST_HEAD(&adev->dm.da_list);

	retrieve_dmi_info(&adev->dm);

	/* Display Core create. */
	adev->dm.dc = dc_create(&init_data);

	if (adev->dm.dc) {
		DRM_INFO("Display Core v%s initialized on %s\n", DC_VER,
			 dce_version_to_string(adev->dm.dc->ctx->dce_version));
	} else {
		DRM_INFO("Display Core failed to initialize with v%s!\n", DC_VER);
		goto error;
	}

	if (amdgpu_dc_debug_mask & DC_DISABLE_PIPE_SPLIT) {
		adev->dm.dc->debug.force_single_disp_pipe_split = false;
		adev->dm.dc->debug.pipe_split_policy = MPC_SPLIT_AVOID;
	}

	if (adev->asic_type != CHIP_CARRIZO && adev->asic_type != CHIP_STONEY)
		adev->dm.dc->debug.disable_stutter = amdgpu_pp_feature_mask & PP_STUTTER_MODE ? false : true;
	if (dm_should_disable_stutter(adev->pdev))
		adev->dm.dc->debug.disable_stutter = true;

	if (amdgpu_dc_debug_mask & DC_DISABLE_STUTTER)
		adev->dm.dc->debug.disable_stutter = true;

	if (amdgpu_dc_debug_mask & DC_DISABLE_DSC)
		adev->dm.dc->debug.disable_dsc = true;

	if (amdgpu_dc_debug_mask & DC_DISABLE_CLOCK_GATING)
		adev->dm.dc->debug.disable_clock_gate = true;

	if (amdgpu_dc_debug_mask & DC_FORCE_SUBVP_MCLK_SWITCH)
		adev->dm.dc->debug.force_subvp_mclk_switch = true;

	adev->dm.dc->debug.visual_confirm = amdgpu_dc_visual_confirm;

	/* TODO: Remove after DP2 receiver gets proper support of Cable ID feature */
	adev->dm.dc->debug.ignore_cable_id = true;

	/* TODO: There is a new drm mst change where the freedom of
	 * vc_next_start_slot update is revoked/moved into drm, instead of in
	 * driver. This forces us to make sure to get vc_next_start_slot updated
	 * in drm function each time without considering if mst_state is active
	 * or not. Otherwise, next time hotplug will give wrong start_slot
	 * number. We are implementing a temporary solution to even notify drm
	 * mst deallocation when link is no longer of MST type when uncommitting
	 * the stream so we will have more time to work on a proper solution.
	 * Ideally when dm_helpers_dp_mst_stop_top_mgr message is triggered, we
	 * should notify drm to do a complete "reset" of its states and stop
	 * calling further drm mst functions when link is no longer of an MST
	 * type. This could happen when we unplug an MST hubs/displays. When
	 * uncommit stream comes later after unplug, we should just reset
	 * hardware states only.
	 */
	adev->dm.dc->debug.temp_mst_deallocation_sequence = true;

	if (adev->dm.dc->caps.dp_hdmi21_pcon_support)
		DRM_INFO("DP-HDMI FRL PCON supported\n");

	r = dm_dmub_hw_init(adev);
	if (r) {
		DRM_ERROR("DMUB interface failed to initialize: status=%d\n", r);
		goto error;
	}

	dc_hardware_init(adev->dm.dc);

	adev->dm.hpd_rx_offload_wq = hpd_rx_irq_create_workqueue(adev->dm.dc);
	if (!adev->dm.hpd_rx_offload_wq) {
		DRM_ERROR("amdgpu: failed to create hpd rx offload workqueue.\n");
		goto error;
	}

	if ((adev->flags & AMD_IS_APU) && (adev->asic_type >= CHIP_CARRIZO)) {
		struct dc_phy_addr_space_config pa_config;

		mmhub_read_system_context(adev, &pa_config);

		// Call the DC init_memory func
		dc_setup_system_context(adev->dm.dc, &pa_config);
	}

	adev->dm.freesync_module = mod_freesync_create(adev->dm.dc);
	if (!adev->dm.freesync_module) {
		DRM_ERROR(
		"amdgpu: failed to initialize freesync_module.\n");
	} else
		DRM_DEBUG_DRIVER("amdgpu: freesync_module init done %p.\n",
				adev->dm.freesync_module);

	amdgpu_dm_init_color_mod();

	if (adev->dm.dc->caps.max_links > 0) {
		adev->dm.vblank_control_workqueue =
			create_singlethread_workqueue("dm_vblank_control_workqueue");
		if (!adev->dm.vblank_control_workqueue)
			DRM_ERROR("amdgpu: failed to initialize vblank_workqueue.\n");
	}

	if (adev->dm.dc->caps.max_links > 0 && adev->family >= AMDGPU_FAMILY_RV) {
		adev->dm.hdcp_workqueue = hdcp_create_workqueue(adev, &init_params.cp_psp, adev->dm.dc);

		if (!adev->dm.hdcp_workqueue)
			DRM_ERROR("amdgpu: failed to initialize hdcp_workqueue.\n");
		else
			DRM_DEBUG_DRIVER("amdgpu: hdcp_workqueue init done %p.\n", adev->dm.hdcp_workqueue);

		dc_init_callbacks(adev->dm.dc, &init_params);
	}
	if (dc_is_dmub_outbox_supported(adev->dm.dc)) {
		init_completion(&adev->dm.dmub_aux_transfer_done);
		adev->dm.dmub_notify = kzalloc(sizeof(struct dmub_notification), GFP_KERNEL);
		if (!adev->dm.dmub_notify) {
			DRM_INFO("amdgpu: fail to allocate adev->dm.dmub_notify");
			goto error;
		}

		adev->dm.delayed_hpd_wq = create_singlethread_workqueue("amdgpu_dm_hpd_wq");
		if (!adev->dm.delayed_hpd_wq) {
			DRM_ERROR("amdgpu: failed to create hpd offload workqueue.\n");
			goto error;
		}

		amdgpu_dm_outbox_init(adev);
		if (!register_dmub_notify_callback(adev, DMUB_NOTIFICATION_AUX_REPLY,
			dmub_aux_setconfig_callback, false)) {
			DRM_ERROR("amdgpu: fail to register dmub aux callback");
			goto error;
		}
		if (!register_dmub_notify_callback(adev, DMUB_NOTIFICATION_HPD, dmub_hpd_callback, true)) {
			DRM_ERROR("amdgpu: fail to register dmub hpd callback");
			goto error;
		}
		if (!register_dmub_notify_callback(adev, DMUB_NOTIFICATION_HPD_IRQ, dmub_hpd_callback, true)) {
			DRM_ERROR("amdgpu: fail to register dmub hpd callback");
			goto error;
		}
	}

	/* Enable outbox notification only after IRQ handlers are registered and DMUB is alive.
	 * It is expected that DMUB will resend any pending notifications at this point, for
	 * example HPD from DPIA.
	 */
	if (dc_is_dmub_outbox_supported(adev->dm.dc)) {
		dc_enable_dmub_outbox(adev->dm.dc);

		/* DPIA trace goes to dmesg logs only if outbox is enabled */
		if (amdgpu_dc_debug_mask & DC_ENABLE_DPIA_TRACE)
			dc_dmub_srv_enable_dpia_trace(adev->dm.dc);
	}

	if (amdgpu_dm_initialize_drm_device(adev)) {
		DRM_ERROR(
		"amdgpu: failed to initialize sw for display support.\n");
		goto error;
	}

	/* create fake encoders for MST */
	dm_dp_create_fake_mst_encoders(adev);

	/* TODO: Add_display_info? */

	/* TODO use dynamic cursor width */
	adev_to_drm(adev)->mode_config.cursor_width = adev->dm.dc->caps.max_cursor_size;
	adev_to_drm(adev)->mode_config.cursor_height = adev->dm.dc->caps.max_cursor_size;

	if (drm_vblank_init(adev_to_drm(adev), adev->dm.display_indexes_num)) {
		DRM_ERROR(
		"amdgpu: failed to initialize sw for display support.\n");
		goto error;
	}

#if defined(CONFIG_DRM_AMD_SECURE_DISPLAY)
	adev->dm.secure_display_ctxs = amdgpu_dm_crtc_secure_display_create_contexts(adev);
	if (!adev->dm.secure_display_ctxs)
		DRM_ERROR("amdgpu: failed to initialize secure display contexts.\n");
#endif

	DRM_DEBUG_DRIVER("KMS initialized.\n");

	return 0;
error:
	amdgpu_dm_fini(adev);

	return -EINVAL;
}

static int amdgpu_dm_early_fini(void *handle)
{
	struct amdgpu_device *adev = (struct amdgpu_device *)handle;

	amdgpu_dm_audio_fini(adev);

	return 0;
}

static void amdgpu_dm_fini(struct amdgpu_device *adev)
{
	int i;

	if (adev->dm.vblank_control_workqueue) {
		destroy_workqueue(adev->dm.vblank_control_workqueue);
		adev->dm.vblank_control_workqueue = NULL;
	}

	amdgpu_dm_destroy_drm_device(&adev->dm);

#if defined(CONFIG_DRM_AMD_SECURE_DISPLAY)
	if (adev->dm.secure_display_ctxs) {
		for (i = 0; i < adev->mode_info.num_crtc; i++) {
			if (adev->dm.secure_display_ctxs[i].crtc) {
				flush_work(&adev->dm.secure_display_ctxs[i].notify_ta_work);
				flush_work(&adev->dm.secure_display_ctxs[i].forward_roi_work);
			}
		}
		kfree(adev->dm.secure_display_ctxs);
		adev->dm.secure_display_ctxs = NULL;
	}
#endif
	if (adev->dm.hdcp_workqueue) {
		hdcp_destroy(&adev->dev->kobj, adev->dm.hdcp_workqueue);
		adev->dm.hdcp_workqueue = NULL;
	}

	if (adev->dm.dc)
		dc_deinit_callbacks(adev->dm.dc);

	if (adev->dm.dc)
		dc_dmub_srv_destroy(&adev->dm.dc->ctx->dmub_srv);

	if (dc_enable_dmub_notifications(adev->dm.dc)) {
		kfree(adev->dm.dmub_notify);
		adev->dm.dmub_notify = NULL;
		destroy_workqueue(adev->dm.delayed_hpd_wq);
		adev->dm.delayed_hpd_wq = NULL;
	}

	if (adev->dm.dmub_bo)
		amdgpu_bo_free_kernel(&adev->dm.dmub_bo,
				      &adev->dm.dmub_bo_gpu_addr,
				      &adev->dm.dmub_bo_cpu_addr);

	if (adev->dm.hpd_rx_offload_wq) {
		for (i = 0; i < adev->dm.dc->caps.max_links; i++) {
			if (adev->dm.hpd_rx_offload_wq[i].wq) {
				destroy_workqueue(adev->dm.hpd_rx_offload_wq[i].wq);
				adev->dm.hpd_rx_offload_wq[i].wq = NULL;
			}
		}

		kfree(adev->dm.hpd_rx_offload_wq);
		adev->dm.hpd_rx_offload_wq = NULL;
	}

	/* DC Destroy TODO: Replace destroy DAL */
	if (adev->dm.dc)
		dc_destroy(&adev->dm.dc);
	/*
	 * TODO: pageflip, vlank interrupt
	 *
	 * amdgpu_dm_irq_fini(adev);
	 */

	if (adev->dm.cgs_device) {
		amdgpu_cgs_destroy_device(adev->dm.cgs_device);
		adev->dm.cgs_device = NULL;
	}
	if (adev->dm.freesync_module) {
		mod_freesync_destroy(adev->dm.freesync_module);
		adev->dm.freesync_module = NULL;
	}

	mutex_destroy(&adev->dm.audio_lock);
	mutex_destroy(&adev->dm.dc_lock);
	mutex_destroy(&adev->dm.dpia_aux_lock);
}

static int load_dmcu_fw(struct amdgpu_device *adev)
{
	const char *fw_name_dmcu = NULL;
	int r;
	const struct dmcu_firmware_header_v1_0 *hdr;

	switch (adev->asic_type) {
#if defined(CONFIG_DRM_AMD_DC_SI)
	case CHIP_TAHITI:
	case CHIP_PITCAIRN:
	case CHIP_VERDE:
	case CHIP_OLAND:
#endif
	case CHIP_BONAIRE:
	case CHIP_HAWAII:
	case CHIP_KAVERI:
	case CHIP_KABINI:
	case CHIP_MULLINS:
	case CHIP_TONGA:
	case CHIP_FIJI:
	case CHIP_CARRIZO:
	case CHIP_STONEY:
	case CHIP_POLARIS11:
	case CHIP_POLARIS10:
	case CHIP_POLARIS12:
	case CHIP_VEGAM:
	case CHIP_VEGA10:
	case CHIP_VEGA12:
	case CHIP_VEGA20:
		return 0;
	case CHIP_NAVI12:
		fw_name_dmcu = FIRMWARE_NAVI12_DMCU;
		break;
	case CHIP_RAVEN:
		if (ASICREV_IS_PICASSO(adev->external_rev_id))
			fw_name_dmcu = FIRMWARE_RAVEN_DMCU;
		else if (ASICREV_IS_RAVEN2(adev->external_rev_id))
			fw_name_dmcu = FIRMWARE_RAVEN_DMCU;
		else
			return 0;
		break;
	default:
		switch (amdgpu_ip_version(adev, DCE_HWIP, 0)) {
		case IP_VERSION(2, 0, 2):
		case IP_VERSION(2, 0, 3):
		case IP_VERSION(2, 0, 0):
		case IP_VERSION(2, 1, 0):
		case IP_VERSION(3, 0, 0):
		case IP_VERSION(3, 0, 2):
		case IP_VERSION(3, 0, 3):
		case IP_VERSION(3, 0, 1):
		case IP_VERSION(3, 1, 2):
		case IP_VERSION(3, 1, 3):
		case IP_VERSION(3, 1, 4):
		case IP_VERSION(3, 1, 5):
		case IP_VERSION(3, 1, 6):
		case IP_VERSION(3, 2, 0):
		case IP_VERSION(3, 2, 1):
		case IP_VERSION(3, 5, 0):
			return 0;
		default:
			break;
		}
		DRM_ERROR("Unsupported ASIC type: 0x%X\n", adev->asic_type);
		return -EINVAL;
	}

	if (adev->firmware.load_type != AMDGPU_FW_LOAD_PSP) {
		DRM_DEBUG_KMS("dm: DMCU firmware not supported on direct or SMU loading\n");
		return 0;
	}

	r = amdgpu_ucode_request(adev, &adev->dm.fw_dmcu, fw_name_dmcu);
	if (r == -ENODEV) {
		/* DMCU firmware is not necessary, so don't raise a fuss if it's missing */
		DRM_DEBUG_KMS("dm: DMCU firmware not found\n");
		adev->dm.fw_dmcu = NULL;
		return 0;
	}
	if (r) {
		dev_err(adev->dev, "amdgpu_dm: Can't validate firmware \"%s\"\n",
			fw_name_dmcu);
		amdgpu_ucode_release(&adev->dm.fw_dmcu);
		return r;
	}

	hdr = (const struct dmcu_firmware_header_v1_0 *)adev->dm.fw_dmcu->data;
	adev->firmware.ucode[AMDGPU_UCODE_ID_DMCU_ERAM].ucode_id = AMDGPU_UCODE_ID_DMCU_ERAM;
	adev->firmware.ucode[AMDGPU_UCODE_ID_DMCU_ERAM].fw = adev->dm.fw_dmcu;
	adev->firmware.fw_size +=
		ALIGN(le32_to_cpu(hdr->header.ucode_size_bytes) - le32_to_cpu(hdr->intv_size_bytes), PAGE_SIZE);

	adev->firmware.ucode[AMDGPU_UCODE_ID_DMCU_INTV].ucode_id = AMDGPU_UCODE_ID_DMCU_INTV;
	adev->firmware.ucode[AMDGPU_UCODE_ID_DMCU_INTV].fw = adev->dm.fw_dmcu;
	adev->firmware.fw_size +=
		ALIGN(le32_to_cpu(hdr->intv_size_bytes), PAGE_SIZE);

	adev->dm.dmcu_fw_version = le32_to_cpu(hdr->header.ucode_version);

	DRM_DEBUG_KMS("PSP loading DMCU firmware\n");

	return 0;
}

static uint32_t amdgpu_dm_dmub_reg_read(void *ctx, uint32_t address)
{
	struct amdgpu_device *adev = ctx;

	return dm_read_reg(adev->dm.dc->ctx, address);
}

static void amdgpu_dm_dmub_reg_write(void *ctx, uint32_t address,
				     uint32_t value)
{
	struct amdgpu_device *adev = ctx;

	return dm_write_reg(adev->dm.dc->ctx, address, value);
}

static int dm_dmub_sw_init(struct amdgpu_device *adev)
{
	struct dmub_srv_create_params create_params;
	struct dmub_srv_region_params region_params;
	struct dmub_srv_region_info region_info;
	struct dmub_srv_memory_params memory_params;
	struct dmub_srv_fb_info *fb_info;
	struct dmub_srv *dmub_srv;
	const struct dmcub_firmware_header_v1_0 *hdr;
	enum dmub_asic dmub_asic;
	enum dmub_status status;
	int r;

	switch (amdgpu_ip_version(adev, DCE_HWIP, 0)) {
	case IP_VERSION(2, 1, 0):
		dmub_asic = DMUB_ASIC_DCN21;
		break;
	case IP_VERSION(3, 0, 0):
		dmub_asic = DMUB_ASIC_DCN30;
		break;
	case IP_VERSION(3, 0, 1):
		dmub_asic = DMUB_ASIC_DCN301;
		break;
	case IP_VERSION(3, 0, 2):
		dmub_asic = DMUB_ASIC_DCN302;
		break;
	case IP_VERSION(3, 0, 3):
		dmub_asic = DMUB_ASIC_DCN303;
		break;
	case IP_VERSION(3, 1, 2):
	case IP_VERSION(3, 1, 3):
		dmub_asic = (adev->external_rev_id == YELLOW_CARP_B0) ? DMUB_ASIC_DCN31B : DMUB_ASIC_DCN31;
		break;
	case IP_VERSION(3, 1, 4):
		dmub_asic = DMUB_ASIC_DCN314;
		break;
	case IP_VERSION(3, 1, 5):
		dmub_asic = DMUB_ASIC_DCN315;
		break;
	case IP_VERSION(3, 1, 6):
		dmub_asic = DMUB_ASIC_DCN316;
		break;
	case IP_VERSION(3, 2, 0):
		dmub_asic = DMUB_ASIC_DCN32;
		break;
	case IP_VERSION(3, 2, 1):
		dmub_asic = DMUB_ASIC_DCN321;
		break;
	case IP_VERSION(3, 5, 0):
		dmub_asic = DMUB_ASIC_DCN35;
		break;
	default:
		/* ASIC doesn't support DMUB. */
		return 0;
	}

	hdr = (const struct dmcub_firmware_header_v1_0 *)adev->dm.dmub_fw->data;
	adev->dm.dmcub_fw_version = le32_to_cpu(hdr->header.ucode_version);

	if (adev->firmware.load_type == AMDGPU_FW_LOAD_PSP) {
		adev->firmware.ucode[AMDGPU_UCODE_ID_DMCUB].ucode_id =
			AMDGPU_UCODE_ID_DMCUB;
		adev->firmware.ucode[AMDGPU_UCODE_ID_DMCUB].fw =
			adev->dm.dmub_fw;
		adev->firmware.fw_size +=
			ALIGN(le32_to_cpu(hdr->inst_const_bytes), PAGE_SIZE);

		DRM_INFO("Loading DMUB firmware via PSP: version=0x%08X\n",
			 adev->dm.dmcub_fw_version);
	}


	adev->dm.dmub_srv = kzalloc(sizeof(*adev->dm.dmub_srv), GFP_KERNEL);
	dmub_srv = adev->dm.dmub_srv;

	if (!dmub_srv) {
		DRM_ERROR("Failed to allocate DMUB service!\n");
		return -ENOMEM;
	}

	memset(&create_params, 0, sizeof(create_params));
	create_params.user_ctx = adev;
	create_params.funcs.reg_read = amdgpu_dm_dmub_reg_read;
	create_params.funcs.reg_write = amdgpu_dm_dmub_reg_write;
	create_params.asic = dmub_asic;

	/* Create the DMUB service. */
	status = dmub_srv_create(dmub_srv, &create_params);
	if (status != DMUB_STATUS_OK) {
		DRM_ERROR("Error creating DMUB service: %d\n", status);
		return -EINVAL;
	}

	/* Calculate the size of all the regions for the DMUB service. */
	memset(&region_params, 0, sizeof(region_params));

	region_params.inst_const_size = le32_to_cpu(hdr->inst_const_bytes) -
					PSP_HEADER_BYTES - PSP_FOOTER_BYTES;
	region_params.bss_data_size = le32_to_cpu(hdr->bss_data_bytes);
	region_params.vbios_size = adev->bios_size;
	region_params.fw_bss_data = region_params.bss_data_size ?
		adev->dm.dmub_fw->data +
		le32_to_cpu(hdr->header.ucode_array_offset_bytes) +
		le32_to_cpu(hdr->inst_const_bytes) : NULL;
	region_params.fw_inst_const =
		adev->dm.dmub_fw->data +
		le32_to_cpu(hdr->header.ucode_array_offset_bytes) +
		PSP_HEADER_BYTES;
	region_params.is_mailbox_in_inbox = false;

	status = dmub_srv_calc_region_info(dmub_srv, &region_params,
					   &region_info);

	if (status != DMUB_STATUS_OK) {
		DRM_ERROR("Error calculating DMUB region info: %d\n", status);
		return -EINVAL;
	}

	/*
	 * Allocate a framebuffer based on the total size of all the regions.
	 * TODO: Move this into GART.
	 */
	r = amdgpu_bo_create_kernel(adev, region_info.fb_size, PAGE_SIZE,
				    AMDGPU_GEM_DOMAIN_VRAM |
				    AMDGPU_GEM_DOMAIN_GTT,
				    &adev->dm.dmub_bo,
				    &adev->dm.dmub_bo_gpu_addr,
				    &adev->dm.dmub_bo_cpu_addr);
	if (r)
		return r;

	/* Rebase the regions on the framebuffer address. */
	memset(&memory_params, 0, sizeof(memory_params));
	memory_params.cpu_fb_addr = adev->dm.dmub_bo_cpu_addr;
	memory_params.gpu_fb_addr = adev->dm.dmub_bo_gpu_addr;
	memory_params.region_info = &region_info;

	adev->dm.dmub_fb_info =
		kzalloc(sizeof(*adev->dm.dmub_fb_info), GFP_KERNEL);
	fb_info = adev->dm.dmub_fb_info;

	if (!fb_info) {
		DRM_ERROR(
			"Failed to allocate framebuffer info for DMUB service!\n");
		return -ENOMEM;
	}

	status = dmub_srv_calc_mem_info(dmub_srv, &memory_params, fb_info);
	if (status != DMUB_STATUS_OK) {
		DRM_ERROR("Error calculating DMUB FB info: %d\n", status);
		return -EINVAL;
	}

	return 0;
}

static int dm_sw_init(void *handle)
{
	struct amdgpu_device *adev = (struct amdgpu_device *)handle;
	int r;

	r = dm_dmub_sw_init(adev);
	if (r)
		return r;

	return load_dmcu_fw(adev);
}

static int dm_sw_fini(void *handle)
{
	struct amdgpu_device *adev = (struct amdgpu_device *)handle;

	kfree(adev->dm.dmub_fb_info);
	adev->dm.dmub_fb_info = NULL;

	if (adev->dm.dmub_srv) {
		dmub_srv_destroy(adev->dm.dmub_srv);
		adev->dm.dmub_srv = NULL;
	}

	amdgpu_ucode_release(&adev->dm.dmub_fw);
	amdgpu_ucode_release(&adev->dm.fw_dmcu);

	return 0;
}

static int detect_mst_link_for_all_connectors(struct drm_device *dev)
{
	struct amdgpu_dm_connector *aconnector;
	struct drm_connector *connector;
	struct drm_connector_list_iter iter;
	int ret = 0;

	drm_connector_list_iter_begin(dev, &iter);
	drm_for_each_connector_iter(connector, &iter) {
		aconnector = to_amdgpu_dm_connector(connector);
		if (aconnector->dc_link->type == dc_connection_mst_branch &&
		    aconnector->mst_mgr.aux) {
			DRM_DEBUG_DRIVER("DM_MST: starting TM on aconnector: %p [id: %d]\n",
					 aconnector,
					 aconnector->base.base.id);

			ret = drm_dp_mst_topology_mgr_set_mst(&aconnector->mst_mgr, true);
			if (ret < 0) {
				DRM_ERROR("DM_MST: Failed to start MST\n");
				aconnector->dc_link->type =
					dc_connection_single;
				ret = dm_helpers_dp_mst_stop_top_mgr(aconnector->dc_link->ctx,
								     aconnector->dc_link);
				break;
			}
		}
	}
	drm_connector_list_iter_end(&iter);

	return ret;
}

static int dm_late_init(void *handle)
{
	struct amdgpu_device *adev = (struct amdgpu_device *)handle;

	struct dmcu_iram_parameters params;
	unsigned int linear_lut[16];
	int i;
	struct dmcu *dmcu = NULL;

	dmcu = adev->dm.dc->res_pool->dmcu;

	for (i = 0; i < 16; i++)
		linear_lut[i] = 0xFFFF * i / 15;

	params.set = 0;
	params.backlight_ramping_override = false;
	params.backlight_ramping_start = 0xCCCC;
	params.backlight_ramping_reduction = 0xCCCCCCCC;
	params.backlight_lut_array_size = 16;
	params.backlight_lut_array = linear_lut;

	/* Min backlight level after ABM reduction,  Don't allow below 1%
	 * 0xFFFF x 0.01 = 0x28F
	 */
	params.min_abm_backlight = 0x28F;
	/* In the case where abm is implemented on dmcub,
	 * dmcu object will be null.
	 * ABM 2.4 and up are implemented on dmcub.
	 */
	if (dmcu) {
		if (!dmcu_load_iram(dmcu, params))
			return -EINVAL;
	} else if (adev->dm.dc->ctx->dmub_srv) {
		struct dc_link *edp_links[MAX_NUM_EDP];
		int edp_num;

		dc_get_edp_links(adev->dm.dc, edp_links, &edp_num);
		for (i = 0; i < edp_num; i++) {
			if (!dmub_init_abm_config(adev->dm.dc->res_pool, params, i))
				return -EINVAL;
		}
	}

	return detect_mst_link_for_all_connectors(adev_to_drm(adev));
}

static void resume_mst_branch_status(struct drm_dp_mst_topology_mgr *mgr)
{
	int ret;
	u8 guid[16];
	u64 tmp64;

	mutex_lock(&mgr->lock);
	if (!mgr->mst_primary)
		goto out_fail;

	if (drm_dp_read_dpcd_caps(mgr->aux, mgr->dpcd) < 0) {
		drm_dbg_kms(mgr->dev, "dpcd read failed - undocked during suspend?\n");
		goto out_fail;
	}

	ret = drm_dp_dpcd_writeb(mgr->aux, DP_MSTM_CTRL,
				 DP_MST_EN |
				 DP_UP_REQ_EN |
				 DP_UPSTREAM_IS_SRC);
	if (ret < 0) {
		drm_dbg_kms(mgr->dev, "mst write failed - undocked during suspend?\n");
		goto out_fail;
	}

	/* Some hubs forget their guids after they resume */
	ret = drm_dp_dpcd_read(mgr->aux, DP_GUID, guid, 16);
	if (ret != 16) {
		drm_dbg_kms(mgr->dev, "dpcd read failed - undocked during suspend?\n");
		goto out_fail;
	}

	if (memchr_inv(guid, 0, 16) == NULL) {
		tmp64 = get_jiffies_64();
		memcpy(&guid[0], &tmp64, sizeof(u64));
		memcpy(&guid[8], &tmp64, sizeof(u64));

		ret = drm_dp_dpcd_write(mgr->aux, DP_GUID, guid, 16);

		if (ret != 16) {
			drm_dbg_kms(mgr->dev, "check mstb guid failed - undocked during suspend?\n");
			goto out_fail;
		}
	}

	memcpy(mgr->mst_primary->guid, guid, 16);

out_fail:
	mutex_unlock(&mgr->lock);
}

static void s3_handle_mst(struct drm_device *dev, bool suspend)
{
	struct amdgpu_dm_connector *aconnector;
	struct drm_connector *connector;
	struct drm_connector_list_iter iter;
	struct drm_dp_mst_topology_mgr *mgr;

	drm_connector_list_iter_begin(dev, &iter);
	drm_for_each_connector_iter(connector, &iter) {
		aconnector = to_amdgpu_dm_connector(connector);
		if (aconnector->dc_link->type != dc_connection_mst_branch ||
		    aconnector->mst_root)
			continue;

		mgr = &aconnector->mst_mgr;

		if (suspend) {
			drm_dp_mst_topology_mgr_suspend(mgr);
		} else {
			/* if extended timeout is supported in hardware,
			 * default to LTTPR timeout (3.2ms) first as a W/A for DP link layer
			 * CTS 4.2.1.1 regression introduced by CTS specs requirement update.
			 */
			try_to_configure_aux_timeout(aconnector->dc_link->ddc, LINK_AUX_DEFAULT_LTTPR_TIMEOUT_PERIOD);
			if (!dp_is_lttpr_present(aconnector->dc_link))
				try_to_configure_aux_timeout(aconnector->dc_link->ddc, LINK_AUX_DEFAULT_TIMEOUT_PERIOD);

			/* TODO: move resume_mst_branch_status() into drm mst resume again
			 * once topology probing work is pulled out from mst resume into mst
			 * resume 2nd step. mst resume 2nd step should be called after old
			 * state getting restored (i.e. drm_atomic_helper_resume()).
			 */
			resume_mst_branch_status(mgr);
		}
	}
	drm_connector_list_iter_end(&iter);
}

static int amdgpu_dm_smu_write_watermarks_table(struct amdgpu_device *adev)
{
	int ret = 0;

	/* This interface is for dGPU Navi1x.Linux dc-pplib interface depends
	 * on window driver dc implementation.
	 * For Navi1x, clock settings of dcn watermarks are fixed. the settings
	 * should be passed to smu during boot up and resume from s3.
	 * boot up: dc calculate dcn watermark clock settings within dc_create,
	 * dcn20_resource_construct
	 * then call pplib functions below to pass the settings to smu:
	 * smu_set_watermarks_for_clock_ranges
	 * smu_set_watermarks_table
	 * navi10_set_watermarks_table
	 * smu_write_watermarks_table
	 *
	 * For Renoir, clock settings of dcn watermark are also fixed values.
	 * dc has implemented different flow for window driver:
	 * dc_hardware_init / dc_set_power_state
	 * dcn10_init_hw
	 * notify_wm_ranges
	 * set_wm_ranges
	 * -- Linux
	 * smu_set_watermarks_for_clock_ranges
	 * renoir_set_watermarks_table
	 * smu_write_watermarks_table
	 *
	 * For Linux,
	 * dc_hardware_init -> amdgpu_dm_init
	 * dc_set_power_state --> dm_resume
	 *
	 * therefore, this function apply to navi10/12/14 but not Renoir
	 * *
	 */
	switch (amdgpu_ip_version(adev, DCE_HWIP, 0)) {
	case IP_VERSION(2, 0, 2):
	case IP_VERSION(2, 0, 0):
		break;
	default:
		return 0;
	}

	ret = amdgpu_dpm_write_watermarks_table(adev);
	if (ret) {
		DRM_ERROR("Failed to update WMTABLE!\n");
		return ret;
	}

	return 0;
}

/**
 * dm_hw_init() - Initialize DC device
 * @handle: The base driver device containing the amdgpu_dm device.
 *
 * Initialize the &struct amdgpu_display_manager device. This involves calling
 * the initializers of each DM component, then populating the struct with them.
 *
 * Although the function implies hardware initialization, both hardware and
 * software are initialized here. Splitting them out to their relevant init
 * hooks is a future TODO item.
 *
 * Some notable things that are initialized here:
 *
 * - Display Core, both software and hardware
 * - DC modules that we need (freesync and color management)
 * - DRM software states
 * - Interrupt sources and handlers
 * - Vblank support
 * - Debug FS entries, if enabled
 */
static int dm_hw_init(void *handle)
{
	struct amdgpu_device *adev = (struct amdgpu_device *)handle;
	/* Create DAL display manager */
	amdgpu_dm_init(adev);
	amdgpu_dm_hpd_init(adev);

	return 0;
}

/**
 * dm_hw_fini() - Teardown DC device
 * @handle: The base driver device containing the amdgpu_dm device.
 *
 * Teardown components within &struct amdgpu_display_manager that require
 * cleanup. This involves cleaning up the DRM device, DC, and any modules that
 * were loaded. Also flush IRQ workqueues and disable them.
 */
static int dm_hw_fini(void *handle)
{
	struct amdgpu_device *adev = (struct amdgpu_device *)handle;

	amdgpu_dm_hpd_fini(adev);

	amdgpu_dm_irq_fini(adev);
	amdgpu_dm_fini(adev);
	return 0;
}


static void dm_gpureset_toggle_interrupts(struct amdgpu_device *adev,
				 struct dc_state *state, bool enable)
{
	enum dc_irq_source irq_source;
	struct amdgpu_crtc *acrtc;
	int rc = -EBUSY;
	int i = 0;

	for (i = 0; i < state->stream_count; i++) {
		acrtc = get_crtc_by_otg_inst(
				adev, state->stream_status[i].primary_otg_inst);

		if (acrtc && state->stream_status[i].plane_count != 0) {
			irq_source = IRQ_TYPE_PFLIP + acrtc->otg_inst;
			rc = dc_interrupt_set(adev->dm.dc, irq_source, enable) ? 0 : -EBUSY;
			if (rc)
				DRM_WARN("Failed to %s pflip interrupts\n",
					 enable ? "enable" : "disable");

			if (enable) {
				if (amdgpu_dm_crtc_vrr_active(to_dm_crtc_state(acrtc->base.state)))
					rc = amdgpu_dm_crtc_set_vupdate_irq(&acrtc->base, true);
			} else
				rc = amdgpu_dm_crtc_set_vupdate_irq(&acrtc->base, false);

			if (rc)
				DRM_WARN("Failed to %sable vupdate interrupt\n", enable ? "en" : "dis");

			irq_source = IRQ_TYPE_VBLANK + acrtc->otg_inst;
			/* During gpu-reset we disable and then enable vblank irq, so
			 * don't use amdgpu_irq_get/put() to avoid refcount change.
			 */
			if (!dc_interrupt_set(adev->dm.dc, irq_source, enable))
				DRM_WARN("Failed to %sable vblank interrupt\n", enable ? "en" : "dis");
		}
	}

}

static enum dc_status amdgpu_dm_commit_zero_streams(struct dc *dc)
{
	struct dc_state *context = NULL;
	enum dc_status res = DC_ERROR_UNEXPECTED;
	int i;
	struct dc_stream_state *del_streams[MAX_PIPES];
	int del_streams_count = 0;

	memset(del_streams, 0, sizeof(del_streams));

	context = dc_create_state(dc);
	if (context == NULL)
		goto context_alloc_fail;

	dc_resource_state_copy_construct_current(dc, context);

	/* First remove from context all streams */
	for (i = 0; i < context->stream_count; i++) {
		struct dc_stream_state *stream = context->streams[i];

		del_streams[del_streams_count++] = stream;
	}

	/* Remove all planes for removed streams and then remove the streams */
	for (i = 0; i < del_streams_count; i++) {
		if (!dc_rem_all_planes_for_stream(dc, del_streams[i], context)) {
			res = DC_FAIL_DETACH_SURFACES;
			goto fail;
		}

		res = dc_remove_stream_from_ctx(dc, context, del_streams[i]);
		if (res != DC_OK)
			goto fail;
	}

	res = dc_commit_streams(dc, context->streams, context->stream_count);

fail:
	dc_release_state(context);

context_alloc_fail:
	return res;
}

static void hpd_rx_irq_work_suspend(struct amdgpu_display_manager *dm)
{
	int i;

	if (dm->hpd_rx_offload_wq) {
		for (i = 0; i < dm->dc->caps.max_links; i++)
			flush_workqueue(dm->hpd_rx_offload_wq[i].wq);
	}
}

static int dm_suspend(void *handle)
{
	struct amdgpu_device *adev = handle;
	struct amdgpu_display_manager *dm = &adev->dm;
	int ret = 0;

	if (amdgpu_in_reset(adev)) {
		mutex_lock(&dm->dc_lock);

		dc_allow_idle_optimizations(adev->dm.dc, false);

		dm->cached_dc_state = dc_copy_state(dm->dc->current_state);

		dm_gpureset_toggle_interrupts(adev, dm->cached_dc_state, false);

		amdgpu_dm_commit_zero_streams(dm->dc);

		amdgpu_dm_irq_suspend(adev);

		hpd_rx_irq_work_suspend(dm);

		return ret;
	}

	WARN_ON(adev->dm.cached_state);
	adev->dm.cached_state = drm_atomic_helper_suspend(adev_to_drm(adev));
	if (IS_ERR(adev->dm.cached_state))
		return PTR_ERR(adev->dm.cached_state);

	s3_handle_mst(adev_to_drm(adev), true);

	amdgpu_dm_irq_suspend(adev);

	hpd_rx_irq_work_suspend(dm);

	dc_set_power_state(dm->dc, DC_ACPI_CM_POWER_STATE_D3);

	return 0;
}

struct drm_connector *
amdgpu_dm_find_first_crtc_matching_connector(struct drm_atomic_state *state,
					     struct drm_crtc *crtc)
{
	u32 i;
	struct drm_connector_state *new_con_state;
	struct drm_connector *connector;
	struct drm_crtc *crtc_from_state;

	for_each_new_connector_in_state(state, connector, new_con_state, i) {
		crtc_from_state = new_con_state->crtc;

		if (crtc_from_state == crtc)
			return connector;
	}

	return NULL;
}

static void emulated_link_detect(struct dc_link *link)
{
	struct dc_sink_init_data sink_init_data = { 0 };
	struct display_sink_capability sink_caps = { 0 };
	enum dc_edid_status edid_status;
	struct dc_context *dc_ctx = link->ctx;
	struct drm_device *dev = adev_to_drm(dc_ctx->driver_context);
	struct dc_sink *sink = NULL;
	struct dc_sink *prev_sink = NULL;

	link->type = dc_connection_none;
	prev_sink = link->local_sink;

	if (prev_sink)
		dc_sink_release(prev_sink);

	switch (link->connector_signal) {
	case SIGNAL_TYPE_HDMI_TYPE_A: {
		sink_caps.transaction_type = DDC_TRANSACTION_TYPE_I2C;
		sink_caps.signal = SIGNAL_TYPE_HDMI_TYPE_A;
		break;
	}

	case SIGNAL_TYPE_DVI_SINGLE_LINK: {
		sink_caps.transaction_type = DDC_TRANSACTION_TYPE_I2C;
		sink_caps.signal = SIGNAL_TYPE_DVI_SINGLE_LINK;
		break;
	}

	case SIGNAL_TYPE_DVI_DUAL_LINK: {
		sink_caps.transaction_type = DDC_TRANSACTION_TYPE_I2C;
		sink_caps.signal = SIGNAL_TYPE_DVI_DUAL_LINK;
		break;
	}

	case SIGNAL_TYPE_LVDS: {
		sink_caps.transaction_type = DDC_TRANSACTION_TYPE_I2C;
		sink_caps.signal = SIGNAL_TYPE_LVDS;
		break;
	}

	case SIGNAL_TYPE_EDP: {
		sink_caps.transaction_type =
			DDC_TRANSACTION_TYPE_I2C_OVER_AUX;
		sink_caps.signal = SIGNAL_TYPE_EDP;
		break;
	}

	case SIGNAL_TYPE_DISPLAY_PORT: {
		sink_caps.transaction_type =
			DDC_TRANSACTION_TYPE_I2C_OVER_AUX;
		sink_caps.signal = SIGNAL_TYPE_VIRTUAL;
		break;
	}

	default:
		drm_err(dev, "Invalid connector type! signal:%d\n",
			link->connector_signal);
		return;
	}

	sink_init_data.link = link;
	sink_init_data.sink_signal = sink_caps.signal;

	sink = dc_sink_create(&sink_init_data);
	if (!sink) {
		drm_err(dev, "Failed to create sink!\n");
		return;
	}

	/* dc_sink_create returns a new reference */
	link->local_sink = sink;

	edid_status = dm_helpers_read_local_edid(
			link->ctx,
			link,
			sink);

	if (edid_status != EDID_OK)
		drm_err(dev, "Failed to read EDID\n");

}

static void dm_gpureset_commit_state(struct dc_state *dc_state,
				     struct amdgpu_display_manager *dm)
{
	struct {
		struct dc_surface_update surface_updates[MAX_SURFACES];
		struct dc_plane_info plane_infos[MAX_SURFACES];
		struct dc_scaling_info scaling_infos[MAX_SURFACES];
		struct dc_flip_addrs flip_addrs[MAX_SURFACES];
		struct dc_stream_update stream_update;
	} *bundle;
	int k, m;

	bundle = kzalloc(sizeof(*bundle), GFP_KERNEL);

	if (!bundle) {
		drm_err(dm->ddev, "Failed to allocate update bundle\n");
		goto cleanup;
	}

	for (k = 0; k < dc_state->stream_count; k++) {
		bundle->stream_update.stream = dc_state->streams[k];

		for (m = 0; m < dc_state->stream_status->plane_count; m++) {
			bundle->surface_updates[m].surface =
				dc_state->stream_status->plane_states[m];
			bundle->surface_updates[m].surface->force_full_update =
				true;
		}

		update_planes_and_stream_adapter(dm->dc,
					 UPDATE_TYPE_FULL,
					 dc_state->stream_status->plane_count,
					 dc_state->streams[k],
					 &bundle->stream_update,
					 bundle->surface_updates);
	}

cleanup:
	kfree(bundle);
}

static int dm_resume(void *handle)
{
	struct amdgpu_device *adev = handle;
	struct drm_device *ddev = adev_to_drm(adev);
	struct amdgpu_display_manager *dm = &adev->dm;
	struct amdgpu_dm_connector *aconnector;
	struct drm_connector *connector;
	struct drm_connector_list_iter iter;
	struct drm_crtc *crtc;
	struct drm_crtc_state *new_crtc_state;
	struct dm_crtc_state *dm_new_crtc_state;
	struct drm_plane *plane;
	struct drm_plane_state *new_plane_state;
	struct dm_plane_state *dm_new_plane_state;
	struct dm_atomic_state *dm_state = to_dm_atomic_state(dm->atomic_obj.state);
	enum dc_connection_type new_connection_type = dc_connection_none;
	struct dc_state *dc_state;
	int i, r, j, ret;
	bool need_hotplug = false;

	if (dm->dc->caps.ips_support) {
		dc_dmub_srv_exit_low_power_state(dm->dc);
	}

	if (amdgpu_in_reset(adev)) {
		dc_state = dm->cached_dc_state;

		/*
		 * The dc->current_state is backed up into dm->cached_dc_state
		 * before we commit 0 streams.
		 *
		 * DC will clear link encoder assignments on the real state
		 * but the changes won't propagate over to the copy we made
		 * before the 0 streams commit.
		 *
		 * DC expects that link encoder assignments are *not* valid
		 * when committing a state, so as a workaround we can copy
		 * off of the current state.
		 *
		 * We lose the previous assignments, but we had already
		 * commit 0 streams anyway.
		 */
		link_enc_cfg_copy(adev->dm.dc->current_state, dc_state);

		r = dm_dmub_hw_init(adev);
		if (r)
			DRM_ERROR("DMUB interface failed to initialize: status=%d\n", r);

		dc_set_power_state(dm->dc, DC_ACPI_CM_POWER_STATE_D0);

		dc_resume(dm->dc);

		amdgpu_dm_irq_resume_early(adev);

		for (i = 0; i < dc_state->stream_count; i++) {
			dc_state->streams[i]->mode_changed = true;
			for (j = 0; j < dc_state->stream_status[i].plane_count; j++) {
				dc_state->stream_status[i].plane_states[j]->update_flags.raw
					= 0xffffffff;
			}
		}

		if (dc_is_dmub_outbox_supported(adev->dm.dc)) {
			amdgpu_dm_outbox_init(adev);
			dc_enable_dmub_outbox(adev->dm.dc);
		}

		WARN_ON(!dc_commit_streams(dm->dc, dc_state->streams, dc_state->stream_count));

		dm_gpureset_commit_state(dm->cached_dc_state, dm);

		dm_gpureset_toggle_interrupts(adev, dm->cached_dc_state, true);

		dc_release_state(dm->cached_dc_state);
		dm->cached_dc_state = NULL;

		amdgpu_dm_irq_resume_late(adev);

		mutex_unlock(&dm->dc_lock);

		return 0;
	}
	/* Recreate dc_state - DC invalidates it when setting power state to S3. */
	dc_release_state(dm_state->context);
	dm_state->context = dc_create_state(dm->dc);
	/* TODO: Remove dc_state->dccg, use dc->dccg directly. */
	dc_resource_state_construct(dm->dc, dm_state->context);

	/* Before powering on DC we need to re-initialize DMUB. */
	dm_dmub_hw_resume(adev);

	/* Re-enable outbox interrupts for DPIA. */
	if (dc_is_dmub_outbox_supported(adev->dm.dc)) {
		amdgpu_dm_outbox_init(adev);
		dc_enable_dmub_outbox(adev->dm.dc);
	}

	/* power on hardware */
	dc_set_power_state(dm->dc, DC_ACPI_CM_POWER_STATE_D0);

	/* program HPD filter */
	dc_resume(dm->dc);

	/*
	 * early enable HPD Rx IRQ, should be done before set mode as short
	 * pulse interrupts are used for MST
	 */
	amdgpu_dm_irq_resume_early(adev);

	/* On resume we need to rewrite the MSTM control bits to enable MST*/
	s3_handle_mst(ddev, false);

	/* Do detection*/
	drm_connector_list_iter_begin(ddev, &iter);
	drm_for_each_connector_iter(connector, &iter) {
		aconnector = to_amdgpu_dm_connector(connector);

		if (!aconnector->dc_link)
			continue;

		/*
		 * this is the case when traversing through already created end sink
		 * MST connectors, should be skipped
		 */
		if (aconnector && aconnector->mst_root)
			continue;

		mutex_lock(&aconnector->hpd_lock);
		if (!dc_link_detect_connection_type(aconnector->dc_link, &new_connection_type))
			DRM_ERROR("KMS: Failed to detect connector\n");

		if (aconnector->base.force && new_connection_type == dc_connection_none) {
			emulated_link_detect(aconnector->dc_link);
		} else {
			mutex_lock(&dm->dc_lock);
			dc_link_detect(aconnector->dc_link, DETECT_REASON_HPD);
			mutex_unlock(&dm->dc_lock);
		}

		if (aconnector->fake_enable && aconnector->dc_link->local_sink)
			aconnector->fake_enable = false;

		if (aconnector->dc_sink)
			dc_sink_release(aconnector->dc_sink);
		aconnector->dc_sink = NULL;
		amdgpu_dm_update_connector_after_detect(aconnector);
		mutex_unlock(&aconnector->hpd_lock);
	}
	drm_connector_list_iter_end(&iter);

	/* Force mode set in atomic commit */
	for_each_new_crtc_in_state(dm->cached_state, crtc, new_crtc_state, i)
		new_crtc_state->active_changed = true;

	/*
	 * atomic_check is expected to create the dc states. We need to release
	 * them here, since they were duplicated as part of the suspend
	 * procedure.
	 */
	for_each_new_crtc_in_state(dm->cached_state, crtc, new_crtc_state, i) {
		dm_new_crtc_state = to_dm_crtc_state(new_crtc_state);
		if (dm_new_crtc_state->stream) {
			WARN_ON(kref_read(&dm_new_crtc_state->stream->refcount) > 1);
			dc_stream_release(dm_new_crtc_state->stream);
			dm_new_crtc_state->stream = NULL;
		}
	}

	for_each_new_plane_in_state(dm->cached_state, plane, new_plane_state, i) {
		dm_new_plane_state = to_dm_plane_state(new_plane_state);
		if (dm_new_plane_state->dc_state) {
			WARN_ON(kref_read(&dm_new_plane_state->dc_state->refcount) > 1);
			dc_plane_state_release(dm_new_plane_state->dc_state);
			dm_new_plane_state->dc_state = NULL;
		}
	}

	drm_atomic_helper_resume(ddev, dm->cached_state);

	dm->cached_state = NULL;

	/* Do mst topology probing after resuming cached state*/
	drm_connector_list_iter_begin(ddev, &iter);
	drm_for_each_connector_iter(connector, &iter) {
		aconnector = to_amdgpu_dm_connector(connector);
		if (aconnector->dc_link->type != dc_connection_mst_branch ||
		    aconnector->mst_root)
			continue;

		ret = drm_dp_mst_topology_mgr_resume(&aconnector->mst_mgr, true);

		if (ret < 0) {
			dm_helpers_dp_mst_stop_top_mgr(aconnector->dc_link->ctx,
					aconnector->dc_link);
			need_hotplug = true;
		}
	}
	drm_connector_list_iter_end(&iter);

	if (need_hotplug)
		drm_kms_helper_hotplug_event(ddev);

	amdgpu_dm_irq_resume_late(adev);

	amdgpu_dm_smu_write_watermarks_table(adev);

	return 0;
}

/**
 * DOC: DM Lifecycle
 *
 * DM (and consequently DC) is registered in the amdgpu base driver as a IP
 * block. When CONFIG_DRM_AMD_DC is enabled, the DM device IP block is added to
 * the base driver's device list to be initialized and torn down accordingly.
 *
 * The functions to do so are provided as hooks in &struct amd_ip_funcs.
 */

static const struct amd_ip_funcs amdgpu_dm_funcs = {
	.name = "dm",
	.early_init = dm_early_init,
	.late_init = dm_late_init,
	.sw_init = dm_sw_init,
	.sw_fini = dm_sw_fini,
	.early_fini = amdgpu_dm_early_fini,
	.hw_init = dm_hw_init,
	.hw_fini = dm_hw_fini,
	.suspend = dm_suspend,
	.resume = dm_resume,
	.is_idle = dm_is_idle,
	.wait_for_idle = dm_wait_for_idle,
	.check_soft_reset = dm_check_soft_reset,
	.soft_reset = dm_soft_reset,
	.set_clockgating_state = dm_set_clockgating_state,
	.set_powergating_state = dm_set_powergating_state,
};

const struct amdgpu_ip_block_version dm_ip_block = {
	.type = AMD_IP_BLOCK_TYPE_DCE,
	.major = 1,
	.minor = 0,
	.rev = 0,
	.funcs = &amdgpu_dm_funcs,
};


/**
 * DOC: atomic
 *
 * *WIP*
 */

static const struct drm_mode_config_funcs amdgpu_dm_mode_funcs = {
	.fb_create = amdgpu_display_user_framebuffer_create,
	.get_format_info = amdgpu_dm_plane_get_format_info,
	.atomic_check = amdgpu_dm_atomic_check,
	.atomic_commit = drm_atomic_helper_commit,
};

static struct drm_mode_config_helper_funcs amdgpu_dm_mode_config_helperfuncs = {
	.atomic_commit_tail = amdgpu_dm_atomic_commit_tail,
	.atomic_commit_setup = drm_dp_mst_atomic_setup_commit,
};

static void update_connector_ext_caps(struct amdgpu_dm_connector *aconnector)
{
	struct amdgpu_dm_backlight_caps *caps;
	struct drm_connector *conn_base;
	struct amdgpu_device *adev;
	struct drm_luminance_range_info *luminance_range;

	if (aconnector->bl_idx == -1 ||
	    aconnector->dc_link->connector_signal != SIGNAL_TYPE_EDP)
		return;

	conn_base = &aconnector->base;
	adev = drm_to_adev(conn_base->dev);

	caps = &adev->dm.backlight_caps[aconnector->bl_idx];
	caps->ext_caps = &aconnector->dc_link->dpcd_sink_ext_caps;
	caps->aux_support = false;

	if (caps->ext_caps->bits.oled == 1
	    /*
	     * ||
	     * caps->ext_caps->bits.sdr_aux_backlight_control == 1 ||
	     * caps->ext_caps->bits.hdr_aux_backlight_control == 1
	     */)
		caps->aux_support = true;

	if (amdgpu_backlight == 0)
		caps->aux_support = false;
	else if (amdgpu_backlight == 1)
		caps->aux_support = true;

	luminance_range = &conn_base->display_info.luminance_range;

	if (luminance_range->max_luminance) {
		caps->aux_min_input_signal = luminance_range->min_luminance;
		caps->aux_max_input_signal = luminance_range->max_luminance;
	} else {
		caps->aux_min_input_signal = 0;
		caps->aux_max_input_signal = 512;
	}
}

void amdgpu_dm_update_connector_after_detect(
		struct amdgpu_dm_connector *aconnector)
{
	struct drm_connector *connector = &aconnector->base;
	struct drm_device *dev = connector->dev;
	struct dc_sink *sink;

	/* MST handled by drm_mst framework */
	if (aconnector->mst_mgr.mst_state == true)
		return;

	sink = aconnector->dc_link->local_sink;
	if (sink)
		dc_sink_retain(sink);

	/*
	 * Edid mgmt connector gets first update only in mode_valid hook and then
	 * the connector sink is set to either fake or physical sink depends on link status.
	 * Skip if already done during boot.
	 */
	if (aconnector->base.force != DRM_FORCE_UNSPECIFIED
			&& aconnector->dc_em_sink) {

		/*
		 * For S3 resume with headless use eml_sink to fake stream
		 * because on resume connector->sink is set to NULL
		 */
		mutex_lock(&dev->mode_config.mutex);

		if (sink) {
			if (aconnector->dc_sink) {
				amdgpu_dm_update_freesync_caps(connector, NULL);
				/*
				 * retain and release below are used to
				 * bump up refcount for sink because the link doesn't point
				 * to it anymore after disconnect, so on next crtc to connector
				 * reshuffle by UMD we will get into unwanted dc_sink release
				 */
				dc_sink_release(aconnector->dc_sink);
			}
			aconnector->dc_sink = sink;
			dc_sink_retain(aconnector->dc_sink);
			amdgpu_dm_update_freesync_caps(connector,
					aconnector->edid);
		} else {
			amdgpu_dm_update_freesync_caps(connector, NULL);
			if (!aconnector->dc_sink) {
				aconnector->dc_sink = aconnector->dc_em_sink;
				dc_sink_retain(aconnector->dc_sink);
			}
		}

		mutex_unlock(&dev->mode_config.mutex);

		if (sink)
			dc_sink_release(sink);
		return;
	}

	/*
	 * TODO: temporary guard to look for proper fix
	 * if this sink is MST sink, we should not do anything
	 */
	if (sink && sink->sink_signal == SIGNAL_TYPE_DISPLAY_PORT_MST) {
		dc_sink_release(sink);
		return;
	}

	if (aconnector->dc_sink == sink) {
		/*
		 * We got a DP short pulse (Link Loss, DP CTS, etc...).
		 * Do nothing!!
		 */
		DRM_DEBUG_DRIVER("DCHPD: connector_id=%d: dc_sink didn't change.\n",
				aconnector->connector_id);
		if (sink)
			dc_sink_release(sink);
		return;
	}

	DRM_DEBUG_DRIVER("DCHPD: connector_id=%d: Old sink=%p New sink=%p\n",
		aconnector->connector_id, aconnector->dc_sink, sink);

	mutex_lock(&dev->mode_config.mutex);

	/*
	 * 1. Update status of the drm connector
	 * 2. Send an event and let userspace tell us what to do
	 */
	if (sink) {
		/*
		 * TODO: check if we still need the S3 mode update workaround.
		 * If yes, put it here.
		 */
		if (aconnector->dc_sink) {
			amdgpu_dm_update_freesync_caps(connector, NULL);
			dc_sink_release(aconnector->dc_sink);
		}

		aconnector->dc_sink = sink;
		dc_sink_retain(aconnector->dc_sink);
		if (sink->dc_edid.length == 0) {
			aconnector->edid = NULL;
			if (aconnector->dc_link->aux_mode) {
				drm_dp_cec_unset_edid(
					&aconnector->dm_dp_aux.aux);
			}
		} else {
			aconnector->edid =
				(struct edid *)sink->dc_edid.raw_edid;

			if (aconnector->dc_link->aux_mode)
				drm_dp_cec_set_edid(&aconnector->dm_dp_aux.aux,
						    aconnector->edid);
		}

		if (!aconnector->timing_requested) {
			aconnector->timing_requested =
				kzalloc(sizeof(struct dc_crtc_timing), GFP_KERNEL);
			if (!aconnector->timing_requested)
				drm_err(dev,
					"failed to create aconnector->requested_timing\n");
		}

		drm_connector_update_edid_property(connector, aconnector->edid);
		amdgpu_dm_update_freesync_caps(connector, aconnector->edid);
		update_connector_ext_caps(aconnector);
	} else {
		drm_dp_cec_unset_edid(&aconnector->dm_dp_aux.aux);
		amdgpu_dm_update_freesync_caps(connector, NULL);
		drm_connector_update_edid_property(connector, NULL);
		aconnector->num_modes = 0;
		dc_sink_release(aconnector->dc_sink);
		aconnector->dc_sink = NULL;
		aconnector->edid = NULL;
		kfree(aconnector->timing_requested);
		aconnector->timing_requested = NULL;
		/* Set CP to DESIRED if it was ENABLED, so we can re-enable it again on hotplug */
		if (connector->state->content_protection == DRM_MODE_CONTENT_PROTECTION_ENABLED)
			connector->state->content_protection = DRM_MODE_CONTENT_PROTECTION_DESIRED;
	}

	mutex_unlock(&dev->mode_config.mutex);

	update_subconnector_property(aconnector);

	if (sink)
		dc_sink_release(sink);
}

static void handle_hpd_irq_helper(struct amdgpu_dm_connector *aconnector)
{
	struct drm_connector *connector = &aconnector->base;
	struct drm_device *dev = connector->dev;
	enum dc_connection_type new_connection_type = dc_connection_none;
	struct amdgpu_device *adev = drm_to_adev(dev);
	struct dm_connector_state *dm_con_state = to_dm_connector_state(connector->state);
	bool ret = false;

	if (adev->dm.disable_hpd_irq)
		return;

	/*
	 * In case of failure or MST no need to update connector status or notify the OS
	 * since (for MST case) MST does this in its own context.
	 */
	mutex_lock(&aconnector->hpd_lock);

	if (adev->dm.hdcp_workqueue) {
		hdcp_reset_display(adev->dm.hdcp_workqueue, aconnector->dc_link->link_index);
		dm_con_state->update_hdcp = true;
	}
	if (aconnector->fake_enable)
		aconnector->fake_enable = false;

	aconnector->timing_changed = false;

	if (!dc_link_detect_connection_type(aconnector->dc_link, &new_connection_type))
		DRM_ERROR("KMS: Failed to detect connector\n");

	if (aconnector->base.force && new_connection_type == dc_connection_none) {
		emulated_link_detect(aconnector->dc_link);

		drm_modeset_lock_all(dev);
		dm_restore_drm_connector_state(dev, connector);
		drm_modeset_unlock_all(dev);

		if (aconnector->base.force == DRM_FORCE_UNSPECIFIED)
			drm_kms_helper_connector_hotplug_event(connector);
	} else {
		mutex_lock(&adev->dm.dc_lock);
		ret = dc_link_detect(aconnector->dc_link, DETECT_REASON_HPD);
		mutex_unlock(&adev->dm.dc_lock);
		if (ret) {
			amdgpu_dm_update_connector_after_detect(aconnector);

			drm_modeset_lock_all(dev);
			dm_restore_drm_connector_state(dev, connector);
			drm_modeset_unlock_all(dev);

			if (aconnector->base.force == DRM_FORCE_UNSPECIFIED)
				drm_kms_helper_connector_hotplug_event(connector);
		}
	}
	mutex_unlock(&aconnector->hpd_lock);

}

static void handle_hpd_irq(void *param)
{
	struct amdgpu_dm_connector *aconnector = (struct amdgpu_dm_connector *)param;

	handle_hpd_irq_helper(aconnector);

}

static void schedule_hpd_rx_offload_work(struct hpd_rx_irq_offload_work_queue *offload_wq,
							union hpd_irq_data hpd_irq_data)
{
	struct hpd_rx_irq_offload_work *offload_work =
				kzalloc(sizeof(*offload_work), GFP_KERNEL);

	if (!offload_work) {
		DRM_ERROR("Failed to allocate hpd_rx_irq_offload_work.\n");
		return;
	}

	INIT_WORK(&offload_work->work, dm_handle_hpd_rx_offload_work);
	offload_work->data = hpd_irq_data;
	offload_work->offload_wq = offload_wq;

	queue_work(offload_wq->wq, &offload_work->work);
	DRM_DEBUG_KMS("queue work to handle hpd_rx offload work");
}

static void handle_hpd_rx_irq(void *param)
{
	struct amdgpu_dm_connector *aconnector = (struct amdgpu_dm_connector *)param;
	struct drm_connector *connector = &aconnector->base;
	struct drm_device *dev = connector->dev;
	struct dc_link *dc_link = aconnector->dc_link;
	bool is_mst_root_connector = aconnector->mst_mgr.mst_state;
	bool result = false;
	enum dc_connection_type new_connection_type = dc_connection_none;
	struct amdgpu_device *adev = drm_to_adev(dev);
	union hpd_irq_data hpd_irq_data;
	bool link_loss = false;
	bool has_left_work = false;
	int idx = dc_link->link_index;
	struct hpd_rx_irq_offload_work_queue *offload_wq = &adev->dm.hpd_rx_offload_wq[idx];

	memset(&hpd_irq_data, 0, sizeof(hpd_irq_data));

	if (adev->dm.disable_hpd_irq)
		return;

	/*
	 * TODO:Temporary add mutex to protect hpd interrupt not have a gpio
	 * conflict, after implement i2c helper, this mutex should be
	 * retired.
	 */
	mutex_lock(&aconnector->hpd_lock);

	result = dc_link_handle_hpd_rx_irq(dc_link, &hpd_irq_data,
						&link_loss, true, &has_left_work);

	if (!has_left_work)
		goto out;

	if (hpd_irq_data.bytes.device_service_irq.bits.AUTOMATED_TEST) {
		schedule_hpd_rx_offload_work(offload_wq, hpd_irq_data);
		goto out;
	}

	if (dc_link_dp_allow_hpd_rx_irq(dc_link)) {
		if (hpd_irq_data.bytes.device_service_irq.bits.UP_REQ_MSG_RDY ||
			hpd_irq_data.bytes.device_service_irq.bits.DOWN_REP_MSG_RDY) {
			bool skip = false;

			/*
			 * DOWN_REP_MSG_RDY is also handled by polling method
			 * mgr->cbs->poll_hpd_irq()
			 */
			spin_lock(&offload_wq->offload_lock);
			skip = offload_wq->is_handling_mst_msg_rdy_event;

			if (!skip)
				offload_wq->is_handling_mst_msg_rdy_event = true;

			spin_unlock(&offload_wq->offload_lock);

			if (!skip)
				schedule_hpd_rx_offload_work(offload_wq, hpd_irq_data);

			goto out;
		}

		if (link_loss) {
			bool skip = false;

			spin_lock(&offload_wq->offload_lock);
			skip = offload_wq->is_handling_link_loss;

			if (!skip)
				offload_wq->is_handling_link_loss = true;

			spin_unlock(&offload_wq->offload_lock);

			if (!skip)
				schedule_hpd_rx_offload_work(offload_wq, hpd_irq_data);

			goto out;
		}
	}

out:
	if (result && !is_mst_root_connector) {
		/* Downstream Port status changed. */
		if (!dc_link_detect_connection_type(dc_link, &new_connection_type))
			DRM_ERROR("KMS: Failed to detect connector\n");

		if (aconnector->base.force && new_connection_type == dc_connection_none) {
			emulated_link_detect(dc_link);

			if (aconnector->fake_enable)
				aconnector->fake_enable = false;

			amdgpu_dm_update_connector_after_detect(aconnector);


			drm_modeset_lock_all(dev);
			dm_restore_drm_connector_state(dev, connector);
			drm_modeset_unlock_all(dev);

			drm_kms_helper_connector_hotplug_event(connector);
		} else {
			bool ret = false;

			mutex_lock(&adev->dm.dc_lock);
			ret = dc_link_detect(dc_link, DETECT_REASON_HPDRX);
			mutex_unlock(&adev->dm.dc_lock);

			if (ret) {
				if (aconnector->fake_enable)
					aconnector->fake_enable = false;

				amdgpu_dm_update_connector_after_detect(aconnector);

				drm_modeset_lock_all(dev);
				dm_restore_drm_connector_state(dev, connector);
				drm_modeset_unlock_all(dev);

				drm_kms_helper_connector_hotplug_event(connector);
			}
		}
	}
	if (hpd_irq_data.bytes.device_service_irq.bits.CP_IRQ) {
		if (adev->dm.hdcp_workqueue)
			hdcp_handle_cpirq(adev->dm.hdcp_workqueue,  aconnector->base.index);
	}

	if (dc_link->type != dc_connection_mst_branch)
		drm_dp_cec_irq(&aconnector->dm_dp_aux.aux);

	mutex_unlock(&aconnector->hpd_lock);
}

static void register_hpd_handlers(struct amdgpu_device *adev)
{
	struct drm_device *dev = adev_to_drm(adev);
	struct drm_connector *connector;
	struct amdgpu_dm_connector *aconnector;
	const struct dc_link *dc_link;
	struct dc_interrupt_params int_params = {0};

	int_params.requested_polarity = INTERRUPT_POLARITY_DEFAULT;
	int_params.current_polarity = INTERRUPT_POLARITY_DEFAULT;

	list_for_each_entry(connector,
			&dev->mode_config.connector_list, head)	{

		aconnector = to_amdgpu_dm_connector(connector);
		dc_link = aconnector->dc_link;

		if (dc_link->irq_source_hpd != DC_IRQ_SOURCE_INVALID) {
			int_params.int_context = INTERRUPT_LOW_IRQ_CONTEXT;
			int_params.irq_source = dc_link->irq_source_hpd;

			amdgpu_dm_irq_register_interrupt(adev, &int_params,
					handle_hpd_irq,
					(void *) aconnector);
		}

		if (dc_link->irq_source_hpd_rx != DC_IRQ_SOURCE_INVALID) {

			/* Also register for DP short pulse (hpd_rx). */
			int_params.int_context = INTERRUPT_LOW_IRQ_CONTEXT;
			int_params.irq_source =	dc_link->irq_source_hpd_rx;

			amdgpu_dm_irq_register_interrupt(adev, &int_params,
					handle_hpd_rx_irq,
					(void *) aconnector);
		}

		if (adev->dm.hpd_rx_offload_wq)
			adev->dm.hpd_rx_offload_wq[connector->index].aconnector =
				aconnector;
	}
}

#if defined(CONFIG_DRM_AMD_DC_SI)
/* Register IRQ sources and initialize IRQ callbacks */
static int dce60_register_irq_handlers(struct amdgpu_device *adev)
{
	struct dc *dc = adev->dm.dc;
	struct common_irq_params *c_irq_params;
	struct dc_interrupt_params int_params = {0};
	int r;
	int i;
	unsigned int client_id = AMDGPU_IRQ_CLIENTID_LEGACY;

	int_params.requested_polarity = INTERRUPT_POLARITY_DEFAULT;
	int_params.current_polarity = INTERRUPT_POLARITY_DEFAULT;

	/*
	 * Actions of amdgpu_irq_add_id():
	 * 1. Register a set() function with base driver.
	 *    Base driver will call set() function to enable/disable an
	 *    interrupt in DC hardware.
	 * 2. Register amdgpu_dm_irq_handler().
	 *    Base driver will call amdgpu_dm_irq_handler() for ALL interrupts
	 *    coming from DC hardware.
	 *    amdgpu_dm_irq_handler() will re-direct the interrupt to DC
	 *    for acknowledging and handling.
	 */

	/* Use VBLANK interrupt */
	for (i = 0; i < adev->mode_info.num_crtc; i++) {
		r = amdgpu_irq_add_id(adev, client_id, i + 1, &adev->crtc_irq);
		if (r) {
			DRM_ERROR("Failed to add crtc irq id!\n");
			return r;
		}

		int_params.int_context = INTERRUPT_HIGH_IRQ_CONTEXT;
		int_params.irq_source =
			dc_interrupt_to_irq_source(dc, i + 1, 0);

		c_irq_params = &adev->dm.vblank_params[int_params.irq_source - DC_IRQ_SOURCE_VBLANK1];

		c_irq_params->adev = adev;
		c_irq_params->irq_src = int_params.irq_source;

		amdgpu_dm_irq_register_interrupt(adev, &int_params,
				dm_crtc_high_irq, c_irq_params);
	}

	/* Use GRPH_PFLIP interrupt */
	for (i = VISLANDS30_IV_SRCID_D1_GRPH_PFLIP;
			i <= VISLANDS30_IV_SRCID_D6_GRPH_PFLIP; i += 2) {
		r = amdgpu_irq_add_id(adev, client_id, i, &adev->pageflip_irq);
		if (r) {
			DRM_ERROR("Failed to add page flip irq id!\n");
			return r;
		}

		int_params.int_context = INTERRUPT_HIGH_IRQ_CONTEXT;
		int_params.irq_source =
			dc_interrupt_to_irq_source(dc, i, 0);

		c_irq_params = &adev->dm.pflip_params[int_params.irq_source - DC_IRQ_SOURCE_PFLIP_FIRST];

		c_irq_params->adev = adev;
		c_irq_params->irq_src = int_params.irq_source;

		amdgpu_dm_irq_register_interrupt(adev, &int_params,
				dm_pflip_high_irq, c_irq_params);

	}

	/* HPD */
	r = amdgpu_irq_add_id(adev, client_id,
			VISLANDS30_IV_SRCID_HOTPLUG_DETECT_A, &adev->hpd_irq);
	if (r) {
		DRM_ERROR("Failed to add hpd irq id!\n");
		return r;
	}

	register_hpd_handlers(adev);

	return 0;
}
#endif

/* Register IRQ sources and initialize IRQ callbacks */
static int dce110_register_irq_handlers(struct amdgpu_device *adev)
{
	struct dc *dc = adev->dm.dc;
	struct common_irq_params *c_irq_params;
	struct dc_interrupt_params int_params = {0};
	int r;
	int i;
	unsigned int client_id = AMDGPU_IRQ_CLIENTID_LEGACY;

	if (adev->family >= AMDGPU_FAMILY_AI)
		client_id = SOC15_IH_CLIENTID_DCE;

	int_params.requested_polarity = INTERRUPT_POLARITY_DEFAULT;
	int_params.current_polarity = INTERRUPT_POLARITY_DEFAULT;

	/*
	 * Actions of amdgpu_irq_add_id():
	 * 1. Register a set() function with base driver.
	 *    Base driver will call set() function to enable/disable an
	 *    interrupt in DC hardware.
	 * 2. Register amdgpu_dm_irq_handler().
	 *    Base driver will call amdgpu_dm_irq_handler() for ALL interrupts
	 *    coming from DC hardware.
	 *    amdgpu_dm_irq_handler() will re-direct the interrupt to DC
	 *    for acknowledging and handling.
	 */

	/* Use VBLANK interrupt */
	for (i = VISLANDS30_IV_SRCID_D1_VERTICAL_INTERRUPT0; i <= VISLANDS30_IV_SRCID_D6_VERTICAL_INTERRUPT0; i++) {
		r = amdgpu_irq_add_id(adev, client_id, i, &adev->crtc_irq);
		if (r) {
			DRM_ERROR("Failed to add crtc irq id!\n");
			return r;
		}

		int_params.int_context = INTERRUPT_HIGH_IRQ_CONTEXT;
		int_params.irq_source =
			dc_interrupt_to_irq_source(dc, i, 0);

		c_irq_params = &adev->dm.vblank_params[int_params.irq_source - DC_IRQ_SOURCE_VBLANK1];

		c_irq_params->adev = adev;
		c_irq_params->irq_src = int_params.irq_source;

		amdgpu_dm_irq_register_interrupt(adev, &int_params,
				dm_crtc_high_irq, c_irq_params);
	}

	/* Use VUPDATE interrupt */
	for (i = VISLANDS30_IV_SRCID_D1_V_UPDATE_INT; i <= VISLANDS30_IV_SRCID_D6_V_UPDATE_INT; i += 2) {
		r = amdgpu_irq_add_id(adev, client_id, i, &adev->vupdate_irq);
		if (r) {
			DRM_ERROR("Failed to add vupdate irq id!\n");
			return r;
		}

		int_params.int_context = INTERRUPT_HIGH_IRQ_CONTEXT;
		int_params.irq_source =
			dc_interrupt_to_irq_source(dc, i, 0);

		c_irq_params = &adev->dm.vupdate_params[int_params.irq_source - DC_IRQ_SOURCE_VUPDATE1];

		c_irq_params->adev = adev;
		c_irq_params->irq_src = int_params.irq_source;

		amdgpu_dm_irq_register_interrupt(adev, &int_params,
				dm_vupdate_high_irq, c_irq_params);
	}

	/* Use GRPH_PFLIP interrupt */
	for (i = VISLANDS30_IV_SRCID_D1_GRPH_PFLIP;
			i <= VISLANDS30_IV_SRCID_D6_GRPH_PFLIP; i += 2) {
		r = amdgpu_irq_add_id(adev, client_id, i, &adev->pageflip_irq);
		if (r) {
			DRM_ERROR("Failed to add page flip irq id!\n");
			return r;
		}

		int_params.int_context = INTERRUPT_HIGH_IRQ_CONTEXT;
		int_params.irq_source =
			dc_interrupt_to_irq_source(dc, i, 0);

		c_irq_params = &adev->dm.pflip_params[int_params.irq_source - DC_IRQ_SOURCE_PFLIP_FIRST];

		c_irq_params->adev = adev;
		c_irq_params->irq_src = int_params.irq_source;

		amdgpu_dm_irq_register_interrupt(adev, &int_params,
				dm_pflip_high_irq, c_irq_params);

	}

	/* HPD */
	r = amdgpu_irq_add_id(adev, client_id,
			VISLANDS30_IV_SRCID_HOTPLUG_DETECT_A, &adev->hpd_irq);
	if (r) {
		DRM_ERROR("Failed to add hpd irq id!\n");
		return r;
	}

	register_hpd_handlers(adev);

	return 0;
}

/* Register IRQ sources and initialize IRQ callbacks */
static int dcn10_register_irq_handlers(struct amdgpu_device *adev)
{
	struct dc *dc = adev->dm.dc;
	struct common_irq_params *c_irq_params;
	struct dc_interrupt_params int_params = {0};
	int r;
	int i;
#if defined(CONFIG_DRM_AMD_SECURE_DISPLAY)
	static const unsigned int vrtl_int_srcid[] = {
		DCN_1_0__SRCID__OTG1_VERTICAL_INTERRUPT0_CONTROL,
		DCN_1_0__SRCID__OTG2_VERTICAL_INTERRUPT0_CONTROL,
		DCN_1_0__SRCID__OTG3_VERTICAL_INTERRUPT0_CONTROL,
		DCN_1_0__SRCID__OTG4_VERTICAL_INTERRUPT0_CONTROL,
		DCN_1_0__SRCID__OTG5_VERTICAL_INTERRUPT0_CONTROL,
		DCN_1_0__SRCID__OTG6_VERTICAL_INTERRUPT0_CONTROL
	};
#endif

	int_params.requested_polarity = INTERRUPT_POLARITY_DEFAULT;
	int_params.current_polarity = INTERRUPT_POLARITY_DEFAULT;

	/*
	 * Actions of amdgpu_irq_add_id():
	 * 1. Register a set() function with base driver.
	 *    Base driver will call set() function to enable/disable an
	 *    interrupt in DC hardware.
	 * 2. Register amdgpu_dm_irq_handler().
	 *    Base driver will call amdgpu_dm_irq_handler() for ALL interrupts
	 *    coming from DC hardware.
	 *    amdgpu_dm_irq_handler() will re-direct the interrupt to DC
	 *    for acknowledging and handling.
	 */

	/* Use VSTARTUP interrupt */
	for (i = DCN_1_0__SRCID__DC_D1_OTG_VSTARTUP;
			i <= DCN_1_0__SRCID__DC_D1_OTG_VSTARTUP + adev->mode_info.num_crtc - 1;
			i++) {
		r = amdgpu_irq_add_id(adev, SOC15_IH_CLIENTID_DCE, i, &adev->crtc_irq);

		if (r) {
			DRM_ERROR("Failed to add crtc irq id!\n");
			return r;
		}

		int_params.int_context = INTERRUPT_HIGH_IRQ_CONTEXT;
		int_params.irq_source =
			dc_interrupt_to_irq_source(dc, i, 0);

		c_irq_params = &adev->dm.vblank_params[int_params.irq_source - DC_IRQ_SOURCE_VBLANK1];

		c_irq_params->adev = adev;
		c_irq_params->irq_src = int_params.irq_source;

		amdgpu_dm_irq_register_interrupt(
			adev, &int_params, dm_crtc_high_irq, c_irq_params);
	}

	/* Use otg vertical line interrupt */
#if defined(CONFIG_DRM_AMD_SECURE_DISPLAY)
	for (i = 0; i <= adev->mode_info.num_crtc - 1; i++) {
		r = amdgpu_irq_add_id(adev, SOC15_IH_CLIENTID_DCE,
				vrtl_int_srcid[i], &adev->vline0_irq);

		if (r) {
			DRM_ERROR("Failed to add vline0 irq id!\n");
			return r;
		}

		int_params.int_context = INTERRUPT_HIGH_IRQ_CONTEXT;
		int_params.irq_source =
			dc_interrupt_to_irq_source(dc, vrtl_int_srcid[i], 0);

		if (int_params.irq_source == DC_IRQ_SOURCE_INVALID) {
			DRM_ERROR("Failed to register vline0 irq %d!\n", vrtl_int_srcid[i]);
			break;
		}

		c_irq_params = &adev->dm.vline0_params[int_params.irq_source
					- DC_IRQ_SOURCE_DC1_VLINE0];

		c_irq_params->adev = adev;
		c_irq_params->irq_src = int_params.irq_source;

		amdgpu_dm_irq_register_interrupt(adev, &int_params,
				dm_dcn_vertical_interrupt0_high_irq, c_irq_params);
	}
#endif

	/* Use VUPDATE_NO_LOCK interrupt on DCN, which seems to correspond to
	 * the regular VUPDATE interrupt on DCE. We want DC_IRQ_SOURCE_VUPDATEx
	 * to trigger at end of each vblank, regardless of state of the lock,
	 * matching DCE behaviour.
	 */
	for (i = DCN_1_0__SRCID__OTG0_IHC_V_UPDATE_NO_LOCK_INTERRUPT;
	     i <= DCN_1_0__SRCID__OTG0_IHC_V_UPDATE_NO_LOCK_INTERRUPT + adev->mode_info.num_crtc - 1;
	     i++) {
		r = amdgpu_irq_add_id(adev, SOC15_IH_CLIENTID_DCE, i, &adev->vupdate_irq);

		if (r) {
			DRM_ERROR("Failed to add vupdate irq id!\n");
			return r;
		}

		int_params.int_context = INTERRUPT_HIGH_IRQ_CONTEXT;
		int_params.irq_source =
			dc_interrupt_to_irq_source(dc, i, 0);

		c_irq_params = &adev->dm.vupdate_params[int_params.irq_source - DC_IRQ_SOURCE_VUPDATE1];

		c_irq_params->adev = adev;
		c_irq_params->irq_src = int_params.irq_source;

		amdgpu_dm_irq_register_interrupt(adev, &int_params,
				dm_vupdate_high_irq, c_irq_params);
	}

	/* Use GRPH_PFLIP interrupt */
	for (i = DCN_1_0__SRCID__HUBP0_FLIP_INTERRUPT;
			i <= DCN_1_0__SRCID__HUBP0_FLIP_INTERRUPT + dc->caps.max_otg_num - 1;
			i++) {
		r = amdgpu_irq_add_id(adev, SOC15_IH_CLIENTID_DCE, i, &adev->pageflip_irq);
		if (r) {
			DRM_ERROR("Failed to add page flip irq id!\n");
			return r;
		}

		int_params.int_context = INTERRUPT_HIGH_IRQ_CONTEXT;
		int_params.irq_source =
			dc_interrupt_to_irq_source(dc, i, 0);

		c_irq_params = &adev->dm.pflip_params[int_params.irq_source - DC_IRQ_SOURCE_PFLIP_FIRST];

		c_irq_params->adev = adev;
		c_irq_params->irq_src = int_params.irq_source;

		amdgpu_dm_irq_register_interrupt(adev, &int_params,
				dm_pflip_high_irq, c_irq_params);

	}

	/* HPD */
	r = amdgpu_irq_add_id(adev, SOC15_IH_CLIENTID_DCE, DCN_1_0__SRCID__DC_HPD1_INT,
			&adev->hpd_irq);
	if (r) {
		DRM_ERROR("Failed to add hpd irq id!\n");
		return r;
	}

	register_hpd_handlers(adev);

	return 0;
}
/* Register Outbox IRQ sources and initialize IRQ callbacks */
static int register_outbox_irq_handlers(struct amdgpu_device *adev)
{
	struct dc *dc = adev->dm.dc;
	struct common_irq_params *c_irq_params;
	struct dc_interrupt_params int_params = {0};
	int r, i;

	int_params.requested_polarity = INTERRUPT_POLARITY_DEFAULT;
	int_params.current_polarity = INTERRUPT_POLARITY_DEFAULT;

	r = amdgpu_irq_add_id(adev, SOC15_IH_CLIENTID_DCE, DCN_1_0__SRCID__DMCUB_OUTBOX_LOW_PRIORITY_READY_INT,
			&adev->dmub_outbox_irq);
	if (r) {
		DRM_ERROR("Failed to add outbox irq id!\n");
		return r;
	}

	if (dc->ctx->dmub_srv) {
		i = DCN_1_0__SRCID__DMCUB_OUTBOX_LOW_PRIORITY_READY_INT;
		int_params.int_context = INTERRUPT_LOW_IRQ_CONTEXT;
		int_params.irq_source =
		dc_interrupt_to_irq_source(dc, i, 0);

		c_irq_params = &adev->dm.dmub_outbox_params[0];

		c_irq_params->adev = adev;
		c_irq_params->irq_src = int_params.irq_source;

		amdgpu_dm_irq_register_interrupt(adev, &int_params,
				dm_dmub_outbox1_low_irq, c_irq_params);
	}

	return 0;
}

/*
 * Acquires the lock for the atomic state object and returns
 * the new atomic state.
 *
 * This should only be called during atomic check.
 */
int dm_atomic_get_state(struct drm_atomic_state *state,
			struct dm_atomic_state **dm_state)
{
	struct drm_device *dev = state->dev;
	struct amdgpu_device *adev = drm_to_adev(dev);
	struct amdgpu_display_manager *dm = &adev->dm;
	struct drm_private_state *priv_state;

	if (*dm_state)
		return 0;

	priv_state = drm_atomic_get_private_obj_state(state, &dm->atomic_obj);
	if (IS_ERR(priv_state))
		return PTR_ERR(priv_state);

	*dm_state = to_dm_atomic_state(priv_state);

	return 0;
}

static struct dm_atomic_state *
dm_atomic_get_new_state(struct drm_atomic_state *state)
{
	struct drm_device *dev = state->dev;
	struct amdgpu_device *adev = drm_to_adev(dev);
	struct amdgpu_display_manager *dm = &adev->dm;
	struct drm_private_obj *obj;
	struct drm_private_state *new_obj_state;
	int i;

	for_each_new_private_obj_in_state(state, obj, new_obj_state, i) {
		if (obj->funcs == dm->atomic_obj.funcs)
			return to_dm_atomic_state(new_obj_state);
	}

	return NULL;
}

static struct drm_private_state *
dm_atomic_duplicate_state(struct drm_private_obj *obj)
{
	struct dm_atomic_state *old_state, *new_state;

	new_state = kzalloc(sizeof(*new_state), GFP_KERNEL);
	if (!new_state)
		return NULL;

	__drm_atomic_helper_private_obj_duplicate_state(obj, &new_state->base);

	old_state = to_dm_atomic_state(obj->state);

	if (old_state && old_state->context)
		new_state->context = dc_copy_state(old_state->context);

	if (!new_state->context) {
		kfree(new_state);
		return NULL;
	}

	return &new_state->base;
}

static void dm_atomic_destroy_state(struct drm_private_obj *obj,
				    struct drm_private_state *state)
{
	struct dm_atomic_state *dm_state = to_dm_atomic_state(state);

	if (dm_state && dm_state->context)
		dc_release_state(dm_state->context);

	kfree(dm_state);
}

static struct drm_private_state_funcs dm_atomic_state_funcs = {
	.atomic_duplicate_state = dm_atomic_duplicate_state,
	.atomic_destroy_state = dm_atomic_destroy_state,
};

static int amdgpu_dm_mode_config_init(struct amdgpu_device *adev)
{
	struct dm_atomic_state *state;
	int r;

	adev->mode_info.mode_config_initialized = true;

	adev_to_drm(adev)->mode_config.funcs = (void *)&amdgpu_dm_mode_funcs;
	adev_to_drm(adev)->mode_config.helper_private = &amdgpu_dm_mode_config_helperfuncs;

	adev_to_drm(adev)->mode_config.max_width = 16384;
	adev_to_drm(adev)->mode_config.max_height = 16384;

	adev_to_drm(adev)->mode_config.preferred_depth = 24;
	if (adev->asic_type == CHIP_HAWAII)
		/* disable prefer shadow for now due to hibernation issues */
		adev_to_drm(adev)->mode_config.prefer_shadow = 0;
	else
		adev_to_drm(adev)->mode_config.prefer_shadow = 1;
	/* indicates support for immediate flip */
	adev_to_drm(adev)->mode_config.async_page_flip = true;

	state = kzalloc(sizeof(*state), GFP_KERNEL);
	if (!state)
		return -ENOMEM;

	state->context = dc_create_state(adev->dm.dc);
	if (!state->context) {
		kfree(state);
		return -ENOMEM;
	}

	dc_resource_state_copy_construct_current(adev->dm.dc, state->context);

	drm_atomic_private_obj_init(adev_to_drm(adev),
				    &adev->dm.atomic_obj,
				    &state->base,
				    &dm_atomic_state_funcs);

	r = amdgpu_display_modeset_create_props(adev);
	if (r) {
		dc_release_state(state->context);
		kfree(state);
		return r;
	}

	r = amdgpu_dm_audio_init(adev);
	if (r) {
		dc_release_state(state->context);
		kfree(state);
		return r;
	}

	return 0;
}

#define AMDGPU_DM_DEFAULT_MIN_BACKLIGHT 12
#define AMDGPU_DM_DEFAULT_MAX_BACKLIGHT 255
#define AUX_BL_DEFAULT_TRANSITION_TIME_MS 50

static void amdgpu_dm_update_backlight_caps(struct amdgpu_display_manager *dm,
					    int bl_idx)
{
#if defined(CONFIG_ACPI)
	struct amdgpu_dm_backlight_caps caps;

	memset(&caps, 0, sizeof(caps));

	if (dm->backlight_caps[bl_idx].caps_valid)
		return;

	amdgpu_acpi_get_backlight_caps(&caps);
	if (caps.caps_valid) {
		dm->backlight_caps[bl_idx].caps_valid = true;
		if (caps.aux_support)
			return;
		dm->backlight_caps[bl_idx].min_input_signal = caps.min_input_signal;
		dm->backlight_caps[bl_idx].max_input_signal = caps.max_input_signal;
	} else {
		dm->backlight_caps[bl_idx].min_input_signal =
				AMDGPU_DM_DEFAULT_MIN_BACKLIGHT;
		dm->backlight_caps[bl_idx].max_input_signal =
				AMDGPU_DM_DEFAULT_MAX_BACKLIGHT;
	}
#else
	if (dm->backlight_caps[bl_idx].aux_support)
		return;

	dm->backlight_caps[bl_idx].min_input_signal = AMDGPU_DM_DEFAULT_MIN_BACKLIGHT;
	dm->backlight_caps[bl_idx].max_input_signal = AMDGPU_DM_DEFAULT_MAX_BACKLIGHT;
#endif
}

static int get_brightness_range(const struct amdgpu_dm_backlight_caps *caps,
				unsigned int *min, unsigned int *max)
{
	if (!caps)
		return 0;

	if (caps->aux_support) {
		// Firmware limits are in nits, DC API wants millinits.
		*max = 1000 * caps->aux_max_input_signal;
		*min = 1000 * caps->aux_min_input_signal;
	} else {
		// Firmware limits are 8-bit, PWM control is 16-bit.
		*max = 0x101 * caps->max_input_signal;
		*min = 0x101 * caps->min_input_signal;
	}
	return 1;
}

static u32 convert_brightness_from_user(const struct amdgpu_dm_backlight_caps *caps,
					uint32_t brightness)
{
	unsigned int min, max;

	if (!get_brightness_range(caps, &min, &max))
		return brightness;

	// Rescale 0..255 to min..max
	return min + DIV_ROUND_CLOSEST((max - min) * brightness,
				       AMDGPU_MAX_BL_LEVEL);
}

static u32 convert_brightness_to_user(const struct amdgpu_dm_backlight_caps *caps,
				      uint32_t brightness)
{
	unsigned int min, max;

	if (!get_brightness_range(caps, &min, &max))
		return brightness;

	if (brightness < min)
		return 0;
	// Rescale min..max to 0..255
	return DIV_ROUND_CLOSEST(AMDGPU_MAX_BL_LEVEL * (brightness - min),
				 max - min);
}

static void amdgpu_dm_backlight_set_level(struct amdgpu_display_manager *dm,
					 int bl_idx,
					 u32 user_brightness)
{
	struct amdgpu_dm_backlight_caps caps;
	struct dc_link *link;
	u32 brightness;
	bool rc;

	amdgpu_dm_update_backlight_caps(dm, bl_idx);
	caps = dm->backlight_caps[bl_idx];

	dm->brightness[bl_idx] = user_brightness;
	/* update scratch register */
	if (bl_idx == 0)
		amdgpu_atombios_scratch_regs_set_backlight_level(dm->adev, dm->brightness[bl_idx]);
	brightness = convert_brightness_from_user(&caps, dm->brightness[bl_idx]);
	link = (struct dc_link *)dm->backlight_link[bl_idx];

	/* Change brightness based on AUX property */
	if (caps.aux_support) {
		rc = dc_link_set_backlight_level_nits(link, true, brightness,
						      AUX_BL_DEFAULT_TRANSITION_TIME_MS);
		if (!rc)
			DRM_DEBUG("DM: Failed to update backlight via AUX on eDP[%d]\n", bl_idx);
	} else {
		rc = dc_link_set_backlight_level(link, brightness, 0);
		if (!rc)
			DRM_DEBUG("DM: Failed to update backlight on eDP[%d]\n", bl_idx);
	}

	if (rc)
		dm->actual_brightness[bl_idx] = user_brightness;
}

static int amdgpu_dm_backlight_update_status(struct backlight_device *bd)
{
	struct amdgpu_display_manager *dm = bl_get_data(bd);
	int i;

	for (i = 0; i < dm->num_of_edps; i++) {
		if (bd == dm->backlight_dev[i])
			break;
	}
	if (i >= AMDGPU_DM_MAX_NUM_EDP)
		i = 0;
	amdgpu_dm_backlight_set_level(dm, i, bd->props.brightness);

	return 0;
}

static u32 amdgpu_dm_backlight_get_level(struct amdgpu_display_manager *dm,
					 int bl_idx)
{
	int ret;
	struct amdgpu_dm_backlight_caps caps;
	struct dc_link *link = (struct dc_link *)dm->backlight_link[bl_idx];

	amdgpu_dm_update_backlight_caps(dm, bl_idx);
	caps = dm->backlight_caps[bl_idx];

	if (caps.aux_support) {
		u32 avg, peak;
		bool rc;

		rc = dc_link_get_backlight_level_nits(link, &avg, &peak);
		if (!rc)
			return dm->brightness[bl_idx];
		return convert_brightness_to_user(&caps, avg);
	}

	ret = dc_link_get_backlight_level(link);

	if (ret == DC_ERROR_UNEXPECTED)
		return dm->brightness[bl_idx];

	return convert_brightness_to_user(&caps, ret);
}

static int amdgpu_dm_backlight_get_brightness(struct backlight_device *bd)
{
	struct amdgpu_display_manager *dm = bl_get_data(bd);
	int i;

	for (i = 0; i < dm->num_of_edps; i++) {
		if (bd == dm->backlight_dev[i])
			break;
	}
	if (i >= AMDGPU_DM_MAX_NUM_EDP)
		i = 0;
	return amdgpu_dm_backlight_get_level(dm, i);
}

static const struct backlight_ops amdgpu_dm_backlight_ops = {
	.options = BL_CORE_SUSPENDRESUME,
	.get_brightness = amdgpu_dm_backlight_get_brightness,
	.update_status	= amdgpu_dm_backlight_update_status,
};

static void
amdgpu_dm_register_backlight_device(struct amdgpu_dm_connector *aconnector)
{
	struct drm_device *drm = aconnector->base.dev;
	struct amdgpu_display_manager *dm = &drm_to_adev(drm)->dm;
	struct backlight_properties props = { 0 };
	char bl_name[16];

	if (aconnector->bl_idx == -1)
		return;

	if (!acpi_video_backlight_use_native()) {
		drm_info(drm, "Skipping amdgpu DM backlight registration\n");
		/* Try registering an ACPI video backlight device instead. */
		acpi_video_register_backlight();
		return;
	}

	props.max_brightness = AMDGPU_MAX_BL_LEVEL;
	props.brightness = AMDGPU_MAX_BL_LEVEL;
	props.type = BACKLIGHT_RAW;

	snprintf(bl_name, sizeof(bl_name), "amdgpu_bl%d",
		 drm->primary->index + aconnector->bl_idx);

	dm->backlight_dev[aconnector->bl_idx] =
		backlight_device_register(bl_name, aconnector->base.kdev, dm,
					  &amdgpu_dm_backlight_ops, &props);

	if (IS_ERR(dm->backlight_dev[aconnector->bl_idx])) {
		DRM_ERROR("DM: Backlight registration failed!\n");
		dm->backlight_dev[aconnector->bl_idx] = NULL;
	} else
		DRM_DEBUG_DRIVER("DM: Registered Backlight device: %s\n", bl_name);
}

static int initialize_plane(struct amdgpu_display_manager *dm,
			    struct amdgpu_mode_info *mode_info, int plane_id,
			    enum drm_plane_type plane_type,
			    const struct dc_plane_cap *plane_cap)
{
	struct drm_plane *plane;
	unsigned long possible_crtcs;
	int ret = 0;

	plane = kzalloc(sizeof(struct drm_plane), GFP_KERNEL);
	if (!plane) {
		DRM_ERROR("KMS: Failed to allocate plane\n");
		return -ENOMEM;
	}
	plane->type = plane_type;

	/*
	 * HACK: IGT tests expect that the primary plane for a CRTC
	 * can only have one possible CRTC. Only expose support for
	 * any CRTC if they're not going to be used as a primary plane
	 * for a CRTC - like overlay or underlay planes.
	 */
	possible_crtcs = 1 << plane_id;
	if (plane_id >= dm->dc->caps.max_streams)
		possible_crtcs = 0xff;

	ret = amdgpu_dm_plane_init(dm, plane, possible_crtcs, plane_cap);

	if (ret) {
		DRM_ERROR("KMS: Failed to initialize plane\n");
		kfree(plane);
		return ret;
	}

	if (mode_info)
		mode_info->planes[plane_id] = plane;

	return ret;
}


static void setup_backlight_device(struct amdgpu_display_manager *dm,
				   struct amdgpu_dm_connector *aconnector)
{
	struct dc_link *link = aconnector->dc_link;
	int bl_idx = dm->num_of_edps;

	if (!(link->connector_signal & (SIGNAL_TYPE_EDP | SIGNAL_TYPE_LVDS)) ||
	    link->type == dc_connection_none)
		return;

	if (dm->num_of_edps >= AMDGPU_DM_MAX_NUM_EDP) {
		drm_warn(adev_to_drm(dm->adev), "Too much eDP connections, skipping backlight setup for additional eDPs\n");
		return;
	}

	aconnector->bl_idx = bl_idx;

	amdgpu_dm_update_backlight_caps(dm, bl_idx);
	dm->brightness[bl_idx] = AMDGPU_MAX_BL_LEVEL;
	dm->backlight_link[bl_idx] = link;
	dm->num_of_edps++;

	update_connector_ext_caps(aconnector);
}

static void amdgpu_set_panel_orientation(struct drm_connector *connector);

/*
 * In this architecture, the association
 * connector -> encoder -> crtc
 * id not really requried. The crtc and connector will hold the
 * display_index as an abstraction to use with DAL component
 *
 * Returns 0 on success
 */
static int amdgpu_dm_initialize_drm_device(struct amdgpu_device *adev)
{
	struct amdgpu_display_manager *dm = &adev->dm;
	s32 i;
	struct amdgpu_dm_connector *aconnector = NULL;
	struct amdgpu_encoder *aencoder = NULL;
	struct amdgpu_mode_info *mode_info = &adev->mode_info;
	u32 link_cnt;
	s32 primary_planes;
	enum dc_connection_type new_connection_type = dc_connection_none;
	const struct dc_plane_cap *plane;
	bool psr_feature_enabled = false;
	bool replay_feature_enabled = false;
	int max_overlay = dm->dc->caps.max_slave_planes;

	dm->display_indexes_num = dm->dc->caps.max_streams;
	/* Update the actual used number of crtc */
	adev->mode_info.num_crtc = adev->dm.display_indexes_num;

	amdgpu_dm_set_irq_funcs(adev);

	link_cnt = dm->dc->caps.max_links;
	if (amdgpu_dm_mode_config_init(dm->adev)) {
		DRM_ERROR("DM: Failed to initialize mode config\n");
		return -EINVAL;
	}

	/* There is one primary plane per CRTC */
	primary_planes = dm->dc->caps.max_streams;
	ASSERT(primary_planes <= AMDGPU_MAX_PLANES);

	/*
	 * Initialize primary planes, implicit planes for legacy IOCTLS.
	 * Order is reversed to match iteration order in atomic check.
	 */
	for (i = (primary_planes - 1); i >= 0; i--) {
		plane = &dm->dc->caps.planes[i];

		if (initialize_plane(dm, mode_info, i,
				     DRM_PLANE_TYPE_PRIMARY, plane)) {
			DRM_ERROR("KMS: Failed to initialize primary plane\n");
			goto fail;
		}
	}

	/*
	 * Initialize overlay planes, index starting after primary planes.
	 * These planes have a higher DRM index than the primary planes since
	 * they should be considered as having a higher z-order.
	 * Order is reversed to match iteration order in atomic check.
	 *
	 * Only support DCN for now, and only expose one so we don't encourage
	 * userspace to use up all the pipes.
	 */
	for (i = 0; i < dm->dc->caps.max_planes; ++i) {
		struct dc_plane_cap *plane = &dm->dc->caps.planes[i];

		/* Do not create overlay if MPO disabled */
		if (amdgpu_dc_debug_mask & DC_DISABLE_MPO)
			break;

		if (plane->type != DC_PLANE_TYPE_DCN_UNIVERSAL)
			continue;

		if (!plane->pixel_format_support.argb8888)
			continue;

		if (max_overlay-- == 0)
			break;

		if (initialize_plane(dm, NULL, primary_planes + i,
				     DRM_PLANE_TYPE_OVERLAY, plane)) {
			DRM_ERROR("KMS: Failed to initialize overlay plane\n");
			goto fail;
		}
	}

	for (i = 0; i < dm->dc->caps.max_streams; i++)
		if (amdgpu_dm_crtc_init(dm, mode_info->planes[i], i)) {
			DRM_ERROR("KMS: Failed to initialize crtc\n");
			goto fail;
		}

	/* Use Outbox interrupt */
	switch (amdgpu_ip_version(adev, DCE_HWIP, 0)) {
	case IP_VERSION(3, 0, 0):
	case IP_VERSION(3, 1, 2):
	case IP_VERSION(3, 1, 3):
	case IP_VERSION(3, 1, 4):
	case IP_VERSION(3, 1, 5):
	case IP_VERSION(3, 1, 6):
	case IP_VERSION(3, 2, 0):
	case IP_VERSION(3, 2, 1):
	case IP_VERSION(2, 1, 0):
	case IP_VERSION(3, 5, 0):
		if (register_outbox_irq_handlers(dm->adev)) {
			DRM_ERROR("DM: Failed to initialize IRQ\n");
			goto fail;
		}
		break;
	default:
		DRM_DEBUG_KMS("Unsupported DCN IP version for outbox: 0x%X\n",
			      amdgpu_ip_version(adev, DCE_HWIP, 0));
	}

	/* Determine whether to enable PSR support by default. */
	if (!(amdgpu_dc_debug_mask & DC_DISABLE_PSR)) {
		switch (amdgpu_ip_version(adev, DCE_HWIP, 0)) {
		case IP_VERSION(3, 1, 2):
		case IP_VERSION(3, 1, 3):
		case IP_VERSION(3, 1, 4):
		case IP_VERSION(3, 1, 5):
		case IP_VERSION(3, 1, 6):
		case IP_VERSION(3, 2, 0):
		case IP_VERSION(3, 2, 1):
		case IP_VERSION(3, 5, 0):
			psr_feature_enabled = true;
			break;
		default:
			psr_feature_enabled = amdgpu_dc_feature_mask & DC_PSR_MASK;
			break;
		}
	}

	if (!(amdgpu_dc_debug_mask & DC_DISABLE_REPLAY)) {
		switch (adev->ip_versions[DCE_HWIP][0]) {
		case IP_VERSION(3, 1, 4):
		case IP_VERSION(3, 1, 5):
		case IP_VERSION(3, 1, 6):
		case IP_VERSION(3, 2, 0):
		case IP_VERSION(3, 2, 1):
			replay_feature_enabled = true;
			break;
		default:
			replay_feature_enabled = amdgpu_dc_feature_mask & DC_REPLAY_MASK;
			break;
		}
	}
	/* loops over all connectors on the board */
	for (i = 0; i < link_cnt; i++) {
		struct dc_link *link = NULL;

		if (i > AMDGPU_DM_MAX_DISPLAY_INDEX) {
			DRM_ERROR(
				"KMS: Cannot support more than %d display indexes\n",
					AMDGPU_DM_MAX_DISPLAY_INDEX);
			continue;
		}

		aconnector = kzalloc(sizeof(*aconnector), GFP_KERNEL);
		if (!aconnector)
			goto fail;

		aencoder = kzalloc(sizeof(*aencoder), GFP_KERNEL);
		if (!aencoder)
			goto fail;

		if (amdgpu_dm_encoder_init(dm->ddev, aencoder, i)) {
			DRM_ERROR("KMS: Failed to initialize encoder\n");
			goto fail;
		}

		if (amdgpu_dm_connector_init(dm, aconnector, i, aencoder)) {
			DRM_ERROR("KMS: Failed to initialize connector\n");
			goto fail;
		}

		link = dc_get_link_at_index(dm->dc, i);

		if (!dc_link_detect_connection_type(link, &new_connection_type))
			DRM_ERROR("KMS: Failed to detect connector\n");

		if (aconnector->base.force && new_connection_type == dc_connection_none) {
			emulated_link_detect(link);
			amdgpu_dm_update_connector_after_detect(aconnector);
		} else {
			bool ret = false;

			mutex_lock(&dm->dc_lock);
			ret = dc_link_detect(link, DETECT_REASON_BOOT);
			mutex_unlock(&dm->dc_lock);

			if (ret) {
				amdgpu_dm_update_connector_after_detect(aconnector);
				setup_backlight_device(dm, aconnector);

				/*
				 * Disable psr if replay can be enabled
				 */
				if (replay_feature_enabled && amdgpu_dm_setup_replay(link, aconnector))
					psr_feature_enabled = false;

				if (psr_feature_enabled)
					amdgpu_dm_set_psr_caps(link);

				/* TODO: Fix vblank control helpers to delay PSR entry to allow this when
				 * PSR is also supported.
				 */
				if (link->psr_settings.psr_feature_enabled)
					adev_to_drm(adev)->vblank_disable_immediate = false;
			}
		}
		amdgpu_set_panel_orientation(&aconnector->base);
	}

	/* Software is initialized. Now we can register interrupt handlers. */
	switch (adev->asic_type) {
#if defined(CONFIG_DRM_AMD_DC_SI)
	case CHIP_TAHITI:
	case CHIP_PITCAIRN:
	case CHIP_VERDE:
	case CHIP_OLAND:
		if (dce60_register_irq_handlers(dm->adev)) {
			DRM_ERROR("DM: Failed to initialize IRQ\n");
			goto fail;
		}
		break;
#endif
	case CHIP_BONAIRE:
	case CHIP_HAWAII:
	case CHIP_KAVERI:
	case CHIP_KABINI:
	case CHIP_MULLINS:
	case CHIP_TONGA:
	case CHIP_FIJI:
	case CHIP_CARRIZO:
	case CHIP_STONEY:
	case CHIP_POLARIS11:
	case CHIP_POLARIS10:
	case CHIP_POLARIS12:
	case CHIP_VEGAM:
	case CHIP_VEGA10:
	case CHIP_VEGA12:
	case CHIP_VEGA20:
		if (dce110_register_irq_handlers(dm->adev)) {
			DRM_ERROR("DM: Failed to initialize IRQ\n");
			goto fail;
		}
		break;
	default:
		switch (amdgpu_ip_version(adev, DCE_HWIP, 0)) {
		case IP_VERSION(1, 0, 0):
		case IP_VERSION(1, 0, 1):
		case IP_VERSION(2, 0, 2):
		case IP_VERSION(2, 0, 3):
		case IP_VERSION(2, 0, 0):
		case IP_VERSION(2, 1, 0):
		case IP_VERSION(3, 0, 0):
		case IP_VERSION(3, 0, 2):
		case IP_VERSION(3, 0, 3):
		case IP_VERSION(3, 0, 1):
		case IP_VERSION(3, 1, 2):
		case IP_VERSION(3, 1, 3):
		case IP_VERSION(3, 1, 4):
		case IP_VERSION(3, 1, 5):
		case IP_VERSION(3, 1, 6):
		case IP_VERSION(3, 2, 0):
		case IP_VERSION(3, 2, 1):
		case IP_VERSION(3, 5, 0):
			if (dcn10_register_irq_handlers(dm->adev)) {
				DRM_ERROR("DM: Failed to initialize IRQ\n");
				goto fail;
			}
			break;
		default:
			DRM_ERROR("Unsupported DCE IP versions: 0x%X\n",
					amdgpu_ip_version(adev, DCE_HWIP, 0));
			goto fail;
		}
		break;
	}

	return 0;
fail:
	kfree(aencoder);
	kfree(aconnector);

	return -EINVAL;
}

static void amdgpu_dm_destroy_drm_device(struct amdgpu_display_manager *dm)
{
	drm_atomic_private_obj_fini(&dm->atomic_obj);
}

/******************************************************************************
 * amdgpu_display_funcs functions
 *****************************************************************************/

/*
 * dm_bandwidth_update - program display watermarks
 *
 * @adev: amdgpu_device pointer
 *
 * Calculate and program the display watermarks and line buffer allocation.
 */
static void dm_bandwidth_update(struct amdgpu_device *adev)
{
	/* TODO: implement later */
}

static const struct amdgpu_display_funcs dm_display_funcs = {
	.bandwidth_update = dm_bandwidth_update, /* called unconditionally */
	.vblank_get_counter = dm_vblank_get_counter,/* called unconditionally */
	.backlight_set_level = NULL, /* never called for DC */
	.backlight_get_level = NULL, /* never called for DC */
	.hpd_sense = NULL,/* called unconditionally */
	.hpd_set_polarity = NULL, /* called unconditionally */
	.hpd_get_gpio_reg = NULL, /* VBIOS parsing. DAL does it. */
	.page_flip_get_scanoutpos =
		dm_crtc_get_scanoutpos,/* called unconditionally */
	.add_encoder = NULL, /* VBIOS parsing. DAL does it. */
	.add_connector = NULL, /* VBIOS parsing. DAL does it. */
};

#if defined(CONFIG_DEBUG_KERNEL_DC)

static ssize_t s3_debug_store(struct device *device,
			      struct device_attribute *attr,
			      const char *buf,
			      size_t count)
{
	int ret;
	int s3_state;
	struct drm_device *drm_dev = dev_get_drvdata(device);
	struct amdgpu_device *adev = drm_to_adev(drm_dev);

	ret = kstrtoint(buf, 0, &s3_state);

	if (ret == 0) {
		if (s3_state) {
			dm_resume(adev);
			drm_kms_helper_hotplug_event(adev_to_drm(adev));
		} else
			dm_suspend(adev);
	}

	return ret == 0 ? count : 0;
}

DEVICE_ATTR_WO(s3_debug);

#endif

static int dm_init_microcode(struct amdgpu_device *adev)
{
	char *fw_name_dmub;
	int r;

	switch (amdgpu_ip_version(adev, DCE_HWIP, 0)) {
	case IP_VERSION(2, 1, 0):
		fw_name_dmub = FIRMWARE_RENOIR_DMUB;
		if (ASICREV_IS_GREEN_SARDINE(adev->external_rev_id))
			fw_name_dmub = FIRMWARE_GREEN_SARDINE_DMUB;
		break;
	case IP_VERSION(3, 0, 0):
		if (amdgpu_ip_version(adev, GC_HWIP, 0) == IP_VERSION(10, 3, 0))
			fw_name_dmub = FIRMWARE_SIENNA_CICHLID_DMUB;
		else
			fw_name_dmub = FIRMWARE_NAVY_FLOUNDER_DMUB;
		break;
	case IP_VERSION(3, 0, 1):
		fw_name_dmub = FIRMWARE_VANGOGH_DMUB;
		break;
	case IP_VERSION(3, 0, 2):
		fw_name_dmub = FIRMWARE_DIMGREY_CAVEFISH_DMUB;
		break;
	case IP_VERSION(3, 0, 3):
		fw_name_dmub = FIRMWARE_BEIGE_GOBY_DMUB;
		break;
	case IP_VERSION(3, 1, 2):
	case IP_VERSION(3, 1, 3):
		fw_name_dmub = FIRMWARE_YELLOW_CARP_DMUB;
		break;
	case IP_VERSION(3, 1, 4):
		fw_name_dmub = FIRMWARE_DCN_314_DMUB;
		break;
	case IP_VERSION(3, 1, 5):
		fw_name_dmub = FIRMWARE_DCN_315_DMUB;
		break;
	case IP_VERSION(3, 1, 6):
		fw_name_dmub = FIRMWARE_DCN316_DMUB;
		break;
	case IP_VERSION(3, 2, 0):
		fw_name_dmub = FIRMWARE_DCN_V3_2_0_DMCUB;
		break;
	case IP_VERSION(3, 2, 1):
		fw_name_dmub = FIRMWARE_DCN_V3_2_1_DMCUB;
		break;
	case IP_VERSION(3, 5, 0):
		fw_name_dmub = FIRMWARE_DCN_35_DMUB;
		break;
	default:
		/* ASIC doesn't support DMUB. */
		return 0;
	}
	r = amdgpu_ucode_request(adev, &adev->dm.dmub_fw, fw_name_dmub);
	return r;
}

static int dm_early_init(void *handle)
{
	struct amdgpu_device *adev = (struct amdgpu_device *)handle;
	struct amdgpu_mode_info *mode_info = &adev->mode_info;
	struct atom_context *ctx = mode_info->atom_context;
	int index = GetIndexIntoMasterTable(DATA, Object_Header);
	u16 data_offset;

	/* if there is no object header, skip DM */
	if (!amdgpu_atom_parse_data_header(ctx, index, NULL, NULL, NULL, &data_offset)) {
		adev->harvest_ip_mask |= AMD_HARVEST_IP_DMU_MASK;
		dev_info(adev->dev, "No object header, skipping DM\n");
		return -ENOENT;
	}

	switch (adev->asic_type) {
#if defined(CONFIG_DRM_AMD_DC_SI)
	case CHIP_TAHITI:
	case CHIP_PITCAIRN:
	case CHIP_VERDE:
		adev->mode_info.num_crtc = 6;
		adev->mode_info.num_hpd = 6;
		adev->mode_info.num_dig = 6;
		break;
	case CHIP_OLAND:
		adev->mode_info.num_crtc = 2;
		adev->mode_info.num_hpd = 2;
		adev->mode_info.num_dig = 2;
		break;
#endif
	case CHIP_BONAIRE:
	case CHIP_HAWAII:
		adev->mode_info.num_crtc = 6;
		adev->mode_info.num_hpd = 6;
		adev->mode_info.num_dig = 6;
		break;
	case CHIP_KAVERI:
		adev->mode_info.num_crtc = 4;
		adev->mode_info.num_hpd = 6;
		adev->mode_info.num_dig = 7;
		break;
	case CHIP_KABINI:
	case CHIP_MULLINS:
		adev->mode_info.num_crtc = 2;
		adev->mode_info.num_hpd = 6;
		adev->mode_info.num_dig = 6;
		break;
	case CHIP_FIJI:
	case CHIP_TONGA:
		adev->mode_info.num_crtc = 6;
		adev->mode_info.num_hpd = 6;
		adev->mode_info.num_dig = 7;
		break;
	case CHIP_CARRIZO:
		adev->mode_info.num_crtc = 3;
		adev->mode_info.num_hpd = 6;
		adev->mode_info.num_dig = 9;
		break;
	case CHIP_STONEY:
		adev->mode_info.num_crtc = 2;
		adev->mode_info.num_hpd = 6;
		adev->mode_info.num_dig = 9;
		break;
	case CHIP_POLARIS11:
	case CHIP_POLARIS12:
		adev->mode_info.num_crtc = 5;
		adev->mode_info.num_hpd = 5;
		adev->mode_info.num_dig = 5;
		break;
	case CHIP_POLARIS10:
	case CHIP_VEGAM:
		adev->mode_info.num_crtc = 6;
		adev->mode_info.num_hpd = 6;
		adev->mode_info.num_dig = 6;
		break;
	case CHIP_VEGA10:
	case CHIP_VEGA12:
	case CHIP_VEGA20:
		adev->mode_info.num_crtc = 6;
		adev->mode_info.num_hpd = 6;
		adev->mode_info.num_dig = 6;
		break;
	default:

		switch (amdgpu_ip_version(adev, DCE_HWIP, 0)) {
		case IP_VERSION(2, 0, 2):
		case IP_VERSION(3, 0, 0):
			adev->mode_info.num_crtc = 6;
			adev->mode_info.num_hpd = 6;
			adev->mode_info.num_dig = 6;
			break;
		case IP_VERSION(2, 0, 0):
		case IP_VERSION(3, 0, 2):
			adev->mode_info.num_crtc = 5;
			adev->mode_info.num_hpd = 5;
			adev->mode_info.num_dig = 5;
			break;
		case IP_VERSION(2, 0, 3):
		case IP_VERSION(3, 0, 3):
			adev->mode_info.num_crtc = 2;
			adev->mode_info.num_hpd = 2;
			adev->mode_info.num_dig = 2;
			break;
		case IP_VERSION(1, 0, 0):
		case IP_VERSION(1, 0, 1):
		case IP_VERSION(3, 0, 1):
		case IP_VERSION(2, 1, 0):
		case IP_VERSION(3, 1, 2):
		case IP_VERSION(3, 1, 3):
		case IP_VERSION(3, 1, 4):
		case IP_VERSION(3, 1, 5):
		case IP_VERSION(3, 1, 6):
		case IP_VERSION(3, 2, 0):
		case IP_VERSION(3, 2, 1):
		case IP_VERSION(3, 5, 0):
			adev->mode_info.num_crtc = 4;
			adev->mode_info.num_hpd = 4;
			adev->mode_info.num_dig = 4;
			break;
		default:
			DRM_ERROR("Unsupported DCE IP versions: 0x%x\n",
					amdgpu_ip_version(adev, DCE_HWIP, 0));
			return -EINVAL;
		}
		break;
	}

	if (adev->mode_info.funcs == NULL)
		adev->mode_info.funcs = &dm_display_funcs;

	/*
	 * Note: Do NOT change adev->audio_endpt_rreg and
	 * adev->audio_endpt_wreg because they are initialised in
	 * amdgpu_device_init()
	 */
#if defined(CONFIG_DEBUG_KERNEL_DC)
	device_create_file(
		adev_to_drm(adev)->dev,
		&dev_attr_s3_debug);
#endif
	adev->dc_enabled = true;

	return dm_init_microcode(adev);
}

static bool modereset_required(struct drm_crtc_state *crtc_state)
{
	return !crtc_state->active && drm_atomic_crtc_needs_modeset(crtc_state);
}

static void amdgpu_dm_encoder_destroy(struct drm_encoder *encoder)
{
	drm_encoder_cleanup(encoder);
	kfree(encoder);
}

static const struct drm_encoder_funcs amdgpu_dm_encoder_funcs = {
	.destroy = amdgpu_dm_encoder_destroy,
};

static int
fill_plane_color_attributes(const struct drm_plane_state *plane_state,
			    const enum surface_pixel_format format,
			    enum dc_color_space *color_space)
{
	bool full_range;

	*color_space = COLOR_SPACE_SRGB;

	/* DRM color properties only affect non-RGB formats. */
	if (format < SURFACE_PIXEL_FORMAT_VIDEO_BEGIN)
		return 0;

	full_range = (plane_state->color_range == DRM_COLOR_YCBCR_FULL_RANGE);

	switch (plane_state->color_encoding) {
	case DRM_COLOR_YCBCR_BT601:
		if (full_range)
			*color_space = COLOR_SPACE_YCBCR601;
		else
			*color_space = COLOR_SPACE_YCBCR601_LIMITED;
		break;

	case DRM_COLOR_YCBCR_BT709:
		if (full_range)
			*color_space = COLOR_SPACE_YCBCR709;
		else
			*color_space = COLOR_SPACE_YCBCR709_LIMITED;
		break;

	case DRM_COLOR_YCBCR_BT2020:
		if (full_range)
			*color_space = COLOR_SPACE_2020_YCBCR;
		else
			return -EINVAL;
		break;

	default:
		return -EINVAL;
	}

	return 0;
}

static int
fill_dc_plane_info_and_addr(struct amdgpu_device *adev,
			    const struct drm_plane_state *plane_state,
			    const u64 tiling_flags,
			    struct dc_plane_info *plane_info,
			    struct dc_plane_address *address,
			    bool tmz_surface,
			    bool force_disable_dcc)
{
	const struct drm_framebuffer *fb = plane_state->fb;
	const struct amdgpu_framebuffer *afb =
		to_amdgpu_framebuffer(plane_state->fb);
	int ret;

	memset(plane_info, 0, sizeof(*plane_info));

	switch (fb->format->format) {
	case DRM_FORMAT_C8:
		plane_info->format =
			SURFACE_PIXEL_FORMAT_GRPH_PALETA_256_COLORS;
		break;
	case DRM_FORMAT_RGB565:
		plane_info->format = SURFACE_PIXEL_FORMAT_GRPH_RGB565;
		break;
	case DRM_FORMAT_XRGB8888:
	case DRM_FORMAT_ARGB8888:
		plane_info->format = SURFACE_PIXEL_FORMAT_GRPH_ARGB8888;
		break;
	case DRM_FORMAT_XRGB2101010:
	case DRM_FORMAT_ARGB2101010:
		plane_info->format = SURFACE_PIXEL_FORMAT_GRPH_ARGB2101010;
		break;
	case DRM_FORMAT_XBGR2101010:
	case DRM_FORMAT_ABGR2101010:
		plane_info->format = SURFACE_PIXEL_FORMAT_GRPH_ABGR2101010;
		break;
	case DRM_FORMAT_XBGR8888:
	case DRM_FORMAT_ABGR8888:
		plane_info->format = SURFACE_PIXEL_FORMAT_GRPH_ABGR8888;
		break;
	case DRM_FORMAT_NV21:
		plane_info->format = SURFACE_PIXEL_FORMAT_VIDEO_420_YCbCr;
		break;
	case DRM_FORMAT_NV12:
		plane_info->format = SURFACE_PIXEL_FORMAT_VIDEO_420_YCrCb;
		break;
	case DRM_FORMAT_P010:
		plane_info->format = SURFACE_PIXEL_FORMAT_VIDEO_420_10bpc_YCrCb;
		break;
	case DRM_FORMAT_XRGB16161616F:
	case DRM_FORMAT_ARGB16161616F:
		plane_info->format = SURFACE_PIXEL_FORMAT_GRPH_ARGB16161616F;
		break;
	case DRM_FORMAT_XBGR16161616F:
	case DRM_FORMAT_ABGR16161616F:
		plane_info->format = SURFACE_PIXEL_FORMAT_GRPH_ABGR16161616F;
		break;
	case DRM_FORMAT_XRGB16161616:
	case DRM_FORMAT_ARGB16161616:
		plane_info->format = SURFACE_PIXEL_FORMAT_GRPH_ARGB16161616;
		break;
	case DRM_FORMAT_XBGR16161616:
	case DRM_FORMAT_ABGR16161616:
		plane_info->format = SURFACE_PIXEL_FORMAT_GRPH_ABGR16161616;
		break;
	default:
		DRM_ERROR(
			"Unsupported screen format %p4cc\n",
			&fb->format->format);
		return -EINVAL;
	}

	switch (plane_state->rotation & DRM_MODE_ROTATE_MASK) {
	case DRM_MODE_ROTATE_0:
		plane_info->rotation = ROTATION_ANGLE_0;
		break;
	case DRM_MODE_ROTATE_90:
		plane_info->rotation = ROTATION_ANGLE_90;
		break;
	case DRM_MODE_ROTATE_180:
		plane_info->rotation = ROTATION_ANGLE_180;
		break;
	case DRM_MODE_ROTATE_270:
		plane_info->rotation = ROTATION_ANGLE_270;
		break;
	default:
		plane_info->rotation = ROTATION_ANGLE_0;
		break;
	}


	plane_info->visible = true;
	plane_info->stereo_format = PLANE_STEREO_FORMAT_NONE;

	plane_info->layer_index = plane_state->normalized_zpos;

	ret = fill_plane_color_attributes(plane_state, plane_info->format,
					  &plane_info->color_space);
	if (ret)
		return ret;

	ret = amdgpu_dm_plane_fill_plane_buffer_attributes(adev, afb, plane_info->format,
					   plane_info->rotation, tiling_flags,
					   &plane_info->tiling_info,
					   &plane_info->plane_size,
					   &plane_info->dcc, address,
					   tmz_surface, force_disable_dcc);
	if (ret)
		return ret;

	amdgpu_dm_plane_fill_blending_from_plane_state(
		plane_state, &plane_info->per_pixel_alpha, &plane_info->pre_multiplied_alpha,
		&plane_info->global_alpha, &plane_info->global_alpha_value);

	return 0;
}

static int fill_dc_plane_attributes(struct amdgpu_device *adev,
				    struct dc_plane_state *dc_plane_state,
				    struct drm_plane_state *plane_state,
				    struct drm_crtc_state *crtc_state)
{
	struct dm_crtc_state *dm_crtc_state = to_dm_crtc_state(crtc_state);
	struct amdgpu_framebuffer *afb = (struct amdgpu_framebuffer *)plane_state->fb;
	struct dc_scaling_info scaling_info;
	struct dc_plane_info plane_info;
	int ret;
	bool force_disable_dcc = false;

	ret = amdgpu_dm_plane_fill_dc_scaling_info(adev, plane_state, &scaling_info);
	if (ret)
		return ret;

	dc_plane_state->src_rect = scaling_info.src_rect;
	dc_plane_state->dst_rect = scaling_info.dst_rect;
	dc_plane_state->clip_rect = scaling_info.clip_rect;
	dc_plane_state->scaling_quality = scaling_info.scaling_quality;

	force_disable_dcc = adev->asic_type == CHIP_RAVEN && adev->in_suspend;
	ret = fill_dc_plane_info_and_addr(adev, plane_state,
					  afb->tiling_flags,
					  &plane_info,
					  &dc_plane_state->address,
					  afb->tmz_surface,
					  force_disable_dcc);
	if (ret)
		return ret;

	dc_plane_state->format = plane_info.format;
	dc_plane_state->color_space = plane_info.color_space;
	dc_plane_state->format = plane_info.format;
	dc_plane_state->plane_size = plane_info.plane_size;
	dc_plane_state->rotation = plane_info.rotation;
	dc_plane_state->horizontal_mirror = plane_info.horizontal_mirror;
	dc_plane_state->stereo_format = plane_info.stereo_format;
	dc_plane_state->tiling_info = plane_info.tiling_info;
	dc_plane_state->visible = plane_info.visible;
	dc_plane_state->per_pixel_alpha = plane_info.per_pixel_alpha;
	dc_plane_state->pre_multiplied_alpha = plane_info.pre_multiplied_alpha;
	dc_plane_state->global_alpha = plane_info.global_alpha;
	dc_plane_state->global_alpha_value = plane_info.global_alpha_value;
	dc_plane_state->dcc = plane_info.dcc;
	dc_plane_state->layer_index = plane_info.layer_index;
	dc_plane_state->flip_int_enabled = true;

	/*
	 * Always set input transfer function, since plane state is refreshed
	 * every time.
	 */
	ret = amdgpu_dm_update_plane_color_mgmt(dm_crtc_state, dc_plane_state);
	if (ret)
		return ret;

	return 0;
}

static inline void fill_dc_dirty_rect(struct drm_plane *plane,
				      struct rect *dirty_rect, int32_t x,
				      s32 y, s32 width, s32 height,
				      int *i, bool ffu)
{
	WARN_ON(*i >= DC_MAX_DIRTY_RECTS);

	dirty_rect->x = x;
	dirty_rect->y = y;
	dirty_rect->width = width;
	dirty_rect->height = height;

	if (ffu)
		drm_dbg(plane->dev,
			"[PLANE:%d] PSR FFU dirty rect size (%d, %d)\n",
			plane->base.id, width, height);
	else
		drm_dbg(plane->dev,
			"[PLANE:%d] PSR SU dirty rect at (%d, %d) size (%d, %d)",
			plane->base.id, x, y, width, height);

	(*i)++;
}

/**
 * fill_dc_dirty_rects() - Fill DC dirty regions for PSR selective updates
 *
 * @plane: DRM plane containing dirty regions that need to be flushed to the eDP
 *         remote fb
 * @old_plane_state: Old state of @plane
 * @new_plane_state: New state of @plane
 * @crtc_state: New state of CRTC connected to the @plane
 * @flip_addrs: DC flip tracking struct, which also tracts dirty rects
 * @dirty_regions_changed: dirty regions changed
 *
 * For PSR SU, DC informs the DMUB uController of dirty rectangle regions
 * (referred to as "damage clips" in DRM nomenclature) that require updating on
 * the eDP remote buffer. The responsibility of specifying the dirty regions is
 * amdgpu_dm's.
 *
 * A damage-aware DRM client should fill the FB_DAMAGE_CLIPS property on the
 * plane with regions that require flushing to the eDP remote buffer. In
 * addition, certain use cases - such as cursor and multi-plane overlay (MPO) -
 * implicitly provide damage clips without any client support via the plane
 * bounds.
 */
static void fill_dc_dirty_rects(struct drm_plane *plane,
				struct drm_plane_state *old_plane_state,
				struct drm_plane_state *new_plane_state,
				struct drm_crtc_state *crtc_state,
				struct dc_flip_addrs *flip_addrs,
				bool *dirty_regions_changed)
{
	struct dm_crtc_state *dm_crtc_state = to_dm_crtc_state(crtc_state);
	struct rect *dirty_rects = flip_addrs->dirty_rects;
	u32 num_clips;
	struct drm_mode_rect *clips;
	bool bb_changed;
	bool fb_changed;
	u32 i = 0;
	*dirty_regions_changed = false;

	/*
	 * Cursor plane has it's own dirty rect update interface. See
	 * dcn10_dmub_update_cursor_data and dmub_cmd_update_cursor_info_data
	 */
	if (plane->type == DRM_PLANE_TYPE_CURSOR)
		return;

	if (new_plane_state->rotation != DRM_MODE_ROTATE_0)
		goto ffu;

	num_clips = drm_plane_get_damage_clips_count(new_plane_state);
	clips = drm_plane_get_damage_clips(new_plane_state);

	if (!dm_crtc_state->mpo_requested) {
		if (!num_clips || num_clips > DC_MAX_DIRTY_RECTS)
			goto ffu;

		for (; flip_addrs->dirty_rect_count < num_clips; clips++)
			fill_dc_dirty_rect(new_plane_state->plane,
					   &dirty_rects[flip_addrs->dirty_rect_count],
					   clips->x1, clips->y1,
					   clips->x2 - clips->x1, clips->y2 - clips->y1,
					   &flip_addrs->dirty_rect_count,
					   false);
		return;
	}

	/*
	 * MPO is requested. Add entire plane bounding box to dirty rects if
	 * flipped to or damaged.
	 *
	 * If plane is moved or resized, also add old bounding box to dirty
	 * rects.
	 */
	fb_changed = old_plane_state->fb->base.id !=
		     new_plane_state->fb->base.id;
	bb_changed = (old_plane_state->crtc_x != new_plane_state->crtc_x ||
		      old_plane_state->crtc_y != new_plane_state->crtc_y ||
		      old_plane_state->crtc_w != new_plane_state->crtc_w ||
		      old_plane_state->crtc_h != new_plane_state->crtc_h);

	drm_dbg(plane->dev,
		"[PLANE:%d] PSR bb_changed:%d fb_changed:%d num_clips:%d\n",
		new_plane_state->plane->base.id,
		bb_changed, fb_changed, num_clips);

	*dirty_regions_changed = bb_changed;

	if ((num_clips + (bb_changed ? 2 : 0)) > DC_MAX_DIRTY_RECTS)
		goto ffu;

	if (bb_changed) {
		fill_dc_dirty_rect(new_plane_state->plane, &dirty_rects[i],
				   new_plane_state->crtc_x,
				   new_plane_state->crtc_y,
				   new_plane_state->crtc_w,
				   new_plane_state->crtc_h, &i, false);

		/* Add old plane bounding-box if plane is moved or resized */
		fill_dc_dirty_rect(new_plane_state->plane, &dirty_rects[i],
				   old_plane_state->crtc_x,
				   old_plane_state->crtc_y,
				   old_plane_state->crtc_w,
				   old_plane_state->crtc_h, &i, false);
	}

	if (num_clips) {
		for (; i < num_clips; clips++)
			fill_dc_dirty_rect(new_plane_state->plane,
					   &dirty_rects[i], clips->x1,
					   clips->y1, clips->x2 - clips->x1,
					   clips->y2 - clips->y1, &i, false);
	} else if (fb_changed && !bb_changed) {
		fill_dc_dirty_rect(new_plane_state->plane, &dirty_rects[i],
				   new_plane_state->crtc_x,
				   new_plane_state->crtc_y,
				   new_plane_state->crtc_w,
				   new_plane_state->crtc_h, &i, false);
	}

	flip_addrs->dirty_rect_count = i;
	return;

ffu:
	fill_dc_dirty_rect(new_plane_state->plane, &dirty_rects[0], 0, 0,
			   dm_crtc_state->base.mode.crtc_hdisplay,
			   dm_crtc_state->base.mode.crtc_vdisplay,
			   &flip_addrs->dirty_rect_count, true);
}

static void update_stream_scaling_settings(const struct drm_display_mode *mode,
					   const struct dm_connector_state *dm_state,
					   struct dc_stream_state *stream)
{
	enum amdgpu_rmx_type rmx_type;

	struct rect src = { 0 }; /* viewport in composition space*/
	struct rect dst = { 0 }; /* stream addressable area */

	/* no mode. nothing to be done */
	if (!mode)
		return;

	/* Full screen scaling by default */
	src.width = mode->hdisplay;
	src.height = mode->vdisplay;
	dst.width = stream->timing.h_addressable;
	dst.height = stream->timing.v_addressable;

	if (dm_state) {
		rmx_type = dm_state->scaling;
		if (rmx_type == RMX_ASPECT || rmx_type == RMX_OFF) {
			if (src.width * dst.height <
					src.height * dst.width) {
				/* height needs less upscaling/more downscaling */
				dst.width = src.width *
						dst.height / src.height;
			} else {
				/* width needs less upscaling/more downscaling */
				dst.height = src.height *
						dst.width / src.width;
			}
		} else if (rmx_type == RMX_CENTER) {
			dst = src;
		}

		dst.x = (stream->timing.h_addressable - dst.width) / 2;
		dst.y = (stream->timing.v_addressable - dst.height) / 2;

		if (dm_state->underscan_enable) {
			dst.x += dm_state->underscan_hborder / 2;
			dst.y += dm_state->underscan_vborder / 2;
			dst.width -= dm_state->underscan_hborder;
			dst.height -= dm_state->underscan_vborder;
		}
	}

	stream->src = src;
	stream->dst = dst;

	DRM_DEBUG_KMS("Destination Rectangle x:%d  y:%d  width:%d  height:%d\n",
		      dst.x, dst.y, dst.width, dst.height);

}

static enum dc_color_depth
convert_color_depth_from_display_info(const struct drm_connector *connector,
				      bool is_y420, int requested_bpc)
{
	u8 bpc;

	if (is_y420) {
		bpc = 8;

		/* Cap display bpc based on HDMI 2.0 HF-VSDB */
		if (connector->display_info.hdmi.y420_dc_modes & DRM_EDID_YCBCR420_DC_48)
			bpc = 16;
		else if (connector->display_info.hdmi.y420_dc_modes & DRM_EDID_YCBCR420_DC_36)
			bpc = 12;
		else if (connector->display_info.hdmi.y420_dc_modes & DRM_EDID_YCBCR420_DC_30)
			bpc = 10;
	} else {
		bpc = (uint8_t)connector->display_info.bpc;
		/* Assume 8 bpc by default if no bpc is specified. */
		bpc = bpc ? bpc : 8;
	}

	if (requested_bpc > 0) {
		/*
		 * Cap display bpc based on the user requested value.
		 *
		 * The value for state->max_bpc may not correctly updated
		 * depending on when the connector gets added to the state
		 * or if this was called outside of atomic check, so it
		 * can't be used directly.
		 */
		bpc = min_t(u8, bpc, requested_bpc);

		/* Round down to the nearest even number. */
		bpc = bpc - (bpc & 1);
	}

	switch (bpc) {
	case 0:
		/*
		 * Temporary Work around, DRM doesn't parse color depth for
		 * EDID revision before 1.4
		 * TODO: Fix edid parsing
		 */
		return COLOR_DEPTH_888;
	case 6:
		return COLOR_DEPTH_666;
	case 8:
		return COLOR_DEPTH_888;
	case 10:
		return COLOR_DEPTH_101010;
	case 12:
		return COLOR_DEPTH_121212;
	case 14:
		return COLOR_DEPTH_141414;
	case 16:
		return COLOR_DEPTH_161616;
	default:
		return COLOR_DEPTH_UNDEFINED;
	}
}

static enum dc_aspect_ratio
get_aspect_ratio(const struct drm_display_mode *mode_in)
{
	/* 1-1 mapping, since both enums follow the HDMI spec. */
	return (enum dc_aspect_ratio) mode_in->picture_aspect_ratio;
}

static enum dc_color_space
get_output_color_space(const struct dc_crtc_timing *dc_crtc_timing,
		       const struct drm_connector_state *connector_state)
{
	enum dc_color_space color_space = COLOR_SPACE_SRGB;

	switch (connector_state->colorspace) {
	case DRM_MODE_COLORIMETRY_BT601_YCC:
		if (dc_crtc_timing->flags.Y_ONLY)
			color_space = COLOR_SPACE_YCBCR601_LIMITED;
		else
			color_space = COLOR_SPACE_YCBCR601;
		break;
	case DRM_MODE_COLORIMETRY_BT709_YCC:
		if (dc_crtc_timing->flags.Y_ONLY)
			color_space = COLOR_SPACE_YCBCR709_LIMITED;
		else
			color_space = COLOR_SPACE_YCBCR709;
		break;
	case DRM_MODE_COLORIMETRY_OPRGB:
		color_space = COLOR_SPACE_ADOBERGB;
		break;
	case DRM_MODE_COLORIMETRY_BT2020_RGB:
	case DRM_MODE_COLORIMETRY_BT2020_YCC:
		if (dc_crtc_timing->pixel_encoding == PIXEL_ENCODING_RGB)
			color_space = COLOR_SPACE_2020_RGB_FULLRANGE;
		else
			color_space = COLOR_SPACE_2020_YCBCR;
		break;
	case DRM_MODE_COLORIMETRY_DEFAULT: // ITU601
	default:
		if (dc_crtc_timing->pixel_encoding == PIXEL_ENCODING_RGB) {
			color_space = COLOR_SPACE_SRGB;
		/*
		 * 27030khz is the separation point between HDTV and SDTV
		 * according to HDMI spec, we use YCbCr709 and YCbCr601
		 * respectively
		 */
		} else if (dc_crtc_timing->pix_clk_100hz > 270300) {
			if (dc_crtc_timing->flags.Y_ONLY)
				color_space =
					COLOR_SPACE_YCBCR709_LIMITED;
			else
				color_space = COLOR_SPACE_YCBCR709;
		} else {
			if (dc_crtc_timing->flags.Y_ONLY)
				color_space =
					COLOR_SPACE_YCBCR601_LIMITED;
			else
				color_space = COLOR_SPACE_YCBCR601;
		}
		break;
	}

	return color_space;
}

static enum display_content_type
get_output_content_type(const struct drm_connector_state *connector_state)
{
	switch (connector_state->content_type) {
	default:
	case DRM_MODE_CONTENT_TYPE_NO_DATA:
		return DISPLAY_CONTENT_TYPE_NO_DATA;
	case DRM_MODE_CONTENT_TYPE_GRAPHICS:
		return DISPLAY_CONTENT_TYPE_GRAPHICS;
	case DRM_MODE_CONTENT_TYPE_PHOTO:
		return DISPLAY_CONTENT_TYPE_PHOTO;
	case DRM_MODE_CONTENT_TYPE_CINEMA:
		return DISPLAY_CONTENT_TYPE_CINEMA;
	case DRM_MODE_CONTENT_TYPE_GAME:
		return DISPLAY_CONTENT_TYPE_GAME;
	}
}

static bool adjust_colour_depth_from_display_info(
	struct dc_crtc_timing *timing_out,
	const struct drm_display_info *info)
{
	enum dc_color_depth depth = timing_out->display_color_depth;
	int normalized_clk;

	do {
		normalized_clk = timing_out->pix_clk_100hz / 10;
		/* YCbCr 4:2:0 requires additional adjustment of 1/2 */
		if (timing_out->pixel_encoding == PIXEL_ENCODING_YCBCR420)
			normalized_clk /= 2;
		/* Adjusting pix clock following on HDMI spec based on colour depth */
		switch (depth) {
		case COLOR_DEPTH_888:
			break;
		case COLOR_DEPTH_101010:
			normalized_clk = (normalized_clk * 30) / 24;
			break;
		case COLOR_DEPTH_121212:
			normalized_clk = (normalized_clk * 36) / 24;
			break;
		case COLOR_DEPTH_161616:
			normalized_clk = (normalized_clk * 48) / 24;
			break;
		default:
			/* The above depths are the only ones valid for HDMI. */
			return false;
		}
		if (normalized_clk <= info->max_tmds_clock) {
			timing_out->display_color_depth = depth;
			return true;
		}
	} while (--depth > COLOR_DEPTH_666);
	return false;
}

static void fill_stream_properties_from_drm_display_mode(
	struct dc_stream_state *stream,
	const struct drm_display_mode *mode_in,
	const struct drm_connector *connector,
	const struct drm_connector_state *connector_state,
	const struct dc_stream_state *old_stream,
	int requested_bpc)
{
	struct dc_crtc_timing *timing_out = &stream->timing;
	const struct drm_display_info *info = &connector->display_info;
	struct amdgpu_dm_connector *aconnector = to_amdgpu_dm_connector(connector);
	struct hdmi_vendor_infoframe hv_frame;
	struct hdmi_avi_infoframe avi_frame;

	memset(&hv_frame, 0, sizeof(hv_frame));
	memset(&avi_frame, 0, sizeof(avi_frame));

	timing_out->h_border_left = 0;
	timing_out->h_border_right = 0;
	timing_out->v_border_top = 0;
	timing_out->v_border_bottom = 0;
	/* TODO: un-hardcode */
	if (drm_mode_is_420_only(info, mode_in)
			&& stream->signal == SIGNAL_TYPE_HDMI_TYPE_A)
		timing_out->pixel_encoding = PIXEL_ENCODING_YCBCR420;
	else if (drm_mode_is_420_also(info, mode_in)
			&& aconnector
			&& aconnector->force_yuv420_output)
		timing_out->pixel_encoding = PIXEL_ENCODING_YCBCR420;
	else if ((connector->display_info.color_formats & DRM_COLOR_FORMAT_YCBCR444)
			&& stream->signal == SIGNAL_TYPE_HDMI_TYPE_A)
		timing_out->pixel_encoding = PIXEL_ENCODING_YCBCR444;
	else
		timing_out->pixel_encoding = PIXEL_ENCODING_RGB;

	timing_out->timing_3d_format = TIMING_3D_FORMAT_NONE;
	timing_out->display_color_depth = convert_color_depth_from_display_info(
		connector,
		(timing_out->pixel_encoding == PIXEL_ENCODING_YCBCR420),
		requested_bpc);
	timing_out->scan_type = SCANNING_TYPE_NODATA;
	timing_out->hdmi_vic = 0;

	if (old_stream) {
		timing_out->vic = old_stream->timing.vic;
		timing_out->flags.HSYNC_POSITIVE_POLARITY = old_stream->timing.flags.HSYNC_POSITIVE_POLARITY;
		timing_out->flags.VSYNC_POSITIVE_POLARITY = old_stream->timing.flags.VSYNC_POSITIVE_POLARITY;
	} else {
		timing_out->vic = drm_match_cea_mode(mode_in);
		if (mode_in->flags & DRM_MODE_FLAG_PHSYNC)
			timing_out->flags.HSYNC_POSITIVE_POLARITY = 1;
		if (mode_in->flags & DRM_MODE_FLAG_PVSYNC)
			timing_out->flags.VSYNC_POSITIVE_POLARITY = 1;
	}

	if (stream->signal == SIGNAL_TYPE_HDMI_TYPE_A) {
		drm_hdmi_avi_infoframe_from_display_mode(&avi_frame, (struct drm_connector *)connector, mode_in);
		timing_out->vic = avi_frame.video_code;
		drm_hdmi_vendor_infoframe_from_display_mode(&hv_frame, (struct drm_connector *)connector, mode_in);
		timing_out->hdmi_vic = hv_frame.vic;
	}

	if (aconnector && is_freesync_video_mode(mode_in, aconnector)) {
		timing_out->h_addressable = mode_in->hdisplay;
		timing_out->h_total = mode_in->htotal;
		timing_out->h_sync_width = mode_in->hsync_end - mode_in->hsync_start;
		timing_out->h_front_porch = mode_in->hsync_start - mode_in->hdisplay;
		timing_out->v_total = mode_in->vtotal;
		timing_out->v_addressable = mode_in->vdisplay;
		timing_out->v_front_porch = mode_in->vsync_start - mode_in->vdisplay;
		timing_out->v_sync_width = mode_in->vsync_end - mode_in->vsync_start;
		timing_out->pix_clk_100hz = mode_in->clock * 10;
	} else {
		timing_out->h_addressable = mode_in->crtc_hdisplay;
		timing_out->h_total = mode_in->crtc_htotal;
		timing_out->h_sync_width = mode_in->crtc_hsync_end - mode_in->crtc_hsync_start;
		timing_out->h_front_porch = mode_in->crtc_hsync_start - mode_in->crtc_hdisplay;
		timing_out->v_total = mode_in->crtc_vtotal;
		timing_out->v_addressable = mode_in->crtc_vdisplay;
		timing_out->v_front_porch = mode_in->crtc_vsync_start - mode_in->crtc_vdisplay;
		timing_out->v_sync_width = mode_in->crtc_vsync_end - mode_in->crtc_vsync_start;
		timing_out->pix_clk_100hz = mode_in->crtc_clock * 10;
	}

	timing_out->aspect_ratio = get_aspect_ratio(mode_in);

	stream->out_transfer_func->type = TF_TYPE_PREDEFINED;
	stream->out_transfer_func->tf = TRANSFER_FUNCTION_SRGB;
	if (stream->signal == SIGNAL_TYPE_HDMI_TYPE_A) {
		if (!adjust_colour_depth_from_display_info(timing_out, info) &&
		    drm_mode_is_420_also(info, mode_in) &&
		    timing_out->pixel_encoding != PIXEL_ENCODING_YCBCR420) {
			timing_out->pixel_encoding = PIXEL_ENCODING_YCBCR420;
			adjust_colour_depth_from_display_info(timing_out, info);
		}
	}

	stream->output_color_space = get_output_color_space(timing_out, connector_state);
	stream->content_type = get_output_content_type(connector_state);
}

static void fill_audio_info(struct audio_info *audio_info,
			    const struct drm_connector *drm_connector,
			    const struct dc_sink *dc_sink)
{
	int i = 0;
	int cea_revision = 0;
	const struct dc_edid_caps *edid_caps = &dc_sink->edid_caps;

	audio_info->manufacture_id = edid_caps->manufacturer_id;
	audio_info->product_id = edid_caps->product_id;

	cea_revision = drm_connector->display_info.cea_rev;

	strscpy(audio_info->display_name,
		edid_caps->display_name,
		AUDIO_INFO_DISPLAY_NAME_SIZE_IN_CHARS);

	if (cea_revision >= 3) {
		audio_info->mode_count = edid_caps->audio_mode_count;

		for (i = 0; i < audio_info->mode_count; ++i) {
			audio_info->modes[i].format_code =
					(enum audio_format_code)
					(edid_caps->audio_modes[i].format_code);
			audio_info->modes[i].channel_count =
					edid_caps->audio_modes[i].channel_count;
			audio_info->modes[i].sample_rates.all =
					edid_caps->audio_modes[i].sample_rate;
			audio_info->modes[i].sample_size =
					edid_caps->audio_modes[i].sample_size;
		}
	}

	audio_info->flags.all = edid_caps->speaker_flags;

	/* TODO: We only check for the progressive mode, check for interlace mode too */
	if (drm_connector->latency_present[0]) {
		audio_info->video_latency = drm_connector->video_latency[0];
		audio_info->audio_latency = drm_connector->audio_latency[0];
	}

	/* TODO: For DP, video and audio latency should be calculated from DPCD caps */

}

static void
copy_crtc_timing_for_drm_display_mode(const struct drm_display_mode *src_mode,
				      struct drm_display_mode *dst_mode)
{
	dst_mode->crtc_hdisplay = src_mode->crtc_hdisplay;
	dst_mode->crtc_vdisplay = src_mode->crtc_vdisplay;
	dst_mode->crtc_clock = src_mode->crtc_clock;
	dst_mode->crtc_hblank_start = src_mode->crtc_hblank_start;
	dst_mode->crtc_hblank_end = src_mode->crtc_hblank_end;
	dst_mode->crtc_hsync_start =  src_mode->crtc_hsync_start;
	dst_mode->crtc_hsync_end = src_mode->crtc_hsync_end;
	dst_mode->crtc_htotal = src_mode->crtc_htotal;
	dst_mode->crtc_hskew = src_mode->crtc_hskew;
	dst_mode->crtc_vblank_start = src_mode->crtc_vblank_start;
	dst_mode->crtc_vblank_end = src_mode->crtc_vblank_end;
	dst_mode->crtc_vsync_start = src_mode->crtc_vsync_start;
	dst_mode->crtc_vsync_end = src_mode->crtc_vsync_end;
	dst_mode->crtc_vtotal = src_mode->crtc_vtotal;
}

static void
decide_crtc_timing_for_drm_display_mode(struct drm_display_mode *drm_mode,
					const struct drm_display_mode *native_mode,
					bool scale_enabled)
{
	if (scale_enabled) {
		copy_crtc_timing_for_drm_display_mode(native_mode, drm_mode);
	} else if (native_mode->clock == drm_mode->clock &&
			native_mode->htotal == drm_mode->htotal &&
			native_mode->vtotal == drm_mode->vtotal) {
		copy_crtc_timing_for_drm_display_mode(native_mode, drm_mode);
	} else {
		/* no scaling nor amdgpu inserted, no need to patch */
	}
}

static struct dc_sink *
create_fake_sink(struct amdgpu_dm_connector *aconnector)
{
	struct dc_sink_init_data sink_init_data = { 0 };
	struct dc_sink *sink = NULL;

	sink_init_data.link = aconnector->dc_link;
	sink_init_data.sink_signal = aconnector->dc_link->connector_signal;

	sink = dc_sink_create(&sink_init_data);
	if (!sink) {
		DRM_ERROR("Failed to create sink!\n");
		return NULL;
	}
	sink->sink_signal = SIGNAL_TYPE_VIRTUAL;

	return sink;
}

static void set_multisync_trigger_params(
		struct dc_stream_state *stream)
{
	struct dc_stream_state *master = NULL;

	if (stream->triggered_crtc_reset.enabled) {
		master = stream->triggered_crtc_reset.event_source;
		stream->triggered_crtc_reset.event =
			master->timing.flags.VSYNC_POSITIVE_POLARITY ?
			CRTC_EVENT_VSYNC_RISING : CRTC_EVENT_VSYNC_FALLING;
		stream->triggered_crtc_reset.delay = TRIGGER_DELAY_NEXT_PIXEL;
	}
}

static void set_master_stream(struct dc_stream_state *stream_set[],
			      int stream_count)
{
	int j, highest_rfr = 0, master_stream = 0;

	for (j = 0;  j < stream_count; j++) {
		if (stream_set[j] && stream_set[j]->triggered_crtc_reset.enabled) {
			int refresh_rate = 0;

			refresh_rate = (stream_set[j]->timing.pix_clk_100hz*100)/
				(stream_set[j]->timing.h_total*stream_set[j]->timing.v_total);
			if (refresh_rate > highest_rfr) {
				highest_rfr = refresh_rate;
				master_stream = j;
			}
		}
	}
	for (j = 0;  j < stream_count; j++) {
		if (stream_set[j])
			stream_set[j]->triggered_crtc_reset.event_source = stream_set[master_stream];
	}
}

static void dm_enable_per_frame_crtc_master_sync(struct dc_state *context)
{
	int i = 0;
	struct dc_stream_state *stream;

	if (context->stream_count < 2)
		return;
	for (i = 0; i < context->stream_count ; i++) {
		if (!context->streams[i])
			continue;
		/*
		 * TODO: add a function to read AMD VSDB bits and set
		 * crtc_sync_master.multi_sync_enabled flag
		 * For now it's set to false
		 */
	}

	set_master_stream(context->streams, context->stream_count);

	for (i = 0; i < context->stream_count ; i++) {
		stream = context->streams[i];

		if (!stream)
			continue;

		set_multisync_trigger_params(stream);
	}
}

/**
 * DOC: FreeSync Video
 *
 * When a userspace application wants to play a video, the content follows a
 * standard format definition that usually specifies the FPS for that format.
 * The below list illustrates some video format and the expected FPS,
 * respectively:
 *
 * - TV/NTSC (23.976 FPS)
 * - Cinema (24 FPS)
 * - TV/PAL (25 FPS)
 * - TV/NTSC (29.97 FPS)
 * - TV/NTSC (30 FPS)
 * - Cinema HFR (48 FPS)
 * - TV/PAL (50 FPS)
 * - Commonly used (60 FPS)
 * - Multiples of 24 (48,72,96 FPS)
 *
 * The list of standards video format is not huge and can be added to the
 * connector modeset list beforehand. With that, userspace can leverage
 * FreeSync to extends the front porch in order to attain the target refresh
 * rate. Such a switch will happen seamlessly, without screen blanking or
 * reprogramming of the output in any other way. If the userspace requests a
 * modesetting change compatible with FreeSync modes that only differ in the
 * refresh rate, DC will skip the full update and avoid blink during the
 * transition. For example, the video player can change the modesetting from
 * 60Hz to 30Hz for playing TV/NTSC content when it goes full screen without
 * causing any display blink. This same concept can be applied to a mode
 * setting change.
 */
static struct drm_display_mode *
get_highest_refresh_rate_mode(struct amdgpu_dm_connector *aconnector,
		bool use_probed_modes)
{
	struct drm_display_mode *m, *m_pref = NULL;
	u16 current_refresh, highest_refresh;
	struct list_head *list_head = use_probed_modes ?
		&aconnector->base.probed_modes :
		&aconnector->base.modes;

	if (aconnector->freesync_vid_base.clock != 0)
		return &aconnector->freesync_vid_base;

	/* Find the preferred mode */
	list_for_each_entry(m, list_head, head) {
		if (m->type & DRM_MODE_TYPE_PREFERRED) {
			m_pref = m;
			break;
		}
	}

	if (!m_pref) {
		/* Probably an EDID with no preferred mode. Fallback to first entry */
		m_pref = list_first_entry_or_null(
				&aconnector->base.modes, struct drm_display_mode, head);
		if (!m_pref) {
			DRM_DEBUG_DRIVER("No preferred mode found in EDID\n");
			return NULL;
		}
	}

	highest_refresh = drm_mode_vrefresh(m_pref);

	/*
	 * Find the mode with highest refresh rate with same resolution.
	 * For some monitors, preferred mode is not the mode with highest
	 * supported refresh rate.
	 */
	list_for_each_entry(m, list_head, head) {
		current_refresh  = drm_mode_vrefresh(m);

		if (m->hdisplay == m_pref->hdisplay &&
		    m->vdisplay == m_pref->vdisplay &&
		    highest_refresh < current_refresh) {
			highest_refresh = current_refresh;
			m_pref = m;
		}
	}

	drm_mode_copy(&aconnector->freesync_vid_base, m_pref);
	return m_pref;
}

static bool is_freesync_video_mode(const struct drm_display_mode *mode,
		struct amdgpu_dm_connector *aconnector)
{
	struct drm_display_mode *high_mode;
	int timing_diff;

	high_mode = get_highest_refresh_rate_mode(aconnector, false);
	if (!high_mode || !mode)
		return false;

	timing_diff = high_mode->vtotal - mode->vtotal;

	if (high_mode->clock == 0 || high_mode->clock != mode->clock ||
	    high_mode->hdisplay != mode->hdisplay ||
	    high_mode->vdisplay != mode->vdisplay ||
	    high_mode->hsync_start != mode->hsync_start ||
	    high_mode->hsync_end != mode->hsync_end ||
	    high_mode->htotal != mode->htotal ||
	    high_mode->hskew != mode->hskew ||
	    high_mode->vscan != mode->vscan ||
	    high_mode->vsync_start - mode->vsync_start != timing_diff ||
	    high_mode->vsync_end - mode->vsync_end != timing_diff)
		return false;
	else
		return true;
}

static void update_dsc_caps(struct amdgpu_dm_connector *aconnector,
			    struct dc_sink *sink, struct dc_stream_state *stream,
			    struct dsc_dec_dpcd_caps *dsc_caps)
{
	stream->timing.flags.DSC = 0;
	dsc_caps->is_dsc_supported = false;

	if (aconnector->dc_link && (sink->sink_signal == SIGNAL_TYPE_DISPLAY_PORT ||
	    sink->sink_signal == SIGNAL_TYPE_EDP)) {
		if (sink->link->dpcd_caps.dongle_type == DISPLAY_DONGLE_NONE ||
			sink->link->dpcd_caps.dongle_type == DISPLAY_DONGLE_DP_HDMI_CONVERTER)
			dc_dsc_parse_dsc_dpcd(aconnector->dc_link->ctx->dc,
				aconnector->dc_link->dpcd_caps.dsc_caps.dsc_basic_caps.raw,
				aconnector->dc_link->dpcd_caps.dsc_caps.dsc_branch_decoder_caps.raw,
				dsc_caps);
	}
}


static void apply_dsc_policy_for_edp(struct amdgpu_dm_connector *aconnector,
				    struct dc_sink *sink, struct dc_stream_state *stream,
				    struct dsc_dec_dpcd_caps *dsc_caps,
				    uint32_t max_dsc_target_bpp_limit_override)
{
	const struct dc_link_settings *verified_link_cap = NULL;
	u32 link_bw_in_kbps;
	u32 edp_min_bpp_x16, edp_max_bpp_x16;
	struct dc *dc = sink->ctx->dc;
	struct dc_dsc_bw_range bw_range = {0};
	struct dc_dsc_config dsc_cfg = {0};
	struct dc_dsc_config_options dsc_options = {0};

	dc_dsc_get_default_config_option(dc, &dsc_options);
	dsc_options.max_target_bpp_limit_override_x16 = max_dsc_target_bpp_limit_override * 16;

	verified_link_cap = dc_link_get_link_cap(stream->link);
	link_bw_in_kbps = dc_link_bandwidth_kbps(stream->link, verified_link_cap);
	edp_min_bpp_x16 = 8 * 16;
	edp_max_bpp_x16 = 8 * 16;

	if (edp_max_bpp_x16 > dsc_caps->edp_max_bits_per_pixel)
		edp_max_bpp_x16 = dsc_caps->edp_max_bits_per_pixel;

	if (edp_max_bpp_x16 < edp_min_bpp_x16)
		edp_min_bpp_x16 = edp_max_bpp_x16;

	if (dc_dsc_compute_bandwidth_range(dc->res_pool->dscs[0],
				dc->debug.dsc_min_slice_height_override,
				edp_min_bpp_x16, edp_max_bpp_x16,
				dsc_caps,
				&stream->timing,
				dc_link_get_highest_encoding_format(aconnector->dc_link),
				&bw_range)) {

		if (bw_range.max_kbps < link_bw_in_kbps) {
			if (dc_dsc_compute_config(dc->res_pool->dscs[0],
					dsc_caps,
					&dsc_options,
					0,
					&stream->timing,
					dc_link_get_highest_encoding_format(aconnector->dc_link),
					&dsc_cfg)) {
				stream->timing.dsc_cfg = dsc_cfg;
				stream->timing.flags.DSC = 1;
				stream->timing.dsc_cfg.bits_per_pixel = edp_max_bpp_x16;
			}
			return;
		}
	}

	if (dc_dsc_compute_config(dc->res_pool->dscs[0],
				dsc_caps,
				&dsc_options,
				link_bw_in_kbps,
				&stream->timing,
				dc_link_get_highest_encoding_format(aconnector->dc_link),
				&dsc_cfg)) {
		stream->timing.dsc_cfg = dsc_cfg;
		stream->timing.flags.DSC = 1;
	}
}


static void apply_dsc_policy_for_stream(struct amdgpu_dm_connector *aconnector,
					struct dc_sink *sink, struct dc_stream_state *stream,
					struct dsc_dec_dpcd_caps *dsc_caps)
{
	struct drm_connector *drm_connector = &aconnector->base;
	u32 link_bandwidth_kbps;
	struct dc *dc = sink->ctx->dc;
	u32 max_supported_bw_in_kbps, timing_bw_in_kbps;
	u32 dsc_max_supported_bw_in_kbps;
	u32 max_dsc_target_bpp_limit_override =
		drm_connector->display_info.max_dsc_bpp;
	struct dc_dsc_config_options dsc_options = {0};

	dc_dsc_get_default_config_option(dc, &dsc_options);
	dsc_options.max_target_bpp_limit_override_x16 = max_dsc_target_bpp_limit_override * 16;

	link_bandwidth_kbps = dc_link_bandwidth_kbps(aconnector->dc_link,
							dc_link_get_link_cap(aconnector->dc_link));

	/* Set DSC policy according to dsc_clock_en */
	dc_dsc_policy_set_enable_dsc_when_not_needed(
		aconnector->dsc_settings.dsc_force_enable == DSC_CLK_FORCE_ENABLE);

	if (aconnector->dc_link && sink->sink_signal == SIGNAL_TYPE_EDP &&
	    !aconnector->dc_link->panel_config.dsc.disable_dsc_edp &&
	    dc->caps.edp_dsc_support && aconnector->dsc_settings.dsc_force_enable != DSC_CLK_FORCE_DISABLE) {

		apply_dsc_policy_for_edp(aconnector, sink, stream, dsc_caps, max_dsc_target_bpp_limit_override);

	} else if (aconnector->dc_link && sink->sink_signal == SIGNAL_TYPE_DISPLAY_PORT) {
		if (sink->link->dpcd_caps.dongle_type == DISPLAY_DONGLE_NONE) {
			if (dc_dsc_compute_config(aconnector->dc_link->ctx->dc->res_pool->dscs[0],
						dsc_caps,
						&dsc_options,
						link_bandwidth_kbps,
						&stream->timing,
						dc_link_get_highest_encoding_format(aconnector->dc_link),
						&stream->timing.dsc_cfg)) {
				stream->timing.flags.DSC = 1;
				DRM_DEBUG_DRIVER("%s: [%s] DSC is selected from SST RX\n", __func__, drm_connector->name);
			}
		} else if (sink->link->dpcd_caps.dongle_type == DISPLAY_DONGLE_DP_HDMI_CONVERTER) {
			timing_bw_in_kbps = dc_bandwidth_in_kbps_from_timing(&stream->timing,
					dc_link_get_highest_encoding_format(aconnector->dc_link));
			max_supported_bw_in_kbps = link_bandwidth_kbps;
			dsc_max_supported_bw_in_kbps = link_bandwidth_kbps;

			if (timing_bw_in_kbps > max_supported_bw_in_kbps &&
					max_supported_bw_in_kbps > 0 &&
					dsc_max_supported_bw_in_kbps > 0)
				if (dc_dsc_compute_config(aconnector->dc_link->ctx->dc->res_pool->dscs[0],
						dsc_caps,
						&dsc_options,
						dsc_max_supported_bw_in_kbps,
						&stream->timing,
						dc_link_get_highest_encoding_format(aconnector->dc_link),
						&stream->timing.dsc_cfg)) {
					stream->timing.flags.DSC = 1;
					DRM_DEBUG_DRIVER("%s: [%s] DSC is selected from DP-HDMI PCON\n",
									 __func__, drm_connector->name);
				}
		}
	}

	/* Overwrite the stream flag if DSC is enabled through debugfs */
	if (aconnector->dsc_settings.dsc_force_enable == DSC_CLK_FORCE_ENABLE)
		stream->timing.flags.DSC = 1;

	if (stream->timing.flags.DSC && aconnector->dsc_settings.dsc_num_slices_h)
		stream->timing.dsc_cfg.num_slices_h = aconnector->dsc_settings.dsc_num_slices_h;

	if (stream->timing.flags.DSC && aconnector->dsc_settings.dsc_num_slices_v)
		stream->timing.dsc_cfg.num_slices_v = aconnector->dsc_settings.dsc_num_slices_v;

	if (stream->timing.flags.DSC && aconnector->dsc_settings.dsc_bits_per_pixel)
		stream->timing.dsc_cfg.bits_per_pixel = aconnector->dsc_settings.dsc_bits_per_pixel;
}

static struct dc_stream_state *
create_stream_for_sink(struct drm_connector *connector,
		       const struct drm_display_mode *drm_mode,
		       const struct dm_connector_state *dm_state,
		       const struct dc_stream_state *old_stream,
		       int requested_bpc)
{
	struct amdgpu_dm_connector *aconnector = NULL;
	struct drm_display_mode *preferred_mode = NULL;
	const struct drm_connector_state *con_state = &dm_state->base;
	struct dc_stream_state *stream = NULL;
	struct drm_display_mode mode;
	struct drm_display_mode saved_mode;
	struct drm_display_mode *freesync_mode = NULL;
	bool native_mode_found = false;
	bool recalculate_timing = false;
	bool scale = dm_state->scaling != RMX_OFF;
	int mode_refresh;
	int preferred_refresh = 0;
	enum color_transfer_func tf = TRANSFER_FUNC_UNKNOWN;
	struct dsc_dec_dpcd_caps dsc_caps;

	struct dc_sink *sink = NULL;

	drm_mode_init(&mode, drm_mode);
	memset(&saved_mode, 0, sizeof(saved_mode));

	if (connector == NULL) {
		DRM_ERROR("connector is NULL!\n");
		return stream;
	}

	if (connector->connector_type != DRM_MODE_CONNECTOR_WRITEBACK) {
		aconnector = NULL;
		aconnector = to_amdgpu_dm_connector(connector);
		if (!aconnector->dc_sink) {
			sink = create_fake_sink(aconnector);
			if (!sink)
				return stream;
		} else {
			sink = aconnector->dc_sink;
			dc_sink_retain(sink);
		}
	}

	stream = dc_create_stream_for_sink(sink);

	if (stream == NULL) {
		DRM_ERROR("Failed to create stream for sink!\n");
		goto finish;
	}

	/* We leave this NULL for writeback connectors */
	stream->dm_stream_context = aconnector;

	stream->timing.flags.LTE_340MCSC_SCRAMBLE =
		connector->display_info.hdmi.scdc.scrambling.low_rates;

	list_for_each_entry(preferred_mode, &connector->modes, head) {
		/* Search for preferred mode */
		if (preferred_mode->type & DRM_MODE_TYPE_PREFERRED) {
			native_mode_found = true;
			break;
		}
	}
	if (!native_mode_found)
		preferred_mode = list_first_entry_or_null(
				&connector->modes,
				struct drm_display_mode,
				head);

	mode_refresh = drm_mode_vrefresh(&mode);

	if (preferred_mode == NULL) {
		/*
		 * This may not be an error, the use case is when we have no
		 * usermode calls to reset and set mode upon hotplug. In this
		 * case, we call set mode ourselves to restore the previous mode
		 * and the modelist may not be filled in time.
		 */
		DRM_DEBUG_DRIVER("No preferred mode found\n");
	} else if (aconnector) {
		recalculate_timing = is_freesync_video_mode(&mode, aconnector);
		if (recalculate_timing) {
			freesync_mode = get_highest_refresh_rate_mode(aconnector, false);
			drm_mode_copy(&saved_mode, &mode);
			drm_mode_copy(&mode, freesync_mode);
		} else {
			decide_crtc_timing_for_drm_display_mode(
					&mode, preferred_mode, scale);

			preferred_refresh = drm_mode_vrefresh(preferred_mode);
		}
	}

	if (recalculate_timing)
		drm_mode_set_crtcinfo(&saved_mode, 0);

	/*
	 * If scaling is enabled and refresh rate didn't change
	 * we copy the vic and polarities of the old timings
	 */
	if (!scale || mode_refresh != preferred_refresh)
		fill_stream_properties_from_drm_display_mode(
			stream, &mode, connector, con_state, NULL,
			requested_bpc);
	else
		fill_stream_properties_from_drm_display_mode(
			stream, &mode, connector, con_state, old_stream,
			requested_bpc);

	/* The rest isn't needed for writeback connectors */
	if (!aconnector)
		goto finish;

	if (aconnector->timing_changed) {
		drm_dbg(aconnector->base.dev,
			"overriding timing for automated test, bpc %d, changing to %d\n",
			stream->timing.display_color_depth,
			aconnector->timing_requested->display_color_depth);
		stream->timing = *aconnector->timing_requested;
	}

	/* SST DSC determination policy */
	update_dsc_caps(aconnector, sink, stream, &dsc_caps);
	if (aconnector->dsc_settings.dsc_force_enable != DSC_CLK_FORCE_DISABLE && dsc_caps.is_dsc_supported)
		apply_dsc_policy_for_stream(aconnector, sink, stream, &dsc_caps);

	update_stream_scaling_settings(&mode, dm_state, stream);

	fill_audio_info(
		&stream->audio_info,
		connector,
		sink);

	update_stream_signal(stream, sink);

	if (stream->signal == SIGNAL_TYPE_HDMI_TYPE_A)
		mod_build_hf_vsif_infopacket(stream, &stream->vsp_infopacket);
	else if (stream->signal == SIGNAL_TYPE_DISPLAY_PORT ||
			 stream->signal == SIGNAL_TYPE_DISPLAY_PORT_MST ||
			 stream->signal == SIGNAL_TYPE_EDP) {
		//
		// should decide stream support vsc sdp colorimetry capability
		// before building vsc info packet
		//
		stream->use_vsc_sdp_for_colorimetry = false;
		if (aconnector->dc_sink->sink_signal == SIGNAL_TYPE_DISPLAY_PORT_MST) {
			stream->use_vsc_sdp_for_colorimetry =
				aconnector->dc_sink->is_vsc_sdp_colorimetry_supported;
		} else {
			if (stream->link->dpcd_caps.dprx_feature.bits.VSC_SDP_COLORIMETRY_SUPPORTED)
				stream->use_vsc_sdp_for_colorimetry = true;
		}
		if (stream->out_transfer_func->tf == TRANSFER_FUNCTION_GAMMA22)
			tf = TRANSFER_FUNC_GAMMA_22;
		mod_build_vsc_infopacket(stream, &stream->vsc_infopacket, stream->output_color_space, tf);

		if (stream->link->psr_settings.psr_feature_enabled)
			aconnector->psr_skip_count = AMDGPU_DM_PSR_ENTRY_DELAY;
	}
finish:
	dc_sink_release(sink);

	return stream;
}

static enum drm_connector_status
amdgpu_dm_connector_detect(struct drm_connector *connector, bool force)
{
	bool connected;
	struct amdgpu_dm_connector *aconnector = to_amdgpu_dm_connector(connector);

	/*
	 * Notes:
	 * 1. This interface is NOT called in context of HPD irq.
	 * 2. This interface *is called* in context of user-mode ioctl. Which
	 * makes it a bad place for *any* MST-related activity.
	 */

	if (aconnector->base.force == DRM_FORCE_UNSPECIFIED &&
	    !aconnector->fake_enable)
		connected = (aconnector->dc_sink != NULL);
	else
		connected = (aconnector->base.force == DRM_FORCE_ON ||
				aconnector->base.force == DRM_FORCE_ON_DIGITAL);

	update_subconnector_property(aconnector);

	return (connected ? connector_status_connected :
			connector_status_disconnected);
}

int amdgpu_dm_connector_atomic_set_property(struct drm_connector *connector,
					    struct drm_connector_state *connector_state,
					    struct drm_property *property,
					    uint64_t val)
{
	struct drm_device *dev = connector->dev;
	struct amdgpu_device *adev = drm_to_adev(dev);
	struct dm_connector_state *dm_old_state =
		to_dm_connector_state(connector->state);
	struct dm_connector_state *dm_new_state =
		to_dm_connector_state(connector_state);

	int ret = -EINVAL;

	if (property == dev->mode_config.scaling_mode_property) {
		enum amdgpu_rmx_type rmx_type;

		switch (val) {
		case DRM_MODE_SCALE_CENTER:
			rmx_type = RMX_CENTER;
			break;
		case DRM_MODE_SCALE_ASPECT:
			rmx_type = RMX_ASPECT;
			break;
		case DRM_MODE_SCALE_FULLSCREEN:
			rmx_type = RMX_FULL;
			break;
		case DRM_MODE_SCALE_NONE:
		default:
			rmx_type = RMX_OFF;
			break;
		}

		if (dm_old_state->scaling == rmx_type)
			return 0;

		dm_new_state->scaling = rmx_type;
		ret = 0;
	} else if (property == adev->mode_info.underscan_hborder_property) {
		dm_new_state->underscan_hborder = val;
		ret = 0;
	} else if (property == adev->mode_info.underscan_vborder_property) {
		dm_new_state->underscan_vborder = val;
		ret = 0;
	} else if (property == adev->mode_info.underscan_property) {
		dm_new_state->underscan_enable = val;
		ret = 0;
	} else if (property == adev->mode_info.abm_level_property) {
		dm_new_state->abm_level = val ?: ABM_LEVEL_IMMEDIATE_DISABLE;
		ret = 0;
	}

	return ret;
}

int amdgpu_dm_connector_atomic_get_property(struct drm_connector *connector,
					    const struct drm_connector_state *state,
					    struct drm_property *property,
					    uint64_t *val)
{
	struct drm_device *dev = connector->dev;
	struct amdgpu_device *adev = drm_to_adev(dev);
	struct dm_connector_state *dm_state =
		to_dm_connector_state(state);
	int ret = -EINVAL;

	if (property == dev->mode_config.scaling_mode_property) {
		switch (dm_state->scaling) {
		case RMX_CENTER:
			*val = DRM_MODE_SCALE_CENTER;
			break;
		case RMX_ASPECT:
			*val = DRM_MODE_SCALE_ASPECT;
			break;
		case RMX_FULL:
			*val = DRM_MODE_SCALE_FULLSCREEN;
			break;
		case RMX_OFF:
		default:
			*val = DRM_MODE_SCALE_NONE;
			break;
		}
		ret = 0;
	} else if (property == adev->mode_info.underscan_hborder_property) {
		*val = dm_state->underscan_hborder;
		ret = 0;
	} else if (property == adev->mode_info.underscan_vborder_property) {
		*val = dm_state->underscan_vborder;
		ret = 0;
	} else if (property == adev->mode_info.underscan_property) {
		*val = dm_state->underscan_enable;
		ret = 0;
	} else if (property == adev->mode_info.abm_level_property) {
		*val = (dm_state->abm_level != ABM_LEVEL_IMMEDIATE_DISABLE) ?
			dm_state->abm_level : 0;
		ret = 0;
	}

	return ret;
}

static void amdgpu_dm_connector_unregister(struct drm_connector *connector)
{
	struct amdgpu_dm_connector *amdgpu_dm_connector = to_amdgpu_dm_connector(connector);

	drm_dp_aux_unregister(&amdgpu_dm_connector->dm_dp_aux.aux);
}

static void amdgpu_dm_connector_destroy(struct drm_connector *connector)
{
	struct amdgpu_dm_connector *aconnector = to_amdgpu_dm_connector(connector);
	struct amdgpu_device *adev = drm_to_adev(connector->dev);
	struct amdgpu_display_manager *dm = &adev->dm;

	/*
	 * Call only if mst_mgr was initialized before since it's not done
	 * for all connector types.
	 */
	if (aconnector->mst_mgr.dev)
		drm_dp_mst_topology_mgr_destroy(&aconnector->mst_mgr);

	if (aconnector->bl_idx != -1) {
		backlight_device_unregister(dm->backlight_dev[aconnector->bl_idx]);
		dm->backlight_dev[aconnector->bl_idx] = NULL;
	}

	if (aconnector->dc_em_sink)
		dc_sink_release(aconnector->dc_em_sink);
	aconnector->dc_em_sink = NULL;
	if (aconnector->dc_sink)
		dc_sink_release(aconnector->dc_sink);
	aconnector->dc_sink = NULL;

	drm_dp_cec_unregister_connector(&aconnector->dm_dp_aux.aux);
	drm_connector_unregister(connector);
	drm_connector_cleanup(connector);
	if (aconnector->i2c) {
		i2c_del_adapter(&aconnector->i2c->base);
		kfree(aconnector->i2c);
	}
	kfree(aconnector->dm_dp_aux.aux.name);

	kfree(connector);
}

void amdgpu_dm_connector_funcs_reset(struct drm_connector *connector)
{
	struct dm_connector_state *state =
		to_dm_connector_state(connector->state);

	if (connector->state)
		__drm_atomic_helper_connector_destroy_state(connector->state);

	kfree(state);

	state = kzalloc(sizeof(*state), GFP_KERNEL);

	if (state) {
		state->scaling = RMX_OFF;
		state->underscan_enable = false;
		state->underscan_hborder = 0;
		state->underscan_vborder = 0;
		state->base.max_requested_bpc = 8;
		state->vcpi_slots = 0;
		state->pbn = 0;

		if (connector->connector_type == DRM_MODE_CONNECTOR_eDP)
			state->abm_level = amdgpu_dm_abm_level ?:
				ABM_LEVEL_IMMEDIATE_DISABLE;

		__drm_atomic_helper_connector_reset(connector, &state->base);
	}
}

struct drm_connector_state *
amdgpu_dm_connector_atomic_duplicate_state(struct drm_connector *connector)
{
	struct dm_connector_state *state =
		to_dm_connector_state(connector->state);

	struct dm_connector_state *new_state =
			kmemdup(state, sizeof(*state), GFP_KERNEL);

	if (!new_state)
		return NULL;

	__drm_atomic_helper_connector_duplicate_state(connector, &new_state->base);

	new_state->freesync_capable = state->freesync_capable;
	new_state->abm_level = state->abm_level;
	new_state->scaling = state->scaling;
	new_state->underscan_enable = state->underscan_enable;
	new_state->underscan_hborder = state->underscan_hborder;
	new_state->underscan_vborder = state->underscan_vborder;
	new_state->vcpi_slots = state->vcpi_slots;
	new_state->pbn = state->pbn;
	return &new_state->base;
}

static int
amdgpu_dm_connector_late_register(struct drm_connector *connector)
{
	struct amdgpu_dm_connector *amdgpu_dm_connector =
		to_amdgpu_dm_connector(connector);
	int r;

	amdgpu_dm_register_backlight_device(amdgpu_dm_connector);

	if ((connector->connector_type == DRM_MODE_CONNECTOR_DisplayPort) ||
	    (connector->connector_type == DRM_MODE_CONNECTOR_eDP)) {
		amdgpu_dm_connector->dm_dp_aux.aux.dev = connector->kdev;
		r = drm_dp_aux_register(&amdgpu_dm_connector->dm_dp_aux.aux);
		if (r)
			return r;
	}

#if defined(CONFIG_DEBUG_FS)
	connector_debugfs_init(amdgpu_dm_connector);
#endif

	return 0;
}

static void amdgpu_dm_connector_funcs_force(struct drm_connector *connector)
{
	struct amdgpu_dm_connector *aconnector = to_amdgpu_dm_connector(connector);
	struct amdgpu_connector *amdgpu_connector = to_amdgpu_connector(connector);
	struct dc_link *dc_link = aconnector->dc_link;
	struct dc_sink *dc_em_sink = aconnector->dc_em_sink;
	struct edid *edid;

	/*
	 * Note: drm_get_edid gets edid in the following order:
	 * 1) override EDID if set via edid_override debugfs,
	 * 2) firmware EDID if set via edid_firmware module parameter
	 * 3) regular DDC read.
	 */
	edid = drm_get_edid(connector, &amdgpu_connector->ddc_bus->aux.ddc);
	if (!edid) {
		DRM_ERROR("No EDID found on connector: %s.\n", connector->name);
		return;
	}

	aconnector->edid = edid;

	/* Update emulated (virtual) sink's EDID */
	if (dc_em_sink && dc_link) {
		memset(&dc_em_sink->edid_caps, 0, sizeof(struct dc_edid_caps));
		memmove(dc_em_sink->dc_edid.raw_edid, edid, (edid->extensions + 1) * EDID_LENGTH);
		dm_helpers_parse_edid_caps(
			dc_link,
			&dc_em_sink->dc_edid,
			&dc_em_sink->edid_caps);
	}
}

static const struct drm_connector_funcs amdgpu_dm_connector_funcs = {
	.reset = amdgpu_dm_connector_funcs_reset,
	.detect = amdgpu_dm_connector_detect,
	.fill_modes = drm_helper_probe_single_connector_modes,
	.destroy = amdgpu_dm_connector_destroy,
	.atomic_duplicate_state = amdgpu_dm_connector_atomic_duplicate_state,
	.atomic_destroy_state = drm_atomic_helper_connector_destroy_state,
	.atomic_set_property = amdgpu_dm_connector_atomic_set_property,
	.atomic_get_property = amdgpu_dm_connector_atomic_get_property,
	.late_register = amdgpu_dm_connector_late_register,
	.early_unregister = amdgpu_dm_connector_unregister,
	.force = amdgpu_dm_connector_funcs_force
};

static int get_modes(struct drm_connector *connector)
{
	return amdgpu_dm_connector_get_modes(connector);
}

static void create_eml_sink(struct amdgpu_dm_connector *aconnector)
{
	struct drm_connector *connector = &aconnector->base;
	struct amdgpu_connector *amdgpu_connector = to_amdgpu_connector(&aconnector->base);
	struct dc_sink_init_data init_params = {
			.link = aconnector->dc_link,
			.sink_signal = SIGNAL_TYPE_VIRTUAL
	};
	struct edid *edid;

	/*
	 * Note: drm_get_edid gets edid in the following order:
	 * 1) override EDID if set via edid_override debugfs,
	 * 2) firmware EDID if set via edid_firmware module parameter
	 * 3) regular DDC read.
	 */
	edid = drm_get_edid(connector, &amdgpu_connector->ddc_bus->aux.ddc);
	if (!edid) {
		DRM_ERROR("No EDID found on connector: %s.\n", connector->name);
		return;
	}

	if (drm_detect_hdmi_monitor(edid))
		init_params.sink_signal = SIGNAL_TYPE_HDMI_TYPE_A;

	aconnector->edid = edid;

	aconnector->dc_em_sink = dc_link_add_remote_sink(
		aconnector->dc_link,
		(uint8_t *)edid,
		(edid->extensions + 1) * EDID_LENGTH,
		&init_params);

	if (aconnector->base.force == DRM_FORCE_ON) {
		aconnector->dc_sink = aconnector->dc_link->local_sink ?
		aconnector->dc_link->local_sink :
		aconnector->dc_em_sink;
		dc_sink_retain(aconnector->dc_sink);
	}
}

static void handle_edid_mgmt(struct amdgpu_dm_connector *aconnector)
{
	struct dc_link *link = (struct dc_link *)aconnector->dc_link;

	/*
	 * In case of headless boot with force on for DP managed connector
	 * Those settings have to be != 0 to get initial modeset
	 */
	if (link->connector_signal == SIGNAL_TYPE_DISPLAY_PORT) {
		link->verified_link_cap.lane_count = LANE_COUNT_FOUR;
		link->verified_link_cap.link_rate = LINK_RATE_HIGH2;
	}

	create_eml_sink(aconnector);
}

static enum dc_status dm_validate_stream_and_context(struct dc *dc,
						struct dc_stream_state *stream)
{
	enum dc_status dc_result = DC_ERROR_UNEXPECTED;
	struct dc_plane_state *dc_plane_state = NULL;
	struct dc_state *dc_state = NULL;

	if (!stream)
		goto cleanup;

	dc_plane_state = dc_create_plane_state(dc);
	if (!dc_plane_state)
		goto cleanup;

	dc_state = dc_create_state(dc);
	if (!dc_state)
		goto cleanup;

	/* populate stream to plane */
	dc_plane_state->src_rect.height  = stream->src.height;
	dc_plane_state->src_rect.width   = stream->src.width;
	dc_plane_state->dst_rect.height  = stream->src.height;
	dc_plane_state->dst_rect.width   = stream->src.width;
	dc_plane_state->clip_rect.height = stream->src.height;
	dc_plane_state->clip_rect.width  = stream->src.width;
	dc_plane_state->plane_size.surface_pitch = ((stream->src.width + 255) / 256) * 256;
	dc_plane_state->plane_size.surface_size.height = stream->src.height;
	dc_plane_state->plane_size.surface_size.width  = stream->src.width;
	dc_plane_state->plane_size.chroma_size.height  = stream->src.height;
	dc_plane_state->plane_size.chroma_size.width   = stream->src.width;
	dc_plane_state->format = SURFACE_PIXEL_FORMAT_GRPH_ARGB8888;
	dc_plane_state->tiling_info.gfx9.swizzle = DC_SW_UNKNOWN;
	dc_plane_state->rotation = ROTATION_ANGLE_0;
	dc_plane_state->is_tiling_rotated = false;
	dc_plane_state->tiling_info.gfx8.array_mode = DC_ARRAY_LINEAR_GENERAL;

	dc_result = dc_validate_stream(dc, stream);
	if (dc_result == DC_OK)
		dc_result = dc_validate_plane(dc, dc_plane_state);

	if (dc_result == DC_OK)
		dc_result = dc_add_stream_to_ctx(dc, dc_state, stream);

	if (dc_result == DC_OK && !dc_add_plane_to_context(
						dc,
						stream,
						dc_plane_state,
						dc_state))
		dc_result = DC_FAIL_ATTACH_SURFACES;

	if (dc_result == DC_OK)
		dc_result = dc_validate_global_state(dc, dc_state, true);

cleanup:
	if (dc_state)
		dc_release_state(dc_state);

	if (dc_plane_state)
		dc_plane_state_release(dc_plane_state);

	return dc_result;
}

struct dc_stream_state *
create_validate_stream_for_sink(struct amdgpu_dm_connector *aconnector,
				const struct drm_display_mode *drm_mode,
				const struct dm_connector_state *dm_state,
				const struct dc_stream_state *old_stream)
{
	struct drm_connector *connector = &aconnector->base;
	struct amdgpu_device *adev = drm_to_adev(connector->dev);
	struct dc_stream_state *stream;
	const struct drm_connector_state *drm_state = dm_state ? &dm_state->base : NULL;
	int requested_bpc = drm_state ? drm_state->max_requested_bpc : 8;
	enum dc_status dc_result = DC_OK;

	do {
		stream = create_stream_for_sink(connector, drm_mode,
						dm_state, old_stream,
						requested_bpc);
		if (stream == NULL) {
			DRM_ERROR("Failed to create stream for sink!\n");
			break;
		}

		if (aconnector->base.connector_type == DRM_MODE_CONNECTOR_WRITEBACK)
			return stream;

		dc_result = dc_validate_stream(adev->dm.dc, stream);
		if (dc_result == DC_OK && stream->signal == SIGNAL_TYPE_DISPLAY_PORT_MST)
			dc_result = dm_dp_mst_is_port_support_mode(aconnector, stream);

		if (dc_result == DC_OK)
			dc_result = dm_validate_stream_and_context(adev->dm.dc, stream);

		if (dc_result != DC_OK) {
			DRM_DEBUG_KMS("Mode %dx%d (clk %d) failed DC validation with error %d (%s)\n",
				      drm_mode->hdisplay,
				      drm_mode->vdisplay,
				      drm_mode->clock,
				      dc_result,
				      dc_status_to_str(dc_result));

			dc_stream_release(stream);
			stream = NULL;
			requested_bpc -= 2; /* lower bpc to retry validation */
		}

	} while (stream == NULL && requested_bpc >= 6);

	if (dc_result == DC_FAIL_ENC_VALIDATE && !aconnector->force_yuv420_output) {
		DRM_DEBUG_KMS("Retry forcing YCbCr420 encoding\n");

		aconnector->force_yuv420_output = true;
		stream = create_validate_stream_for_sink(aconnector, drm_mode,
						dm_state, old_stream);
		aconnector->force_yuv420_output = false;
	}

	return stream;
}

enum drm_mode_status amdgpu_dm_connector_mode_valid(struct drm_connector *connector,
				   struct drm_display_mode *mode)
{
	int result = MODE_ERROR;
	struct dc_sink *dc_sink;
	/* TODO: Unhardcode stream count */
	struct dc_stream_state *stream;
	struct amdgpu_dm_connector *aconnector = to_amdgpu_dm_connector(connector);

	if ((mode->flags & DRM_MODE_FLAG_INTERLACE) ||
			(mode->flags & DRM_MODE_FLAG_DBLSCAN))
		return result;

	/*
	 * Only run this the first time mode_valid is called to initilialize
	 * EDID mgmt
	 */
	if (aconnector->base.force != DRM_FORCE_UNSPECIFIED &&
		!aconnector->dc_em_sink)
		handle_edid_mgmt(aconnector);

	dc_sink = to_amdgpu_dm_connector(connector)->dc_sink;

	if (dc_sink == NULL && aconnector->base.force != DRM_FORCE_ON_DIGITAL &&
				aconnector->base.force != DRM_FORCE_ON) {
		DRM_ERROR("dc_sink is NULL!\n");
		goto fail;
	}

	drm_mode_set_crtcinfo(mode, 0);

	stream = create_validate_stream_for_sink(aconnector, mode,
						 to_dm_connector_state(connector->state),
						 NULL);
	if (stream) {
		dc_stream_release(stream);
		result = MODE_OK;
	}

fail:
	/* TODO: error handling*/
	return result;
}

static int fill_hdr_info_packet(const struct drm_connector_state *state,
				struct dc_info_packet *out)
{
	struct hdmi_drm_infoframe frame;
	unsigned char buf[30]; /* 26 + 4 */
	ssize_t len;
	int ret, i;

	memset(out, 0, sizeof(*out));

	if (!state->hdr_output_metadata)
		return 0;

	ret = drm_hdmi_infoframe_set_hdr_metadata(&frame, state);
	if (ret)
		return ret;

	len = hdmi_drm_infoframe_pack_only(&frame, buf, sizeof(buf));
	if (len < 0)
		return (int)len;

	/* Static metadata is a fixed 26 bytes + 4 byte header. */
	if (len != 30)
		return -EINVAL;

	/* Prepare the infopacket for DC. */
	switch (state->connector->connector_type) {
	case DRM_MODE_CONNECTOR_HDMIA:
		out->hb0 = 0x87; /* type */
		out->hb1 = 0x01; /* version */
		out->hb2 = 0x1A; /* length */
		out->sb[0] = buf[3]; /* checksum */
		i = 1;
		break;

	case DRM_MODE_CONNECTOR_DisplayPort:
	case DRM_MODE_CONNECTOR_eDP:
		out->hb0 = 0x00; /* sdp id, zero */
		out->hb1 = 0x87; /* type */
		out->hb2 = 0x1D; /* payload len - 1 */
		out->hb3 = (0x13 << 2); /* sdp version */
		out->sb[0] = 0x01; /* version */
		out->sb[1] = 0x1A; /* length */
		i = 2;
		break;

	default:
		return -EINVAL;
	}

	memcpy(&out->sb[i], &buf[4], 26);
	out->valid = true;

	print_hex_dump(KERN_DEBUG, "HDR SB:", DUMP_PREFIX_NONE, 16, 1, out->sb,
		       sizeof(out->sb), false);

	return 0;
}

static int
amdgpu_dm_connector_atomic_check(struct drm_connector *conn,
				 struct drm_atomic_state *state)
{
	struct drm_connector_state *new_con_state =
		drm_atomic_get_new_connector_state(state, conn);
	struct drm_connector_state *old_con_state =
		drm_atomic_get_old_connector_state(state, conn);
	struct drm_crtc *crtc = new_con_state->crtc;
	struct drm_crtc_state *new_crtc_state;
	struct amdgpu_dm_connector *aconn = to_amdgpu_dm_connector(conn);
	int ret;

	trace_amdgpu_dm_connector_atomic_check(new_con_state);

	if (conn->connector_type == DRM_MODE_CONNECTOR_DisplayPort) {
		ret = drm_dp_mst_root_conn_atomic_check(new_con_state, &aconn->mst_mgr);
		if (ret < 0)
			return ret;
	}

	if (!crtc)
		return 0;

	if (new_con_state->colorspace != old_con_state->colorspace) {
		new_crtc_state = drm_atomic_get_crtc_state(state, crtc);
		if (IS_ERR(new_crtc_state))
			return PTR_ERR(new_crtc_state);

		new_crtc_state->mode_changed = true;
	}

	if (new_con_state->content_type != old_con_state->content_type) {
		new_crtc_state = drm_atomic_get_crtc_state(state, crtc);
		if (IS_ERR(new_crtc_state))
			return PTR_ERR(new_crtc_state);

		new_crtc_state->mode_changed = true;
	}

	if (!drm_connector_atomic_hdr_metadata_equal(old_con_state, new_con_state)) {
		struct dc_info_packet hdr_infopacket;

		ret = fill_hdr_info_packet(new_con_state, &hdr_infopacket);
		if (ret)
			return ret;

		new_crtc_state = drm_atomic_get_crtc_state(state, crtc);
		if (IS_ERR(new_crtc_state))
			return PTR_ERR(new_crtc_state);

		/*
		 * DC considers the stream backends changed if the
		 * static metadata changes. Forcing the modeset also
		 * gives a simple way for userspace to switch from
		 * 8bpc to 10bpc when setting the metadata to enter
		 * or exit HDR.
		 *
		 * Changing the static metadata after it's been
		 * set is permissible, however. So only force a
		 * modeset if we're entering or exiting HDR.
		 */
		new_crtc_state->mode_changed = new_crtc_state->mode_changed ||
			!old_con_state->hdr_output_metadata ||
			!new_con_state->hdr_output_metadata;
	}

	return 0;
}

static const struct drm_connector_helper_funcs
amdgpu_dm_connector_helper_funcs = {
	/*
	 * If hotplugging a second bigger display in FB Con mode, bigger resolution
	 * modes will be filtered by drm_mode_validate_size(), and those modes
	 * are missing after user start lightdm. So we need to renew modes list.
	 * in get_modes call back, not just return the modes count
	 */
	.get_modes = get_modes,
	.mode_valid = amdgpu_dm_connector_mode_valid,
	.atomic_check = amdgpu_dm_connector_atomic_check,
};

static void dm_encoder_helper_disable(struct drm_encoder *encoder)
{

}

int convert_dc_color_depth_into_bpc(enum dc_color_depth display_color_depth)
{
	switch (display_color_depth) {
	case COLOR_DEPTH_666:
		return 6;
	case COLOR_DEPTH_888:
		return 8;
	case COLOR_DEPTH_101010:
		return 10;
	case COLOR_DEPTH_121212:
		return 12;
	case COLOR_DEPTH_141414:
		return 14;
	case COLOR_DEPTH_161616:
		return 16;
	default:
		break;
	}
	return 0;
}

static int dm_encoder_helper_atomic_check(struct drm_encoder *encoder,
					  struct drm_crtc_state *crtc_state,
					  struct drm_connector_state *conn_state)
{
	struct drm_atomic_state *state = crtc_state->state;
	struct drm_connector *connector = conn_state->connector;
	struct amdgpu_dm_connector *aconnector = to_amdgpu_dm_connector(connector);
	struct dm_connector_state *dm_new_connector_state = to_dm_connector_state(conn_state);
	const struct drm_display_mode *adjusted_mode = &crtc_state->adjusted_mode;
	struct drm_dp_mst_topology_mgr *mst_mgr;
	struct drm_dp_mst_port *mst_port;
	struct drm_dp_mst_topology_state *mst_state;
	enum dc_color_depth color_depth;
	int clock, bpp = 0;
	bool is_y420 = false;

	if (!aconnector->mst_output_port)
		return 0;

	mst_port = aconnector->mst_output_port;
	mst_mgr = &aconnector->mst_root->mst_mgr;

	if (!crtc_state->connectors_changed && !crtc_state->mode_changed)
		return 0;

	mst_state = drm_atomic_get_mst_topology_state(state, mst_mgr);
	if (IS_ERR(mst_state))
		return PTR_ERR(mst_state);

	mst_state->pbn_div = dm_mst_get_pbn_divider(aconnector->mst_root->dc_link);

	if (!state->duplicated) {
		int max_bpc = conn_state->max_requested_bpc;

		is_y420 = drm_mode_is_420_also(&connector->display_info, adjusted_mode) &&
			  aconnector->force_yuv420_output;
		color_depth = convert_color_depth_from_display_info(connector,
								    is_y420,
								    max_bpc);
		bpp = convert_dc_color_depth_into_bpc(color_depth) * 3;
		clock = adjusted_mode->clock;
		dm_new_connector_state->pbn = drm_dp_calc_pbn_mode(clock, bpp << 4);
	}

	dm_new_connector_state->vcpi_slots =
		drm_dp_atomic_find_time_slots(state, mst_mgr, mst_port,
					      dm_new_connector_state->pbn);
	if (dm_new_connector_state->vcpi_slots < 0) {
		DRM_DEBUG_ATOMIC("failed finding vcpi slots: %d\n", (int)dm_new_connector_state->vcpi_slots);
		return dm_new_connector_state->vcpi_slots;
	}
	return 0;
}

const struct drm_encoder_helper_funcs amdgpu_dm_encoder_helper_funcs = {
	.disable = dm_encoder_helper_disable,
	.atomic_check = dm_encoder_helper_atomic_check
};

static int dm_update_mst_vcpi_slots_for_dsc(struct drm_atomic_state *state,
					    struct dc_state *dc_state,
					    struct dsc_mst_fairness_vars *vars)
{
	struct dc_stream_state *stream = NULL;
	struct drm_connector *connector;
	struct drm_connector_state *new_con_state;
	struct amdgpu_dm_connector *aconnector;
	struct dm_connector_state *dm_conn_state;
	int i, j, ret;
	int vcpi, pbn_div, pbn, slot_num = 0;

	for_each_new_connector_in_state(state, connector, new_con_state, i) {

		aconnector = to_amdgpu_dm_connector(connector);

		if (!aconnector->mst_output_port)
			continue;

		if (!new_con_state || !new_con_state->crtc)
			continue;

		dm_conn_state = to_dm_connector_state(new_con_state);

		for (j = 0; j < dc_state->stream_count; j++) {
			stream = dc_state->streams[j];
			if (!stream)
				continue;

			if ((struct amdgpu_dm_connector *)stream->dm_stream_context == aconnector)
				break;

			stream = NULL;
		}

		if (!stream)
			continue;

		pbn_div = dm_mst_get_pbn_divider(stream->link);
		/* pbn is calculated by compute_mst_dsc_configs_for_state*/
		for (j = 0; j < dc_state->stream_count; j++) {
			if (vars[j].aconnector == aconnector) {
				pbn = vars[j].pbn;
				break;
			}
		}

		if (j == dc_state->stream_count)
			continue;

		slot_num = DIV_ROUND_UP(pbn, pbn_div);

		if (stream->timing.flags.DSC != 1) {
			dm_conn_state->pbn = pbn;
			dm_conn_state->vcpi_slots = slot_num;

			ret = drm_dp_mst_atomic_enable_dsc(state, aconnector->mst_output_port,
							   dm_conn_state->pbn, false);
			if (ret < 0)
				return ret;

			continue;
		}

		vcpi = drm_dp_mst_atomic_enable_dsc(state, aconnector->mst_output_port, pbn, true);
		if (vcpi < 0)
			return vcpi;

		dm_conn_state->pbn = pbn;
		dm_conn_state->vcpi_slots = vcpi;
	}
	return 0;
}

static int to_drm_connector_type(enum signal_type st)
{
	switch (st) {
	case SIGNAL_TYPE_HDMI_TYPE_A:
		return DRM_MODE_CONNECTOR_HDMIA;
	case SIGNAL_TYPE_EDP:
		return DRM_MODE_CONNECTOR_eDP;
	case SIGNAL_TYPE_LVDS:
		return DRM_MODE_CONNECTOR_LVDS;
	case SIGNAL_TYPE_RGB:
		return DRM_MODE_CONNECTOR_VGA;
	case SIGNAL_TYPE_DISPLAY_PORT:
	case SIGNAL_TYPE_DISPLAY_PORT_MST:
		return DRM_MODE_CONNECTOR_DisplayPort;
	case SIGNAL_TYPE_DVI_DUAL_LINK:
	case SIGNAL_TYPE_DVI_SINGLE_LINK:
		return DRM_MODE_CONNECTOR_DVID;
	case SIGNAL_TYPE_VIRTUAL:
		return DRM_MODE_CONNECTOR_VIRTUAL;

	default:
		return DRM_MODE_CONNECTOR_Unknown;
	}
}

static struct drm_encoder *amdgpu_dm_connector_to_encoder(struct drm_connector *connector)
{
	struct drm_encoder *encoder;

	/* There is only one encoder per connector */
	drm_connector_for_each_possible_encoder(connector, encoder)
		return encoder;

	return NULL;
}

static void amdgpu_dm_get_native_mode(struct drm_connector *connector)
{
	struct drm_encoder *encoder;
	struct amdgpu_encoder *amdgpu_encoder;

	encoder = amdgpu_dm_connector_to_encoder(connector);

	if (encoder == NULL)
		return;

	amdgpu_encoder = to_amdgpu_encoder(encoder);

	amdgpu_encoder->native_mode.clock = 0;

	if (!list_empty(&connector->probed_modes)) {
		struct drm_display_mode *preferred_mode = NULL;

		list_for_each_entry(preferred_mode,
				    &connector->probed_modes,
				    head) {
			if (preferred_mode->type & DRM_MODE_TYPE_PREFERRED)
				amdgpu_encoder->native_mode = *preferred_mode;

			break;
		}

	}
}

static struct drm_display_mode *
amdgpu_dm_create_common_mode(struct drm_encoder *encoder,
			     char *name,
			     int hdisplay, int vdisplay)
{
	struct drm_device *dev = encoder->dev;
	struct amdgpu_encoder *amdgpu_encoder = to_amdgpu_encoder(encoder);
	struct drm_display_mode *mode = NULL;
	struct drm_display_mode *native_mode = &amdgpu_encoder->native_mode;

	mode = drm_mode_duplicate(dev, native_mode);

	if (mode == NULL)
		return NULL;

	mode->hdisplay = hdisplay;
	mode->vdisplay = vdisplay;
	mode->type &= ~DRM_MODE_TYPE_PREFERRED;
	strscpy(mode->name, name, DRM_DISPLAY_MODE_LEN);

	return mode;

}

static void amdgpu_dm_connector_add_common_modes(struct drm_encoder *encoder,
						 struct drm_connector *connector)
{
	struct amdgpu_encoder *amdgpu_encoder = to_amdgpu_encoder(encoder);
	struct drm_display_mode *mode = NULL;
	struct drm_display_mode *native_mode = &amdgpu_encoder->native_mode;
	struct amdgpu_dm_connector *amdgpu_dm_connector =
				to_amdgpu_dm_connector(connector);
	int i;
	int n;
	struct mode_size {
		char name[DRM_DISPLAY_MODE_LEN];
		int w;
		int h;
	} common_modes[] = {
		{  "640x480",  640,  480},
		{  "800x600",  800,  600},
		{ "1024x768", 1024,  768},
		{ "1280x720", 1280,  720},
		{ "1280x800", 1280,  800},
		{"1280x1024", 1280, 1024},
		{ "1440x900", 1440,  900},
		{"1680x1050", 1680, 1050},
		{"1600x1200", 1600, 1200},
		{"1920x1080", 1920, 1080},
		{"1920x1200", 1920, 1200}
	};

	n = ARRAY_SIZE(common_modes);

	for (i = 0; i < n; i++) {
		struct drm_display_mode *curmode = NULL;
		bool mode_existed = false;

		if (common_modes[i].w > native_mode->hdisplay ||
		    common_modes[i].h > native_mode->vdisplay ||
		   (common_modes[i].w == native_mode->hdisplay &&
		    common_modes[i].h == native_mode->vdisplay))
			continue;

		list_for_each_entry(curmode, &connector->probed_modes, head) {
			if (common_modes[i].w == curmode->hdisplay &&
			    common_modes[i].h == curmode->vdisplay) {
				mode_existed = true;
				break;
			}
		}

		if (mode_existed)
			continue;

		mode = amdgpu_dm_create_common_mode(encoder,
				common_modes[i].name, common_modes[i].w,
				common_modes[i].h);
		if (!mode)
			continue;

		drm_mode_probed_add(connector, mode);
		amdgpu_dm_connector->num_modes++;
	}
}

static void amdgpu_set_panel_orientation(struct drm_connector *connector)
{
	struct drm_encoder *encoder;
	struct amdgpu_encoder *amdgpu_encoder;
	const struct drm_display_mode *native_mode;

	if (connector->connector_type != DRM_MODE_CONNECTOR_eDP &&
	    connector->connector_type != DRM_MODE_CONNECTOR_LVDS)
		return;

	mutex_lock(&connector->dev->mode_config.mutex);
	amdgpu_dm_connector_get_modes(connector);
	mutex_unlock(&connector->dev->mode_config.mutex);

	encoder = amdgpu_dm_connector_to_encoder(connector);
	if (!encoder)
		return;

	amdgpu_encoder = to_amdgpu_encoder(encoder);

	native_mode = &amdgpu_encoder->native_mode;
	if (native_mode->hdisplay == 0 || native_mode->vdisplay == 0)
		return;

	drm_connector_set_panel_orientation_with_quirk(connector,
						       DRM_MODE_PANEL_ORIENTATION_UNKNOWN,
						       native_mode->hdisplay,
						       native_mode->vdisplay);
}

static void amdgpu_dm_connector_ddc_get_modes(struct drm_connector *connector,
					      struct edid *edid)
{
	struct amdgpu_dm_connector *amdgpu_dm_connector =
			to_amdgpu_dm_connector(connector);

	if (edid) {
		/* empty probed_modes */
		INIT_LIST_HEAD(&connector->probed_modes);
		amdgpu_dm_connector->num_modes =
				drm_add_edid_modes(connector, edid);

		/* sorting the probed modes before calling function
		 * amdgpu_dm_get_native_mode() since EDID can have
		 * more than one preferred mode. The modes that are
		 * later in the probed mode list could be of higher
		 * and preferred resolution. For example, 3840x2160
		 * resolution in base EDID preferred timing and 4096x2160
		 * preferred resolution in DID extension block later.
		 */
		drm_mode_sort(&connector->probed_modes);
		amdgpu_dm_get_native_mode(connector);

		/* Freesync capabilities are reset by calling
		 * drm_add_edid_modes() and need to be
		 * restored here.
		 */
		amdgpu_dm_update_freesync_caps(connector, edid);
	} else {
		amdgpu_dm_connector->num_modes = 0;
	}
}

static bool is_duplicate_mode(struct amdgpu_dm_connector *aconnector,
			      struct drm_display_mode *mode)
{
	struct drm_display_mode *m;

	list_for_each_entry(m, &aconnector->base.probed_modes, head) {
		if (drm_mode_equal(m, mode))
			return true;
	}

	return false;
}

static uint add_fs_modes(struct amdgpu_dm_connector *aconnector)
{
	const struct drm_display_mode *m;
	struct drm_display_mode *new_mode;
	uint i;
	u32 new_modes_count = 0;

	/* Standard FPS values
	 *
	 * 23.976       - TV/NTSC
	 * 24           - Cinema
	 * 25           - TV/PAL
	 * 29.97        - TV/NTSC
	 * 30           - TV/NTSC
	 * 48           - Cinema HFR
	 * 50           - TV/PAL
	 * 60           - Commonly used
	 * 48,72,96,120 - Multiples of 24
	 */
	static const u32 common_rates[] = {
		23976, 24000, 25000, 29970, 30000,
		48000, 50000, 60000, 72000, 96000, 120000
	};

	/*
	 * Find mode with highest refresh rate with the same resolution
	 * as the preferred mode. Some monitors report a preferred mode
	 * with lower resolution than the highest refresh rate supported.
	 */

	m = get_highest_refresh_rate_mode(aconnector, true);
	if (!m)
		return 0;

	for (i = 0; i < ARRAY_SIZE(common_rates); i++) {
		u64 target_vtotal, target_vtotal_diff;
		u64 num, den;

		if (drm_mode_vrefresh(m) * 1000 < common_rates[i])
			continue;

		if (common_rates[i] < aconnector->min_vfreq * 1000 ||
		    common_rates[i] > aconnector->max_vfreq * 1000)
			continue;

		num = (unsigned long long)m->clock * 1000 * 1000;
		den = common_rates[i] * (unsigned long long)m->htotal;
		target_vtotal = div_u64(num, den);
		target_vtotal_diff = target_vtotal - m->vtotal;

		/* Check for illegal modes */
		if (m->vsync_start + target_vtotal_diff < m->vdisplay ||
		    m->vsync_end + target_vtotal_diff < m->vsync_start ||
		    m->vtotal + target_vtotal_diff < m->vsync_end)
			continue;

		new_mode = drm_mode_duplicate(aconnector->base.dev, m);
		if (!new_mode)
			goto out;

		new_mode->vtotal += (u16)target_vtotal_diff;
		new_mode->vsync_start += (u16)target_vtotal_diff;
		new_mode->vsync_end += (u16)target_vtotal_diff;
		new_mode->type &= ~DRM_MODE_TYPE_PREFERRED;
		new_mode->type |= DRM_MODE_TYPE_DRIVER;

		if (!is_duplicate_mode(aconnector, new_mode)) {
			drm_mode_probed_add(&aconnector->base, new_mode);
			new_modes_count += 1;
		} else
			drm_mode_destroy(aconnector->base.dev, new_mode);
	}
 out:
	return new_modes_count;
}

static void amdgpu_dm_connector_add_freesync_modes(struct drm_connector *connector,
						   struct edid *edid)
{
	struct amdgpu_dm_connector *amdgpu_dm_connector =
		to_amdgpu_dm_connector(connector);

	if (!edid)
		return;

	if (amdgpu_dm_connector->max_vfreq - amdgpu_dm_connector->min_vfreq > 10)
		amdgpu_dm_connector->num_modes +=
			add_fs_modes(amdgpu_dm_connector);
}

static int amdgpu_dm_connector_get_modes(struct drm_connector *connector)
{
	struct amdgpu_dm_connector *amdgpu_dm_connector =
			to_amdgpu_dm_connector(connector);
	struct drm_encoder *encoder;
	struct edid *edid = amdgpu_dm_connector->edid;
	struct dc_link_settings *verified_link_cap =
			&amdgpu_dm_connector->dc_link->verified_link_cap;
	const struct dc *dc = amdgpu_dm_connector->dc_link->dc;

	encoder = amdgpu_dm_connector_to_encoder(connector);

	if (!drm_edid_is_valid(edid)) {
		amdgpu_dm_connector->num_modes =
				drm_add_modes_noedid(connector, 640, 480);
		if (dc->link_srv->dp_get_encoding_format(verified_link_cap) == DP_128b_132b_ENCODING)
			amdgpu_dm_connector->num_modes +=
				drm_add_modes_noedid(connector, 1920, 1080);
	} else {
		amdgpu_dm_connector_ddc_get_modes(connector, edid);
		amdgpu_dm_connector_add_common_modes(encoder, connector);
		amdgpu_dm_connector_add_freesync_modes(connector, edid);
	}
	amdgpu_dm_fbc_init(connector);

	return amdgpu_dm_connector->num_modes;
}

static const u32 supported_colorspaces =
	BIT(DRM_MODE_COLORIMETRY_BT709_YCC) |
	BIT(DRM_MODE_COLORIMETRY_OPRGB) |
	BIT(DRM_MODE_COLORIMETRY_BT2020_RGB) |
	BIT(DRM_MODE_COLORIMETRY_BT2020_YCC);

void amdgpu_dm_connector_init_helper(struct amdgpu_display_manager *dm,
				     struct amdgpu_dm_connector *aconnector,
				     int connector_type,
				     struct dc_link *link,
				     int link_index)
{
	struct amdgpu_device *adev = drm_to_adev(dm->ddev);

	/*
	 * Some of the properties below require access to state, like bpc.
	 * Allocate some default initial connector state with our reset helper.
	 */
	if (aconnector->base.funcs->reset)
		aconnector->base.funcs->reset(&aconnector->base);

	aconnector->connector_id = link_index;
	aconnector->bl_idx = -1;
	aconnector->dc_link = link;
	aconnector->base.interlace_allowed = false;
	aconnector->base.doublescan_allowed = false;
	aconnector->base.stereo_allowed = false;
	aconnector->base.dpms = DRM_MODE_DPMS_OFF;
	aconnector->hpd.hpd = AMDGPU_HPD_NONE; /* not used */
	aconnector->audio_inst = -1;
	aconnector->pack_sdp_v1_3 = false;
	aconnector->as_type = ADAPTIVE_SYNC_TYPE_NONE;
	memset(&aconnector->vsdb_info, 0, sizeof(aconnector->vsdb_info));
	mutex_init(&aconnector->hpd_lock);
	mutex_init(&aconnector->handle_mst_msg_ready);

	/*
	 * configure support HPD hot plug connector_>polled default value is 0
	 * which means HPD hot plug not supported
	 */
	switch (connector_type) {
	case DRM_MODE_CONNECTOR_HDMIA:
		aconnector->base.polled = DRM_CONNECTOR_POLL_HPD;
		aconnector->base.ycbcr_420_allowed =
			link->link_enc->features.hdmi_ycbcr420_supported ? true : false;
		break;
	case DRM_MODE_CONNECTOR_DisplayPort:
		aconnector->base.polled = DRM_CONNECTOR_POLL_HPD;
		link->link_enc = link_enc_cfg_get_link_enc(link);
		ASSERT(link->link_enc);
		if (link->link_enc)
			aconnector->base.ycbcr_420_allowed =
			link->link_enc->features.dp_ycbcr420_supported ? true : false;
		break;
	case DRM_MODE_CONNECTOR_DVID:
		aconnector->base.polled = DRM_CONNECTOR_POLL_HPD;
		break;
	default:
		break;
	}

	drm_object_attach_property(&aconnector->base.base,
				dm->ddev->mode_config.scaling_mode_property,
				DRM_MODE_SCALE_NONE);

	drm_object_attach_property(&aconnector->base.base,
				adev->mode_info.underscan_property,
				UNDERSCAN_OFF);
	drm_object_attach_property(&aconnector->base.base,
				adev->mode_info.underscan_hborder_property,
				0);
	drm_object_attach_property(&aconnector->base.base,
				adev->mode_info.underscan_vborder_property,
				0);

	if (!aconnector->mst_root)
		drm_connector_attach_max_bpc_property(&aconnector->base, 8, 16);

	aconnector->base.state->max_bpc = 16;
	aconnector->base.state->max_requested_bpc = aconnector->base.state->max_bpc;

	if (connector_type == DRM_MODE_CONNECTOR_eDP &&
	    (dc_is_dmcu_initialized(adev->dm.dc) || adev->dm.dc->ctx->dmub_srv)) {
		drm_object_attach_property(&aconnector->base.base,
				adev->mode_info.abm_level_property, 0);
	}

	if (connector_type == DRM_MODE_CONNECTOR_HDMIA) {
		/* Content Type is currently only implemented for HDMI. */
		drm_connector_attach_content_type_property(&aconnector->base);
	}

	if (connector_type == DRM_MODE_CONNECTOR_HDMIA) {
		if (!drm_mode_create_hdmi_colorspace_property(&aconnector->base, supported_colorspaces))
			drm_connector_attach_colorspace_property(&aconnector->base);
	} else if ((connector_type == DRM_MODE_CONNECTOR_DisplayPort && !aconnector->mst_root) ||
		   connector_type == DRM_MODE_CONNECTOR_eDP) {
		if (!drm_mode_create_dp_colorspace_property(&aconnector->base, supported_colorspaces))
			drm_connector_attach_colorspace_property(&aconnector->base);
	}

	if (connector_type == DRM_MODE_CONNECTOR_HDMIA ||
	    connector_type == DRM_MODE_CONNECTOR_DisplayPort ||
	    connector_type == DRM_MODE_CONNECTOR_eDP) {
		drm_connector_attach_hdr_output_metadata_property(&aconnector->base);

		if (!aconnector->mst_root)
			drm_connector_attach_vrr_capable_property(&aconnector->base);

		if (adev->dm.hdcp_workqueue)
			drm_connector_attach_content_protection_property(&aconnector->base, true);
	}
}

static int amdgpu_dm_i2c_xfer(struct i2c_adapter *i2c_adap,
			      struct i2c_msg *msgs, int num)
{
	struct amdgpu_i2c_adapter *i2c = i2c_get_adapdata(i2c_adap);
	struct ddc_service *ddc_service = i2c->ddc_service;
	struct i2c_command cmd;
	int i;
	int result = -EIO;

	if (!ddc_service->ddc_pin || !ddc_service->ddc_pin->hw_info.hw_supported)
		return result;

	cmd.payloads = kcalloc(num, sizeof(struct i2c_payload), GFP_KERNEL);

	if (!cmd.payloads)
		return result;

	cmd.number_of_payloads = num;
	cmd.engine = I2C_COMMAND_ENGINE_DEFAULT;
	cmd.speed = 100;

	for (i = 0; i < num; i++) {
		cmd.payloads[i].write = !(msgs[i].flags & I2C_M_RD);
		cmd.payloads[i].address = msgs[i].addr;
		cmd.payloads[i].length = msgs[i].len;
		cmd.payloads[i].data = msgs[i].buf;
	}

	if (dc_submit_i2c(
			ddc_service->ctx->dc,
			ddc_service->link->link_index,
			&cmd))
		result = num;

	kfree(cmd.payloads);
	return result;
}

static u32 amdgpu_dm_i2c_func(struct i2c_adapter *adap)
{
	return I2C_FUNC_I2C | I2C_FUNC_SMBUS_EMUL;
}

static const struct i2c_algorithm amdgpu_dm_i2c_algo = {
	.master_xfer = amdgpu_dm_i2c_xfer,
	.functionality = amdgpu_dm_i2c_func,
};

static struct amdgpu_i2c_adapter *
create_i2c(struct ddc_service *ddc_service,
	   int link_index,
	   int *res)
{
	struct amdgpu_device *adev = ddc_service->ctx->driver_context;
	struct amdgpu_i2c_adapter *i2c;

	i2c = kzalloc(sizeof(struct amdgpu_i2c_adapter), GFP_KERNEL);
	if (!i2c)
		return NULL;
	i2c->base.owner = THIS_MODULE;
	i2c->base.class = I2C_CLASS_DDC;
	i2c->base.dev.parent = &adev->pdev->dev;
	i2c->base.algo = &amdgpu_dm_i2c_algo;
	snprintf(i2c->base.name, sizeof(i2c->base.name), "AMDGPU DM i2c hw bus %d", link_index);
	i2c_set_adapdata(&i2c->base, i2c);
	i2c->ddc_service = ddc_service;

	return i2c;
}


/*
 * Note: this function assumes that dc_link_detect() was called for the
 * dc_link which will be represented by this aconnector.
 */
static int amdgpu_dm_connector_init(struct amdgpu_display_manager *dm,
				    struct amdgpu_dm_connector *aconnector,
				    u32 link_index,
				    struct amdgpu_encoder *aencoder)
{
	int res = 0;
	int connector_type;
	struct dc *dc = dm->dc;
	struct dc_link *link = dc_get_link_at_index(dc, link_index);
	struct amdgpu_i2c_adapter *i2c;

	link->priv = aconnector;


	i2c = create_i2c(link->ddc, link->link_index, &res);
	if (!i2c) {
		DRM_ERROR("Failed to create i2c adapter data\n");
		return -ENOMEM;
	}

	aconnector->i2c = i2c;
	res = i2c_add_adapter(&i2c->base);

	if (res) {
		DRM_ERROR("Failed to register hw i2c %d\n", link->link_index);
		goto out_free;
	}

	connector_type = to_drm_connector_type(link->connector_signal);

	res = drm_connector_init_with_ddc(
			dm->ddev,
			&aconnector->base,
			&amdgpu_dm_connector_funcs,
			connector_type,
			&i2c->base);

	if (res) {
		DRM_ERROR("connector_init failed\n");
		aconnector->connector_id = -1;
		goto out_free;
	}

	drm_connector_helper_add(
			&aconnector->base,
			&amdgpu_dm_connector_helper_funcs);

	amdgpu_dm_connector_init_helper(
		dm,
		aconnector,
		connector_type,
		link,
		link_index);

	drm_connector_attach_encoder(
		&aconnector->base, &aencoder->base);

	if (connector_type == DRM_MODE_CONNECTOR_DisplayPort
		|| connector_type == DRM_MODE_CONNECTOR_eDP)
		amdgpu_dm_initialize_dp_connector(dm, aconnector, link->link_index);

out_free:
	if (res) {
		kfree(i2c);
		aconnector->i2c = NULL;
	}
	return res;
}

int amdgpu_dm_get_encoder_crtc_mask(struct amdgpu_device *adev)
{
	switch (adev->mode_info.num_crtc) {
	case 1:
		return 0x1;
	case 2:
		return 0x3;
	case 3:
		return 0x7;
	case 4:
		return 0xf;
	case 5:
		return 0x1f;
	case 6:
	default:
		return 0x3f;
	}
}

static int amdgpu_dm_encoder_init(struct drm_device *dev,
				  struct amdgpu_encoder *aencoder,
				  uint32_t link_index)
{
	struct amdgpu_device *adev = drm_to_adev(dev);

	int res = drm_encoder_init(dev,
				   &aencoder->base,
				   &amdgpu_dm_encoder_funcs,
				   DRM_MODE_ENCODER_TMDS,
				   NULL);

	aencoder->base.possible_crtcs = amdgpu_dm_get_encoder_crtc_mask(adev);

	if (!res)
		aencoder->encoder_id = link_index;
	else
		aencoder->encoder_id = -1;

	drm_encoder_helper_add(&aencoder->base, &amdgpu_dm_encoder_helper_funcs);

	return res;
}

static void manage_dm_interrupts(struct amdgpu_device *adev,
				 struct amdgpu_crtc *acrtc,
				 bool enable)
{
	/*
	 * We have no guarantee that the frontend index maps to the same
	 * backend index - some even map to more than one.
	 *
	 * TODO: Use a different interrupt or check DC itself for the mapping.
	 */
	int irq_type =
		amdgpu_display_crtc_idx_to_irq_type(
			adev,
			acrtc->crtc_id);

	if (enable) {
		drm_crtc_vblank_on(&acrtc->base);
		amdgpu_irq_get(
			adev,
			&adev->pageflip_irq,
			irq_type);
#if defined(CONFIG_DRM_AMD_SECURE_DISPLAY)
		amdgpu_irq_get(
			adev,
			&adev->vline0_irq,
			irq_type);
#endif
	} else {
#if defined(CONFIG_DRM_AMD_SECURE_DISPLAY)
		amdgpu_irq_put(
			adev,
			&adev->vline0_irq,
			irq_type);
#endif
		amdgpu_irq_put(
			adev,
			&adev->pageflip_irq,
			irq_type);
		drm_crtc_vblank_off(&acrtc->base);
	}
}

static void dm_update_pflip_irq_state(struct amdgpu_device *adev,
				      struct amdgpu_crtc *acrtc)
{
	int irq_type =
		amdgpu_display_crtc_idx_to_irq_type(adev, acrtc->crtc_id);

	/**
	 * This reads the current state for the IRQ and force reapplies
	 * the setting to hardware.
	 */
	amdgpu_irq_update(adev, &adev->pageflip_irq, irq_type);
}

static bool
is_scaling_state_different(const struct dm_connector_state *dm_state,
			   const struct dm_connector_state *old_dm_state)
{
	if (dm_state->scaling != old_dm_state->scaling)
		return true;
	if (!dm_state->underscan_enable && old_dm_state->underscan_enable) {
		if (old_dm_state->underscan_hborder != 0 && old_dm_state->underscan_vborder != 0)
			return true;
	} else  if (dm_state->underscan_enable && !old_dm_state->underscan_enable) {
		if (dm_state->underscan_hborder != 0 && dm_state->underscan_vborder != 0)
			return true;
	} else if (dm_state->underscan_hborder != old_dm_state->underscan_hborder ||
		   dm_state->underscan_vborder != old_dm_state->underscan_vborder)
		return true;
	return false;
}

static bool is_content_protection_different(struct drm_crtc_state *new_crtc_state,
					    struct drm_crtc_state *old_crtc_state,
					    struct drm_connector_state *new_conn_state,
					    struct drm_connector_state *old_conn_state,
					    const struct drm_connector *connector,
					    struct hdcp_workqueue *hdcp_w)
{
	struct amdgpu_dm_connector *aconnector = to_amdgpu_dm_connector(connector);
	struct dm_connector_state *dm_con_state = to_dm_connector_state(connector->state);

	pr_debug("[HDCP_DM] connector->index: %x connect_status: %x dpms: %x\n",
		connector->index, connector->status, connector->dpms);
	pr_debug("[HDCP_DM] state protection old: %x new: %x\n",
		old_conn_state->content_protection, new_conn_state->content_protection);

	if (old_crtc_state)
		pr_debug("[HDCP_DM] old crtc en: %x a: %x m: %x a-chg: %x c-chg: %x\n",
		old_crtc_state->enable,
		old_crtc_state->active,
		old_crtc_state->mode_changed,
		old_crtc_state->active_changed,
		old_crtc_state->connectors_changed);

	if (new_crtc_state)
		pr_debug("[HDCP_DM] NEW crtc en: %x a: %x m: %x a-chg: %x c-chg: %x\n",
		new_crtc_state->enable,
		new_crtc_state->active,
		new_crtc_state->mode_changed,
		new_crtc_state->active_changed,
		new_crtc_state->connectors_changed);

	/* hdcp content type change */
	if (old_conn_state->hdcp_content_type != new_conn_state->hdcp_content_type &&
	    new_conn_state->content_protection != DRM_MODE_CONTENT_PROTECTION_UNDESIRED) {
		new_conn_state->content_protection = DRM_MODE_CONTENT_PROTECTION_DESIRED;
		pr_debug("[HDCP_DM] Type0/1 change %s :true\n", __func__);
		return true;
	}

	/* CP is being re enabled, ignore this */
	if (old_conn_state->content_protection == DRM_MODE_CONTENT_PROTECTION_ENABLED &&
	    new_conn_state->content_protection == DRM_MODE_CONTENT_PROTECTION_DESIRED) {
		if (new_crtc_state && new_crtc_state->mode_changed) {
			new_conn_state->content_protection = DRM_MODE_CONTENT_PROTECTION_DESIRED;
			pr_debug("[HDCP_DM] ENABLED->DESIRED & mode_changed %s :true\n", __func__);
			return true;
		}
		new_conn_state->content_protection = DRM_MODE_CONTENT_PROTECTION_ENABLED;
		pr_debug("[HDCP_DM] ENABLED -> DESIRED %s :false\n", __func__);
		return false;
	}

	/* S3 resume case, since old state will always be 0 (UNDESIRED) and the restored state will be ENABLED
	 *
	 * Handles:	UNDESIRED -> ENABLED
	 */
	if (old_conn_state->content_protection == DRM_MODE_CONTENT_PROTECTION_UNDESIRED &&
	    new_conn_state->content_protection == DRM_MODE_CONTENT_PROTECTION_ENABLED)
		new_conn_state->content_protection = DRM_MODE_CONTENT_PROTECTION_DESIRED;

	/* Stream removed and re-enabled
	 *
	 * Can sometimes overlap with the HPD case,
	 * thus set update_hdcp to false to avoid
	 * setting HDCP multiple times.
	 *
	 * Handles:	DESIRED -> DESIRED (Special case)
	 */
	if (!(old_conn_state->crtc && old_conn_state->crtc->enabled) &&
		new_conn_state->crtc && new_conn_state->crtc->enabled &&
		connector->state->content_protection == DRM_MODE_CONTENT_PROTECTION_DESIRED) {
		dm_con_state->update_hdcp = false;
		pr_debug("[HDCP_DM] DESIRED->DESIRED (Stream removed and re-enabled) %s :true\n",
			__func__);
		return true;
	}

	/* Hot-plug, headless s3, dpms
	 *
	 * Only start HDCP if the display is connected/enabled.
	 * update_hdcp flag will be set to false until the next
	 * HPD comes in.
	 *
	 * Handles:	DESIRED -> DESIRED (Special case)
	 */
	if (dm_con_state->update_hdcp &&
	new_conn_state->content_protection == DRM_MODE_CONTENT_PROTECTION_DESIRED &&
	connector->dpms == DRM_MODE_DPMS_ON && aconnector->dc_sink != NULL) {
		dm_con_state->update_hdcp = false;
		pr_debug("[HDCP_DM] DESIRED->DESIRED (Hot-plug, headless s3, dpms) %s :true\n",
			__func__);
		return true;
	}

	if (old_conn_state->content_protection == new_conn_state->content_protection) {
		if (new_conn_state->content_protection >= DRM_MODE_CONTENT_PROTECTION_DESIRED) {
			if (new_crtc_state && new_crtc_state->mode_changed) {
				pr_debug("[HDCP_DM] DESIRED->DESIRED or ENABLE->ENABLE mode_change %s :true\n",
					__func__);
				return true;
			}
			pr_debug("[HDCP_DM] DESIRED->DESIRED & ENABLE->ENABLE %s :false\n",
				__func__);
			return false;
		}

		pr_debug("[HDCP_DM] UNDESIRED->UNDESIRED %s :false\n", __func__);
		return false;
	}

	if (new_conn_state->content_protection != DRM_MODE_CONTENT_PROTECTION_ENABLED) {
		pr_debug("[HDCP_DM] UNDESIRED->DESIRED or DESIRED->UNDESIRED or ENABLED->UNDESIRED %s :true\n",
			__func__);
		return true;
	}

	pr_debug("[HDCP_DM] DESIRED->ENABLED %s :false\n", __func__);
	return false;
}

static void remove_stream(struct amdgpu_device *adev,
			  struct amdgpu_crtc *acrtc,
			  struct dc_stream_state *stream)
{
	/* this is the update mode case */

	acrtc->otg_inst = -1;
	acrtc->enabled = false;
}

static void prepare_flip_isr(struct amdgpu_crtc *acrtc)
{

	assert_spin_locked(&acrtc->base.dev->event_lock);
	WARN_ON(acrtc->event);

	acrtc->event = acrtc->base.state->event;

	/* Set the flip status */
	acrtc->pflip_status = AMDGPU_FLIP_SUBMITTED;

	/* Mark this event as consumed */
	acrtc->base.state->event = NULL;

	drm_dbg_state(acrtc->base.dev,
		      "crtc:%d, pflip_stat:AMDGPU_FLIP_SUBMITTED\n",
		      acrtc->crtc_id);
}

static void update_freesync_state_on_stream(
	struct amdgpu_display_manager *dm,
	struct dm_crtc_state *new_crtc_state,
	struct dc_stream_state *new_stream,
	struct dc_plane_state *surface,
	u32 flip_timestamp_in_us)
{
	struct mod_vrr_params vrr_params;
	struct dc_info_packet vrr_infopacket = {0};
	struct amdgpu_device *adev = dm->adev;
	struct amdgpu_crtc *acrtc = to_amdgpu_crtc(new_crtc_state->base.crtc);
	unsigned long flags;
	bool pack_sdp_v1_3 = false;
	struct amdgpu_dm_connector *aconn;
	enum vrr_packet_type packet_type = PACKET_TYPE_VRR;

	if (!new_stream)
		return;

	/*
	 * TODO: Determine why min/max totals and vrefresh can be 0 here.
	 * For now it's sufficient to just guard against these conditions.
	 */

	if (!new_stream->timing.h_total || !new_stream->timing.v_total)
		return;

	spin_lock_irqsave(&adev_to_drm(adev)->event_lock, flags);
	vrr_params = acrtc->dm_irq_params.vrr_params;

	if (surface) {
		mod_freesync_handle_preflip(
			dm->freesync_module,
			surface,
			new_stream,
			flip_timestamp_in_us,
			&vrr_params);

		if (adev->family < AMDGPU_FAMILY_AI &&
		    amdgpu_dm_crtc_vrr_active(new_crtc_state)) {
			mod_freesync_handle_v_update(dm->freesync_module,
						     new_stream, &vrr_params);

			/* Need to call this before the frame ends. */
			dc_stream_adjust_vmin_vmax(dm->dc,
						   new_crtc_state->stream,
						   &vrr_params.adjust);
		}
	}

	aconn = (struct amdgpu_dm_connector *)new_stream->dm_stream_context;

	if (aconn && (aconn->as_type == FREESYNC_TYPE_PCON_IN_WHITELIST || aconn->vsdb_info.replay_mode)) {
		pack_sdp_v1_3 = aconn->pack_sdp_v1_3;

		if (aconn->vsdb_info.amd_vsdb_version == 1)
			packet_type = PACKET_TYPE_FS_V1;
		else if (aconn->vsdb_info.amd_vsdb_version == 2)
			packet_type = PACKET_TYPE_FS_V2;
		else if (aconn->vsdb_info.amd_vsdb_version == 3)
			packet_type = PACKET_TYPE_FS_V3;

		mod_build_adaptive_sync_infopacket(new_stream, aconn->as_type, NULL,
					&new_stream->adaptive_sync_infopacket);
	}

	mod_freesync_build_vrr_infopacket(
		dm->freesync_module,
		new_stream,
		&vrr_params,
		packet_type,
		TRANSFER_FUNC_UNKNOWN,
		&vrr_infopacket,
		pack_sdp_v1_3);

	new_crtc_state->freesync_vrr_info_changed |=
		(memcmp(&new_crtc_state->vrr_infopacket,
			&vrr_infopacket,
			sizeof(vrr_infopacket)) != 0);

	acrtc->dm_irq_params.vrr_params = vrr_params;
	new_crtc_state->vrr_infopacket = vrr_infopacket;

	new_stream->vrr_infopacket = vrr_infopacket;
	new_stream->allow_freesync = mod_freesync_get_freesync_enabled(&vrr_params);

	if (new_crtc_state->freesync_vrr_info_changed)
		DRM_DEBUG_KMS("VRR packet update: crtc=%u enabled=%d state=%d",
			      new_crtc_state->base.crtc->base.id,
			      (int)new_crtc_state->base.vrr_enabled,
			      (int)vrr_params.state);

	spin_unlock_irqrestore(&adev_to_drm(adev)->event_lock, flags);
}

static void update_stream_irq_parameters(
	struct amdgpu_display_manager *dm,
	struct dm_crtc_state *new_crtc_state)
{
	struct dc_stream_state *new_stream = new_crtc_state->stream;
	struct mod_vrr_params vrr_params;
	struct mod_freesync_config config = new_crtc_state->freesync_config;
	struct amdgpu_device *adev = dm->adev;
	struct amdgpu_crtc *acrtc = to_amdgpu_crtc(new_crtc_state->base.crtc);
	unsigned long flags;

	if (!new_stream)
		return;

	/*
	 * TODO: Determine why min/max totals and vrefresh can be 0 here.
	 * For now it's sufficient to just guard against these conditions.
	 */
	if (!new_stream->timing.h_total || !new_stream->timing.v_total)
		return;

	spin_lock_irqsave(&adev_to_drm(adev)->event_lock, flags);
	vrr_params = acrtc->dm_irq_params.vrr_params;

	if (new_crtc_state->vrr_supported &&
	    config.min_refresh_in_uhz &&
	    config.max_refresh_in_uhz) {
		/*
		 * if freesync compatible mode was set, config.state will be set
		 * in atomic check
		 */
		if (config.state == VRR_STATE_ACTIVE_FIXED && config.fixed_refresh_in_uhz &&
		    (!drm_atomic_crtc_needs_modeset(&new_crtc_state->base) ||
		     new_crtc_state->freesync_config.state == VRR_STATE_ACTIVE_FIXED)) {
			vrr_params.max_refresh_in_uhz = config.max_refresh_in_uhz;
			vrr_params.min_refresh_in_uhz = config.min_refresh_in_uhz;
			vrr_params.fixed_refresh_in_uhz = config.fixed_refresh_in_uhz;
			vrr_params.state = VRR_STATE_ACTIVE_FIXED;
		} else {
			config.state = new_crtc_state->base.vrr_enabled ?
						     VRR_STATE_ACTIVE_VARIABLE :
						     VRR_STATE_INACTIVE;
		}
	} else {
		config.state = VRR_STATE_UNSUPPORTED;
	}

	mod_freesync_build_vrr_params(dm->freesync_module,
				      new_stream,
				      &config, &vrr_params);

	new_crtc_state->freesync_config = config;
	/* Copy state for access from DM IRQ handler */
	acrtc->dm_irq_params.freesync_config = config;
	acrtc->dm_irq_params.active_planes = new_crtc_state->active_planes;
	acrtc->dm_irq_params.vrr_params = vrr_params;
	spin_unlock_irqrestore(&adev_to_drm(adev)->event_lock, flags);
}

static void amdgpu_dm_handle_vrr_transition(struct dm_crtc_state *old_state,
					    struct dm_crtc_state *new_state)
{
	bool old_vrr_active = amdgpu_dm_crtc_vrr_active(old_state);
	bool new_vrr_active = amdgpu_dm_crtc_vrr_active(new_state);

	if (!old_vrr_active && new_vrr_active) {
		/* Transition VRR inactive -> active:
		 * While VRR is active, we must not disable vblank irq, as a
		 * reenable after disable would compute bogus vblank/pflip
		 * timestamps if it likely happened inside display front-porch.
		 *
		 * We also need vupdate irq for the actual core vblank handling
		 * at end of vblank.
		 */
		WARN_ON(amdgpu_dm_crtc_set_vupdate_irq(new_state->base.crtc, true) != 0);
		WARN_ON(drm_crtc_vblank_get(new_state->base.crtc) != 0);
		DRM_DEBUG_DRIVER("%s: crtc=%u VRR off->on: Get vblank ref\n",
				 __func__, new_state->base.crtc->base.id);
	} else if (old_vrr_active && !new_vrr_active) {
		/* Transition VRR active -> inactive:
		 * Allow vblank irq disable again for fixed refresh rate.
		 */
		WARN_ON(amdgpu_dm_crtc_set_vupdate_irq(new_state->base.crtc, false) != 0);
		drm_crtc_vblank_put(new_state->base.crtc);
		DRM_DEBUG_DRIVER("%s: crtc=%u VRR on->off: Drop vblank ref\n",
				 __func__, new_state->base.crtc->base.id);
	}
}

static void amdgpu_dm_commit_cursors(struct drm_atomic_state *state)
{
	struct drm_plane *plane;
	struct drm_plane_state *old_plane_state;
	int i;

	/*
	 * TODO: Make this per-stream so we don't issue redundant updates for
	 * commits with multiple streams.
	 */
	for_each_old_plane_in_state(state, plane, old_plane_state, i)
		if (plane->type == DRM_PLANE_TYPE_CURSOR)
			amdgpu_dm_plane_handle_cursor_update(plane, old_plane_state);
}

static inline uint32_t get_mem_type(struct drm_framebuffer *fb)
{
	struct amdgpu_bo *abo = gem_to_amdgpu_bo(fb->obj[0]);

	return abo->tbo.resource ? abo->tbo.resource->mem_type : 0;
}

static void amdgpu_dm_commit_planes(struct drm_atomic_state *state,
				    struct drm_device *dev,
				    struct amdgpu_display_manager *dm,
				    struct drm_crtc *pcrtc,
				    bool wait_for_vblank)
{
	u32 i;
	u64 timestamp_ns = ktime_get_ns();
	struct drm_plane *plane;
	struct drm_plane_state *old_plane_state, *new_plane_state;
	struct amdgpu_crtc *acrtc_attach = to_amdgpu_crtc(pcrtc);
	struct drm_crtc_state *new_pcrtc_state =
			drm_atomic_get_new_crtc_state(state, pcrtc);
	struct dm_crtc_state *acrtc_state = to_dm_crtc_state(new_pcrtc_state);
	struct dm_crtc_state *dm_old_crtc_state =
			to_dm_crtc_state(drm_atomic_get_old_crtc_state(state, pcrtc));
	int planes_count = 0, vpos, hpos;
	unsigned long flags;
	u32 target_vblank, last_flip_vblank;
	bool vrr_active = amdgpu_dm_crtc_vrr_active(acrtc_state);
	bool cursor_update = false;
	bool pflip_present = false;
	bool dirty_rects_changed = false;
	struct {
		struct dc_surface_update surface_updates[MAX_SURFACES];
		struct dc_plane_info plane_infos[MAX_SURFACES];
		struct dc_scaling_info scaling_infos[MAX_SURFACES];
		struct dc_flip_addrs flip_addrs[MAX_SURFACES];
		struct dc_stream_update stream_update;
	} *bundle;

	bundle = kzalloc(sizeof(*bundle), GFP_KERNEL);

	if (!bundle) {
		drm_err(dev, "Failed to allocate update bundle\n");
		goto cleanup;
	}

	/*
	 * Disable the cursor first if we're disabling all the planes.
	 * It'll remain on the screen after the planes are re-enabled
	 * if we don't.
	 */
	if (acrtc_state->active_planes == 0)
		amdgpu_dm_commit_cursors(state);

	/* update planes when needed */
	for_each_oldnew_plane_in_state(state, plane, old_plane_state, new_plane_state, i) {
		struct drm_crtc *crtc = new_plane_state->crtc;
		struct drm_crtc_state *new_crtc_state;
		struct drm_framebuffer *fb = new_plane_state->fb;
		struct amdgpu_framebuffer *afb = (struct amdgpu_framebuffer *)fb;
		bool plane_needs_flip;
		struct dc_plane_state *dc_plane;
		struct dm_plane_state *dm_new_plane_state = to_dm_plane_state(new_plane_state);

		/* Cursor plane is handled after stream updates */
		if (plane->type == DRM_PLANE_TYPE_CURSOR) {
			if ((fb && crtc == pcrtc) ||
			    (old_plane_state->fb && old_plane_state->crtc == pcrtc))
				cursor_update = true;

			continue;
		}

		if (!fb || !crtc || pcrtc != crtc)
			continue;

		new_crtc_state = drm_atomic_get_new_crtc_state(state, crtc);
		if (!new_crtc_state->active)
			continue;

		dc_plane = dm_new_plane_state->dc_state;
		if (!dc_plane)
			continue;

		bundle->surface_updates[planes_count].surface = dc_plane;
		if (new_pcrtc_state->color_mgmt_changed) {
			bundle->surface_updates[planes_count].gamma = dc_plane->gamma_correction;
			bundle->surface_updates[planes_count].in_transfer_func = dc_plane->in_transfer_func;
			bundle->surface_updates[planes_count].gamut_remap_matrix = &dc_plane->gamut_remap_matrix;
		}

		amdgpu_dm_plane_fill_dc_scaling_info(dm->adev, new_plane_state,
				     &bundle->scaling_infos[planes_count]);

		bundle->surface_updates[planes_count].scaling_info =
			&bundle->scaling_infos[planes_count];

		plane_needs_flip = old_plane_state->fb && new_plane_state->fb;

		pflip_present = pflip_present || plane_needs_flip;

		if (!plane_needs_flip) {
			planes_count += 1;
			continue;
		}

		fill_dc_plane_info_and_addr(
			dm->adev, new_plane_state,
			afb->tiling_flags,
			&bundle->plane_infos[planes_count],
			&bundle->flip_addrs[planes_count].address,
			afb->tmz_surface, false);

		drm_dbg_state(state->dev, "plane: id=%d dcc_en=%d\n",
				 new_plane_state->plane->index,
				 bundle->plane_infos[planes_count].dcc.enable);

		bundle->surface_updates[planes_count].plane_info =
			&bundle->plane_infos[planes_count];

		if (acrtc_state->stream->link->psr_settings.psr_feature_enabled ||
		    acrtc_state->stream->link->replay_settings.replay_feature_enabled) {
			fill_dc_dirty_rects(plane, old_plane_state,
					    new_plane_state, new_crtc_state,
					    &bundle->flip_addrs[planes_count],
					    &dirty_rects_changed);

			/*
			 * If the dirty regions changed, PSR-SU need to be disabled temporarily
			 * and enabled it again after dirty regions are stable to avoid video glitch.
			 * PSR-SU will be enabled in vblank_control_worker() if user pause the video
			 * during the PSR-SU was disabled.
			 */
			if (acrtc_state->stream->link->psr_settings.psr_version >= DC_PSR_VERSION_SU_1 &&
			    acrtc_attach->dm_irq_params.allow_psr_entry &&
#ifdef CONFIG_DRM_AMD_SECURE_DISPLAY
			    !amdgpu_dm_crc_window_is_activated(acrtc_state->base.crtc) &&
#endif
			    dirty_rects_changed) {
				mutex_lock(&dm->dc_lock);
				acrtc_state->stream->link->psr_settings.psr_dirty_rects_change_timestamp_ns =
				timestamp_ns;
				if (acrtc_state->stream->link->psr_settings.psr_allow_active)
					amdgpu_dm_psr_disable(acrtc_state->stream);
				mutex_unlock(&dm->dc_lock);
			}
		}

		/*
		 * Only allow immediate flips for fast updates that don't
		 * change memory domain, FB pitch, DCC state, rotation or
		 * mirroring.
		 *
		 * dm_crtc_helper_atomic_check() only accepts async flips with
		 * fast updates.
		 */
		if (crtc->state->async_flip &&
		    (acrtc_state->update_type != UPDATE_TYPE_FAST ||
		     get_mem_type(old_plane_state->fb) != get_mem_type(fb)))
			drm_warn_once(state->dev,
				      "[PLANE:%d:%s] async flip with non-fast update\n",
				      plane->base.id, plane->name);

		bundle->flip_addrs[planes_count].flip_immediate =
			crtc->state->async_flip &&
			acrtc_state->update_type == UPDATE_TYPE_FAST &&
			get_mem_type(old_plane_state->fb) == get_mem_type(fb);

		timestamp_ns = ktime_get_ns();
		bundle->flip_addrs[planes_count].flip_timestamp_in_us = div_u64(timestamp_ns, 1000);
		bundle->surface_updates[planes_count].flip_addr = &bundle->flip_addrs[planes_count];
		bundle->surface_updates[planes_count].surface = dc_plane;

		if (!bundle->surface_updates[planes_count].surface) {
			DRM_ERROR("No surface for CRTC: id=%d\n",
					acrtc_attach->crtc_id);
			continue;
		}

		if (plane == pcrtc->primary)
			update_freesync_state_on_stream(
				dm,
				acrtc_state,
				acrtc_state->stream,
				dc_plane,
				bundle->flip_addrs[planes_count].flip_timestamp_in_us);

		drm_dbg_state(state->dev, "%s Flipping to hi: 0x%x, low: 0x%x\n",
				 __func__,
				 bundle->flip_addrs[planes_count].address.grph.addr.high_part,
				 bundle->flip_addrs[planes_count].address.grph.addr.low_part);

		planes_count += 1;

	}

	if (pflip_present) {
		if (!vrr_active) {
			/* Use old throttling in non-vrr fixed refresh rate mode
			 * to keep flip scheduling based on target vblank counts
			 * working in a backwards compatible way, e.g., for
			 * clients using the GLX_OML_sync_control extension or
			 * DRI3/Present extension with defined target_msc.
			 */
			last_flip_vblank = amdgpu_get_vblank_counter_kms(pcrtc);
		} else {
			/* For variable refresh rate mode only:
			 * Get vblank of last completed flip to avoid > 1 vrr
			 * flips per video frame by use of throttling, but allow
			 * flip programming anywhere in the possibly large
			 * variable vrr vblank interval for fine-grained flip
			 * timing control and more opportunity to avoid stutter
			 * on late submission of flips.
			 */
			spin_lock_irqsave(&pcrtc->dev->event_lock, flags);
			last_flip_vblank = acrtc_attach->dm_irq_params.last_flip_vblank;
			spin_unlock_irqrestore(&pcrtc->dev->event_lock, flags);
		}

		target_vblank = last_flip_vblank + wait_for_vblank;

		/*
		 * Wait until we're out of the vertical blank period before the one
		 * targeted by the flip
		 */
		while ((acrtc_attach->enabled &&
			(amdgpu_display_get_crtc_scanoutpos(dm->ddev, acrtc_attach->crtc_id,
							    0, &vpos, &hpos, NULL,
							    NULL, &pcrtc->hwmode)
			 & (DRM_SCANOUTPOS_VALID | DRM_SCANOUTPOS_IN_VBLANK)) ==
			(DRM_SCANOUTPOS_VALID | DRM_SCANOUTPOS_IN_VBLANK) &&
			(int)(target_vblank -
			  amdgpu_get_vblank_counter_kms(pcrtc)) > 0)) {
			usleep_range(1000, 1100);
		}

		/**
		 * Prepare the flip event for the pageflip interrupt to handle.
		 *
		 * This only works in the case where we've already turned on the
		 * appropriate hardware blocks (eg. HUBP) so in the transition case
		 * from 0 -> n planes we have to skip a hardware generated event
		 * and rely on sending it from software.
		 */
		if (acrtc_attach->base.state->event &&
		    acrtc_state->active_planes > 0) {
			drm_crtc_vblank_get(pcrtc);

			spin_lock_irqsave(&pcrtc->dev->event_lock, flags);

			WARN_ON(acrtc_attach->pflip_status != AMDGPU_FLIP_NONE);
			prepare_flip_isr(acrtc_attach);

			spin_unlock_irqrestore(&pcrtc->dev->event_lock, flags);
		}

		if (acrtc_state->stream) {
			if (acrtc_state->freesync_vrr_info_changed)
				bundle->stream_update.vrr_infopacket =
					&acrtc_state->stream->vrr_infopacket;
		}
	} else if (cursor_update && acrtc_state->active_planes > 0 &&
		   acrtc_attach->base.state->event) {
		drm_crtc_vblank_get(pcrtc);

		spin_lock_irqsave(&pcrtc->dev->event_lock, flags);

		acrtc_attach->event = acrtc_attach->base.state->event;
		acrtc_attach->base.state->event = NULL;

		spin_unlock_irqrestore(&pcrtc->dev->event_lock, flags);
	}

	/* Update the planes if changed or disable if we don't have any. */
	if ((planes_count || acrtc_state->active_planes == 0) &&
		acrtc_state->stream) {
		/*
		 * If PSR or idle optimizations are enabled then flush out
		 * any pending work before hardware programming.
		 */
		if (dm->vblank_control_workqueue)
			flush_workqueue(dm->vblank_control_workqueue);

		bundle->stream_update.stream = acrtc_state->stream;
		if (new_pcrtc_state->mode_changed) {
			bundle->stream_update.src = acrtc_state->stream->src;
			bundle->stream_update.dst = acrtc_state->stream->dst;
		}

		if (new_pcrtc_state->color_mgmt_changed) {
			/*
			 * TODO: This isn't fully correct since we've actually
			 * already modified the stream in place.
			 */
			bundle->stream_update.gamut_remap =
				&acrtc_state->stream->gamut_remap_matrix;
			bundle->stream_update.output_csc_transform =
				&acrtc_state->stream->csc_color_matrix;
			bundle->stream_update.out_transfer_func =
				acrtc_state->stream->out_transfer_func;
		}

		acrtc_state->stream->abm_level = acrtc_state->abm_level;
		if (acrtc_state->abm_level != dm_old_crtc_state->abm_level)
			bundle->stream_update.abm_level = &acrtc_state->abm_level;

		mutex_lock(&dm->dc_lock);
		if ((acrtc_state->update_type > UPDATE_TYPE_FAST) &&
				acrtc_state->stream->link->psr_settings.psr_allow_active)
			amdgpu_dm_psr_disable(acrtc_state->stream);
		mutex_unlock(&dm->dc_lock);

		/*
		 * If FreeSync state on the stream has changed then we need to
		 * re-adjust the min/max bounds now that DC doesn't handle this
		 * as part of commit.
		 */
		if (is_dc_timing_adjust_needed(dm_old_crtc_state, acrtc_state)) {
			spin_lock_irqsave(&pcrtc->dev->event_lock, flags);
			dc_stream_adjust_vmin_vmax(
				dm->dc, acrtc_state->stream,
				&acrtc_attach->dm_irq_params.vrr_params.adjust);
			spin_unlock_irqrestore(&pcrtc->dev->event_lock, flags);
		}
		mutex_lock(&dm->dc_lock);
		update_planes_and_stream_adapter(dm->dc,
					 acrtc_state->update_type,
					 planes_count,
					 acrtc_state->stream,
					 &bundle->stream_update,
					 bundle->surface_updates);

		/**
		 * Enable or disable the interrupts on the backend.
		 *
		 * Most pipes are put into power gating when unused.
		 *
		 * When power gating is enabled on a pipe we lose the
		 * interrupt enablement state when power gating is disabled.
		 *
		 * So we need to update the IRQ control state in hardware
		 * whenever the pipe turns on (since it could be previously
		 * power gated) or off (since some pipes can't be power gated
		 * on some ASICs).
		 */
		if (dm_old_crtc_state->active_planes != acrtc_state->active_planes)
			dm_update_pflip_irq_state(drm_to_adev(dev),
						  acrtc_attach);

		if ((acrtc_state->update_type > UPDATE_TYPE_FAST) &&
				acrtc_state->stream->link->psr_settings.psr_version != DC_PSR_VERSION_UNSUPPORTED &&
				!acrtc_state->stream->link->psr_settings.psr_feature_enabled)
			amdgpu_dm_link_setup_psr(acrtc_state->stream);

		/* Decrement skip count when PSR is enabled and we're doing fast updates. */
		if (acrtc_state->update_type == UPDATE_TYPE_FAST &&
		    acrtc_state->stream->link->psr_settings.psr_feature_enabled) {
			struct amdgpu_dm_connector *aconn =
				(struct amdgpu_dm_connector *)acrtc_state->stream->dm_stream_context;

			if (aconn->psr_skip_count > 0)
				aconn->psr_skip_count--;

			/* Allow PSR when skip count is 0. */
			acrtc_attach->dm_irq_params.allow_psr_entry = !aconn->psr_skip_count;

			/*
			 * If sink supports PSR SU, there is no need to rely on
			 * a vblank event disable request to enable PSR. PSR SU
			 * can be enabled immediately once OS demonstrates an
			 * adequate number of fast atomic commits to notify KMD
			 * of update events. See `vblank_control_worker()`.
			 */
			if (acrtc_state->stream->link->psr_settings.psr_version >= DC_PSR_VERSION_SU_1 &&
			    acrtc_attach->dm_irq_params.allow_psr_entry &&
#ifdef CONFIG_DRM_AMD_SECURE_DISPLAY
			    !amdgpu_dm_crc_window_is_activated(acrtc_state->base.crtc) &&
#endif
			    !acrtc_state->stream->link->psr_settings.psr_allow_active &&
			    (timestamp_ns -
			    acrtc_state->stream->link->psr_settings.psr_dirty_rects_change_timestamp_ns) >
			    500000000)
				amdgpu_dm_psr_enable(acrtc_state->stream);
		} else {
			acrtc_attach->dm_irq_params.allow_psr_entry = false;
		}

		mutex_unlock(&dm->dc_lock);
	}

	/*
	 * Update cursor state *after* programming all the planes.
	 * This avoids redundant programming in the case where we're going
	 * to be disabling a single plane - those pipes are being disabled.
	 */
	if (acrtc_state->active_planes)
		amdgpu_dm_commit_cursors(state);

cleanup:
	kfree(bundle);
}

static void amdgpu_dm_commit_audio(struct drm_device *dev,
				   struct drm_atomic_state *state)
{
	struct amdgpu_device *adev = drm_to_adev(dev);
	struct amdgpu_dm_connector *aconnector;
	struct drm_connector *connector;
	struct drm_connector_state *old_con_state, *new_con_state;
	struct drm_crtc_state *new_crtc_state;
	struct dm_crtc_state *new_dm_crtc_state;
	const struct dc_stream_status *status;
	int i, inst;

	/* Notify device removals. */
	for_each_oldnew_connector_in_state(state, connector, old_con_state, new_con_state, i) {
		if (old_con_state->crtc != new_con_state->crtc) {
			/* CRTC changes require notification. */
			goto notify;
		}

		if (!new_con_state->crtc)
			continue;

		new_crtc_state = drm_atomic_get_new_crtc_state(
			state, new_con_state->crtc);

		if (!new_crtc_state)
			continue;

		if (!drm_atomic_crtc_needs_modeset(new_crtc_state))
			continue;

notify:
		aconnector = to_amdgpu_dm_connector(connector);

		mutex_lock(&adev->dm.audio_lock);
		inst = aconnector->audio_inst;
		aconnector->audio_inst = -1;
		mutex_unlock(&adev->dm.audio_lock);

		amdgpu_dm_audio_eld_notify(adev, inst);
	}

	/* Notify audio device additions. */
	for_each_new_connector_in_state(state, connector, new_con_state, i) {
		if (!new_con_state->crtc)
			continue;

		new_crtc_state = drm_atomic_get_new_crtc_state(
			state, new_con_state->crtc);

		if (!new_crtc_state)
			continue;

		if (!drm_atomic_crtc_needs_modeset(new_crtc_state))
			continue;

		new_dm_crtc_state = to_dm_crtc_state(new_crtc_state);
		if (!new_dm_crtc_state->stream)
			continue;

		status = dc_stream_get_status(new_dm_crtc_state->stream);
		if (!status)
			continue;

		aconnector = to_amdgpu_dm_connector(connector);

		mutex_lock(&adev->dm.audio_lock);
		inst = status->audio_inst;
		aconnector->audio_inst = inst;
		mutex_unlock(&adev->dm.audio_lock);

		amdgpu_dm_audio_eld_notify(adev, inst);
	}
}

/*
 * amdgpu_dm_crtc_copy_transient_flags - copy mirrored flags from DRM to DC
 * @crtc_state: the DRM CRTC state
 * @stream_state: the DC stream state.
 *
 * Copy the mirrored transient state flags from DRM, to DC. It is used to bring
 * a dc_stream_state's flags in sync with a drm_crtc_state's flags.
 */
static void amdgpu_dm_crtc_copy_transient_flags(struct drm_crtc_state *crtc_state,
						struct dc_stream_state *stream_state)
{
	stream_state->mode_changed = drm_atomic_crtc_needs_modeset(crtc_state);
}

static void amdgpu_dm_commit_streams(struct drm_atomic_state *state,
					struct dc_state *dc_state)
{
	struct drm_device *dev = state->dev;
	struct amdgpu_device *adev = drm_to_adev(dev);
	struct amdgpu_display_manager *dm = &adev->dm;
	struct drm_crtc *crtc;
	struct drm_crtc_state *old_crtc_state, *new_crtc_state;
	struct dm_crtc_state *dm_old_crtc_state, *dm_new_crtc_state;
	bool mode_set_reset_required = false;
	u32 i;

	for_each_oldnew_crtc_in_state(state, crtc, old_crtc_state,
				      new_crtc_state, i) {
		struct amdgpu_crtc *acrtc = to_amdgpu_crtc(crtc);

		dm_old_crtc_state = to_dm_crtc_state(old_crtc_state);

		if (old_crtc_state->active &&
		    (!new_crtc_state->active ||
		     drm_atomic_crtc_needs_modeset(new_crtc_state))) {
			manage_dm_interrupts(adev, acrtc, false);
			dc_stream_release(dm_old_crtc_state->stream);
		}
	}

	drm_atomic_helper_calc_timestamping_constants(state);

	/* update changed items */
	for_each_oldnew_crtc_in_state(state, crtc, old_crtc_state, new_crtc_state, i) {
		struct amdgpu_crtc *acrtc = to_amdgpu_crtc(crtc);

		dm_new_crtc_state = to_dm_crtc_state(new_crtc_state);
		dm_old_crtc_state = to_dm_crtc_state(old_crtc_state);

		drm_dbg_state(state->dev,
			"amdgpu_crtc id:%d crtc_state_flags: enable:%d, active:%d, planes_changed:%d, mode_changed:%d,active_changed:%d,connectors_changed:%d\n",
			acrtc->crtc_id,
			new_crtc_state->enable,
			new_crtc_state->active,
			new_crtc_state->planes_changed,
			new_crtc_state->mode_changed,
			new_crtc_state->active_changed,
			new_crtc_state->connectors_changed);

		/* Disable cursor if disabling crtc */
		if (old_crtc_state->active && !new_crtc_state->active) {
			struct dc_cursor_position position;

			memset(&position, 0, sizeof(position));
			mutex_lock(&dm->dc_lock);
			dc_stream_set_cursor_position(dm_old_crtc_state->stream, &position);
			mutex_unlock(&dm->dc_lock);
		}

		/* Copy all transient state flags into dc state */
		if (dm_new_crtc_state->stream) {
			amdgpu_dm_crtc_copy_transient_flags(&dm_new_crtc_state->base,
							    dm_new_crtc_state->stream);
		}

		/* handles headless hotplug case, updating new_state and
		 * aconnector as needed
		 */

		if (amdgpu_dm_crtc_modeset_required(new_crtc_state, dm_new_crtc_state->stream, dm_old_crtc_state->stream)) {

			DRM_DEBUG_ATOMIC("Atomic commit: SET crtc id %d: [%p]\n", acrtc->crtc_id, acrtc);

			if (!dm_new_crtc_state->stream) {
				/*
				 * this could happen because of issues with
				 * userspace notifications delivery.
				 * In this case userspace tries to set mode on
				 * display which is disconnected in fact.
				 * dc_sink is NULL in this case on aconnector.
				 * We expect reset mode will come soon.
				 *
				 * This can also happen when unplug is done
				 * during resume sequence ended
				 *
				 * In this case, we want to pretend we still
				 * have a sink to keep the pipe running so that
				 * hw state is consistent with the sw state
				 */
				DRM_DEBUG_DRIVER("%s: Failed to create new stream for crtc %d\n",
						__func__, acrtc->base.base.id);
				continue;
			}

			if (dm_old_crtc_state->stream)
				remove_stream(adev, acrtc, dm_old_crtc_state->stream);

			pm_runtime_get_noresume(dev->dev);

			acrtc->enabled = true;
			acrtc->hw_mode = new_crtc_state->mode;
			crtc->hwmode = new_crtc_state->mode;
			mode_set_reset_required = true;
		} else if (modereset_required(new_crtc_state)) {
			DRM_DEBUG_ATOMIC("Atomic commit: RESET. crtc id %d:[%p]\n", acrtc->crtc_id, acrtc);
			/* i.e. reset mode */
			if (dm_old_crtc_state->stream)
				remove_stream(adev, acrtc, dm_old_crtc_state->stream);

			mode_set_reset_required = true;
		}
	} /* for_each_crtc_in_state() */

	/* if there mode set or reset, disable eDP PSR */
	if (mode_set_reset_required) {
		if (dm->vblank_control_workqueue)
			flush_workqueue(dm->vblank_control_workqueue);

		amdgpu_dm_psr_disable_all(dm);
	}

	dm_enable_per_frame_crtc_master_sync(dc_state);
	mutex_lock(&dm->dc_lock);
	WARN_ON(!dc_commit_streams(dm->dc, dc_state->streams, dc_state->stream_count));

	/* Allow idle optimization when vblank count is 0 for display off */
	if (dm->active_vblank_irq_count == 0)
		dc_allow_idle_optimizations(dm->dc, true);
	mutex_unlock(&dm->dc_lock);

	for_each_new_crtc_in_state(state, crtc, new_crtc_state, i) {
		struct amdgpu_crtc *acrtc = to_amdgpu_crtc(crtc);

		dm_new_crtc_state = to_dm_crtc_state(new_crtc_state);

		if (dm_new_crtc_state->stream != NULL) {
			const struct dc_stream_status *status =
					dc_stream_get_status(dm_new_crtc_state->stream);

			if (!status)
				status = dc_stream_get_status_from_state(dc_state,
									 dm_new_crtc_state->stream);
			if (!status)
				drm_err(dev,
					"got no status for stream %p on acrtc%p\n",
					dm_new_crtc_state->stream, acrtc);
			else
				acrtc->otg_inst = status->primary_otg_inst;
		}
	}
}

/**
 * amdgpu_dm_atomic_commit_tail() - AMDgpu DM's commit tail implementation.
 * @state: The atomic state to commit
 *
 * This will tell DC to commit the constructed DC state from atomic_check,
 * programming the hardware. Any failures here implies a hardware failure, since
 * atomic check should have filtered anything non-kosher.
 */
static void amdgpu_dm_atomic_commit_tail(struct drm_atomic_state *state)
{
	struct drm_device *dev = state->dev;
	struct amdgpu_device *adev = drm_to_adev(dev);
	struct amdgpu_display_manager *dm = &adev->dm;
	struct dm_atomic_state *dm_state;
	struct dc_state *dc_state = NULL;
	u32 i, j;
	struct drm_crtc *crtc;
	struct drm_crtc_state *old_crtc_state, *new_crtc_state;
	unsigned long flags;
	bool wait_for_vblank = true;
	struct drm_connector *connector;
	struct drm_connector_state *old_con_state, *new_con_state;
	struct dm_crtc_state *dm_old_crtc_state, *dm_new_crtc_state;
	int crtc_disable_count = 0;

	trace_amdgpu_dm_atomic_commit_tail_begin(state);

	if (dm->dc->caps.ips_support) {
		for_each_oldnew_connector_in_state(state, connector, old_con_state, new_con_state, i) {
			if (new_con_state->crtc &&
				new_con_state->crtc->state->active &&
				drm_atomic_crtc_needs_modeset(new_con_state->crtc->state)) {
				dc_dmub_srv_exit_low_power_state(dm->dc);
				break;
			}
		}
	}

	drm_atomic_helper_update_legacy_modeset_state(dev, state);
	drm_dp_mst_atomic_wait_for_dependencies(state);

	dm_state = dm_atomic_get_new_state(state);
	if (dm_state && dm_state->context) {
		dc_state = dm_state->context;
		amdgpu_dm_commit_streams(state, dc_state);
	}

	for_each_oldnew_connector_in_state(state, connector, old_con_state, new_con_state, i) {
		struct dm_connector_state *dm_new_con_state = to_dm_connector_state(new_con_state);
		struct amdgpu_crtc *acrtc = to_amdgpu_crtc(dm_new_con_state->base.crtc);
		struct amdgpu_dm_connector *aconnector = to_amdgpu_dm_connector(connector);

		if (!adev->dm.hdcp_workqueue)
			continue;

		pr_debug("[HDCP_DM] -------------- i : %x ----------\n", i);

		if (!connector)
			continue;

		pr_debug("[HDCP_DM] connector->index: %x connect_status: %x dpms: %x\n",
			connector->index, connector->status, connector->dpms);
		pr_debug("[HDCP_DM] state protection old: %x new: %x\n",
			old_con_state->content_protection, new_con_state->content_protection);

		if (aconnector->dc_sink) {
			if (aconnector->dc_sink->sink_signal != SIGNAL_TYPE_VIRTUAL &&
				aconnector->dc_sink->sink_signal != SIGNAL_TYPE_NONE) {
				pr_debug("[HDCP_DM] pipe_ctx dispname=%s\n",
				aconnector->dc_sink->edid_caps.display_name);
			}
		}

		new_crtc_state = NULL;
		old_crtc_state = NULL;

		if (acrtc) {
			new_crtc_state = drm_atomic_get_new_crtc_state(state, &acrtc->base);
			old_crtc_state = drm_atomic_get_old_crtc_state(state, &acrtc->base);
		}

		if (old_crtc_state)
			pr_debug("old crtc en: %x a: %x m: %x a-chg: %x c-chg: %x\n",
			old_crtc_state->enable,
			old_crtc_state->active,
			old_crtc_state->mode_changed,
			old_crtc_state->active_changed,
			old_crtc_state->connectors_changed);

		if (new_crtc_state)
			pr_debug("NEW crtc en: %x a: %x m: %x a-chg: %x c-chg: %x\n",
			new_crtc_state->enable,
			new_crtc_state->active,
			new_crtc_state->mode_changed,
			new_crtc_state->active_changed,
			new_crtc_state->connectors_changed);
	}

	for_each_oldnew_connector_in_state(state, connector, old_con_state, new_con_state, i) {
		struct dm_connector_state *dm_new_con_state = to_dm_connector_state(new_con_state);
		struct amdgpu_crtc *acrtc = to_amdgpu_crtc(dm_new_con_state->base.crtc);
		struct amdgpu_dm_connector *aconnector = to_amdgpu_dm_connector(connector);

		if (!adev->dm.hdcp_workqueue)
			continue;

		new_crtc_state = NULL;
		old_crtc_state = NULL;

		if (acrtc) {
			new_crtc_state = drm_atomic_get_new_crtc_state(state, &acrtc->base);
			old_crtc_state = drm_atomic_get_old_crtc_state(state, &acrtc->base);
		}

		dm_new_crtc_state = to_dm_crtc_state(new_crtc_state);

		if (dm_new_crtc_state && dm_new_crtc_state->stream == NULL &&
		    connector->state->content_protection == DRM_MODE_CONTENT_PROTECTION_ENABLED) {
			hdcp_reset_display(adev->dm.hdcp_workqueue, aconnector->dc_link->link_index);
			new_con_state->content_protection = DRM_MODE_CONTENT_PROTECTION_DESIRED;
			dm_new_con_state->update_hdcp = true;
			continue;
		}

		if (is_content_protection_different(new_crtc_state, old_crtc_state, new_con_state,
											old_con_state, connector, adev->dm.hdcp_workqueue)) {
			/* when display is unplugged from mst hub, connctor will
			 * be destroyed within dm_dp_mst_connector_destroy. connector
			 * hdcp perperties, like type, undesired, desired, enabled,
			 * will be lost. So, save hdcp properties into hdcp_work within
			 * amdgpu_dm_atomic_commit_tail. if the same display is
			 * plugged back with same display index, its hdcp properties
			 * will be retrieved from hdcp_work within dm_dp_mst_get_modes
			 */

			bool enable_encryption = false;

			if (new_con_state->content_protection == DRM_MODE_CONTENT_PROTECTION_DESIRED)
				enable_encryption = true;

			if (aconnector->dc_link && aconnector->dc_sink &&
				aconnector->dc_link->type == dc_connection_mst_branch) {
				struct hdcp_workqueue *hdcp_work = adev->dm.hdcp_workqueue;
				struct hdcp_workqueue *hdcp_w =
					&hdcp_work[aconnector->dc_link->link_index];

				hdcp_w->hdcp_content_type[connector->index] =
					new_con_state->hdcp_content_type;
				hdcp_w->content_protection[connector->index] =
					new_con_state->content_protection;
			}

			if (new_crtc_state && new_crtc_state->mode_changed &&
				new_con_state->content_protection >= DRM_MODE_CONTENT_PROTECTION_DESIRED)
				enable_encryption = true;

			DRM_INFO("[HDCP_DM] hdcp_update_display enable_encryption = %x\n", enable_encryption);

			hdcp_update_display(
				adev->dm.hdcp_workqueue, aconnector->dc_link->link_index, aconnector,
				new_con_state->hdcp_content_type, enable_encryption);
		}
	}

	/* Handle connector state changes */
	for_each_oldnew_connector_in_state(state, connector, old_con_state, new_con_state, i) {
		struct dm_connector_state *dm_new_con_state = to_dm_connector_state(new_con_state);
		struct dm_connector_state *dm_old_con_state = to_dm_connector_state(old_con_state);
		struct amdgpu_crtc *acrtc = to_amdgpu_crtc(dm_new_con_state->base.crtc);
		struct dc_surface_update *dummy_updates;
		struct dc_stream_update stream_update;
		struct dc_info_packet hdr_packet;
		struct dc_stream_status *status = NULL;
		bool abm_changed, hdr_changed, scaling_changed;

		memset(&stream_update, 0, sizeof(stream_update));

		if (acrtc) {
			new_crtc_state = drm_atomic_get_new_crtc_state(state, &acrtc->base);
			old_crtc_state = drm_atomic_get_old_crtc_state(state, &acrtc->base);
		}

		/* Skip any modesets/resets */
		if (!acrtc || drm_atomic_crtc_needs_modeset(new_crtc_state))
			continue;

		dm_new_crtc_state = to_dm_crtc_state(new_crtc_state);
		dm_old_crtc_state = to_dm_crtc_state(old_crtc_state);

		scaling_changed = is_scaling_state_different(dm_new_con_state,
							     dm_old_con_state);

		abm_changed = dm_new_crtc_state->abm_level !=
			      dm_old_crtc_state->abm_level;

		hdr_changed =
			!drm_connector_atomic_hdr_metadata_equal(old_con_state, new_con_state);

		if (!scaling_changed && !abm_changed && !hdr_changed)
			continue;

		stream_update.stream = dm_new_crtc_state->stream;
		if (scaling_changed) {
			update_stream_scaling_settings(&dm_new_con_state->base.crtc->mode,
					dm_new_con_state, dm_new_crtc_state->stream);

			stream_update.src = dm_new_crtc_state->stream->src;
			stream_update.dst = dm_new_crtc_state->stream->dst;
		}

		if (abm_changed) {
			dm_new_crtc_state->stream->abm_level = dm_new_crtc_state->abm_level;

			stream_update.abm_level = &dm_new_crtc_state->abm_level;
		}

		if (hdr_changed) {
			fill_hdr_info_packet(new_con_state, &hdr_packet);
			stream_update.hdr_static_metadata = &hdr_packet;
		}

		status = dc_stream_get_status(dm_new_crtc_state->stream);

		if (WARN_ON(!status))
			continue;

		WARN_ON(!status->plane_count);

		/*
		 * TODO: DC refuses to perform stream updates without a dc_surface_update.
		 * Here we create an empty update on each plane.
		 * To fix this, DC should permit updating only stream properties.
		 */
		dummy_updates = kzalloc(sizeof(struct dc_surface_update) * MAX_SURFACES, GFP_ATOMIC);
		for (j = 0; j < status->plane_count; j++)
			dummy_updates[j].surface = status->plane_states[0];


		mutex_lock(&dm->dc_lock);
		dc_update_planes_and_stream(dm->dc,
					    dummy_updates,
					    status->plane_count,
					    dm_new_crtc_state->stream,
					    &stream_update);
		mutex_unlock(&dm->dc_lock);
		kfree(dummy_updates);
	}

	/**
	 * Enable interrupts for CRTCs that are newly enabled or went through
	 * a modeset. It was intentionally deferred until after the front end
	 * state was modified to wait until the OTG was on and so the IRQ
	 * handlers didn't access stale or invalid state.
	 */
	for_each_oldnew_crtc_in_state(state, crtc, old_crtc_state, new_crtc_state, i) {
		struct amdgpu_crtc *acrtc = to_amdgpu_crtc(crtc);
#ifdef CONFIG_DEBUG_FS
		enum amdgpu_dm_pipe_crc_source cur_crc_src;
#endif
		/* Count number of newly disabled CRTCs for dropping PM refs later. */
		if (old_crtc_state->active && !new_crtc_state->active)
			crtc_disable_count++;

		dm_new_crtc_state = to_dm_crtc_state(new_crtc_state);
		dm_old_crtc_state = to_dm_crtc_state(old_crtc_state);

		/* For freesync config update on crtc state and params for irq */
		update_stream_irq_parameters(dm, dm_new_crtc_state);

#ifdef CONFIG_DEBUG_FS
		spin_lock_irqsave(&adev_to_drm(adev)->event_lock, flags);
		cur_crc_src = acrtc->dm_irq_params.crc_src;
		spin_unlock_irqrestore(&adev_to_drm(adev)->event_lock, flags);
#endif

		if (new_crtc_state->active &&
		    (!old_crtc_state->active ||
		     drm_atomic_crtc_needs_modeset(new_crtc_state))) {
			dc_stream_retain(dm_new_crtc_state->stream);
			acrtc->dm_irq_params.stream = dm_new_crtc_state->stream;
			manage_dm_interrupts(adev, acrtc, true);
		}
		/* Handle vrr on->off / off->on transitions */
		amdgpu_dm_handle_vrr_transition(dm_old_crtc_state, dm_new_crtc_state);

#ifdef CONFIG_DEBUG_FS
		if (new_crtc_state->active &&
		    (!old_crtc_state->active ||
		     drm_atomic_crtc_needs_modeset(new_crtc_state))) {
			/**
			 * Frontend may have changed so reapply the CRC capture
			 * settings for the stream.
			 */
			if (amdgpu_dm_is_valid_crc_source(cur_crc_src)) {
#if defined(CONFIG_DRM_AMD_SECURE_DISPLAY)
				if (amdgpu_dm_crc_window_is_activated(crtc)) {
					spin_lock_irqsave(&adev_to_drm(adev)->event_lock, flags);
					acrtc->dm_irq_params.window_param.update_win = true;

					/**
					 * It takes 2 frames for HW to stably generate CRC when
					 * resuming from suspend, so we set skip_frame_cnt 2.
					 */
					acrtc->dm_irq_params.window_param.skip_frame_cnt = 2;
					spin_unlock_irqrestore(&adev_to_drm(adev)->event_lock, flags);
				}
#endif
				if (amdgpu_dm_crtc_configure_crc_source(
					crtc, dm_new_crtc_state, cur_crc_src))
					DRM_DEBUG_DRIVER("Failed to configure crc source");
			}
		}
#endif
	}

	for_each_new_crtc_in_state(state, crtc, new_crtc_state, j)
		if (new_crtc_state->async_flip)
			wait_for_vblank = false;

	/* update planes when needed per crtc*/
	for_each_new_crtc_in_state(state, crtc, new_crtc_state, j) {
		dm_new_crtc_state = to_dm_crtc_state(new_crtc_state);

		if (dm_new_crtc_state->stream)
			amdgpu_dm_commit_planes(state, dev, dm, crtc, wait_for_vblank);
	}

	/* Update audio instances for each connector. */
	amdgpu_dm_commit_audio(dev, state);

	/* restore the backlight level */
	for (i = 0; i < dm->num_of_edps; i++) {
		if (dm->backlight_dev[i] &&
		    (dm->actual_brightness[i] != dm->brightness[i]))
			amdgpu_dm_backlight_set_level(dm, i, dm->brightness[i]);
	}

	/*
	 * send vblank event on all events not handled in flip and
	 * mark consumed event for drm_atomic_helper_commit_hw_done
	 */
	spin_lock_irqsave(&adev_to_drm(adev)->event_lock, flags);
	for_each_new_crtc_in_state(state, crtc, new_crtc_state, i) {

		if (new_crtc_state->event)
			drm_send_event_locked(dev, &new_crtc_state->event->base);

		new_crtc_state->event = NULL;
	}
	spin_unlock_irqrestore(&adev_to_drm(adev)->event_lock, flags);

	/* Signal HW programming completion */
	drm_atomic_helper_commit_hw_done(state);

	if (wait_for_vblank)
		drm_atomic_helper_wait_for_flip_done(dev, state);

	drm_atomic_helper_cleanup_planes(dev, state);

	/* Don't free the memory if we are hitting this as part of suspend.
	 * This way we don't free any memory during suspend; see
	 * amdgpu_bo_free_kernel().  The memory will be freed in the first
	 * non-suspend modeset or when the driver is torn down.
	 */
	if (!adev->in_suspend) {
		/* return the stolen vga memory back to VRAM */
		if (!adev->mman.keep_stolen_vga_memory)
			amdgpu_bo_free_kernel(&adev->mman.stolen_vga_memory, NULL, NULL);
		amdgpu_bo_free_kernel(&adev->mman.stolen_extended_memory, NULL, NULL);
	}

	/*
	 * Finally, drop a runtime PM reference for each newly disabled CRTC,
	 * so we can put the GPU into runtime suspend if we're not driving any
	 * displays anymore
	 */
	for (i = 0; i < crtc_disable_count; i++)
		pm_runtime_put_autosuspend(dev->dev);
	pm_runtime_mark_last_busy(dev->dev);
}

static int dm_force_atomic_commit(struct drm_connector *connector)
{
	int ret = 0;
	struct drm_device *ddev = connector->dev;
	struct drm_atomic_state *state = drm_atomic_state_alloc(ddev);
	struct amdgpu_crtc *disconnected_acrtc = to_amdgpu_crtc(connector->encoder->crtc);
	struct drm_plane *plane = disconnected_acrtc->base.primary;
	struct drm_connector_state *conn_state;
	struct drm_crtc_state *crtc_state;
	struct drm_plane_state *plane_state;

	if (!state)
		return -ENOMEM;

	state->acquire_ctx = ddev->mode_config.acquire_ctx;

	/* Construct an atomic state to restore previous display setting */

	/*
	 * Attach connectors to drm_atomic_state
	 */
	conn_state = drm_atomic_get_connector_state(state, connector);

	ret = PTR_ERR_OR_ZERO(conn_state);
	if (ret)
		goto out;

	/* Attach crtc to drm_atomic_state*/
	crtc_state = drm_atomic_get_crtc_state(state, &disconnected_acrtc->base);

	ret = PTR_ERR_OR_ZERO(crtc_state);
	if (ret)
		goto out;

	/* force a restore */
	crtc_state->mode_changed = true;

	/* Attach plane to drm_atomic_state */
	plane_state = drm_atomic_get_plane_state(state, plane);

	ret = PTR_ERR_OR_ZERO(plane_state);
	if (ret)
		goto out;

	/* Call commit internally with the state we just constructed */
	ret = drm_atomic_commit(state);

out:
	drm_atomic_state_put(state);
	if (ret)
		DRM_ERROR("Restoring old state failed with %i\n", ret);

	return ret;
}

/*
 * This function handles all cases when set mode does not come upon hotplug.
 * This includes when a display is unplugged then plugged back into the
 * same port and when running without usermode desktop manager supprot
 */
void dm_restore_drm_connector_state(struct drm_device *dev,
				    struct drm_connector *connector)
{
	struct amdgpu_dm_connector *aconnector = to_amdgpu_dm_connector(connector);
	struct amdgpu_crtc *disconnected_acrtc;
	struct dm_crtc_state *acrtc_state;

	if (!aconnector->dc_sink || !connector->state || !connector->encoder)
		return;

	disconnected_acrtc = to_amdgpu_crtc(connector->encoder->crtc);
	if (!disconnected_acrtc)
		return;

	acrtc_state = to_dm_crtc_state(disconnected_acrtc->base.state);
	if (!acrtc_state->stream)
		return;

	/*
	 * If the previous sink is not released and different from the current,
	 * we deduce we are in a state where we can not rely on usermode call
	 * to turn on the display, so we do it here
	 */
	if (acrtc_state->stream->sink != aconnector->dc_sink)
		dm_force_atomic_commit(&aconnector->base);
}

/*
 * Grabs all modesetting locks to serialize against any blocking commits,
 * Waits for completion of all non blocking commits.
 */
static int do_aquire_global_lock(struct drm_device *dev,
				 struct drm_atomic_state *state)
{
	struct drm_crtc *crtc;
	struct drm_crtc_commit *commit;
	long ret;

	/*
	 * Adding all modeset locks to aquire_ctx will
	 * ensure that when the framework release it the
	 * extra locks we are locking here will get released to
	 */
	ret = drm_modeset_lock_all_ctx(dev, state->acquire_ctx);
	if (ret)
		return ret;

	list_for_each_entry(crtc, &dev->mode_config.crtc_list, head) {
		spin_lock(&crtc->commit_lock);
		commit = list_first_entry_or_null(&crtc->commit_list,
				struct drm_crtc_commit, commit_entry);
		if (commit)
			drm_crtc_commit_get(commit);
		spin_unlock(&crtc->commit_lock);

		if (!commit)
			continue;

		/*
		 * Make sure all pending HW programming completed and
		 * page flips done
		 */
		ret = wait_for_completion_interruptible_timeout(&commit->hw_done, 10*HZ);

		if (ret > 0)
			ret = wait_for_completion_interruptible_timeout(
					&commit->flip_done, 10*HZ);

		if (ret == 0)
			DRM_ERROR("[CRTC:%d:%s] hw_done or flip_done timed out\n",
				  crtc->base.id, crtc->name);

		drm_crtc_commit_put(commit);
	}

	return ret < 0 ? ret : 0;
}

static void get_freesync_config_for_crtc(
	struct dm_crtc_state *new_crtc_state,
	struct dm_connector_state *new_con_state)
{
	struct mod_freesync_config config = {0};
	struct amdgpu_dm_connector *aconnector =
			to_amdgpu_dm_connector(new_con_state->base.connector);
	struct drm_display_mode *mode = &new_crtc_state->base.mode;
	int vrefresh = drm_mode_vrefresh(mode);
	bool fs_vid_mode = false;

	new_crtc_state->vrr_supported = new_con_state->freesync_capable &&
					vrefresh >= aconnector->min_vfreq &&
					vrefresh <= aconnector->max_vfreq;

	if (new_crtc_state->vrr_supported) {
		new_crtc_state->stream->ignore_msa_timing_param = true;
		fs_vid_mode = new_crtc_state->freesync_config.state == VRR_STATE_ACTIVE_FIXED;

		config.min_refresh_in_uhz = aconnector->min_vfreq * 1000000;
		config.max_refresh_in_uhz = aconnector->max_vfreq * 1000000;
		config.vsif_supported = true;
		config.btr = true;

		if (fs_vid_mode) {
			config.state = VRR_STATE_ACTIVE_FIXED;
			config.fixed_refresh_in_uhz = new_crtc_state->freesync_config.fixed_refresh_in_uhz;
			goto out;
		} else if (new_crtc_state->base.vrr_enabled) {
			config.state = VRR_STATE_ACTIVE_VARIABLE;
		} else {
			config.state = VRR_STATE_INACTIVE;
		}
	}
out:
	new_crtc_state->freesync_config = config;
}

static void reset_freesync_config_for_crtc(
	struct dm_crtc_state *new_crtc_state)
{
	new_crtc_state->vrr_supported = false;

	memset(&new_crtc_state->vrr_infopacket, 0,
	       sizeof(new_crtc_state->vrr_infopacket));
}

static bool
is_timing_unchanged_for_freesync(struct drm_crtc_state *old_crtc_state,
				 struct drm_crtc_state *new_crtc_state)
{
	const struct drm_display_mode *old_mode, *new_mode;

	if (!old_crtc_state || !new_crtc_state)
		return false;

	old_mode = &old_crtc_state->mode;
	new_mode = &new_crtc_state->mode;

	if (old_mode->clock       == new_mode->clock &&
	    old_mode->hdisplay    == new_mode->hdisplay &&
	    old_mode->vdisplay    == new_mode->vdisplay &&
	    old_mode->htotal      == new_mode->htotal &&
	    old_mode->vtotal      != new_mode->vtotal &&
	    old_mode->hsync_start == new_mode->hsync_start &&
	    old_mode->vsync_start != new_mode->vsync_start &&
	    old_mode->hsync_end   == new_mode->hsync_end &&
	    old_mode->vsync_end   != new_mode->vsync_end &&
	    old_mode->hskew       == new_mode->hskew &&
	    old_mode->vscan       == new_mode->vscan &&
	    (old_mode->vsync_end - old_mode->vsync_start) ==
	    (new_mode->vsync_end - new_mode->vsync_start))
		return true;

	return false;
}

static void set_freesync_fixed_config(struct dm_crtc_state *dm_new_crtc_state)
{
	u64 num, den, res;
	struct drm_crtc_state *new_crtc_state = &dm_new_crtc_state->base;

	dm_new_crtc_state->freesync_config.state = VRR_STATE_ACTIVE_FIXED;

	num = (unsigned long long)new_crtc_state->mode.clock * 1000 * 1000000;
	den = (unsigned long long)new_crtc_state->mode.htotal *
	      (unsigned long long)new_crtc_state->mode.vtotal;

	res = div_u64(num, den);
	dm_new_crtc_state->freesync_config.fixed_refresh_in_uhz = res;
}

static int dm_update_crtc_state(struct amdgpu_display_manager *dm,
			 struct drm_atomic_state *state,
			 struct drm_crtc *crtc,
			 struct drm_crtc_state *old_crtc_state,
			 struct drm_crtc_state *new_crtc_state,
			 bool enable,
			 bool *lock_and_validation_needed)
{
	struct dm_atomic_state *dm_state = NULL;
	struct dm_crtc_state *dm_old_crtc_state, *dm_new_crtc_state;
	struct dc_stream_state *new_stream;
	int ret = 0;

	/*
	 * TODO Move this code into dm_crtc_atomic_check once we get rid of dc_validation_set
	 * update changed items
	 */
	struct amdgpu_crtc *acrtc = NULL;
	struct drm_connector *connector = NULL;
	struct amdgpu_dm_connector *aconnector = NULL;
	struct drm_connector_state *drm_new_conn_state = NULL, *drm_old_conn_state = NULL;
	struct dm_connector_state *dm_new_conn_state = NULL, *dm_old_conn_state = NULL;

	new_stream = NULL;

	dm_old_crtc_state = to_dm_crtc_state(old_crtc_state);
	dm_new_crtc_state = to_dm_crtc_state(new_crtc_state);
	acrtc = to_amdgpu_crtc(crtc);
	connector = amdgpu_dm_find_first_crtc_matching_connector(state, crtc);
	if (connector)
		aconnector = to_amdgpu_dm_connector(connector);

	/* TODO This hack should go away */
	if (connector && enable) {
		/* Make sure fake sink is created in plug-in scenario */
		drm_new_conn_state = drm_atomic_get_new_connector_state(state,
									connector);
		drm_old_conn_state = drm_atomic_get_old_connector_state(state,
									connector);

		if (IS_ERR(drm_new_conn_state)) {
			ret = PTR_ERR_OR_ZERO(drm_new_conn_state);
			goto fail;
		}

		dm_new_conn_state = to_dm_connector_state(drm_new_conn_state);
		dm_old_conn_state = to_dm_connector_state(drm_old_conn_state);

		if (!drm_atomic_crtc_needs_modeset(new_crtc_state))
			goto skip_modeset;

		new_stream = create_validate_stream_for_sink(aconnector,
							     &new_crtc_state->mode,
							     dm_new_conn_state,
							     dm_old_crtc_state->stream);

		/*
		 * we can have no stream on ACTION_SET if a display
		 * was disconnected during S3, in this case it is not an
		 * error, the OS will be updated after detection, and
		 * will do the right thing on next atomic commit
		 */

		if (!new_stream) {
			DRM_DEBUG_DRIVER("%s: Failed to create new stream for crtc %d\n",
					__func__, acrtc->base.base.id);
			ret = -ENOMEM;
			goto fail;
		}

		/*
		 * TODO: Check VSDB bits to decide whether this should
		 * be enabled or not.
		 */
		new_stream->triggered_crtc_reset.enabled =
			dm->force_timing_sync;

		dm_new_crtc_state->abm_level = dm_new_conn_state->abm_level;

		ret = fill_hdr_info_packet(drm_new_conn_state,
					   &new_stream->hdr_static_metadata);
		if (ret)
			goto fail;

		/*
		 * If we already removed the old stream from the context
		 * (and set the new stream to NULL) then we can't reuse
		 * the old stream even if the stream and scaling are unchanged.
		 * We'll hit the BUG_ON and black screen.
		 *
		 * TODO: Refactor this function to allow this check to work
		 * in all conditions.
		 */
		if (dm_new_crtc_state->stream &&
		    is_timing_unchanged_for_freesync(new_crtc_state, old_crtc_state))
			goto skip_modeset;

		if (dm_new_crtc_state->stream &&
		    dc_is_stream_unchanged(new_stream, dm_old_crtc_state->stream) &&
		    dc_is_stream_scaling_unchanged(new_stream, dm_old_crtc_state->stream)) {
			new_crtc_state->mode_changed = false;
			DRM_DEBUG_DRIVER("Mode change not required, setting mode_changed to %d",
					 new_crtc_state->mode_changed);
		}
	}

	/* mode_changed flag may get updated above, need to check again */
	if (!drm_atomic_crtc_needs_modeset(new_crtc_state))
		goto skip_modeset;

	drm_dbg_state(state->dev,
		"amdgpu_crtc id:%d crtc_state_flags: enable:%d, active:%d, planes_changed:%d, mode_changed:%d,active_changed:%d,connectors_changed:%d\n",
		acrtc->crtc_id,
		new_crtc_state->enable,
		new_crtc_state->active,
		new_crtc_state->planes_changed,
		new_crtc_state->mode_changed,
		new_crtc_state->active_changed,
		new_crtc_state->connectors_changed);

	/* Remove stream for any changed/disabled CRTC */
	if (!enable) {

		if (!dm_old_crtc_state->stream)
			goto skip_modeset;

		/* Unset freesync video if it was active before */
		if (dm_old_crtc_state->freesync_config.state == VRR_STATE_ACTIVE_FIXED) {
			dm_new_crtc_state->freesync_config.state = VRR_STATE_INACTIVE;
			dm_new_crtc_state->freesync_config.fixed_refresh_in_uhz = 0;
		}

		/* Now check if we should set freesync video mode */
		if (dm_new_crtc_state->stream &&
		    dc_is_stream_unchanged(new_stream, dm_old_crtc_state->stream) &&
		    dc_is_stream_scaling_unchanged(new_stream, dm_old_crtc_state->stream) &&
		    is_timing_unchanged_for_freesync(new_crtc_state,
						     old_crtc_state)) {
			new_crtc_state->mode_changed = false;
			DRM_DEBUG_DRIVER(
				"Mode change not required for front porch change, setting mode_changed to %d",
				new_crtc_state->mode_changed);

			set_freesync_fixed_config(dm_new_crtc_state);

			goto skip_modeset;
		} else if (aconnector &&
			   is_freesync_video_mode(&new_crtc_state->mode,
						  aconnector)) {
			struct drm_display_mode *high_mode;

			high_mode = get_highest_refresh_rate_mode(aconnector, false);
			if (!drm_mode_equal(&new_crtc_state->mode, high_mode))
				set_freesync_fixed_config(dm_new_crtc_state);
		}

		ret = dm_atomic_get_state(state, &dm_state);
		if (ret)
			goto fail;

		DRM_DEBUG_DRIVER("Disabling DRM crtc: %d\n",
				crtc->base.id);

		/* i.e. reset mode */
		if (dc_remove_stream_from_ctx(
				dm->dc,
				dm_state->context,
				dm_old_crtc_state->stream) != DC_OK) {
			ret = -EINVAL;
			goto fail;
		}

		dc_stream_release(dm_old_crtc_state->stream);
		dm_new_crtc_state->stream = NULL;

		reset_freesync_config_for_crtc(dm_new_crtc_state);

		*lock_and_validation_needed = true;

	} else {/* Add stream for any updated/enabled CRTC */
		/*
		 * Quick fix to prevent NULL pointer on new_stream when
		 * added MST connectors not found in existing crtc_state in the chained mode
		 * TODO: need to dig out the root cause of that
		 */
		if (!connector)
			goto skip_modeset;

		if (modereset_required(new_crtc_state))
			goto skip_modeset;

		if (amdgpu_dm_crtc_modeset_required(new_crtc_state, new_stream,
				     dm_old_crtc_state->stream)) {

			WARN_ON(dm_new_crtc_state->stream);

			ret = dm_atomic_get_state(state, &dm_state);
			if (ret)
				goto fail;

			dm_new_crtc_state->stream = new_stream;

			dc_stream_retain(new_stream);

			DRM_DEBUG_ATOMIC("Enabling DRM crtc: %d\n",
					 crtc->base.id);

			if (dc_add_stream_to_ctx(
					dm->dc,
					dm_state->context,
					dm_new_crtc_state->stream) != DC_OK) {
				ret = -EINVAL;
				goto fail;
			}

			*lock_and_validation_needed = true;
		}
	}

skip_modeset:
	/* Release extra reference */
	if (new_stream)
		dc_stream_release(new_stream);

	/*
	 * We want to do dc stream updates that do not require a
	 * full modeset below.
	 */
	if (!(enable && connector && new_crtc_state->active))
		return 0;
	/*
	 * Given above conditions, the dc state cannot be NULL because:
	 * 1. We're in the process of enabling CRTCs (just been added
	 *    to the dc context, or already is on the context)
	 * 2. Has a valid connector attached, and
	 * 3. Is currently active and enabled.
	 * => The dc stream state currently exists.
	 */
	BUG_ON(dm_new_crtc_state->stream == NULL);

	/* Scaling or underscan settings */
	if (is_scaling_state_different(dm_old_conn_state, dm_new_conn_state) ||
				drm_atomic_crtc_needs_modeset(new_crtc_state))
		update_stream_scaling_settings(
			&new_crtc_state->mode, dm_new_conn_state, dm_new_crtc_state->stream);

	/* ABM settings */
	dm_new_crtc_state->abm_level = dm_new_conn_state->abm_level;

	/*
	 * Color management settings. We also update color properties
	 * when a modeset is needed, to ensure it gets reprogrammed.
	 */
	if (dm_new_crtc_state->base.color_mgmt_changed ||
	    drm_atomic_crtc_needs_modeset(new_crtc_state)) {
		ret = amdgpu_dm_update_crtc_color_mgmt(dm_new_crtc_state);
		if (ret)
			goto fail;
	}

	/* Update Freesync settings. */
	get_freesync_config_for_crtc(dm_new_crtc_state,
				     dm_new_conn_state);

	return ret;

fail:
	if (new_stream)
		dc_stream_release(new_stream);
	return ret;
}

static bool should_reset_plane(struct drm_atomic_state *state,
			       struct drm_plane *plane,
			       struct drm_plane_state *old_plane_state,
			       struct drm_plane_state *new_plane_state)
{
	struct drm_plane *other;
	struct drm_plane_state *old_other_state, *new_other_state;
	struct drm_crtc_state *new_crtc_state;
	struct amdgpu_device *adev = drm_to_adev(plane->dev);
	int i;

	/*
	 * TODO: Remove this hack for all asics once it proves that the
	 * fast updates works fine on DCN3.2+.
	 */
	if (adev->ip_versions[DCE_HWIP][0] < IP_VERSION(3, 2, 0) && state->allow_modeset)
		return true;

	/* Exit early if we know that we're adding or removing the plane. */
	if (old_plane_state->crtc != new_plane_state->crtc)
		return true;

	/* old crtc == new_crtc == NULL, plane not in context. */
	if (!new_plane_state->crtc)
		return false;

	new_crtc_state =
		drm_atomic_get_new_crtc_state(state, new_plane_state->crtc);

	if (!new_crtc_state)
		return true;

	/* CRTC Degamma changes currently require us to recreate planes. */
	if (new_crtc_state->color_mgmt_changed)
		return true;

	if (drm_atomic_crtc_needs_modeset(new_crtc_state))
		return true;

	/*
	 * If there are any new primary or overlay planes being added or
	 * removed then the z-order can potentially change. To ensure
	 * correct z-order and pipe acquisition the current DC architecture
	 * requires us to remove and recreate all existing planes.
	 *
	 * TODO: Come up with a more elegant solution for this.
	 */
	for_each_oldnew_plane_in_state(state, other, old_other_state, new_other_state, i) {
		struct amdgpu_framebuffer *old_afb, *new_afb;

		if (other->type == DRM_PLANE_TYPE_CURSOR)
			continue;

		if (old_other_state->crtc != new_plane_state->crtc &&
		    new_other_state->crtc != new_plane_state->crtc)
			continue;

		if (old_other_state->crtc != new_other_state->crtc)
			return true;

		/* Src/dst size and scaling updates. */
		if (old_other_state->src_w != new_other_state->src_w ||
		    old_other_state->src_h != new_other_state->src_h ||
		    old_other_state->crtc_w != new_other_state->crtc_w ||
		    old_other_state->crtc_h != new_other_state->crtc_h)
			return true;

		/* Rotation / mirroring updates. */
		if (old_other_state->rotation != new_other_state->rotation)
			return true;

		/* Blending updates. */
		if (old_other_state->pixel_blend_mode !=
		    new_other_state->pixel_blend_mode)
			return true;

		/* Alpha updates. */
		if (old_other_state->alpha != new_other_state->alpha)
			return true;

		/* Colorspace changes. */
		if (old_other_state->color_range != new_other_state->color_range ||
		    old_other_state->color_encoding != new_other_state->color_encoding)
			return true;

		/* Framebuffer checks fall at the end. */
		if (!old_other_state->fb || !new_other_state->fb)
			continue;

		/* Pixel format changes can require bandwidth updates. */
		if (old_other_state->fb->format != new_other_state->fb->format)
			return true;

		old_afb = (struct amdgpu_framebuffer *)old_other_state->fb;
		new_afb = (struct amdgpu_framebuffer *)new_other_state->fb;

		/* Tiling and DCC changes also require bandwidth updates. */
		if (old_afb->tiling_flags != new_afb->tiling_flags ||
		    old_afb->base.modifier != new_afb->base.modifier)
			return true;
	}

	return false;
}

static int dm_check_cursor_fb(struct amdgpu_crtc *new_acrtc,
			      struct drm_plane_state *new_plane_state,
			      struct drm_framebuffer *fb)
{
	struct amdgpu_device *adev = drm_to_adev(new_acrtc->base.dev);
	struct amdgpu_framebuffer *afb = to_amdgpu_framebuffer(fb);
	unsigned int pitch;
	bool linear;

	if (fb->width > new_acrtc->max_cursor_width ||
	    fb->height > new_acrtc->max_cursor_height) {
		DRM_DEBUG_ATOMIC("Bad cursor FB size %dx%d\n",
				 new_plane_state->fb->width,
				 new_plane_state->fb->height);
		return -EINVAL;
	}
	if (new_plane_state->src_w != fb->width << 16 ||
	    new_plane_state->src_h != fb->height << 16) {
		DRM_DEBUG_ATOMIC("Cropping not supported for cursor plane\n");
		return -EINVAL;
	}

	/* Pitch in pixels */
	pitch = fb->pitches[0] / fb->format->cpp[0];

	if (fb->width != pitch) {
		DRM_DEBUG_ATOMIC("Cursor FB width %d doesn't match pitch %d",
				 fb->width, pitch);
		return -EINVAL;
	}

	switch (pitch) {
	case 64:
	case 128:
	case 256:
		/* FB pitch is supported by cursor plane */
		break;
	default:
		DRM_DEBUG_ATOMIC("Bad cursor FB pitch %d px\n", pitch);
		return -EINVAL;
	}

	/* Core DRM takes care of checking FB modifiers, so we only need to
	 * check tiling flags when the FB doesn't have a modifier.
	 */
	if (!(fb->flags & DRM_MODE_FB_MODIFIERS)) {
		if (adev->family < AMDGPU_FAMILY_AI) {
			linear = AMDGPU_TILING_GET(afb->tiling_flags, ARRAY_MODE) != DC_ARRAY_2D_TILED_THIN1 &&
				 AMDGPU_TILING_GET(afb->tiling_flags, ARRAY_MODE) != DC_ARRAY_1D_TILED_THIN1 &&
				 AMDGPU_TILING_GET(afb->tiling_flags, MICRO_TILE_MODE) == 0;
		} else {
			linear = AMDGPU_TILING_GET(afb->tiling_flags, SWIZZLE_MODE) == 0;
		}
		if (!linear) {
			DRM_DEBUG_ATOMIC("Cursor FB not linear");
			return -EINVAL;
		}
	}

	return 0;
}

static int dm_update_plane_state(struct dc *dc,
				 struct drm_atomic_state *state,
				 struct drm_plane *plane,
				 struct drm_plane_state *old_plane_state,
				 struct drm_plane_state *new_plane_state,
				 bool enable,
				 bool *lock_and_validation_needed,
				 bool *is_top_most_overlay)
{

	struct dm_atomic_state *dm_state = NULL;
	struct drm_crtc *new_plane_crtc, *old_plane_crtc;
	struct drm_crtc_state *old_crtc_state, *new_crtc_state;
	struct dm_crtc_state *dm_new_crtc_state, *dm_old_crtc_state;
	struct dm_plane_state *dm_new_plane_state, *dm_old_plane_state;
	struct amdgpu_crtc *new_acrtc;
	bool needs_reset;
	int ret = 0;


	new_plane_crtc = new_plane_state->crtc;
	old_plane_crtc = old_plane_state->crtc;
	dm_new_plane_state = to_dm_plane_state(new_plane_state);
	dm_old_plane_state = to_dm_plane_state(old_plane_state);

	if (plane->type == DRM_PLANE_TYPE_CURSOR) {
		if (!enable || !new_plane_crtc ||
			drm_atomic_plane_disabling(plane->state, new_plane_state))
			return 0;

		new_acrtc = to_amdgpu_crtc(new_plane_crtc);

		if (new_plane_state->src_x != 0 || new_plane_state->src_y != 0) {
			DRM_DEBUG_ATOMIC("Cropping not supported for cursor plane\n");
			return -EINVAL;
		}

		if (new_plane_state->fb) {
			ret = dm_check_cursor_fb(new_acrtc, new_plane_state,
						 new_plane_state->fb);
			if (ret)
				return ret;
		}

		return 0;
	}

	needs_reset = should_reset_plane(state, plane, old_plane_state,
					 new_plane_state);

	/* Remove any changed/removed planes */
	if (!enable) {
		if (!needs_reset)
			return 0;

		if (!old_plane_crtc)
			return 0;

		old_crtc_state = drm_atomic_get_old_crtc_state(
				state, old_plane_crtc);
		dm_old_crtc_state = to_dm_crtc_state(old_crtc_state);

		if (!dm_old_crtc_state->stream)
			return 0;

		DRM_DEBUG_ATOMIC("Disabling DRM plane: %d on DRM crtc %d\n",
				plane->base.id, old_plane_crtc->base.id);

		ret = dm_atomic_get_state(state, &dm_state);
		if (ret)
			return ret;

		if (!dc_remove_plane_from_context(
				dc,
				dm_old_crtc_state->stream,
				dm_old_plane_state->dc_state,
				dm_state->context)) {

			return -EINVAL;
		}

		if (dm_old_plane_state->dc_state)
			dc_plane_state_release(dm_old_plane_state->dc_state);

		dm_new_plane_state->dc_state = NULL;

		*lock_and_validation_needed = true;

	} else { /* Add new planes */
		struct dc_plane_state *dc_new_plane_state;

		if (drm_atomic_plane_disabling(plane->state, new_plane_state))
			return 0;

		if (!new_plane_crtc)
			return 0;

		new_crtc_state = drm_atomic_get_new_crtc_state(state, new_plane_crtc);
		dm_new_crtc_state = to_dm_crtc_state(new_crtc_state);

		if (!dm_new_crtc_state->stream)
			return 0;

		if (!needs_reset)
			return 0;

		ret = amdgpu_dm_plane_helper_check_state(new_plane_state, new_crtc_state);
		if (ret)
			return ret;

		WARN_ON(dm_new_plane_state->dc_state);

		dc_new_plane_state = dc_create_plane_state(dc);
		if (!dc_new_plane_state)
			return -ENOMEM;

		/* Block top most plane from being a video plane */
		if (plane->type == DRM_PLANE_TYPE_OVERLAY) {
			if (amdgpu_dm_plane_is_video_format(new_plane_state->fb->format->format) && *is_top_most_overlay)
				return -EINVAL;

			*is_top_most_overlay = false;
		}

		DRM_DEBUG_ATOMIC("Enabling DRM plane: %d on DRM crtc %d\n",
				 plane->base.id, new_plane_crtc->base.id);

		ret = fill_dc_plane_attributes(
			drm_to_adev(new_plane_crtc->dev),
			dc_new_plane_state,
			new_plane_state,
			new_crtc_state);
		if (ret) {
			dc_plane_state_release(dc_new_plane_state);
			return ret;
		}

		ret = dm_atomic_get_state(state, &dm_state);
		if (ret) {
			dc_plane_state_release(dc_new_plane_state);
			return ret;
		}

		/*
		 * Any atomic check errors that occur after this will
		 * not need a release. The plane state will be attached
		 * to the stream, and therefore part of the atomic
		 * state. It'll be released when the atomic state is
		 * cleaned.
		 */
		if (!dc_add_plane_to_context(
				dc,
				dm_new_crtc_state->stream,
				dc_new_plane_state,
				dm_state->context)) {

			dc_plane_state_release(dc_new_plane_state);
			return -EINVAL;
		}

		dm_new_plane_state->dc_state = dc_new_plane_state;

		dm_new_crtc_state->mpo_requested |= (plane->type == DRM_PLANE_TYPE_OVERLAY);

		/* Tell DC to do a full surface update every time there
		 * is a plane change. Inefficient, but works for now.
		 */
		dm_new_plane_state->dc_state->update_flags.bits.full_update = 1;

		*lock_and_validation_needed = true;
	}


	return ret;
}

static void dm_get_oriented_plane_size(struct drm_plane_state *plane_state,
				       int *src_w, int *src_h)
{
	switch (plane_state->rotation & DRM_MODE_ROTATE_MASK) {
	case DRM_MODE_ROTATE_90:
	case DRM_MODE_ROTATE_270:
		*src_w = plane_state->src_h >> 16;
		*src_h = plane_state->src_w >> 16;
		break;
	case DRM_MODE_ROTATE_0:
	case DRM_MODE_ROTATE_180:
	default:
		*src_w = plane_state->src_w >> 16;
		*src_h = plane_state->src_h >> 16;
		break;
	}
}

static void
dm_get_plane_scale(struct drm_plane_state *plane_state,
		   int *out_plane_scale_w, int *out_plane_scale_h)
{
	int plane_src_w, plane_src_h;

	dm_get_oriented_plane_size(plane_state, &plane_src_w, &plane_src_h);
	*out_plane_scale_w = plane_state->crtc_w * 1000 / plane_src_w;
	*out_plane_scale_h = plane_state->crtc_h * 1000 / plane_src_h;
}

static int dm_check_crtc_cursor(struct drm_atomic_state *state,
				struct drm_crtc *crtc,
				struct drm_crtc_state *new_crtc_state)
{
	struct drm_plane *cursor = crtc->cursor, *plane, *underlying;
	struct drm_plane_state *old_plane_state, *new_plane_state;
	struct drm_plane_state *new_cursor_state, *new_underlying_state;
	int i;
	int cursor_scale_w, cursor_scale_h, underlying_scale_w, underlying_scale_h;
	bool any_relevant_change = false;

	/* On DCE and DCN there is no dedicated hardware cursor plane. We get a
	 * cursor per pipe but it's going to inherit the scaling and
	 * positioning from the underlying pipe. Check the cursor plane's
	 * blending properties match the underlying planes'.
	 */

	/* If no plane was enabled or changed scaling, no need to check again */
	for_each_oldnew_plane_in_state(state, plane, old_plane_state, new_plane_state, i) {
		int new_scale_w, new_scale_h, old_scale_w, old_scale_h;

		if (!new_plane_state || !new_plane_state->fb || new_plane_state->crtc != crtc)
			continue;

		if (!old_plane_state || !old_plane_state->fb || old_plane_state->crtc != crtc) {
			any_relevant_change = true;
			break;
		}

		if (new_plane_state->fb == old_plane_state->fb &&
		    new_plane_state->crtc_w == old_plane_state->crtc_w &&
		    new_plane_state->crtc_h == old_plane_state->crtc_h)
			continue;

		dm_get_plane_scale(new_plane_state, &new_scale_w, &new_scale_h);
		dm_get_plane_scale(old_plane_state, &old_scale_w, &old_scale_h);

		if (new_scale_w != old_scale_w || new_scale_h != old_scale_h) {
			any_relevant_change = true;
			break;
		}
	}

	if (!any_relevant_change)
<<<<<<< HEAD
		return 0;

	new_cursor_state = drm_atomic_get_plane_state(state, cursor);
	if (IS_ERR(new_cursor_state))
		return PTR_ERR(new_cursor_state);

	if (!new_cursor_state->fb)
		return 0;

=======
		return 0;

	new_cursor_state = drm_atomic_get_plane_state(state, cursor);
	if (IS_ERR(new_cursor_state))
		return PTR_ERR(new_cursor_state);

	if (!new_cursor_state->fb)
		return 0;

>>>>>>> 7bbf3b67
	dm_get_plane_scale(new_cursor_state, &cursor_scale_w, &cursor_scale_h);

	/* Need to check all enabled planes, even if this commit doesn't change
	 * their state
	 */
	i = drm_atomic_add_affected_planes(state, crtc);
	if (i)
		return i;

	for_each_new_plane_in_state_reverse(state, underlying, new_underlying_state, i) {
		/* Narrow down to non-cursor planes on the same CRTC as the cursor */
		if (new_underlying_state->crtc != crtc || underlying == crtc->cursor)
			continue;

		/* Ignore disabled planes */
		if (!new_underlying_state->fb)
			continue;

		dm_get_plane_scale(new_underlying_state,
				   &underlying_scale_w, &underlying_scale_h);

		if (cursor_scale_w != underlying_scale_w ||
		    cursor_scale_h != underlying_scale_h) {
			drm_dbg_atomic(crtc->dev,
				       "Cursor [PLANE:%d:%s] scaling doesn't match underlying [PLANE:%d:%s]\n",
				       cursor->base.id, cursor->name, underlying->base.id, underlying->name);
			return -EINVAL;
		}

		/* If this plane covers the whole CRTC, no need to check planes underneath */
		if (new_underlying_state->crtc_x <= 0 &&
		    new_underlying_state->crtc_y <= 0 &&
		    new_underlying_state->crtc_x + new_underlying_state->crtc_w >= new_crtc_state->mode.hdisplay &&
		    new_underlying_state->crtc_y + new_underlying_state->crtc_h >= new_crtc_state->mode.vdisplay)
			break;
	}

	return 0;
}

static int add_affected_mst_dsc_crtcs(struct drm_atomic_state *state, struct drm_crtc *crtc)
{
	struct drm_connector *connector;
	struct drm_connector_state *conn_state, *old_conn_state;
	struct amdgpu_dm_connector *aconnector = NULL;
	int i;

	for_each_oldnew_connector_in_state(state, connector, old_conn_state, conn_state, i) {
		if (!conn_state->crtc)
			conn_state = old_conn_state;

		if (conn_state->crtc != crtc)
			continue;

		aconnector = to_amdgpu_dm_connector(connector);
		if (!aconnector->mst_output_port || !aconnector->mst_root)
			aconnector = NULL;
		else
			break;
	}

	if (!aconnector)
		return 0;

	return drm_dp_mst_add_affected_dsc_crtcs(state, &aconnector->mst_root->mst_mgr);
}

/**
 * amdgpu_dm_atomic_check() - Atomic check implementation for AMDgpu DM.
 *
 * @dev: The DRM device
 * @state: The atomic state to commit
 *
 * Validate that the given atomic state is programmable by DC into hardware.
 * This involves constructing a &struct dc_state reflecting the new hardware
 * state we wish to commit, then querying DC to see if it is programmable. It's
 * important not to modify the existing DC state. Otherwise, atomic_check
 * may unexpectedly commit hardware changes.
 *
 * When validating the DC state, it's important that the right locks are
 * acquired. For full updates case which removes/adds/updates streams on one
 * CRTC while flipping on another CRTC, acquiring global lock will guarantee
 * that any such full update commit will wait for completion of any outstanding
 * flip using DRMs synchronization events.
 *
 * Note that DM adds the affected connectors for all CRTCs in state, when that
 * might not seem necessary. This is because DC stream creation requires the
 * DC sink, which is tied to the DRM connector state. Cleaning this up should
 * be possible but non-trivial - a possible TODO item.
 *
 * Return: -Error code if validation failed.
 */
static int amdgpu_dm_atomic_check(struct drm_device *dev,
				  struct drm_atomic_state *state)
{
	struct amdgpu_device *adev = drm_to_adev(dev);
	struct dm_atomic_state *dm_state = NULL;
	struct dc *dc = adev->dm.dc;
	struct drm_connector *connector;
	struct drm_connector_state *old_con_state, *new_con_state;
	struct drm_crtc *crtc;
	struct drm_crtc_state *old_crtc_state, *new_crtc_state;
	struct drm_plane *plane;
	struct drm_plane_state *old_plane_state, *new_plane_state;
	enum dc_status status;
	int ret, i;
	bool lock_and_validation_needed = false;
	bool is_top_most_overlay = true;
	struct dm_crtc_state *dm_old_crtc_state, *dm_new_crtc_state;
	struct drm_dp_mst_topology_mgr *mgr;
	struct drm_dp_mst_topology_state *mst_state;
	struct dsc_mst_fairness_vars vars[MAX_PIPES];

	trace_amdgpu_dm_atomic_check_begin(state);

	ret = drm_atomic_helper_check_modeset(dev, state);
	if (ret) {
		DRM_DEBUG_DRIVER("drm_atomic_helper_check_modeset() failed\n");
		goto fail;
	}

	/* Check connector changes */
	for_each_oldnew_connector_in_state(state, connector, old_con_state, new_con_state, i) {
		struct dm_connector_state *dm_old_con_state = to_dm_connector_state(old_con_state);
		struct dm_connector_state *dm_new_con_state = to_dm_connector_state(new_con_state);

		/* Skip connectors that are disabled or part of modeset already. */
		if (!new_con_state->crtc)
			continue;

		new_crtc_state = drm_atomic_get_crtc_state(state, new_con_state->crtc);
		if (IS_ERR(new_crtc_state)) {
			DRM_DEBUG_DRIVER("drm_atomic_get_crtc_state() failed\n");
			ret = PTR_ERR(new_crtc_state);
			goto fail;
		}

		if (dm_old_con_state->abm_level != dm_new_con_state->abm_level ||
		    dm_old_con_state->scaling != dm_new_con_state->scaling)
			new_crtc_state->connectors_changed = true;
	}

	if (dc_resource_is_dsc_encoding_supported(dc)) {
		for_each_oldnew_crtc_in_state(state, crtc, old_crtc_state, new_crtc_state, i) {
			if (drm_atomic_crtc_needs_modeset(new_crtc_state)) {
				ret = add_affected_mst_dsc_crtcs(state, crtc);
				if (ret) {
					DRM_DEBUG_DRIVER("add_affected_mst_dsc_crtcs() failed\n");
					goto fail;
				}
			}
		}
	}
	for_each_oldnew_crtc_in_state(state, crtc, old_crtc_state, new_crtc_state, i) {
		dm_old_crtc_state = to_dm_crtc_state(old_crtc_state);

		if (!drm_atomic_crtc_needs_modeset(new_crtc_state) &&
		    !new_crtc_state->color_mgmt_changed &&
		    old_crtc_state->vrr_enabled == new_crtc_state->vrr_enabled &&
			dm_old_crtc_state->dsc_force_changed == false)
			continue;

		ret = amdgpu_dm_verify_lut_sizes(new_crtc_state);
		if (ret) {
			DRM_DEBUG_DRIVER("amdgpu_dm_verify_lut_sizes() failed\n");
			goto fail;
		}

		if (!new_crtc_state->enable)
			continue;

		ret = drm_atomic_add_affected_connectors(state, crtc);
		if (ret) {
			DRM_DEBUG_DRIVER("drm_atomic_add_affected_connectors() failed\n");
			goto fail;
		}

		ret = drm_atomic_add_affected_planes(state, crtc);
		if (ret) {
			DRM_DEBUG_DRIVER("drm_atomic_add_affected_planes() failed\n");
			goto fail;
		}

		if (dm_old_crtc_state->dsc_force_changed)
			new_crtc_state->mode_changed = true;
	}

	/*
	 * Add all primary and overlay planes on the CRTC to the state
	 * whenever a plane is enabled to maintain correct z-ordering
	 * and to enable fast surface updates.
	 */
	drm_for_each_crtc(crtc, dev) {
		bool modified = false;

		for_each_oldnew_plane_in_state(state, plane, old_plane_state, new_plane_state, i) {
			if (plane->type == DRM_PLANE_TYPE_CURSOR)
				continue;

			if (new_plane_state->crtc == crtc ||
			    old_plane_state->crtc == crtc) {
				modified = true;
				break;
			}
		}

		if (!modified)
			continue;

		drm_for_each_plane_mask(plane, state->dev, crtc->state->plane_mask) {
			if (plane->type == DRM_PLANE_TYPE_CURSOR)
				continue;

			new_plane_state =
				drm_atomic_get_plane_state(state, plane);

			if (IS_ERR(new_plane_state)) {
				ret = PTR_ERR(new_plane_state);
				DRM_DEBUG_DRIVER("new_plane_state is BAD\n");
				goto fail;
			}
		}
	}

	/*
	 * DC consults the zpos (layer_index in DC terminology) to determine the
	 * hw plane on which to enable the hw cursor (see
	 * `dcn10_can_pipe_disable_cursor`). By now, all modified planes are in
	 * atomic state, so call drm helper to normalize zpos.
	 */
	ret = drm_atomic_normalize_zpos(dev, state);
	if (ret) {
		drm_dbg(dev, "drm_atomic_normalize_zpos() failed\n");
		goto fail;
	}

	/* Remove exiting planes if they are modified */
	for_each_oldnew_plane_in_state_reverse(state, plane, old_plane_state, new_plane_state, i) {
		if (old_plane_state->fb && new_plane_state->fb &&
		    get_mem_type(old_plane_state->fb) !=
		    get_mem_type(new_plane_state->fb))
			lock_and_validation_needed = true;

		ret = dm_update_plane_state(dc, state, plane,
					    old_plane_state,
					    new_plane_state,
					    false,
					    &lock_and_validation_needed,
					    &is_top_most_overlay);
		if (ret) {
			DRM_DEBUG_DRIVER("dm_update_plane_state() failed\n");
			goto fail;
		}
	}

	/* Disable all crtcs which require disable */
	for_each_oldnew_crtc_in_state(state, crtc, old_crtc_state, new_crtc_state, i) {
		ret = dm_update_crtc_state(&adev->dm, state, crtc,
					   old_crtc_state,
					   new_crtc_state,
					   false,
					   &lock_and_validation_needed);
		if (ret) {
			DRM_DEBUG_DRIVER("DISABLE: dm_update_crtc_state() failed\n");
			goto fail;
		}
	}

	/* Enable all crtcs which require enable */
	for_each_oldnew_crtc_in_state(state, crtc, old_crtc_state, new_crtc_state, i) {
		ret = dm_update_crtc_state(&adev->dm, state, crtc,
					   old_crtc_state,
					   new_crtc_state,
					   true,
					   &lock_and_validation_needed);
		if (ret) {
			DRM_DEBUG_DRIVER("ENABLE: dm_update_crtc_state() failed\n");
			goto fail;
		}
	}

	/* Add new/modified planes */
	for_each_oldnew_plane_in_state_reverse(state, plane, old_plane_state, new_plane_state, i) {
		ret = dm_update_plane_state(dc, state, plane,
					    old_plane_state,
					    new_plane_state,
					    true,
					    &lock_and_validation_needed,
					    &is_top_most_overlay);
		if (ret) {
			DRM_DEBUG_DRIVER("dm_update_plane_state() failed\n");
			goto fail;
		}
	}

	if (dc_resource_is_dsc_encoding_supported(dc)) {
		ret = pre_validate_dsc(state, &dm_state, vars);
		if (ret != 0)
			goto fail;
	}

	/* Run this here since we want to validate the streams we created */
	ret = drm_atomic_helper_check_planes(dev, state);
	if (ret) {
		DRM_DEBUG_DRIVER("drm_atomic_helper_check_planes() failed\n");
		goto fail;
	}

	for_each_new_crtc_in_state(state, crtc, new_crtc_state, i) {
		dm_new_crtc_state = to_dm_crtc_state(new_crtc_state);
		if (dm_new_crtc_state->mpo_requested)
			DRM_DEBUG_DRIVER("MPO enablement requested on crtc:[%p]\n", crtc);
	}

	/* Check cursor planes scaling */
	for_each_new_crtc_in_state(state, crtc, new_crtc_state, i) {
		ret = dm_check_crtc_cursor(state, crtc, new_crtc_state);
		if (ret) {
			DRM_DEBUG_DRIVER("dm_check_crtc_cursor() failed\n");
			goto fail;
		}
	}

	if (state->legacy_cursor_update) {
		/*
		 * This is a fast cursor update coming from the plane update
		 * helper, check if it can be done asynchronously for better
		 * performance.
		 */
		state->async_update =
			!drm_atomic_helper_async_check(dev, state);

		/*
		 * Skip the remaining global validation if this is an async
		 * update. Cursor updates can be done without affecting
		 * state or bandwidth calcs and this avoids the performance
		 * penalty of locking the private state object and
		 * allocating a new dc_state.
		 */
		if (state->async_update)
			return 0;
	}

	/* Check scaling and underscan changes*/
	/* TODO Removed scaling changes validation due to inability to commit
	 * new stream into context w\o causing full reset. Need to
	 * decide how to handle.
	 */
	for_each_oldnew_connector_in_state(state, connector, old_con_state, new_con_state, i) {
		struct dm_connector_state *dm_old_con_state = to_dm_connector_state(old_con_state);
		struct dm_connector_state *dm_new_con_state = to_dm_connector_state(new_con_state);
		struct amdgpu_crtc *acrtc = to_amdgpu_crtc(dm_new_con_state->base.crtc);

		/* Skip any modesets/resets */
		if (!acrtc || drm_atomic_crtc_needs_modeset(
				drm_atomic_get_new_crtc_state(state, &acrtc->base)))
			continue;

		/* Skip any thing not scale or underscan changes */
		if (!is_scaling_state_different(dm_new_con_state, dm_old_con_state))
			continue;

		lock_and_validation_needed = true;
	}

	/* set the slot info for each mst_state based on the link encoding format */
	for_each_new_mst_mgr_in_state(state, mgr, mst_state, i) {
		struct amdgpu_dm_connector *aconnector;
		struct drm_connector *connector;
		struct drm_connector_list_iter iter;
		u8 link_coding_cap;

		drm_connector_list_iter_begin(dev, &iter);
		drm_for_each_connector_iter(connector, &iter) {
			if (connector->index == mst_state->mgr->conn_base_id) {
				aconnector = to_amdgpu_dm_connector(connector);
				link_coding_cap = dc_link_dp_mst_decide_link_encoding_format(aconnector->dc_link);
				drm_dp_mst_update_slots(mst_state, link_coding_cap);

				break;
			}
		}
		drm_connector_list_iter_end(&iter);
	}

	/**
	 * Streams and planes are reset when there are changes that affect
	 * bandwidth. Anything that affects bandwidth needs to go through
	 * DC global validation to ensure that the configuration can be applied
	 * to hardware.
	 *
	 * We have to currently stall out here in atomic_check for outstanding
	 * commits to finish in this case because our IRQ handlers reference
	 * DRM state directly - we can end up disabling interrupts too early
	 * if we don't.
	 *
	 * TODO: Remove this stall and drop DM state private objects.
	 */
	if (lock_and_validation_needed) {
		ret = dm_atomic_get_state(state, &dm_state);
		if (ret) {
			DRM_DEBUG_DRIVER("dm_atomic_get_state() failed\n");
			goto fail;
		}

		ret = do_aquire_global_lock(dev, state);
		if (ret) {
			DRM_DEBUG_DRIVER("do_aquire_global_lock() failed\n");
			goto fail;
		}

		ret = compute_mst_dsc_configs_for_state(state, dm_state->context, vars);
		if (ret) {
			DRM_DEBUG_DRIVER("compute_mst_dsc_configs_for_state() failed\n");
			ret = -EINVAL;
			goto fail;
		}

		ret = dm_update_mst_vcpi_slots_for_dsc(state, dm_state->context, vars);
		if (ret) {
			DRM_DEBUG_DRIVER("dm_update_mst_vcpi_slots_for_dsc() failed\n");
			goto fail;
		}

		/*
		 * Perform validation of MST topology in the state:
		 * We need to perform MST atomic check before calling
		 * dc_validate_global_state(), or there is a chance
		 * to get stuck in an infinite loop and hang eventually.
		 */
		ret = drm_dp_mst_atomic_check(state);
		if (ret) {
			DRM_DEBUG_DRIVER("drm_dp_mst_atomic_check() failed\n");
			goto fail;
		}
		status = dc_validate_global_state(dc, dm_state->context, true);
		if (status != DC_OK) {
			DRM_DEBUG_DRIVER("DC global validation failure: %s (%d)",
				       dc_status_to_str(status), status);
			ret = -EINVAL;
			goto fail;
		}
	} else {
		/*
		 * The commit is a fast update. Fast updates shouldn't change
		 * the DC context, affect global validation, and can have their
		 * commit work done in parallel with other commits not touching
		 * the same resource. If we have a new DC context as part of
		 * the DM atomic state from validation we need to free it and
		 * retain the existing one instead.
		 *
		 * Furthermore, since the DM atomic state only contains the DC
		 * context and can safely be annulled, we can free the state
		 * and clear the associated private object now to free
		 * some memory and avoid a possible use-after-free later.
		 */

		for (i = 0; i < state->num_private_objs; i++) {
			struct drm_private_obj *obj = state->private_objs[i].ptr;

			if (obj->funcs == adev->dm.atomic_obj.funcs) {
				int j = state->num_private_objs-1;

				dm_atomic_destroy_state(obj,
						state->private_objs[i].state);

				/* If i is not at the end of the array then the
				 * last element needs to be moved to where i was
				 * before the array can safely be truncated.
				 */
				if (i != j)
					state->private_objs[i] =
						state->private_objs[j];

				state->private_objs[j].ptr = NULL;
				state->private_objs[j].state = NULL;
				state->private_objs[j].old_state = NULL;
				state->private_objs[j].new_state = NULL;

				state->num_private_objs = j;
				break;
			}
		}
	}

	/* Store the overall update type for use later in atomic check. */
	for_each_new_crtc_in_state(state, crtc, new_crtc_state, i) {
		struct dm_crtc_state *dm_new_crtc_state =
			to_dm_crtc_state(new_crtc_state);

		/*
		 * Only allow async flips for fast updates that don't change
		 * the FB pitch, the DCC state, rotation, etc.
		 */
		if (new_crtc_state->async_flip && lock_and_validation_needed) {
			drm_dbg_atomic(crtc->dev,
				       "[CRTC:%d:%s] async flips are only supported for fast updates\n",
				       crtc->base.id, crtc->name);
			ret = -EINVAL;
			goto fail;
		}

		dm_new_crtc_state->update_type = lock_and_validation_needed ?
			UPDATE_TYPE_FULL : UPDATE_TYPE_FAST;
	}

	/* Must be success */
	WARN_ON(ret);

	trace_amdgpu_dm_atomic_check_finish(state, ret);

	return ret;

fail:
	if (ret == -EDEADLK)
		DRM_DEBUG_DRIVER("Atomic check stopped to avoid deadlock.\n");
	else if (ret == -EINTR || ret == -EAGAIN || ret == -ERESTARTSYS)
		DRM_DEBUG_DRIVER("Atomic check stopped due to signal.\n");
	else
		DRM_DEBUG_DRIVER("Atomic check failed with err: %d\n", ret);

	trace_amdgpu_dm_atomic_check_finish(state, ret);

	return ret;
}

static bool is_dp_capable_without_timing_msa(struct dc *dc,
					     struct amdgpu_dm_connector *amdgpu_dm_connector)
{
	u8 dpcd_data;
	bool capable = false;

	if (amdgpu_dm_connector->dc_link &&
		dm_helpers_dp_read_dpcd(
				NULL,
				amdgpu_dm_connector->dc_link,
				DP_DOWN_STREAM_PORT_COUNT,
				&dpcd_data,
				sizeof(dpcd_data))) {
		capable = (dpcd_data & DP_MSA_TIMING_PAR_IGNORED) ? true:false;
	}

	return capable;
}

static bool dm_edid_parser_send_cea(struct amdgpu_display_manager *dm,
		unsigned int offset,
		unsigned int total_length,
		u8 *data,
		unsigned int length,
		struct amdgpu_hdmi_vsdb_info *vsdb)
{
	bool res;
	union dmub_rb_cmd cmd;
	struct dmub_cmd_send_edid_cea *input;
	struct dmub_cmd_edid_cea_output *output;

	if (length > DMUB_EDID_CEA_DATA_CHUNK_BYTES)
		return false;

	memset(&cmd, 0, sizeof(cmd));

	input = &cmd.edid_cea.data.input;

	cmd.edid_cea.header.type = DMUB_CMD__EDID_CEA;
	cmd.edid_cea.header.sub_type = 0;
	cmd.edid_cea.header.payload_bytes =
		sizeof(cmd.edid_cea) - sizeof(cmd.edid_cea.header);
	input->offset = offset;
	input->length = length;
	input->cea_total_length = total_length;
	memcpy(input->payload, data, length);

	res = dm_execute_dmub_cmd(dm->dc->ctx, &cmd, DM_DMUB_WAIT_TYPE_WAIT_WITH_REPLY);
	if (!res) {
		DRM_ERROR("EDID CEA parser failed\n");
		return false;
	}

	output = &cmd.edid_cea.data.output;

	if (output->type == DMUB_CMD__EDID_CEA_ACK) {
		if (!output->ack.success) {
			DRM_ERROR("EDID CEA ack failed at offset %d\n",
					output->ack.offset);
		}
	} else if (output->type == DMUB_CMD__EDID_CEA_AMD_VSDB) {
		if (!output->amd_vsdb.vsdb_found)
			return false;

		vsdb->freesync_supported = output->amd_vsdb.freesync_supported;
		vsdb->amd_vsdb_version = output->amd_vsdb.amd_vsdb_version;
		vsdb->min_refresh_rate_hz = output->amd_vsdb.min_frame_rate;
		vsdb->max_refresh_rate_hz = output->amd_vsdb.max_frame_rate;
	} else {
		DRM_WARN("Unknown EDID CEA parser results\n");
		return false;
	}

	return true;
}

static bool parse_edid_cea_dmcu(struct amdgpu_display_manager *dm,
		u8 *edid_ext, int len,
		struct amdgpu_hdmi_vsdb_info *vsdb_info)
{
	int i;

	/* send extension block to DMCU for parsing */
	for (i = 0; i < len; i += 8) {
		bool res;
		int offset;

		/* send 8 bytes a time */
		if (!dc_edid_parser_send_cea(dm->dc, i, len, &edid_ext[i], 8))
			return false;

		if (i+8 == len) {
			/* EDID block sent completed, expect result */
			int version, min_rate, max_rate;

			res = dc_edid_parser_recv_amd_vsdb(dm->dc, &version, &min_rate, &max_rate);
			if (res) {
				/* amd vsdb found */
				vsdb_info->freesync_supported = 1;
				vsdb_info->amd_vsdb_version = version;
				vsdb_info->min_refresh_rate_hz = min_rate;
				vsdb_info->max_refresh_rate_hz = max_rate;
				return true;
			}
			/* not amd vsdb */
			return false;
		}

		/* check for ack*/
		res = dc_edid_parser_recv_cea_ack(dm->dc, &offset);
		if (!res)
			return false;
	}

	return false;
}

static bool parse_edid_cea_dmub(struct amdgpu_display_manager *dm,
		u8 *edid_ext, int len,
		struct amdgpu_hdmi_vsdb_info *vsdb_info)
{
	int i;

	/* send extension block to DMCU for parsing */
	for (i = 0; i < len; i += 8) {
		/* send 8 bytes a time */
		if (!dm_edid_parser_send_cea(dm, i, len, &edid_ext[i], 8, vsdb_info))
			return false;
	}

	return vsdb_info->freesync_supported;
}

static bool parse_edid_cea(struct amdgpu_dm_connector *aconnector,
		u8 *edid_ext, int len,
		struct amdgpu_hdmi_vsdb_info *vsdb_info)
{
	struct amdgpu_device *adev = drm_to_adev(aconnector->base.dev);
	bool ret;

	mutex_lock(&adev->dm.dc_lock);
	if (adev->dm.dmub_srv)
		ret = parse_edid_cea_dmub(&adev->dm, edid_ext, len, vsdb_info);
	else
		ret = parse_edid_cea_dmcu(&adev->dm, edid_ext, len, vsdb_info);
	mutex_unlock(&adev->dm.dc_lock);
	return ret;
}

static int parse_amd_vsdb(struct amdgpu_dm_connector *aconnector,
			  struct edid *edid, struct amdgpu_hdmi_vsdb_info *vsdb_info)
{
	u8 *edid_ext = NULL;
	int i;
	int j = 0;

	if (edid == NULL || edid->extensions == 0)
		return -ENODEV;

	/* Find DisplayID extension */
	for (i = 0; i < edid->extensions; i++) {
		edid_ext = (void *)(edid + (i + 1));
		if (edid_ext[0] == DISPLAYID_EXT)
			break;
	}

	while (j < EDID_LENGTH) {
		struct amd_vsdb_block *amd_vsdb = (struct amd_vsdb_block *)&edid_ext[j];
		unsigned int ieeeId = (amd_vsdb->ieee_id[2] << 16) | (amd_vsdb->ieee_id[1] << 8) | (amd_vsdb->ieee_id[0]);

		if (ieeeId == HDMI_AMD_VENDOR_SPECIFIC_DATA_BLOCK_IEEE_REGISTRATION_ID &&
				amd_vsdb->version == HDMI_AMD_VENDOR_SPECIFIC_DATA_BLOCK_VERSION_3) {
			vsdb_info->replay_mode = (amd_vsdb->feature_caps & AMD_VSDB_VERSION_3_FEATURECAP_REPLAYMODE) ? true : false;
			vsdb_info->amd_vsdb_version = HDMI_AMD_VENDOR_SPECIFIC_DATA_BLOCK_VERSION_3;
			DRM_DEBUG_KMS("Panel supports Replay Mode: %d\n", vsdb_info->replay_mode);

			return true;
		}
		j++;
	}

	return false;
}

static int parse_hdmi_amd_vsdb(struct amdgpu_dm_connector *aconnector,
		struct edid *edid, struct amdgpu_hdmi_vsdb_info *vsdb_info)
{
	u8 *edid_ext = NULL;
	int i;
	bool valid_vsdb_found = false;

	/*----- drm_find_cea_extension() -----*/
	/* No EDID or EDID extensions */
	if (edid == NULL || edid->extensions == 0)
		return -ENODEV;

	/* Find CEA extension */
	for (i = 0; i < edid->extensions; i++) {
		edid_ext = (uint8_t *)edid + EDID_LENGTH * (i + 1);
		if (edid_ext[0] == CEA_EXT)
			break;
	}

	if (i == edid->extensions)
		return -ENODEV;

	/*----- cea_db_offsets() -----*/
	if (edid_ext[0] != CEA_EXT)
		return -ENODEV;

	valid_vsdb_found = parse_edid_cea(aconnector, edid_ext, EDID_LENGTH, vsdb_info);

	return valid_vsdb_found ? i : -ENODEV;
}

/**
 * amdgpu_dm_update_freesync_caps - Update Freesync capabilities
 *
 * @connector: Connector to query.
 * @edid: EDID from monitor
 *
 * Amdgpu supports Freesync in DP and HDMI displays, and it is required to keep
 * track of some of the display information in the internal data struct used by
 * amdgpu_dm. This function checks which type of connector we need to set the
 * FreeSync parameters.
 */
void amdgpu_dm_update_freesync_caps(struct drm_connector *connector,
				    struct edid *edid)
{
	int i = 0;
	struct detailed_timing *timing;
	struct detailed_non_pixel *data;
	struct detailed_data_monitor_range *range;
	struct amdgpu_dm_connector *amdgpu_dm_connector =
			to_amdgpu_dm_connector(connector);
	struct dm_connector_state *dm_con_state = NULL;
	struct dc_sink *sink;

	struct drm_device *dev = connector->dev;
	struct amdgpu_device *adev = drm_to_adev(dev);
	struct amdgpu_hdmi_vsdb_info vsdb_info = {0};
	bool freesync_capable = false;
	enum adaptive_sync_type as_type = ADAPTIVE_SYNC_TYPE_NONE;

	if (!connector->state) {
		DRM_ERROR("%s - Connector has no state", __func__);
		goto update;
	}

	sink = amdgpu_dm_connector->dc_sink ?
		amdgpu_dm_connector->dc_sink :
		amdgpu_dm_connector->dc_em_sink;

	if (!edid || !sink) {
		dm_con_state = to_dm_connector_state(connector->state);

		amdgpu_dm_connector->min_vfreq = 0;
		amdgpu_dm_connector->max_vfreq = 0;
		amdgpu_dm_connector->pixel_clock_mhz = 0;
		connector->display_info.monitor_range.min_vfreq = 0;
		connector->display_info.monitor_range.max_vfreq = 0;
		freesync_capable = false;

		goto update;
	}

	dm_con_state = to_dm_connector_state(connector->state);

	if (!adev->dm.freesync_module)
		goto update;

	if (sink->sink_signal == SIGNAL_TYPE_DISPLAY_PORT
		|| sink->sink_signal == SIGNAL_TYPE_EDP) {
		bool edid_check_required = false;

		if (edid) {
			edid_check_required = is_dp_capable_without_timing_msa(
						adev->dm.dc,
						amdgpu_dm_connector);
		}

		if (edid_check_required == true && (edid->version > 1 ||
		   (edid->version == 1 && edid->revision > 1))) {
			for (i = 0; i < 4; i++) {

				timing	= &edid->detailed_timings[i];
				data	= &timing->data.other_data;
				range	= &data->data.range;
				/*
				 * Check if monitor has continuous frequency mode
				 */
				if (data->type != EDID_DETAIL_MONITOR_RANGE)
					continue;
				/*
				 * Check for flag range limits only. If flag == 1 then
				 * no additional timing information provided.
				 * Default GTF, GTF Secondary curve and CVT are not
				 * supported
				 */
				if (range->flags != 1)
					continue;

				amdgpu_dm_connector->min_vfreq = range->min_vfreq;
				amdgpu_dm_connector->max_vfreq = range->max_vfreq;
				amdgpu_dm_connector->pixel_clock_mhz =
					range->pixel_clock_mhz * 10;

				connector->display_info.monitor_range.min_vfreq = range->min_vfreq;
				connector->display_info.monitor_range.max_vfreq = range->max_vfreq;

				break;
			}

			if (amdgpu_dm_connector->max_vfreq -
			    amdgpu_dm_connector->min_vfreq > 10) {

				freesync_capable = true;
			}
		}
		parse_amd_vsdb(amdgpu_dm_connector, edid, &vsdb_info);

		if (vsdb_info.replay_mode) {
			amdgpu_dm_connector->vsdb_info.replay_mode = vsdb_info.replay_mode;
			amdgpu_dm_connector->vsdb_info.amd_vsdb_version = vsdb_info.amd_vsdb_version;
			amdgpu_dm_connector->as_type = ADAPTIVE_SYNC_TYPE_EDP;
		}

	} else if (edid && sink->sink_signal == SIGNAL_TYPE_HDMI_TYPE_A) {
		i = parse_hdmi_amd_vsdb(amdgpu_dm_connector, edid, &vsdb_info);
		if (i >= 0 && vsdb_info.freesync_supported) {
			timing  = &edid->detailed_timings[i];
			data    = &timing->data.other_data;

			amdgpu_dm_connector->min_vfreq = vsdb_info.min_refresh_rate_hz;
			amdgpu_dm_connector->max_vfreq = vsdb_info.max_refresh_rate_hz;
			if (amdgpu_dm_connector->max_vfreq - amdgpu_dm_connector->min_vfreq > 10)
				freesync_capable = true;

			connector->display_info.monitor_range.min_vfreq = vsdb_info.min_refresh_rate_hz;
			connector->display_info.monitor_range.max_vfreq = vsdb_info.max_refresh_rate_hz;
		}
	}

	as_type = dm_get_adaptive_sync_support_type(amdgpu_dm_connector->dc_link);

	if (as_type == FREESYNC_TYPE_PCON_IN_WHITELIST) {
		i = parse_hdmi_amd_vsdb(amdgpu_dm_connector, edid, &vsdb_info);
		if (i >= 0 && vsdb_info.freesync_supported && vsdb_info.amd_vsdb_version > 0) {

			amdgpu_dm_connector->pack_sdp_v1_3 = true;
			amdgpu_dm_connector->as_type = as_type;
			amdgpu_dm_connector->vsdb_info = vsdb_info;

			amdgpu_dm_connector->min_vfreq = vsdb_info.min_refresh_rate_hz;
			amdgpu_dm_connector->max_vfreq = vsdb_info.max_refresh_rate_hz;
			if (amdgpu_dm_connector->max_vfreq - amdgpu_dm_connector->min_vfreq > 10)
				freesync_capable = true;

			connector->display_info.monitor_range.min_vfreq = vsdb_info.min_refresh_rate_hz;
			connector->display_info.monitor_range.max_vfreq = vsdb_info.max_refresh_rate_hz;
		}
	}

update:
	if (dm_con_state)
		dm_con_state->freesync_capable = freesync_capable;

	if (connector->vrr_capable_property)
		drm_connector_set_vrr_capable_property(connector,
						       freesync_capable);
}

void amdgpu_dm_trigger_timing_sync(struct drm_device *dev)
{
	struct amdgpu_device *adev = drm_to_adev(dev);
	struct dc *dc = adev->dm.dc;
	int i;

	mutex_lock(&adev->dm.dc_lock);
	if (dc->current_state) {
		for (i = 0; i < dc->current_state->stream_count; ++i)
			dc->current_state->streams[i]
				->triggered_crtc_reset.enabled =
				adev->dm.force_timing_sync;

		dm_enable_per_frame_crtc_master_sync(dc->current_state);
		dc_trigger_sync(dc, dc->current_state);
	}
	mutex_unlock(&adev->dm.dc_lock);
}

void dm_write_reg_func(const struct dc_context *ctx, uint32_t address,
		       u32 value, const char *func_name)
{
#ifdef DM_CHECK_ADDR_0
	if (address == 0) {
		drm_err(adev_to_drm(ctx->driver_context),
			"invalid register write. address = 0");
		return;
	}
#endif
	cgs_write_register(ctx->cgs_device, address, value);
	trace_amdgpu_dc_wreg(&ctx->perf_trace->write_count, address, value);
}

uint32_t dm_read_reg_func(const struct dc_context *ctx, uint32_t address,
			  const char *func_name)
{
	u32 value;
#ifdef DM_CHECK_ADDR_0
	if (address == 0) {
		drm_err(adev_to_drm(ctx->driver_context),
			"invalid register read; address = 0\n");
		return 0;
	}
#endif

	if (ctx->dmub_srv &&
	    ctx->dmub_srv->reg_helper_offload.gather_in_progress &&
	    !ctx->dmub_srv->reg_helper_offload.should_burst_write) {
		ASSERT(false);
		return 0;
	}

	value = cgs_read_register(ctx->cgs_device, address);

	trace_amdgpu_dc_rreg(&ctx->perf_trace->read_count, address, value);

	return value;
}

int amdgpu_dm_process_dmub_aux_transfer_sync(
		struct dc_context *ctx,
		unsigned int link_index,
		struct aux_payload *payload,
		enum aux_return_code_type *operation_result)
{
	struct amdgpu_device *adev = ctx->driver_context;
	struct dmub_notification *p_notify = adev->dm.dmub_notify;
	int ret = -1;

	mutex_lock(&adev->dm.dpia_aux_lock);
	if (!dc_process_dmub_aux_transfer_async(ctx->dc, link_index, payload)) {
		*operation_result = AUX_RET_ERROR_ENGINE_ACQUIRE;
		goto out;
	}

	if (!wait_for_completion_timeout(&adev->dm.dmub_aux_transfer_done, 10 * HZ)) {
		DRM_ERROR("wait_for_completion_timeout timeout!");
		*operation_result = AUX_RET_ERROR_TIMEOUT;
		goto out;
	}

	if (p_notify->result != AUX_RET_SUCCESS) {
		/*
		 * Transient states before tunneling is enabled could
		 * lead to this error. We can ignore this for now.
		 */
		if (p_notify->result != AUX_RET_ERROR_PROTOCOL_ERROR) {
			DRM_WARN("DPIA AUX failed on 0x%x(%d), error %d\n",
					payload->address, payload->length,
					p_notify->result);
		}
		*operation_result = AUX_RET_ERROR_INVALID_REPLY;
		goto out;
	}


	payload->reply[0] = adev->dm.dmub_notify->aux_reply.command;
	if (!payload->write && p_notify->aux_reply.length &&
			(payload->reply[0] == AUX_TRANSACTION_REPLY_AUX_ACK)) {

		if (payload->length != p_notify->aux_reply.length) {
			DRM_WARN("invalid read length %d from DPIA AUX 0x%x(%d)!\n",
				p_notify->aux_reply.length,
					payload->address, payload->length);
			*operation_result = AUX_RET_ERROR_INVALID_REPLY;
			goto out;
		}

		memcpy(payload->data, p_notify->aux_reply.data,
				p_notify->aux_reply.length);
	}

	/* success */
	ret = p_notify->aux_reply.length;
	*operation_result = p_notify->result;
out:
	reinit_completion(&adev->dm.dmub_aux_transfer_done);
	mutex_unlock(&adev->dm.dpia_aux_lock);
	return ret;
}

int amdgpu_dm_process_dmub_set_config_sync(
		struct dc_context *ctx,
		unsigned int link_index,
		struct set_config_cmd_payload *payload,
		enum set_config_status *operation_result)
{
	struct amdgpu_device *adev = ctx->driver_context;
	bool is_cmd_complete;
	int ret;

	mutex_lock(&adev->dm.dpia_aux_lock);
	is_cmd_complete = dc_process_dmub_set_config_async(ctx->dc,
			link_index, payload, adev->dm.dmub_notify);

	if (is_cmd_complete || wait_for_completion_timeout(&adev->dm.dmub_aux_transfer_done, 10 * HZ)) {
		ret = 0;
		*operation_result = adev->dm.dmub_notify->sc_status;
	} else {
		DRM_ERROR("wait_for_completion_timeout timeout!");
		ret = -1;
		*operation_result = SET_CONFIG_UNKNOWN_ERROR;
	}

	if (!is_cmd_complete)
		reinit_completion(&adev->dm.dmub_aux_transfer_done);
	mutex_unlock(&adev->dm.dpia_aux_lock);
	return ret;
}

bool dm_execute_dmub_cmd(const struct dc_context *ctx, union dmub_rb_cmd *cmd, enum dm_dmub_wait_type wait_type)
{
	return dc_dmub_srv_cmd_run(ctx->dmub_srv, cmd, wait_type);
}

bool dm_execute_dmub_cmd_list(const struct dc_context *ctx, unsigned int count, union dmub_rb_cmd *cmd, enum dm_dmub_wait_type wait_type)
{
	return dc_dmub_srv_cmd_run_list(ctx->dmub_srv, count, cmd, wait_type);
}<|MERGE_RESOLUTION|>--- conflicted
+++ resolved
@@ -10035,7 +10035,6 @@
 	}
 
 	if (!any_relevant_change)
-<<<<<<< HEAD
 		return 0;
 
 	new_cursor_state = drm_atomic_get_plane_state(state, cursor);
@@ -10045,17 +10044,6 @@
 	if (!new_cursor_state->fb)
 		return 0;
 
-=======
-		return 0;
-
-	new_cursor_state = drm_atomic_get_plane_state(state, cursor);
-	if (IS_ERR(new_cursor_state))
-		return PTR_ERR(new_cursor_state);
-
-	if (!new_cursor_state->fb)
-		return 0;
-
->>>>>>> 7bbf3b67
 	dm_get_plane_scale(new_cursor_state, &cursor_scale_w, &cursor_scale_h);
 
 	/* Need to check all enabled planes, even if this commit doesn't change
