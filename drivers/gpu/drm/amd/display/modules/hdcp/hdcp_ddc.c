/*
 * Copyright 2019 Advanced Micro Devices, Inc.
 *
 * Permission is hereby granted, free of charge, to any person obtaining a
 * copy of this software and associated documentation files (the "Software"),
 * to deal in the Software without restriction, including without limitation
 * the rights to use, copy, modify, merge, publish, distribute, sublicense,
 * and/or sell copies of the Software, and to permit persons to whom the
 * Software is furnished to do so, subject to the following conditions:
 *
 * The above copyright notice and this permission notice shall be included in
 * all copies or substantial portions of the Software.
 *
 * THE SOFTWARE IS PROVIDED "AS IS", WITHOUT WARRANTY OF ANY KIND, EXPRESS OR
 * IMPLIED, INCLUDING BUT NOT LIMITED TO THE WARRANTIES OF MERCHANTABILITY,
 * FITNESS FOR A PARTICULAR PURPOSE AND NONINFRINGEMENT.  IN NO EVENT SHALL
 * THE COPYRIGHT HOLDER(S) OR AUTHOR(S) BE LIABLE FOR ANY CLAIM, DAMAGES OR
 * OTHER LIABILITY, WHETHER IN AN ACTION OF CONTRACT, TORT OR OTHERWISE,
 * ARISING FROM, OUT OF OR IN CONNECTION WITH THE SOFTWARE OR THE USE OR
 * OTHER DEALINGS IN THE SOFTWARE.
 *
 * Authors: AMD
 *
 */

#include "hdcp.h"

#ifndef MIN
#define MIN(a, b) ((a) < (b) ? (a) : (b))
#endif
#define HDCP_I2C_ADDR 0x3a	/* 0x74 >> 1*/
#define KSV_READ_SIZE 0xf	/* 0x6803b - 0x6802c */
#define HDCP_MAX_AUX_TRANSACTION_SIZE 16

#define DP_CP_IRQ (1 << 2)

enum mod_hdcp_ddc_message_id {
	MOD_HDCP_MESSAGE_ID_INVALID = -1,

	/* HDCP 1.4 */

	MOD_HDCP_MESSAGE_ID_READ_BKSV = 0,
	MOD_HDCP_MESSAGE_ID_READ_RI_R0,
	MOD_HDCP_MESSAGE_ID_WRITE_AKSV,
	MOD_HDCP_MESSAGE_ID_WRITE_AINFO,
	MOD_HDCP_MESSAGE_ID_WRITE_AN,
	MOD_HDCP_MESSAGE_ID_READ_VH_X,
	MOD_HDCP_MESSAGE_ID_READ_VH_0,
	MOD_HDCP_MESSAGE_ID_READ_VH_1,
	MOD_HDCP_MESSAGE_ID_READ_VH_2,
	MOD_HDCP_MESSAGE_ID_READ_VH_3,
	MOD_HDCP_MESSAGE_ID_READ_VH_4,
	MOD_HDCP_MESSAGE_ID_READ_BCAPS,
	MOD_HDCP_MESSAGE_ID_READ_BSTATUS,
	MOD_HDCP_MESSAGE_ID_READ_KSV_FIFO,
	MOD_HDCP_MESSAGE_ID_READ_BINFO,

	/* HDCP 2.2 */

	MOD_HDCP_MESSAGE_ID_HDCP2VERSION,
	MOD_HDCP_MESSAGE_ID_RX_CAPS,
	MOD_HDCP_MESSAGE_ID_WRITE_AKE_INIT,
	MOD_HDCP_MESSAGE_ID_READ_AKE_SEND_CERT,
	MOD_HDCP_MESSAGE_ID_WRITE_AKE_NO_STORED_KM,
	MOD_HDCP_MESSAGE_ID_WRITE_AKE_STORED_KM,
	MOD_HDCP_MESSAGE_ID_READ_AKE_SEND_H_PRIME,
	MOD_HDCP_MESSAGE_ID_READ_AKE_SEND_PAIRING_INFO,
	MOD_HDCP_MESSAGE_ID_WRITE_LC_INIT,
	MOD_HDCP_MESSAGE_ID_READ_LC_SEND_L_PRIME,
	MOD_HDCP_MESSAGE_ID_WRITE_SKE_SEND_EKS,
	MOD_HDCP_MESSAGE_ID_READ_REPEATER_AUTH_SEND_RECEIVERID_LIST,
	MOD_HDCP_MESSAGE_ID_READ_REPEATER_AUTH_SEND_RECEIVERID_LIST_PART2,
	MOD_HDCP_MESSAGE_ID_WRITE_REPEATER_AUTH_SEND_ACK,
	MOD_HDCP_MESSAGE_ID_WRITE_REPEATER_AUTH_STREAM_MANAGE,
	MOD_HDCP_MESSAGE_ID_READ_REPEATER_AUTH_STREAM_READY,
	MOD_HDCP_MESSAGE_ID_READ_RXSTATUS,
	MOD_HDCP_MESSAGE_ID_WRITE_CONTENT_STREAM_TYPE,

	MOD_HDCP_MESSAGE_ID_MAX
};

static const uint8_t hdcp_i2c_offsets[] = {
	[MOD_HDCP_MESSAGE_ID_READ_BKSV] = 0x0,
	[MOD_HDCP_MESSAGE_ID_READ_RI_R0] = 0x8,
	[MOD_HDCP_MESSAGE_ID_WRITE_AKSV] = 0x10,
	[MOD_HDCP_MESSAGE_ID_WRITE_AINFO] = 0x15,
	[MOD_HDCP_MESSAGE_ID_WRITE_AN] = 0x18,
	[MOD_HDCP_MESSAGE_ID_READ_VH_X] = 0x20,
	[MOD_HDCP_MESSAGE_ID_READ_VH_0] = 0x20,
	[MOD_HDCP_MESSAGE_ID_READ_VH_1] = 0x24,
	[MOD_HDCP_MESSAGE_ID_READ_VH_2] = 0x28,
	[MOD_HDCP_MESSAGE_ID_READ_VH_3] = 0x2C,
	[MOD_HDCP_MESSAGE_ID_READ_VH_4] = 0x30,
	[MOD_HDCP_MESSAGE_ID_READ_BCAPS] = 0x40,
	[MOD_HDCP_MESSAGE_ID_READ_BSTATUS] = 0x41,
	[MOD_HDCP_MESSAGE_ID_READ_KSV_FIFO] = 0x43,
	[MOD_HDCP_MESSAGE_ID_READ_BINFO] = 0xFF,
	[MOD_HDCP_MESSAGE_ID_HDCP2VERSION] = 0x50,
	[MOD_HDCP_MESSAGE_ID_WRITE_AKE_INIT] = 0x60,
	[MOD_HDCP_MESSAGE_ID_READ_AKE_SEND_CERT] = 0x80,
	[MOD_HDCP_MESSAGE_ID_WRITE_AKE_NO_STORED_KM] = 0x60,
	[MOD_HDCP_MESSAGE_ID_WRITE_AKE_STORED_KM] = 0x60,
	[MOD_HDCP_MESSAGE_ID_READ_AKE_SEND_H_PRIME] = 0x80,
	[MOD_HDCP_MESSAGE_ID_READ_AKE_SEND_PAIRING_INFO] = 0x80,
	[MOD_HDCP_MESSAGE_ID_WRITE_LC_INIT] = 0x60,
	[MOD_HDCP_MESSAGE_ID_READ_LC_SEND_L_PRIME] = 0x80,
	[MOD_HDCP_MESSAGE_ID_WRITE_SKE_SEND_EKS] = 0x60,
	[MOD_HDCP_MESSAGE_ID_READ_REPEATER_AUTH_SEND_RECEIVERID_LIST] = 0x80,
	[MOD_HDCP_MESSAGE_ID_READ_REPEATER_AUTH_SEND_RECEIVERID_LIST_PART2] = 0x80,
	[MOD_HDCP_MESSAGE_ID_WRITE_REPEATER_AUTH_SEND_ACK] = 0x60,
	[MOD_HDCP_MESSAGE_ID_WRITE_REPEATER_AUTH_STREAM_MANAGE] = 0x60,
	[MOD_HDCP_MESSAGE_ID_READ_REPEATER_AUTH_STREAM_READY] = 0x80,
	[MOD_HDCP_MESSAGE_ID_READ_RXSTATUS] = 0x70,
	[MOD_HDCP_MESSAGE_ID_WRITE_CONTENT_STREAM_TYPE] = 0x0
};

static const uint32_t hdcp_dpcd_addrs[] = {
	[MOD_HDCP_MESSAGE_ID_READ_BKSV] = 0x68000,
	[MOD_HDCP_MESSAGE_ID_READ_RI_R0] = 0x68005,
	[MOD_HDCP_MESSAGE_ID_WRITE_AKSV] = 0x68007,
	[MOD_HDCP_MESSAGE_ID_WRITE_AINFO] = 0x6803B,
	[MOD_HDCP_MESSAGE_ID_WRITE_AN] = 0x6800c,
	[MOD_HDCP_MESSAGE_ID_READ_VH_X] = 0x68014,
	[MOD_HDCP_MESSAGE_ID_READ_VH_0] = 0x68014,
	[MOD_HDCP_MESSAGE_ID_READ_VH_1] = 0x68018,
	[MOD_HDCP_MESSAGE_ID_READ_VH_2] = 0x6801c,
	[MOD_HDCP_MESSAGE_ID_READ_VH_3] = 0x68020,
	[MOD_HDCP_MESSAGE_ID_READ_VH_4] = 0x68024,
	[MOD_HDCP_MESSAGE_ID_READ_BCAPS] = 0x68028,
	[MOD_HDCP_MESSAGE_ID_READ_BSTATUS] = 0x68029,
	[MOD_HDCP_MESSAGE_ID_READ_KSV_FIFO] = 0x6802c,
	[MOD_HDCP_MESSAGE_ID_READ_BINFO] = 0x6802a,
	[MOD_HDCP_MESSAGE_ID_RX_CAPS] = 0x6921d,
	[MOD_HDCP_MESSAGE_ID_WRITE_AKE_INIT] = 0x69000,
	[MOD_HDCP_MESSAGE_ID_READ_AKE_SEND_CERT] = 0x6900b,
	[MOD_HDCP_MESSAGE_ID_WRITE_AKE_NO_STORED_KM] = 0x69220,
	[MOD_HDCP_MESSAGE_ID_WRITE_AKE_STORED_KM] = 0x692a0,
	[MOD_HDCP_MESSAGE_ID_READ_AKE_SEND_H_PRIME] = 0x692c0,
	[MOD_HDCP_MESSAGE_ID_READ_AKE_SEND_PAIRING_INFO] = 0x692e0,
	[MOD_HDCP_MESSAGE_ID_WRITE_LC_INIT] = 0x692f0,
	[MOD_HDCP_MESSAGE_ID_READ_LC_SEND_L_PRIME] = 0x692f8,
	[MOD_HDCP_MESSAGE_ID_WRITE_SKE_SEND_EKS] = 0x69318,
	[MOD_HDCP_MESSAGE_ID_READ_REPEATER_AUTH_SEND_RECEIVERID_LIST] = 0x69330,
	[MOD_HDCP_MESSAGE_ID_READ_REPEATER_AUTH_SEND_RECEIVERID_LIST_PART2] = 0x69340,
	[MOD_HDCP_MESSAGE_ID_WRITE_REPEATER_AUTH_SEND_ACK] = 0x693e0,
	[MOD_HDCP_MESSAGE_ID_WRITE_REPEATER_AUTH_STREAM_MANAGE] = 0x693f0,
	[MOD_HDCP_MESSAGE_ID_READ_REPEATER_AUTH_STREAM_READY] = 0x69473,
	[MOD_HDCP_MESSAGE_ID_READ_RXSTATUS] = 0x69493,
	[MOD_HDCP_MESSAGE_ID_WRITE_CONTENT_STREAM_TYPE] = 0x69494
};

static enum mod_hdcp_status read(struct mod_hdcp *hdcp,
		enum mod_hdcp_ddc_message_id msg_id,
		uint8_t *buf,
		uint32_t buf_len)
{
	bool success = true;
	uint32_t cur_size = 0;
	uint32_t data_offset = 0;

	if (msg_id == MOD_HDCP_MESSAGE_ID_INVALID ||
		msg_id >= MOD_HDCP_MESSAGE_ID_MAX)
		return MOD_HDCP_STATUS_DDC_FAILURE;

	if (is_dp_hdcp(hdcp)) {
<<<<<<< HEAD
		int num_dpcd_addrs = sizeof(hdcp_dpcd_addrs) /
			sizeof(hdcp_dpcd_addrs[0]);
=======
		int num_dpcd_addrs = ARRAY_SIZE(hdcp_dpcd_addrs);
>>>>>>> a6ad5510
		if (msg_id >= num_dpcd_addrs)
			return MOD_HDCP_STATUS_DDC_FAILURE;

		while (buf_len > 0) {
			cur_size = MIN(buf_len, HDCP_MAX_AUX_TRANSACTION_SIZE);
			success = hdcp->config.ddc.funcs.read_dpcd(hdcp->config.ddc.handle,
					hdcp_dpcd_addrs[msg_id] + data_offset,
					buf + data_offset,
					cur_size);

			if (!success)
				break;

			buf_len -= cur_size;
			data_offset += cur_size;
		}
	} else {
<<<<<<< HEAD
		int num_i2c_offsets = sizeof(hdcp_i2c_offsets) /
			sizeof(hdcp_i2c_offsets[0]);
=======
		int num_i2c_offsets = ARRAY_SIZE(hdcp_i2c_offsets);
>>>>>>> a6ad5510
		if (msg_id >= num_i2c_offsets)
			return MOD_HDCP_STATUS_DDC_FAILURE;

		success = hdcp->config.ddc.funcs.read_i2c(
				hdcp->config.ddc.handle,
				HDCP_I2C_ADDR,
				hdcp_i2c_offsets[msg_id],
				buf,
				(uint32_t)buf_len);
	}

	return success ? MOD_HDCP_STATUS_SUCCESS : MOD_HDCP_STATUS_DDC_FAILURE;
}

static enum mod_hdcp_status read_repeatedly(struct mod_hdcp *hdcp,
		enum mod_hdcp_ddc_message_id msg_id,
		uint8_t *buf,
		uint32_t buf_len,
		uint8_t read_size)
{
	enum mod_hdcp_status status = MOD_HDCP_STATUS_DDC_FAILURE;
	uint32_t cur_size = 0;
	uint32_t data_offset = 0;

	while (buf_len > 0) {
		cur_size = MIN(buf_len, read_size);
		status = read(hdcp, msg_id, buf + data_offset, cur_size);

		if (status != MOD_HDCP_STATUS_SUCCESS)
			break;

		buf_len -= cur_size;
		data_offset += cur_size;
	}

	return status;
}

static enum mod_hdcp_status write(struct mod_hdcp *hdcp,
		enum mod_hdcp_ddc_message_id msg_id,
		uint8_t *buf,
		uint32_t buf_len)
{
	bool success = true;
	uint32_t cur_size = 0;
	uint32_t data_offset = 0;

	if (msg_id == MOD_HDCP_MESSAGE_ID_INVALID ||
		msg_id >= MOD_HDCP_MESSAGE_ID_MAX)
		return MOD_HDCP_STATUS_DDC_FAILURE;

	if (is_dp_hdcp(hdcp)) {
<<<<<<< HEAD
		int num_dpcd_addrs = sizeof(hdcp_dpcd_addrs) /
			sizeof(hdcp_dpcd_addrs[0]);
=======
		int num_dpcd_addrs = ARRAY_SIZE(hdcp_dpcd_addrs);
>>>>>>> a6ad5510
		if (msg_id >= num_dpcd_addrs)
			return MOD_HDCP_STATUS_DDC_FAILURE;

		while (buf_len > 0) {
			cur_size = MIN(buf_len, HDCP_MAX_AUX_TRANSACTION_SIZE);
			success = hdcp->config.ddc.funcs.write_dpcd(
					hdcp->config.ddc.handle,
					hdcp_dpcd_addrs[msg_id] + data_offset,
					buf + data_offset,
					cur_size);

			if (!success)
				break;

			buf_len -= cur_size;
			data_offset += cur_size;
		}
	} else {
<<<<<<< HEAD
		int num_i2c_offsets = sizeof(hdcp_i2c_offsets) /
			sizeof(hdcp_i2c_offsets[0]);
=======
		int num_i2c_offsets = ARRAY_SIZE(hdcp_i2c_offsets);
>>>>>>> a6ad5510
		if (msg_id >= num_i2c_offsets)
			return MOD_HDCP_STATUS_DDC_FAILURE;

		hdcp->buf[0] = hdcp_i2c_offsets[msg_id];
		memmove(&hdcp->buf[1], buf, buf_len);
		success = hdcp->config.ddc.funcs.write_i2c(
				hdcp->config.ddc.handle,
				HDCP_I2C_ADDR,
				hdcp->buf,
				(uint32_t)(buf_len+1));
	}

	return success ? MOD_HDCP_STATUS_SUCCESS : MOD_HDCP_STATUS_DDC_FAILURE;
}

enum mod_hdcp_status mod_hdcp_read_bksv(struct mod_hdcp *hdcp)
{
	return read(hdcp, MOD_HDCP_MESSAGE_ID_READ_BKSV,
			hdcp->auth.msg.hdcp1.bksv,
			sizeof(hdcp->auth.msg.hdcp1.bksv));
}

enum mod_hdcp_status mod_hdcp_read_bcaps(struct mod_hdcp *hdcp)
{
	return read(hdcp, MOD_HDCP_MESSAGE_ID_READ_BCAPS,
			&hdcp->auth.msg.hdcp1.bcaps,
			sizeof(hdcp->auth.msg.hdcp1.bcaps));
}

enum mod_hdcp_status mod_hdcp_read_bstatus(struct mod_hdcp *hdcp)
{
	enum mod_hdcp_status status;

	if (is_dp_hdcp(hdcp))
		status = read(hdcp, MOD_HDCP_MESSAGE_ID_READ_BSTATUS,
					(uint8_t *)&hdcp->auth.msg.hdcp1.bstatus,
					1);
	else
		status = read(hdcp, MOD_HDCP_MESSAGE_ID_READ_BSTATUS,
				(uint8_t *)&hdcp->auth.msg.hdcp1.bstatus,
				sizeof(hdcp->auth.msg.hdcp1.bstatus));
	return status;
}

enum mod_hdcp_status mod_hdcp_read_r0p(struct mod_hdcp *hdcp)
{
	return read(hdcp, MOD_HDCP_MESSAGE_ID_READ_RI_R0,
			(uint8_t *)&hdcp->auth.msg.hdcp1.r0p,
			sizeof(hdcp->auth.msg.hdcp1.r0p));
}

/* special case, reading repeatedly at the same address, don't use read() */
enum mod_hdcp_status mod_hdcp_read_ksvlist(struct mod_hdcp *hdcp)
{
	enum mod_hdcp_status status;

	if (is_dp_hdcp(hdcp))
		status = read_repeatedly(hdcp, MOD_HDCP_MESSAGE_ID_READ_KSV_FIFO,
				hdcp->auth.msg.hdcp1.ksvlist,
				hdcp->auth.msg.hdcp1.ksvlist_size,
				KSV_READ_SIZE);
	else
		status = read(hdcp, MOD_HDCP_MESSAGE_ID_READ_KSV_FIFO,
				(uint8_t *)&hdcp->auth.msg.hdcp1.ksvlist,
				hdcp->auth.msg.hdcp1.ksvlist_size);
	return status;
}

enum mod_hdcp_status mod_hdcp_read_vp(struct mod_hdcp *hdcp)
{
	enum mod_hdcp_status status;

	status = read(hdcp, MOD_HDCP_MESSAGE_ID_READ_VH_0,
			&hdcp->auth.msg.hdcp1.vp[0], 4);
	if (status != MOD_HDCP_STATUS_SUCCESS)
		goto out;

	status = read(hdcp, MOD_HDCP_MESSAGE_ID_READ_VH_1,
			&hdcp->auth.msg.hdcp1.vp[4], 4);
	if (status != MOD_HDCP_STATUS_SUCCESS)
		goto out;

	status = read(hdcp, MOD_HDCP_MESSAGE_ID_READ_VH_2,
			&hdcp->auth.msg.hdcp1.vp[8], 4);
	if (status != MOD_HDCP_STATUS_SUCCESS)
		goto out;

	status = read(hdcp, MOD_HDCP_MESSAGE_ID_READ_VH_3,
			&hdcp->auth.msg.hdcp1.vp[12], 4);
	if (status != MOD_HDCP_STATUS_SUCCESS)
		goto out;

	status = read(hdcp, MOD_HDCP_MESSAGE_ID_READ_VH_4,
			&hdcp->auth.msg.hdcp1.vp[16], 4);
out:
	return status;
}

enum mod_hdcp_status mod_hdcp_read_binfo(struct mod_hdcp *hdcp)
{
	enum mod_hdcp_status status;

	if (is_dp_hdcp(hdcp))
		status = read(hdcp, MOD_HDCP_MESSAGE_ID_READ_BINFO,
				(uint8_t *)&hdcp->auth.msg.hdcp1.binfo_dp,
				sizeof(hdcp->auth.msg.hdcp1.binfo_dp));
	else
		status = MOD_HDCP_STATUS_INVALID_OPERATION;

	return status;
}

enum mod_hdcp_status mod_hdcp_write_aksv(struct mod_hdcp *hdcp)
{
	return write(hdcp, MOD_HDCP_MESSAGE_ID_WRITE_AKSV,
			hdcp->auth.msg.hdcp1.aksv,
			sizeof(hdcp->auth.msg.hdcp1.aksv));
}

enum mod_hdcp_status mod_hdcp_write_ainfo(struct mod_hdcp *hdcp)
{
	return write(hdcp, MOD_HDCP_MESSAGE_ID_WRITE_AINFO,
			&hdcp->auth.msg.hdcp1.ainfo,
			sizeof(hdcp->auth.msg.hdcp1.ainfo));
}

enum mod_hdcp_status mod_hdcp_write_an(struct mod_hdcp *hdcp)
{
	return write(hdcp, MOD_HDCP_MESSAGE_ID_WRITE_AN,
			hdcp->auth.msg.hdcp1.an,
			sizeof(hdcp->auth.msg.hdcp1.an));
}

enum mod_hdcp_status mod_hdcp_read_hdcp2version(struct mod_hdcp *hdcp)
{
	enum mod_hdcp_status status;

	if (is_dp_hdcp(hdcp))
		status = MOD_HDCP_STATUS_INVALID_OPERATION;
	else
		status = read(hdcp, MOD_HDCP_MESSAGE_ID_HDCP2VERSION,
				&hdcp->auth.msg.hdcp2.hdcp2version_hdmi,
				sizeof(hdcp->auth.msg.hdcp2.hdcp2version_hdmi));

	return status;
}

enum mod_hdcp_status mod_hdcp_read_rxcaps(struct mod_hdcp *hdcp)
{
	enum mod_hdcp_status status;

	if (!is_dp_hdcp(hdcp))
		status = MOD_HDCP_STATUS_INVALID_OPERATION;
	else
		status = read(hdcp, MOD_HDCP_MESSAGE_ID_RX_CAPS,
				hdcp->auth.msg.hdcp2.rxcaps_dp,
				sizeof(hdcp->auth.msg.hdcp2.rxcaps_dp));

	return status;
}

enum mod_hdcp_status mod_hdcp_read_rxstatus(struct mod_hdcp *hdcp)
{
	enum mod_hdcp_status status;

	if (is_dp_hdcp(hdcp)) {
		status = read(hdcp, MOD_HDCP_MESSAGE_ID_READ_RXSTATUS,
				&hdcp->auth.msg.hdcp2.rxstatus_dp,
				1);
	} else {
		status = read(hdcp, MOD_HDCP_MESSAGE_ID_READ_RXSTATUS,
					(uint8_t *)&hdcp->auth.msg.hdcp2.rxstatus,
					sizeof(hdcp->auth.msg.hdcp2.rxstatus));
	}
	return status;
}

enum mod_hdcp_status mod_hdcp_read_ake_cert(struct mod_hdcp *hdcp)
{
	enum mod_hdcp_status status;

	if (is_dp_hdcp(hdcp)) {
		hdcp->auth.msg.hdcp2.ake_cert[0] = HDCP_2_2_AKE_SEND_CERT;
		status = read(hdcp, MOD_HDCP_MESSAGE_ID_READ_AKE_SEND_CERT,
				hdcp->auth.msg.hdcp2.ake_cert+1,
				sizeof(hdcp->auth.msg.hdcp2.ake_cert)-1);

	} else {
		status = read(hdcp, MOD_HDCP_MESSAGE_ID_READ_AKE_SEND_CERT,
					hdcp->auth.msg.hdcp2.ake_cert,
					sizeof(hdcp->auth.msg.hdcp2.ake_cert));
	}
	return status;
}

enum mod_hdcp_status mod_hdcp_read_h_prime(struct mod_hdcp *hdcp)
{
	enum mod_hdcp_status status;

	if (is_dp_hdcp(hdcp)) {
		hdcp->auth.msg.hdcp2.ake_h_prime[0] = HDCP_2_2_AKE_SEND_HPRIME;
		status = read(hdcp, MOD_HDCP_MESSAGE_ID_READ_AKE_SEND_H_PRIME,
				hdcp->auth.msg.hdcp2.ake_h_prime+1,
				sizeof(hdcp->auth.msg.hdcp2.ake_h_prime)-1);

	} else {
		status = read(hdcp, MOD_HDCP_MESSAGE_ID_READ_AKE_SEND_H_PRIME,
				hdcp->auth.msg.hdcp2.ake_h_prime,
				sizeof(hdcp->auth.msg.hdcp2.ake_h_prime));
	}
	return status;
}

enum mod_hdcp_status mod_hdcp_read_pairing_info(struct mod_hdcp *hdcp)
{
	enum mod_hdcp_status status;

	if (is_dp_hdcp(hdcp)) {
		hdcp->auth.msg.hdcp2.ake_pairing_info[0] = HDCP_2_2_AKE_SEND_PAIRING_INFO;
		status = read(hdcp, MOD_HDCP_MESSAGE_ID_READ_AKE_SEND_PAIRING_INFO,
				hdcp->auth.msg.hdcp2.ake_pairing_info+1,
				sizeof(hdcp->auth.msg.hdcp2.ake_pairing_info)-1);

	} else {
		status = read(hdcp, MOD_HDCP_MESSAGE_ID_READ_AKE_SEND_PAIRING_INFO,
				hdcp->auth.msg.hdcp2.ake_pairing_info,
				sizeof(hdcp->auth.msg.hdcp2.ake_pairing_info));
	}
	return status;
}

enum mod_hdcp_status mod_hdcp_read_l_prime(struct mod_hdcp *hdcp)
{
	enum mod_hdcp_status status;

	if (is_dp_hdcp(hdcp)) {
		hdcp->auth.msg.hdcp2.lc_l_prime[0] = HDCP_2_2_LC_SEND_LPRIME;
		status = read(hdcp, MOD_HDCP_MESSAGE_ID_READ_LC_SEND_L_PRIME,
				hdcp->auth.msg.hdcp2.lc_l_prime+1,
				sizeof(hdcp->auth.msg.hdcp2.lc_l_prime)-1);

	} else {
		status = read(hdcp, MOD_HDCP_MESSAGE_ID_READ_LC_SEND_L_PRIME,
				hdcp->auth.msg.hdcp2.lc_l_prime,
				sizeof(hdcp->auth.msg.hdcp2.lc_l_prime));
	}
	return status;
}

enum mod_hdcp_status mod_hdcp_read_rx_id_list(struct mod_hdcp *hdcp)
{
	enum mod_hdcp_status status = MOD_HDCP_STATUS_SUCCESS;

	if (is_dp_hdcp(hdcp)) {
		uint32_t device_count = 0;
		uint32_t rx_id_list_size = 0;
		uint32_t bytes_read = 0;

		hdcp->auth.msg.hdcp2.rx_id_list[0] = HDCP_2_2_REP_SEND_RECVID_LIST;
		status = read(hdcp, MOD_HDCP_MESSAGE_ID_READ_REPEATER_AUTH_SEND_RECEIVERID_LIST,
						hdcp->auth.msg.hdcp2.rx_id_list+1,
						HDCP_MAX_AUX_TRANSACTION_SIZE);
		if (status == MOD_HDCP_STATUS_SUCCESS) {
			bytes_read = HDCP_MAX_AUX_TRANSACTION_SIZE;
			device_count = HDCP_2_2_DEV_COUNT_LO(hdcp->auth.msg.hdcp2.rx_id_list[2]) +
					(HDCP_2_2_DEV_COUNT_HI(hdcp->auth.msg.hdcp2.rx_id_list[1]) << 4);
			rx_id_list_size = MIN((21 + 5 * device_count),
					(sizeof(hdcp->auth.msg.hdcp2.rx_id_list) - 1));
			status = read(hdcp, MOD_HDCP_MESSAGE_ID_READ_REPEATER_AUTH_SEND_RECEIVERID_LIST_PART2,
					hdcp->auth.msg.hdcp2.rx_id_list + 1 + bytes_read,
					(rx_id_list_size - 1) / HDCP_MAX_AUX_TRANSACTION_SIZE * HDCP_MAX_AUX_TRANSACTION_SIZE);
		}
	} else {
		status = read(hdcp, MOD_HDCP_MESSAGE_ID_READ_REPEATER_AUTH_SEND_RECEIVERID_LIST,
				hdcp->auth.msg.hdcp2.rx_id_list,
				hdcp->auth.msg.hdcp2.rx_id_list_size);
	}
	return status;
}

enum mod_hdcp_status mod_hdcp_read_stream_ready(struct mod_hdcp *hdcp)
{
	enum mod_hdcp_status status;

	if (is_dp_hdcp(hdcp)) {
		hdcp->auth.msg.hdcp2.repeater_auth_stream_ready[0] = HDCP_2_2_REP_STREAM_READY;
		status = read(hdcp, MOD_HDCP_MESSAGE_ID_READ_REPEATER_AUTH_STREAM_READY,
				hdcp->auth.msg.hdcp2.repeater_auth_stream_ready+1,
				sizeof(hdcp->auth.msg.hdcp2.repeater_auth_stream_ready)-1);

	} else {
		status = read(hdcp, MOD_HDCP_MESSAGE_ID_READ_REPEATER_AUTH_STREAM_READY,
				hdcp->auth.msg.hdcp2.repeater_auth_stream_ready,
				sizeof(hdcp->auth.msg.hdcp2.repeater_auth_stream_ready));
	}
	return status;
}

enum mod_hdcp_status mod_hdcp_write_ake_init(struct mod_hdcp *hdcp)
{
	enum mod_hdcp_status status;

	if (is_dp_hdcp(hdcp))
		status = write(hdcp, MOD_HDCP_MESSAGE_ID_WRITE_AKE_INIT,
				hdcp->auth.msg.hdcp2.ake_init+1,
				sizeof(hdcp->auth.msg.hdcp2.ake_init)-1);
	else
		status = write(hdcp, MOD_HDCP_MESSAGE_ID_WRITE_AKE_INIT,
					hdcp->auth.msg.hdcp2.ake_init,
					sizeof(hdcp->auth.msg.hdcp2.ake_init));
	return status;
}

enum mod_hdcp_status mod_hdcp_write_no_stored_km(struct mod_hdcp *hdcp)
{
	enum mod_hdcp_status status;

	if (is_dp_hdcp(hdcp))
		status = write(hdcp, MOD_HDCP_MESSAGE_ID_WRITE_AKE_NO_STORED_KM,
				hdcp->auth.msg.hdcp2.ake_no_stored_km+1,
				sizeof(hdcp->auth.msg.hdcp2.ake_no_stored_km)-1);
	else
		status = write(hdcp, MOD_HDCP_MESSAGE_ID_WRITE_AKE_NO_STORED_KM,
			hdcp->auth.msg.hdcp2.ake_no_stored_km,
			sizeof(hdcp->auth.msg.hdcp2.ake_no_stored_km));
	return status;
}

enum mod_hdcp_status mod_hdcp_write_stored_km(struct mod_hdcp *hdcp)
{
	enum mod_hdcp_status status;

	if (is_dp_hdcp(hdcp))
		status = write(hdcp, MOD_HDCP_MESSAGE_ID_WRITE_AKE_STORED_KM,
				hdcp->auth.msg.hdcp2.ake_stored_km+1,
				sizeof(hdcp->auth.msg.hdcp2.ake_stored_km)-1);
	else
		status = write(hdcp, MOD_HDCP_MESSAGE_ID_WRITE_AKE_STORED_KM,
				hdcp->auth.msg.hdcp2.ake_stored_km,
				sizeof(hdcp->auth.msg.hdcp2.ake_stored_km));
	return status;
}

enum mod_hdcp_status mod_hdcp_write_lc_init(struct mod_hdcp *hdcp)
{
	enum mod_hdcp_status status;

	if (is_dp_hdcp(hdcp))
		status = write(hdcp, MOD_HDCP_MESSAGE_ID_WRITE_LC_INIT,
				hdcp->auth.msg.hdcp2.lc_init+1,
				sizeof(hdcp->auth.msg.hdcp2.lc_init)-1);
	else
		status = write(hdcp, MOD_HDCP_MESSAGE_ID_WRITE_LC_INIT,
				hdcp->auth.msg.hdcp2.lc_init,
				sizeof(hdcp->auth.msg.hdcp2.lc_init));
	return status;
}

enum mod_hdcp_status mod_hdcp_write_eks(struct mod_hdcp *hdcp)
{
	enum mod_hdcp_status status;

	if (is_dp_hdcp(hdcp))
		status = write(hdcp,
				MOD_HDCP_MESSAGE_ID_WRITE_SKE_SEND_EKS,
				hdcp->auth.msg.hdcp2.ske_eks+1,
				sizeof(hdcp->auth.msg.hdcp2.ske_eks)-1);
	else
		status = write(hdcp,
			MOD_HDCP_MESSAGE_ID_WRITE_SKE_SEND_EKS,
			hdcp->auth.msg.hdcp2.ske_eks,
			sizeof(hdcp->auth.msg.hdcp2.ske_eks));
	return status;
}

enum mod_hdcp_status mod_hdcp_write_repeater_auth_ack(struct mod_hdcp *hdcp)
{
	enum mod_hdcp_status status;

	if (is_dp_hdcp(hdcp))
		status = write(hdcp, MOD_HDCP_MESSAGE_ID_WRITE_REPEATER_AUTH_SEND_ACK,
				hdcp->auth.msg.hdcp2.repeater_auth_ack+1,
				sizeof(hdcp->auth.msg.hdcp2.repeater_auth_ack)-1);
	else
		status = write(hdcp, MOD_HDCP_MESSAGE_ID_WRITE_REPEATER_AUTH_SEND_ACK,
				hdcp->auth.msg.hdcp2.repeater_auth_ack,
				sizeof(hdcp->auth.msg.hdcp2.repeater_auth_ack));
	return status;
}

enum mod_hdcp_status mod_hdcp_write_stream_manage(struct mod_hdcp *hdcp)
{
	enum mod_hdcp_status status;

	if (is_dp_hdcp(hdcp))
		status = write(hdcp,
				MOD_HDCP_MESSAGE_ID_WRITE_REPEATER_AUTH_STREAM_MANAGE,
				hdcp->auth.msg.hdcp2.repeater_auth_stream_manage+1,
				hdcp->auth.msg.hdcp2.stream_manage_size-1);
	else
		status = write(hdcp,
				MOD_HDCP_MESSAGE_ID_WRITE_REPEATER_AUTH_STREAM_MANAGE,
				hdcp->auth.msg.hdcp2.repeater_auth_stream_manage,
				hdcp->auth.msg.hdcp2.stream_manage_size);
	return status;
}

enum mod_hdcp_status mod_hdcp_write_content_type(struct mod_hdcp *hdcp)
{
	enum mod_hdcp_status status;

	if (is_dp_hdcp(hdcp))
		status = write(hdcp, MOD_HDCP_MESSAGE_ID_WRITE_CONTENT_STREAM_TYPE,
				hdcp->auth.msg.hdcp2.content_stream_type_dp+1,
				sizeof(hdcp->auth.msg.hdcp2.content_stream_type_dp)-1);
	else
		status = MOD_HDCP_STATUS_INVALID_OPERATION;
	return status;
}

enum mod_hdcp_status mod_hdcp_clear_cp_irq_status(struct mod_hdcp *hdcp)
{
	uint8_t clear_cp_irq_bit = DP_CP_IRQ;
	uint32_t size = 1;

	if (is_dp_hdcp(hdcp)) {
		uint32_t cp_irq_addrs = (hdcp->connection.link.dp.rev >= 0x14)
				? DP_DEVICE_SERVICE_IRQ_VECTOR_ESI0:DP_DEVICE_SERVICE_IRQ_VECTOR;
		return hdcp->config.ddc.funcs.write_dpcd(hdcp->config.ddc.handle, cp_irq_addrs,
				&clear_cp_irq_bit, size) ? MOD_HDCP_STATUS_SUCCESS : MOD_HDCP_STATUS_DDC_FAILURE;
	}

	return MOD_HDCP_STATUS_INVALID_OPERATION;
}<|MERGE_RESOLUTION|>--- conflicted
+++ resolved
@@ -163,12 +163,7 @@
 		return MOD_HDCP_STATUS_DDC_FAILURE;
 
 	if (is_dp_hdcp(hdcp)) {
-<<<<<<< HEAD
-		int num_dpcd_addrs = sizeof(hdcp_dpcd_addrs) /
-			sizeof(hdcp_dpcd_addrs[0]);
-=======
 		int num_dpcd_addrs = ARRAY_SIZE(hdcp_dpcd_addrs);
->>>>>>> a6ad5510
 		if (msg_id >= num_dpcd_addrs)
 			return MOD_HDCP_STATUS_DDC_FAILURE;
 
@@ -186,12 +181,7 @@
 			data_offset += cur_size;
 		}
 	} else {
-<<<<<<< HEAD
-		int num_i2c_offsets = sizeof(hdcp_i2c_offsets) /
-			sizeof(hdcp_i2c_offsets[0]);
-=======
 		int num_i2c_offsets = ARRAY_SIZE(hdcp_i2c_offsets);
->>>>>>> a6ad5510
 		if (msg_id >= num_i2c_offsets)
 			return MOD_HDCP_STATUS_DDC_FAILURE;
 
@@ -244,12 +234,7 @@
 		return MOD_HDCP_STATUS_DDC_FAILURE;
 
 	if (is_dp_hdcp(hdcp)) {
-<<<<<<< HEAD
-		int num_dpcd_addrs = sizeof(hdcp_dpcd_addrs) /
-			sizeof(hdcp_dpcd_addrs[0]);
-=======
 		int num_dpcd_addrs = ARRAY_SIZE(hdcp_dpcd_addrs);
->>>>>>> a6ad5510
 		if (msg_id >= num_dpcd_addrs)
 			return MOD_HDCP_STATUS_DDC_FAILURE;
 
@@ -268,12 +253,7 @@
 			data_offset += cur_size;
 		}
 	} else {
-<<<<<<< HEAD
-		int num_i2c_offsets = sizeof(hdcp_i2c_offsets) /
-			sizeof(hdcp_i2c_offsets[0]);
-=======
 		int num_i2c_offsets = ARRAY_SIZE(hdcp_i2c_offsets);
->>>>>>> a6ad5510
 		if (msg_id >= num_i2c_offsets)
 			return MOD_HDCP_STATUS_DDC_FAILURE;
 
