--- conflicted
+++ resolved
@@ -162,17 +162,6 @@
 	return container_of(connector, struct ast_connector, base);
 }
 
-struct ast_bmc_connector {
-	struct drm_connector base;
-	struct drm_connector *physical_connector;
-};
-
-static inline struct ast_bmc_connector *
-to_ast_bmc_connector(struct drm_connector *connector)
-{
-	return container_of(connector, struct ast_bmc_connector, base);
-}
-
 /*
  * Device
  */
@@ -218,13 +207,6 @@
 			struct drm_encoder encoder;
 			struct ast_connector connector;
 		} astdp;
-<<<<<<< HEAD
-		struct {
-			struct drm_encoder encoder;
-			struct ast_bmc_connector bmc_connector;
-		} bmc;
-=======
->>>>>>> a6ad5510
 	} output;
 
 	bool support_wide_screen;
