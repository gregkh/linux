/*
 * Copyright © 2014 Red Hat
 *
 * Permission to use, copy, modify, distribute, and sell this software and its
 * documentation for any purpose is hereby granted without fee, provided that
 * the above copyright notice appear in all copies and that both that copyright
 * notice and this permission notice appear in supporting documentation, and
 * that the name of the copyright holders not be used in advertising or
 * publicity pertaining to distribution of the software without specific,
 * written prior permission.  The copyright holders make no representations
 * about the suitability of this software for any purpose.  It is provided "as
 * is" without express or implied warranty.
 *
 * THE COPYRIGHT HOLDERS DISCLAIM ALL WARRANTIES WITH REGARD TO THIS SOFTWARE,
 * INCLUDING ALL IMPLIED WARRANTIES OF MERCHANTABILITY AND FITNESS, IN NO
 * EVENT SHALL THE COPYRIGHT HOLDERS BE LIABLE FOR ANY SPECIAL, INDIRECT OR
 * CONSEQUENTIAL DAMAGES OR ANY DAMAGES WHATSOEVER RESULTING FROM LOSS OF USE,
 * DATA OR PROFITS, WHETHER IN AN ACTION OF CONTRACT, NEGLIGENCE OR OTHER
 * TORTIOUS ACTION, ARISING OUT OF OR IN CONNECTION WITH THE USE OR PERFORMANCE
 * OF THIS SOFTWARE.
 */

#include <linux/bitfield.h>
#include <linux/delay.h>
#include <linux/errno.h>
#include <linux/i2c.h>
#include <linux/init.h>
#include <linux/kernel.h>
#include <linux/random.h>
#include <linux/sched.h>
#include <linux/seq_file.h>

#if IS_ENABLED(CONFIG_DRM_DEBUG_DP_MST_TOPOLOGY_REFS)
#include <linux/stacktrace.h>
#include <linux/sort.h>
#include <linux/timekeeping.h>
#include <linux/math64.h>
#endif

#include <drm/display/drm_dp_mst_helper.h>
#include <drm/drm_atomic.h>
#include <drm/drm_atomic_helper.h>
#include <drm/drm_drv.h>
#include <drm/drm_edid.h>
#include <drm/drm_fixed.h>
#include <drm/drm_print.h>
#include <drm/drm_probe_helper.h>

#include "drm_dp_helper_internal.h"
#include "drm_dp_mst_topology_internal.h"

/**
 * DOC: dp mst helper
 *
 * These functions contain parts of the DisplayPort 1.2a MultiStream Transport
 * protocol. The helpers contain a topology manager and bandwidth manager.
 * The helpers encapsulate the sending and received of sideband msgs.
 */
struct drm_dp_pending_up_req {
	struct drm_dp_sideband_msg_hdr hdr;
	struct drm_dp_sideband_msg_req_body msg;
	struct list_head next;
};

static bool dump_dp_payload_table(struct drm_dp_mst_topology_mgr *mgr,
				  char *buf);

static void drm_dp_mst_topology_put_port(struct drm_dp_mst_port *port);

static int drm_dp_send_dpcd_read(struct drm_dp_mst_topology_mgr *mgr,
				 struct drm_dp_mst_port *port,
				 int offset, int size, u8 *bytes);
static int drm_dp_send_dpcd_write(struct drm_dp_mst_topology_mgr *mgr,
				  struct drm_dp_mst_port *port,
				  int offset, int size, u8 *bytes);

static int drm_dp_send_link_address(struct drm_dp_mst_topology_mgr *mgr,
				    struct drm_dp_mst_branch *mstb);

static void
drm_dp_send_clear_payload_id_table(struct drm_dp_mst_topology_mgr *mgr,
				   struct drm_dp_mst_branch *mstb);

static int drm_dp_send_enum_path_resources(struct drm_dp_mst_topology_mgr *mgr,
					   struct drm_dp_mst_branch *mstb,
					   struct drm_dp_mst_port *port);
static bool drm_dp_validate_guid(struct drm_dp_mst_topology_mgr *mgr,
				 guid_t *guid);

static int drm_dp_mst_register_i2c_bus(struct drm_dp_mst_port *port);
static void drm_dp_mst_unregister_i2c_bus(struct drm_dp_mst_port *port);
static void drm_dp_mst_kick_tx(struct drm_dp_mst_topology_mgr *mgr);

static bool drm_dp_mst_port_downstream_of_branch(struct drm_dp_mst_port *port,
						 struct drm_dp_mst_branch *branch);

#define DBG_PREFIX "[dp_mst]"

#define DP_STR(x) [DP_ ## x] = #x

static const char *drm_dp_mst_req_type_str(u8 req_type)
{
	static const char * const req_type_str[] = {
		DP_STR(GET_MSG_TRANSACTION_VERSION),
		DP_STR(LINK_ADDRESS),
		DP_STR(CONNECTION_STATUS_NOTIFY),
		DP_STR(ENUM_PATH_RESOURCES),
		DP_STR(ALLOCATE_PAYLOAD),
		DP_STR(QUERY_PAYLOAD),
		DP_STR(RESOURCE_STATUS_NOTIFY),
		DP_STR(CLEAR_PAYLOAD_ID_TABLE),
		DP_STR(REMOTE_DPCD_READ),
		DP_STR(REMOTE_DPCD_WRITE),
		DP_STR(REMOTE_I2C_READ),
		DP_STR(REMOTE_I2C_WRITE),
		DP_STR(POWER_UP_PHY),
		DP_STR(POWER_DOWN_PHY),
		DP_STR(SINK_EVENT_NOTIFY),
		DP_STR(QUERY_STREAM_ENC_STATUS),
	};

	if (req_type >= ARRAY_SIZE(req_type_str) ||
	    !req_type_str[req_type])
		return "unknown";

	return req_type_str[req_type];
}

#undef DP_STR
#define DP_STR(x) [DP_NAK_ ## x] = #x

static const char *drm_dp_mst_nak_reason_str(u8 nak_reason)
{
	static const char * const nak_reason_str[] = {
		DP_STR(WRITE_FAILURE),
		DP_STR(INVALID_READ),
		DP_STR(CRC_FAILURE),
		DP_STR(BAD_PARAM),
		DP_STR(DEFER),
		DP_STR(LINK_FAILURE),
		DP_STR(NO_RESOURCES),
		DP_STR(DPCD_FAIL),
		DP_STR(I2C_NAK),
		DP_STR(ALLOCATE_FAIL),
	};

	if (nak_reason >= ARRAY_SIZE(nak_reason_str) ||
	    !nak_reason_str[nak_reason])
		return "unknown";

	return nak_reason_str[nak_reason];
}

#undef DP_STR
#define DP_STR(x) [DRM_DP_SIDEBAND_TX_ ## x] = #x

static const char *drm_dp_mst_sideband_tx_state_str(int state)
{
	static const char * const sideband_reason_str[] = {
		DP_STR(QUEUED),
		DP_STR(START_SEND),
		DP_STR(SENT),
		DP_STR(RX),
		DP_STR(TIMEOUT),
	};

	if (state >= ARRAY_SIZE(sideband_reason_str) ||
	    !sideband_reason_str[state])
		return "unknown";

	return sideband_reason_str[state];
}

static inline u8
drm_dp_mst_get_ufp_num_at_lct_from_rad(u8 lct, const u8 *rad)
{
	int idx = (lct / 2) - 1;
	int shift = (lct % 2) ? 0 : 4;
	u8 ufp_num;

	/* mst_primary, it's rad is unset*/
	if (lct == 1)
		return 0;

	ufp_num = (rad[idx] >> shift) & 0xf;

	return ufp_num;
}

static int
drm_dp_mst_rad_to_str(const u8 rad[8], u8 lct, char *out, size_t len)
{
	int i;
	u8 unpacked_rad[16] = {};

<<<<<<< HEAD
	for (i = 1; i < lct; i++) {
		if (i % 2)
			unpacked_rad[i] = rad[(i - 1) / 2] >> 4;
		else
			unpacked_rad[i] = rad[(i - 1) / 2] & 0xF;
	}
=======
	for (i = 0; i < lct; i++)
		unpacked_rad[i] = drm_dp_mst_get_ufp_num_at_lct_from_rad(i + 1, rad);
>>>>>>> fc85704c

	/* TODO: Eventually add something to printk so we can format the rad
	 * like this: 1.2.3
	 */
	return snprintf(out, len, "%*phC", lct, unpacked_rad);
}

/* sideband msg handling */
static u8 drm_dp_msg_header_crc4(const uint8_t *data, size_t num_nibbles)
{
	u8 bitmask = 0x80;
	u8 bitshift = 7;
	u8 array_index = 0;
	int number_of_bits = num_nibbles * 4;
	u8 remainder = 0;

	while (number_of_bits != 0) {
		number_of_bits--;
		remainder <<= 1;
		remainder |= (data[array_index] & bitmask) >> bitshift;
		bitmask >>= 1;
		bitshift--;
		if (bitmask == 0) {
			bitmask = 0x80;
			bitshift = 7;
			array_index++;
		}
		if ((remainder & 0x10) == 0x10)
			remainder ^= 0x13;
	}

	number_of_bits = 4;
	while (number_of_bits != 0) {
		number_of_bits--;
		remainder <<= 1;
		if ((remainder & 0x10) != 0)
			remainder ^= 0x13;
	}

	return remainder;
}

static u8 drm_dp_msg_data_crc4(const uint8_t *data, u8 number_of_bytes)
{
	u8 bitmask = 0x80;
	u8 bitshift = 7;
	u8 array_index = 0;
	int number_of_bits = number_of_bytes * 8;
	u16 remainder = 0;

	while (number_of_bits != 0) {
		number_of_bits--;
		remainder <<= 1;
		remainder |= (data[array_index] & bitmask) >> bitshift;
		bitmask >>= 1;
		bitshift--;
		if (bitmask == 0) {
			bitmask = 0x80;
			bitshift = 7;
			array_index++;
		}
		if ((remainder & 0x100) == 0x100)
			remainder ^= 0xd5;
	}

	number_of_bits = 8;
	while (number_of_bits != 0) {
		number_of_bits--;
		remainder <<= 1;
		if ((remainder & 0x100) != 0)
			remainder ^= 0xd5;
	}

	return remainder & 0xff;
}
static inline u8 drm_dp_calc_sb_hdr_size(struct drm_dp_sideband_msg_hdr *hdr)
{
	u8 size = 3;

	size += (hdr->lct / 2);
	return size;
}

static void drm_dp_encode_sideband_msg_hdr(struct drm_dp_sideband_msg_hdr *hdr,
					   u8 *buf, int *len)
{
	int idx = 0;
	int i;
	u8 crc4;

	buf[idx++] = ((hdr->lct & 0xf) << 4) | (hdr->lcr & 0xf);
	for (i = 0; i < (hdr->lct / 2); i++)
		buf[idx++] = hdr->rad[i];
	buf[idx++] = (hdr->broadcast << 7) | (hdr->path_msg << 6) |
		(hdr->msg_len & 0x3f);
	buf[idx++] = (hdr->somt << 7) | (hdr->eomt << 6) | (hdr->seqno << 4);

	crc4 = drm_dp_msg_header_crc4(buf, (idx * 2) - 1);
	buf[idx - 1] |= (crc4 & 0xf);

	*len = idx;
}

static bool drm_dp_decode_sideband_msg_hdr(const struct drm_dp_mst_topology_mgr *mgr,
					   struct drm_dp_sideband_msg_hdr *hdr,
					   u8 *buf, int buflen, u8 *hdrlen)
{
	u8 crc4;
	u8 len;
	int i;
	u8 idx;

	if (buf[0] == 0)
		return false;
	len = 3;
	len += ((buf[0] & 0xf0) >> 4) / 2;
	if (len > buflen)
		return false;
	crc4 = drm_dp_msg_header_crc4(buf, (len * 2) - 1);

	if ((crc4 & 0xf) != (buf[len - 1] & 0xf)) {
		drm_dbg_kms(mgr->dev, "crc4 mismatch 0x%x 0x%x\n", crc4, buf[len - 1]);
		return false;
	}

	hdr->lct = (buf[0] & 0xf0) >> 4;
	hdr->lcr = (buf[0] & 0xf);
	idx = 1;
	for (i = 0; i < (hdr->lct / 2); i++)
		hdr->rad[i] = buf[idx++];
	hdr->broadcast = (buf[idx] >> 7) & 0x1;
	hdr->path_msg = (buf[idx] >> 6) & 0x1;
	hdr->msg_len = buf[idx] & 0x3f;
	if (hdr->msg_len < 1)		/* min space for body CRC */
		return false;

	idx++;
	hdr->somt = (buf[idx] >> 7) & 0x1;
	hdr->eomt = (buf[idx] >> 6) & 0x1;
	hdr->seqno = (buf[idx] >> 4) & 0x1;
	idx++;
	*hdrlen = idx;
	return true;
}

void
drm_dp_encode_sideband_req(const struct drm_dp_sideband_msg_req_body *req,
			   struct drm_dp_sideband_msg_tx *raw)
{
	int idx = 0;
	int i;
	u8 *buf = raw->msg;

	buf[idx++] = req->req_type & 0x7f;

	switch (req->req_type) {
	case DP_ENUM_PATH_RESOURCES:
	case DP_POWER_DOWN_PHY:
	case DP_POWER_UP_PHY:
		buf[idx] = (req->u.port_num.port_number & 0xf) << 4;
		idx++;
		break;
	case DP_ALLOCATE_PAYLOAD:
		buf[idx] = (req->u.allocate_payload.port_number & 0xf) << 4 |
			(req->u.allocate_payload.number_sdp_streams & 0xf);
		idx++;
		buf[idx] = (req->u.allocate_payload.vcpi & 0x7f);
		idx++;
		buf[idx] = (req->u.allocate_payload.pbn >> 8);
		idx++;
		buf[idx] = (req->u.allocate_payload.pbn & 0xff);
		idx++;
		for (i = 0; i < req->u.allocate_payload.number_sdp_streams / 2; i++) {
			buf[idx] = ((req->u.allocate_payload.sdp_stream_sink[i * 2] & 0xf) << 4) |
				(req->u.allocate_payload.sdp_stream_sink[i * 2 + 1] & 0xf);
			idx++;
		}
		if (req->u.allocate_payload.number_sdp_streams & 1) {
			i = req->u.allocate_payload.number_sdp_streams - 1;
			buf[idx] = (req->u.allocate_payload.sdp_stream_sink[i] & 0xf) << 4;
			idx++;
		}
		break;
	case DP_QUERY_PAYLOAD:
		buf[idx] = (req->u.query_payload.port_number & 0xf) << 4;
		idx++;
		buf[idx] = (req->u.query_payload.vcpi & 0x7f);
		idx++;
		break;
	case DP_REMOTE_DPCD_READ:
		buf[idx] = (req->u.dpcd_read.port_number & 0xf) << 4;
		buf[idx] |= ((req->u.dpcd_read.dpcd_address & 0xf0000) >> 16) & 0xf;
		idx++;
		buf[idx] = (req->u.dpcd_read.dpcd_address & 0xff00) >> 8;
		idx++;
		buf[idx] = (req->u.dpcd_read.dpcd_address & 0xff);
		idx++;
		buf[idx] = (req->u.dpcd_read.num_bytes);
		idx++;
		break;

	case DP_REMOTE_DPCD_WRITE:
		buf[idx] = (req->u.dpcd_write.port_number & 0xf) << 4;
		buf[idx] |= ((req->u.dpcd_write.dpcd_address & 0xf0000) >> 16) & 0xf;
		idx++;
		buf[idx] = (req->u.dpcd_write.dpcd_address & 0xff00) >> 8;
		idx++;
		buf[idx] = (req->u.dpcd_write.dpcd_address & 0xff);
		idx++;
		buf[idx] = (req->u.dpcd_write.num_bytes);
		idx++;
		memcpy(&buf[idx], req->u.dpcd_write.bytes, req->u.dpcd_write.num_bytes);
		idx += req->u.dpcd_write.num_bytes;
		break;
	case DP_REMOTE_I2C_READ:
		buf[idx] = (req->u.i2c_read.port_number & 0xf) << 4;
		buf[idx] |= (req->u.i2c_read.num_transactions & 0x3);
		idx++;
		for (i = 0; i < (req->u.i2c_read.num_transactions & 0x3); i++) {
			buf[idx] = req->u.i2c_read.transactions[i].i2c_dev_id & 0x7f;
			idx++;
			buf[idx] = req->u.i2c_read.transactions[i].num_bytes;
			idx++;
			memcpy(&buf[idx], req->u.i2c_read.transactions[i].bytes, req->u.i2c_read.transactions[i].num_bytes);
			idx += req->u.i2c_read.transactions[i].num_bytes;

			buf[idx] = (req->u.i2c_read.transactions[i].no_stop_bit & 0x1) << 4;
			buf[idx] |= (req->u.i2c_read.transactions[i].i2c_transaction_delay & 0xf);
			idx++;
		}
		buf[idx] = (req->u.i2c_read.read_i2c_device_id) & 0x7f;
		idx++;
		buf[idx] = (req->u.i2c_read.num_bytes_read);
		idx++;
		break;

	case DP_REMOTE_I2C_WRITE:
		buf[idx] = (req->u.i2c_write.port_number & 0xf) << 4;
		idx++;
		buf[idx] = (req->u.i2c_write.write_i2c_device_id) & 0x7f;
		idx++;
		buf[idx] = (req->u.i2c_write.num_bytes);
		idx++;
		memcpy(&buf[idx], req->u.i2c_write.bytes, req->u.i2c_write.num_bytes);
		idx += req->u.i2c_write.num_bytes;
		break;
	case DP_QUERY_STREAM_ENC_STATUS: {
		const struct drm_dp_query_stream_enc_status *msg;

		msg = &req->u.enc_status;
		buf[idx] = msg->stream_id;
		idx++;
		memcpy(&buf[idx], msg->client_id, sizeof(msg->client_id));
		idx += sizeof(msg->client_id);
		buf[idx] = 0;
		buf[idx] |= FIELD_PREP(GENMASK(1, 0), msg->stream_event);
		buf[idx] |= msg->valid_stream_event ? BIT(2) : 0;
		buf[idx] |= FIELD_PREP(GENMASK(4, 3), msg->stream_behavior);
		buf[idx] |= msg->valid_stream_behavior ? BIT(5) : 0;
		idx++;
		}
		break;
	}
	raw->cur_len = idx;
}
EXPORT_SYMBOL_FOR_TESTS_ONLY(drm_dp_encode_sideband_req);

/* Decode a sideband request we've encoded, mainly used for debugging */
int
drm_dp_decode_sideband_req(const struct drm_dp_sideband_msg_tx *raw,
			   struct drm_dp_sideband_msg_req_body *req)
{
	const u8 *buf = raw->msg;
	int i, idx = 0;

	req->req_type = buf[idx++] & 0x7f;
	switch (req->req_type) {
	case DP_ENUM_PATH_RESOURCES:
	case DP_POWER_DOWN_PHY:
	case DP_POWER_UP_PHY:
		req->u.port_num.port_number = (buf[idx] >> 4) & 0xf;
		break;
	case DP_ALLOCATE_PAYLOAD:
		{
			struct drm_dp_allocate_payload *a =
				&req->u.allocate_payload;

			a->number_sdp_streams = buf[idx] & 0xf;
			a->port_number = (buf[idx] >> 4) & 0xf;

			WARN_ON(buf[++idx] & 0x80);
			a->vcpi = buf[idx] & 0x7f;

			a->pbn = buf[++idx] << 8;
			a->pbn |= buf[++idx];

			idx++;
			for (i = 0; i < a->number_sdp_streams; i++) {
				a->sdp_stream_sink[i] =
					(buf[idx + (i / 2)] >> ((i % 2) ? 0 : 4)) & 0xf;
			}
		}
		break;
	case DP_QUERY_PAYLOAD:
		req->u.query_payload.port_number = (buf[idx] >> 4) & 0xf;
		WARN_ON(buf[++idx] & 0x80);
		req->u.query_payload.vcpi = buf[idx] & 0x7f;
		break;
	case DP_REMOTE_DPCD_READ:
		{
			struct drm_dp_remote_dpcd_read *r = &req->u.dpcd_read;

			r->port_number = (buf[idx] >> 4) & 0xf;

			r->dpcd_address = (buf[idx] << 16) & 0xf0000;
			r->dpcd_address |= (buf[++idx] << 8) & 0xff00;
			r->dpcd_address |= buf[++idx] & 0xff;

			r->num_bytes = buf[++idx];
		}
		break;
	case DP_REMOTE_DPCD_WRITE:
		{
			struct drm_dp_remote_dpcd_write *w =
				&req->u.dpcd_write;

			w->port_number = (buf[idx] >> 4) & 0xf;

			w->dpcd_address = (buf[idx] << 16) & 0xf0000;
			w->dpcd_address |= (buf[++idx] << 8) & 0xff00;
			w->dpcd_address |= buf[++idx] & 0xff;

			w->num_bytes = buf[++idx];

			w->bytes = kmemdup(&buf[++idx], w->num_bytes,
					   GFP_KERNEL);
			if (!w->bytes)
				return -ENOMEM;
		}
		break;
	case DP_REMOTE_I2C_READ:
		{
			struct drm_dp_remote_i2c_read *r = &req->u.i2c_read;
			struct drm_dp_remote_i2c_read_tx *tx;
			bool failed = false;

			r->num_transactions = buf[idx] & 0x3;
			r->port_number = (buf[idx] >> 4) & 0xf;
			for (i = 0; i < r->num_transactions; i++) {
				tx = &r->transactions[i];

				tx->i2c_dev_id = buf[++idx] & 0x7f;
				tx->num_bytes = buf[++idx];
				tx->bytes = kmemdup(&buf[++idx],
						    tx->num_bytes,
						    GFP_KERNEL);
				if (!tx->bytes) {
					failed = true;
					break;
				}
				idx += tx->num_bytes;
				tx->no_stop_bit = (buf[idx] >> 5) & 0x1;
				tx->i2c_transaction_delay = buf[idx] & 0xf;
			}

			if (failed) {
				for (i = 0; i < r->num_transactions; i++) {
					tx = &r->transactions[i];
					kfree(tx->bytes);
				}
				return -ENOMEM;
			}

			r->read_i2c_device_id = buf[++idx] & 0x7f;
			r->num_bytes_read = buf[++idx];
		}
		break;
	case DP_REMOTE_I2C_WRITE:
		{
			struct drm_dp_remote_i2c_write *w = &req->u.i2c_write;

			w->port_number = (buf[idx] >> 4) & 0xf;
			w->write_i2c_device_id = buf[++idx] & 0x7f;
			w->num_bytes = buf[++idx];
			w->bytes = kmemdup(&buf[++idx], w->num_bytes,
					   GFP_KERNEL);
			if (!w->bytes)
				return -ENOMEM;
		}
		break;
	case DP_QUERY_STREAM_ENC_STATUS:
		req->u.enc_status.stream_id = buf[idx++];
		for (i = 0; i < sizeof(req->u.enc_status.client_id); i++)
			req->u.enc_status.client_id[i] = buf[idx++];

		req->u.enc_status.stream_event = FIELD_GET(GENMASK(1, 0),
							   buf[idx]);
		req->u.enc_status.valid_stream_event = FIELD_GET(BIT(2),
								 buf[idx]);
		req->u.enc_status.stream_behavior = FIELD_GET(GENMASK(4, 3),
							      buf[idx]);
		req->u.enc_status.valid_stream_behavior = FIELD_GET(BIT(5),
								    buf[idx]);
		break;
	}

	return 0;
}
EXPORT_SYMBOL_FOR_TESTS_ONLY(drm_dp_decode_sideband_req);

void
drm_dp_dump_sideband_msg_req_body(const struct drm_dp_sideband_msg_req_body *req,
				  int indent, struct drm_printer *printer)
{
	int i;

#define P(f, ...) drm_printf_indent(printer, indent, f, ##__VA_ARGS__)
	if (req->req_type == DP_LINK_ADDRESS) {
		/* No contents to print */
		P("type=%s\n", drm_dp_mst_req_type_str(req->req_type));
		return;
	}

	P("type=%s contents:\n", drm_dp_mst_req_type_str(req->req_type));
	indent++;

	switch (req->req_type) {
	case DP_ENUM_PATH_RESOURCES:
	case DP_POWER_DOWN_PHY:
	case DP_POWER_UP_PHY:
		P("port=%d\n", req->u.port_num.port_number);
		break;
	case DP_ALLOCATE_PAYLOAD:
		P("port=%d vcpi=%d pbn=%d sdp_streams=%d %*ph\n",
		  req->u.allocate_payload.port_number,
		  req->u.allocate_payload.vcpi, req->u.allocate_payload.pbn,
		  req->u.allocate_payload.number_sdp_streams,
		  req->u.allocate_payload.number_sdp_streams,
		  req->u.allocate_payload.sdp_stream_sink);
		break;
	case DP_QUERY_PAYLOAD:
		P("port=%d vcpi=%d\n",
		  req->u.query_payload.port_number,
		  req->u.query_payload.vcpi);
		break;
	case DP_REMOTE_DPCD_READ:
		P("port=%d dpcd_addr=%05x len=%d\n",
		  req->u.dpcd_read.port_number, req->u.dpcd_read.dpcd_address,
		  req->u.dpcd_read.num_bytes);
		break;
	case DP_REMOTE_DPCD_WRITE:
		P("port=%d addr=%05x len=%d: %*ph\n",
		  req->u.dpcd_write.port_number,
		  req->u.dpcd_write.dpcd_address,
		  req->u.dpcd_write.num_bytes, req->u.dpcd_write.num_bytes,
		  req->u.dpcd_write.bytes);
		break;
	case DP_REMOTE_I2C_READ:
		P("port=%d num_tx=%d id=%d size=%d:\n",
		  req->u.i2c_read.port_number,
		  req->u.i2c_read.num_transactions,
		  req->u.i2c_read.read_i2c_device_id,
		  req->u.i2c_read.num_bytes_read);

		indent++;
		for (i = 0; i < req->u.i2c_read.num_transactions; i++) {
			const struct drm_dp_remote_i2c_read_tx *rtx =
				&req->u.i2c_read.transactions[i];

			P("%d: id=%03d size=%03d no_stop_bit=%d tx_delay=%03d: %*ph\n",
			  i, rtx->i2c_dev_id, rtx->num_bytes,
			  rtx->no_stop_bit, rtx->i2c_transaction_delay,
			  rtx->num_bytes, rtx->bytes);
		}
		break;
	case DP_REMOTE_I2C_WRITE:
		P("port=%d id=%d size=%d: %*ph\n",
		  req->u.i2c_write.port_number,
		  req->u.i2c_write.write_i2c_device_id,
		  req->u.i2c_write.num_bytes, req->u.i2c_write.num_bytes,
		  req->u.i2c_write.bytes);
		break;
	case DP_QUERY_STREAM_ENC_STATUS:
		P("stream_id=%u client_id=%*ph stream_event=%x "
		  "valid_event=%d stream_behavior=%x valid_behavior=%d",
		  req->u.enc_status.stream_id,
		  (int)ARRAY_SIZE(req->u.enc_status.client_id),
		  req->u.enc_status.client_id, req->u.enc_status.stream_event,
		  req->u.enc_status.valid_stream_event,
		  req->u.enc_status.stream_behavior,
		  req->u.enc_status.valid_stream_behavior);
		break;
	default:
		P("???\n");
		break;
	}
#undef P
}
EXPORT_SYMBOL_FOR_TESTS_ONLY(drm_dp_dump_sideband_msg_req_body);

static inline void
drm_dp_mst_dump_sideband_msg_tx(struct drm_printer *p,
				const struct drm_dp_sideband_msg_tx *txmsg)
{
	struct drm_dp_sideband_msg_req_body req;
	char buf[64];
	int ret;
	int i;

	drm_dp_mst_rad_to_str(txmsg->dst->rad, txmsg->dst->lct, buf,
			      sizeof(buf));
	drm_printf(p, "txmsg cur_offset=%x cur_len=%x seqno=%x state=%s path_msg=%d dst=%s\n",
		   txmsg->cur_offset, txmsg->cur_len, txmsg->seqno,
		   drm_dp_mst_sideband_tx_state_str(txmsg->state),
		   txmsg->path_msg, buf);

	ret = drm_dp_decode_sideband_req(txmsg, &req);
	if (ret) {
		drm_printf(p, "<failed to decode sideband req: %d>\n", ret);
		return;
	}
	drm_dp_dump_sideband_msg_req_body(&req, 1, p);

	switch (req.req_type) {
	case DP_REMOTE_DPCD_WRITE:
		kfree(req.u.dpcd_write.bytes);
		break;
	case DP_REMOTE_I2C_READ:
		for (i = 0; i < req.u.i2c_read.num_transactions; i++)
			kfree(req.u.i2c_read.transactions[i].bytes);
		break;
	case DP_REMOTE_I2C_WRITE:
		kfree(req.u.i2c_write.bytes);
		break;
	}
}

static void drm_dp_crc_sideband_chunk_req(u8 *msg, u8 len)
{
	u8 crc4;

	crc4 = drm_dp_msg_data_crc4(msg, len);
	msg[len] = crc4;
}

static void drm_dp_encode_sideband_reply(struct drm_dp_sideband_msg_reply_body *rep,
					 struct drm_dp_sideband_msg_tx *raw)
{
	int idx = 0;
	u8 *buf = raw->msg;

	buf[idx++] = (rep->reply_type & 0x1) << 7 | (rep->req_type & 0x7f);

	raw->cur_len = idx;
}

static int drm_dp_sideband_msg_set_header(struct drm_dp_sideband_msg_rx *msg,
					  struct drm_dp_sideband_msg_hdr *hdr,
					  u8 hdrlen)
{
	/*
	 * ignore out-of-order messages or messages that are part of a
	 * failed transaction
	 */
	if (!hdr->somt && !msg->have_somt)
		return false;

	/* get length contained in this portion */
	msg->curchunk_idx = 0;
	msg->curchunk_len = hdr->msg_len;
	msg->curchunk_hdrlen = hdrlen;

	/* we have already gotten an somt - don't bother parsing */
	if (hdr->somt && msg->have_somt)
		return false;

	if (hdr->somt) {
		memcpy(&msg->initial_hdr, hdr,
		       sizeof(struct drm_dp_sideband_msg_hdr));
		msg->have_somt = true;
	}
	if (hdr->eomt)
		msg->have_eomt = true;

	return true;
}

/* this adds a chunk of msg to the builder to get the final msg */
static bool drm_dp_sideband_append_payload(struct drm_dp_sideband_msg_rx *msg,
					   u8 *replybuf, u8 replybuflen)
{
	u8 crc4;

	memcpy(&msg->chunk[msg->curchunk_idx], replybuf, replybuflen);
	msg->curchunk_idx += replybuflen;

	if (msg->curchunk_idx >= msg->curchunk_len) {
		/* do CRC */
		crc4 = drm_dp_msg_data_crc4(msg->chunk, msg->curchunk_len - 1);
		if (crc4 != msg->chunk[msg->curchunk_len - 1])
			print_hex_dump(KERN_DEBUG, "wrong crc",
				       DUMP_PREFIX_NONE, 16, 1,
				       msg->chunk,  msg->curchunk_len, false);
		/* copy chunk into bigger msg */
		memcpy(&msg->msg[msg->curlen], msg->chunk, msg->curchunk_len - 1);
		msg->curlen += msg->curchunk_len - 1;
	}
	return true;
}

static bool drm_dp_sideband_parse_link_address(const struct drm_dp_mst_topology_mgr *mgr,
					       struct drm_dp_sideband_msg_rx *raw,
					       struct drm_dp_sideband_msg_reply_body *repmsg)
{
	int idx = 1;
	int i;

	import_guid(&repmsg->u.link_addr.guid, &raw->msg[idx]);
	idx += 16;
	repmsg->u.link_addr.nports = raw->msg[idx] & 0xf;
	idx++;
	if (idx > raw->curlen)
		goto fail_len;
	for (i = 0; i < repmsg->u.link_addr.nports; i++) {
		if (raw->msg[idx] & 0x80)
			repmsg->u.link_addr.ports[i].input_port = 1;

		repmsg->u.link_addr.ports[i].peer_device_type = (raw->msg[idx] >> 4) & 0x7;
		repmsg->u.link_addr.ports[i].port_number = (raw->msg[idx] & 0xf);

		idx++;
		if (idx > raw->curlen)
			goto fail_len;
		repmsg->u.link_addr.ports[i].mcs = (raw->msg[idx] >> 7) & 0x1;
		repmsg->u.link_addr.ports[i].ddps = (raw->msg[idx] >> 6) & 0x1;
		if (repmsg->u.link_addr.ports[i].input_port == 0)
			repmsg->u.link_addr.ports[i].legacy_device_plug_status = (raw->msg[idx] >> 5) & 0x1;
		idx++;
		if (idx > raw->curlen)
			goto fail_len;
		if (repmsg->u.link_addr.ports[i].input_port == 0) {
			repmsg->u.link_addr.ports[i].dpcd_revision = (raw->msg[idx]);
			idx++;
			if (idx > raw->curlen)
				goto fail_len;
			import_guid(&repmsg->u.link_addr.ports[i].peer_guid, &raw->msg[idx]);
			idx += 16;
			if (idx > raw->curlen)
				goto fail_len;
			repmsg->u.link_addr.ports[i].num_sdp_streams = (raw->msg[idx] >> 4) & 0xf;
			repmsg->u.link_addr.ports[i].num_sdp_stream_sinks = (raw->msg[idx] & 0xf);
			idx++;

		}
		if (idx > raw->curlen)
			goto fail_len;
	}

	return true;
fail_len:
	DRM_DEBUG_KMS("link address reply parse length fail %d %d\n", idx, raw->curlen);
	return false;
}

static bool drm_dp_sideband_parse_remote_dpcd_read(struct drm_dp_sideband_msg_rx *raw,
						   struct drm_dp_sideband_msg_reply_body *repmsg)
{
	int idx = 1;

	repmsg->u.remote_dpcd_read_ack.port_number = raw->msg[idx] & 0xf;
	idx++;
	if (idx > raw->curlen)
		goto fail_len;
	repmsg->u.remote_dpcd_read_ack.num_bytes = raw->msg[idx];
	idx++;
	if (idx > raw->curlen)
		goto fail_len;

	memcpy(repmsg->u.remote_dpcd_read_ack.bytes, &raw->msg[idx], repmsg->u.remote_dpcd_read_ack.num_bytes);
	return true;
fail_len:
	DRM_DEBUG_KMS("link address reply parse length fail %d %d\n", idx, raw->curlen);
	return false;
}

static bool drm_dp_sideband_parse_remote_dpcd_write(struct drm_dp_sideband_msg_rx *raw,
						      struct drm_dp_sideband_msg_reply_body *repmsg)
{
	int idx = 1;

	repmsg->u.remote_dpcd_write_ack.port_number = raw->msg[idx] & 0xf;
	idx++;
	if (idx > raw->curlen)
		goto fail_len;
	return true;
fail_len:
	DRM_DEBUG_KMS("parse length fail %d %d\n", idx, raw->curlen);
	return false;
}

static bool drm_dp_sideband_parse_remote_i2c_read_ack(struct drm_dp_sideband_msg_rx *raw,
						      struct drm_dp_sideband_msg_reply_body *repmsg)
{
	int idx = 1;

	repmsg->u.remote_i2c_read_ack.port_number = (raw->msg[idx] & 0xf);
	idx++;
	if (idx > raw->curlen)
		goto fail_len;
	repmsg->u.remote_i2c_read_ack.num_bytes = raw->msg[idx];
	idx++;
	/* TODO check */
	memcpy(repmsg->u.remote_i2c_read_ack.bytes, &raw->msg[idx], repmsg->u.remote_i2c_read_ack.num_bytes);
	return true;
fail_len:
	DRM_DEBUG_KMS("remote i2c reply parse length fail %d %d\n", idx, raw->curlen);
	return false;
}

static bool drm_dp_sideband_parse_enum_path_resources_ack(struct drm_dp_sideband_msg_rx *raw,
							  struct drm_dp_sideband_msg_reply_body *repmsg)
{
	int idx = 1;

	repmsg->u.path_resources.port_number = (raw->msg[idx] >> 4) & 0xf;
	repmsg->u.path_resources.fec_capable = raw->msg[idx] & 0x1;
	idx++;
	if (idx > raw->curlen)
		goto fail_len;
	repmsg->u.path_resources.full_payload_bw_number = (raw->msg[idx] << 8) | (raw->msg[idx+1]);
	idx += 2;
	if (idx > raw->curlen)
		goto fail_len;
	repmsg->u.path_resources.avail_payload_bw_number = (raw->msg[idx] << 8) | (raw->msg[idx+1]);
	idx += 2;
	if (idx > raw->curlen)
		goto fail_len;
	return true;
fail_len:
	DRM_DEBUG_KMS("enum resource parse length fail %d %d\n", idx, raw->curlen);
	return false;
}

static bool drm_dp_sideband_parse_allocate_payload_ack(struct drm_dp_sideband_msg_rx *raw,
							  struct drm_dp_sideband_msg_reply_body *repmsg)
{
	int idx = 1;

	repmsg->u.allocate_payload.port_number = (raw->msg[idx] >> 4) & 0xf;
	idx++;
	if (idx > raw->curlen)
		goto fail_len;
	repmsg->u.allocate_payload.vcpi = raw->msg[idx];
	idx++;
	if (idx > raw->curlen)
		goto fail_len;
	repmsg->u.allocate_payload.allocated_pbn = (raw->msg[idx] << 8) | (raw->msg[idx+1]);
	idx += 2;
	if (idx > raw->curlen)
		goto fail_len;
	return true;
fail_len:
	DRM_DEBUG_KMS("allocate payload parse length fail %d %d\n", idx, raw->curlen);
	return false;
}

static bool drm_dp_sideband_parse_query_payload_ack(struct drm_dp_sideband_msg_rx *raw,
						    struct drm_dp_sideband_msg_reply_body *repmsg)
{
	int idx = 1;

	repmsg->u.query_payload.port_number = (raw->msg[idx] >> 4) & 0xf;
	idx++;
	if (idx > raw->curlen)
		goto fail_len;
	repmsg->u.query_payload.allocated_pbn = (raw->msg[idx] << 8) | (raw->msg[idx + 1]);
	idx += 2;
	if (idx > raw->curlen)
		goto fail_len;
	return true;
fail_len:
	DRM_DEBUG_KMS("query payload parse length fail %d %d\n", idx, raw->curlen);
	return false;
}

static bool drm_dp_sideband_parse_power_updown_phy_ack(struct drm_dp_sideband_msg_rx *raw,
						       struct drm_dp_sideband_msg_reply_body *repmsg)
{
	int idx = 1;

	repmsg->u.port_number.port_number = (raw->msg[idx] >> 4) & 0xf;
	idx++;
	if (idx > raw->curlen) {
		DRM_DEBUG_KMS("power up/down phy parse length fail %d %d\n",
			      idx, raw->curlen);
		return false;
	}
	return true;
}

static bool
drm_dp_sideband_parse_query_stream_enc_status(
				struct drm_dp_sideband_msg_rx *raw,
				struct drm_dp_sideband_msg_reply_body *repmsg)
{
	struct drm_dp_query_stream_enc_status_ack_reply *reply;

	reply = &repmsg->u.enc_status;

	reply->stream_id = raw->msg[3];

	reply->reply_signed = raw->msg[2] & BIT(0);

	/*
	 * NOTE: It's my impression from reading the spec that the below parsing
	 * is correct. However I noticed while testing with an HDCP 1.4 display
	 * through an HDCP 2.2 hub that only bit 3 was set. In that case, I
	 * would expect both bits to be set. So keep the parsing following the
	 * spec, but beware reality might not match the spec (at least for some
	 * configurations).
	 */
	reply->hdcp_1x_device_present = raw->msg[2] & BIT(4);
	reply->hdcp_2x_device_present = raw->msg[2] & BIT(3);

	reply->query_capable_device_present = raw->msg[2] & BIT(5);
	reply->legacy_device_present = raw->msg[2] & BIT(6);
	reply->unauthorizable_device_present = raw->msg[2] & BIT(7);

	reply->auth_completed = !!(raw->msg[1] & BIT(3));
	reply->encryption_enabled = !!(raw->msg[1] & BIT(4));
	reply->repeater_present = !!(raw->msg[1] & BIT(5));
	reply->state = (raw->msg[1] & GENMASK(7, 6)) >> 6;

	return true;
}

static bool drm_dp_sideband_parse_reply(const struct drm_dp_mst_topology_mgr *mgr,
					struct drm_dp_sideband_msg_rx *raw,
					struct drm_dp_sideband_msg_reply_body *msg)
{
	memset(msg, 0, sizeof(*msg));
	msg->reply_type = (raw->msg[0] & 0x80) >> 7;
	msg->req_type = (raw->msg[0] & 0x7f);

	if (msg->reply_type == DP_SIDEBAND_REPLY_NAK) {
		import_guid(&msg->u.nak.guid, &raw->msg[1]);
		msg->u.nak.reason = raw->msg[17];
		msg->u.nak.nak_data = raw->msg[18];
		return false;
	}

	switch (msg->req_type) {
	case DP_LINK_ADDRESS:
		return drm_dp_sideband_parse_link_address(mgr, raw, msg);
	case DP_QUERY_PAYLOAD:
		return drm_dp_sideband_parse_query_payload_ack(raw, msg);
	case DP_REMOTE_DPCD_READ:
		return drm_dp_sideband_parse_remote_dpcd_read(raw, msg);
	case DP_REMOTE_DPCD_WRITE:
		return drm_dp_sideband_parse_remote_dpcd_write(raw, msg);
	case DP_REMOTE_I2C_READ:
		return drm_dp_sideband_parse_remote_i2c_read_ack(raw, msg);
	case DP_REMOTE_I2C_WRITE:
		return true; /* since there's nothing to parse */
	case DP_ENUM_PATH_RESOURCES:
		return drm_dp_sideband_parse_enum_path_resources_ack(raw, msg);
	case DP_ALLOCATE_PAYLOAD:
		return drm_dp_sideband_parse_allocate_payload_ack(raw, msg);
	case DP_POWER_DOWN_PHY:
	case DP_POWER_UP_PHY:
		return drm_dp_sideband_parse_power_updown_phy_ack(raw, msg);
	case DP_CLEAR_PAYLOAD_ID_TABLE:
		return true; /* since there's nothing to parse */
	case DP_QUERY_STREAM_ENC_STATUS:
		return drm_dp_sideband_parse_query_stream_enc_status(raw, msg);
	default:
		drm_err(mgr->dev, "Got unknown reply 0x%02x (%s)\n",
			msg->req_type, drm_dp_mst_req_type_str(msg->req_type));
		return false;
	}
}

static bool
drm_dp_sideband_parse_connection_status_notify(const struct drm_dp_mst_topology_mgr *mgr,
					       struct drm_dp_sideband_msg_rx *raw,
					       struct drm_dp_sideband_msg_req_body *msg)
{
	int idx = 1;

	msg->u.conn_stat.port_number = (raw->msg[idx] & 0xf0) >> 4;
	idx++;
	if (idx > raw->curlen)
		goto fail_len;

	import_guid(&msg->u.conn_stat.guid, &raw->msg[idx]);
	idx += 16;
	if (idx > raw->curlen)
		goto fail_len;

	msg->u.conn_stat.legacy_device_plug_status = (raw->msg[idx] >> 6) & 0x1;
	msg->u.conn_stat.displayport_device_plug_status = (raw->msg[idx] >> 5) & 0x1;
	msg->u.conn_stat.message_capability_status = (raw->msg[idx] >> 4) & 0x1;
	msg->u.conn_stat.input_port = (raw->msg[idx] >> 3) & 0x1;
	msg->u.conn_stat.peer_device_type = (raw->msg[idx] & 0x7);
	idx++;
	return true;
fail_len:
	drm_dbg_kms(mgr->dev, "connection status reply parse length fail %d %d\n",
		    idx, raw->curlen);
	return false;
}

static bool drm_dp_sideband_parse_resource_status_notify(const struct drm_dp_mst_topology_mgr *mgr,
							 struct drm_dp_sideband_msg_rx *raw,
							 struct drm_dp_sideband_msg_req_body *msg)
{
	int idx = 1;

	msg->u.resource_stat.port_number = (raw->msg[idx] & 0xf0) >> 4;
	idx++;
	if (idx > raw->curlen)
		goto fail_len;

	import_guid(&msg->u.resource_stat.guid, &raw->msg[idx]);
	idx += 16;
	if (idx > raw->curlen)
		goto fail_len;

	msg->u.resource_stat.available_pbn = (raw->msg[idx] << 8) | (raw->msg[idx + 1]);
	idx++;
	return true;
fail_len:
	drm_dbg_kms(mgr->dev, "resource status reply parse length fail %d %d\n", idx, raw->curlen);
	return false;
}

static bool drm_dp_sideband_parse_req(const struct drm_dp_mst_topology_mgr *mgr,
				      struct drm_dp_sideband_msg_rx *raw,
				      struct drm_dp_sideband_msg_req_body *msg)
{
	memset(msg, 0, sizeof(*msg));
	msg->req_type = (raw->msg[0] & 0x7f);

	switch (msg->req_type) {
	case DP_CONNECTION_STATUS_NOTIFY:
		return drm_dp_sideband_parse_connection_status_notify(mgr, raw, msg);
	case DP_RESOURCE_STATUS_NOTIFY:
		return drm_dp_sideband_parse_resource_status_notify(mgr, raw, msg);
	default:
		drm_err(mgr->dev, "Got unknown request 0x%02x (%s)\n",
			msg->req_type, drm_dp_mst_req_type_str(msg->req_type));
		return false;
	}
}

static void build_dpcd_write(struct drm_dp_sideband_msg_tx *msg,
			     u8 port_num, u32 offset, u8 num_bytes, u8 *bytes)
{
	struct drm_dp_sideband_msg_req_body req;

	req.req_type = DP_REMOTE_DPCD_WRITE;
	req.u.dpcd_write.port_number = port_num;
	req.u.dpcd_write.dpcd_address = offset;
	req.u.dpcd_write.num_bytes = num_bytes;
	req.u.dpcd_write.bytes = bytes;
	drm_dp_encode_sideband_req(&req, msg);
}

static void build_link_address(struct drm_dp_sideband_msg_tx *msg)
{
	struct drm_dp_sideband_msg_req_body req;

	req.req_type = DP_LINK_ADDRESS;
	drm_dp_encode_sideband_req(&req, msg);
}

static void build_clear_payload_id_table(struct drm_dp_sideband_msg_tx *msg)
{
	struct drm_dp_sideband_msg_req_body req;

	req.req_type = DP_CLEAR_PAYLOAD_ID_TABLE;
	drm_dp_encode_sideband_req(&req, msg);
	msg->path_msg = true;
}

static int build_enum_path_resources(struct drm_dp_sideband_msg_tx *msg,
				     int port_num)
{
	struct drm_dp_sideband_msg_req_body req;

	req.req_type = DP_ENUM_PATH_RESOURCES;
	req.u.port_num.port_number = port_num;
	drm_dp_encode_sideband_req(&req, msg);
	msg->path_msg = true;
	return 0;
}

static void build_allocate_payload(struct drm_dp_sideband_msg_tx *msg,
				   int port_num,
				   u8 vcpi, uint16_t pbn,
				   u8 number_sdp_streams,
				   u8 *sdp_stream_sink)
{
	struct drm_dp_sideband_msg_req_body req;

	memset(&req, 0, sizeof(req));
	req.req_type = DP_ALLOCATE_PAYLOAD;
	req.u.allocate_payload.port_number = port_num;
	req.u.allocate_payload.vcpi = vcpi;
	req.u.allocate_payload.pbn = pbn;
	req.u.allocate_payload.number_sdp_streams = number_sdp_streams;
	memcpy(req.u.allocate_payload.sdp_stream_sink, sdp_stream_sink,
		   number_sdp_streams);
	drm_dp_encode_sideband_req(&req, msg);
	msg->path_msg = true;
}

static void build_power_updown_phy(struct drm_dp_sideband_msg_tx *msg,
				   int port_num, bool power_up)
{
	struct drm_dp_sideband_msg_req_body req;

	if (power_up)
		req.req_type = DP_POWER_UP_PHY;
	else
		req.req_type = DP_POWER_DOWN_PHY;

	req.u.port_num.port_number = port_num;
	drm_dp_encode_sideband_req(&req, msg);
	msg->path_msg = true;
}

static int
build_query_stream_enc_status(struct drm_dp_sideband_msg_tx *msg, u8 stream_id,
			      u8 *q_id)
{
	struct drm_dp_sideband_msg_req_body req;

	req.req_type = DP_QUERY_STREAM_ENC_STATUS;
	req.u.enc_status.stream_id = stream_id;
	memcpy(req.u.enc_status.client_id, q_id,
	       sizeof(req.u.enc_status.client_id));
	req.u.enc_status.stream_event = 0;
	req.u.enc_status.valid_stream_event = false;
	req.u.enc_status.stream_behavior = 0;
	req.u.enc_status.valid_stream_behavior = false;

	drm_dp_encode_sideband_req(&req, msg);
	return 0;
}

static bool check_txmsg_state(struct drm_dp_mst_topology_mgr *mgr,
			      struct drm_dp_sideband_msg_tx *txmsg)
{
	unsigned int state;

	/*
	 * All updates to txmsg->state are protected by mgr->qlock, and the two
	 * cases we check here are terminal states. For those the barriers
	 * provided by the wake_up/wait_event pair are enough.
	 */
	state = READ_ONCE(txmsg->state);
	return (state == DRM_DP_SIDEBAND_TX_RX ||
		state == DRM_DP_SIDEBAND_TX_TIMEOUT);
}

static int drm_dp_mst_wait_tx_reply(struct drm_dp_mst_branch *mstb,
				    struct drm_dp_sideband_msg_tx *txmsg)
{
	struct drm_dp_mst_topology_mgr *mgr = mstb->mgr;
	unsigned long wait_timeout = msecs_to_jiffies(4000);
	unsigned long wait_expires = jiffies + wait_timeout;
	int ret;

	for (;;) {
		/*
		 * If the driver provides a way for this, change to
		 * poll-waiting for the MST reply interrupt if we didn't receive
		 * it for 50 msec. This would cater for cases where the HPD
		 * pulse signal got lost somewhere, even though the sink raised
		 * the corresponding MST interrupt correctly. One example is the
		 * Club 3D CAC-1557 TypeC -> DP adapter which for some reason
		 * filters out short pulses with a duration less than ~540 usec.
		 *
		 * The poll period is 50 msec to avoid missing an interrupt
		 * after the sink has cleared it (after a 110msec timeout
		 * since it raised the interrupt).
		 */
		ret = wait_event_timeout(mgr->tx_waitq,
					 check_txmsg_state(mgr, txmsg),
					 mgr->cbs->poll_hpd_irq ?
						msecs_to_jiffies(50) :
						wait_timeout);

		if (ret || !mgr->cbs->poll_hpd_irq ||
		    time_after(jiffies, wait_expires))
			break;

		mgr->cbs->poll_hpd_irq(mgr);
	}

	mutex_lock(&mgr->qlock);
	if (ret > 0) {
		if (txmsg->state == DRM_DP_SIDEBAND_TX_TIMEOUT) {
			ret = -EIO;
			goto out;
		}
	} else {
		drm_dbg_kms(mgr->dev, "timedout msg send %p %d %d\n",
			    txmsg, txmsg->state, txmsg->seqno);

		/* dump some state */
		ret = -EIO;

		/* remove from q */
		if (txmsg->state == DRM_DP_SIDEBAND_TX_QUEUED ||
		    txmsg->state == DRM_DP_SIDEBAND_TX_START_SEND ||
		    txmsg->state == DRM_DP_SIDEBAND_TX_SENT)
			list_del(&txmsg->next);
	}
out:
	if (unlikely(ret == -EIO) && drm_debug_enabled(DRM_UT_DP)) {
		struct drm_printer p = drm_dbg_printer(mgr->dev, DRM_UT_DP,
						       DBG_PREFIX);

		drm_dp_mst_dump_sideband_msg_tx(&p, txmsg);
	}
	mutex_unlock(&mgr->qlock);

	drm_dp_mst_kick_tx(mgr);
	return ret;
}

static struct drm_dp_mst_branch *drm_dp_add_mst_branch_device(u8 lct, u8 *rad)
{
	struct drm_dp_mst_branch *mstb;

	mstb = kzalloc(sizeof(*mstb), GFP_KERNEL);
	if (!mstb)
		return NULL;

	mstb->lct = lct;
	if (lct > 1)
		memcpy(mstb->rad, rad, lct / 2);
	INIT_LIST_HEAD(&mstb->ports);
	kref_init(&mstb->topology_kref);
	kref_init(&mstb->malloc_kref);
	return mstb;
}

static void drm_dp_free_mst_branch_device(struct kref *kref)
{
	struct drm_dp_mst_branch *mstb =
		container_of(kref, struct drm_dp_mst_branch, malloc_kref);

	if (mstb->port_parent)
		drm_dp_mst_put_port_malloc(mstb->port_parent);

	kfree(mstb);
}

/**
 * DOC: Branch device and port refcounting
 *
 * Topology refcount overview
 * ~~~~~~~~~~~~~~~~~~~~~~~~~~
 *
 * The refcounting schemes for &struct drm_dp_mst_branch and &struct
 * drm_dp_mst_port are somewhat unusual. Both ports and branch devices have
 * two different kinds of refcounts: topology refcounts, and malloc refcounts.
 *
 * Topology refcounts are not exposed to drivers, and are handled internally
 * by the DP MST helpers. The helpers use them in order to prevent the
 * in-memory topology state from being changed in the middle of critical
 * operations like changing the internal state of payload allocations. This
 * means each branch and port will be considered to be connected to the rest
 * of the topology until its topology refcount reaches zero. Additionally,
 * for ports this means that their associated &struct drm_connector will stay
 * registered with userspace until the port's refcount reaches 0.
 *
 * Malloc refcount overview
 * ~~~~~~~~~~~~~~~~~~~~~~~~
 *
 * Malloc references are used to keep a &struct drm_dp_mst_port or &struct
 * drm_dp_mst_branch allocated even after all of its topology references have
 * been dropped, so that the driver or MST helpers can safely access each
 * branch's last known state before it was disconnected from the topology.
 * When the malloc refcount of a port or branch reaches 0, the memory
 * allocation containing the &struct drm_dp_mst_branch or &struct
 * drm_dp_mst_port respectively will be freed.
 *
 * For &struct drm_dp_mst_branch, malloc refcounts are not currently exposed
 * to drivers. As of writing this documentation, there are no drivers that
 * have a usecase for accessing &struct drm_dp_mst_branch outside of the MST
 * helpers. Exposing this API to drivers in a race-free manner would take more
 * tweaking of the refcounting scheme, however patches are welcome provided
 * there is a legitimate driver usecase for this.
 *
 * Refcount relationships in a topology
 * ~~~~~~~~~~~~~~~~~~~~~~~~~~~~~~~~~~~~
 *
 * Let's take a look at why the relationship between topology and malloc
 * refcounts is designed the way it is.
 *
 * .. kernel-figure:: dp-mst/topology-figure-1.dot
 *
 *    An example of topology and malloc refs in a DP MST topology with two
 *    active payloads. Topology refcount increments are indicated by solid
 *    lines, and malloc refcount increments are indicated by dashed lines.
 *    Each starts from the branch which incremented the refcount, and ends at
 *    the branch to which the refcount belongs to, i.e. the arrow points the
 *    same way as the C pointers used to reference a structure.
 *
 * As you can see in the above figure, every branch increments the topology
 * refcount of its children, and increments the malloc refcount of its
 * parent. Additionally, every payload increments the malloc refcount of its
 * assigned port by 1.
 *
 * So, what would happen if MSTB #3 from the above figure was unplugged from
 * the system, but the driver hadn't yet removed payload #2 from port #3? The
 * topology would start to look like the figure below.
 *
 * .. kernel-figure:: dp-mst/topology-figure-2.dot
 *
 *    Ports and branch devices which have been released from memory are
 *    colored grey, and references which have been removed are colored red.
 *
 * Whenever a port or branch device's topology refcount reaches zero, it will
 * decrement the topology refcounts of all its children, the malloc refcount
 * of its parent, and finally its own malloc refcount. For MSTB #4 and port
 * #4, this means they both have been disconnected from the topology and freed
 * from memory. But, because payload #2 is still holding a reference to port
 * #3, port #3 is removed from the topology but its &struct drm_dp_mst_port
 * is still accessible from memory. This also means port #3 has not yet
 * decremented the malloc refcount of MSTB #3, so its &struct
 * drm_dp_mst_branch will also stay allocated in memory until port #3's
 * malloc refcount reaches 0.
 *
 * This relationship is necessary because in order to release payload #2, we
 * need to be able to figure out the last relative of port #3 that's still
 * connected to the topology. In this case, we would travel up the topology as
 * shown below.
 *
 * .. kernel-figure:: dp-mst/topology-figure-3.dot
 *
 * And finally, remove payload #2 by communicating with port #2 through
 * sideband transactions.
 */

/**
 * drm_dp_mst_get_mstb_malloc() - Increment the malloc refcount of a branch
 * device
 * @mstb: The &struct drm_dp_mst_branch to increment the malloc refcount of
 *
 * Increments &drm_dp_mst_branch.malloc_kref. When
 * &drm_dp_mst_branch.malloc_kref reaches 0, the memory allocation for @mstb
 * will be released and @mstb may no longer be used.
 *
 * See also: drm_dp_mst_put_mstb_malloc()
 */
static void
drm_dp_mst_get_mstb_malloc(struct drm_dp_mst_branch *mstb)
{
	kref_get(&mstb->malloc_kref);
	drm_dbg(mstb->mgr->dev, "mstb %p (%d)\n", mstb, kref_read(&mstb->malloc_kref));
}

/**
 * drm_dp_mst_put_mstb_malloc() - Decrement the malloc refcount of a branch
 * device
 * @mstb: The &struct drm_dp_mst_branch to decrement the malloc refcount of
 *
 * Decrements &drm_dp_mst_branch.malloc_kref. When
 * &drm_dp_mst_branch.malloc_kref reaches 0, the memory allocation for @mstb
 * will be released and @mstb may no longer be used.
 *
 * See also: drm_dp_mst_get_mstb_malloc()
 */
static void
drm_dp_mst_put_mstb_malloc(struct drm_dp_mst_branch *mstb)
{
	drm_dbg(mstb->mgr->dev, "mstb %p (%d)\n", mstb, kref_read(&mstb->malloc_kref) - 1);
	kref_put(&mstb->malloc_kref, drm_dp_free_mst_branch_device);
}

static void drm_dp_free_mst_port(struct kref *kref)
{
	struct drm_dp_mst_port *port =
		container_of(kref, struct drm_dp_mst_port, malloc_kref);

	drm_dp_mst_put_mstb_malloc(port->parent);
	kfree(port);
}

/**
 * drm_dp_mst_get_port_malloc() - Increment the malloc refcount of an MST port
 * @port: The &struct drm_dp_mst_port to increment the malloc refcount of
 *
 * Increments &drm_dp_mst_port.malloc_kref. When &drm_dp_mst_port.malloc_kref
 * reaches 0, the memory allocation for @port will be released and @port may
 * no longer be used.
 *
 * Because @port could potentially be freed at any time by the DP MST helpers
 * if &drm_dp_mst_port.malloc_kref reaches 0, including during a call to this
 * function, drivers that which to make use of &struct drm_dp_mst_port should
 * ensure that they grab at least one main malloc reference to their MST ports
 * in &drm_dp_mst_topology_cbs.add_connector. This callback is called before
 * there is any chance for &drm_dp_mst_port.malloc_kref to reach 0.
 *
 * See also: drm_dp_mst_put_port_malloc()
 */
void
drm_dp_mst_get_port_malloc(struct drm_dp_mst_port *port)
{
	kref_get(&port->malloc_kref);
	drm_dbg(port->mgr->dev, "port %p (%d)\n", port, kref_read(&port->malloc_kref));
}
EXPORT_SYMBOL(drm_dp_mst_get_port_malloc);

/**
 * drm_dp_mst_put_port_malloc() - Decrement the malloc refcount of an MST port
 * @port: The &struct drm_dp_mst_port to decrement the malloc refcount of
 *
 * Decrements &drm_dp_mst_port.malloc_kref. When &drm_dp_mst_port.malloc_kref
 * reaches 0, the memory allocation for @port will be released and @port may
 * no longer be used.
 *
 * See also: drm_dp_mst_get_port_malloc()
 */
void
drm_dp_mst_put_port_malloc(struct drm_dp_mst_port *port)
{
	drm_dbg(port->mgr->dev, "port %p (%d)\n", port, kref_read(&port->malloc_kref) - 1);
	kref_put(&port->malloc_kref, drm_dp_free_mst_port);
}
EXPORT_SYMBOL(drm_dp_mst_put_port_malloc);

#if IS_ENABLED(CONFIG_DRM_DEBUG_DP_MST_TOPOLOGY_REFS)

#define STACK_DEPTH 8

static noinline void
__topology_ref_save(struct drm_dp_mst_topology_mgr *mgr,
		    struct drm_dp_mst_topology_ref_history *history,
		    enum drm_dp_mst_topology_ref_type type)
{
	struct drm_dp_mst_topology_ref_entry *entry = NULL;
	depot_stack_handle_t backtrace;
	ulong stack_entries[STACK_DEPTH];
	uint n;
	int i;

	n = stack_trace_save(stack_entries, ARRAY_SIZE(stack_entries), 1);
	backtrace = stack_depot_save(stack_entries, n, GFP_KERNEL);
	if (!backtrace)
		return;

	/* Try to find an existing entry for this backtrace */
	for (i = 0; i < history->len; i++) {
		if (history->entries[i].backtrace == backtrace) {
			entry = &history->entries[i];
			break;
		}
	}

	/* Otherwise add one */
	if (!entry) {
		struct drm_dp_mst_topology_ref_entry *new;
		int new_len = history->len + 1;

		new = krealloc(history->entries, sizeof(*new) * new_len,
			       GFP_KERNEL);
		if (!new)
			return;

		entry = &new[history->len];
		history->len = new_len;
		history->entries = new;

		entry->backtrace = backtrace;
		entry->type = type;
		entry->count = 0;
	}
	entry->count++;
	entry->ts_nsec = ktime_get_ns();
}

static int
topology_ref_history_cmp(const void *a, const void *b)
{
	const struct drm_dp_mst_topology_ref_entry *entry_a = a, *entry_b = b;

	if (entry_a->ts_nsec > entry_b->ts_nsec)
		return 1;
	else if (entry_a->ts_nsec < entry_b->ts_nsec)
		return -1;
	else
		return 0;
}

static inline const char *
topology_ref_type_to_str(enum drm_dp_mst_topology_ref_type type)
{
	if (type == DRM_DP_MST_TOPOLOGY_REF_GET)
		return "get";
	else
		return "put";
}

static void
__dump_topology_ref_history(struct drm_device *drm,
			    struct drm_dp_mst_topology_ref_history *history,
			    void *ptr, const char *type_str)
{
	struct drm_printer p = drm_dbg_printer(drm, DRM_UT_DP, DBG_PREFIX);
	char *buf = kzalloc(PAGE_SIZE, GFP_KERNEL);
	int i;

	if (!buf)
		return;

	if (!history->len)
		goto out;

	/* First, sort the list so that it goes from oldest to newest
	 * reference entry
	 */
	sort(history->entries, history->len, sizeof(*history->entries),
	     topology_ref_history_cmp, NULL);

	drm_printf(&p, "%s (%p) topology count reached 0, dumping history:\n",
		   type_str, ptr);

	for (i = 0; i < history->len; i++) {
		const struct drm_dp_mst_topology_ref_entry *entry =
			&history->entries[i];
		u64 ts_nsec = entry->ts_nsec;
		u32 rem_nsec = do_div(ts_nsec, 1000000000);

		stack_depot_snprint(entry->backtrace, buf, PAGE_SIZE, 4);

		drm_printf(&p, "  %d %ss (last at %5llu.%06u):\n%s",
			   entry->count,
			   topology_ref_type_to_str(entry->type),
			   ts_nsec, rem_nsec / 1000, buf);
	}

	/* Now free the history, since this is the only time we expose it */
	kfree(history->entries);
out:
	kfree(buf);
}

static __always_inline void
drm_dp_mst_dump_mstb_topology_history(struct drm_dp_mst_branch *mstb)
{
	__dump_topology_ref_history(mstb->mgr->dev, &mstb->topology_ref_history,
				    mstb, "MSTB");
}

static __always_inline void
drm_dp_mst_dump_port_topology_history(struct drm_dp_mst_port *port)
{
	__dump_topology_ref_history(port->mgr->dev, &port->topology_ref_history,
				    port, "Port");
}

static __always_inline void
save_mstb_topology_ref(struct drm_dp_mst_branch *mstb,
		       enum drm_dp_mst_topology_ref_type type)
{
	__topology_ref_save(mstb->mgr, &mstb->topology_ref_history, type);
}

static __always_inline void
save_port_topology_ref(struct drm_dp_mst_port *port,
		       enum drm_dp_mst_topology_ref_type type)
{
	__topology_ref_save(port->mgr, &port->topology_ref_history, type);
}

static inline void
topology_ref_history_lock(struct drm_dp_mst_topology_mgr *mgr)
{
	mutex_lock(&mgr->topology_ref_history_lock);
}

static inline void
topology_ref_history_unlock(struct drm_dp_mst_topology_mgr *mgr)
{
	mutex_unlock(&mgr->topology_ref_history_lock);
}
#else
static inline void
topology_ref_history_lock(struct drm_dp_mst_topology_mgr *mgr) {}
static inline void
topology_ref_history_unlock(struct drm_dp_mst_topology_mgr *mgr) {}
static inline void
drm_dp_mst_dump_mstb_topology_history(struct drm_dp_mst_branch *mstb) {}
static inline void
drm_dp_mst_dump_port_topology_history(struct drm_dp_mst_port *port) {}
#define save_mstb_topology_ref(mstb, type)
#define save_port_topology_ref(port, type)
#endif

struct drm_dp_mst_atomic_payload *
drm_atomic_get_mst_payload_state(struct drm_dp_mst_topology_state *state,
				 struct drm_dp_mst_port *port)
{
	struct drm_dp_mst_atomic_payload *payload;

	list_for_each_entry(payload, &state->payloads, next)
		if (payload->port == port)
			return payload;

	return NULL;
}
EXPORT_SYMBOL(drm_atomic_get_mst_payload_state);

static void drm_dp_destroy_mst_branch_device(struct kref *kref)
{
	struct drm_dp_mst_branch *mstb =
		container_of(kref, struct drm_dp_mst_branch, topology_kref);
	struct drm_dp_mst_topology_mgr *mgr = mstb->mgr;

	drm_dp_mst_dump_mstb_topology_history(mstb);

	INIT_LIST_HEAD(&mstb->destroy_next);

	/*
	 * This can get called under mgr->mutex, so we need to perform the
	 * actual destruction of the mstb in another worker
	 */
	mutex_lock(&mgr->delayed_destroy_lock);
	list_add(&mstb->destroy_next, &mgr->destroy_branch_device_list);
	mutex_unlock(&mgr->delayed_destroy_lock);
	queue_work(mgr->delayed_destroy_wq, &mgr->delayed_destroy_work);
}

/**
 * drm_dp_mst_topology_try_get_mstb() - Increment the topology refcount of a
 * branch device unless it's zero
 * @mstb: &struct drm_dp_mst_branch to increment the topology refcount of
 *
 * Attempts to grab a topology reference to @mstb, if it hasn't yet been
 * removed from the topology (e.g. &drm_dp_mst_branch.topology_kref has
 * reached 0). Holding a topology reference implies that a malloc reference
 * will be held to @mstb as long as the user holds the topology reference.
 *
 * Care should be taken to ensure that the user has at least one malloc
 * reference to @mstb. If you already have a topology reference to @mstb, you
 * should use drm_dp_mst_topology_get_mstb() instead.
 *
 * See also:
 * drm_dp_mst_topology_get_mstb()
 * drm_dp_mst_topology_put_mstb()
 *
 * Returns:
 * * 1: A topology reference was grabbed successfully
 * * 0: @port is no longer in the topology, no reference was grabbed
 */
static int __must_check
drm_dp_mst_topology_try_get_mstb(struct drm_dp_mst_branch *mstb)
{
	int ret;

	topology_ref_history_lock(mstb->mgr);
	ret = kref_get_unless_zero(&mstb->topology_kref);
	if (ret) {
		drm_dbg(mstb->mgr->dev, "mstb %p (%d)\n", mstb, kref_read(&mstb->topology_kref));
		save_mstb_topology_ref(mstb, DRM_DP_MST_TOPOLOGY_REF_GET);
	}

	topology_ref_history_unlock(mstb->mgr);

	return ret;
}

/**
 * drm_dp_mst_topology_get_mstb() - Increment the topology refcount of a
 * branch device
 * @mstb: The &struct drm_dp_mst_branch to increment the topology refcount of
 *
 * Increments &drm_dp_mst_branch.topology_refcount without checking whether or
 * not it's already reached 0. This is only valid to use in scenarios where
 * you are already guaranteed to have at least one active topology reference
 * to @mstb. Otherwise, drm_dp_mst_topology_try_get_mstb() must be used.
 *
 * See also:
 * drm_dp_mst_topology_try_get_mstb()
 * drm_dp_mst_topology_put_mstb()
 */
static void drm_dp_mst_topology_get_mstb(struct drm_dp_mst_branch *mstb)
{
	topology_ref_history_lock(mstb->mgr);

	save_mstb_topology_ref(mstb, DRM_DP_MST_TOPOLOGY_REF_GET);
	WARN_ON(kref_read(&mstb->topology_kref) == 0);
	kref_get(&mstb->topology_kref);
	drm_dbg(mstb->mgr->dev, "mstb %p (%d)\n", mstb, kref_read(&mstb->topology_kref));

	topology_ref_history_unlock(mstb->mgr);
}

/**
 * drm_dp_mst_topology_put_mstb() - release a topology reference to a branch
 * device
 * @mstb: The &struct drm_dp_mst_branch to release the topology reference from
 *
 * Releases a topology reference from @mstb by decrementing
 * &drm_dp_mst_branch.topology_kref.
 *
 * See also:
 * drm_dp_mst_topology_try_get_mstb()
 * drm_dp_mst_topology_get_mstb()
 */
static void
drm_dp_mst_topology_put_mstb(struct drm_dp_mst_branch *mstb)
{
	topology_ref_history_lock(mstb->mgr);

	drm_dbg(mstb->mgr->dev, "mstb %p (%d)\n", mstb, kref_read(&mstb->topology_kref) - 1);
	save_mstb_topology_ref(mstb, DRM_DP_MST_TOPOLOGY_REF_PUT);

	topology_ref_history_unlock(mstb->mgr);
	kref_put(&mstb->topology_kref, drm_dp_destroy_mst_branch_device);
}

static void drm_dp_destroy_port(struct kref *kref)
{
	struct drm_dp_mst_port *port =
		container_of(kref, struct drm_dp_mst_port, topology_kref);
	struct drm_dp_mst_topology_mgr *mgr = port->mgr;

	drm_dp_mst_dump_port_topology_history(port);

	/* There's nothing that needs locking to destroy an input port yet */
	if (port->input) {
		drm_dp_mst_put_port_malloc(port);
		return;
	}

	drm_edid_free(port->cached_edid);

	/*
	 * we can't destroy the connector here, as we might be holding the
	 * mode_config.mutex from an EDID retrieval
	 */
	mutex_lock(&mgr->delayed_destroy_lock);
	list_add(&port->next, &mgr->destroy_port_list);
	mutex_unlock(&mgr->delayed_destroy_lock);
	queue_work(mgr->delayed_destroy_wq, &mgr->delayed_destroy_work);
}

/**
 * drm_dp_mst_topology_try_get_port() - Increment the topology refcount of a
 * port unless it's zero
 * @port: &struct drm_dp_mst_port to increment the topology refcount of
 *
 * Attempts to grab a topology reference to @port, if it hasn't yet been
 * removed from the topology (e.g. &drm_dp_mst_port.topology_kref has reached
 * 0). Holding a topology reference implies that a malloc reference will be
 * held to @port as long as the user holds the topology reference.
 *
 * Care should be taken to ensure that the user has at least one malloc
 * reference to @port. If you already have a topology reference to @port, you
 * should use drm_dp_mst_topology_get_port() instead.
 *
 * See also:
 * drm_dp_mst_topology_get_port()
 * drm_dp_mst_topology_put_port()
 *
 * Returns:
 * * 1: A topology reference was grabbed successfully
 * * 0: @port is no longer in the topology, no reference was grabbed
 */
static int __must_check
drm_dp_mst_topology_try_get_port(struct drm_dp_mst_port *port)
{
	int ret;

	topology_ref_history_lock(port->mgr);
	ret = kref_get_unless_zero(&port->topology_kref);
	if (ret) {
		drm_dbg(port->mgr->dev, "port %p (%d)\n", port, kref_read(&port->topology_kref));
		save_port_topology_ref(port, DRM_DP_MST_TOPOLOGY_REF_GET);
	}

	topology_ref_history_unlock(port->mgr);
	return ret;
}

/**
 * drm_dp_mst_topology_get_port() - Increment the topology refcount of a port
 * @port: The &struct drm_dp_mst_port to increment the topology refcount of
 *
 * Increments &drm_dp_mst_port.topology_refcount without checking whether or
 * not it's already reached 0. This is only valid to use in scenarios where
 * you are already guaranteed to have at least one active topology reference
 * to @port. Otherwise, drm_dp_mst_topology_try_get_port() must be used.
 *
 * See also:
 * drm_dp_mst_topology_try_get_port()
 * drm_dp_mst_topology_put_port()
 */
static void drm_dp_mst_topology_get_port(struct drm_dp_mst_port *port)
{
	topology_ref_history_lock(port->mgr);

	WARN_ON(kref_read(&port->topology_kref) == 0);
	kref_get(&port->topology_kref);
	drm_dbg(port->mgr->dev, "port %p (%d)\n", port, kref_read(&port->topology_kref));
	save_port_topology_ref(port, DRM_DP_MST_TOPOLOGY_REF_GET);

	topology_ref_history_unlock(port->mgr);
}

/**
 * drm_dp_mst_topology_put_port() - release a topology reference to a port
 * @port: The &struct drm_dp_mst_port to release the topology reference from
 *
 * Releases a topology reference from @port by decrementing
 * &drm_dp_mst_port.topology_kref.
 *
 * See also:
 * drm_dp_mst_topology_try_get_port()
 * drm_dp_mst_topology_get_port()
 */
static void drm_dp_mst_topology_put_port(struct drm_dp_mst_port *port)
{
	topology_ref_history_lock(port->mgr);

	drm_dbg(port->mgr->dev, "port %p (%d)\n", port, kref_read(&port->topology_kref) - 1);
	save_port_topology_ref(port, DRM_DP_MST_TOPOLOGY_REF_PUT);

	topology_ref_history_unlock(port->mgr);
	kref_put(&port->topology_kref, drm_dp_destroy_port);
}

static struct drm_dp_mst_branch *
drm_dp_mst_topology_get_mstb_validated_locked(struct drm_dp_mst_branch *mstb,
					      struct drm_dp_mst_branch *to_find)
{
	struct drm_dp_mst_port *port;
	struct drm_dp_mst_branch *rmstb;

	if (to_find == mstb)
		return mstb;

	list_for_each_entry(port, &mstb->ports, next) {
		if (port->mstb) {
			rmstb = drm_dp_mst_topology_get_mstb_validated_locked(
			    port->mstb, to_find);
			if (rmstb)
				return rmstb;
		}
	}
	return NULL;
}

static struct drm_dp_mst_branch *
drm_dp_mst_topology_get_mstb_validated(struct drm_dp_mst_topology_mgr *mgr,
				       struct drm_dp_mst_branch *mstb)
{
	struct drm_dp_mst_branch *rmstb = NULL;

	mutex_lock(&mgr->lock);
	if (mgr->mst_primary) {
		rmstb = drm_dp_mst_topology_get_mstb_validated_locked(
		    mgr->mst_primary, mstb);

		if (rmstb && !drm_dp_mst_topology_try_get_mstb(rmstb))
			rmstb = NULL;
	}
	mutex_unlock(&mgr->lock);
	return rmstb;
}

static struct drm_dp_mst_port *
drm_dp_mst_topology_get_port_validated_locked(struct drm_dp_mst_branch *mstb,
					      struct drm_dp_mst_port *to_find)
{
	struct drm_dp_mst_port *port, *mport;

	list_for_each_entry(port, &mstb->ports, next) {
		if (port == to_find)
			return port;

		if (port->mstb) {
			mport = drm_dp_mst_topology_get_port_validated_locked(
			    port->mstb, to_find);
			if (mport)
				return mport;
		}
	}
	return NULL;
}

static struct drm_dp_mst_port *
drm_dp_mst_topology_get_port_validated(struct drm_dp_mst_topology_mgr *mgr,
				       struct drm_dp_mst_port *port)
{
	struct drm_dp_mst_port *rport = NULL;

	mutex_lock(&mgr->lock);
	if (mgr->mst_primary) {
		rport = drm_dp_mst_topology_get_port_validated_locked(
		    mgr->mst_primary, port);

		if (rport && !drm_dp_mst_topology_try_get_port(rport))
			rport = NULL;
	}
	mutex_unlock(&mgr->lock);
	return rport;
}

static struct drm_dp_mst_port *drm_dp_get_port(struct drm_dp_mst_branch *mstb, u8 port_num)
{
	struct drm_dp_mst_port *port;
	int ret;

	list_for_each_entry(port, &mstb->ports, next) {
		if (port->port_num == port_num) {
			ret = drm_dp_mst_topology_try_get_port(port);
			return ret ? port : NULL;
		}
	}

	return NULL;
}

/*
 * calculate a new RAD for this MST branch device
 * if parent has an LCT of 2 then it has 1 nibble of RAD,
 * if parent has an LCT of 3 then it has 2 nibbles of RAD,
 */
static u8 drm_dp_calculate_rad(struct drm_dp_mst_port *port,
				 u8 *rad)
{
	int parent_lct = port->parent->lct;
	int shift = 4;
	int idx = (parent_lct - 1) / 2;

	if (parent_lct > 1) {
		memcpy(rad, port->parent->rad, idx + 1);
		shift = (parent_lct % 2) ? 4 : 0;
	} else
		rad[0] = 0;

	rad[idx] |= port->port_num << shift;
	return parent_lct + 1;
}

static bool drm_dp_mst_is_end_device(u8 pdt, bool mcs)
{
	switch (pdt) {
	case DP_PEER_DEVICE_DP_LEGACY_CONV:
	case DP_PEER_DEVICE_SST_SINK:
		return true;
	case DP_PEER_DEVICE_MST_BRANCHING:
		/* For sst branch device */
		if (!mcs)
			return true;

		return false;
	}
	return true;
}

static int
drm_dp_port_set_pdt(struct drm_dp_mst_port *port, u8 new_pdt,
		    bool new_mcs)
{
	struct drm_dp_mst_topology_mgr *mgr = port->mgr;
	struct drm_dp_mst_branch *mstb;
	u8 rad[8], lct;
	int ret = 0;

	if (port->pdt == new_pdt && port->mcs == new_mcs)
		return 0;

	/* Teardown the old pdt, if there is one */
	if (port->pdt != DP_PEER_DEVICE_NONE) {
		if (drm_dp_mst_is_end_device(port->pdt, port->mcs)) {
			/*
			 * If the new PDT would also have an i2c bus,
			 * don't bother with reregistering it
			 */
			if (new_pdt != DP_PEER_DEVICE_NONE &&
			    drm_dp_mst_is_end_device(new_pdt, new_mcs)) {
				port->pdt = new_pdt;
				port->mcs = new_mcs;
				return 0;
			}

			/* remove i2c over sideband */
			drm_dp_mst_unregister_i2c_bus(port);
		} else {
			mutex_lock(&mgr->lock);
			drm_dp_mst_topology_put_mstb(port->mstb);
			port->mstb = NULL;
			mutex_unlock(&mgr->lock);
		}
	}

	port->pdt = new_pdt;
	port->mcs = new_mcs;

	if (port->pdt != DP_PEER_DEVICE_NONE) {
		if (drm_dp_mst_is_end_device(port->pdt, port->mcs)) {
			/* add i2c over sideband */
			ret = drm_dp_mst_register_i2c_bus(port);
		} else {
			lct = drm_dp_calculate_rad(port, rad);
			mstb = drm_dp_add_mst_branch_device(lct, rad);
			if (!mstb) {
				ret = -ENOMEM;
				drm_err(mgr->dev, "Failed to create MSTB for port %p", port);
				goto out;
			}

			mutex_lock(&mgr->lock);
			port->mstb = mstb;
			mstb->mgr = port->mgr;
			mstb->port_parent = port;

			/*
			 * Make sure this port's memory allocation stays
			 * around until its child MSTB releases it
			 */
			drm_dp_mst_get_port_malloc(port);
			mutex_unlock(&mgr->lock);

			/* And make sure we send a link address for this */
			ret = 1;
		}
	}

out:
	if (ret < 0)
		port->pdt = DP_PEER_DEVICE_NONE;
	return ret;
}

/**
 * drm_dp_mst_dpcd_read() - read a series of bytes from the DPCD via sideband
 * @aux: Fake sideband AUX CH
 * @offset: address of the (first) register to read
 * @buffer: buffer to store the register values
 * @size: number of bytes in @buffer
 *
 * Performs the same functionality for remote devices via
 * sideband messaging as drm_dp_dpcd_read() does for local
 * devices via actual AUX CH.
 *
 * Return: Number of bytes read, or negative error code on failure.
 */
ssize_t drm_dp_mst_dpcd_read(struct drm_dp_aux *aux,
			     unsigned int offset, void *buffer, size_t size)
{
	struct drm_dp_mst_port *port = container_of(aux, struct drm_dp_mst_port,
						    aux);

	return drm_dp_send_dpcd_read(port->mgr, port,
				     offset, size, buffer);
}

/**
 * drm_dp_mst_dpcd_write() - write a series of bytes to the DPCD via sideband
 * @aux: Fake sideband AUX CH
 * @offset: address of the (first) register to write
 * @buffer: buffer containing the values to write
 * @size: number of bytes in @buffer
 *
 * Performs the same functionality for remote devices via
 * sideband messaging as drm_dp_dpcd_write() does for local
 * devices via actual AUX CH.
 *
 * Return: number of bytes written on success, negative error code on failure.
 */
ssize_t drm_dp_mst_dpcd_write(struct drm_dp_aux *aux,
			      unsigned int offset, void *buffer, size_t size)
{
	struct drm_dp_mst_port *port = container_of(aux, struct drm_dp_mst_port,
						    aux);

	return drm_dp_send_dpcd_write(port->mgr, port,
				      offset, size, buffer);
}

static int drm_dp_check_mstb_guid(struct drm_dp_mst_branch *mstb, guid_t *guid)
{
	int ret = 0;

	guid_copy(&mstb->guid, guid);

	if (!drm_dp_validate_guid(mstb->mgr, &mstb->guid)) {
		u8 buf[UUID_SIZE];

		export_guid(buf, &mstb->guid);

		if (mstb->port_parent) {
			ret = drm_dp_send_dpcd_write(mstb->mgr,
						     mstb->port_parent,
						     DP_GUID, sizeof(buf), buf);
		} else {
			ret = drm_dp_dpcd_write(mstb->mgr->aux,
						DP_GUID, buf, sizeof(buf));
		}
	}

	if (ret < 16 && ret > 0)
		return -EPROTO;

	return ret == 16 ? 0 : ret;
}

static void build_mst_prop_path(const struct drm_dp_mst_branch *mstb,
				int pnum,
				char *proppath,
				size_t proppath_size)
{
	int i;
	char temp[8];

	snprintf(proppath, proppath_size, "mst:%d", mstb->mgr->conn_base_id);
	for (i = 0; i < (mstb->lct - 1); i++) {
		int shift = (i % 2) ? 0 : 4;
		int port_num = (mstb->rad[i / 2] >> shift) & 0xf;

		snprintf(temp, sizeof(temp), "-%d", port_num);
		strlcat(proppath, temp, proppath_size);
	}
	snprintf(temp, sizeof(temp), "-%d", pnum);
	strlcat(proppath, temp, proppath_size);
}

/**
 * drm_dp_mst_connector_late_register() - Late MST connector registration
 * @connector: The MST connector
 * @port: The MST port for this connector
 *
 * Helper to register the remote aux device for this MST port. Drivers should
 * call this from their mst connector's late_register hook to enable MST aux
 * devices.
 *
 * Return: 0 on success, negative error code on failure.
 */
int drm_dp_mst_connector_late_register(struct drm_connector *connector,
				       struct drm_dp_mst_port *port)
{
	drm_dbg_kms(port->mgr->dev, "registering %s remote bus for %s\n",
		    port->aux.name, connector->kdev->kobj.name);

	port->aux.dev = connector->kdev;
	return drm_dp_aux_register_devnode(&port->aux);
}
EXPORT_SYMBOL(drm_dp_mst_connector_late_register);

/**
 * drm_dp_mst_connector_early_unregister() - Early MST connector unregistration
 * @connector: The MST connector
 * @port: The MST port for this connector
 *
 * Helper to unregister the remote aux device for this MST port, registered by
 * drm_dp_mst_connector_late_register(). Drivers should call this from their mst
 * connector's early_unregister hook.
 */
void drm_dp_mst_connector_early_unregister(struct drm_connector *connector,
					   struct drm_dp_mst_port *port)
{
	drm_dbg_kms(port->mgr->dev, "unregistering %s remote bus for %s\n",
		    port->aux.name, connector->kdev->kobj.name);
	drm_dp_aux_unregister_devnode(&port->aux);
}
EXPORT_SYMBOL(drm_dp_mst_connector_early_unregister);

static void
drm_dp_mst_port_add_connector(struct drm_dp_mst_branch *mstb,
			      struct drm_dp_mst_port *port)
{
	struct drm_dp_mst_topology_mgr *mgr = port->mgr;
	char proppath[255];
	int ret;

	build_mst_prop_path(mstb, port->port_num, proppath, sizeof(proppath));
	port->connector = mgr->cbs->add_connector(mgr, port, proppath);
	if (!port->connector) {
		ret = -ENOMEM;
		goto error;
	}

	if (port->pdt != DP_PEER_DEVICE_NONE &&
	    drm_dp_mst_is_end_device(port->pdt, port->mcs) &&
	    drm_dp_mst_port_is_logical(port))
		port->cached_edid = drm_edid_read_ddc(port->connector,
						      &port->aux.ddc);

	drm_connector_dynamic_register(port->connector);
	return;

error:
	drm_err(mgr->dev, "Failed to create connector for port %p: %d\n", port, ret);
}

/*
 * Drop a topology reference, and unlink the port from the in-memory topology
 * layout
 */
static void
drm_dp_mst_topology_unlink_port(struct drm_dp_mst_topology_mgr *mgr,
				struct drm_dp_mst_port *port)
{
	mutex_lock(&mgr->lock);
	port->parent->num_ports--;
	list_del(&port->next);
	mutex_unlock(&mgr->lock);
	drm_dp_mst_topology_put_port(port);
}

static struct drm_dp_mst_port *
drm_dp_mst_add_port(struct drm_device *dev,
		    struct drm_dp_mst_topology_mgr *mgr,
		    struct drm_dp_mst_branch *mstb, u8 port_number)
{
	struct drm_dp_mst_port *port = kzalloc(sizeof(*port), GFP_KERNEL);

	if (!port)
		return NULL;

	kref_init(&port->topology_kref);
	kref_init(&port->malloc_kref);
	port->parent = mstb;
	port->port_num = port_number;
	port->mgr = mgr;
	port->aux.name = "DPMST";
	port->aux.dev = dev->dev;
	port->aux.is_remote = true;

	/* initialize the MST downstream port's AUX crc work queue */
	port->aux.drm_dev = dev;
	drm_dp_remote_aux_init(&port->aux);

	/*
	 * Make sure the memory allocation for our parent branch stays
	 * around until our own memory allocation is released
	 */
	drm_dp_mst_get_mstb_malloc(mstb);

	return port;
}

static int
drm_dp_mst_handle_link_address_port(struct drm_dp_mst_branch *mstb,
				    struct drm_device *dev,
				    struct drm_dp_link_addr_reply_port *port_msg)
{
	struct drm_dp_mst_topology_mgr *mgr = mstb->mgr;
	struct drm_dp_mst_port *port;
	int ret;
	u8 new_pdt = DP_PEER_DEVICE_NONE;
	bool new_mcs = 0;
	bool created = false, send_link_addr = false, changed = false;

	port = drm_dp_get_port(mstb, port_msg->port_number);
	if (!port) {
		port = drm_dp_mst_add_port(dev, mgr, mstb,
					   port_msg->port_number);
		if (!port)
			return -ENOMEM;
		created = true;
		changed = true;
	} else if (!port->input && port_msg->input_port && port->connector) {
		/* Since port->connector can't be changed here, we create a
		 * new port if input_port changes from 0 to 1
		 */
		drm_dp_mst_topology_unlink_port(mgr, port);
		drm_dp_mst_topology_put_port(port);
		port = drm_dp_mst_add_port(dev, mgr, mstb,
					   port_msg->port_number);
		if (!port)
			return -ENOMEM;
		changed = true;
		created = true;
	} else if (port->input && !port_msg->input_port) {
		changed = true;
	} else if (port->connector) {
		/* We're updating a port that's exposed to userspace, so do it
		 * under lock
		 */
		drm_modeset_lock(&mgr->base.lock, NULL);

		changed = port->ddps != port_msg->ddps ||
			(port->ddps &&
			 (port->ldps != port_msg->legacy_device_plug_status ||
			  port->dpcd_rev != port_msg->dpcd_revision ||
			  port->mcs != port_msg->mcs ||
			  port->pdt != port_msg->peer_device_type ||
			  port->num_sdp_stream_sinks !=
			  port_msg->num_sdp_stream_sinks));
	}

	port->input = port_msg->input_port;
	if (!port->input)
		new_pdt = port_msg->peer_device_type;
	new_mcs = port_msg->mcs;
	port->ddps = port_msg->ddps;
	port->ldps = port_msg->legacy_device_plug_status;
	port->dpcd_rev = port_msg->dpcd_revision;
	port->num_sdp_streams = port_msg->num_sdp_streams;
	port->num_sdp_stream_sinks = port_msg->num_sdp_stream_sinks;

	/* manage mstb port lists with mgr lock - take a reference
	   for this list */
	if (created) {
		mutex_lock(&mgr->lock);
		drm_dp_mst_topology_get_port(port);
		list_add(&port->next, &mstb->ports);
		mstb->num_ports++;
		mutex_unlock(&mgr->lock);
	}

	/*
	 * Reprobe PBN caps on both hotplug, and when re-probing the link
	 * for our parent mstb
	 */
	if (port->ddps && !port->input) {
		ret = drm_dp_send_enum_path_resources(mgr, mstb,
						      port);
		if (ret == 1)
			changed = true;
	} else {
		port->full_pbn = 0;
	}

	ret = drm_dp_port_set_pdt(port, new_pdt, new_mcs);
	if (ret == 1) {
		send_link_addr = true;
	} else if (ret < 0) {
		drm_err(dev, "Failed to change PDT on port %p: %d\n", port, ret);
		goto fail;
	}

	/*
	 * If this port wasn't just created, then we're reprobing because
	 * we're coming out of suspend. In this case, always resend the link
	 * address if there's an MSTB on this port
	 */
	if (!created && port->pdt == DP_PEER_DEVICE_MST_BRANCHING &&
	    port->mcs)
		send_link_addr = true;

	if (port->connector)
		drm_modeset_unlock(&mgr->base.lock);
	else if (!port->input)
		drm_dp_mst_port_add_connector(mstb, port);

	if (send_link_addr && port->mstb) {
		ret = drm_dp_send_link_address(mgr, port->mstb);
		if (ret == 1) /* MSTB below us changed */
			changed = true;
		else if (ret < 0)
			goto fail_put;
	}

	/* put reference to this port */
	drm_dp_mst_topology_put_port(port);
	return changed;

fail:
	drm_dp_mst_topology_unlink_port(mgr, port);
	if (port->connector)
		drm_modeset_unlock(&mgr->base.lock);
fail_put:
	drm_dp_mst_topology_put_port(port);
	return ret;
}

static int
drm_dp_mst_handle_conn_stat(struct drm_dp_mst_branch *mstb,
			    struct drm_dp_connection_status_notify *conn_stat)
{
	struct drm_dp_mst_topology_mgr *mgr = mstb->mgr;
	struct drm_dp_mst_port *port;
	int old_ddps, ret;
	u8 new_pdt;
	bool new_mcs;
	bool dowork = false, create_connector = false;

	port = drm_dp_get_port(mstb, conn_stat->port_number);
	if (!port)
		return 0;

	if (port->connector) {
		if (!port->input && conn_stat->input_port) {
			/*
			 * We can't remove a connector from an already exposed
			 * port, so just throw the port out and make sure we
			 * reprobe the link address of it's parent MSTB
			 */
			drm_dp_mst_topology_unlink_port(mgr, port);
			mstb->link_address_sent = false;
			dowork = true;
			goto out;
		}

		/* Locking is only needed if the port's exposed to userspace */
		drm_modeset_lock(&mgr->base.lock, NULL);
	} else if (port->input && !conn_stat->input_port) {
		create_connector = true;
		/* Reprobe link address so we get num_sdp_streams */
		mstb->link_address_sent = false;
		dowork = true;
	}

	old_ddps = port->ddps;
	port->input = conn_stat->input_port;
	port->ldps = conn_stat->legacy_device_plug_status;
	port->ddps = conn_stat->displayport_device_plug_status;

	if (old_ddps != port->ddps) {
		if (port->ddps && !port->input)
			drm_dp_send_enum_path_resources(mgr, mstb, port);
		else
			port->full_pbn = 0;
	}

	new_pdt = port->input ? DP_PEER_DEVICE_NONE : conn_stat->peer_device_type;
	new_mcs = conn_stat->message_capability_status;
	ret = drm_dp_port_set_pdt(port, new_pdt, new_mcs);
	if (ret == 1) {
		dowork = true;
	} else if (ret < 0) {
		drm_err(mgr->dev, "Failed to change PDT for port %p: %d\n", port, ret);
		dowork = false;
	}

	if (port->connector)
		drm_modeset_unlock(&mgr->base.lock);
	else if (create_connector)
		drm_dp_mst_port_add_connector(mstb, port);

out:
	drm_dp_mst_topology_put_port(port);
	return dowork;
}

static struct drm_dp_mst_branch *drm_dp_get_mst_branch_device(struct drm_dp_mst_topology_mgr *mgr,
							       u8 lct, u8 *rad)
{
	struct drm_dp_mst_branch *mstb;
	struct drm_dp_mst_port *port;
	int i, ret;
	/* find the port by iterating down */

	mutex_lock(&mgr->lock);
	mstb = mgr->mst_primary;

	if (!mstb)
		goto out;

	for (i = 1; i < lct; i++) {
		int port_num = drm_dp_mst_get_ufp_num_at_lct_from_rad(i + 1, rad);

		list_for_each_entry(port, &mstb->ports, next) {
			if (port->port_num == port_num) {
				mstb = port->mstb;
				if (!mstb) {
					drm_err(mgr->dev,
						"failed to lookup MSTB with lct %d, rad %02x\n",
						lct, rad[0]);
					goto out;
				}

				break;
			}
		}
	}
	ret = drm_dp_mst_topology_try_get_mstb(mstb);
	if (!ret)
		mstb = NULL;
out:
	mutex_unlock(&mgr->lock);
	return mstb;
}

static struct drm_dp_mst_branch *
get_mst_branch_device_by_guid_helper(struct drm_dp_mst_branch *mstb,
				     const guid_t *guid)
{
	struct drm_dp_mst_branch *found_mstb;
	struct drm_dp_mst_port *port;

	if (!mstb)
		return NULL;

	if (guid_equal(&mstb->guid, guid))
		return mstb;

	list_for_each_entry(port, &mstb->ports, next) {
		found_mstb = get_mst_branch_device_by_guid_helper(port->mstb, guid);

		if (found_mstb)
			return found_mstb;
	}

	return NULL;
}

static struct drm_dp_mst_branch *
drm_dp_get_mst_branch_device_by_guid(struct drm_dp_mst_topology_mgr *mgr,
				     const guid_t *guid)
{
	struct drm_dp_mst_branch *mstb;
	int ret;

	/* find the port by iterating down */
	mutex_lock(&mgr->lock);

	mstb = get_mst_branch_device_by_guid_helper(mgr->mst_primary, guid);
	if (mstb) {
		ret = drm_dp_mst_topology_try_get_mstb(mstb);
		if (!ret)
			mstb = NULL;
	}

	mutex_unlock(&mgr->lock);
	return mstb;
}

static int drm_dp_check_and_send_link_address(struct drm_dp_mst_topology_mgr *mgr,
					       struct drm_dp_mst_branch *mstb)
{
	struct drm_dp_mst_port *port;
	int ret;
	bool changed = false;

	if (!mstb->link_address_sent) {
		ret = drm_dp_send_link_address(mgr, mstb);
		if (ret == 1)
			changed = true;
		else if (ret < 0)
			return ret;
	}

	list_for_each_entry(port, &mstb->ports, next) {
		if (port->input || !port->ddps || !port->mstb)
			continue;

		ret = drm_dp_check_and_send_link_address(mgr, port->mstb);
		if (ret == 1)
			changed = true;
		else if (ret < 0)
			return ret;
	}

	return changed;
}

static void drm_dp_mst_link_probe_work(struct work_struct *work)
{
	struct drm_dp_mst_topology_mgr *mgr =
		container_of(work, struct drm_dp_mst_topology_mgr, work);
	struct drm_device *dev = mgr->dev;
	struct drm_dp_mst_branch *mstb;
	int ret;
	bool clear_payload_id_table;

	mutex_lock(&mgr->probe_lock);

	mutex_lock(&mgr->lock);
	clear_payload_id_table = !mgr->payload_id_table_cleared;
	mgr->payload_id_table_cleared = true;

	mstb = mgr->mst_primary;
	if (mstb) {
		ret = drm_dp_mst_topology_try_get_mstb(mstb);
		if (!ret)
			mstb = NULL;
	}
	mutex_unlock(&mgr->lock);
	if (!mstb) {
		mutex_unlock(&mgr->probe_lock);
		return;
	}

	/*
	 * Certain branch devices seem to incorrectly report an available_pbn
	 * of 0 on downstream sinks, even after clearing the
	 * DP_PAYLOAD_ALLOCATE_* registers in
	 * drm_dp_mst_topology_mgr_set_mst(). Namely, the CableMatters USB-C
	 * 2x DP hub. Sending a CLEAR_PAYLOAD_ID_TABLE message seems to make
	 * things work again.
	 */
	if (clear_payload_id_table) {
		drm_dbg_kms(dev, "Clearing payload ID table\n");
		drm_dp_send_clear_payload_id_table(mgr, mstb);
	}

	ret = drm_dp_check_and_send_link_address(mgr, mstb);
	drm_dp_mst_topology_put_mstb(mstb);

	mutex_unlock(&mgr->probe_lock);
	if (ret > 0)
		drm_kms_helper_hotplug_event(dev);
}

static void drm_dp_mst_queue_probe_work(struct drm_dp_mst_topology_mgr *mgr)
{
	queue_work(system_long_wq, &mgr->work);
}

static bool drm_dp_validate_guid(struct drm_dp_mst_topology_mgr *mgr,
				 guid_t *guid)
{
	if (!guid_is_null(guid))
		return true;

	guid_gen(guid);

	return false;
}

static void build_dpcd_read(struct drm_dp_sideband_msg_tx *msg,
			    u8 port_num, u32 offset, u8 num_bytes)
{
	struct drm_dp_sideband_msg_req_body req;

	req.req_type = DP_REMOTE_DPCD_READ;
	req.u.dpcd_read.port_number = port_num;
	req.u.dpcd_read.dpcd_address = offset;
	req.u.dpcd_read.num_bytes = num_bytes;
	drm_dp_encode_sideband_req(&req, msg);
}

static int drm_dp_send_sideband_msg(struct drm_dp_mst_topology_mgr *mgr,
				    bool up, u8 *msg, int len)
{
	int ret;
	int regbase = up ? DP_SIDEBAND_MSG_UP_REP_BASE : DP_SIDEBAND_MSG_DOWN_REQ_BASE;
	int tosend, total, offset;
	int retries = 0;

retry:
	total = len;
	offset = 0;
	do {
		tosend = min3(mgr->max_dpcd_transaction_bytes, 16, total);

		ret = drm_dp_dpcd_write(mgr->aux, regbase + offset,
					&msg[offset],
					tosend);
		if (ret != tosend) {
			if (ret == -EIO && retries < 5) {
				retries++;
				goto retry;
			}
			drm_dbg_kms(mgr->dev, "failed to dpcd write %d %d\n", tosend, ret);

			return -EIO;
		}
		offset += tosend;
		total -= tosend;
	} while (total > 0);
	return 0;
}

static int set_hdr_from_dst_qlock(struct drm_dp_sideband_msg_hdr *hdr,
				  struct drm_dp_sideband_msg_tx *txmsg)
{
	struct drm_dp_mst_branch *mstb = txmsg->dst;
	u8 req_type;

	req_type = txmsg->msg[0] & 0x7f;
	if (req_type == DP_CONNECTION_STATUS_NOTIFY ||
		req_type == DP_RESOURCE_STATUS_NOTIFY ||
		req_type == DP_CLEAR_PAYLOAD_ID_TABLE)
		hdr->broadcast = 1;
	else
		hdr->broadcast = 0;
	hdr->path_msg = txmsg->path_msg;
	if (hdr->broadcast) {
		hdr->lct = 1;
		hdr->lcr = 6;
	} else {
		hdr->lct = mstb->lct;
		hdr->lcr = mstb->lct - 1;
	}

	memcpy(hdr->rad, mstb->rad, hdr->lct / 2);

	return 0;
}
/*
 * process a single block of the next message in the sideband queue
 */
static int process_single_tx_qlock(struct drm_dp_mst_topology_mgr *mgr,
				   struct drm_dp_sideband_msg_tx *txmsg,
				   bool up)
{
	u8 chunk[48];
	struct drm_dp_sideband_msg_hdr hdr;
	int len, space, idx, tosend;
	int ret;

	if (txmsg->state == DRM_DP_SIDEBAND_TX_SENT)
		return 0;

	memset(&hdr, 0, sizeof(struct drm_dp_sideband_msg_hdr));

	if (txmsg->state == DRM_DP_SIDEBAND_TX_QUEUED)
		txmsg->state = DRM_DP_SIDEBAND_TX_START_SEND;

	/* make hdr from dst mst */
	ret = set_hdr_from_dst_qlock(&hdr, txmsg);
	if (ret < 0)
		return ret;

	/* amount left to send in this message */
	len = txmsg->cur_len - txmsg->cur_offset;

	/* 48 - sideband msg size - 1 byte for data CRC, x header bytes */
	space = 48 - 1 - drm_dp_calc_sb_hdr_size(&hdr);

	tosend = min(len, space);
	if (len == txmsg->cur_len)
		hdr.somt = 1;
	if (space >= len)
		hdr.eomt = 1;


	hdr.msg_len = tosend + 1;
	drm_dp_encode_sideband_msg_hdr(&hdr, chunk, &idx);
	memcpy(&chunk[idx], &txmsg->msg[txmsg->cur_offset], tosend);
	/* add crc at end */
	drm_dp_crc_sideband_chunk_req(&chunk[idx], tosend);
	idx += tosend + 1;

	ret = drm_dp_send_sideband_msg(mgr, up, chunk, idx);
	if (ret) {
		if (drm_debug_enabled(DRM_UT_DP)) {
			struct drm_printer p = drm_dbg_printer(mgr->dev,
							       DRM_UT_DP,
							       DBG_PREFIX);

			drm_printf(&p, "sideband msg failed to send\n");
			drm_dp_mst_dump_sideband_msg_tx(&p, txmsg);
		}
		return ret;
	}

	txmsg->cur_offset += tosend;
	if (txmsg->cur_offset == txmsg->cur_len) {
		txmsg->state = DRM_DP_SIDEBAND_TX_SENT;
		return 1;
	}
	return 0;
}

static void process_single_down_tx_qlock(struct drm_dp_mst_topology_mgr *mgr)
{
	struct drm_dp_sideband_msg_tx *txmsg;
	int ret;

	WARN_ON(!mutex_is_locked(&mgr->qlock));

	/* construct a chunk from the first msg in the tx_msg queue */
	if (list_empty(&mgr->tx_msg_downq))
		return;

	txmsg = list_first_entry(&mgr->tx_msg_downq,
				 struct drm_dp_sideband_msg_tx, next);
	ret = process_single_tx_qlock(mgr, txmsg, false);
	if (ret < 0) {
		drm_dbg_kms(mgr->dev, "failed to send msg in q %d\n", ret);
		list_del(&txmsg->next);
		txmsg->state = DRM_DP_SIDEBAND_TX_TIMEOUT;
		wake_up_all(&mgr->tx_waitq);
	}
}

static void drm_dp_queue_down_tx(struct drm_dp_mst_topology_mgr *mgr,
				 struct drm_dp_sideband_msg_tx *txmsg)
{
	mutex_lock(&mgr->qlock);
	list_add_tail(&txmsg->next, &mgr->tx_msg_downq);

	if (drm_debug_enabled(DRM_UT_DP)) {
		struct drm_printer p = drm_dbg_printer(mgr->dev, DRM_UT_DP,
						       DBG_PREFIX);

		drm_dp_mst_dump_sideband_msg_tx(&p, txmsg);
	}

	if (list_is_singular(&mgr->tx_msg_downq))
		process_single_down_tx_qlock(mgr);
	mutex_unlock(&mgr->qlock);
}

static void
drm_dp_dump_link_address(const struct drm_dp_mst_topology_mgr *mgr,
			 struct drm_dp_link_address_ack_reply *reply)
{
	struct drm_dp_link_addr_reply_port *port_reply;
	int i;

	for (i = 0; i < reply->nports; i++) {
		port_reply = &reply->ports[i];
		drm_dbg_kms(mgr->dev,
			    "port %d: input %d, pdt: %d, pn: %d, dpcd_rev: %02x, mcs: %d, ddps: %d, ldps %d, sdp %d/%d\n",
			    i,
			    port_reply->input_port,
			    port_reply->peer_device_type,
			    port_reply->port_number,
			    port_reply->dpcd_revision,
			    port_reply->mcs,
			    port_reply->ddps,
			    port_reply->legacy_device_plug_status,
			    port_reply->num_sdp_streams,
			    port_reply->num_sdp_stream_sinks);
	}
}

static int drm_dp_send_link_address(struct drm_dp_mst_topology_mgr *mgr,
				     struct drm_dp_mst_branch *mstb)
{
	struct drm_dp_sideband_msg_tx *txmsg;
	struct drm_dp_link_address_ack_reply *reply;
	struct drm_dp_mst_port *port, *tmp;
	int i, ret, port_mask = 0;
	bool changed = false;

	txmsg = kzalloc(sizeof(*txmsg), GFP_KERNEL);
	if (!txmsg)
		return -ENOMEM;

	txmsg->dst = mstb;
	build_link_address(txmsg);

	mstb->link_address_sent = true;
	drm_dp_queue_down_tx(mgr, txmsg);

	/* FIXME: Actually do some real error handling here */
	ret = drm_dp_mst_wait_tx_reply(mstb, txmsg);
	if (ret < 0) {
		drm_err(mgr->dev, "Sending link address failed with %d\n", ret);
		goto out;
	}
	if (txmsg->reply.reply_type == DP_SIDEBAND_REPLY_NAK) {
		drm_err(mgr->dev, "link address NAK received\n");
		ret = -EIO;
		goto out;
	}

	reply = &txmsg->reply.u.link_addr;
	drm_dbg_kms(mgr->dev, "link address reply: %d\n", reply->nports);
	drm_dp_dump_link_address(mgr, reply);

	ret = drm_dp_check_mstb_guid(mstb, &reply->guid);
	if (ret) {
		char buf[64];

		drm_dp_mst_rad_to_str(mstb->rad, mstb->lct, buf, sizeof(buf));
		drm_err(mgr->dev, "GUID check on %s failed: %d\n", buf, ret);
		goto out;
	}

	for (i = 0; i < reply->nports; i++) {
		port_mask |= BIT(reply->ports[i].port_number);
		ret = drm_dp_mst_handle_link_address_port(mstb, mgr->dev,
							  &reply->ports[i]);
		if (ret == 1)
			changed = true;
		else if (ret < 0)
			goto out;
	}

	/* Prune any ports that are currently a part of mstb in our in-memory
	 * topology, but were not seen in this link address. Usually this
	 * means that they were removed while the topology was out of sync,
	 * e.g. during suspend/resume
	 */
	mutex_lock(&mgr->lock);
	list_for_each_entry_safe(port, tmp, &mstb->ports, next) {
		if (port_mask & BIT(port->port_num))
			continue;

		drm_dbg_kms(mgr->dev, "port %d was not in link address, removing\n",
			    port->port_num);
		list_del(&port->next);
		drm_dp_mst_topology_put_port(port);
		changed = true;
	}
	mutex_unlock(&mgr->lock);

out:
	if (ret < 0)
		mstb->link_address_sent = false;
	kfree(txmsg);
	return ret < 0 ? ret : changed;
}

static void
drm_dp_send_clear_payload_id_table(struct drm_dp_mst_topology_mgr *mgr,
				   struct drm_dp_mst_branch *mstb)
{
	struct drm_dp_sideband_msg_tx *txmsg;
	int ret;

	txmsg = kzalloc(sizeof(*txmsg), GFP_KERNEL);
	if (!txmsg)
		return;

	txmsg->dst = mstb;
	build_clear_payload_id_table(txmsg);

	drm_dp_queue_down_tx(mgr, txmsg);

	ret = drm_dp_mst_wait_tx_reply(mstb, txmsg);
	if (ret > 0 && txmsg->reply.reply_type == DP_SIDEBAND_REPLY_NAK)
		drm_dbg_kms(mgr->dev, "clear payload table id nak received\n");

	kfree(txmsg);
}

static int
drm_dp_send_enum_path_resources(struct drm_dp_mst_topology_mgr *mgr,
				struct drm_dp_mst_branch *mstb,
				struct drm_dp_mst_port *port)
{
	struct drm_dp_enum_path_resources_ack_reply *path_res;
	struct drm_dp_sideband_msg_tx *txmsg;
	int ret;

	txmsg = kzalloc(sizeof(*txmsg), GFP_KERNEL);
	if (!txmsg)
		return -ENOMEM;

	txmsg->dst = mstb;
	build_enum_path_resources(txmsg, port->port_num);

	drm_dp_queue_down_tx(mgr, txmsg);

	ret = drm_dp_mst_wait_tx_reply(mstb, txmsg);
	if (ret > 0) {
		ret = 0;
		path_res = &txmsg->reply.u.path_resources;

		if (txmsg->reply.reply_type == DP_SIDEBAND_REPLY_NAK) {
			drm_dbg_kms(mgr->dev, "enum path resources nak received\n");
		} else {
			if (port->port_num != path_res->port_number)
				DRM_ERROR("got incorrect port in response\n");

			drm_dbg_kms(mgr->dev, "enum path resources %d: %d %d\n",
				    path_res->port_number,
				    path_res->full_payload_bw_number,
				    path_res->avail_payload_bw_number);

			/*
			 * If something changed, make sure we send a
			 * hotplug
			 */
			if (port->full_pbn != path_res->full_payload_bw_number ||
			    port->fec_capable != path_res->fec_capable)
				ret = 1;

			port->full_pbn = path_res->full_payload_bw_number;
			port->fec_capable = path_res->fec_capable;
		}
	}

	kfree(txmsg);
	return ret;
}

static struct drm_dp_mst_port *drm_dp_get_last_connected_port_to_mstb(struct drm_dp_mst_branch *mstb)
{
	if (!mstb->port_parent)
		return NULL;

	if (mstb->port_parent->mstb != mstb)
		return mstb->port_parent;

	return drm_dp_get_last_connected_port_to_mstb(mstb->port_parent->parent);
}

/*
 * Searches upwards in the topology starting from mstb to try to find the
 * closest available parent of mstb that's still connected to the rest of the
 * topology. This can be used in order to perform operations like releasing
 * payloads, where the branch device which owned the payload may no longer be
 * around and thus would require that the payload on the last living relative
 * be freed instead.
 */
static struct drm_dp_mst_branch *
drm_dp_get_last_connected_port_and_mstb(struct drm_dp_mst_topology_mgr *mgr,
					struct drm_dp_mst_branch *mstb,
					int *port_num)
{
	struct drm_dp_mst_branch *rmstb = NULL;
	struct drm_dp_mst_port *found_port;

	mutex_lock(&mgr->lock);
	if (!mgr->mst_primary)
		goto out;

	do {
		found_port = drm_dp_get_last_connected_port_to_mstb(mstb);
		if (!found_port)
			break;

		if (drm_dp_mst_topology_try_get_mstb(found_port->parent)) {
			rmstb = found_port->parent;
			*port_num = found_port->port_num;
		} else {
			/* Search again, starting from this parent */
			mstb = found_port->parent;
		}
	} while (!rmstb);
out:
	mutex_unlock(&mgr->lock);
	return rmstb;
}

static int drm_dp_payload_send_msg(struct drm_dp_mst_topology_mgr *mgr,
				   struct drm_dp_mst_port *port,
				   int id,
				   int pbn)
{
	struct drm_dp_sideband_msg_tx *txmsg;
	struct drm_dp_mst_branch *mstb;
	int ret, port_num;
	u8 sinks[DRM_DP_MAX_SDP_STREAMS];
	int i;

	port_num = port->port_num;
	mstb = drm_dp_mst_topology_get_mstb_validated(mgr, port->parent);
	if (!mstb) {
		mstb = drm_dp_get_last_connected_port_and_mstb(mgr,
							       port->parent,
							       &port_num);

		if (!mstb)
			return -EINVAL;
	}

	txmsg = kzalloc(sizeof(*txmsg), GFP_KERNEL);
	if (!txmsg) {
		ret = -ENOMEM;
		goto fail_put;
	}

	for (i = 0; i < port->num_sdp_streams; i++)
		sinks[i] = i;

	txmsg->dst = mstb;
	build_allocate_payload(txmsg, port_num,
			       id,
			       pbn, port->num_sdp_streams, sinks);

	drm_dp_queue_down_tx(mgr, txmsg);

	/*
	 * FIXME: there is a small chance that between getting the last
	 * connected mstb and sending the payload message, the last connected
	 * mstb could also be removed from the topology. In the future, this
	 * needs to be fixed by restarting the
	 * drm_dp_get_last_connected_port_and_mstb() search in the event of a
	 * timeout if the topology is still connected to the system.
	 */
	ret = drm_dp_mst_wait_tx_reply(mstb, txmsg);
	if (ret > 0) {
		if (txmsg->reply.reply_type == DP_SIDEBAND_REPLY_NAK)
			ret = -EINVAL;
		else
			ret = 0;
	}
	kfree(txmsg);
fail_put:
	drm_dp_mst_topology_put_mstb(mstb);
	return ret;
}

int drm_dp_send_power_updown_phy(struct drm_dp_mst_topology_mgr *mgr,
				 struct drm_dp_mst_port *port, bool power_up)
{
	struct drm_dp_sideband_msg_tx *txmsg;
	int ret;

	port = drm_dp_mst_topology_get_port_validated(mgr, port);
	if (!port)
		return -EINVAL;

	txmsg = kzalloc(sizeof(*txmsg), GFP_KERNEL);
	if (!txmsg) {
		drm_dp_mst_topology_put_port(port);
		return -ENOMEM;
	}

	txmsg->dst = port->parent;
	build_power_updown_phy(txmsg, port->port_num, power_up);
	drm_dp_queue_down_tx(mgr, txmsg);

	ret = drm_dp_mst_wait_tx_reply(port->parent, txmsg);
	if (ret > 0) {
		if (txmsg->reply.reply_type == DP_SIDEBAND_REPLY_NAK)
			ret = -EINVAL;
		else
			ret = 0;
	}
	kfree(txmsg);
	drm_dp_mst_topology_put_port(port);

	return ret;
}
EXPORT_SYMBOL(drm_dp_send_power_updown_phy);

int drm_dp_send_query_stream_enc_status(struct drm_dp_mst_topology_mgr *mgr,
		struct drm_dp_mst_port *port,
		struct drm_dp_query_stream_enc_status_ack_reply *status)
{
	struct drm_dp_mst_topology_state *state;
	struct drm_dp_mst_atomic_payload *payload;
	struct drm_dp_sideband_msg_tx *txmsg;
	u8 nonce[7];
	int ret;

	txmsg = kzalloc(sizeof(*txmsg), GFP_KERNEL);
	if (!txmsg)
		return -ENOMEM;

	port = drm_dp_mst_topology_get_port_validated(mgr, port);
	if (!port) {
		ret = -EINVAL;
		goto out_get_port;
	}

	get_random_bytes(nonce, sizeof(nonce));

	drm_modeset_lock(&mgr->base.lock, NULL);
	state = to_drm_dp_mst_topology_state(mgr->base.state);
	payload = drm_atomic_get_mst_payload_state(state, port);

	/*
	 * "Source device targets the QUERY_STREAM_ENCRYPTION_STATUS message
	 *  transaction at the MST Branch device directly connected to the
	 *  Source"
	 */
	txmsg->dst = mgr->mst_primary;

	build_query_stream_enc_status(txmsg, payload->vcpi, nonce);

	drm_dp_queue_down_tx(mgr, txmsg);

	ret = drm_dp_mst_wait_tx_reply(mgr->mst_primary, txmsg);
	if (ret < 0) {
		goto out;
	} else if (txmsg->reply.reply_type == DP_SIDEBAND_REPLY_NAK) {
		drm_dbg_kms(mgr->dev, "query encryption status nak received\n");
		ret = -ENXIO;
		goto out;
	}

	ret = 0;
	memcpy(status, &txmsg->reply.u.enc_status, sizeof(*status));

out:
	drm_modeset_unlock(&mgr->base.lock);
	drm_dp_mst_topology_put_port(port);
out_get_port:
	kfree(txmsg);
	return ret;
}
EXPORT_SYMBOL(drm_dp_send_query_stream_enc_status);

static int drm_dp_create_payload_at_dfp(struct drm_dp_mst_topology_mgr *mgr,
					struct drm_dp_mst_atomic_payload *payload)
{
	return drm_dp_dpcd_write_payload(mgr->aux, payload->vcpi, payload->vc_start_slot,
					 payload->time_slots);
}

static int drm_dp_create_payload_to_remote(struct drm_dp_mst_topology_mgr *mgr,
					   struct drm_dp_mst_atomic_payload *payload)
{
	int ret;
	struct drm_dp_mst_port *port = drm_dp_mst_topology_get_port_validated(mgr, payload->port);

	if (!port)
		return -EIO;

	ret = drm_dp_payload_send_msg(mgr, port, payload->vcpi, payload->pbn);
	drm_dp_mst_topology_put_port(port);
	return ret;
}

static void drm_dp_destroy_payload_at_remote_and_dfp(struct drm_dp_mst_topology_mgr *mgr,
						     struct drm_dp_mst_topology_state *mst_state,
						     struct drm_dp_mst_atomic_payload *payload)
{
	drm_dbg_kms(mgr->dev, "\n");

	/* it's okay for these to fail */
	if (payload->payload_allocation_status == DRM_DP_MST_PAYLOAD_ALLOCATION_REMOTE) {
		drm_dp_payload_send_msg(mgr, payload->port, payload->vcpi, 0);
		payload->payload_allocation_status = DRM_DP_MST_PAYLOAD_ALLOCATION_DFP;
	}

	if (payload->payload_allocation_status == DRM_DP_MST_PAYLOAD_ALLOCATION_DFP)
		drm_dp_dpcd_write_payload(mgr->aux, payload->vcpi, payload->vc_start_slot, 0);
}

/**
 * drm_dp_add_payload_part1() - Execute payload update part 1
 * @mgr: Manager to use.
 * @mst_state: The MST atomic state
 * @payload: The payload to write
 *
 * Determines the starting time slot for the given payload, and programs the VCPI for this payload
 * into the DPCD of DPRX. After calling this, the driver should generate ACT and payload packets.
 *
 * Returns: 0 on success, error code on failure.
 */
int drm_dp_add_payload_part1(struct drm_dp_mst_topology_mgr *mgr,
			     struct drm_dp_mst_topology_state *mst_state,
			     struct drm_dp_mst_atomic_payload *payload)
{
	struct drm_dp_mst_port *port;
	int ret;

	/* Update mst mgr info */
	if (mgr->payload_count == 0)
		mgr->next_start_slot = mst_state->start_slot;

	payload->vc_start_slot = mgr->next_start_slot;

	mgr->payload_count++;
	mgr->next_start_slot += payload->time_slots;

	payload->payload_allocation_status = DRM_DP_MST_PAYLOAD_ALLOCATION_LOCAL;

	/* Allocate payload to immediate downstream facing port */
	port = drm_dp_mst_topology_get_port_validated(mgr, payload->port);
	if (!port) {
		drm_dbg_kms(mgr->dev,
			    "VCPI %d for port %p not in topology, not creating a payload to remote\n",
			    payload->vcpi, payload->port);
		return -EIO;
	}

	ret = drm_dp_create_payload_at_dfp(mgr, payload);
	if (ret < 0) {
		drm_dbg_kms(mgr->dev, "Failed to create MST payload for port %p: %d\n",
			    payload->port, ret);
		goto put_port;
	}

	payload->payload_allocation_status = DRM_DP_MST_PAYLOAD_ALLOCATION_DFP;

put_port:
	drm_dp_mst_topology_put_port(port);

	return ret;
}
EXPORT_SYMBOL(drm_dp_add_payload_part1);

/**
 * drm_dp_remove_payload_part1() - Remove an MST payload along the virtual channel
 * @mgr: Manager to use.
 * @mst_state: The MST atomic state
 * @payload: The payload to remove
 *
 * Removes a payload along the virtual channel if it was successfully allocated.
 * After calling this, the driver should set HW to generate ACT and then switch to new
 * payload allocation state.
 */
void drm_dp_remove_payload_part1(struct drm_dp_mst_topology_mgr *mgr,
				 struct drm_dp_mst_topology_state *mst_state,
				 struct drm_dp_mst_atomic_payload *payload)
{
	/* Remove remote payload allocation */
	bool send_remove = false;

	mutex_lock(&mgr->lock);
	send_remove = drm_dp_mst_port_downstream_of_branch(payload->port, mgr->mst_primary);
	mutex_unlock(&mgr->lock);

	if (send_remove)
		drm_dp_destroy_payload_at_remote_and_dfp(mgr, mst_state, payload);
	else
		drm_dbg_kms(mgr->dev, "Payload for VCPI %d not in topology, not sending remove\n",
			    payload->vcpi);

	payload->payload_allocation_status = DRM_DP_MST_PAYLOAD_ALLOCATION_LOCAL;
}
EXPORT_SYMBOL(drm_dp_remove_payload_part1);

/**
 * drm_dp_remove_payload_part2() - Remove an MST payload locally
 * @mgr: Manager to use.
 * @mst_state: The MST atomic state
 * @old_payload: The payload with its old state
 * @new_payload: The payload with its latest state
 *
 * Updates the starting time slots of all other payloads which would have been shifted towards
 * the start of the payload ID table as a result of removing a payload. Driver should call this
 * function whenever it removes a payload in its HW. It's independent to the result of payload
 * allocation/deallocation at branch devices along the virtual channel.
 */
void drm_dp_remove_payload_part2(struct drm_dp_mst_topology_mgr *mgr,
				 struct drm_dp_mst_topology_state *mst_state,
				 const struct drm_dp_mst_atomic_payload *old_payload,
				 struct drm_dp_mst_atomic_payload *new_payload)
{
	struct drm_dp_mst_atomic_payload *pos;

	/* Remove local payload allocation */
	list_for_each_entry(pos, &mst_state->payloads, next) {
		if (pos != new_payload && pos->vc_start_slot > new_payload->vc_start_slot)
			pos->vc_start_slot -= old_payload->time_slots;
	}
	new_payload->vc_start_slot = -1;

	mgr->payload_count--;
	mgr->next_start_slot -= old_payload->time_slots;

	if (new_payload->delete)
		drm_dp_mst_put_port_malloc(new_payload->port);

	new_payload->payload_allocation_status = DRM_DP_MST_PAYLOAD_ALLOCATION_NONE;
}
EXPORT_SYMBOL(drm_dp_remove_payload_part2);
/**
 * drm_dp_add_payload_part2() - Execute payload update part 2
 * @mgr: Manager to use.
 * @payload: The payload to update
 *
 * If @payload was successfully assigned a starting time slot by drm_dp_add_payload_part1(), this
 * function will send the sideband messages to finish allocating this payload.
 *
 * Returns: 0 on success, negative error code on failure.
 */
int drm_dp_add_payload_part2(struct drm_dp_mst_topology_mgr *mgr,
			     struct drm_dp_mst_atomic_payload *payload)
{
	int ret = 0;

	/* Skip failed payloads */
	if (payload->payload_allocation_status != DRM_DP_MST_PAYLOAD_ALLOCATION_DFP) {
		drm_dbg_kms(mgr->dev, "Part 1 of payload creation for %s failed, skipping part 2\n",
			    payload->port->connector->name);
		return -EIO;
	}

	/* Allocate payload to remote end */
	ret = drm_dp_create_payload_to_remote(mgr, payload);
	if (ret < 0)
		drm_err(mgr->dev, "Step 2 of creating MST payload for %p failed: %d\n",
			payload->port, ret);
	else
		payload->payload_allocation_status = DRM_DP_MST_PAYLOAD_ALLOCATION_REMOTE;

	return ret;
}
EXPORT_SYMBOL(drm_dp_add_payload_part2);

static int drm_dp_send_dpcd_read(struct drm_dp_mst_topology_mgr *mgr,
				 struct drm_dp_mst_port *port,
				 int offset, int size, u8 *bytes)
{
	int ret = 0;
	struct drm_dp_sideband_msg_tx *txmsg;
	struct drm_dp_mst_branch *mstb;

	mstb = drm_dp_mst_topology_get_mstb_validated(mgr, port->parent);
	if (!mstb)
		return -EINVAL;

	txmsg = kzalloc(sizeof(*txmsg), GFP_KERNEL);
	if (!txmsg) {
		ret = -ENOMEM;
		goto fail_put;
	}

	build_dpcd_read(txmsg, port->port_num, offset, size);
	txmsg->dst = port->parent;

	drm_dp_queue_down_tx(mgr, txmsg);

	ret = drm_dp_mst_wait_tx_reply(mstb, txmsg);
	if (ret < 0)
		goto fail_free;

	if (txmsg->reply.reply_type == 1) {
		drm_dbg_kms(mgr->dev, "mstb %p port %d: DPCD read on addr 0x%x for %d bytes NAKed\n",
			    mstb, port->port_num, offset, size);
		ret = -EIO;
		goto fail_free;
	}

	if (txmsg->reply.u.remote_dpcd_read_ack.num_bytes != size) {
		ret = -EPROTO;
		goto fail_free;
	}

	ret = min_t(size_t, txmsg->reply.u.remote_dpcd_read_ack.num_bytes,
		    size);
	memcpy(bytes, txmsg->reply.u.remote_dpcd_read_ack.bytes, ret);

fail_free:
	kfree(txmsg);
fail_put:
	drm_dp_mst_topology_put_mstb(mstb);

	return ret;
}

static int drm_dp_send_dpcd_write(struct drm_dp_mst_topology_mgr *mgr,
				  struct drm_dp_mst_port *port,
				  int offset, int size, u8 *bytes)
{
	int ret;
	struct drm_dp_sideband_msg_tx *txmsg;
	struct drm_dp_mst_branch *mstb;

	mstb = drm_dp_mst_topology_get_mstb_validated(mgr, port->parent);
	if (!mstb)
		return -EINVAL;

	txmsg = kzalloc(sizeof(*txmsg), GFP_KERNEL);
	if (!txmsg) {
		ret = -ENOMEM;
		goto fail_put;
	}

	build_dpcd_write(txmsg, port->port_num, offset, size, bytes);
	txmsg->dst = mstb;

	drm_dp_queue_down_tx(mgr, txmsg);

	ret = drm_dp_mst_wait_tx_reply(mstb, txmsg);
	if (ret > 0) {
		if (txmsg->reply.reply_type == DP_SIDEBAND_REPLY_NAK)
			ret = -EIO;
		else
			ret = size;
	}

	kfree(txmsg);
fail_put:
	drm_dp_mst_topology_put_mstb(mstb);
	return ret;
}

static int drm_dp_encode_up_ack_reply(struct drm_dp_sideband_msg_tx *msg, u8 req_type)
{
	struct drm_dp_sideband_msg_reply_body reply;

	reply.reply_type = DP_SIDEBAND_REPLY_ACK;
	reply.req_type = req_type;
	drm_dp_encode_sideband_reply(&reply, msg);
	return 0;
}

static int drm_dp_send_up_ack_reply(struct drm_dp_mst_topology_mgr *mgr,
				    struct drm_dp_mst_branch *mstb,
				    int req_type, bool broadcast)
{
	struct drm_dp_sideband_msg_tx *txmsg;

	txmsg = kzalloc(sizeof(*txmsg), GFP_KERNEL);
	if (!txmsg)
		return -ENOMEM;

	txmsg->dst = mstb;
	drm_dp_encode_up_ack_reply(txmsg, req_type);

	mutex_lock(&mgr->qlock);
	/* construct a chunk from the first msg in the tx_msg queue */
	process_single_tx_qlock(mgr, txmsg, true);
	mutex_unlock(&mgr->qlock);

	kfree(txmsg);
	return 0;
}

/**
 * drm_dp_get_vc_payload_bw - get the VC payload BW for an MTP link
 * @link_rate: link rate in 10kbits/s units
 * @link_lane_count: lane count
 *
 * Calculate the total bandwidth of a MultiStream Transport link. The returned
 * value is in units of PBNs/(timeslots/1 MTP). This value can be used to
 * convert the number of PBNs required for a given stream to the number of
 * timeslots this stream requires in each MTP.
 *
 * Returns the BW / timeslot value in 20.12 fixed point format.
 */
fixed20_12 drm_dp_get_vc_payload_bw(int link_rate, int link_lane_count)
{
	int ch_coding_efficiency =
		drm_dp_bw_channel_coding_efficiency(drm_dp_is_uhbr_rate(link_rate));
	fixed20_12 ret;

	/* See DP v2.0 2.6.4.2, 2.7.6.3 VCPayload_Bandwidth_for_OneTimeSlotPer_MTP_Allocation */
	ret.full = DIV_ROUND_DOWN_ULL(mul_u32_u32(link_rate * link_lane_count,
						  ch_coding_efficiency),
				      (1000000ULL * 8 * 5400) >> 12);

	return ret;
}
EXPORT_SYMBOL(drm_dp_get_vc_payload_bw);

/**
 * drm_dp_read_mst_cap() - Read the sink's MST mode capability
 * @aux: The DP AUX channel to use
 * @dpcd: A cached copy of the DPCD capabilities for this sink
 *
 * Returns: enum drm_dp_mst_mode to indicate MST mode capability
 */
enum drm_dp_mst_mode drm_dp_read_mst_cap(struct drm_dp_aux *aux,
					 const u8 dpcd[DP_RECEIVER_CAP_SIZE])
{
	u8 mstm_cap;

	if (dpcd[DP_DPCD_REV] < DP_DPCD_REV_12)
		return DRM_DP_SST;

	if (drm_dp_dpcd_readb(aux, DP_MSTM_CAP, &mstm_cap) != 1)
		return DRM_DP_SST;

	if (mstm_cap & DP_MST_CAP)
		return DRM_DP_MST;

	if (mstm_cap & DP_SINGLE_STREAM_SIDEBAND_MSG)
		return DRM_DP_SST_SIDEBAND_MSG;

	return DRM_DP_SST;
}
EXPORT_SYMBOL(drm_dp_read_mst_cap);

/**
 * drm_dp_mst_topology_mgr_set_mst() - Set the MST state for a topology manager
 * @mgr: manager to set state for
 * @mst_state: true to enable MST on this connector - false to disable.
 *
 * This is called by the driver when it detects an MST capable device plugged
 * into a DP MST capable port, or when a DP MST capable device is unplugged.
 */
int drm_dp_mst_topology_mgr_set_mst(struct drm_dp_mst_topology_mgr *mgr, bool mst_state)
{
	int ret = 0;
	struct drm_dp_mst_branch *mstb = NULL;

	mutex_lock(&mgr->lock);
	if (mst_state == mgr->mst_state)
		goto out_unlock;

	mgr->mst_state = mst_state;
	/* set the device into MST mode */
	if (mst_state) {
		WARN_ON(mgr->mst_primary);

		/* get dpcd info */
		ret = drm_dp_read_dpcd_caps(mgr->aux, mgr->dpcd);
		if (ret < 0) {
			drm_dbg_kms(mgr->dev, "%s: failed to read DPCD, ret %d\n",
				    mgr->aux->name, ret);
			goto out_unlock;
		}

		/* add initial branch device at LCT 1 */
		mstb = drm_dp_add_mst_branch_device(1, NULL);
		if (mstb == NULL) {
			ret = -ENOMEM;
			goto out_unlock;
		}
		mstb->mgr = mgr;

		/* give this the main reference */
		mgr->mst_primary = mstb;
		drm_dp_mst_topology_get_mstb(mgr->mst_primary);

		ret = drm_dp_dpcd_writeb(mgr->aux, DP_MSTM_CTRL,
					 DP_MST_EN |
					 DP_UP_REQ_EN |
					 DP_UPSTREAM_IS_SRC);
		if (ret < 0)
			goto out_unlock;

		/* Write reset payload */
		drm_dp_dpcd_clear_payload(mgr->aux);

		drm_dp_mst_queue_probe_work(mgr);

		ret = 0;
	} else {
		/* disable MST on the device */
		mstb = mgr->mst_primary;
		mgr->mst_primary = NULL;
		/* this can fail if the device is gone */
		drm_dp_dpcd_writeb(mgr->aux, DP_MSTM_CTRL, 0);
		ret = 0;
		mgr->payload_id_table_cleared = false;

		mgr->reset_rx_state = true;
	}

out_unlock:
	mutex_unlock(&mgr->lock);
	if (mstb)
		drm_dp_mst_topology_put_mstb(mstb);
	return ret;

}
EXPORT_SYMBOL(drm_dp_mst_topology_mgr_set_mst);

static void
drm_dp_mst_topology_mgr_invalidate_mstb(struct drm_dp_mst_branch *mstb)
{
	struct drm_dp_mst_port *port;

	/* The link address will need to be re-sent on resume */
	mstb->link_address_sent = false;

	list_for_each_entry(port, &mstb->ports, next)
		if (port->mstb)
			drm_dp_mst_topology_mgr_invalidate_mstb(port->mstb);
}

/**
 * drm_dp_mst_topology_queue_probe - Queue a topology probe
 * @mgr: manager to probe
 *
 * Queue a work to probe the MST topology. Driver's should call this only to
 * sync the topology's HW->SW state after the MST link's parameters have
 * changed in a way the state could've become out-of-sync. This is the case
 * for instance when the link rate between the source and first downstream
 * branch device has switched between UHBR and non-UHBR rates. Except of those
 * cases - for instance when a sink gets plugged/unplugged to a port - the SW
 * state will get updated automatically via MST UP message notifications.
 */
void drm_dp_mst_topology_queue_probe(struct drm_dp_mst_topology_mgr *mgr)
{
	mutex_lock(&mgr->lock);

	if (drm_WARN_ON(mgr->dev, !mgr->mst_state || !mgr->mst_primary))
		goto out_unlock;

	drm_dp_mst_topology_mgr_invalidate_mstb(mgr->mst_primary);
	drm_dp_mst_queue_probe_work(mgr);

out_unlock:
	mutex_unlock(&mgr->lock);
}
EXPORT_SYMBOL(drm_dp_mst_topology_queue_probe);

/**
 * drm_dp_mst_topology_mgr_suspend() - suspend the MST manager
 * @mgr: manager to suspend
 *
 * This function tells the MST device that we can't handle UP messages
 * anymore. This should stop it from sending any since we are suspended.
 */
void drm_dp_mst_topology_mgr_suspend(struct drm_dp_mst_topology_mgr *mgr)
{
	mutex_lock(&mgr->lock);
	drm_dp_dpcd_writeb(mgr->aux, DP_MSTM_CTRL,
			   DP_MST_EN | DP_UPSTREAM_IS_SRC);
	mutex_unlock(&mgr->lock);
	flush_work(&mgr->up_req_work);
	flush_work(&mgr->work);
	flush_work(&mgr->delayed_destroy_work);

	mutex_lock(&mgr->lock);
	if (mgr->mst_state && mgr->mst_primary)
		drm_dp_mst_topology_mgr_invalidate_mstb(mgr->mst_primary);
	mutex_unlock(&mgr->lock);
}
EXPORT_SYMBOL(drm_dp_mst_topology_mgr_suspend);

/**
 * drm_dp_mst_topology_mgr_resume() - resume the MST manager
 * @mgr: manager to resume
 * @sync: whether or not to perform topology reprobing synchronously
 *
 * This will fetch DPCD and see if the device is still there,
 * if it is, it will rewrite the MSTM control bits, and return.
 *
 * If the device fails this returns -1, and the driver should do
 * a full MST reprobe, in case we were undocked.
 *
 * During system resume (where it is assumed that the driver will be calling
 * drm_atomic_helper_resume()) this function should be called beforehand with
 * @sync set to true. In contexts like runtime resume where the driver is not
 * expected to be calling drm_atomic_helper_resume(), this function should be
 * called with @sync set to false in order to avoid deadlocking.
 *
 * Returns: -1 if the MST topology was removed while we were suspended, 0
 * otherwise.
 */
int drm_dp_mst_topology_mgr_resume(struct drm_dp_mst_topology_mgr *mgr,
				   bool sync)
{
	u8 buf[UUID_SIZE];
	guid_t guid;
	int ret;

	mutex_lock(&mgr->lock);
	if (!mgr->mst_primary)
		goto out_fail;

	if (drm_dp_read_dpcd_caps(mgr->aux, mgr->dpcd) < 0) {
		drm_dbg_kms(mgr->dev, "dpcd read failed - undocked during suspend?\n");
		goto out_fail;
	}

	ret = drm_dp_dpcd_writeb(mgr->aux, DP_MSTM_CTRL,
				 DP_MST_EN |
				 DP_UP_REQ_EN |
				 DP_UPSTREAM_IS_SRC);
	if (ret < 0) {
		drm_dbg_kms(mgr->dev, "mst write failed - undocked during suspend?\n");
		goto out_fail;
	}

	/* Some hubs forget their guids after they resume */
	ret = drm_dp_dpcd_read(mgr->aux, DP_GUID, buf, sizeof(buf));
	if (ret != sizeof(buf)) {
		drm_dbg_kms(mgr->dev, "dpcd read failed - undocked during suspend?\n");
		goto out_fail;
	}

	import_guid(&guid, buf);

	ret = drm_dp_check_mstb_guid(mgr->mst_primary, &guid);
	if (ret) {
		drm_dbg_kms(mgr->dev, "check mstb failed - undocked during suspend?\n");
		goto out_fail;
	}

	/*
	 * For the final step of resuming the topology, we need to bring the
	 * state of our in-memory topology back into sync with reality. So,
	 * restart the probing process as if we're probing a new hub
	 */
	drm_dp_mst_queue_probe_work(mgr);
	mutex_unlock(&mgr->lock);

	if (sync) {
		drm_dbg_kms(mgr->dev,
			    "Waiting for link probe work to finish re-syncing topology...\n");
		flush_work(&mgr->work);
	}

	return 0;

out_fail:
	mutex_unlock(&mgr->lock);
	return -1;
}
EXPORT_SYMBOL(drm_dp_mst_topology_mgr_resume);

static void reset_msg_rx_state(struct drm_dp_sideband_msg_rx *msg)
{
	memset(msg, 0, sizeof(*msg));
}

static bool
drm_dp_get_one_sb_msg(struct drm_dp_mst_topology_mgr *mgr, bool up,
		      struct drm_dp_mst_branch **mstb)
{
	int len;
	u8 replyblock[32];
	int replylen, curreply;
	int ret;
	u8 hdrlen;
	struct drm_dp_sideband_msg_hdr hdr;
	struct drm_dp_sideband_msg_rx *msg =
		up ? &mgr->up_req_recv : &mgr->down_rep_recv;
	int basereg = up ? DP_SIDEBAND_MSG_UP_REQ_BASE :
			   DP_SIDEBAND_MSG_DOWN_REP_BASE;

	if (!up)
		*mstb = NULL;

	len = min(mgr->max_dpcd_transaction_bytes, 16);
	ret = drm_dp_dpcd_read(mgr->aux, basereg, replyblock, len);
	if (ret != len) {
		drm_dbg_kms(mgr->dev, "failed to read DPCD down rep %d %d\n", len, ret);
		return false;
	}

	ret = drm_dp_decode_sideband_msg_hdr(mgr, &hdr, replyblock, len, &hdrlen);
	if (ret == false) {
		print_hex_dump(KERN_DEBUG, "failed hdr", DUMP_PREFIX_NONE, 16,
			       1, replyblock, len, false);
		drm_dbg_kms(mgr->dev, "ERROR: failed header\n");
		return false;
	}

	if (!up) {
		/* Caller is responsible for giving back this reference */
		*mstb = drm_dp_get_mst_branch_device(mgr, hdr.lct, hdr.rad);
		if (!*mstb) {
			drm_dbg_kms(mgr->dev, "Got MST reply from unknown device %d\n", hdr.lct);
			return false;
		}
	}

	if (!drm_dp_sideband_msg_set_header(msg, &hdr, hdrlen)) {
		drm_dbg_kms(mgr->dev, "sideband msg set header failed %d\n", replyblock[0]);
		return false;
	}

	replylen = min(msg->curchunk_len, (u8)(len - hdrlen));
	ret = drm_dp_sideband_append_payload(msg, replyblock + hdrlen, replylen);
	if (!ret) {
		drm_dbg_kms(mgr->dev, "sideband msg build failed %d\n", replyblock[0]);
		return false;
	}

	replylen = msg->curchunk_len + msg->curchunk_hdrlen - len;
	curreply = len;
	while (replylen > 0) {
		len = min3(replylen, mgr->max_dpcd_transaction_bytes, 16);
		ret = drm_dp_dpcd_read(mgr->aux, basereg + curreply,
				    replyblock, len);
		if (ret != len) {
			drm_dbg_kms(mgr->dev, "failed to read a chunk (len %d, ret %d)\n",
				    len, ret);
			return false;
		}

		ret = drm_dp_sideband_append_payload(msg, replyblock, len);
		if (!ret) {
			drm_dbg_kms(mgr->dev, "failed to build sideband msg\n");
			return false;
		}

		curreply += len;
		replylen -= len;
	}
	return true;
}

static int get_msg_request_type(u8 data)
{
	return data & 0x7f;
}

static bool verify_rx_request_type(struct drm_dp_mst_topology_mgr *mgr,
				   const struct drm_dp_sideband_msg_tx *txmsg,
				   const struct drm_dp_sideband_msg_rx *rxmsg)
{
	const struct drm_dp_sideband_msg_hdr *hdr = &rxmsg->initial_hdr;
	const struct drm_dp_mst_branch *mstb = txmsg->dst;
	int tx_req_type = get_msg_request_type(txmsg->msg[0]);
	int rx_req_type = get_msg_request_type(rxmsg->msg[0]);
	char rad_str[64];

	if (tx_req_type == rx_req_type)
		return true;

	drm_dp_mst_rad_to_str(mstb->rad, mstb->lct, rad_str, sizeof(rad_str));
	drm_dbg_kms(mgr->dev,
		    "Got unexpected MST reply, mstb: %p seqno: %d lct: %d rad: %s rx_req_type: %s (%02x) != tx_req_type: %s (%02x)\n",
		    mstb, hdr->seqno, mstb->lct, rad_str,
		    drm_dp_mst_req_type_str(rx_req_type), rx_req_type,
		    drm_dp_mst_req_type_str(tx_req_type), tx_req_type);

	return false;
}

static int drm_dp_mst_handle_down_rep(struct drm_dp_mst_topology_mgr *mgr)
{
	struct drm_dp_sideband_msg_tx *txmsg;
	struct drm_dp_mst_branch *mstb = NULL;
	struct drm_dp_sideband_msg_rx *msg = &mgr->down_rep_recv;

	if (!drm_dp_get_one_sb_msg(mgr, false, &mstb))
		goto out_clear_reply;

	/* Multi-packet message transmission, don't clear the reply */
	if (!msg->have_eomt)
		goto out;

	/* find the message */
	mutex_lock(&mgr->qlock);

	txmsg = list_first_entry_or_null(&mgr->tx_msg_downq,
					 struct drm_dp_sideband_msg_tx, next);

	/* Were we actually expecting a response, and from this mstb? */
	if (!txmsg || txmsg->dst != mstb) {
		struct drm_dp_sideband_msg_hdr *hdr;

		hdr = &msg->initial_hdr;
		drm_dbg_kms(mgr->dev, "Got MST reply with no msg %p %d %d %02x %02x\n",
			    mstb, hdr->seqno, hdr->lct, hdr->rad[0], msg->msg[0]);

		mutex_unlock(&mgr->qlock);

		goto out_clear_reply;
	}

	if (!verify_rx_request_type(mgr, txmsg, msg)) {
		mutex_unlock(&mgr->qlock);

		goto out_clear_reply;
	}

	drm_dp_sideband_parse_reply(mgr, msg, &txmsg->reply);

	if (txmsg->reply.reply_type == DP_SIDEBAND_REPLY_NAK) {
		drm_dbg_kms(mgr->dev,
			    "Got NAK reply: req 0x%02x (%s), reason 0x%02x (%s), nak data 0x%02x\n",
			    txmsg->reply.req_type,
			    drm_dp_mst_req_type_str(txmsg->reply.req_type),
			    txmsg->reply.u.nak.reason,
			    drm_dp_mst_nak_reason_str(txmsg->reply.u.nak.reason),
			    txmsg->reply.u.nak.nak_data);
	}

	txmsg->state = DRM_DP_SIDEBAND_TX_RX;
	list_del(&txmsg->next);

	mutex_unlock(&mgr->qlock);

	wake_up_all(&mgr->tx_waitq);

out_clear_reply:
	reset_msg_rx_state(msg);
out:
	if (mstb)
		drm_dp_mst_topology_put_mstb(mstb);

	return 0;
}

static bool primary_mstb_probing_is_done(struct drm_dp_mst_topology_mgr *mgr)
{
	bool probing_done = false;

	mutex_lock(&mgr->lock);

	if (mgr->mst_primary && drm_dp_mst_topology_try_get_mstb(mgr->mst_primary)) {
		probing_done = mgr->mst_primary->link_address_sent;
		drm_dp_mst_topology_put_mstb(mgr->mst_primary);
	}

	mutex_unlock(&mgr->lock);

	return probing_done;
}

static inline bool
drm_dp_mst_process_up_req(struct drm_dp_mst_topology_mgr *mgr,
			  struct drm_dp_pending_up_req *up_req)
{
	struct drm_dp_mst_branch *mstb = NULL;
	struct drm_dp_sideband_msg_req_body *msg = &up_req->msg;
	struct drm_dp_sideband_msg_hdr *hdr = &up_req->hdr;
	bool hotplug = false, dowork = false;

	if (hdr->broadcast) {
		const guid_t *guid = NULL;

		if (msg->req_type == DP_CONNECTION_STATUS_NOTIFY)
			guid = &msg->u.conn_stat.guid;
		else if (msg->req_type == DP_RESOURCE_STATUS_NOTIFY)
			guid = &msg->u.resource_stat.guid;

		if (guid)
			mstb = drm_dp_get_mst_branch_device_by_guid(mgr, guid);
	} else {
		mstb = drm_dp_get_mst_branch_device(mgr, hdr->lct, hdr->rad);
	}

	if (!mstb) {
		drm_dbg_kms(mgr->dev, "Got MST reply from unknown device %d\n", hdr->lct);
		return false;
	}

	/* TODO: Add missing handler for DP_RESOURCE_STATUS_NOTIFY events */
	if (msg->req_type == DP_CONNECTION_STATUS_NOTIFY) {
		if (!primary_mstb_probing_is_done(mgr)) {
			drm_dbg_kms(mgr->dev, "Got CSN before finish topology probing. Skip it.\n");
		} else {
			dowork = drm_dp_mst_handle_conn_stat(mstb, &msg->u.conn_stat);
			hotplug = true;
		}
	}

	drm_dp_mst_topology_put_mstb(mstb);

	if (dowork)
		queue_work(system_long_wq, &mgr->work);
	return hotplug;
}

static void drm_dp_mst_up_req_work(struct work_struct *work)
{
	struct drm_dp_mst_topology_mgr *mgr =
		container_of(work, struct drm_dp_mst_topology_mgr,
			     up_req_work);
	struct drm_dp_pending_up_req *up_req;
	bool send_hotplug = false;

	mutex_lock(&mgr->probe_lock);
	while (true) {
		mutex_lock(&mgr->up_req_lock);
		up_req = list_first_entry_or_null(&mgr->up_req_list,
						  struct drm_dp_pending_up_req,
						  next);
		if (up_req)
			list_del(&up_req->next);
		mutex_unlock(&mgr->up_req_lock);

		if (!up_req)
			break;

		send_hotplug |= drm_dp_mst_process_up_req(mgr, up_req);
		kfree(up_req);
	}
	mutex_unlock(&mgr->probe_lock);

	if (send_hotplug)
		drm_kms_helper_hotplug_event(mgr->dev);
}

static int drm_dp_mst_handle_up_req(struct drm_dp_mst_topology_mgr *mgr)
{
	struct drm_dp_pending_up_req *up_req;
	struct drm_dp_mst_branch *mst_primary;
	int ret = 0;

	if (!drm_dp_get_one_sb_msg(mgr, true, NULL))
		goto out_clear_reply;

	if (!mgr->up_req_recv.have_eomt)
		return 0;

	up_req = kzalloc(sizeof(*up_req), GFP_KERNEL);
	if (!up_req) {
		ret = -ENOMEM;
		goto out_clear_reply;
	}

	INIT_LIST_HEAD(&up_req->next);

	drm_dp_sideband_parse_req(mgr, &mgr->up_req_recv, &up_req->msg);

	if (up_req->msg.req_type != DP_CONNECTION_STATUS_NOTIFY &&
	    up_req->msg.req_type != DP_RESOURCE_STATUS_NOTIFY) {
		drm_dbg_kms(mgr->dev, "Received unknown up req type, ignoring: %x\n",
			    up_req->msg.req_type);
		kfree(up_req);
		goto out_clear_reply;
	}

	mutex_lock(&mgr->lock);
	mst_primary = mgr->mst_primary;
	if (!mst_primary || !drm_dp_mst_topology_try_get_mstb(mst_primary)) {
		mutex_unlock(&mgr->lock);
		kfree(up_req);
		goto out_clear_reply;
	}
	mutex_unlock(&mgr->lock);

	drm_dp_send_up_ack_reply(mgr, mst_primary, up_req->msg.req_type,
				 false);

	drm_dp_mst_topology_put_mstb(mst_primary);

	if (up_req->msg.req_type == DP_CONNECTION_STATUS_NOTIFY) {
		const struct drm_dp_connection_status_notify *conn_stat =
			&up_req->msg.u.conn_stat;

		drm_dbg_kms(mgr->dev, "Got CSN: pn: %d ldps:%d ddps: %d mcs: %d ip: %d pdt: %d\n",
			    conn_stat->port_number,
			    conn_stat->legacy_device_plug_status,
			    conn_stat->displayport_device_plug_status,
			    conn_stat->message_capability_status,
			    conn_stat->input_port,
			    conn_stat->peer_device_type);
	} else if (up_req->msg.req_type == DP_RESOURCE_STATUS_NOTIFY) {
		const struct drm_dp_resource_status_notify *res_stat =
			&up_req->msg.u.resource_stat;

		drm_dbg_kms(mgr->dev, "Got RSN: pn: %d avail_pbn %d\n",
			    res_stat->port_number,
			    res_stat->available_pbn);
	}

	up_req->hdr = mgr->up_req_recv.initial_hdr;
	mutex_lock(&mgr->up_req_lock);
	list_add_tail(&up_req->next, &mgr->up_req_list);
	mutex_unlock(&mgr->up_req_lock);
	queue_work(system_long_wq, &mgr->up_req_work);
out_clear_reply:
	reset_msg_rx_state(&mgr->up_req_recv);
	return ret;
}

static void update_msg_rx_state(struct drm_dp_mst_topology_mgr *mgr)
{
	mutex_lock(&mgr->lock);
	if (mgr->reset_rx_state) {
		mgr->reset_rx_state = false;
		reset_msg_rx_state(&mgr->down_rep_recv);
		reset_msg_rx_state(&mgr->up_req_recv);
	}
	mutex_unlock(&mgr->lock);
}

/**
 * drm_dp_mst_hpd_irq_handle_event() - MST hotplug IRQ handle MST event
 * @mgr: manager to notify irq for.
 * @esi: 4 bytes from SINK_COUNT_ESI
 * @ack: 4 bytes used to ack events starting from SINK_COUNT_ESI
 * @handled: whether the hpd interrupt was consumed or not
 *
 * This should be called from the driver when it detects a HPD IRQ,
 * along with the value of the DEVICE_SERVICE_IRQ_VECTOR_ESI0. The
 * topology manager will process the sideband messages received
 * as indicated in the DEVICE_SERVICE_IRQ_VECTOR_ESI0 and set the
 * corresponding flags that Driver has to ack the DP receiver later.
 *
 * Note that driver shall also call
 * drm_dp_mst_hpd_irq_send_new_request() if the 'handled' is set
 * after calling this function, to try to kick off a new request in
 * the queue if the previous message transaction is completed.
 *
 * See also:
 * drm_dp_mst_hpd_irq_send_new_request()
 */
int drm_dp_mst_hpd_irq_handle_event(struct drm_dp_mst_topology_mgr *mgr, const u8 *esi,
				    u8 *ack, bool *handled)
{
	int ret = 0;
	int sc;
	*handled = false;
	sc = DP_GET_SINK_COUNT(esi[0]);

	if (sc != mgr->sink_count) {
		mgr->sink_count = sc;
		*handled = true;
	}

	update_msg_rx_state(mgr);

	if (esi[1] & DP_DOWN_REP_MSG_RDY) {
		ret = drm_dp_mst_handle_down_rep(mgr);
		*handled = true;
		ack[1] |= DP_DOWN_REP_MSG_RDY;
	}

	if (esi[1] & DP_UP_REQ_MSG_RDY) {
		ret |= drm_dp_mst_handle_up_req(mgr);
		*handled = true;
		ack[1] |= DP_UP_REQ_MSG_RDY;
	}

	return ret;
}
EXPORT_SYMBOL(drm_dp_mst_hpd_irq_handle_event);

/**
 * drm_dp_mst_hpd_irq_send_new_request() - MST hotplug IRQ kick off new request
 * @mgr: manager to notify irq for.
 *
 * This should be called from the driver when mst irq event is handled
 * and acked. Note that new down request should only be sent when
 * previous message transaction is completed. Source is not supposed to generate
 * interleaved message transactions.
 */
void drm_dp_mst_hpd_irq_send_new_request(struct drm_dp_mst_topology_mgr *mgr)
{
	struct drm_dp_sideband_msg_tx *txmsg;
	bool kick = true;

	mutex_lock(&mgr->qlock);
	txmsg = list_first_entry_or_null(&mgr->tx_msg_downq,
					 struct drm_dp_sideband_msg_tx, next);
	/* If last transaction is not completed yet*/
	if (!txmsg ||
	    txmsg->state == DRM_DP_SIDEBAND_TX_START_SEND ||
	    txmsg->state == DRM_DP_SIDEBAND_TX_SENT)
		kick = false;
	mutex_unlock(&mgr->qlock);

	if (kick)
		drm_dp_mst_kick_tx(mgr);
}
EXPORT_SYMBOL(drm_dp_mst_hpd_irq_send_new_request);
/**
 * drm_dp_mst_detect_port() - get connection status for an MST port
 * @connector: DRM connector for this port
 * @ctx: The acquisition context to use for grabbing locks
 * @mgr: manager for this port
 * @port: pointer to a port
 *
 * This returns the current connection state for a port.
 */
int
drm_dp_mst_detect_port(struct drm_connector *connector,
		       struct drm_modeset_acquire_ctx *ctx,
		       struct drm_dp_mst_topology_mgr *mgr,
		       struct drm_dp_mst_port *port)
{
	int ret;

	/* we need to search for the port in the mgr in case it's gone */
	port = drm_dp_mst_topology_get_port_validated(mgr, port);
	if (!port)
		return connector_status_disconnected;

	ret = drm_modeset_lock(&mgr->base.lock, ctx);
	if (ret)
		goto out;

	ret = connector_status_disconnected;

	if (!port->ddps)
		goto out;

	switch (port->pdt) {
	case DP_PEER_DEVICE_NONE:
		break;
	case DP_PEER_DEVICE_MST_BRANCHING:
		if (!port->mcs)
			ret = connector_status_connected;
		break;

	case DP_PEER_DEVICE_SST_SINK:
		ret = connector_status_connected;
		/* for logical ports - cache the EDID */
		if (drm_dp_mst_port_is_logical(port) && !port->cached_edid)
			port->cached_edid = drm_edid_read_ddc(connector, &port->aux.ddc);
		break;
	case DP_PEER_DEVICE_DP_LEGACY_CONV:
		if (port->ldps)
			ret = connector_status_connected;
		break;
	}
out:
	drm_dp_mst_topology_put_port(port);
	return ret;
}
EXPORT_SYMBOL(drm_dp_mst_detect_port);

/**
 * drm_dp_mst_edid_read() - get EDID for an MST port
 * @connector: toplevel connector to get EDID for
 * @mgr: manager for this port
 * @port: unverified pointer to a port.
 *
 * This returns an EDID for the port connected to a connector,
 * It validates the pointer still exists so the caller doesn't require a
 * reference.
 */
const struct drm_edid *drm_dp_mst_edid_read(struct drm_connector *connector,
					    struct drm_dp_mst_topology_mgr *mgr,
					    struct drm_dp_mst_port *port)
{
	const struct drm_edid *drm_edid;

	/* we need to search for the port in the mgr in case it's gone */
	port = drm_dp_mst_topology_get_port_validated(mgr, port);
	if (!port)
		return NULL;

	if (port->cached_edid)
		drm_edid = drm_edid_dup(port->cached_edid);
	else
		drm_edid = drm_edid_read_ddc(connector, &port->aux.ddc);

	drm_dp_mst_topology_put_port(port);

	return drm_edid;
}
EXPORT_SYMBOL(drm_dp_mst_edid_read);

/**
 * drm_dp_mst_get_edid() - get EDID for an MST port
 * @connector: toplevel connector to get EDID for
 * @mgr: manager for this port
 * @port: unverified pointer to a port.
 *
 * This function is deprecated; please use drm_dp_mst_edid_read() instead.
 *
 * This returns an EDID for the port connected to a connector,
 * It validates the pointer still exists so the caller doesn't require a
 * reference.
 */
struct edid *drm_dp_mst_get_edid(struct drm_connector *connector,
				 struct drm_dp_mst_topology_mgr *mgr,
				 struct drm_dp_mst_port *port)
{
	const struct drm_edid *drm_edid;
	struct edid *edid;

	drm_edid = drm_dp_mst_edid_read(connector, mgr, port);

	edid = drm_edid_duplicate(drm_edid_raw(drm_edid));

	drm_edid_free(drm_edid);

	return edid;
}
EXPORT_SYMBOL(drm_dp_mst_get_edid);

/**
 * drm_dp_atomic_find_time_slots() - Find and add time slots to the state
 * @state: global atomic state
 * @mgr: MST topology manager for the port
 * @port: port to find time slots for
 * @pbn: bandwidth required for the mode in PBN
 *
 * Allocates time slots to @port, replacing any previous time slot allocations it may
 * have had. Any atomic drivers which support MST must call this function in
 * their &drm_encoder_helper_funcs.atomic_check() callback unconditionally to
 * change the current time slot allocation for the new state, and ensure the MST
 * atomic state is added whenever the state of payloads in the topology changes.
 *
 * Allocations set by this function are not checked against the bandwidth
 * restraints of @mgr until the driver calls drm_dp_mst_atomic_check().
 *
 * Additionally, it is OK to call this function multiple times on the same
 * @port as needed. It is not OK however, to call this function and
 * drm_dp_atomic_release_time_slots() in the same atomic check phase.
 *
 * See also:
 * drm_dp_atomic_release_time_slots()
 * drm_dp_mst_atomic_check()
 *
 * Returns:
 * Total slots in the atomic state assigned for this port, or a negative error
 * code if the port no longer exists
 */
int drm_dp_atomic_find_time_slots(struct drm_atomic_state *state,
				  struct drm_dp_mst_topology_mgr *mgr,
				  struct drm_dp_mst_port *port, int pbn)
{
	struct drm_dp_mst_topology_state *topology_state;
	struct drm_dp_mst_atomic_payload *payload = NULL;
	struct drm_connector_state *conn_state;
	int prev_slots = 0, prev_bw = 0, req_slots;

	topology_state = drm_atomic_get_mst_topology_state(state, mgr);
	if (IS_ERR(topology_state))
		return PTR_ERR(topology_state);

	conn_state = drm_atomic_get_new_connector_state(state, port->connector);
	topology_state->pending_crtc_mask |= drm_crtc_mask(conn_state->crtc);

	/* Find the current allocation for this port, if any */
	payload = drm_atomic_get_mst_payload_state(topology_state, port);
	if (payload) {
		prev_slots = payload->time_slots;
		prev_bw = payload->pbn;

		/*
		 * This should never happen, unless the driver tries
		 * releasing and allocating the same timeslot allocation,
		 * which is an error
		 */
		if (drm_WARN_ON(mgr->dev, payload->delete)) {
			drm_err(mgr->dev,
				"cannot allocate and release time slots on [MST PORT:%p] in the same state\n",
				port);
			return -EINVAL;
		}
	}

	req_slots = DIV_ROUND_UP(dfixed_const(pbn), topology_state->pbn_div.full);

	drm_dbg_atomic(mgr->dev, "[CONNECTOR:%d:%s] [MST PORT:%p] TU %d -> %d\n",
		       port->connector->base.id, port->connector->name,
		       port, prev_slots, req_slots);
	drm_dbg_atomic(mgr->dev, "[CONNECTOR:%d:%s] [MST PORT:%p] PBN %d -> %d\n",
		       port->connector->base.id, port->connector->name,
		       port, prev_bw, pbn);

	/* Add the new allocation to the state, note the VCPI isn't assigned until the end */
	if (!payload) {
		payload = kzalloc(sizeof(*payload), GFP_KERNEL);
		if (!payload)
			return -ENOMEM;

		drm_dp_mst_get_port_malloc(port);
		payload->port = port;
		payload->vc_start_slot = -1;
		payload->payload_allocation_status = DRM_DP_MST_PAYLOAD_ALLOCATION_NONE;
		list_add(&payload->next, &topology_state->payloads);
	}
	payload->time_slots = req_slots;
	payload->pbn = pbn;

	return req_slots;
}
EXPORT_SYMBOL(drm_dp_atomic_find_time_slots);

/**
 * drm_dp_atomic_release_time_slots() - Release allocated time slots
 * @state: global atomic state
 * @mgr: MST topology manager for the port
 * @port: The port to release the time slots from
 *
 * Releases any time slots that have been allocated to a port in the atomic
 * state. Any atomic drivers which support MST must call this function
 * unconditionally in their &drm_connector_helper_funcs.atomic_check() callback.
 * This helper will check whether time slots would be released by the new state and
 * respond accordingly, along with ensuring the MST state is always added to the
 * atomic state whenever a new state would modify the state of payloads on the
 * topology.
 *
 * It is OK to call this even if @port has been removed from the system.
 * Additionally, it is OK to call this function multiple times on the same
 * @port as needed. It is not OK however, to call this function and
 * drm_dp_atomic_find_time_slots() on the same @port in a single atomic check
 * phase.
 *
 * See also:
 * drm_dp_atomic_find_time_slots()
 * drm_dp_mst_atomic_check()
 *
 * Returns:
 * 0 on success, negative error code otherwise
 */
int drm_dp_atomic_release_time_slots(struct drm_atomic_state *state,
				     struct drm_dp_mst_topology_mgr *mgr,
				     struct drm_dp_mst_port *port)
{
	struct drm_dp_mst_topology_state *topology_state;
	struct drm_dp_mst_atomic_payload *payload;
	struct drm_connector_state *old_conn_state, *new_conn_state;
	bool update_payload = true;

	old_conn_state = drm_atomic_get_old_connector_state(state, port->connector);
	if (!old_conn_state->crtc)
		return 0;

	/* If the CRTC isn't disabled by this state, don't release it's payload */
	new_conn_state = drm_atomic_get_new_connector_state(state, port->connector);
	if (new_conn_state->crtc) {
		struct drm_crtc_state *crtc_state =
			drm_atomic_get_new_crtc_state(state, new_conn_state->crtc);

		/* No modeset means no payload changes, so it's safe to not pull in the MST state */
		if (!crtc_state || !drm_atomic_crtc_needs_modeset(crtc_state))
			return 0;

		if (!crtc_state->mode_changed && !crtc_state->connectors_changed)
			update_payload = false;
	}

	topology_state = drm_atomic_get_mst_topology_state(state, mgr);
	if (IS_ERR(topology_state))
		return PTR_ERR(topology_state);

	topology_state->pending_crtc_mask |= drm_crtc_mask(old_conn_state->crtc);
	if (!update_payload)
		return 0;

	payload = drm_atomic_get_mst_payload_state(topology_state, port);
	if (WARN_ON(!payload)) {
		drm_err(mgr->dev, "No payload for [MST PORT:%p] found in mst state %p\n",
			port, &topology_state->base);
		return -EINVAL;
	}

	if (new_conn_state->crtc)
		return 0;

	drm_dbg_atomic(mgr->dev, "[MST PORT:%p] TU %d -> 0\n", port, payload->time_slots);
	if (!payload->delete) {
		payload->pbn = 0;
		payload->delete = true;
		topology_state->payload_mask &= ~BIT(payload->vcpi - 1);
	}

	return 0;
}
EXPORT_SYMBOL(drm_dp_atomic_release_time_slots);

/**
 * drm_dp_mst_atomic_setup_commit() - setup_commit hook for MST helpers
 * @state: global atomic state
 *
 * This function saves all of the &drm_crtc_commit structs in an atomic state that touch any CRTCs
 * currently assigned to an MST topology. Drivers must call this hook from their
 * &drm_mode_config_helper_funcs.atomic_commit_setup hook.
 *
 * Returns:
 * 0 if all CRTC commits were retrieved successfully, negative error code otherwise
 */
int drm_dp_mst_atomic_setup_commit(struct drm_atomic_state *state)
{
	struct drm_dp_mst_topology_mgr *mgr;
	struct drm_dp_mst_topology_state *mst_state;
	struct drm_crtc *crtc;
	struct drm_crtc_state *crtc_state;
	int i, j, commit_idx, num_commit_deps;

	for_each_new_mst_mgr_in_state(state, mgr, mst_state, i) {
		if (!mst_state->pending_crtc_mask)
			continue;

		num_commit_deps = hweight32(mst_state->pending_crtc_mask);
		mst_state->commit_deps = kmalloc_array(num_commit_deps,
						       sizeof(*mst_state->commit_deps), GFP_KERNEL);
		if (!mst_state->commit_deps)
			return -ENOMEM;
		mst_state->num_commit_deps = num_commit_deps;

		commit_idx = 0;
		for_each_new_crtc_in_state(state, crtc, crtc_state, j) {
			if (mst_state->pending_crtc_mask & drm_crtc_mask(crtc)) {
				mst_state->commit_deps[commit_idx++] =
					drm_crtc_commit_get(crtc_state->commit);
			}
		}
	}

	return 0;
}
EXPORT_SYMBOL(drm_dp_mst_atomic_setup_commit);

/**
 * drm_dp_mst_atomic_wait_for_dependencies() - Wait for all pending commits on MST topologies,
 * prepare new MST state for commit
 * @state: global atomic state
 *
 * Goes through any MST topologies in this atomic state, and waits for any pending commits which
 * touched CRTCs that were/are on an MST topology to be programmed to hardware and flipped to before
 * returning. This is to prevent multiple non-blocking commits affecting an MST topology from racing
 * with eachother by forcing them to be executed sequentially in situations where the only resources
 * the modeset objects in these commits share are an MST topology.
 *
 * This function also prepares the new MST state for commit by performing some state preparation
 * which can't be done until this point, such as reading back the final VC start slots (which are
 * determined at commit-time) from the previous state.
 *
 * All MST drivers must call this function after calling drm_atomic_helper_wait_for_dependencies(),
 * or whatever their equivalent of that is.
 */
void drm_dp_mst_atomic_wait_for_dependencies(struct drm_atomic_state *state)
{
	struct drm_dp_mst_topology_state *old_mst_state, *new_mst_state;
	struct drm_dp_mst_topology_mgr *mgr;
	struct drm_dp_mst_atomic_payload *old_payload, *new_payload;
	int i, j, ret;

	for_each_oldnew_mst_mgr_in_state(state, mgr, old_mst_state, new_mst_state, i) {
		for (j = 0; j < old_mst_state->num_commit_deps; j++) {
			ret = drm_crtc_commit_wait(old_mst_state->commit_deps[j]);
			if (ret < 0)
				drm_err(state->dev, "Failed to wait for %s: %d\n",
					old_mst_state->commit_deps[j]->crtc->name, ret);
		}

		/* Now that previous state is committed, it's safe to copy over the start slot
		 * and allocation status assignments
		 */
		list_for_each_entry(old_payload, &old_mst_state->payloads, next) {
			if (old_payload->delete)
				continue;

			new_payload = drm_atomic_get_mst_payload_state(new_mst_state,
								       old_payload->port);
			new_payload->vc_start_slot = old_payload->vc_start_slot;
			new_payload->payload_allocation_status =
							old_payload->payload_allocation_status;
		}
	}
}
EXPORT_SYMBOL(drm_dp_mst_atomic_wait_for_dependencies);

/**
 * drm_dp_mst_root_conn_atomic_check() - Serialize CRTC commits on MST-capable connectors operating
 * in SST mode
 * @new_conn_state: The new connector state of the &drm_connector
 * @mgr: The MST topology manager for the &drm_connector
 *
 * Since MST uses fake &drm_encoder structs, the generic atomic modesetting code isn't able to
 * serialize non-blocking commits happening on the real DP connector of an MST topology switching
 * into/away from MST mode - as the CRTC on the real DP connector and the CRTCs on the connector's
 * MST topology will never share the same &drm_encoder.
 *
 * This function takes care of this serialization issue, by checking a root MST connector's atomic
 * state to determine if it is about to have a modeset - and then pulling in the MST topology state
 * if so, along with adding any relevant CRTCs to &drm_dp_mst_topology_state.pending_crtc_mask.
 *
 * Drivers implementing MST must call this function from the
 * &drm_connector_helper_funcs.atomic_check hook of any physical DP &drm_connector capable of
 * driving MST sinks.
 *
 * Returns:
 * 0 on success, negative error code otherwise
 */
int drm_dp_mst_root_conn_atomic_check(struct drm_connector_state *new_conn_state,
				      struct drm_dp_mst_topology_mgr *mgr)
{
	struct drm_atomic_state *state = new_conn_state->state;
	struct drm_connector_state *old_conn_state =
		drm_atomic_get_old_connector_state(state, new_conn_state->connector);
	struct drm_crtc_state *crtc_state;
	struct drm_dp_mst_topology_state *mst_state = NULL;

	if (new_conn_state->crtc) {
		crtc_state = drm_atomic_get_new_crtc_state(state, new_conn_state->crtc);
		if (crtc_state && drm_atomic_crtc_needs_modeset(crtc_state)) {
			mst_state = drm_atomic_get_mst_topology_state(state, mgr);
			if (IS_ERR(mst_state))
				return PTR_ERR(mst_state);

			mst_state->pending_crtc_mask |= drm_crtc_mask(new_conn_state->crtc);
		}
	}

	if (old_conn_state->crtc) {
		crtc_state = drm_atomic_get_new_crtc_state(state, old_conn_state->crtc);
		if (crtc_state && drm_atomic_crtc_needs_modeset(crtc_state)) {
			if (!mst_state) {
				mst_state = drm_atomic_get_mst_topology_state(state, mgr);
				if (IS_ERR(mst_state))
					return PTR_ERR(mst_state);
			}

			mst_state->pending_crtc_mask |= drm_crtc_mask(old_conn_state->crtc);
		}
	}

	return 0;
}
EXPORT_SYMBOL(drm_dp_mst_root_conn_atomic_check);

/**
 * drm_dp_mst_update_slots() - updates the slot info depending on the DP ecoding format
 * @mst_state: mst_state to update
 * @link_encoding_cap: the ecoding format on the link
 */
void drm_dp_mst_update_slots(struct drm_dp_mst_topology_state *mst_state, uint8_t link_encoding_cap)
{
	if (link_encoding_cap == DP_CAP_ANSI_128B132B) {
		mst_state->total_avail_slots = 64;
		mst_state->start_slot = 0;
	} else {
		mst_state->total_avail_slots = 63;
		mst_state->start_slot = 1;
	}

	DRM_DEBUG_KMS("%s encoding format on mst_state 0x%p\n",
		      (link_encoding_cap == DP_CAP_ANSI_128B132B) ? "128b/132b":"8b/10b",
		      mst_state);
}
EXPORT_SYMBOL(drm_dp_mst_update_slots);

/**
 * drm_dp_check_act_status() - Polls for ACT handled status.
 * @mgr: manager to use
 *
 * Tries waiting for the MST hub to finish updating it's payload table by
 * polling for the ACT handled bit for up to 3 seconds (yes-some hubs really
 * take that long).
 *
 * Returns:
 * 0 if the ACT was handled in time, negative error code on failure.
 */
int drm_dp_check_act_status(struct drm_dp_mst_topology_mgr *mgr)
{
	/*
	 * There doesn't seem to be any recommended retry count or timeout in
	 * the MST specification. Since some hubs have been observed to take
	 * over 1 second to update their payload allocations under certain
	 * conditions, we use a rather large timeout value of 3 seconds.
	 */
	return drm_dp_dpcd_poll_act_handled(mgr->aux, 3000);
}
EXPORT_SYMBOL(drm_dp_check_act_status);

/**
 * drm_dp_calc_pbn_mode() - Calculate the PBN for a mode.
 * @clock: dot clock
 * @bpp: bpp as .4 binary fixed point
 *
 * This uses the formula in the spec to calculate the PBN value for a mode.
 */
int drm_dp_calc_pbn_mode(int clock, int bpp)
{
	/*
	 * The unit of 54/64Mbytes/sec is an arbitrary unit chosen based on
	 * common multiplier to render an integer PBN for all link rate/lane
	 * counts combinations
	 * calculate
	 * peak_kbps = clock * bpp / 16
	 * peak_kbps *= SSC overhead / 1000000
	 * peak_kbps /= 8    convert to Kbytes
	 * peak_kBps *= (64/54) / 1000    convert to PBN
	 */
	/*
	 * TODO: Use the actual link and mode parameters to calculate
	 * the overhead. For now it's assumed that these are
	 * 4 link lanes, 4096 hactive pixels, which don't add any
	 * significant data padding overhead and that there is no DSC
	 * or FEC overhead.
	 */
	int overhead = drm_dp_bw_overhead(4, 4096, 0, bpp,
					  DRM_DP_BW_OVERHEAD_MST |
					  DRM_DP_BW_OVERHEAD_SSC_REF_CLK);

	return DIV64_U64_ROUND_UP(mul_u32_u32(clock * bpp, 64 * overhead >> 4),
				  1000000ULL * 8 * 54 * 1000);
}
EXPORT_SYMBOL(drm_dp_calc_pbn_mode);

/* we want to kick the TX after we've ack the up/down IRQs. */
static void drm_dp_mst_kick_tx(struct drm_dp_mst_topology_mgr *mgr)
{
	queue_work(system_long_wq, &mgr->tx_work);
}

/*
 * Helper function for parsing DP device types into convenient strings
 * for use with dp_mst_topology
 */
static const char *pdt_to_string(u8 pdt)
{
	switch (pdt) {
	case DP_PEER_DEVICE_NONE:
		return "NONE";
	case DP_PEER_DEVICE_SOURCE_OR_SST:
		return "SOURCE OR SST";
	case DP_PEER_DEVICE_MST_BRANCHING:
		return "MST BRANCHING";
	case DP_PEER_DEVICE_SST_SINK:
		return "SST SINK";
	case DP_PEER_DEVICE_DP_LEGACY_CONV:
		return "DP LEGACY CONV";
	default:
		return "ERR";
	}
}

static void drm_dp_mst_dump_mstb(struct seq_file *m,
				 struct drm_dp_mst_branch *mstb)
{
	struct drm_dp_mst_port *port;
	int tabs = mstb->lct;
	char prefix[10];
	int i;

	for (i = 0; i < tabs; i++)
		prefix[i] = '\t';
	prefix[i] = '\0';

	seq_printf(m, "%smstb - [%p]: num_ports: %d\n", prefix, mstb, mstb->num_ports);
	list_for_each_entry(port, &mstb->ports, next) {
		seq_printf(m, "%sport %d - [%p] (%s - %s): ddps: %d, ldps: %d, sdp: %d/%d, fec: %s, conn: %p\n",
			   prefix,
			   port->port_num,
			   port,
			   port->input ? "input" : "output",
			   pdt_to_string(port->pdt),
			   port->ddps,
			   port->ldps,
			   port->num_sdp_streams,
			   port->num_sdp_stream_sinks,
			   port->fec_capable ? "true" : "false",
			   port->connector);
		if (port->mstb)
			drm_dp_mst_dump_mstb(m, port->mstb);
	}
}

#define DP_PAYLOAD_TABLE_SIZE		64

static bool dump_dp_payload_table(struct drm_dp_mst_topology_mgr *mgr,
				  char *buf)
{
	int i;

	for (i = 0; i < DP_PAYLOAD_TABLE_SIZE; i += 16) {
		if (drm_dp_dpcd_read(mgr->aux,
				     DP_PAYLOAD_TABLE_UPDATE_STATUS + i,
				     &buf[i], 16) != 16)
			return false;
	}
	return true;
}

static void fetch_monitor_name(struct drm_dp_mst_topology_mgr *mgr,
			       struct drm_dp_mst_port *port, char *name,
			       int namelen)
{
	struct edid *mst_edid;

	mst_edid = drm_dp_mst_get_edid(port->connector, mgr, port);
	drm_edid_get_monitor_name(mst_edid, name, namelen);
	kfree(mst_edid);
}

/**
 * drm_dp_mst_dump_topology(): dump topology to seq file.
 * @m: seq_file to dump output to
 * @mgr: manager to dump current topology for.
 *
 * helper to dump MST topology to a seq file for debugfs.
 */
void drm_dp_mst_dump_topology(struct seq_file *m,
			      struct drm_dp_mst_topology_mgr *mgr)
{
	struct drm_dp_mst_topology_state *state;
	struct drm_dp_mst_atomic_payload *payload;
	int i, ret;

	static const char *const status[] = {
		"None",
		"Local",
		"DFP",
		"Remote",
	};

	mutex_lock(&mgr->lock);
	if (mgr->mst_primary)
		drm_dp_mst_dump_mstb(m, mgr->mst_primary);

	/* dump VCPIs */
	mutex_unlock(&mgr->lock);

	ret = drm_modeset_lock_single_interruptible(&mgr->base.lock);
	if (ret < 0)
		return;

	state = to_drm_dp_mst_topology_state(mgr->base.state);
	seq_printf(m, "\n*** Atomic state info ***\n");
	seq_printf(m, "payload_mask: %x, max_payloads: %d, start_slot: %u, pbn_div: %d\n",
		   state->payload_mask, mgr->max_payloads, state->start_slot,
		   dfixed_trunc(state->pbn_div));

	seq_printf(m, "\n| idx | port | vcpi | slots | pbn | dsc | status |     sink name     |\n");
	for (i = 0; i < mgr->max_payloads; i++) {
		list_for_each_entry(payload, &state->payloads, next) {
			char name[14];

			if (payload->vcpi != i || payload->delete)
				continue;

			fetch_monitor_name(mgr, payload->port, name, sizeof(name));
			seq_printf(m, " %5d %6d %6d %02d - %02d %5d %5s %8s %19s\n",
				   i,
				   payload->port->port_num,
				   payload->vcpi,
				   payload->vc_start_slot,
				   payload->vc_start_slot + payload->time_slots - 1,
				   payload->pbn,
				   payload->dsc_enabled ? "Y" : "N",
				   status[payload->payload_allocation_status],
				   (*name != 0) ? name : "Unknown");
		}
	}

	seq_printf(m, "\n*** DPCD Info ***\n");
	mutex_lock(&mgr->lock);
	if (mgr->mst_primary) {
		u8 buf[DP_PAYLOAD_TABLE_SIZE];
		int ret;

		if (drm_dp_read_dpcd_caps(mgr->aux, buf) < 0) {
			seq_printf(m, "dpcd read failed\n");
			goto out;
		}
		seq_printf(m, "dpcd: %*ph\n", DP_RECEIVER_CAP_SIZE, buf);

		ret = drm_dp_dpcd_read(mgr->aux, DP_FAUX_CAP, buf, 2);
		if (ret != 2) {
			seq_printf(m, "faux/mst read failed\n");
			goto out;
		}
		seq_printf(m, "faux/mst: %*ph\n", 2, buf);

		ret = drm_dp_dpcd_read(mgr->aux, DP_MSTM_CTRL, buf, 1);
		if (ret != 1) {
			seq_printf(m, "mst ctrl read failed\n");
			goto out;
		}
		seq_printf(m, "mst ctrl: %*ph\n", 1, buf);

		/* dump the standard OUI branch header */
		ret = drm_dp_dpcd_read(mgr->aux, DP_BRANCH_OUI, buf, DP_BRANCH_OUI_HEADER_SIZE);
		if (ret != DP_BRANCH_OUI_HEADER_SIZE) {
			seq_printf(m, "branch oui read failed\n");
			goto out;
		}
		seq_printf(m, "branch oui: %*phN devid: ", 3, buf);

		for (i = 0x3; i < 0x8 && buf[i]; i++)
			seq_putc(m, buf[i]);
		seq_printf(m, " revision: hw: %x.%x sw: %x.%x\n",
			   buf[0x9] >> 4, buf[0x9] & 0xf, buf[0xa], buf[0xb]);
		if (dump_dp_payload_table(mgr, buf))
			seq_printf(m, "payload table: %*ph\n", DP_PAYLOAD_TABLE_SIZE, buf);
	}

out:
	mutex_unlock(&mgr->lock);
	drm_modeset_unlock(&mgr->base.lock);
}
EXPORT_SYMBOL(drm_dp_mst_dump_topology);

static void drm_dp_tx_work(struct work_struct *work)
{
	struct drm_dp_mst_topology_mgr *mgr = container_of(work, struct drm_dp_mst_topology_mgr, tx_work);

	mutex_lock(&mgr->qlock);
	if (!list_empty(&mgr->tx_msg_downq))
		process_single_down_tx_qlock(mgr);
	mutex_unlock(&mgr->qlock);
}

static inline void
drm_dp_delayed_destroy_port(struct drm_dp_mst_port *port)
{
	drm_dp_port_set_pdt(port, DP_PEER_DEVICE_NONE, port->mcs);

	if (port->connector) {
		drm_connector_unregister(port->connector);
		drm_connector_put(port->connector);
	}

	drm_dp_mst_put_port_malloc(port);
}

static inline void
drm_dp_delayed_destroy_mstb(struct drm_dp_mst_branch *mstb)
{
	struct drm_dp_mst_topology_mgr *mgr = mstb->mgr;
	struct drm_dp_mst_port *port, *port_tmp;
	struct drm_dp_sideband_msg_tx *txmsg, *txmsg_tmp;
	bool wake_tx = false;

	mutex_lock(&mgr->lock);
	list_for_each_entry_safe(port, port_tmp, &mstb->ports, next) {
		list_del(&port->next);
		drm_dp_mst_topology_put_port(port);
	}
	mutex_unlock(&mgr->lock);

	/* drop any tx slot msg */
	mutex_lock(&mstb->mgr->qlock);
	list_for_each_entry_safe(txmsg, txmsg_tmp, &mgr->tx_msg_downq, next) {
		if (txmsg->dst != mstb)
			continue;

		txmsg->state = DRM_DP_SIDEBAND_TX_TIMEOUT;
		list_del(&txmsg->next);
		wake_tx = true;
	}
	mutex_unlock(&mstb->mgr->qlock);

	if (wake_tx)
		wake_up_all(&mstb->mgr->tx_waitq);

	drm_dp_mst_put_mstb_malloc(mstb);
}

static void drm_dp_delayed_destroy_work(struct work_struct *work)
{
	struct drm_dp_mst_topology_mgr *mgr =
		container_of(work, struct drm_dp_mst_topology_mgr,
			     delayed_destroy_work);
	bool send_hotplug = false, go_again;

	/*
	 * Not a regular list traverse as we have to drop the destroy
	 * connector lock before destroying the mstb/port, to avoid AB->BA
	 * ordering between this lock and the config mutex.
	 */
	do {
		go_again = false;

		for (;;) {
			struct drm_dp_mst_branch *mstb;

			mutex_lock(&mgr->delayed_destroy_lock);
			mstb = list_first_entry_or_null(&mgr->destroy_branch_device_list,
							struct drm_dp_mst_branch,
							destroy_next);
			if (mstb)
				list_del(&mstb->destroy_next);
			mutex_unlock(&mgr->delayed_destroy_lock);

			if (!mstb)
				break;

			drm_dp_delayed_destroy_mstb(mstb);
			go_again = true;
		}

		for (;;) {
			struct drm_dp_mst_port *port;

			mutex_lock(&mgr->delayed_destroy_lock);
			port = list_first_entry_or_null(&mgr->destroy_port_list,
							struct drm_dp_mst_port,
							next);
			if (port)
				list_del(&port->next);
			mutex_unlock(&mgr->delayed_destroy_lock);

			if (!port)
				break;

			drm_dp_delayed_destroy_port(port);
			send_hotplug = true;
			go_again = true;
		}
	} while (go_again);

	if (send_hotplug)
		drm_kms_helper_hotplug_event(mgr->dev);
}

static struct drm_private_state *
drm_dp_mst_duplicate_state(struct drm_private_obj *obj)
{
	struct drm_dp_mst_topology_state *state, *old_state =
		to_dp_mst_topology_state(obj->state);
	struct drm_dp_mst_atomic_payload *pos, *payload;

	state = kmemdup(old_state, sizeof(*state), GFP_KERNEL);
	if (!state)
		return NULL;

	__drm_atomic_helper_private_obj_duplicate_state(obj, &state->base);

	INIT_LIST_HEAD(&state->payloads);
	state->commit_deps = NULL;
	state->num_commit_deps = 0;
	state->pending_crtc_mask = 0;

	list_for_each_entry(pos, &old_state->payloads, next) {
		/* Prune leftover freed timeslot allocations */
		if (pos->delete)
			continue;

		payload = kmemdup(pos, sizeof(*payload), GFP_KERNEL);
		if (!payload)
			goto fail;

		drm_dp_mst_get_port_malloc(payload->port);
		list_add(&payload->next, &state->payloads);
	}

	return &state->base;

fail:
	list_for_each_entry_safe(pos, payload, &state->payloads, next) {
		drm_dp_mst_put_port_malloc(pos->port);
		kfree(pos);
	}
	kfree(state);

	return NULL;
}

static void drm_dp_mst_destroy_state(struct drm_private_obj *obj,
				     struct drm_private_state *state)
{
	struct drm_dp_mst_topology_state *mst_state =
		to_dp_mst_topology_state(state);
	struct drm_dp_mst_atomic_payload *pos, *tmp;
	int i;

	list_for_each_entry_safe(pos, tmp, &mst_state->payloads, next) {
		/* We only keep references to ports with active payloads */
		if (!pos->delete)
			drm_dp_mst_put_port_malloc(pos->port);
		kfree(pos);
	}

	for (i = 0; i < mst_state->num_commit_deps; i++)
		drm_crtc_commit_put(mst_state->commit_deps[i]);

	kfree(mst_state->commit_deps);
	kfree(mst_state);
}

static bool drm_dp_mst_port_downstream_of_branch(struct drm_dp_mst_port *port,
						 struct drm_dp_mst_branch *branch)
{
	while (port->parent) {
		if (port->parent == branch)
			return true;

		if (port->parent->port_parent)
			port = port->parent->port_parent;
		else
			break;
	}
	return false;
}

static bool
drm_dp_mst_port_downstream_of_parent_locked(struct drm_dp_mst_topology_mgr *mgr,
					    struct drm_dp_mst_port *port,
					    struct drm_dp_mst_port *parent)
{
	if (!mgr->mst_primary)
		return false;

	port = drm_dp_mst_topology_get_port_validated_locked(mgr->mst_primary,
							     port);
	if (!port)
		return false;

	if (!parent)
		return true;

	parent = drm_dp_mst_topology_get_port_validated_locked(mgr->mst_primary,
							       parent);
	if (!parent)
		return false;

	if (!parent->mstb)
		return false;

	return drm_dp_mst_port_downstream_of_branch(port, parent->mstb);
}

/**
 * drm_dp_mst_port_downstream_of_parent - check if a port is downstream of a parent port
 * @mgr: MST topology manager
 * @port: the port being looked up
 * @parent: the parent port
 *
 * The function returns %true if @port is downstream of @parent. If @parent is
 * %NULL - denoting the root port - the function returns %true if @port is in
 * @mgr's topology.
 */
bool
drm_dp_mst_port_downstream_of_parent(struct drm_dp_mst_topology_mgr *mgr,
				     struct drm_dp_mst_port *port,
				     struct drm_dp_mst_port *parent)
{
	bool ret;

	mutex_lock(&mgr->lock);
	ret = drm_dp_mst_port_downstream_of_parent_locked(mgr, port, parent);
	mutex_unlock(&mgr->lock);

	return ret;
}
EXPORT_SYMBOL(drm_dp_mst_port_downstream_of_parent);

static int
drm_dp_mst_atomic_check_port_bw_limit(struct drm_dp_mst_port *port,
				      struct drm_dp_mst_topology_state *state,
				      struct drm_dp_mst_port **failing_port);

static int
drm_dp_mst_atomic_check_mstb_bw_limit(struct drm_dp_mst_branch *mstb,
				      struct drm_dp_mst_topology_state *state,
				      struct drm_dp_mst_port **failing_port)
{
	struct drm_dp_mst_atomic_payload *payload;
	struct drm_dp_mst_port *port;
	int pbn_used = 0, ret;
	bool found = false;

	/* Check that we have at least one port in our state that's downstream
	 * of this branch, otherwise we can skip this branch
	 */
	list_for_each_entry(payload, &state->payloads, next) {
		if (!payload->pbn ||
		    !drm_dp_mst_port_downstream_of_branch(payload->port, mstb))
			continue;

		found = true;
		break;
	}
	if (!found)
		return 0;

	if (mstb->port_parent)
		drm_dbg_atomic(mstb->mgr->dev,
			       "[MSTB:%p] [MST PORT:%p] Checking bandwidth limits on [MSTB:%p]\n",
			       mstb->port_parent->parent, mstb->port_parent, mstb);
	else
		drm_dbg_atomic(mstb->mgr->dev, "[MSTB:%p] Checking bandwidth limits\n", mstb);

	list_for_each_entry(port, &mstb->ports, next) {
		ret = drm_dp_mst_atomic_check_port_bw_limit(port, state, failing_port);
		if (ret < 0)
			return ret;

		pbn_used += ret;
	}

	return pbn_used;
}

static int
drm_dp_mst_atomic_check_port_bw_limit(struct drm_dp_mst_port *port,
				      struct drm_dp_mst_topology_state *state,
				      struct drm_dp_mst_port **failing_port)
{
	struct drm_dp_mst_atomic_payload *payload;
	int pbn_used = 0;

	if (port->pdt == DP_PEER_DEVICE_NONE)
		return 0;

	if (drm_dp_mst_is_end_device(port->pdt, port->mcs)) {
		payload = drm_atomic_get_mst_payload_state(state, port);
		if (!payload)
			return 0;

		/*
		 * This could happen if the sink deasserted its HPD line, but
		 * the branch device still reports it as attached (PDT != NONE).
		 */
		if (!port->full_pbn) {
			drm_dbg_atomic(port->mgr->dev,
				       "[MSTB:%p] [MST PORT:%p] no BW available for the port\n",
				       port->parent, port);
			*failing_port = port;
			return -EINVAL;
		}

		pbn_used = payload->pbn;
	} else {
		pbn_used = drm_dp_mst_atomic_check_mstb_bw_limit(port->mstb,
								 state,
								 failing_port);
		if (pbn_used <= 0)
			return pbn_used;
	}

	if (pbn_used > port->full_pbn) {
		drm_dbg_atomic(port->mgr->dev,
			       "[MSTB:%p] [MST PORT:%p] required PBN of %d exceeds port limit of %d\n",
			       port->parent, port, pbn_used, port->full_pbn);
		*failing_port = port;
		return -ENOSPC;
	}

	drm_dbg_atomic(port->mgr->dev, "[MSTB:%p] [MST PORT:%p] uses %d out of %d PBN\n",
		       port->parent, port, pbn_used, port->full_pbn);

	return pbn_used;
}

static inline int
drm_dp_mst_atomic_check_payload_alloc_limits(struct drm_dp_mst_topology_mgr *mgr,
					     struct drm_dp_mst_topology_state *mst_state)
{
	struct drm_dp_mst_atomic_payload *payload;
	int avail_slots = mst_state->total_avail_slots, payload_count = 0;

	list_for_each_entry(payload, &mst_state->payloads, next) {
		/* Releasing payloads is always OK-even if the port is gone */
		if (payload->delete) {
			drm_dbg_atomic(mgr->dev, "[MST PORT:%p] releases all time slots\n",
				       payload->port);
			continue;
		}

		drm_dbg_atomic(mgr->dev, "[MST PORT:%p] requires %d time slots\n",
			       payload->port, payload->time_slots);

		avail_slots -= payload->time_slots;
		if (avail_slots < 0) {
			drm_dbg_atomic(mgr->dev,
				       "[MST PORT:%p] not enough time slots in mst state %p (avail=%d)\n",
				       payload->port, mst_state, avail_slots + payload->time_slots);
			return -ENOSPC;
		}

		if (++payload_count > mgr->max_payloads) {
			drm_dbg_atomic(mgr->dev,
				       "[MST MGR:%p] state %p has too many payloads (max=%d)\n",
				       mgr, mst_state, mgr->max_payloads);
			return -EINVAL;
		}

		/* Assign a VCPI */
		if (!payload->vcpi) {
			payload->vcpi = ffz(mst_state->payload_mask) + 1;
			drm_dbg_atomic(mgr->dev, "[MST PORT:%p] assigned VCPI #%d\n",
				       payload->port, payload->vcpi);
			mst_state->payload_mask |= BIT(payload->vcpi - 1);
		}
	}

	if (!payload_count)
		mst_state->pbn_div.full = dfixed_const(0);

	drm_dbg_atomic(mgr->dev, "[MST MGR:%p] mst state %p TU pbn_div=%d avail=%d used=%d\n",
		       mgr, mst_state, dfixed_trunc(mst_state->pbn_div), avail_slots,
		       mst_state->total_avail_slots - avail_slots);

	return 0;
}

/**
 * drm_dp_mst_add_affected_dsc_crtcs
 * @state: Pointer to the new struct drm_dp_mst_topology_state
 * @mgr: MST topology manager
 *
 * Whenever there is a change in mst topology
 * DSC configuration would have to be recalculated
 * therefore we need to trigger modeset on all affected
 * CRTCs in that topology
 *
 * See also:
 * drm_dp_mst_atomic_enable_dsc()
 */
int drm_dp_mst_add_affected_dsc_crtcs(struct drm_atomic_state *state, struct drm_dp_mst_topology_mgr *mgr)
{
	struct drm_dp_mst_topology_state *mst_state;
	struct drm_dp_mst_atomic_payload *pos;
	struct drm_connector *connector;
	struct drm_connector_state *conn_state;
	struct drm_crtc *crtc;
	struct drm_crtc_state *crtc_state;

	mst_state = drm_atomic_get_mst_topology_state(state, mgr);

	if (IS_ERR(mst_state))
		return PTR_ERR(mst_state);

	list_for_each_entry(pos, &mst_state->payloads, next) {

		connector = pos->port->connector;

		if (!connector)
			return -EINVAL;

		conn_state = drm_atomic_get_connector_state(state, connector);

		if (IS_ERR(conn_state))
			return PTR_ERR(conn_state);

		crtc = conn_state->crtc;

		if (!crtc)
			continue;

		if (!drm_dp_mst_dsc_aux_for_port(pos->port))
			continue;

		crtc_state = drm_atomic_get_crtc_state(mst_state->base.state, crtc);

		if (IS_ERR(crtc_state))
			return PTR_ERR(crtc_state);

		drm_dbg_atomic(mgr->dev, "[MST MGR:%p] Setting mode_changed flag on CRTC %p\n",
			       mgr, crtc);

		crtc_state->mode_changed = true;
	}
	return 0;
}
EXPORT_SYMBOL(drm_dp_mst_add_affected_dsc_crtcs);

/**
 * drm_dp_mst_atomic_enable_dsc - Set DSC Enable Flag to On/Off
 * @state: Pointer to the new drm_atomic_state
 * @port: Pointer to the affected MST Port
 * @pbn: Newly recalculated bw required for link with DSC enabled
 * @enable: Boolean flag to enable or disable DSC on the port
 *
 * This function enables DSC on the given Port
 * by recalculating its vcpi from pbn provided
 * and sets dsc_enable flag to keep track of which
 * ports have DSC enabled
 *
 */
int drm_dp_mst_atomic_enable_dsc(struct drm_atomic_state *state,
				 struct drm_dp_mst_port *port,
				 int pbn, bool enable)
{
	struct drm_dp_mst_topology_state *mst_state;
	struct drm_dp_mst_atomic_payload *payload;
	int time_slots = 0;

	mst_state = drm_atomic_get_mst_topology_state(state, port->mgr);
	if (IS_ERR(mst_state))
		return PTR_ERR(mst_state);

	payload = drm_atomic_get_mst_payload_state(mst_state, port);
	if (!payload) {
		drm_dbg_atomic(state->dev,
			       "[MST PORT:%p] Couldn't find payload in mst state %p\n",
			       port, mst_state);
		return -EINVAL;
	}

	if (payload->dsc_enabled == enable) {
		drm_dbg_atomic(state->dev,
			       "[MST PORT:%p] DSC flag is already set to %d, returning %d time slots\n",
			       port, enable, payload->time_slots);
		time_slots = payload->time_slots;
	}

	if (enable) {
		time_slots = drm_dp_atomic_find_time_slots(state, port->mgr, port, pbn);
		drm_dbg_atomic(state->dev,
			       "[MST PORT:%p] Enabling DSC flag, reallocating %d time slots on the port\n",
			       port, time_slots);
		if (time_slots < 0)
			return -EINVAL;
	}

	payload->dsc_enabled = enable;

	return time_slots;
}
EXPORT_SYMBOL(drm_dp_mst_atomic_enable_dsc);

/**
 * drm_dp_mst_atomic_check_mgr - Check the atomic state of an MST topology manager
 * @state: The global atomic state
 * @mgr: Manager to check
 * @mst_state: The MST atomic state for @mgr
 * @failing_port: Returns the port with a BW limitation
 *
 * Checks the given MST manager's topology state for an atomic update to ensure
 * that it's valid. This includes checking whether there's enough bandwidth to
 * support the new timeslot allocations in the atomic update.
 *
 * Any atomic drivers supporting DP MST must make sure to call this or
 * the drm_dp_mst_atomic_check() function after checking the rest of their state
 * in their &drm_mode_config_funcs.atomic_check() callback.
 *
 * See also:
 * drm_dp_mst_atomic_check()
 * drm_dp_atomic_find_time_slots()
 * drm_dp_atomic_release_time_slots()
 *
 * Returns:
 *   - 0 if the new state is valid
 *   - %-ENOSPC, if the new state is invalid, because of BW limitation
 *         @failing_port is set to:
 *
 *         - The non-root port where a BW limit check failed
 *           with all the ports downstream of @failing_port passing
 *           the BW limit check.
 *           The returned port pointer is valid until at least
 *           one payload downstream of it exists.
 *         - %NULL if the BW limit check failed at the root port
 *           with all the ports downstream of the root port passing
 *           the BW limit check.
 *
 *   - %-EINVAL, if the new state is invalid, because the root port has
 *     too many payloads.
 */
int drm_dp_mst_atomic_check_mgr(struct drm_atomic_state *state,
				struct drm_dp_mst_topology_mgr *mgr,
				struct drm_dp_mst_topology_state *mst_state,
				struct drm_dp_mst_port **failing_port)
{
	int ret;

	*failing_port = NULL;

	if (!mgr->mst_state)
		return 0;

	mutex_lock(&mgr->lock);
	ret = drm_dp_mst_atomic_check_mstb_bw_limit(mgr->mst_primary,
						    mst_state,
						    failing_port);
	mutex_unlock(&mgr->lock);

	if (ret < 0)
		return ret;

	return drm_dp_mst_atomic_check_payload_alloc_limits(mgr, mst_state);
}
EXPORT_SYMBOL(drm_dp_mst_atomic_check_mgr);

/**
 * drm_dp_mst_atomic_check - Check that the new state of an MST topology in an
 * atomic update is valid
 * @state: Pointer to the new &struct drm_dp_mst_topology_state
 *
 * Checks the given topology state for an atomic update to ensure that it's
 * valid, calling drm_dp_mst_atomic_check_mgr() for all MST manager in the
 * atomic state. This includes checking whether there's enough bandwidth to
 * support the new timeslot allocations in the atomic update.
 *
 * Any atomic drivers supporting DP MST must make sure to call this after
 * checking the rest of their state in their
 * &drm_mode_config_funcs.atomic_check() callback.
 *
 * See also:
 * drm_dp_mst_atomic_check_mgr()
 * drm_dp_atomic_find_time_slots()
 * drm_dp_atomic_release_time_slots()
 *
 * Returns:
 * 0 if the new state is valid, negative error code otherwise.
 */
int drm_dp_mst_atomic_check(struct drm_atomic_state *state)
{
	struct drm_dp_mst_topology_mgr *mgr;
	struct drm_dp_mst_topology_state *mst_state;
	int i, ret = 0;

	for_each_new_mst_mgr_in_state(state, mgr, mst_state, i) {
		struct drm_dp_mst_port *tmp_port;

		ret = drm_dp_mst_atomic_check_mgr(state, mgr, mst_state, &tmp_port);
		if (ret)
			break;
	}

	return ret;
}
EXPORT_SYMBOL(drm_dp_mst_atomic_check);

const struct drm_private_state_funcs drm_dp_mst_topology_state_funcs = {
	.atomic_duplicate_state = drm_dp_mst_duplicate_state,
	.atomic_destroy_state = drm_dp_mst_destroy_state,
};
EXPORT_SYMBOL(drm_dp_mst_topology_state_funcs);

/**
 * drm_atomic_get_mst_topology_state: get MST topology state
 * @state: global atomic state
 * @mgr: MST topology manager, also the private object in this case
 *
 * This function wraps drm_atomic_get_priv_obj_state() passing in the MST atomic
 * state vtable so that the private object state returned is that of a MST
 * topology object.
 *
 * RETURNS:
 * The MST topology state or error pointer.
 */
struct drm_dp_mst_topology_state *drm_atomic_get_mst_topology_state(struct drm_atomic_state *state,
								    struct drm_dp_mst_topology_mgr *mgr)
{
	return to_dp_mst_topology_state(drm_atomic_get_private_obj_state(state, &mgr->base));
}
EXPORT_SYMBOL(drm_atomic_get_mst_topology_state);

/**
 * drm_atomic_get_old_mst_topology_state: get old MST topology state in atomic state, if any
 * @state: global atomic state
 * @mgr: MST topology manager, also the private object in this case
 *
 * This function wraps drm_atomic_get_old_private_obj_state() passing in the MST atomic
 * state vtable so that the private object state returned is that of a MST
 * topology object.
 *
 * Returns:
 * The old MST topology state, or NULL if there's no topology state for this MST mgr
 * in the global atomic state
 */
struct drm_dp_mst_topology_state *
drm_atomic_get_old_mst_topology_state(struct drm_atomic_state *state,
				      struct drm_dp_mst_topology_mgr *mgr)
{
	struct drm_private_state *old_priv_state =
		drm_atomic_get_old_private_obj_state(state, &mgr->base);

	return old_priv_state ? to_dp_mst_topology_state(old_priv_state) : NULL;
}
EXPORT_SYMBOL(drm_atomic_get_old_mst_topology_state);

/**
 * drm_atomic_get_new_mst_topology_state: get new MST topology state in atomic state, if any
 * @state: global atomic state
 * @mgr: MST topology manager, also the private object in this case
 *
 * This function wraps drm_atomic_get_new_private_obj_state() passing in the MST atomic
 * state vtable so that the private object state returned is that of a MST
 * topology object.
 *
 * Returns:
 * The new MST topology state, or NULL if there's no topology state for this MST mgr
 * in the global atomic state
 */
struct drm_dp_mst_topology_state *
drm_atomic_get_new_mst_topology_state(struct drm_atomic_state *state,
				      struct drm_dp_mst_topology_mgr *mgr)
{
	struct drm_private_state *new_priv_state =
		drm_atomic_get_new_private_obj_state(state, &mgr->base);

	return new_priv_state ? to_dp_mst_topology_state(new_priv_state) : NULL;
}
EXPORT_SYMBOL(drm_atomic_get_new_mst_topology_state);

/**
 * drm_dp_mst_topology_mgr_init - initialise a topology manager
 * @mgr: manager struct to initialise
 * @dev: device providing this structure - for i2c addition.
 * @aux: DP helper aux channel to talk to this device
 * @max_dpcd_transaction_bytes: hw specific DPCD transaction limit
 * @max_payloads: maximum number of payloads this GPU can source
 * @conn_base_id: the connector object ID the MST device is connected to.
 *
 * Return 0 for success, or negative error code on failure
 */
int drm_dp_mst_topology_mgr_init(struct drm_dp_mst_topology_mgr *mgr,
				 struct drm_device *dev, struct drm_dp_aux *aux,
				 int max_dpcd_transaction_bytes, int max_payloads,
				 int conn_base_id)
{
	struct drm_dp_mst_topology_state *mst_state;

	mutex_init(&mgr->lock);
	mutex_init(&mgr->qlock);
	mutex_init(&mgr->delayed_destroy_lock);
	mutex_init(&mgr->up_req_lock);
	mutex_init(&mgr->probe_lock);
#if IS_ENABLED(CONFIG_DRM_DEBUG_DP_MST_TOPOLOGY_REFS)
	mutex_init(&mgr->topology_ref_history_lock);
	stack_depot_init();
#endif
	INIT_LIST_HEAD(&mgr->tx_msg_downq);
	INIT_LIST_HEAD(&mgr->destroy_port_list);
	INIT_LIST_HEAD(&mgr->destroy_branch_device_list);
	INIT_LIST_HEAD(&mgr->up_req_list);

	/*
	 * delayed_destroy_work will be queued on a dedicated WQ, so that any
	 * requeuing will be also flushed when deiniting the topology manager.
	 */
	mgr->delayed_destroy_wq = alloc_ordered_workqueue("drm_dp_mst_wq", 0);
	if (mgr->delayed_destroy_wq == NULL)
		return -ENOMEM;

	INIT_WORK(&mgr->work, drm_dp_mst_link_probe_work);
	INIT_WORK(&mgr->tx_work, drm_dp_tx_work);
	INIT_WORK(&mgr->delayed_destroy_work, drm_dp_delayed_destroy_work);
	INIT_WORK(&mgr->up_req_work, drm_dp_mst_up_req_work);
	init_waitqueue_head(&mgr->tx_waitq);
	mgr->dev = dev;
	mgr->aux = aux;
	mgr->max_dpcd_transaction_bytes = max_dpcd_transaction_bytes;
	mgr->max_payloads = max_payloads;
	mgr->conn_base_id = conn_base_id;

	mst_state = kzalloc(sizeof(*mst_state), GFP_KERNEL);
	if (mst_state == NULL)
		return -ENOMEM;

	mst_state->total_avail_slots = 63;
	mst_state->start_slot = 1;

	mst_state->mgr = mgr;
	INIT_LIST_HEAD(&mst_state->payloads);

	drm_atomic_private_obj_init(dev, &mgr->base,
				    &mst_state->base,
				    &drm_dp_mst_topology_state_funcs);

	return 0;
}
EXPORT_SYMBOL(drm_dp_mst_topology_mgr_init);

/**
 * drm_dp_mst_topology_mgr_destroy() - destroy topology manager.
 * @mgr: manager to destroy
 */
void drm_dp_mst_topology_mgr_destroy(struct drm_dp_mst_topology_mgr *mgr)
{
	drm_dp_mst_topology_mgr_set_mst(mgr, false);
	flush_work(&mgr->work);
	/* The following will also drain any requeued work on the WQ. */
	if (mgr->delayed_destroy_wq) {
		destroy_workqueue(mgr->delayed_destroy_wq);
		mgr->delayed_destroy_wq = NULL;
	}
	mgr->dev = NULL;
	mgr->aux = NULL;
	drm_atomic_private_obj_fini(&mgr->base);
	mgr->funcs = NULL;

	mutex_destroy(&mgr->delayed_destroy_lock);
	mutex_destroy(&mgr->qlock);
	mutex_destroy(&mgr->lock);
	mutex_destroy(&mgr->up_req_lock);
	mutex_destroy(&mgr->probe_lock);
#if IS_ENABLED(CONFIG_DRM_DEBUG_DP_MST_TOPOLOGY_REFS)
	mutex_destroy(&mgr->topology_ref_history_lock);
#endif
}
EXPORT_SYMBOL(drm_dp_mst_topology_mgr_destroy);

static bool remote_i2c_read_ok(const struct i2c_msg msgs[], int num)
{
	int i;

	if (num - 1 > DP_REMOTE_I2C_READ_MAX_TRANSACTIONS)
		return false;

	for (i = 0; i < num - 1; i++) {
		if (msgs[i].flags & I2C_M_RD ||
		    msgs[i].len > 0xff)
			return false;
	}

	return msgs[num - 1].flags & I2C_M_RD &&
		msgs[num - 1].len <= 0xff;
}

static bool remote_i2c_write_ok(const struct i2c_msg msgs[], int num)
{
	int i;

	for (i = 0; i < num - 1; i++) {
		if (msgs[i].flags & I2C_M_RD || !(msgs[i].flags & I2C_M_STOP) ||
		    msgs[i].len > 0xff)
			return false;
	}

	return !(msgs[num - 1].flags & I2C_M_RD) && msgs[num - 1].len <= 0xff;
}

static int drm_dp_mst_i2c_read(struct drm_dp_mst_branch *mstb,
			       struct drm_dp_mst_port *port,
			       struct i2c_msg *msgs, int num)
{
	struct drm_dp_mst_topology_mgr *mgr = port->mgr;
	unsigned int i;
	struct drm_dp_sideband_msg_req_body msg;
	struct drm_dp_sideband_msg_tx *txmsg = NULL;
	int ret;

	memset(&msg, 0, sizeof(msg));
	msg.req_type = DP_REMOTE_I2C_READ;
	msg.u.i2c_read.num_transactions = num - 1;
	msg.u.i2c_read.port_number = port->port_num;
	for (i = 0; i < num - 1; i++) {
		msg.u.i2c_read.transactions[i].i2c_dev_id = msgs[i].addr;
		msg.u.i2c_read.transactions[i].num_bytes = msgs[i].len;
		msg.u.i2c_read.transactions[i].bytes = msgs[i].buf;
		msg.u.i2c_read.transactions[i].no_stop_bit = !(msgs[i].flags & I2C_M_STOP);
	}
	msg.u.i2c_read.read_i2c_device_id = msgs[num - 1].addr;
	msg.u.i2c_read.num_bytes_read = msgs[num - 1].len;

	txmsg = kzalloc(sizeof(*txmsg), GFP_KERNEL);
	if (!txmsg) {
		ret = -ENOMEM;
		goto out;
	}

	txmsg->dst = mstb;
	drm_dp_encode_sideband_req(&msg, txmsg);

	drm_dp_queue_down_tx(mgr, txmsg);

	ret = drm_dp_mst_wait_tx_reply(mstb, txmsg);
	if (ret > 0) {

		if (txmsg->reply.reply_type == DP_SIDEBAND_REPLY_NAK) {
			ret = -EREMOTEIO;
			goto out;
		}
		if (txmsg->reply.u.remote_i2c_read_ack.num_bytes != msgs[num - 1].len) {
			ret = -EIO;
			goto out;
		}
		memcpy(msgs[num - 1].buf, txmsg->reply.u.remote_i2c_read_ack.bytes, msgs[num - 1].len);
		ret = num;
	}
out:
	kfree(txmsg);
	return ret;
}

static int drm_dp_mst_i2c_write(struct drm_dp_mst_branch *mstb,
				struct drm_dp_mst_port *port,
				struct i2c_msg *msgs, int num)
{
	struct drm_dp_mst_topology_mgr *mgr = port->mgr;
	unsigned int i;
	struct drm_dp_sideband_msg_req_body msg;
	struct drm_dp_sideband_msg_tx *txmsg = NULL;
	int ret;

	txmsg = kzalloc(sizeof(*txmsg), GFP_KERNEL);
	if (!txmsg) {
		ret = -ENOMEM;
		goto out;
	}
	for (i = 0; i < num; i++) {
		memset(&msg, 0, sizeof(msg));
		msg.req_type = DP_REMOTE_I2C_WRITE;
		msg.u.i2c_write.port_number = port->port_num;
		msg.u.i2c_write.write_i2c_device_id = msgs[i].addr;
		msg.u.i2c_write.num_bytes = msgs[i].len;
		msg.u.i2c_write.bytes = msgs[i].buf;

		memset(txmsg, 0, sizeof(*txmsg));
		txmsg->dst = mstb;

		drm_dp_encode_sideband_req(&msg, txmsg);
		drm_dp_queue_down_tx(mgr, txmsg);

		ret = drm_dp_mst_wait_tx_reply(mstb, txmsg);
		if (ret > 0) {
			if (txmsg->reply.reply_type == DP_SIDEBAND_REPLY_NAK) {
				ret = -EREMOTEIO;
				goto out;
			}
		} else {
			goto out;
		}
	}
	ret = num;
out:
	kfree(txmsg);
	return ret;
}

/* I2C device */
static int drm_dp_mst_i2c_xfer(struct i2c_adapter *adapter,
			       struct i2c_msg *msgs, int num)
{
	struct drm_dp_aux *aux = adapter->algo_data;
	struct drm_dp_mst_port *port =
		container_of(aux, struct drm_dp_mst_port, aux);
	struct drm_dp_mst_branch *mstb;
	struct drm_dp_mst_topology_mgr *mgr = port->mgr;
	int ret;

	mstb = drm_dp_mst_topology_get_mstb_validated(mgr, port->parent);
	if (!mstb)
		return -EREMOTEIO;

	if (remote_i2c_read_ok(msgs, num)) {
		ret = drm_dp_mst_i2c_read(mstb, port, msgs, num);
	} else if (remote_i2c_write_ok(msgs, num)) {
		ret = drm_dp_mst_i2c_write(mstb, port, msgs, num);
	} else {
		drm_dbg_kms(mgr->dev, "Unsupported I2C transaction for MST device\n");
		ret = -EIO;
	}

	drm_dp_mst_topology_put_mstb(mstb);
	return ret;
}

static u32 drm_dp_mst_i2c_functionality(struct i2c_adapter *adapter)
{
	return I2C_FUNC_I2C | I2C_FUNC_SMBUS_EMUL |
	       I2C_FUNC_SMBUS_READ_BLOCK_DATA |
	       I2C_FUNC_SMBUS_BLOCK_PROC_CALL |
	       I2C_FUNC_10BIT_ADDR;
}

static const struct i2c_algorithm drm_dp_mst_i2c_algo = {
	.functionality = drm_dp_mst_i2c_functionality,
	.master_xfer = drm_dp_mst_i2c_xfer,
};

/**
 * drm_dp_mst_register_i2c_bus() - register an I2C adapter for I2C-over-AUX
 * @port: The port to add the I2C bus on
 *
 * Returns 0 on success or a negative error code on failure.
 */
static int drm_dp_mst_register_i2c_bus(struct drm_dp_mst_port *port)
{
	struct drm_dp_aux *aux = &port->aux;
	struct device *parent_dev = port->mgr->dev->dev;

	aux->ddc.algo = &drm_dp_mst_i2c_algo;
	aux->ddc.algo_data = aux;
	aux->ddc.retries = 3;

	aux->ddc.owner = THIS_MODULE;
	/* FIXME: set the kdev of the port's connector as parent */
	aux->ddc.dev.parent = parent_dev;
	aux->ddc.dev.of_node = parent_dev->of_node;

	strscpy(aux->ddc.name, aux->name ? aux->name : dev_name(parent_dev),
		sizeof(aux->ddc.name));

	return i2c_add_adapter(&aux->ddc);
}

/**
 * drm_dp_mst_unregister_i2c_bus() - unregister an I2C-over-AUX adapter
 * @port: The port to remove the I2C bus from
 */
static void drm_dp_mst_unregister_i2c_bus(struct drm_dp_mst_port *port)
{
	i2c_del_adapter(&port->aux.ddc);
}

/**
 * drm_dp_mst_is_virtual_dpcd() - Is the given port a virtual DP Peer Device
 * @port: The port to check
 *
 * A single physical MST hub object can be represented in the topology
 * by multiple branches, with virtual ports between those branches.
 *
 * As of DP1.4, An MST hub with internal (virtual) ports must expose
 * certain DPCD registers over those ports. See sections 2.6.1.1.1
 * and 2.6.1.1.2 of Display Port specification v1.4 for details.
 *
 * May acquire mgr->lock
 *
 * Returns:
 * true if the port is a virtual DP peer device, false otherwise
 */
static bool drm_dp_mst_is_virtual_dpcd(struct drm_dp_mst_port *port)
{
	struct drm_dp_mst_port *downstream_port;

	if (!port || port->dpcd_rev < DP_DPCD_REV_14)
		return false;

	/* Virtual DP Sink (Internal Display Panel) */
	if (drm_dp_mst_port_is_logical(port))
		return true;

	/* DP-to-HDMI Protocol Converter */
	if (port->pdt == DP_PEER_DEVICE_DP_LEGACY_CONV &&
	    !port->mcs &&
	    port->ldps)
		return true;

	/* DP-to-DP */
	mutex_lock(&port->mgr->lock);
	if (port->pdt == DP_PEER_DEVICE_MST_BRANCHING &&
	    port->mstb &&
	    port->mstb->num_ports == 2) {
		list_for_each_entry(downstream_port, &port->mstb->ports, next) {
			if (downstream_port->pdt == DP_PEER_DEVICE_SST_SINK &&
			    !downstream_port->input) {
				mutex_unlock(&port->mgr->lock);
				return true;
			}
		}
	}
	mutex_unlock(&port->mgr->lock);

	return false;
}

/**
 * drm_dp_mst_aux_for_parent() - Get the AUX device for an MST port's parent
 * @port: MST port whose parent's AUX device is returned
 *
 * Return the AUX device for @port's parent or NULL if port's parent is the
 * root port.
 */
struct drm_dp_aux *drm_dp_mst_aux_for_parent(struct drm_dp_mst_port *port)
{
	if (!port->parent || !port->parent->port_parent)
		return NULL;

	return &port->parent->port_parent->aux;
}
EXPORT_SYMBOL(drm_dp_mst_aux_for_parent);

/**
 * drm_dp_mst_dsc_aux_for_port() - Find the correct aux for DSC
 * @port: The port to check. A leaf of the MST tree with an attached display.
 *
 * Depending on the situation, DSC may be enabled via the endpoint aux,
 * the immediately upstream aux, or the connector's physical aux.
 *
 * This is both the correct aux to read DSC_CAPABILITY and the
 * correct aux to write DSC_ENABLED.
 *
 * This operation can be expensive (up to four aux reads), so
 * the caller should cache the return.
 *
 * Returns:
 * NULL if DSC cannot be enabled on this port, otherwise the aux device
 */
struct drm_dp_aux *drm_dp_mst_dsc_aux_for_port(struct drm_dp_mst_port *port)
{
	struct drm_dp_mst_port *immediate_upstream_port;
	struct drm_dp_aux *immediate_upstream_aux;
	struct drm_dp_mst_port *fec_port;
	struct drm_dp_desc desc = {};
	u8 upstream_dsc;
	u8 endpoint_fec;
	u8 endpoint_dsc;

	if (!port)
		return NULL;

	if (port->parent->port_parent)
		immediate_upstream_port = port->parent->port_parent;
	else
		immediate_upstream_port = NULL;

	fec_port = immediate_upstream_port;
	while (fec_port) {
		/*
		 * Each physical link (i.e. not a virtual port) between the
		 * output and the primary device must support FEC
		 */
		if (!drm_dp_mst_is_virtual_dpcd(fec_port) &&
		    !fec_port->fec_capable)
			return NULL;

		fec_port = fec_port->parent->port_parent;
	}

	/* DP-to-DP peer device */
	if (drm_dp_mst_is_virtual_dpcd(immediate_upstream_port)) {
		if (drm_dp_dpcd_read(&port->aux,
				     DP_DSC_SUPPORT, &endpoint_dsc, 1) != 1)
			return NULL;
		if (drm_dp_dpcd_read(&port->aux,
				     DP_FEC_CAPABILITY, &endpoint_fec, 1) != 1)
			return NULL;
		if (drm_dp_dpcd_read(&immediate_upstream_port->aux,
				     DP_DSC_SUPPORT, &upstream_dsc, 1) != 1)
			return NULL;

		/* Enpoint decompression with DP-to-DP peer device */
		if ((endpoint_dsc & DP_DSC_DECOMPRESSION_IS_SUPPORTED) &&
		    (endpoint_fec & DP_FEC_CAPABLE) &&
		    (upstream_dsc & DP_DSC_PASSTHROUGH_IS_SUPPORTED)) {
			port->passthrough_aux = &immediate_upstream_port->aux;
			return &port->aux;
		}

		/* Virtual DPCD decompression with DP-to-DP peer device */
		return &immediate_upstream_port->aux;
	}

	/* Virtual DPCD decompression with DP-to-HDMI or Virtual DP Sink */
	if (drm_dp_mst_is_virtual_dpcd(port))
		return &port->aux;

	/*
	 * Synaptics quirk
	 * Applies to ports for which:
	 * - Physical aux has Synaptics OUI
	 * - DPv1.4 or higher
	 * - Port is on primary branch device
	 * - Not a VGA adapter (DP_DWN_STRM_PORT_TYPE_ANALOG)
	 */
	if (immediate_upstream_port)
		immediate_upstream_aux = &immediate_upstream_port->aux;
	else
		immediate_upstream_aux = port->mgr->aux;

	if (drm_dp_read_desc(immediate_upstream_aux, &desc, true))
		return NULL;

	if (drm_dp_has_quirk(&desc, DP_DPCD_QUIRK_DSC_WITHOUT_VIRTUAL_DPCD)) {
		u8 dpcd_ext[DP_RECEIVER_CAP_SIZE];

		if (drm_dp_dpcd_read(immediate_upstream_aux,
				     DP_DSC_SUPPORT, &upstream_dsc, 1) != 1)
			return NULL;

		if (!(upstream_dsc & DP_DSC_DECOMPRESSION_IS_SUPPORTED))
			return NULL;

		if (drm_dp_read_dpcd_caps(immediate_upstream_aux, dpcd_ext) < 0)
			return NULL;

		if (dpcd_ext[DP_DPCD_REV] >= DP_DPCD_REV_14 &&
		    ((dpcd_ext[DP_DOWNSTREAMPORT_PRESENT] & DP_DWN_STRM_PORT_PRESENT) &&
		    ((dpcd_ext[DP_DOWNSTREAMPORT_PRESENT] & DP_DWN_STRM_PORT_TYPE_MASK)
		     != DP_DWN_STRM_PORT_TYPE_ANALOG)))
			return immediate_upstream_aux;
	}

	/*
	 * The check below verifies if the MST sink
	 * connected to the GPU is capable of DSC -
	 * therefore the endpoint needs to be
	 * both DSC and FEC capable.
	 */
	if (drm_dp_dpcd_read(&port->aux,
	   DP_DSC_SUPPORT, &endpoint_dsc, 1) != 1)
		return NULL;
	if (drm_dp_dpcd_read(&port->aux,
	   DP_FEC_CAPABILITY, &endpoint_fec, 1) != 1)
		return NULL;
	if ((endpoint_dsc & DP_DSC_DECOMPRESSION_IS_SUPPORTED) &&
	   (endpoint_fec & DP_FEC_CAPABLE))
		return &port->aux;

	return NULL;
}
EXPORT_SYMBOL(drm_dp_mst_dsc_aux_for_port);<|MERGE_RESOLUTION|>--- conflicted
+++ resolved
@@ -193,17 +193,8 @@
 	int i;
 	u8 unpacked_rad[16] = {};
 
-<<<<<<< HEAD
-	for (i = 1; i < lct; i++) {
-		if (i % 2)
-			unpacked_rad[i] = rad[(i - 1) / 2] >> 4;
-		else
-			unpacked_rad[i] = rad[(i - 1) / 2] & 0xF;
-	}
-=======
 	for (i = 0; i < lct; i++)
 		unpacked_rad[i] = drm_dp_mst_get_ufp_num_at_lct_from_rad(i + 1, rad);
->>>>>>> fc85704c
 
 	/* TODO: Eventually add something to printk so we can format the rad
 	 * like this: 1.2.3
