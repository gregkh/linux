// SPDX-License-Identifier: GPL-2.0-only
/*
 * DRM driver for Solomon SSD13xx OLED displays
 *
 * Copyright 2022 Red Hat Inc.
 * Author: Javier Martinez Canillas <javierm@redhat.com>
 *
 * Based on drivers/video/fbdev/ssd1307fb.c
 * Copyright 2012 Free Electrons
 */

#include <linux/backlight.h>
#include <linux/bitfield.h>
#include <linux/bits.h>
#include <linux/delay.h>
#include <linux/gpio/consumer.h>
#include <linux/property.h>
#include <linux/pwm.h>
#include <linux/regulator/consumer.h>

#include <drm/drm_atomic.h>
#include <drm/drm_atomic_helper.h>
#include <drm/drm_crtc_helper.h>
#include <drm/drm_damage_helper.h>
#include <drm/drm_edid.h>
#include <drm/drm_fbdev_shmem.h>
#include <drm/drm_format_helper.h>
#include <drm/drm_framebuffer.h>
#include <drm/drm_gem_atomic_helper.h>
#include <drm/drm_gem_framebuffer_helper.h>
#include <drm/drm_gem_shmem_helper.h>
#include <drm/drm_managed.h>
#include <drm/drm_modes.h>
#include <drm/drm_rect.h>
#include <drm/drm_probe_helper.h>

#include "ssd130x.h"

#define DRIVER_NAME	"ssd130x"
#define DRIVER_DESC	"DRM driver for Solomon SSD13xx OLED displays"
#define DRIVER_DATE	"20220131"
#define DRIVER_MAJOR	1
#define DRIVER_MINOR	0

#define SSD130X_PAGE_HEIGHT 8

#define SSD132X_SEGMENT_WIDTH 2

/* ssd13xx commands */
#define SSD13XX_CONTRAST			0x81
#define SSD13XX_SET_SEG_REMAP			0xa0
#define SSD13XX_SET_MULTIPLEX_RATIO		0xa8
#define SSD13XX_DISPLAY_OFF			0xae
#define SSD13XX_DISPLAY_ON			0xaf

#define SSD13XX_SET_SEG_REMAP_MASK		GENMASK(0, 0)
#define SSD13XX_SET_SEG_REMAP_SET(val)		FIELD_PREP(SSD13XX_SET_SEG_REMAP_MASK, (val))

/* ssd130x commands */
#define SSD130X_PAGE_COL_START_LOW		0x00
#define SSD130X_PAGE_COL_START_HIGH		0x10
#define SSD130X_SET_ADDRESS_MODE		0x20
#define SSD130X_SET_COL_RANGE			0x21
#define SSD130X_SET_PAGE_RANGE			0x22
#define SSD130X_SET_LOOKUP_TABLE		0x91
#define SSD130X_CHARGE_PUMP			0x8d
#define SSD130X_START_PAGE_ADDRESS		0xb0
#define SSD130X_SET_COM_SCAN_DIR		0xc0
#define SSD130X_SET_DISPLAY_OFFSET		0xd3
#define SSD130X_SET_CLOCK_FREQ			0xd5
#define SSD130X_SET_AREA_COLOR_MODE		0xd8
#define SSD130X_SET_PRECHARGE_PERIOD		0xd9
#define SSD130X_SET_COM_PINS_CONFIG		0xda
#define SSD130X_SET_VCOMH			0xdb

/* ssd130x commands accessors */
#define SSD130X_PAGE_COL_START_MASK		GENMASK(3, 0)
#define SSD130X_PAGE_COL_START_HIGH_SET(val)	FIELD_PREP(SSD130X_PAGE_COL_START_MASK, (val) >> 4)
#define SSD130X_PAGE_COL_START_LOW_SET(val)	FIELD_PREP(SSD130X_PAGE_COL_START_MASK, (val))
#define SSD130X_START_PAGE_ADDRESS_MASK		GENMASK(2, 0)
#define SSD130X_START_PAGE_ADDRESS_SET(val)	FIELD_PREP(SSD130X_START_PAGE_ADDRESS_MASK, (val))
#define SSD130X_SET_COM_SCAN_DIR_MASK		GENMASK(3, 3)
#define SSD130X_SET_COM_SCAN_DIR_SET(val)	FIELD_PREP(SSD130X_SET_COM_SCAN_DIR_MASK, (val))
#define SSD130X_SET_CLOCK_DIV_MASK		GENMASK(3, 0)
#define SSD130X_SET_CLOCK_DIV_SET(val)		FIELD_PREP(SSD130X_SET_CLOCK_DIV_MASK, (val))
#define SSD130X_SET_CLOCK_FREQ_MASK		GENMASK(7, 4)
#define SSD130X_SET_CLOCK_FREQ_SET(val)		FIELD_PREP(SSD130X_SET_CLOCK_FREQ_MASK, (val))
#define SSD130X_SET_PRECHARGE_PERIOD1_MASK	GENMASK(3, 0)
#define SSD130X_SET_PRECHARGE_PERIOD1_SET(val)	FIELD_PREP(SSD130X_SET_PRECHARGE_PERIOD1_MASK, (val))
#define SSD130X_SET_PRECHARGE_PERIOD2_MASK	GENMASK(7, 4)
#define SSD130X_SET_PRECHARGE_PERIOD2_SET(val)	FIELD_PREP(SSD130X_SET_PRECHARGE_PERIOD2_MASK, (val))
#define SSD130X_SET_COM_PINS_CONFIG1_MASK	GENMASK(4, 4)
#define SSD130X_SET_COM_PINS_CONFIG1_SET(val)	FIELD_PREP(SSD130X_SET_COM_PINS_CONFIG1_MASK, (val))
#define SSD130X_SET_COM_PINS_CONFIG2_MASK	GENMASK(5, 5)
#define SSD130X_SET_COM_PINS_CONFIG2_SET(val)	FIELD_PREP(SSD130X_SET_COM_PINS_CONFIG2_MASK, (val))

#define SSD130X_SET_ADDRESS_MODE_HORIZONTAL	0x00
#define SSD130X_SET_ADDRESS_MODE_VERTICAL	0x01
#define SSD130X_SET_ADDRESS_MODE_PAGE		0x02

#define SSD130X_SET_AREA_COLOR_MODE_ENABLE	0x1e
#define SSD130X_SET_AREA_COLOR_MODE_LOW_POWER	0x05

/* ssd132x commands */
#define SSD132X_SET_COL_RANGE			0x15
#define SSD132X_SET_DEACTIVATE_SCROLL		0x2e
#define SSD132X_SET_ROW_RANGE			0x75
#define SSD132X_SET_DISPLAY_START		0xa1
#define SSD132X_SET_DISPLAY_OFFSET		0xa2
#define SSD132X_SET_DISPLAY_NORMAL		0xa4
#define SSD132X_SET_FUNCTION_SELECT_A		0xab
#define SSD132X_SET_PHASE_LENGTH		0xb1
#define SSD132X_SET_CLOCK_FREQ			0xb3
#define SSD132X_SET_GPIO			0xb5
#define SSD132X_SET_PRECHARGE_PERIOD		0xb6
#define SSD132X_SET_GRAY_SCALE_TABLE		0xb8
#define SSD132X_SELECT_DEFAULT_TABLE		0xb9
#define SSD132X_SET_PRECHARGE_VOLTAGE		0xbc
#define SSD130X_SET_VCOMH_VOLTAGE		0xbe
#define SSD132X_SET_FUNCTION_SELECT_B		0xd5

/* ssd133x commands */
#define SSD133X_SET_COL_RANGE			0x15
#define SSD133X_SET_ROW_RANGE			0x75
#define SSD133X_CONTRAST_A			0x81
#define SSD133X_CONTRAST_B			0x82
#define SSD133X_CONTRAST_C			0x83
#define SSD133X_SET_MASTER_CURRENT		0x87
#define SSD132X_SET_PRECHARGE_A			0x8a
#define SSD132X_SET_PRECHARGE_B			0x8b
#define SSD132X_SET_PRECHARGE_C			0x8c
#define SSD133X_SET_DISPLAY_START		0xa1
#define SSD133X_SET_DISPLAY_OFFSET		0xa2
#define SSD133X_SET_DISPLAY_NORMAL		0xa4
#define SSD133X_SET_MASTER_CONFIG		0xad
#define SSD133X_POWER_SAVE_MODE			0xb0
#define SSD133X_PHASES_PERIOD			0xb1
#define SSD133X_SET_CLOCK_FREQ			0xb3
#define SSD133X_SET_PRECHARGE_VOLTAGE		0xbb
#define SSD133X_SET_VCOMH_VOLTAGE		0xbe

#define MAX_CONTRAST 255

const struct ssd130x_deviceinfo ssd130x_variants[] = {
	[SH1106_ID] = {
		.default_vcomh = 0x40,
		.default_dclk_div = 1,
		.default_dclk_frq = 5,
		.default_width = 132,
		.default_height = 64,
		.page_mode_only = 1,
		.family_id = SSD130X_FAMILY,
	},
	[SSD1305_ID] = {
		.default_vcomh = 0x34,
		.default_dclk_div = 1,
		.default_dclk_frq = 7,
		.default_width = 132,
		.default_height = 64,
		.family_id = SSD130X_FAMILY,
	},
	[SSD1306_ID] = {
		.default_vcomh = 0x20,
		.default_dclk_div = 1,
		.default_dclk_frq = 8,
		.need_chargepump = 1,
		.default_width = 128,
		.default_height = 64,
		.family_id = SSD130X_FAMILY,
	},
	[SSD1307_ID] = {
		.default_vcomh = 0x20,
		.default_dclk_div = 2,
		.default_dclk_frq = 12,
		.need_pwm = 1,
		.default_width = 128,
		.default_height = 39,
		.family_id = SSD130X_FAMILY,
	},
	[SSD1309_ID] = {
		.default_vcomh = 0x34,
		.default_dclk_div = 1,
		.default_dclk_frq = 10,
		.default_width = 128,
		.default_height = 64,
		.family_id = SSD130X_FAMILY,
	},
	/* ssd132x family */
	[SSD1322_ID] = {
		.default_width = 480,
		.default_height = 128,
		.family_id = SSD132X_FAMILY,
	},
	[SSD1325_ID] = {
		.default_width = 128,
		.default_height = 80,
		.family_id = SSD132X_FAMILY,
	},
	[SSD1327_ID] = {
		.default_width = 128,
		.default_height = 128,
		.family_id = SSD132X_FAMILY,
	},
	/* ssd133x family */
	[SSD1331_ID] = {
		.default_width = 96,
		.default_height = 64,
		.family_id = SSD133X_FAMILY,
	}
};
EXPORT_SYMBOL_NS_GPL(ssd130x_variants, DRM_SSD130X);

struct ssd130x_crtc_state {
	struct drm_crtc_state base;
	/* Buffer to store pixels in HW format and written to the panel */
	u8 *data_array;
};

struct ssd130x_plane_state {
	struct drm_shadow_plane_state base;
	/* Intermediate buffer to convert pixels from XRGB8888 to HW format */
	u8 *buffer;
};

static inline struct ssd130x_crtc_state *to_ssd130x_crtc_state(struct drm_crtc_state *state)
{
	return container_of(state, struct ssd130x_crtc_state, base);
}

static inline struct ssd130x_plane_state *to_ssd130x_plane_state(struct drm_plane_state *state)
{
	return container_of(state, struct ssd130x_plane_state, base.base);
}

static inline struct ssd130x_device *drm_to_ssd130x(struct drm_device *drm)
{
	return container_of(drm, struct ssd130x_device, drm);
}

/*
 * Helper to write data (SSD13XX_DATA) to the device.
 */
static int ssd130x_write_data(struct ssd130x_device *ssd130x, u8 *values, int count)
{
	return regmap_bulk_write(ssd130x->regmap, SSD13XX_DATA, values, count);
}

/*
 * Helper to write command (SSD13XX_COMMAND). The fist variadic argument
 * is the command to write and the following are the command options.
 *
 * Note that the ssd13xx protocol requires each command and option to be
 * written as a SSD13XX_COMMAND device register value. That is why a call
 * to regmap_write(..., SSD13XX_COMMAND, ...) is done for each argument.
 */
static int ssd130x_write_cmd(struct ssd130x_device *ssd130x, int count,
			     /* u8 cmd, u8 option, ... */...)
{
	va_list ap;
	u8 value;
	int ret;

	va_start(ap, count);

	do {
		value = va_arg(ap, int);
		ret = regmap_write(ssd130x->regmap, SSD13XX_COMMAND, value);
		if (ret)
			goto out_end;
	} while (--count);

out_end:
	va_end(ap);

	return ret;
}

/* Set address range for horizontal/vertical addressing modes */
static int ssd130x_set_col_range(struct ssd130x_device *ssd130x,
				 u8 col_start, u8 cols)
{
	u8 col_end = col_start + cols - 1;
	int ret;

	if (col_start == ssd130x->col_start && col_end == ssd130x->col_end)
		return 0;

	ret = ssd130x_write_cmd(ssd130x, 3, SSD130X_SET_COL_RANGE, col_start, col_end);
	if (ret < 0)
		return ret;

	ssd130x->col_start = col_start;
	ssd130x->col_end = col_end;
	return 0;
}

static int ssd130x_set_page_range(struct ssd130x_device *ssd130x,
				  u8 page_start, u8 pages)
{
	u8 page_end = page_start + pages - 1;
	int ret;

	if (page_start == ssd130x->page_start && page_end == ssd130x->page_end)
		return 0;

	ret = ssd130x_write_cmd(ssd130x, 3, SSD130X_SET_PAGE_RANGE, page_start, page_end);
	if (ret < 0)
		return ret;

	ssd130x->page_start = page_start;
	ssd130x->page_end = page_end;
	return 0;
}

/* Set page and column start address for page addressing mode */
static int ssd130x_set_page_pos(struct ssd130x_device *ssd130x,
				u8 page_start, u8 col_start)
{
	int ret;
	u32 page, col_low, col_high;

	page = SSD130X_START_PAGE_ADDRESS |
	       SSD130X_START_PAGE_ADDRESS_SET(page_start);
	col_low = SSD130X_PAGE_COL_START_LOW |
		  SSD130X_PAGE_COL_START_LOW_SET(col_start);
	col_high = SSD130X_PAGE_COL_START_HIGH |
		   SSD130X_PAGE_COL_START_HIGH_SET(col_start);
	ret = ssd130x_write_cmd(ssd130x, 3, page, col_low, col_high);
	if (ret < 0)
		return ret;

	return 0;
}

static int ssd130x_pwm_enable(struct ssd130x_device *ssd130x)
{
	struct device *dev = ssd130x->dev;
	struct pwm_state pwmstate;

	ssd130x->pwm = pwm_get(dev, NULL);
	if (IS_ERR(ssd130x->pwm)) {
		dev_err(dev, "Could not get PWM from firmware description!\n");
		return PTR_ERR(ssd130x->pwm);
	}

	pwm_init_state(ssd130x->pwm, &pwmstate);
	pwm_set_relative_duty_cycle(&pwmstate, 50, 100);
	pwm_apply_might_sleep(ssd130x->pwm, &pwmstate);

	/* Enable the PWM */
	pwm_enable(ssd130x->pwm);

	dev_dbg(dev, "Using PWM %s with a %lluns period.\n",
		ssd130x->pwm->label, pwm_get_period(ssd130x->pwm));

	return 0;
}

static void ssd130x_reset(struct ssd130x_device *ssd130x)
{
	if (!ssd130x->reset)
		return;

	/* Reset the screen */
	gpiod_set_value_cansleep(ssd130x->reset, 1);
	udelay(4);
	gpiod_set_value_cansleep(ssd130x->reset, 0);
	udelay(4);
}

static int ssd130x_power_on(struct ssd130x_device *ssd130x)
{
	struct device *dev = ssd130x->dev;
	int ret;

	ssd130x_reset(ssd130x);

	ret = regulator_enable(ssd130x->vcc_reg);
	if (ret) {
		dev_err(dev, "Failed to enable VCC: %d\n", ret);
		return ret;
	}

	if (ssd130x->device_info->need_pwm) {
		ret = ssd130x_pwm_enable(ssd130x);
		if (ret) {
			dev_err(dev, "Failed to enable PWM: %d\n", ret);
			regulator_disable(ssd130x->vcc_reg);
			return ret;
		}
	}

	return 0;
}

static void ssd130x_power_off(struct ssd130x_device *ssd130x)
{
	pwm_disable(ssd130x->pwm);
	pwm_put(ssd130x->pwm);

	regulator_disable(ssd130x->vcc_reg);
}

static int ssd130x_init(struct ssd130x_device *ssd130x)
{
	u32 precharge, dclk, com_invdir, compins, chargepump, seg_remap;
	bool scan_mode;
	int ret;

	/* Set initial contrast */
	ret = ssd130x_write_cmd(ssd130x, 2, SSD13XX_CONTRAST, ssd130x->contrast);
	if (ret < 0)
		return ret;

	/* Set segment re-map */
	seg_remap = (SSD13XX_SET_SEG_REMAP |
		     SSD13XX_SET_SEG_REMAP_SET(ssd130x->seg_remap));
	ret = ssd130x_write_cmd(ssd130x, 1, seg_remap);
	if (ret < 0)
		return ret;

	/* Set COM direction */
	com_invdir = (SSD130X_SET_COM_SCAN_DIR |
		      SSD130X_SET_COM_SCAN_DIR_SET(ssd130x->com_invdir));
	ret = ssd130x_write_cmd(ssd130x,  1, com_invdir);
	if (ret < 0)
		return ret;

	/* Set multiplex ratio value */
	ret = ssd130x_write_cmd(ssd130x, 2, SSD13XX_SET_MULTIPLEX_RATIO, ssd130x->height - 1);
	if (ret < 0)
		return ret;

	/* set display offset value */
	ret = ssd130x_write_cmd(ssd130x, 2, SSD130X_SET_DISPLAY_OFFSET, ssd130x->com_offset);
	if (ret < 0)
		return ret;

	/* Set clock frequency */
	dclk = (SSD130X_SET_CLOCK_DIV_SET(ssd130x->dclk_div - 1) |
		SSD130X_SET_CLOCK_FREQ_SET(ssd130x->dclk_frq));
	ret = ssd130x_write_cmd(ssd130x, 2, SSD130X_SET_CLOCK_FREQ, dclk);
	if (ret < 0)
		return ret;

	/* Set Area Color Mode ON/OFF & Low Power Display Mode */
	if (ssd130x->area_color_enable || ssd130x->low_power) {
		u32 mode = 0;

		if (ssd130x->area_color_enable)
			mode |= SSD130X_SET_AREA_COLOR_MODE_ENABLE;

		if (ssd130x->low_power)
			mode |= SSD130X_SET_AREA_COLOR_MODE_LOW_POWER;

		ret = ssd130x_write_cmd(ssd130x, 2, SSD130X_SET_AREA_COLOR_MODE, mode);
		if (ret < 0)
			return ret;
	}

	/* Set precharge period in number of ticks from the internal clock */
	precharge = (SSD130X_SET_PRECHARGE_PERIOD1_SET(ssd130x->prechargep1) |
		     SSD130X_SET_PRECHARGE_PERIOD2_SET(ssd130x->prechargep2));
	ret = ssd130x_write_cmd(ssd130x, 2, SSD130X_SET_PRECHARGE_PERIOD, precharge);
	if (ret < 0)
		return ret;

	/* Set COM pins configuration */
	compins = BIT(1);
	/*
	 * The COM scan mode field values are the inverse of the boolean DT
	 * property "solomon,com-seq". The value 0b means scan from COM0 to
	 * COM[N - 1] while 1b means scan from COM[N - 1] to COM0.
	 */
	scan_mode = !ssd130x->com_seq;
	compins |= (SSD130X_SET_COM_PINS_CONFIG1_SET(scan_mode) |
		    SSD130X_SET_COM_PINS_CONFIG2_SET(ssd130x->com_lrremap));
	ret = ssd130x_write_cmd(ssd130x, 2, SSD130X_SET_COM_PINS_CONFIG, compins);
	if (ret < 0)
		return ret;

	/* Set VCOMH */
	ret = ssd130x_write_cmd(ssd130x, 2, SSD130X_SET_VCOMH, ssd130x->vcomh);
	if (ret < 0)
		return ret;

	/* Turn on the DC-DC Charge Pump */
	chargepump = BIT(4);

	if (ssd130x->device_info->need_chargepump)
		chargepump |= BIT(2);

	ret = ssd130x_write_cmd(ssd130x, 2, SSD130X_CHARGE_PUMP, chargepump);
	if (ret < 0)
		return ret;

	/* Set lookup table */
	if (ssd130x->lookup_table_set) {
		int i;

		ret = ssd130x_write_cmd(ssd130x, 1, SSD130X_SET_LOOKUP_TABLE);
		if (ret < 0)
			return ret;

		for (i = 0; i < ARRAY_SIZE(ssd130x->lookup_table); i++) {
			u8 val = ssd130x->lookup_table[i];

			if (val < 31 || val > 63)
				dev_warn(ssd130x->dev,
					 "lookup table index %d value out of range 31 <= %d <= 63\n",
					 i, val);
			ret = ssd130x_write_cmd(ssd130x, 1, val);
			if (ret < 0)
				return ret;
		}
	}

	/* Switch to page addressing mode */
	if (ssd130x->page_address_mode)
		return ssd130x_write_cmd(ssd130x, 2, SSD130X_SET_ADDRESS_MODE,
					 SSD130X_SET_ADDRESS_MODE_PAGE);

	/* Switch to horizontal addressing mode */
	return ssd130x_write_cmd(ssd130x, 2, SSD130X_SET_ADDRESS_MODE,
				 SSD130X_SET_ADDRESS_MODE_HORIZONTAL);
}

static int ssd132x_init(struct ssd130x_device *ssd130x)
{
	int ret;

	/* Set initial contrast */
	ret = ssd130x_write_cmd(ssd130x, 2, SSD13XX_CONTRAST, 0x80);
	if (ret < 0)
		return ret;

	/* Set column start and end */
	ret = ssd130x_write_cmd(ssd130x, 3, SSD132X_SET_COL_RANGE, 0x00,
				ssd130x->width / SSD132X_SEGMENT_WIDTH - 1);
	if (ret < 0)
		return ret;

	/* Set row start and end */
	ret = ssd130x_write_cmd(ssd130x, 3, SSD132X_SET_ROW_RANGE, 0x00, ssd130x->height - 1);
	if (ret < 0)
		return ret;
	/*
	 * Horizontal Address Increment
	 * Re-map for Column Address, Nibble and COM
	 * COM Split Odd Even
	 */
	ret = ssd130x_write_cmd(ssd130x, 2, SSD13XX_SET_SEG_REMAP, 0x53);
	if (ret < 0)
		return ret;

	/* Set display start and offset */
	ret = ssd130x_write_cmd(ssd130x, 2, SSD132X_SET_DISPLAY_START, 0x00);
	if (ret < 0)
		return ret;

	ret = ssd130x_write_cmd(ssd130x, 2, SSD132X_SET_DISPLAY_OFFSET, 0x00);
	if (ret < 0)
		return ret;

	/* Set display mode normal */
	ret = ssd130x_write_cmd(ssd130x, 1, SSD132X_SET_DISPLAY_NORMAL);
	if (ret < 0)
		return ret;

	/* Set multiplex ratio value */
	ret = ssd130x_write_cmd(ssd130x, 2, SSD13XX_SET_MULTIPLEX_RATIO, ssd130x->height - 1);
	if (ret < 0)
		return ret;

	/* Set phase length */
	ret = ssd130x_write_cmd(ssd130x, 2, SSD132X_SET_PHASE_LENGTH, 0x55);
	if (ret < 0)
		return ret;

	/* Select default linear gray scale table */
	ret = ssd130x_write_cmd(ssd130x, 1, SSD132X_SELECT_DEFAULT_TABLE);
	if (ret < 0)
		return ret;

	/* Set clock frequency */
	ret = ssd130x_write_cmd(ssd130x, 2, SSD132X_SET_CLOCK_FREQ, 0x01);
	if (ret < 0)
		return ret;

	/* Enable internal VDD regulator */
	ret = ssd130x_write_cmd(ssd130x, 2, SSD132X_SET_FUNCTION_SELECT_A, 0x1);
	if (ret < 0)
		return ret;

	/* Set pre-charge period */
	ret = ssd130x_write_cmd(ssd130x, 2, SSD132X_SET_PRECHARGE_PERIOD, 0x01);
	if (ret < 0)
		return ret;

	/* Set pre-charge voltage */
	ret = ssd130x_write_cmd(ssd130x, 2, SSD132X_SET_PRECHARGE_VOLTAGE, 0x08);
	if (ret < 0)
		return ret;

	/* Set VCOMH voltage */
	ret = ssd130x_write_cmd(ssd130x, 2, SSD130X_SET_VCOMH_VOLTAGE, 0x07);
	if (ret < 0)
		return ret;

	/* Enable second pre-charge and internal VSL */
	ret = ssd130x_write_cmd(ssd130x, 2, SSD132X_SET_FUNCTION_SELECT_B, 0x62);
	if (ret < 0)
		return ret;

	return 0;
}

static int ssd133x_init(struct ssd130x_device *ssd130x)
{
	int ret;

	/* Set color A contrast */
	ret = ssd130x_write_cmd(ssd130x, 2, SSD133X_CONTRAST_A, 0x91);
	if (ret < 0)
		return ret;

	/* Set color B contrast */
	ret = ssd130x_write_cmd(ssd130x, 2, SSD133X_CONTRAST_B, 0x50);
	if (ret < 0)
		return ret;

	/* Set color C contrast */
	ret = ssd130x_write_cmd(ssd130x, 2, SSD133X_CONTRAST_C, 0x7d);
	if (ret < 0)
		return ret;

	/* Set master current */
	ret = ssd130x_write_cmd(ssd130x, 2, SSD133X_SET_MASTER_CURRENT, 0x06);
	if (ret < 0)
		return ret;

	/* Set column start and end */
	ret = ssd130x_write_cmd(ssd130x, 3, SSD133X_SET_COL_RANGE, 0x00, ssd130x->width - 1);
	if (ret < 0)
		return ret;

	/* Set row start and end */
	ret = ssd130x_write_cmd(ssd130x, 3, SSD133X_SET_ROW_RANGE, 0x00, ssd130x->height - 1);
	if (ret < 0)
		return ret;

	/*
	 * Horizontal Address Increment
	 * Normal order SA,SB,SC (e.g. RGB)
	 * COM Split Odd Even
	 * 256 color format
	 */
	ret = ssd130x_write_cmd(ssd130x, 2, SSD13XX_SET_SEG_REMAP, 0x20);
	if (ret < 0)
		return ret;

	/* Set display start and offset */
	ret = ssd130x_write_cmd(ssd130x, 2, SSD133X_SET_DISPLAY_START, 0x00);
	if (ret < 0)
		return ret;

	ret = ssd130x_write_cmd(ssd130x, 2, SSD133X_SET_DISPLAY_OFFSET, 0x00);
	if (ret < 0)
		return ret;

	/* Set display mode normal */
	ret = ssd130x_write_cmd(ssd130x, 1, SSD133X_SET_DISPLAY_NORMAL);
	if (ret < 0)
		return ret;

	/* Set multiplex ratio value */
	ret = ssd130x_write_cmd(ssd130x, 2, SSD13XX_SET_MULTIPLEX_RATIO, ssd130x->height - 1);
	if (ret < 0)
		return ret;

	/* Set master configuration */
	ret = ssd130x_write_cmd(ssd130x, 2, SSD133X_SET_MASTER_CONFIG, 0x8e);
	if (ret < 0)
		return ret;

	/* Set power mode */
	ret = ssd130x_write_cmd(ssd130x, 2, SSD133X_POWER_SAVE_MODE, 0x0b);
	if (ret < 0)
		return ret;

	/* Set Phase 1 and 2 period */
	ret = ssd130x_write_cmd(ssd130x, 2, SSD133X_PHASES_PERIOD, 0x31);
	if (ret < 0)
		return ret;

	/* Set clock divider */
	ret = ssd130x_write_cmd(ssd130x, 2, SSD133X_SET_CLOCK_FREQ, 0xf0);
	if (ret < 0)
		return ret;

	/* Set pre-charge A */
	ret = ssd130x_write_cmd(ssd130x, 2, SSD132X_SET_PRECHARGE_A, 0x64);
	if (ret < 0)
		return ret;

	/* Set pre-charge B */
	ret = ssd130x_write_cmd(ssd130x, 2, SSD132X_SET_PRECHARGE_B, 0x78);
	if (ret < 0)
		return ret;

	/* Set pre-charge C */
	ret = ssd130x_write_cmd(ssd130x, 2, SSD132X_SET_PRECHARGE_C, 0x64);
	if (ret < 0)
		return ret;

	/* Set pre-charge level */
	ret = ssd130x_write_cmd(ssd130x, 2, SSD133X_SET_PRECHARGE_VOLTAGE, 0x3a);
	if (ret < 0)
		return ret;

	/* Set VCOMH voltage */
	ret = ssd130x_write_cmd(ssd130x, 2, SSD133X_SET_VCOMH_VOLTAGE, 0x3e);
	if (ret < 0)
		return ret;

	return 0;
}

static int ssd130x_update_rect(struct ssd130x_device *ssd130x,
			       struct drm_rect *rect, u8 *buf,
			       u8 *data_array)
{
	unsigned int x = rect->x1;
	unsigned int y = rect->y1;
	unsigned int width = drm_rect_width(rect);
	unsigned int height = drm_rect_height(rect);
	unsigned int line_length = DIV_ROUND_UP(width, 8);
	unsigned int page_height = SSD130X_PAGE_HEIGHT;
	unsigned int pages = DIV_ROUND_UP(height, page_height);
	struct drm_device *drm = &ssd130x->drm;
	u32 array_idx = 0;
	int ret, i, j, k;

	drm_WARN_ONCE(drm, y % page_height != 0, "y must be aligned to screen page\n");

	/*
	 * The screen is divided in pages, each having a height of 8
	 * pixels, and the width of the screen. When sending a byte of
	 * data to the controller, it gives the 8 bits for the current
	 * column. I.e, the first byte are the 8 bits of the first
	 * column, then the 8 bits for the second column, etc.
	 *
	 *
	 * Representation of the screen, assuming it is 5 bits
	 * wide. Each letter-number combination is a bit that controls
	 * one pixel.
	 *
	 * A0 A1 A2 A3 A4
	 * B0 B1 B2 B3 B4
	 * C0 C1 C2 C3 C4
	 * D0 D1 D2 D3 D4
	 * E0 E1 E2 E3 E4
	 * F0 F1 F2 F3 F4
	 * G0 G1 G2 G3 G4
	 * H0 H1 H2 H3 H4
	 *
	 * If you want to update this screen, you need to send 5 bytes:
	 *  (1) A0 B0 C0 D0 E0 F0 G0 H0
	 *  (2) A1 B1 C1 D1 E1 F1 G1 H1
	 *  (3) A2 B2 C2 D2 E2 F2 G2 H2
	 *  (4) A3 B3 C3 D3 E3 F3 G3 H3
	 *  (5) A4 B4 C4 D4 E4 F4 G4 H4
	 */

	if (!ssd130x->page_address_mode) {
		u8 page_start;

		/* Set address range for horizontal addressing mode */
		ret = ssd130x_set_col_range(ssd130x, ssd130x->col_offset + x, width);
		if (ret < 0)
			return ret;

		page_start = ssd130x->page_offset + y / page_height;
		ret = ssd130x_set_page_range(ssd130x, page_start, pages);
		if (ret < 0)
			return ret;
	}

	for (i = 0; i < pages; i++) {
		int m = page_height;

		/* Last page may be partial */
		if (page_height * (y / page_height + i + 1) > ssd130x->height)
			m = ssd130x->height % page_height;

		for (j = 0; j < width; j++) {
			u8 data = 0;

			for (k = 0; k < m; k++) {
				u32 idx = (page_height * i + k) * line_length + j / 8;
				u8 byte = buf[idx];
				u8 bit = (byte >> (j % 8)) & 1;

				data |= bit << k;
			}
			data_array[array_idx++] = data;
		}

		/*
		 * In page addressing mode, the start address needs to be reset,
		 * and each page then needs to be written out separately.
		 */
		if (ssd130x->page_address_mode) {
			ret = ssd130x_set_page_pos(ssd130x,
						   ssd130x->page_offset + i,
						   ssd130x->col_offset + x);
			if (ret < 0)
				return ret;

			ret = ssd130x_write_data(ssd130x, data_array, width);
			if (ret < 0)
				return ret;

			array_idx = 0;
		}
	}

	/* Write out update in one go if we aren't using page addressing mode */
	if (!ssd130x->page_address_mode)
		ret = ssd130x_write_data(ssd130x, data_array, width * pages);

	return ret;
}

static int ssd132x_update_rect(struct ssd130x_device *ssd130x,
			       struct drm_rect *rect, u8 *buf,
			       u8 *data_array)
{
<<<<<<< HEAD
	unsigned int page_height = ssd130x->device_info->page_height;
	unsigned int pages = DIV_ROUND_UP(ssd130x->height, page_height);
	u8 *data_array = ssd130x_state->data_array;
	unsigned int width = ssd130x->width;
	int ret, i;

	if (!ssd130x->page_address_mode) {
		memset(data_array, 0, width * pages);

		/* Set address range for horizontal addressing mode */
		ret = ssd130x_set_col_range(ssd130x, ssd130x->col_offset, width);
		if (ret < 0)
			return;

		ret = ssd130x_set_page_range(ssd130x, ssd130x->page_offset, pages);
		if (ret < 0)
			return;

		/* Write out update in one go if we aren't using page addressing mode */
		ssd130x_write_data(ssd130x, data_array, width * pages);
	} else {
		/*
		 * In page addressing mode, the start address needs to be reset,
		 * and each page then needs to be written out separately.
		 */
		memset(data_array, 0, width);

		for (i = 0; i < pages; i++) {
			ret = ssd130x_set_page_pos(ssd130x,
						   ssd130x->page_offset + i,
						   ssd130x->col_offset);
			if (ret < 0)
				return;

			ret = ssd130x_write_data(ssd130x, data_array, width);
			if (ret < 0)
				return;
		}
	}
}
=======
	unsigned int x = rect->x1;
	unsigned int y = rect->y1;
	unsigned int segment_width = SSD132X_SEGMENT_WIDTH;
	unsigned int width = drm_rect_width(rect);
	unsigned int height = drm_rect_height(rect);
	unsigned int columns = DIV_ROUND_UP(width, segment_width);
	unsigned int rows = height;
	struct drm_device *drm = &ssd130x->drm;
	u32 array_idx = 0;
	unsigned int i, j;
	int ret;
>>>>>>> a6ad5510

	drm_WARN_ONCE(drm, x % segment_width != 0, "x must be aligned to screen segment\n");

	/*
	 * The screen is divided in Segment and Common outputs, where
	 * COM0 to COM[N - 1] are the rows and SEG0 to SEG[M - 1] are
	 * the columns.
	 *
	 * Each Segment has a 4-bit pixel and each Common output has a
	 * row of pixels. When using the (default) horizontal address
	 * increment mode, each byte of data sent to the controller has
	 * two Segments (e.g: SEG0 and SEG1) that are stored in the lower
	 * and higher nibbles of a single byte representing one column.
	 * That is, the first byte are SEG0 (D0[3:0]) and SEG1 (D0[7:4]),
	 * the second byte are SEG2 (D1[3:0]) and SEG3 (D1[7:4]) and so on.
	 */

	/* Set column start and end */
	ret = ssd130x_write_cmd(ssd130x, 3, SSD132X_SET_COL_RANGE, x / segment_width, columns - 1);
	if (ret < 0)
		return ret;

	/* Set row start and end */
	ret = ssd130x_write_cmd(ssd130x, 3, SSD132X_SET_ROW_RANGE, y, rows - 1);
	if (ret < 0)
		return ret;

	for (i = 0; i < height; i++) {
		/* Process pair of pixels and combine them into a single byte */
		for (j = 0; j < width; j += segment_width) {
			u8 n1 = buf[i * width + j];
			u8 n2 = buf[i * width + j + 1];

			data_array[array_idx++] = (n2 << 4) | n1;
		}
	}

	/* Write out update in one go since horizontal addressing mode is used */
	ret = ssd130x_write_data(ssd130x, data_array, columns * rows);

	return ret;
}

static int ssd133x_update_rect(struct ssd130x_device *ssd130x,
			       struct drm_rect *rect, u8 *data_array,
			       unsigned int pitch)
{
	unsigned int x = rect->x1;
	unsigned int y = rect->y1;
	unsigned int columns = drm_rect_width(rect);
	unsigned int rows = drm_rect_height(rect);
	int ret;

	/*
	 * The screen is divided in Segment and Common outputs, where
	 * COM0 to COM[N - 1] are the rows and SEG0 to SEG[M - 1] are
	 * the columns.
	 *
	 * Each Segment has a 8-bit pixel and each Common output has a
	 * row of pixels. When using the (default) horizontal address
	 * increment mode, each byte of data sent to the controller has
	 * a Segment (e.g: SEG0).
	 *
	 * When using the 256 color depth format, each pixel contains 3
	 * sub-pixels for color A, B and C. These have 3 bit, 3 bit and
	 * 2 bits respectively.
	 */

	/* Set column start and end */
	ret = ssd130x_write_cmd(ssd130x, 3, SSD133X_SET_COL_RANGE, x, columns - 1);
	if (ret < 0)
		return ret;

	/* Set row start and end */
	ret = ssd130x_write_cmd(ssd130x, 3, SSD133X_SET_ROW_RANGE, y, rows - 1);
	if (ret < 0)
		return ret;

	/* Write out update in one go since horizontal addressing mode is used */
	ret = ssd130x_write_data(ssd130x, data_array, pitch * rows);

	return ret;
}

static void ssd130x_clear_screen(struct ssd130x_device *ssd130x, u8 *data_array)
{
	unsigned int pages = DIV_ROUND_UP(ssd130x->height, SSD130X_PAGE_HEIGHT);
	unsigned int width = ssd130x->width;
	int ret, i;

	if (!ssd130x->page_address_mode) {
		memset(data_array, 0, width * pages);

		/* Set address range for horizontal addressing mode */
		ret = ssd130x_set_col_range(ssd130x, ssd130x->col_offset, width);
		if (ret < 0)
			return;

		ret = ssd130x_set_page_range(ssd130x, ssd130x->page_offset, pages);
		if (ret < 0)
			return;

		/* Write out update in one go if we aren't using page addressing mode */
		ssd130x_write_data(ssd130x, data_array, width * pages);
	} else {
		/*
		 * In page addressing mode, the start address needs to be reset,
		 * and each page then needs to be written out separately.
		 */
		memset(data_array, 0, width);

		for (i = 0; i < pages; i++) {
			ret = ssd130x_set_page_pos(ssd130x,
						   ssd130x->page_offset + i,
						   ssd130x->col_offset);
			if (ret < 0)
				return;

			ret = ssd130x_write_data(ssd130x, data_array, width);
			if (ret < 0)
				return;
		}
	}
}

static void ssd132x_clear_screen(struct ssd130x_device *ssd130x, u8 *data_array)
{
	unsigned int columns = DIV_ROUND_UP(ssd130x->height, SSD132X_SEGMENT_WIDTH);
	unsigned int height = ssd130x->height;

	memset(data_array, 0, columns * height);

	/* Write out update in one go since horizontal addressing mode is used */
	ssd130x_write_data(ssd130x, data_array, columns * height);
}

static void ssd133x_clear_screen(struct ssd130x_device *ssd130x, u8 *data_array)
{
	const struct drm_format_info *fi = drm_format_info(DRM_FORMAT_RGB332);
	unsigned int pitch;

	if (!fi)
		return;

	pitch = drm_format_info_min_pitch(fi, 0, ssd130x->width);

	memset(data_array, 0, pitch * ssd130x->height);

	/* Write out update in one go since horizontal addressing mode is used */
	ssd130x_write_data(ssd130x, data_array, pitch * ssd130x->height);
}

static int ssd130x_fb_blit_rect(struct drm_framebuffer *fb,
				const struct iosys_map *vmap,
				struct drm_rect *rect,
				u8 *buf, u8 *data_array,
				struct drm_format_conv_state *fmtcnv_state)
{
	struct ssd130x_device *ssd130x = drm_to_ssd130x(fb->dev);
	struct iosys_map dst;
	unsigned int dst_pitch;
	int ret = 0;

	/* Align y to display page boundaries */
	rect->y1 = round_down(rect->y1, SSD130X_PAGE_HEIGHT);
	rect->y2 = min_t(unsigned int, round_up(rect->y2, SSD130X_PAGE_HEIGHT), ssd130x->height);

	dst_pitch = DIV_ROUND_UP(drm_rect_width(rect), 8);

	ret = drm_gem_fb_begin_cpu_access(fb, DMA_FROM_DEVICE);
	if (ret)
		return ret;

	iosys_map_set_vaddr(&dst, buf);
	drm_fb_xrgb8888_to_mono(&dst, &dst_pitch, vmap, fb, rect, fmtcnv_state);

	drm_gem_fb_end_cpu_access(fb, DMA_FROM_DEVICE);

	ssd130x_update_rect(ssd130x, rect, buf, data_array);

	return ret;
}

static int ssd132x_fb_blit_rect(struct drm_framebuffer *fb,
				const struct iosys_map *vmap,
				struct drm_rect *rect, u8 *buf,
				u8 *data_array,
				struct drm_format_conv_state *fmtcnv_state)
{
	struct ssd130x_device *ssd130x = drm_to_ssd130x(fb->dev);
	unsigned int dst_pitch = drm_rect_width(rect);
	struct iosys_map dst;
	int ret = 0;

	/* Align x to display segment boundaries */
	rect->x1 = round_down(rect->x1, SSD132X_SEGMENT_WIDTH);
	rect->x2 = min_t(unsigned int, round_up(rect->x2, SSD132X_SEGMENT_WIDTH),
			 ssd130x->width);

	ret = drm_gem_fb_begin_cpu_access(fb, DMA_FROM_DEVICE);
	if (ret)
		return ret;

	iosys_map_set_vaddr(&dst, buf);
	drm_fb_xrgb8888_to_gray8(&dst, &dst_pitch, vmap, fb, rect, fmtcnv_state);

	drm_gem_fb_end_cpu_access(fb, DMA_FROM_DEVICE);

	ssd132x_update_rect(ssd130x, rect, buf, data_array);

	return ret;
}

static int ssd133x_fb_blit_rect(struct drm_framebuffer *fb,
				const struct iosys_map *vmap,
				struct drm_rect *rect, u8 *data_array,
				struct drm_format_conv_state *fmtcnv_state)
{
	struct ssd130x_device *ssd130x = drm_to_ssd130x(fb->dev);
	const struct drm_format_info *fi = drm_format_info(DRM_FORMAT_RGB332);
	unsigned int dst_pitch;
	struct iosys_map dst;
	int ret = 0;

	if (!fi)
		return -EINVAL;

	dst_pitch = drm_format_info_min_pitch(fi, 0, drm_rect_width(rect));

	ret = drm_gem_fb_begin_cpu_access(fb, DMA_FROM_DEVICE);
	if (ret)
		return ret;

	iosys_map_set_vaddr(&dst, data_array);
	drm_fb_xrgb8888_to_rgb332(&dst, &dst_pitch, vmap, fb, rect, fmtcnv_state);

	drm_gem_fb_end_cpu_access(fb, DMA_FROM_DEVICE);

	ssd133x_update_rect(ssd130x, rect, data_array, dst_pitch);

	return ret;
}

static int ssd130x_primary_plane_atomic_check(struct drm_plane *plane,
					      struct drm_atomic_state *state)
{
	struct drm_device *drm = plane->dev;
	struct ssd130x_device *ssd130x = drm_to_ssd130x(drm);
	struct drm_plane_state *plane_state = drm_atomic_get_new_plane_state(state, plane);
	struct ssd130x_plane_state *ssd130x_state = to_ssd130x_plane_state(plane_state);
	struct drm_shadow_plane_state *shadow_plane_state = &ssd130x_state->base;
	struct drm_crtc *crtc = plane_state->crtc;
	struct drm_crtc_state *crtc_state = NULL;
	const struct drm_format_info *fi;
	unsigned int pitch;
	int ret;

	if (crtc)
		crtc_state = drm_atomic_get_new_crtc_state(state, crtc);

	ret = drm_atomic_helper_check_plane_state(plane_state, crtc_state,
						  DRM_PLANE_NO_SCALING,
						  DRM_PLANE_NO_SCALING,
						  false, false);
	if (ret)
		return ret;
	else if (!plane_state->visible)
		return 0;

	fi = drm_format_info(DRM_FORMAT_R1);
	if (!fi)
		return -EINVAL;

	pitch = drm_format_info_min_pitch(fi, 0, ssd130x->width);

	if (plane_state->fb->format != fi) {
		void *buf;

		/* format conversion necessary; reserve buffer */
		buf = drm_format_conv_state_reserve(&shadow_plane_state->fmtcnv_state,
						    pitch, GFP_KERNEL);
		if (!buf)
			return -ENOMEM;
	}

	ssd130x_state->buffer = kcalloc(pitch, ssd130x->height, GFP_KERNEL);
	if (!ssd130x_state->buffer)
		return -ENOMEM;

	return 0;
}

static int ssd132x_primary_plane_atomic_check(struct drm_plane *plane,
					      struct drm_atomic_state *state)
{
	struct drm_device *drm = plane->dev;
	struct ssd130x_device *ssd130x = drm_to_ssd130x(drm);
	struct drm_plane_state *plane_state = drm_atomic_get_new_plane_state(state, plane);
	struct ssd130x_plane_state *ssd130x_state = to_ssd130x_plane_state(plane_state);
	struct drm_shadow_plane_state *shadow_plane_state = &ssd130x_state->base;
	struct drm_crtc *crtc = plane_state->crtc;
	struct drm_crtc_state *crtc_state = NULL;
	const struct drm_format_info *fi;
	unsigned int pitch;
	int ret;

	if (crtc)
		crtc_state = drm_atomic_get_new_crtc_state(state, crtc);

	ret = drm_atomic_helper_check_plane_state(plane_state, crtc_state,
						  DRM_PLANE_NO_SCALING,
						  DRM_PLANE_NO_SCALING,
						  false, false);
	if (ret)
		return ret;
	else if (!plane_state->visible)
		return 0;

	fi = drm_format_info(DRM_FORMAT_R8);
	if (!fi)
		return -EINVAL;

	pitch = drm_format_info_min_pitch(fi, 0, ssd130x->width);

	if (plane_state->fb->format != fi) {
		void *buf;

		/* format conversion necessary; reserve buffer */
		buf = drm_format_conv_state_reserve(&shadow_plane_state->fmtcnv_state,
						    pitch, GFP_KERNEL);
		if (!buf)
			return -ENOMEM;
	}

	ssd130x_state->buffer = kcalloc(pitch, ssd130x->height, GFP_KERNEL);
	if (!ssd130x_state->buffer)
		return -ENOMEM;

	return 0;
}

static int ssd133x_primary_plane_atomic_check(struct drm_plane *plane,
					      struct drm_atomic_state *state)
{
	struct drm_plane_state *plane_state = drm_atomic_get_new_plane_state(state, plane);
	struct drm_crtc *crtc = plane_state->crtc;
	struct drm_crtc_state *crtc_state = NULL;
	int ret;

	if (crtc)
		crtc_state = drm_atomic_get_new_crtc_state(state, crtc);

	ret = drm_atomic_helper_check_plane_state(plane_state, crtc_state,
						  DRM_PLANE_NO_SCALING,
						  DRM_PLANE_NO_SCALING,
						  false, false);
	if (ret)
		return ret;
	else if (!plane_state->visible)
		return 0;

	return 0;
}

static void ssd130x_primary_plane_atomic_update(struct drm_plane *plane,
						struct drm_atomic_state *state)
{
	struct drm_plane_state *plane_state = drm_atomic_get_new_plane_state(state, plane);
	struct drm_plane_state *old_plane_state = drm_atomic_get_old_plane_state(state, plane);
	struct drm_shadow_plane_state *shadow_plane_state = to_drm_shadow_plane_state(plane_state);
	struct drm_crtc_state *crtc_state = drm_atomic_get_new_crtc_state(state, plane_state->crtc);
	struct ssd130x_crtc_state *ssd130x_crtc_state =  to_ssd130x_crtc_state(crtc_state);
	struct ssd130x_plane_state *ssd130x_plane_state = to_ssd130x_plane_state(plane_state);
	struct drm_framebuffer *fb = plane_state->fb;
	struct drm_atomic_helper_damage_iter iter;
	struct drm_device *drm = plane->dev;
	struct drm_rect dst_clip;
	struct drm_rect damage;
	int idx;

	if (!drm_dev_enter(drm, &idx))
		return;

	drm_atomic_helper_damage_iter_init(&iter, old_plane_state, plane_state);
	drm_atomic_for_each_plane_damage(&iter, &damage) {
		dst_clip = plane_state->dst;

		if (!drm_rect_intersect(&dst_clip, &damage))
			continue;

		ssd130x_fb_blit_rect(fb, &shadow_plane_state->data[0], &dst_clip,
				     ssd130x_plane_state->buffer,
				     ssd130x_crtc_state->data_array,
				     &shadow_plane_state->fmtcnv_state);
	}

	drm_dev_exit(idx);
}

static void ssd132x_primary_plane_atomic_update(struct drm_plane *plane,
						struct drm_atomic_state *state)
{
	struct drm_plane_state *plane_state = drm_atomic_get_new_plane_state(state, plane);
	struct drm_plane_state *old_plane_state = drm_atomic_get_old_plane_state(state, plane);
	struct drm_shadow_plane_state *shadow_plane_state = to_drm_shadow_plane_state(plane_state);
	struct drm_crtc_state *crtc_state = drm_atomic_get_new_crtc_state(state, plane_state->crtc);
	struct ssd130x_crtc_state *ssd130x_crtc_state =  to_ssd130x_crtc_state(crtc_state);
	struct ssd130x_plane_state *ssd130x_plane_state = to_ssd130x_plane_state(plane_state);
	struct drm_framebuffer *fb = plane_state->fb;
	struct drm_atomic_helper_damage_iter iter;
	struct drm_device *drm = plane->dev;
	struct drm_rect dst_clip;
	struct drm_rect damage;
	int idx;

	if (!drm_dev_enter(drm, &idx))
		return;

	drm_atomic_helper_damage_iter_init(&iter, old_plane_state, plane_state);
	drm_atomic_for_each_plane_damage(&iter, &damage) {
		dst_clip = plane_state->dst;

		if (!drm_rect_intersect(&dst_clip, &damage))
			continue;

		ssd132x_fb_blit_rect(fb, &shadow_plane_state->data[0], &dst_clip,
				     ssd130x_plane_state->buffer,
				     ssd130x_crtc_state->data_array,
				     &shadow_plane_state->fmtcnv_state);
	}

	drm_dev_exit(idx);
}

static void ssd133x_primary_plane_atomic_update(struct drm_plane *plane,
						struct drm_atomic_state *state)
{
	struct drm_plane_state *plane_state = drm_atomic_get_new_plane_state(state, plane);
	struct drm_plane_state *old_plane_state = drm_atomic_get_old_plane_state(state, plane);
	struct drm_shadow_plane_state *shadow_plane_state = to_drm_shadow_plane_state(plane_state);
	struct drm_crtc_state *crtc_state = drm_atomic_get_new_crtc_state(state, plane_state->crtc);
	struct ssd130x_crtc_state *ssd130x_crtc_state =  to_ssd130x_crtc_state(crtc_state);
	struct drm_framebuffer *fb = plane_state->fb;
	struct drm_atomic_helper_damage_iter iter;
	struct drm_device *drm = plane->dev;
	struct drm_rect dst_clip;
	struct drm_rect damage;
	int idx;

	if (!drm_dev_enter(drm, &idx))
		return;

	drm_atomic_helper_damage_iter_init(&iter, old_plane_state, plane_state);
	drm_atomic_for_each_plane_damage(&iter, &damage) {
		dst_clip = plane_state->dst;

		if (!drm_rect_intersect(&dst_clip, &damage))
			continue;

		ssd133x_fb_blit_rect(fb, &shadow_plane_state->data[0], &dst_clip,
				     ssd130x_crtc_state->data_array,
				     &shadow_plane_state->fmtcnv_state);
	}

	drm_dev_exit(idx);
}

static void ssd130x_primary_plane_atomic_disable(struct drm_plane *plane,
						 struct drm_atomic_state *state)
{
	struct drm_device *drm = plane->dev;
	struct ssd130x_device *ssd130x = drm_to_ssd130x(drm);
	struct drm_plane_state *plane_state = drm_atomic_get_new_plane_state(state, plane);
	struct drm_crtc_state *crtc_state;
	struct ssd130x_crtc_state *ssd130x_crtc_state;
	int idx;

	if (!plane_state->crtc)
		return;

	crtc_state = drm_atomic_get_new_crtc_state(state, plane_state->crtc);
	ssd130x_crtc_state = to_ssd130x_crtc_state(crtc_state);

	if (!drm_dev_enter(drm, &idx))
		return;

	ssd130x_clear_screen(ssd130x, ssd130x_crtc_state->data_array);

	drm_dev_exit(idx);
}

static void ssd132x_primary_plane_atomic_disable(struct drm_plane *plane,
						 struct drm_atomic_state *state)
{
	struct drm_device *drm = plane->dev;
	struct ssd130x_device *ssd130x = drm_to_ssd130x(drm);
	struct drm_plane_state *plane_state = drm_atomic_get_new_plane_state(state, plane);
	struct drm_crtc_state *crtc_state;
	struct ssd130x_crtc_state *ssd130x_crtc_state;
	int idx;

	if (!plane_state->crtc)
		return;

	crtc_state = drm_atomic_get_new_crtc_state(state, plane_state->crtc);
	ssd130x_crtc_state = to_ssd130x_crtc_state(crtc_state);

	if (!drm_dev_enter(drm, &idx))
		return;

	ssd132x_clear_screen(ssd130x, ssd130x_crtc_state->data_array);

	drm_dev_exit(idx);
}

static void ssd133x_primary_plane_atomic_disable(struct drm_plane *plane,
						 struct drm_atomic_state *state)
{
	struct drm_device *drm = plane->dev;
	struct ssd130x_device *ssd130x = drm_to_ssd130x(drm);
	struct drm_plane_state *plane_state = drm_atomic_get_new_plane_state(state, plane);
	struct drm_crtc_state *crtc_state;
	struct ssd130x_crtc_state *ssd130x_crtc_state;
	int idx;

	if (!plane_state->crtc)
		return;

	crtc_state = drm_atomic_get_new_crtc_state(state, plane_state->crtc);
	ssd130x_crtc_state = to_ssd130x_crtc_state(crtc_state);

	if (!drm_dev_enter(drm, &idx))
		return;

	ssd133x_clear_screen(ssd130x, ssd130x_crtc_state->data_array);

	drm_dev_exit(idx);
}

/* Called during init to allocate the plane's atomic state. */
static void ssd130x_primary_plane_reset(struct drm_plane *plane)
{
	struct ssd130x_plane_state *ssd130x_state;

	WARN_ON(plane->state);

	ssd130x_state = kzalloc(sizeof(*ssd130x_state), GFP_KERNEL);
	if (!ssd130x_state)
		return;

	__drm_gem_reset_shadow_plane(plane, &ssd130x_state->base);
}

static struct drm_plane_state *ssd130x_primary_plane_duplicate_state(struct drm_plane *plane)
{
	struct drm_shadow_plane_state *new_shadow_plane_state;
	struct ssd130x_plane_state *old_ssd130x_state;
	struct ssd130x_plane_state *ssd130x_state;

	if (WARN_ON(!plane->state))
		return NULL;

	old_ssd130x_state = to_ssd130x_plane_state(plane->state);
	ssd130x_state = kmemdup(old_ssd130x_state, sizeof(*ssd130x_state), GFP_KERNEL);
	if (!ssd130x_state)
		return NULL;

	/* The buffer is not duplicated and is allocated in .atomic_check */
	ssd130x_state->buffer = NULL;

	new_shadow_plane_state = &ssd130x_state->base;

	__drm_gem_duplicate_shadow_plane_state(plane, new_shadow_plane_state);

	return &new_shadow_plane_state->base;
}

static void ssd130x_primary_plane_destroy_state(struct drm_plane *plane,
						struct drm_plane_state *state)
{
	struct ssd130x_plane_state *ssd130x_state = to_ssd130x_plane_state(state);

	kfree(ssd130x_state->buffer);

	__drm_gem_destroy_shadow_plane_state(&ssd130x_state->base);

	kfree(ssd130x_state);
}

static const struct drm_plane_helper_funcs ssd130x_primary_plane_helper_funcs[] = {
	[SSD130X_FAMILY] = {
		DRM_GEM_SHADOW_PLANE_HELPER_FUNCS,
		.atomic_check = ssd130x_primary_plane_atomic_check,
		.atomic_update = ssd130x_primary_plane_atomic_update,
		.atomic_disable = ssd130x_primary_plane_atomic_disable,
	},
	[SSD132X_FAMILY] = {
		DRM_GEM_SHADOW_PLANE_HELPER_FUNCS,
		.atomic_check = ssd132x_primary_plane_atomic_check,
		.atomic_update = ssd132x_primary_plane_atomic_update,
		.atomic_disable = ssd132x_primary_plane_atomic_disable,
	},
	[SSD133X_FAMILY] = {
		DRM_GEM_SHADOW_PLANE_HELPER_FUNCS,
		.atomic_check = ssd133x_primary_plane_atomic_check,
		.atomic_update = ssd133x_primary_plane_atomic_update,
		.atomic_disable = ssd133x_primary_plane_atomic_disable,
	}
};

static const struct drm_plane_funcs ssd130x_primary_plane_funcs = {
	.update_plane = drm_atomic_helper_update_plane,
	.disable_plane = drm_atomic_helper_disable_plane,
	.reset = ssd130x_primary_plane_reset,
	.atomic_duplicate_state = ssd130x_primary_plane_duplicate_state,
	.atomic_destroy_state = ssd130x_primary_plane_destroy_state,
	.destroy = drm_plane_cleanup,
};

static enum drm_mode_status ssd130x_crtc_mode_valid(struct drm_crtc *crtc,
						    const struct drm_display_mode *mode)
{
	struct ssd130x_device *ssd130x = drm_to_ssd130x(crtc->dev);

	if (mode->hdisplay != ssd130x->mode.hdisplay &&
	    mode->vdisplay != ssd130x->mode.vdisplay)
		return MODE_ONE_SIZE;
	else if (mode->hdisplay != ssd130x->mode.hdisplay)
		return MODE_ONE_WIDTH;
	else if (mode->vdisplay != ssd130x->mode.vdisplay)
		return MODE_ONE_HEIGHT;

	return MODE_OK;
}

static int ssd130x_crtc_atomic_check(struct drm_crtc *crtc,
				     struct drm_atomic_state *state)
{
	struct drm_device *drm = crtc->dev;
	struct ssd130x_device *ssd130x = drm_to_ssd130x(drm);
	struct drm_crtc_state *crtc_state = drm_atomic_get_new_crtc_state(state, crtc);
	struct ssd130x_crtc_state *ssd130x_state = to_ssd130x_crtc_state(crtc_state);
	unsigned int pages = DIV_ROUND_UP(ssd130x->height, SSD130X_PAGE_HEIGHT);
	int ret;

	ret = drm_crtc_helper_atomic_check(crtc, state);
	if (ret)
		return ret;

	ssd130x_state->data_array = kmalloc(ssd130x->width * pages, GFP_KERNEL);
	if (!ssd130x_state->data_array)
		return -ENOMEM;

	return 0;
}

static int ssd132x_crtc_atomic_check(struct drm_crtc *crtc,
				     struct drm_atomic_state *state)
{
	struct drm_device *drm = crtc->dev;
	struct ssd130x_device *ssd130x = drm_to_ssd130x(drm);
	struct drm_crtc_state *crtc_state = drm_atomic_get_new_crtc_state(state, crtc);
	struct ssd130x_crtc_state *ssd130x_state = to_ssd130x_crtc_state(crtc_state);
	unsigned int columns = DIV_ROUND_UP(ssd130x->width, SSD132X_SEGMENT_WIDTH);
	int ret;

	ret = drm_crtc_helper_atomic_check(crtc, state);
	if (ret)
		return ret;

	ssd130x_state->data_array = kmalloc(columns * ssd130x->height, GFP_KERNEL);
	if (!ssd130x_state->data_array)
		return -ENOMEM;

	return 0;
}

static int ssd133x_crtc_atomic_check(struct drm_crtc *crtc,
				     struct drm_atomic_state *state)
{
	struct drm_device *drm = crtc->dev;
	struct ssd130x_device *ssd130x = drm_to_ssd130x(drm);
	struct drm_crtc_state *crtc_state = drm_atomic_get_new_crtc_state(state, crtc);
	struct ssd130x_crtc_state *ssd130x_state = to_ssd130x_crtc_state(crtc_state);
	const struct drm_format_info *fi = drm_format_info(DRM_FORMAT_RGB332);
	unsigned int pitch;
	int ret;

	if (!fi)
		return -EINVAL;

	ret = drm_crtc_helper_atomic_check(crtc, state);
	if (ret)
		return ret;

	pitch = drm_format_info_min_pitch(fi, 0, ssd130x->width);

	ssd130x_state->data_array = kmalloc(pitch * ssd130x->height, GFP_KERNEL);
	if (!ssd130x_state->data_array)
		return -ENOMEM;

	return 0;
}

/* Called during init to allocate the CRTC's atomic state. */
static void ssd130x_crtc_reset(struct drm_crtc *crtc)
{
	struct ssd130x_crtc_state *ssd130x_state;

	WARN_ON(crtc->state);

	ssd130x_state = kzalloc(sizeof(*ssd130x_state), GFP_KERNEL);
	if (!ssd130x_state)
		return;

	__drm_atomic_helper_crtc_reset(crtc, &ssd130x_state->base);
}

static struct drm_crtc_state *ssd130x_crtc_duplicate_state(struct drm_crtc *crtc)
{
	struct ssd130x_crtc_state *old_ssd130x_state;
	struct ssd130x_crtc_state *ssd130x_state;

	if (WARN_ON(!crtc->state))
		return NULL;

	old_ssd130x_state = to_ssd130x_crtc_state(crtc->state);
	ssd130x_state = kmemdup(old_ssd130x_state, sizeof(*ssd130x_state), GFP_KERNEL);
	if (!ssd130x_state)
		return NULL;

	/* The buffer is not duplicated and is allocated in .atomic_check */
	ssd130x_state->data_array = NULL;

	__drm_atomic_helper_crtc_duplicate_state(crtc, &ssd130x_state->base);

	return &ssd130x_state->base;
}

static void ssd130x_crtc_destroy_state(struct drm_crtc *crtc,
				       struct drm_crtc_state *state)
{
	struct ssd130x_crtc_state *ssd130x_state = to_ssd130x_crtc_state(state);

	kfree(ssd130x_state->data_array);

	__drm_atomic_helper_crtc_destroy_state(state);

	kfree(ssd130x_state);
}

/*
 * The CRTC is always enabled. Screen updates are performed by
 * the primary plane's atomic_update function. Disabling clears
 * the screen in the primary plane's atomic_disable function.
 */
static const struct drm_crtc_helper_funcs ssd130x_crtc_helper_funcs[] = {
	[SSD130X_FAMILY] = {
		.mode_valid = ssd130x_crtc_mode_valid,
		.atomic_check = ssd130x_crtc_atomic_check,
	},
	[SSD132X_FAMILY] = {
		.mode_valid = ssd130x_crtc_mode_valid,
		.atomic_check = ssd132x_crtc_atomic_check,
	},
	[SSD133X_FAMILY] = {
		.mode_valid = ssd130x_crtc_mode_valid,
		.atomic_check = ssd133x_crtc_atomic_check,
	},
};

static const struct drm_crtc_funcs ssd130x_crtc_funcs = {
	.reset = ssd130x_crtc_reset,
	.destroy = drm_crtc_cleanup,
	.set_config = drm_atomic_helper_set_config,
	.page_flip = drm_atomic_helper_page_flip,
	.atomic_duplicate_state = ssd130x_crtc_duplicate_state,
	.atomic_destroy_state = ssd130x_crtc_destroy_state,
};

static void ssd130x_encoder_atomic_enable(struct drm_encoder *encoder,
					  struct drm_atomic_state *state)
{
	struct drm_device *drm = encoder->dev;
	struct ssd130x_device *ssd130x = drm_to_ssd130x(drm);
	int ret;

	ret = ssd130x_power_on(ssd130x);
	if (ret)
		return;

	ret = ssd130x_init(ssd130x);
	if (ret)
		goto power_off;

	ssd130x_write_cmd(ssd130x, 1, SSD13XX_DISPLAY_ON);

	backlight_enable(ssd130x->bl_dev);

	return;

power_off:
	ssd130x_power_off(ssd130x);
	return;
}

static void ssd132x_encoder_atomic_enable(struct drm_encoder *encoder,
					  struct drm_atomic_state *state)
{
	struct drm_device *drm = encoder->dev;
	struct ssd130x_device *ssd130x = drm_to_ssd130x(drm);
	int ret;

	ret = ssd130x_power_on(ssd130x);
	if (ret)
		return;

	ret = ssd132x_init(ssd130x);
	if (ret)
		goto power_off;

	ssd130x_write_cmd(ssd130x, 1, SSD13XX_DISPLAY_ON);

	backlight_enable(ssd130x->bl_dev);

	return;

power_off:
	ssd130x_power_off(ssd130x);
}

static void ssd133x_encoder_atomic_enable(struct drm_encoder *encoder,
					  struct drm_atomic_state *state)
{
	struct drm_device *drm = encoder->dev;
	struct ssd130x_device *ssd130x = drm_to_ssd130x(drm);
	int ret;

	ret = ssd130x_power_on(ssd130x);
	if (ret)
		return;

	ret = ssd133x_init(ssd130x);
	if (ret)
		goto power_off;

	ssd130x_write_cmd(ssd130x, 1, SSD13XX_DISPLAY_ON);

	backlight_enable(ssd130x->bl_dev);

	return;

power_off:
	ssd130x_power_off(ssd130x);
}

static void ssd130x_encoder_atomic_disable(struct drm_encoder *encoder,
					   struct drm_atomic_state *state)
{
	struct drm_device *drm = encoder->dev;
	struct ssd130x_device *ssd130x = drm_to_ssd130x(drm);

	backlight_disable(ssd130x->bl_dev);

	ssd130x_write_cmd(ssd130x, 1, SSD13XX_DISPLAY_OFF);

	ssd130x_power_off(ssd130x);
}

static const struct drm_encoder_helper_funcs ssd130x_encoder_helper_funcs[] = {
	[SSD130X_FAMILY] = {
		.atomic_enable = ssd130x_encoder_atomic_enable,
		.atomic_disable = ssd130x_encoder_atomic_disable,
	},
	[SSD132X_FAMILY] = {
		.atomic_enable = ssd132x_encoder_atomic_enable,
		.atomic_disable = ssd130x_encoder_atomic_disable,
	},
	[SSD133X_FAMILY] = {
		.atomic_enable = ssd133x_encoder_atomic_enable,
		.atomic_disable = ssd130x_encoder_atomic_disable,
	}
};

static const struct drm_encoder_funcs ssd130x_encoder_funcs = {
	.destroy = drm_encoder_cleanup,
};

static int ssd130x_connector_get_modes(struct drm_connector *connector)
{
	struct ssd130x_device *ssd130x = drm_to_ssd130x(connector->dev);
	struct drm_display_mode *mode;
	struct device *dev = ssd130x->dev;

	mode = drm_mode_duplicate(connector->dev, &ssd130x->mode);
	if (!mode) {
		dev_err(dev, "Failed to duplicated mode\n");
		return 0;
	}

	drm_mode_probed_add(connector, mode);
	drm_set_preferred_mode(connector, mode->hdisplay, mode->vdisplay);

	/* There is only a single mode */
	return 1;
}

static const struct drm_connector_helper_funcs ssd130x_connector_helper_funcs = {
	.get_modes = ssd130x_connector_get_modes,
};

static const struct drm_connector_funcs ssd130x_connector_funcs = {
	.reset = drm_atomic_helper_connector_reset,
	.fill_modes = drm_helper_probe_single_connector_modes,
	.destroy = drm_connector_cleanup,
	.atomic_duplicate_state = drm_atomic_helper_connector_duplicate_state,
	.atomic_destroy_state = drm_atomic_helper_connector_destroy_state,
};

static const struct drm_mode_config_funcs ssd130x_mode_config_funcs = {
	.fb_create = drm_gem_fb_create_with_dirty,
	.atomic_check = drm_atomic_helper_check,
	.atomic_commit = drm_atomic_helper_commit,
};

static const uint32_t ssd130x_formats[] = {
	DRM_FORMAT_XRGB8888,
};

DEFINE_DRM_GEM_FOPS(ssd130x_fops);

static const struct drm_driver ssd130x_drm_driver = {
	DRM_GEM_SHMEM_DRIVER_OPS,
	.name			= DRIVER_NAME,
	.desc			= DRIVER_DESC,
	.date			= DRIVER_DATE,
	.major			= DRIVER_MAJOR,
	.minor			= DRIVER_MINOR,
	.driver_features	= DRIVER_ATOMIC | DRIVER_GEM | DRIVER_MODESET,
	.fops			= &ssd130x_fops,
};

static int ssd130x_update_bl(struct backlight_device *bdev)
{
	struct ssd130x_device *ssd130x = bl_get_data(bdev);
	int brightness = backlight_get_brightness(bdev);
	int ret;

	ssd130x->contrast = brightness;

	ret = ssd130x_write_cmd(ssd130x, 1, SSD13XX_CONTRAST);
	if (ret < 0)
		return ret;

	ret = ssd130x_write_cmd(ssd130x, 1, ssd130x->contrast);
	if (ret < 0)
		return ret;

	return 0;
}

static const struct backlight_ops ssd130xfb_bl_ops = {
	.update_status	= ssd130x_update_bl,
};

static void ssd130x_parse_properties(struct ssd130x_device *ssd130x)
{
	struct device *dev = ssd130x->dev;

	if (device_property_read_u32(dev, "solomon,width", &ssd130x->width))
		ssd130x->width = ssd130x->device_info->default_width;

	if (device_property_read_u32(dev, "solomon,height", &ssd130x->height))
		ssd130x->height = ssd130x->device_info->default_height;

	if (device_property_read_u32(dev, "solomon,page-offset", &ssd130x->page_offset))
		ssd130x->page_offset = 1;

	if (device_property_read_u32(dev, "solomon,col-offset", &ssd130x->col_offset))
		ssd130x->col_offset = 0;

	if (device_property_read_u32(dev, "solomon,com-offset", &ssd130x->com_offset))
		ssd130x->com_offset = 0;

	if (device_property_read_u32(dev, "solomon,prechargep1", &ssd130x->prechargep1))
		ssd130x->prechargep1 = 2;

	if (device_property_read_u32(dev, "solomon,prechargep2", &ssd130x->prechargep2))
		ssd130x->prechargep2 = 2;

	if (!device_property_read_u8_array(dev, "solomon,lookup-table",
					   ssd130x->lookup_table,
					   ARRAY_SIZE(ssd130x->lookup_table)))
		ssd130x->lookup_table_set = 1;

	ssd130x->seg_remap = !device_property_read_bool(dev, "solomon,segment-no-remap");
	ssd130x->com_seq = device_property_read_bool(dev, "solomon,com-seq");
	ssd130x->com_lrremap = device_property_read_bool(dev, "solomon,com-lrremap");
	ssd130x->com_invdir = device_property_read_bool(dev, "solomon,com-invdir");
	ssd130x->area_color_enable =
		device_property_read_bool(dev, "solomon,area-color-enable");
	ssd130x->low_power = device_property_read_bool(dev, "solomon,low-power");

	ssd130x->contrast = 127;
	ssd130x->vcomh = ssd130x->device_info->default_vcomh;

	/* Setup display timing */
	if (device_property_read_u32(dev, "solomon,dclk-div", &ssd130x->dclk_div))
		ssd130x->dclk_div = ssd130x->device_info->default_dclk_div;
	if (device_property_read_u32(dev, "solomon,dclk-frq", &ssd130x->dclk_frq))
		ssd130x->dclk_frq = ssd130x->device_info->default_dclk_frq;
}

static int ssd130x_init_modeset(struct ssd130x_device *ssd130x)
{
	enum ssd130x_family_ids family_id = ssd130x->device_info->family_id;
	struct drm_display_mode *mode = &ssd130x->mode;
	struct device *dev = ssd130x->dev;
	struct drm_device *drm = &ssd130x->drm;
	unsigned long max_width, max_height;
	struct drm_plane *primary_plane;
	struct drm_crtc *crtc;
	struct drm_encoder *encoder;
	struct drm_connector *connector;
	int ret;

	/*
	 * Modesetting
	 */

	ret = drmm_mode_config_init(drm);
	if (ret) {
		dev_err(dev, "DRM mode config init failed: %d\n", ret);
		return ret;
	}

	mode->type = DRM_MODE_TYPE_DRIVER;
	mode->clock = 1;
	mode->hdisplay = mode->htotal = ssd130x->width;
	mode->hsync_start = mode->hsync_end = ssd130x->width;
	mode->vdisplay = mode->vtotal = ssd130x->height;
	mode->vsync_start = mode->vsync_end = ssd130x->height;
	mode->width_mm = 27;
	mode->height_mm = 27;

	max_width = max_t(unsigned long, mode->hdisplay, DRM_SHADOW_PLANE_MAX_WIDTH);
	max_height = max_t(unsigned long, mode->vdisplay, DRM_SHADOW_PLANE_MAX_HEIGHT);

	drm->mode_config.min_width = mode->hdisplay;
	drm->mode_config.max_width = max_width;
	drm->mode_config.min_height = mode->vdisplay;
	drm->mode_config.max_height = max_height;
	drm->mode_config.preferred_depth = 24;
	drm->mode_config.funcs = &ssd130x_mode_config_funcs;

	/* Primary plane */

	primary_plane = &ssd130x->primary_plane;
	ret = drm_universal_plane_init(drm, primary_plane, 0, &ssd130x_primary_plane_funcs,
				       ssd130x_formats, ARRAY_SIZE(ssd130x_formats),
				       NULL, DRM_PLANE_TYPE_PRIMARY, NULL);
	if (ret) {
		dev_err(dev, "DRM primary plane init failed: %d\n", ret);
		return ret;
	}

	drm_plane_helper_add(primary_plane, &ssd130x_primary_plane_helper_funcs[family_id]);

	drm_plane_enable_fb_damage_clips(primary_plane);

	/* CRTC */

	crtc = &ssd130x->crtc;
	ret = drm_crtc_init_with_planes(drm, crtc, primary_plane, NULL,
					&ssd130x_crtc_funcs, NULL);
	if (ret) {
		dev_err(dev, "DRM crtc init failed: %d\n", ret);
		return ret;
	}

	drm_crtc_helper_add(crtc, &ssd130x_crtc_helper_funcs[family_id]);

	/* Encoder */

	encoder = &ssd130x->encoder;
	ret = drm_encoder_init(drm, encoder, &ssd130x_encoder_funcs,
			       DRM_MODE_ENCODER_NONE, NULL);
	if (ret) {
		dev_err(dev, "DRM encoder init failed: %d\n", ret);
		return ret;
	}

	drm_encoder_helper_add(encoder, &ssd130x_encoder_helper_funcs[family_id]);

	encoder->possible_crtcs = drm_crtc_mask(crtc);

	/* Connector */

	connector = &ssd130x->connector;
	ret = drm_connector_init(drm, connector, &ssd130x_connector_funcs,
				 DRM_MODE_CONNECTOR_Unknown);
	if (ret) {
		dev_err(dev, "DRM connector init failed: %d\n", ret);
		return ret;
	}

	drm_connector_helper_add(connector, &ssd130x_connector_helper_funcs);

	ret = drm_connector_attach_encoder(connector, encoder);
	if (ret) {
		dev_err(dev, "DRM attach connector to encoder failed: %d\n", ret);
		return ret;
	}

	drm_mode_config_reset(drm);

	return 0;
}

static int ssd130x_get_resources(struct ssd130x_device *ssd130x)
{
	struct device *dev = ssd130x->dev;

	ssd130x->reset = devm_gpiod_get_optional(dev, "reset", GPIOD_OUT_LOW);
	if (IS_ERR(ssd130x->reset))
		return dev_err_probe(dev, PTR_ERR(ssd130x->reset),
				     "Failed to get reset gpio\n");

	ssd130x->vcc_reg = devm_regulator_get(dev, "vcc");
	if (IS_ERR(ssd130x->vcc_reg))
		return dev_err_probe(dev, PTR_ERR(ssd130x->vcc_reg),
				     "Failed to get VCC regulator\n");

	return 0;
}

struct ssd130x_device *ssd130x_probe(struct device *dev, struct regmap *regmap)
{
	struct ssd130x_device *ssd130x;
	struct backlight_device *bl;
	struct drm_device *drm;
	int ret;

	ssd130x = devm_drm_dev_alloc(dev, &ssd130x_drm_driver,
				     struct ssd130x_device, drm);
	if (IS_ERR(ssd130x))
		return ERR_PTR(dev_err_probe(dev, PTR_ERR(ssd130x),
					     "Failed to allocate DRM device\n"));

	drm = &ssd130x->drm;

	ssd130x->dev = dev;
	ssd130x->regmap = regmap;
	ssd130x->device_info = device_get_match_data(dev);

	if (ssd130x->device_info->page_mode_only)
		ssd130x->page_address_mode = 1;

	ssd130x_parse_properties(ssd130x);

	ret = ssd130x_get_resources(ssd130x);
	if (ret)
		return ERR_PTR(ret);

	bl = devm_backlight_device_register(dev, dev_name(dev), dev, ssd130x,
					    &ssd130xfb_bl_ops, NULL);
	if (IS_ERR(bl))
		return ERR_PTR(dev_err_probe(dev, PTR_ERR(bl),
					     "Unable to register backlight device\n"));

	bl->props.brightness = ssd130x->contrast;
	bl->props.max_brightness = MAX_CONTRAST;
	ssd130x->bl_dev = bl;

	ret = ssd130x_init_modeset(ssd130x);
	if (ret)
		return ERR_PTR(ret);

	ret = drm_dev_register(drm, 0);
	if (ret)
		return ERR_PTR(dev_err_probe(dev, ret, "DRM device register failed\n"));

	drm_fbdev_shmem_setup(drm, 32);

	return ssd130x;
}
EXPORT_SYMBOL_GPL(ssd130x_probe);

void ssd130x_remove(struct ssd130x_device *ssd130x)
{
	drm_dev_unplug(&ssd130x->drm);
	drm_atomic_helper_shutdown(&ssd130x->drm);
}
EXPORT_SYMBOL_GPL(ssd130x_remove);

void ssd130x_shutdown(struct ssd130x_device *ssd130x)
{
	drm_atomic_helper_shutdown(&ssd130x->drm);
}
EXPORT_SYMBOL_GPL(ssd130x_shutdown);

MODULE_DESCRIPTION(DRIVER_DESC);
MODULE_AUTHOR("Javier Martinez Canillas <javierm@redhat.com>");
MODULE_LICENSE("GPL v2");<|MERGE_RESOLUTION|>--- conflicted
+++ resolved
@@ -836,48 +836,6 @@
 			       struct drm_rect *rect, u8 *buf,
 			       u8 *data_array)
 {
-<<<<<<< HEAD
-	unsigned int page_height = ssd130x->device_info->page_height;
-	unsigned int pages = DIV_ROUND_UP(ssd130x->height, page_height);
-	u8 *data_array = ssd130x_state->data_array;
-	unsigned int width = ssd130x->width;
-	int ret, i;
-
-	if (!ssd130x->page_address_mode) {
-		memset(data_array, 0, width * pages);
-
-		/* Set address range for horizontal addressing mode */
-		ret = ssd130x_set_col_range(ssd130x, ssd130x->col_offset, width);
-		if (ret < 0)
-			return;
-
-		ret = ssd130x_set_page_range(ssd130x, ssd130x->page_offset, pages);
-		if (ret < 0)
-			return;
-
-		/* Write out update in one go if we aren't using page addressing mode */
-		ssd130x_write_data(ssd130x, data_array, width * pages);
-	} else {
-		/*
-		 * In page addressing mode, the start address needs to be reset,
-		 * and each page then needs to be written out separately.
-		 */
-		memset(data_array, 0, width);
-
-		for (i = 0; i < pages; i++) {
-			ret = ssd130x_set_page_pos(ssd130x,
-						   ssd130x->page_offset + i,
-						   ssd130x->col_offset);
-			if (ret < 0)
-				return;
-
-			ret = ssd130x_write_data(ssd130x, data_array, width);
-			if (ret < 0)
-				return;
-		}
-	}
-}
-=======
 	unsigned int x = rect->x1;
 	unsigned int y = rect->y1;
 	unsigned int segment_width = SSD132X_SEGMENT_WIDTH;
@@ -889,7 +847,6 @@
 	u32 array_idx = 0;
 	unsigned int i, j;
 	int ret;
->>>>>>> a6ad5510
 
 	drm_WARN_ONCE(drm, x % segment_width != 0, "x must be aligned to screen segment\n");
 
