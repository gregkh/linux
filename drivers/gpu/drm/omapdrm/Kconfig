# SPDX-License-Identifier: GPL-2.0-only
config DRM_OMAP
	tristate "OMAP DRM"
	depends on MMU
	depends on DRM && OF
	depends on ARCH_OMAP2PLUS || (COMPILE_TEST && PAGE_SIZE_LESS_THAN_64KB)
	select DRM_KMS_HELPER
<<<<<<< HEAD
=======
	select DRM_DISPLAY_HELPER
	select DRM_BRIDGE_CONNECTOR
>>>>>>> a6ad5510
	select FB_DMAMEM_HELPERS_DEFERRED if DRM_FBDEV_EMULATION
	select VIDEOMODE_HELPERS
	select HDMI
	default n
	help
	  DRM display driver for OMAP2/3/4 based boards.

if DRM_OMAP

config OMAP2_DSS_DEBUG
	bool "Debug support"
	default n
	help
	  This enables printing of debug messages. Alternatively, debug messages
	  can also be enabled by setting CONFIG_DYNAMIC_DEBUG and then setting
	  appropriate flags in <debugfs>/dynamic_debug/control.

config OMAP2_DSS_DEBUGFS
	bool "Debugfs filesystem support"
	depends on DEBUG_FS
	default n
	help
	  This enables debugfs for OMAPDSS at <debugfs>/omapdss. This enables
	  querying about clock configuration and register configuration of dss,
	  dispc, dsi, hdmi and rfbi.

config OMAP2_DSS_COLLECT_IRQ_STATS
	bool "Collect DSS IRQ statistics"
	depends on OMAP2_DSS_DEBUGFS
	default n
	help
	  Collect DSS IRQ statistics, printable via debugfs.

	  The statistics can be found from
	  <debugfs>/omapdss/dispc_irq for DISPC interrupts, and
	  <debugfs>/omapdss/dsi_irq for DSI interrupts.

config OMAP2_DSS_DPI
	bool "DPI support"
	default y
	help
	  DPI Interface. This is the Parallel Display Interface.

config OMAP2_DSS_VENC
	bool "VENC support"
	default y
	help
	  OMAP Video Encoder support for S-Video and composite TV-out.

config OMAP2_DSS_HDMI_COMMON
	bool

config OMAP4_DSS_HDMI
	bool "HDMI support for OMAP4"
	default y
	select OMAP2_DSS_HDMI_COMMON
	help
	  HDMI support for OMAP4 based SoCs.

config OMAP4_DSS_HDMI_CEC
	bool "Enable HDMI CEC support for OMAP4"
	depends on OMAP4_DSS_HDMI
	select CEC_CORE
	default y
	help
	  When selected the HDMI transmitter will support the CEC feature.

config OMAP5_DSS_HDMI
	bool "HDMI support for OMAP5"
	default n
	select OMAP2_DSS_HDMI_COMMON
	help
	  HDMI Interface for OMAP5 and similar cores. This adds the High
	  Definition Multimedia Interface. See http://www.hdmi.org/ for HDMI
	  specification.

config OMAP2_DSS_SDI
	bool "SDI support"
	default n
	help
	  SDI (Serial Display Interface) support.

	  SDI is a high speed one-way display serial bus between the host
	  processor and a display.

config OMAP2_DSS_DSI
	bool "DSI support"
	default n
	select DRM_MIPI_DSI
	help
	  MIPI DSI (Display Serial Interface) support.

	  DSI is a high speed half-duplex serial interface between the host
	  processor and a peripheral, such as a display or a framebuffer chip.

	  See http://www.mipi.org/ for DSI specifications.

config OMAP2_DSS_MIN_FCK_PER_PCK
	int "Minimum FCK/PCK ratio (for scaling)"
	range 0 32
	default 0
	help
	  This can be used to adjust the minimum FCK/PCK ratio.

	  With this you can make sure that DISPC FCK is at least
	  n x PCK. Video plane scaling requires higher FCK than
	  normally.

	  If this is set to 0, there's no extra constraint on the
	  DISPC FCK. However, the FCK will at minimum be
	  2xPCK (if active matrix) or 3xPCK (if passive matrix).

	  Max FCK is 173MHz, so this doesn't work if your PCK
	  is very high.

config OMAP2_DSS_SLEEP_AFTER_VENC_RESET
	bool "Sleep 20ms after VENC reset"
	default y
	help
	  There is a 20ms sleep after VENC reset which seemed to fix the
	  reset. The reason for the bug is unclear, and it's also unclear
	  on what platforms this happens.

	  This option enables the sleep, and is enabled by default. You can
	  disable the sleep if it doesn't cause problems on your platform.

endif<|MERGE_RESOLUTION|>--- conflicted
+++ resolved
@@ -5,11 +5,8 @@
 	depends on DRM && OF
 	depends on ARCH_OMAP2PLUS || (COMPILE_TEST && PAGE_SIZE_LESS_THAN_64KB)
 	select DRM_KMS_HELPER
-<<<<<<< HEAD
-=======
 	select DRM_DISPLAY_HELPER
 	select DRM_BRIDGE_CONNECTOR
->>>>>>> a6ad5510
 	select FB_DMAMEM_HELPERS_DEFERRED if DRM_FBDEV_EMULATION
 	select VIDEOMODE_HELPERS
 	select HDMI
