--- conflicted
+++ resolved
@@ -456,8 +456,6 @@
 				 val, !val, 0, 1000);
 	if (ret)
 		dev_err(pfdev->dev, "l2 power transition timeout");
-<<<<<<< HEAD
-=======
 }
 
 void panfrost_gpu_suspend_irq(struct panfrost_device *pfdev)
@@ -466,7 +464,6 @@
 
 	gpu_write(pfdev, GPU_INT_MASK, 0);
 	synchronize_irq(pfdev->gpu_irq);
->>>>>>> 03a22b59
 }
 
 int panfrost_gpu_init(struct panfrost_device *pfdev)
