// SPDX-License-Identifier: GPL-2.0
/*
 * Driver for panels based on Sitronix ST7703 controller, souch as:
 *
 * - Rocktech jh057n00900 5.5" MIPI-DSI panel
 *
 * Copyright (C) Purism SPC 2019
 */

#include <linux/debugfs.h>
#include <linux/delay.h>
#include <linux/gpio/consumer.h>
#include <linux/media-bus-format.h>
#include <linux/mod_devicetable.h>
#include <linux/module.h>
#include <linux/of.h>
#include <linux/regulator/consumer.h>

#include <video/display_timing.h>
#include <video/mipi_display.h>

#include <drm/drm_mipi_dsi.h>
#include <drm/drm_modes.h>
#include <drm/drm_panel.h>

#define DRV_NAME "panel-sitronix-st7703"

/* Manufacturer specific Commands send via DSI */
#define ST7703_CMD_ALL_PIXEL_OFF 0x22
#define ST7703_CMD_ALL_PIXEL_ON	 0x23
#define ST7703_CMD_SETAPID	 0xB1
#define ST7703_CMD_SETDISP	 0xB2
#define ST7703_CMD_SETRGBIF	 0xB3
#define ST7703_CMD_SETCYC	 0xB4
#define ST7703_CMD_SETBGP	 0xB5
#define ST7703_CMD_SETVCOM	 0xB6
#define ST7703_CMD_SETOTP	 0xB7
#define ST7703_CMD_SETPOWER_EXT	 0xB8
#define ST7703_CMD_SETEXTC	 0xB9
#define ST7703_CMD_SETMIPI	 0xBA
#define ST7703_CMD_SETVDC	 0xBC
#define ST7703_CMD_UNKNOWN_BF	 0xBF
#define ST7703_CMD_SETSCR	 0xC0
#define ST7703_CMD_SETPOWER	 0xC1
#define ST7703_CMD_SETECO	 0xC6
#define ST7703_CMD_SETIO	 0xC7
#define ST7703_CMD_SETCABC	 0xC8
#define ST7703_CMD_SETPANEL	 0xCC
#define ST7703_CMD_SETGAMMA	 0xE0
#define ST7703_CMD_SETEQ	 0xE3
#define ST7703_CMD_SETGIP1	 0xE9
#define ST7703_CMD_SETGIP2	 0xEA
#define ST7703_CMD_UNKNOWN_EF	 0xEF

struct st7703 {
	struct device *dev;
	struct drm_panel panel;
	struct gpio_desc *reset_gpio;
	struct regulator *vcc;
	struct regulator *iovcc;

	struct dentry *debugfs;
	const struct st7703_panel_desc *desc;
	enum drm_panel_orientation orientation;
};

struct st7703_panel_desc {
	const struct drm_display_mode *mode;
	unsigned int lanes;
	unsigned long mode_flags;
	enum mipi_dsi_pixel_format format;
	void (*init_sequence)(struct mipi_dsi_multi_context *dsi_ctx);
};

static inline struct st7703 *panel_to_st7703(struct drm_panel *panel)
{
	return container_of(panel, struct st7703, panel);
}

static void jh057n_init_sequence(struct mipi_dsi_multi_context *dsi_ctx)
{
	/*
	 * Init sequence was supplied by the panel vendor. Most of the commands
	 * resemble the ST7703 but the number of parameters often don't match
	 * so it's likely a clone.
	 */
	mipi_dsi_generic_write_seq_multi(dsi_ctx, ST7703_CMD_SETEXTC,
					 0xF1, 0x12, 0x83);
	mipi_dsi_generic_write_seq_multi(dsi_ctx, ST7703_CMD_SETRGBIF,
					 0x10, 0x10, 0x05, 0x05, 0x03, 0xFF, 0x00, 0x00,
					 0x00, 0x00);
	mipi_dsi_generic_write_seq_multi(dsi_ctx, ST7703_CMD_SETSCR,
					 0x73, 0x73, 0x50, 0x50, 0x00, 0x00, 0x08, 0x70,
					 0x00);
	mipi_dsi_generic_write_seq_multi(dsi_ctx, ST7703_CMD_SETVDC, 0x4E);
	mipi_dsi_generic_write_seq_multi(dsi_ctx, ST7703_CMD_SETPANEL, 0x0B);
	mipi_dsi_generic_write_seq_multi(dsi_ctx, ST7703_CMD_SETCYC, 0x80);
	mipi_dsi_generic_write_seq_multi(dsi_ctx, ST7703_CMD_SETDISP, 0xF0, 0x12, 0x30);
	mipi_dsi_generic_write_seq_multi(dsi_ctx, ST7703_CMD_SETEQ,
					 0x07, 0x07, 0x0B, 0x0B, 0x03, 0x0B, 0x00, 0x00,
					 0x00, 0x00, 0xFF, 0x00, 0xC0, 0x10);
	mipi_dsi_generic_write_seq_multi(dsi_ctx, ST7703_CMD_SETBGP, 0x08, 0x08);
	mipi_dsi_msleep(dsi_ctx, 20);

	mipi_dsi_generic_write_seq_multi(dsi_ctx, ST7703_CMD_SETVCOM, 0x3F, 0x3F);
	mipi_dsi_generic_write_seq_multi(dsi_ctx, ST7703_CMD_UNKNOWN_BF, 0x02, 0x11, 0x00);
	mipi_dsi_generic_write_seq_multi(dsi_ctx, ST7703_CMD_SETGIP1,
					 0x82, 0x10, 0x06, 0x05, 0x9E, 0x0A, 0xA5, 0x12,
					 0x31, 0x23, 0x37, 0x83, 0x04, 0xBC, 0x27, 0x38,
					 0x0C, 0x00, 0x03, 0x00, 0x00, 0x00, 0x0C, 0x00,
					 0x03, 0x00, 0x00, 0x00, 0x75, 0x75, 0x31, 0x88,
					 0x88, 0x88, 0x88, 0x88, 0x88, 0x13, 0x88, 0x64,
					 0x64, 0x20, 0x88, 0x88, 0x88, 0x88, 0x88, 0x88,
					 0x02, 0x88, 0x00, 0x00, 0x00, 0x00, 0x00, 0x00,
					 0x00, 0x00, 0x00, 0x00, 0x00, 0x00, 0x00);
	mipi_dsi_generic_write_seq_multi(dsi_ctx, ST7703_CMD_SETGIP2,
					 0x02, 0x21, 0x00, 0x00, 0x00, 0x00, 0x00, 0x00,
					 0x00, 0x00, 0x00, 0x00, 0x02, 0x46, 0x02, 0x88,
					 0x88, 0x88, 0x88, 0x88, 0x88, 0x64, 0x88, 0x13,
					 0x57, 0x13, 0x88, 0x88, 0x88, 0x88, 0x88, 0x88,
					 0x75, 0x88, 0x23, 0x14, 0x00, 0x00, 0x02, 0x00,
					 0x00, 0x00, 0x00, 0x00, 0x00, 0x00, 0x00, 0x00,
					 0x00, 0x00, 0x00, 0x00, 0x00, 0x00, 0x30, 0x0A,
					 0xA5, 0x00, 0x00, 0x00, 0x00);
	mipi_dsi_generic_write_seq_multi(dsi_ctx, ST7703_CMD_SETGAMMA,
					 0x00, 0x09, 0x0E, 0x29, 0x2D, 0x3C, 0x41, 0x37,
					 0x07, 0x0B, 0x0D, 0x10, 0x11, 0x0F, 0x10, 0x11,
					 0x18, 0x00, 0x09, 0x0E, 0x29, 0x2D, 0x3C, 0x41,
					 0x37, 0x07, 0x0B, 0x0D, 0x10, 0x11, 0x0F, 0x10,
					 0x11, 0x18);
	mipi_dsi_msleep(dsi_ctx, 20);
}

static const struct drm_display_mode jh057n00900_mode = {
	.hdisplay    = 720,
	.hsync_start = 720 + 90,
	.hsync_end   = 720 + 90 + 20,
	.htotal	     = 720 + 90 + 20 + 20,
	.vdisplay    = 1440,
	.vsync_start = 1440 + 20,
	.vsync_end   = 1440 + 20 + 4,
	.vtotal	     = 1440 + 20 + 4 + 12,
	.clock	     = 75276,
	.flags	     = DRM_MODE_FLAG_NHSYNC | DRM_MODE_FLAG_NVSYNC,
	.width_mm    = 65,
	.height_mm   = 130,
};

static const struct st7703_panel_desc jh057n00900_panel_desc = {
	.mode = &jh057n00900_mode,
	.lanes = 4,
	.mode_flags = MIPI_DSI_MODE_VIDEO |
		MIPI_DSI_MODE_VIDEO_BURST | MIPI_DSI_MODE_VIDEO_SYNC_PULSE,
	.format = MIPI_DSI_FMT_RGB888,
	.init_sequence = jh057n_init_sequence,
};

static void xbd599_init_sequence(struct mipi_dsi_multi_context *dsi_ctx)
{
	/*
	 * Init sequence was supplied by the panel vendor.
	 */

	/* Magic sequence to unlock user commands below. */
	mipi_dsi_dcs_write_seq_multi(dsi_ctx, ST7703_CMD_SETEXTC, 0xF1, 0x12, 0x83);

	mipi_dsi_dcs_write_seq_multi(dsi_ctx, ST7703_CMD_SETMIPI,
				     0x33, /* VC_main = 0, Lane_Number = 3 (4 lanes) */
				     0x81, /* DSI_LDO_SEL = 1.7V, RTERM = 90 Ohm */
				     0x05, /* IHSRX = x6 (Low High Speed driving ability) */
				     0xF9, /* TX_CLK_SEL = fDSICLK/16 */
				     0x0E, /* HFP_OSC (min. HFP number in DSI mode) */
				     0x0E, /* HBP_OSC (min. HBP number in DSI mode) */
				     /* The rest is undocumented in ST7703 datasheet */
				     0x20, 0x00, 0x00, 0x00, 0x00, 0x00, 0x00, 0x00,
				     0x44, 0x25, 0x00, 0x91, 0x0a, 0x00, 0x00, 0x02,
				     0x4F, 0x11, 0x00, 0x00, 0x37);

	mipi_dsi_dcs_write_seq_multi(dsi_ctx, ST7703_CMD_SETPOWER_EXT,
				     0x25, /* PCCS = 2, ECP_DC_DIV = 1/4 HSYNC */
				     0x22, /* DT = 15ms XDK_ECP = x2 */
				     0x20, /* PFM_DC_DIV = /1 */
				     0x03  /* ECP_SYNC_EN = 1, VGX_SYNC_EN = 1 */);

	/* RGB I/F porch timing */
	mipi_dsi_dcs_write_seq_multi(dsi_ctx, ST7703_CMD_SETRGBIF,
				     0x10, /* VBP_RGB_GEN */
				     0x10, /* VFP_RGB_GEN */
				     0x05, /* DE_BP_RGB_GEN */
				     0x05, /* DE_FP_RGB_GEN */
				     /* The rest is undocumented in ST7703 datasheet */
				     0x03, 0xFF,
				     0x00, 0x00,
				     0x00, 0x00);

	/* Source driving settings. */
	mipi_dsi_dcs_write_seq_multi(dsi_ctx, ST7703_CMD_SETSCR,
				     0x73, /* N_POPON */
				     0x73, /* N_NOPON */
				     0x50, /* I_POPON */
				     0x50, /* I_NOPON */
				     0x00, /* SCR[31,24] */
				     0xC0, /* SCR[23,16] */
				     0x08, /* SCR[15,8] */
				     0x70, /* SCR[7,0] */
				     0x00  /* Undocumented */);

	/* NVDDD_SEL = -1.8V, VDDD_SEL = out of range (possibly 1.9V?) */
	mipi_dsi_dcs_write_seq_multi(dsi_ctx, ST7703_CMD_SETVDC, 0x4E);

	/*
	 * SS_PANEL = 1 (reverse scan), GS_PANEL = 0 (normal scan)
	 * REV_PANEL = 1 (normally black panel), BGR_PANEL = 1 (BGR)
	 */
	mipi_dsi_dcs_write_seq_multi(dsi_ctx, ST7703_CMD_SETPANEL, 0x0B);

	/* Zig-Zag Type C column inversion. */
	mipi_dsi_dcs_write_seq_multi(dsi_ctx, ST7703_CMD_SETCYC, 0x80);

	/* Set display resolution. */
	mipi_dsi_dcs_write_seq_multi(dsi_ctx, ST7703_CMD_SETDISP,
				     0xF0, /* NL = 240 */
				     0x12, /* RES_V_LSB = 0, BLK_CON = VSSD,
					    * RESO_SEL = 720RGB
					    */
				     0xF0  /* WHITE_GND_EN = 1 (GND),
					    * WHITE_FRAME_SEL = 7 frames,
					    * ISC = 0 frames
					    */);

	mipi_dsi_dcs_write_seq_multi(dsi_ctx, ST7703_CMD_SETEQ,
				     0x00, /* PNOEQ */
				     0x00, /* NNOEQ */
				     0x0B, /* PEQGND */
				     0x0B, /* NEQGND */
				     0x10, /* PEQVCI */
				     0x10, /* NEQVCI */
				     0x00, /* PEQVCI1 */
				     0x00, /* NEQVCI1 */
				     0x00, /* reserved */
				     0x00, /* reserved */
				     0xFF, /* reserved */
				     0x00, /* reserved */
				     0xC0, /* ESD_DET_DATA_WHITE = 1, ESD_WHITE_EN = 1 */
				     0x10  /* SLPIN_OPTION = 1 (no need vsync after sleep-in)
					    * VEDIO_NO_CHECK_EN = 0
					    * ESD_WHITE_GND_EN = 0
					    * ESD_DET_TIME_SEL = 0 frames
					    */);

	mipi_dsi_dcs_write_seq_multi(dsi_ctx, ST7703_CMD_SETECO, 0x01, 0x00, 0xFF, 0xFF, 0x00);

	mipi_dsi_dcs_write_seq_multi(dsi_ctx, ST7703_CMD_SETPOWER,
				     0x74, /* VBTHS, VBTLS: VGH = 17V, VBL = -11V */
				     0x00, /* FBOFF_VGH = 0, FBOFF_VGL = 0 */
				     0x32, /* VRP  */
				     0x32, /* VRN */
				     0x77, /* reserved */
				     0xF1, /* APS = 1 (small),
					    * VGL_DET_EN = 1, VGH_DET_EN = 1,
					    * VGL_TURBO = 1, VGH_TURBO = 1
					    */
				     0xFF, /* VGH1_L_DIV, VGL1_L_DIV (1.5MHz) */
				     0xFF, /* VGH1_R_DIV, VGL1_R_DIV (1.5MHz) */
				     0xCC, /* VGH2_L_DIV, VGL2_L_DIV (2.6MHz) */
				     0xCC, /* VGH2_R_DIV, VGL2_R_DIV (2.6MHz) */
				     0x77, /* VGH3_L_DIV, VGL3_L_DIV (4.5MHz) */
				     0x77  /* VGH3_R_DIV, VGL3_R_DIV (4.5MHz) */);

	/* Reference voltage. */
	mipi_dsi_dcs_write_seq_multi(dsi_ctx, ST7703_CMD_SETBGP,
				     0x07, /* VREF_SEL = 4.2V */
				     0x07  /* NVREF_SEL = 4.2V */);

	mipi_dsi_dcs_write_seq_multi(dsi_ctx, ST7703_CMD_SETVCOM,
				     0x2C, /* VCOMDC_F = -0.67V */
				     0x2C  /* VCOMDC_B = -0.67V */);

	/* Undocumented command. */
	mipi_dsi_dcs_write_seq_multi(dsi_ctx, ST7703_CMD_UNKNOWN_BF, 0x02, 0x11, 0x00);

	/* This command is to set forward GIP timing. */
	mipi_dsi_dcs_write_seq_multi(dsi_ctx, ST7703_CMD_SETGIP1,
				     0x82, 0x10, 0x06, 0x05, 0xA2, 0x0A, 0xA5, 0x12,
				     0x31, 0x23, 0x37, 0x83, 0x04, 0xBC, 0x27, 0x38,
				     0x0C, 0x00, 0x03, 0x00, 0x00, 0x00, 0x0C, 0x00,
				     0x03, 0x00, 0x00, 0x00, 0x75, 0x75, 0x31, 0x88,
				     0x88, 0x88, 0x88, 0x88, 0x88, 0x13, 0x88, 0x64,
				     0x64, 0x20, 0x88, 0x88, 0x88, 0x88, 0x88, 0x88,
				     0x02, 0x88, 0x00, 0x00, 0x00, 0x00, 0x00, 0x00,
				     0x00, 0x00, 0x00, 0x00, 0x00, 0x00, 0x00);

	/* This command is to set backward GIP timing. */
	mipi_dsi_dcs_write_seq_multi(dsi_ctx, ST7703_CMD_SETGIP2,
				     0x02, 0x21, 0x00, 0x00, 0x00, 0x00, 0x00, 0x00,
				     0x00, 0x00, 0x00, 0x00, 0x02, 0x46, 0x02, 0x88,
				     0x88, 0x88, 0x88, 0x88, 0x88, 0x64, 0x88, 0x13,
				     0x57, 0x13, 0x88, 0x88, 0x88, 0x88, 0x88, 0x88,
				     0x75, 0x88, 0x23, 0x14, 0x00, 0x00, 0x02, 0x00,
				     0x00, 0x00, 0x00, 0x00, 0x00, 0x00, 0x00, 0x00,
				     0x00, 0x00, 0x00, 0x00, 0x00, 0x00, 0x03, 0x0A,
				     0xA5, 0x00, 0x00, 0x00, 0x00);

	/* Adjust the gamma characteristics of the panel. */
	mipi_dsi_dcs_write_seq_multi(dsi_ctx, ST7703_CMD_SETGAMMA,
				     0x00, 0x09, 0x0D, 0x23, 0x27, 0x3C, 0x41, 0x35,
				     0x07, 0x0D, 0x0E, 0x12, 0x13, 0x10, 0x12, 0x12,
				     0x18, 0x00, 0x09, 0x0D, 0x23, 0x27, 0x3C, 0x41,
				     0x35, 0x07, 0x0D, 0x0E, 0x12, 0x13, 0x10, 0x12,
				     0x12, 0x18);
}

static const struct drm_display_mode xbd599_mode = {
	.hdisplay    = 720,
	.hsync_start = 720 + 40,
	.hsync_end   = 720 + 40 + 40,
	.htotal	     = 720 + 40 + 40 + 40,
	.vdisplay    = 1440,
	.vsync_start = 1440 + 18,
	.vsync_end   = 1440 + 18 + 10,
	.vtotal	     = 1440 + 18 + 10 + 17,
	.clock	     = 69000,
	.flags	     = DRM_MODE_FLAG_NHSYNC | DRM_MODE_FLAG_NVSYNC,
	.width_mm    = 68,
	.height_mm   = 136,
};

static const struct st7703_panel_desc xbd599_desc = {
	.mode = &xbd599_mode,
	.lanes = 4,
	.mode_flags = MIPI_DSI_MODE_VIDEO | MIPI_DSI_MODE_VIDEO_SYNC_PULSE,
	.format = MIPI_DSI_FMT_RGB888,
	.init_sequence = xbd599_init_sequence,
};

static void rg353v2_init_sequence(struct mipi_dsi_multi_context *dsi_ctx)
{
	/*
	 * Init sequence was supplied by the panel vendor.
	 */

	mipi_dsi_dcs_write_seq_multi(dsi_ctx, ST7703_CMD_SETEXTC, 0xf1, 0x12, 0x83);
	mipi_dsi_dcs_write_seq_multi(dsi_ctx, ST7703_CMD_SETAPID, 0x00, 0x00, 0x00,
				     0xda, 0x80);
	mipi_dsi_dcs_write_seq_multi(dsi_ctx, ST7703_CMD_SETDISP, 0x00, 0x13, 0x70);
	mipi_dsi_dcs_write_seq_multi(dsi_ctx, ST7703_CMD_SETRGBIF, 0x10, 0x10, 0x28,
				     0x28, 0x03, 0xff, 0x00, 0x00, 0x00, 0x00);
	mipi_dsi_dcs_write_seq_multi(dsi_ctx, ST7703_CMD_SETCYC, 0x80);
	mipi_dsi_dcs_write_seq_multi(dsi_ctx, ST7703_CMD_SETBGP, 0x0a, 0x0a);
	mipi_dsi_dcs_write_seq_multi(dsi_ctx, ST7703_CMD_SETVCOM, 0x92, 0x92);
	mipi_dsi_dcs_write_seq_multi(dsi_ctx, ST7703_CMD_SETPOWER_EXT, 0x25, 0x22,
				     0xf0, 0x63);
	mipi_dsi_dcs_write_seq_multi(dsi_ctx, ST7703_CMD_SETMIPI, 0x33, 0x81, 0x05,
				     0xf9, 0x0e, 0x0e, 0x20, 0x00, 0x00, 0x00, 0x00,
				     0x00, 0x00, 0x00, 0x44, 0x25, 0x00, 0x90, 0x0a,
				     0x00, 0x00, 0x01, 0x4f, 0x01, 0x00, 0x00, 0x37);
	mipi_dsi_dcs_write_seq_multi(dsi_ctx, ST7703_CMD_SETVDC, 0x47);
	mipi_dsi_dcs_write_seq_multi(dsi_ctx, ST7703_CMD_UNKNOWN_BF, 0x02, 0x11, 0x00);
	mipi_dsi_dcs_write_seq_multi(dsi_ctx, ST7703_CMD_SETSCR, 0x73, 0x73, 0x50, 0x50,
				     0x00, 0x00, 0x12, 0x50, 0x00);
	mipi_dsi_dcs_write_seq_multi(dsi_ctx, ST7703_CMD_SETPOWER, 0x53, 0xc0, 0x32,
				     0x32, 0x77, 0xe1, 0xdd, 0xdd, 0x77, 0x77, 0x33,
				     0x33);
	mipi_dsi_dcs_write_seq_multi(dsi_ctx, ST7703_CMD_SETECO, 0x82, 0x00, 0xbf, 0xff,
				     0x00, 0xff);
	mipi_dsi_dcs_write_seq_multi(dsi_ctx, ST7703_CMD_SETIO, 0xb8, 0x00, 0x0a, 0x00,
				     0x00, 0x00);
	mipi_dsi_dcs_write_seq_multi(dsi_ctx, ST7703_CMD_SETCABC, 0x10, 0x40, 0x1e,
				     0x02);
	mipi_dsi_dcs_write_seq_multi(dsi_ctx, ST7703_CMD_SETPANEL, 0x0b);
	mipi_dsi_dcs_write_seq_multi(dsi_ctx, ST7703_CMD_SETGAMMA, 0x00, 0x07, 0x0d,
				     0x37, 0x35, 0x3f, 0x41, 0x44, 0x06, 0x0c, 0x0d,
				     0x0f, 0x11, 0x10, 0x12, 0x14, 0x1a, 0x00, 0x07,
				     0x0d, 0x37, 0x35, 0x3f, 0x41, 0x44, 0x06, 0x0c,
				     0x0d, 0x0f, 0x11, 0x10, 0x12, 0x14, 0x1a);
	mipi_dsi_dcs_write_seq_multi(dsi_ctx, ST7703_CMD_SETEQ, 0x07, 0x07, 0x0b, 0x0b,
				     0x0b, 0x0b, 0x00, 0x00, 0x00, 0x00, 0xff, 0x00,
				     0xc0, 0x10);
	mipi_dsi_dcs_write_seq_multi(dsi_ctx, ST7703_CMD_SETGIP1, 0xc8, 0x10, 0x02, 0x00,
				     0x00, 0xb0, 0xb1, 0x11, 0x31, 0x23, 0x28, 0x80,
				     0xb0, 0xb1, 0x27, 0x08, 0x00, 0x04, 0x02, 0x00,
				     0x00, 0x00, 0x00, 0x04, 0x02, 0x00, 0x00, 0x00,
				     0x88, 0x88, 0xba, 0x60, 0x24, 0x08, 0x88, 0x88,
				     0x88, 0x88, 0x88, 0x88, 0x88, 0xba, 0x71, 0x35,
				     0x18, 0x88, 0x88, 0x88, 0x88, 0x88, 0x00, 0x00,
				     0x00, 0x01, 0x00, 0x00, 0x00, 0x00, 0x00, 0x00,
				     0x00, 0x00, 0x00);
	mipi_dsi_dcs_write_seq_multi(dsi_ctx, ST7703_CMD_SETGIP2, 0x97, 0x0a, 0x82, 0x02,
				     0x03, 0x07, 0x00, 0x00, 0x00, 0x00, 0x00, 0x00,
				     0x81, 0x88, 0xba, 0x17, 0x53, 0x88, 0x88, 0x88,
				     0x88, 0x88, 0x88, 0x80, 0x88, 0xba, 0x06, 0x42,
				     0x88, 0x88, 0x88, 0x88, 0x88, 0x88, 0x23, 0x00,
				     0x00, 0x02, 0x80, 0x00, 0x00, 0x00, 0x00, 0x00,
				     0x00, 0x00, 0x00, 0x00, 0x00, 0x00, 0x00, 0x00,
				     0x00, 0x00, 0x00, 0x00, 0x00, 0x00, 0x00, 0x00,
				     0x00);
	mipi_dsi_dcs_write_seq_multi(dsi_ctx, ST7703_CMD_UNKNOWN_EF, 0xff, 0xff, 0x01);
}

static const struct drm_display_mode rg353v2_mode = {
	.hdisplay	= 640,
	.hsync_start	= 640 + 40,
	.hsync_end	= 640 + 40 + 2,
	.htotal		= 640 + 40 + 2 + 80,
	.vdisplay	= 480,
	.vsync_start	= 480 + 18,
	.vsync_end	= 480 + 18 + 2,
	.vtotal		= 480 + 18 + 2 + 28,
	.clock		= 24150,
	.flags		= DRM_MODE_FLAG_NHSYNC | DRM_MODE_FLAG_NVSYNC,
	.width_mm	= 70,
	.height_mm	= 57,
};

static const struct st7703_panel_desc rg353v2_desc = {
	.mode = &rg353v2_mode,
	.lanes = 4,
	.mode_flags = MIPI_DSI_MODE_VIDEO | MIPI_DSI_MODE_VIDEO_BURST |
		      MIPI_DSI_MODE_NO_EOT_PACKET | MIPI_DSI_MODE_LPM,
	.format = MIPI_DSI_FMT_RGB888,
	.init_sequence = rg353v2_init_sequence,
};

static void rgb30panel_init_sequence(struct mipi_dsi_multi_context *dsi_ctx)
{
	/* Init sequence extracted from Powkiddy RGB30 BSP kernel. */

	/*
	 * For some reason this specific panel must be taken out of sleep
	 * before the full init sequence, or else it will not display.
	 */
	mipi_dsi_dcs_exit_sleep_mode_multi(dsi_ctx);
	mipi_dsi_msleep(dsi_ctx, 250);

	mipi_dsi_dcs_write_seq_multi(dsi_ctx, ST7703_CMD_SETEXTC, 0xf1, 0x12, 0x83);
	mipi_dsi_dcs_write_seq_multi(dsi_ctx, ST7703_CMD_SETMIPI, 0x33, 0x81, 0x05, 0xf9,
				     0x0e, 0x0e, 0x20, 0x00, 0x00, 0x00, 0x00, 0x00,
				     0x00, 0x00, 0x44, 0x25, 0x00, 0x90, 0x0a, 0x00,
				     0x00, 0x01, 0x4f, 0x01, 0x00, 0x00, 0x37);
	mipi_dsi_dcs_write_seq_multi(dsi_ctx, ST7703_CMD_SETPOWER_EXT, 0x25, 0x22, 0xf0,
				     0x63);
	mipi_dsi_dcs_write_seq_multi(dsi_ctx, ST7703_CMD_UNKNOWN_BF, 0x02, 0x11, 0x00);
	mipi_dsi_dcs_write_seq_multi(dsi_ctx, ST7703_CMD_SETRGBIF, 0x10, 0x10, 0x28,
				     0x28, 0x03, 0xff, 0x00, 0x00, 0x00, 0x00);
	mipi_dsi_dcs_write_seq_multi(dsi_ctx, ST7703_CMD_SETSCR, 0x73, 0x73, 0x50, 0x50,
				     0x00, 0x00, 0x12, 0x70, 0x00);
	mipi_dsi_dcs_write_seq_multi(dsi_ctx, ST7703_CMD_SETVDC, 0x46);
	mipi_dsi_dcs_write_seq_multi(dsi_ctx, ST7703_CMD_SETPANEL, 0x0b);
	mipi_dsi_dcs_write_seq_multi(dsi_ctx, ST7703_CMD_SETCYC, 0x80);
	mipi_dsi_dcs_write_seq_multi(dsi_ctx, ST7703_CMD_SETDISP, 0x3c, 0x12, 0x30);
	mipi_dsi_dcs_write_seq_multi(dsi_ctx, ST7703_CMD_SETEQ, 0x07, 0x07, 0x0b, 0x0b,
				     0x03, 0x0b, 0x00, 0x00, 0x00, 0x00, 0xff, 0x00,
				     0xc0, 0x10);
	mipi_dsi_dcs_write_seq_multi(dsi_ctx, ST7703_CMD_SETPOWER, 0x36, 0x00, 0x32,
				     0x32, 0x77, 0xf1, 0xcc, 0xcc, 0x77, 0x77, 0x33,
				     0x33);
	mipi_dsi_dcs_write_seq_multi(dsi_ctx, ST7703_CMD_SETBGP, 0x0a, 0x0a);
	mipi_dsi_dcs_write_seq_multi(dsi_ctx, ST7703_CMD_SETVCOM, 0x88, 0x88);
	mipi_dsi_dcs_write_seq_multi(dsi_ctx, ST7703_CMD_SETGIP1, 0xc8, 0x10, 0x0a, 0x10,
				     0x0f, 0xa1, 0x80, 0x12, 0x31, 0x23, 0x47, 0x86,
				     0xa1, 0x80, 0x47, 0x08, 0x00, 0x00, 0x0d, 0x00,
				     0x00, 0x00, 0x00, 0x00, 0x0d, 0x00, 0x00, 0x00,
				     0x48, 0x02, 0x8b, 0xaf, 0x46, 0x02, 0x88, 0x88,
				     0x88, 0x88, 0x88, 0x48, 0x13, 0x8b, 0xaf, 0x57,
				     0x13, 0x88, 0x88, 0x88, 0x88, 0x88, 0x00, 0x00,
				     0x00, 0x00, 0x00, 0x00, 0x00, 0x00, 0x00, 0x00,
				     0x00, 0x00, 0x00);
	mipi_dsi_dcs_write_seq_multi(dsi_ctx, ST7703_CMD_SETGIP2, 0x96, 0x12, 0x01, 0x01,
				     0x01, 0x78, 0x02, 0x00, 0x00, 0x00, 0x00, 0x00,
				     0x4f, 0x31, 0x8b, 0xa8, 0x31, 0x75, 0x88, 0x88,
				     0x88, 0x88, 0x88, 0x4f, 0x20, 0x8b, 0xa8, 0x20,
				     0x64, 0x88, 0x88, 0x88, 0x88, 0x88, 0x23, 0x00,
				     0x00, 0x01, 0x02, 0x00, 0x00, 0x00, 0x00, 0x00,
				     0x00, 0x00, 0x00, 0x00, 0x00, 0x00, 0x00, 0x00,
				     0x00, 0x00, 0x40, 0xa1, 0x80, 0x00, 0x00, 0x00,
				     0x00);
	mipi_dsi_dcs_write_seq_multi(dsi_ctx, ST7703_CMD_SETGAMMA, 0x00, 0x0a, 0x0f,
				     0x29, 0x3b, 0x3f, 0x42, 0x39, 0x06, 0x0d, 0x10,
				     0x13, 0x15, 0x14, 0x15, 0x10, 0x17, 0x00, 0x0a,
				     0x0f, 0x29, 0x3b, 0x3f, 0x42, 0x39, 0x06, 0x0d,
				     0x10, 0x13, 0x15, 0x14, 0x15, 0x10, 0x17);
}

static const struct drm_display_mode rgb30panel_mode = {
	.hdisplay	= 720,
	.hsync_start	= 720 + 45,
	.hsync_end	= 720 + 45 + 4,
	.htotal		= 720 + 45 + 4 + 45,
	.vdisplay	= 720,
	.vsync_start	= 720 + 15,
	.vsync_end	= 720 + 15 + 3,
	.vtotal		= 720 + 15 + 3 + 11,
	.clock		= 36570,
	.flags		= DRM_MODE_FLAG_NHSYNC | DRM_MODE_FLAG_NVSYNC,
	.width_mm	= 76,
	.height_mm	= 76,
};

static const struct st7703_panel_desc rgb30panel_desc = {
	.mode = &rgb30panel_mode,
	.lanes = 4,
	.mode_flags = MIPI_DSI_MODE_VIDEO | MIPI_DSI_MODE_VIDEO_BURST |
		      MIPI_DSI_MODE_NO_EOT_PACKET | MIPI_DSI_MODE_LPM,
	.format = MIPI_DSI_FMT_RGB888,
	.init_sequence = rgb30panel_init_sequence,
};

static void rgb10max3_panel_init_sequence(struct mipi_dsi_multi_context *dsi_ctx)
{
	/* Init sequence extracted from Powkiddy RGB10MAX3 BSP kernel. */

	mipi_dsi_dcs_write_seq_multi(dsi_ctx, ST7703_CMD_SETEXTC, 0xf1, 0x12, 0x83);
	mipi_dsi_dcs_write_seq_multi(dsi_ctx, ST7703_CMD_SETAPID, 0x00, 0x00, 0x00, 0xda,
				     0x80);
	mipi_dsi_dcs_write_seq_multi(dsi_ctx, ST7703_CMD_SETDISP, 0xc8, 0x02, 0x30);
	mipi_dsi_dcs_write_seq_multi(dsi_ctx, ST7703_CMD_SETRGBIF, 0x10, 0x10, 0x28,
				     0x28, 0x03, 0xff, 0x00, 0x00, 0x00, 0x00);
	mipi_dsi_dcs_write_seq_multi(dsi_ctx, ST7703_CMD_SETCYC, 0x80);
	mipi_dsi_dcs_write_seq_multi(dsi_ctx, ST7703_CMD_SETBGP, 0x04, 0x04);
	mipi_dsi_dcs_write_seq_multi(dsi_ctx, ST7703_CMD_SETVCOM, 0x78, 0x78);
	mipi_dsi_dcs_write_seq_multi(dsi_ctx, ST7703_CMD_SETPOWER_EXT, 0x25, 0x22, 0xf0,
				     0x63);
	mipi_dsi_dcs_write_seq_multi(dsi_ctx, ST7703_CMD_SETMIPI, 0x33, 0x81, 0x05, 0xf9,
				     0x0e, 0x0e, 0x20, 0x00, 0x00, 0x00, 0x00, 0x00,
				     0x00, 0x00, 0x44, 0x25, 0x00, 0x90, 0x0a, 0x00,
				     0x00, 0x01, 0x4f, 0x01, 0x00, 0x00, 0x37);
	mipi_dsi_dcs_write_seq_multi(dsi_ctx, ST7703_CMD_SETVDC, 0x47);
	mipi_dsi_dcs_write_seq_multi(dsi_ctx, ST7703_CMD_UNKNOWN_BF, 0x02, 0x11, 0x00);
	mipi_dsi_dcs_write_seq_multi(dsi_ctx, ST7703_CMD_SETSCR, 0x73, 0x73, 0x50, 0x50,
				     0x00, 0x00, 0x12, 0x70, 0x00);
	mipi_dsi_dcs_write_seq_multi(dsi_ctx, ST7703_CMD_SETPOWER, 0x25, 0x00, 0x32,
				     0x32, 0x77, 0xe1, 0xff, 0xff, 0xcc, 0xcc, 0x77,
				     0x77);
	mipi_dsi_dcs_write_seq_multi(dsi_ctx, ST7703_CMD_SETECO, 0x82, 0x00, 0xbf, 0xff,
				     0x00, 0xff);
	mipi_dsi_dcs_write_seq_multi(dsi_ctx, ST7703_CMD_SETIO, 0xb8, 0x00, 0x0a, 0x00,
				     0x00, 0x00);
	mipi_dsi_dcs_write_seq_multi(dsi_ctx, ST7703_CMD_SETCABC, 0x10, 0x40, 0x1e,
				     0x02);
	mipi_dsi_dcs_write_seq_multi(dsi_ctx, ST7703_CMD_SETPANEL, 0x0b);
	mipi_dsi_dcs_write_seq_multi(dsi_ctx, ST7703_CMD_SETGAMMA, 0x00, 0x04, 0x07,
				     0x2a, 0x39, 0x3f, 0x36, 0x31, 0x06, 0x0b, 0x0e,
				     0x12, 0x14, 0x12, 0x13, 0x0f, 0x17, 0x00, 0x04,
				     0x07, 0x2a, 0x39, 0x3f, 0x36, 0x31, 0x06, 0x0b,
				     0x0e, 0x12, 0x14, 0x12, 0x13, 0x0f, 0x17);
	mipi_dsi_dcs_write_seq_multi(dsi_ctx, ST7703_CMD_SETEQ, 0x03, 0x03, 0x03, 0x03,
				     0x00, 0x03, 0x00, 0x00, 0x00, 0x00, 0xff, 0x80,
				     0xc0, 0x10);
	mipi_dsi_dcs_write_seq_multi(dsi_ctx, ST7703_CMD_SETGIP1, 0xc8, 0x10, 0x08, 0x00,
				     0x00, 0x41, 0xf8, 0x12, 0x31, 0x23, 0x37, 0x86,
				     0x11, 0xc8, 0x37, 0x2a, 0x00, 0x00, 0x0c, 0x00,
				     0x00, 0x00, 0x00, 0x00, 0x0c, 0x00, 0x00, 0x00,
				     0x88, 0x20, 0x46, 0x02, 0x88, 0x88, 0x88, 0x88,
				     0x88, 0x88, 0xff, 0x88, 0x31, 0x57, 0x13, 0x88,
				     0x88, 0x88, 0x88, 0x88, 0x88, 0xff, 0x00, 0x00,
				     0x00, 0x00, 0x00, 0x00, 0x00, 0x00, 0x00, 0x00,
				     0x00, 0x00, 0x00);
	mipi_dsi_dcs_write_seq_multi(dsi_ctx, ST7703_CMD_SETGIP2, 0x00, 0x1a, 0x00, 0x00,
				     0x00, 0x00, 0x00, 0x00, 0x00, 0x00, 0x00, 0x00,
				     0x8f, 0x13, 0x31, 0x75, 0x88, 0x88, 0x88, 0x88,
				     0x88, 0x88, 0xf8, 0x8f, 0x02, 0x20, 0x64, 0x88,
				     0x88, 0x88, 0x88, 0x88, 0x88, 0xf8, 0x00, 0x00,
				     0x00, 0x00, 0x00, 0x00, 0x00, 0x00, 0x00, 0x00,
				     0x00, 0x00, 0x00, 0x00, 0x00, 0x00, 0x00, 0x00,
				     0x00, 0x00, 0x00, 0x00, 0x00, 0x00, 0x00, 0x00,
				     0x00);
	mipi_dsi_dcs_write_seq_multi(dsi_ctx, ST7703_CMD_UNKNOWN_EF, 0xff, 0xff, 0x01);
}

static const struct drm_display_mode rgb10max3_panel_mode = {
	.hdisplay	= 720,
	.hsync_start	= 720 + 40,
	.hsync_end	= 720 + 40 + 10,
	.htotal		= 720 + 40 + 10 + 40,
	.vdisplay	= 1280,
	.vsync_start	= 1280 + 16,
	.vsync_end	= 1280 + 16 + 4,
	.vtotal		= 1280 + 16 + 4 + 14,
	.clock		= 63800,
	.flags		= DRM_MODE_FLAG_NHSYNC | DRM_MODE_FLAG_NVSYNC,
	.width_mm	= 62,
	.height_mm	= 109,
};

static const struct st7703_panel_desc rgb10max3_panel_desc = {
	.mode = &rgb10max3_panel_mode,
	.lanes = 4,
	.mode_flags = MIPI_DSI_MODE_VIDEO | MIPI_DSI_MODE_VIDEO_BURST |
		      MIPI_DSI_MODE_NO_EOT_PACKET | MIPI_DSI_MODE_LPM,
	.format = MIPI_DSI_FMT_RGB888,
	.init_sequence = rgb10max3_panel_init_sequence,
};

static void gameforcechi_init_sequence(struct mipi_dsi_multi_context *dsi_ctx)
{
	/*
	 * Init sequence was supplied by the panel vendor. Panel will not
	 * respond to commands until it is brought out of sleep mode first.
	 */

	mipi_dsi_dcs_exit_sleep_mode_multi(dsi_ctx);
	mipi_dsi_msleep(dsi_ctx, 250);

	mipi_dsi_dcs_write_seq_multi(dsi_ctx, ST7703_CMD_SETEXTC, 0xf1, 0x12, 0x83);
	mipi_dsi_dcs_write_seq_multi(dsi_ctx, ST7703_CMD_SETMIPI, 0x31, 0x81, 0x05, 0xf9,
				     0x0e, 0x0e, 0x20, 0x00, 0x00, 0x00, 0x00, 0x00,
				     0x00, 0x00, 0x44, 0x25, 0x00, 0x91, 0x0a, 0x00,
				     0x00, 0x02, 0x4f, 0xd1, 0x00, 0x00, 0x37);
	mipi_dsi_dcs_write_seq_multi(dsi_ctx, ST7703_CMD_SETPOWER_EXT, 0x25);
	mipi_dsi_dcs_write_seq_multi(dsi_ctx, ST7703_CMD_UNKNOWN_BF, 0x02, 0x11, 0x00);
	mipi_dsi_dcs_write_seq_multi(dsi_ctx, ST7703_CMD_SETRGBIF, 0x0c, 0x10, 0x0a,
				     0x50, 0x03, 0xff, 0x00, 0x00, 0x00, 0x00);
	mipi_dsi_dcs_write_seq_multi(dsi_ctx, ST7703_CMD_SETSCR, 0x73, 0x73, 0x50, 0x50,
				     0x00, 0x00, 0x08, 0x70, 0x00);
	mipi_dsi_dcs_write_seq_multi(dsi_ctx, ST7703_CMD_SETVDC, 0x46);
	mipi_dsi_dcs_write_seq_multi(dsi_ctx, ST7703_CMD_SETPANEL, 0x0b);
	mipi_dsi_dcs_write_seq_multi(dsi_ctx, ST7703_CMD_SETCYC, 0x80);
	mipi_dsi_dcs_write_seq_multi(dsi_ctx, ST7703_CMD_SETDISP, 0x00, 0x13, 0xf0);
	mipi_dsi_dcs_write_seq_multi(dsi_ctx, ST7703_CMD_SETEQ, 0x07, 0x07, 0x0b, 0x0b,
				     0x03, 0x0b, 0x00, 0x00, 0x00, 0x00, 0xff, 0x00,
				     0xc0, 0x10);
	mipi_dsi_dcs_write_seq_multi(dsi_ctx, ST7703_CMD_SETPOWER, 0x53, 0x00, 0x1e,
				     0x1e, 0x77, 0xe1, 0xcc, 0xdd, 0x67, 0x77, 0x33,
				     0x33);
	mipi_dsi_dcs_write_seq_multi(dsi_ctx, ST7703_CMD_SETBGP, 0x10, 0x10);
	mipi_dsi_dcs_write_seq_multi(dsi_ctx, ST7703_CMD_SETVCOM, 0x6c, 0x7c);
	mipi_dsi_dcs_write_seq_multi(dsi_ctx, ST7703_CMD_SETGIP1, 0x08, 0x00, 0x0e, 0x00,
				     0x00, 0xb0, 0xb1, 0x11, 0x31, 0x23, 0x28, 0x10,
				     0xb0, 0xb1, 0x27, 0x08, 0x00, 0x04, 0x02, 0x00,
				     0x00, 0x00, 0x00, 0x04, 0x02, 0x00, 0x00, 0x00,
				     0x88, 0x88, 0xba, 0x60, 0x24, 0x08, 0x88, 0x88,
				     0x88, 0x88, 0x88, 0x88, 0x88, 0xba, 0x71, 0x35,
				     0x18, 0x88, 0x88, 0x88, 0x88, 0x88, 0x00, 0x00,
				     0x00, 0x01, 0x00, 0x00, 0x00, 0x00, 0x00, 0x00,
				     0x00, 0x00, 0x00);
	mipi_dsi_dcs_write_seq_multi(dsi_ctx, ST7703_CMD_SETGIP2, 0x97, 0x0a, 0x82, 0x02,
				     0x13, 0x07, 0x00, 0x00, 0x00, 0x00, 0x00, 0x00,
				     0x80, 0x88, 0xba, 0x17, 0x53, 0x88, 0x88, 0x88,
				     0x88, 0x88, 0x88, 0x81, 0x88, 0xba, 0x06, 0x42,
				     0x88, 0x88, 0x88, 0x88, 0x88, 0x88, 0x23, 0x10,
				     0x00, 0x02, 0x80, 0x00, 0x00, 0x00, 0x00, 0x00,
				     0x00, 0x00, 0x00, 0x00, 0x00, 0x00, 0x00, 0x00,
				     0x00, 0x00, 0x00, 0x00, 0x00, 0x00, 0x00, 0x00,
				     0x00);
	mipi_dsi_dcs_write_seq_multi(dsi_ctx, ST7703_CMD_SETGAMMA, 0x00, 0x07, 0x0b,
				     0x27, 0x2d, 0x3f, 0x3b, 0x37, 0x05, 0x0a, 0x0b,
				     0x0f, 0x11, 0x0f, 0x12, 0x12, 0x18, 0x00, 0x07,
				     0x0b, 0x27, 0x2d, 0x3f, 0x3b, 0x37, 0x05, 0xa0,
				     0x0b, 0x0f, 0x11, 0x0f, 0x12, 0x12, 0x18);
}

static const struct drm_display_mode gameforcechi_mode = {
	.hdisplay	= 640,
	.hsync_start	= 640 + 40,
	.hsync_end	= 640 + 40 + 2,
	.htotal		= 640 + 40 + 2 + 80,
	.vdisplay	= 480,
	.vsync_start	= 480 + 17,
	.vsync_end	= 480 + 17 + 5,
	.vtotal		= 480 + 17 + 5 + 13,
	.clock		= 23546,
	.flags		= DRM_MODE_FLAG_NHSYNC | DRM_MODE_FLAG_NVSYNC,
	.width_mm	= 71,
	.height_mm	= 53,
};

static const struct st7703_panel_desc gameforcechi_desc = {
	.mode = &gameforcechi_mode,
	.lanes = 2,
	.mode_flags = MIPI_DSI_MODE_VIDEO | MIPI_DSI_MODE_VIDEO_BURST |
		      MIPI_DSI_MODE_NO_EOT_PACKET | MIPI_DSI_MODE_LPM,
	.format = MIPI_DSI_FMT_RGB888,
	.init_sequence = gameforcechi_init_sequence,
};

static int st7703_enable(struct drm_panel *panel)
{
	struct st7703 *ctx = panel_to_st7703(panel);
	struct mipi_dsi_device *dsi = to_mipi_dsi_device(ctx->dev);
	struct mipi_dsi_multi_context dsi_ctx = {.dsi = dsi};

	ctx->desc->init_sequence(&dsi_ctx);

	mipi_dsi_dcs_exit_sleep_mode_multi(&dsi_ctx);

	/* It takes the controller 120 msec to wake up after sleep. */
	mipi_dsi_msleep(&dsi_ctx, 120);

	mipi_dsi_dcs_set_display_on_multi(&dsi_ctx);

	if (!dsi_ctx.accum_err)
		dev_dbg(ctx->dev, "Panel init sequence done\n");

	return dsi_ctx.accum_err;
}

static int st7703_disable(struct drm_panel *panel)
{
	struct st7703 *ctx = panel_to_st7703(panel);
	struct mipi_dsi_device *dsi = to_mipi_dsi_device(ctx->dev);
	struct mipi_dsi_multi_context dsi_ctx = {.dsi = dsi};

	mipi_dsi_dcs_set_display_off_multi(&dsi_ctx);

	mipi_dsi_dcs_enter_sleep_mode_multi(&dsi_ctx);

	/* It takes the controller 120 msec to enter sleep mode. */
	mipi_dsi_msleep(&dsi_ctx, 120);

	return dsi_ctx.accum_err;
}

static int st7703_unprepare(struct drm_panel *panel)
{
	struct st7703 *ctx = panel_to_st7703(panel);

	gpiod_set_value_cansleep(ctx->reset_gpio, 1);
	regulator_disable(ctx->iovcc);
	regulator_disable(ctx->vcc);

	return 0;
}

static int st7703_prepare(struct drm_panel *panel)
{
	struct st7703 *ctx = panel_to_st7703(panel);
	int ret;

	dev_dbg(ctx->dev, "Resetting the panel\n");
	gpiod_set_value_cansleep(ctx->reset_gpio, 1);

	ret = regulator_enable(ctx->iovcc);
	if (ret < 0) {
		dev_err(ctx->dev, "Failed to enable iovcc supply: %d\n", ret);
		return ret;
	}

	ret = regulator_enable(ctx->vcc);
	if (ret < 0) {
		dev_err(ctx->dev, "Failed to enable vcc supply: %d\n", ret);
		regulator_disable(ctx->iovcc);
		return ret;
	}

	/* Give power supplies time to stabilize before deasserting reset. */
	usleep_range(10000, 20000);
<<<<<<< HEAD

	gpiod_set_value_cansleep(ctx->reset_gpio, 0);
	usleep_range(15000, 20000);
=======
>>>>>>> a6ad5510

	gpiod_set_value_cansleep(ctx->reset_gpio, 0);
	usleep_range(15000, 20000);

	return 0;
}

static const u32 mantix_bus_formats[] = {
	MEDIA_BUS_FMT_RGB888_1X24,
};

static int st7703_get_modes(struct drm_panel *panel,
			    struct drm_connector *connector)
{
	struct st7703 *ctx = panel_to_st7703(panel);
	struct drm_display_mode *mode;

	mode = drm_mode_duplicate(connector->dev, ctx->desc->mode);
	if (!mode) {
		dev_err(ctx->dev, "Failed to add mode %ux%u@%u\n",
			ctx->desc->mode->hdisplay, ctx->desc->mode->vdisplay,
			drm_mode_vrefresh(ctx->desc->mode));
		return -ENOMEM;
	}

	drm_mode_set_name(mode);

	mode->type = DRM_MODE_TYPE_DRIVER | DRM_MODE_TYPE_PREFERRED;
	connector->display_info.width_mm = mode->width_mm;
	connector->display_info.height_mm = mode->height_mm;
	drm_mode_probed_add(connector, mode);

	drm_display_info_set_bus_formats(&connector->display_info,
					 mantix_bus_formats,
					 ARRAY_SIZE(mantix_bus_formats));

	return 1;
}

static enum drm_panel_orientation st7703_get_orientation(struct drm_panel *panel)
{
	struct st7703 *st7703 = panel_to_st7703(panel);

	return st7703->orientation;
}

static const struct drm_panel_funcs st7703_drm_funcs = {
	.disable   = st7703_disable,
	.unprepare = st7703_unprepare,
	.prepare   = st7703_prepare,
	.enable	   = st7703_enable,
	.get_modes = st7703_get_modes,
	.get_orientation = st7703_get_orientation,
};

static int allpixelson_set(void *data, u64 val)
{
	struct st7703 *ctx = data;
	struct mipi_dsi_device *dsi = to_mipi_dsi_device(ctx->dev);
	struct mipi_dsi_multi_context dsi_ctx = {.dsi = dsi};

	dev_dbg(ctx->dev, "Setting all pixels on\n");
	mipi_dsi_generic_write_seq_multi(&dsi_ctx, ST7703_CMD_ALL_PIXEL_ON);
	mipi_dsi_msleep(&dsi_ctx, val * 1000);

	/*
	 * Reset the panel to get video back. NOTE: This isn't a
	 * particularly safe thing to do in general because it assumes
	 * that the screen was on to begin with, but this is just a
	 * debugfs file so it's not a huge deal.
	 */
	drm_panel_disable(&ctx->panel);
	drm_panel_unprepare(&ctx->panel);
	drm_panel_prepare(&ctx->panel);
	drm_panel_enable(&ctx->panel);

	return dsi_ctx.accum_err;
}

DEFINE_SIMPLE_ATTRIBUTE(allpixelson_fops, NULL,
			allpixelson_set, "%llu\n");

static void st7703_debugfs_init(struct st7703 *ctx)
{
	ctx->debugfs = debugfs_create_dir(DRV_NAME, NULL);

	debugfs_create_file("allpixelson", 0600, ctx->debugfs, ctx,
			    &allpixelson_fops);
}

static void st7703_debugfs_remove(struct st7703 *ctx)
{
	debugfs_remove_recursive(ctx->debugfs);
	ctx->debugfs = NULL;
}

static int st7703_probe(struct mipi_dsi_device *dsi)
{
	struct device *dev = &dsi->dev;
	struct st7703 *ctx;
	int ret;

	ctx = devm_kzalloc(dev, sizeof(*ctx), GFP_KERNEL);
	if (!ctx)
		return -ENOMEM;

	ctx->reset_gpio = devm_gpiod_get(dev, "reset", GPIOD_OUT_LOW);
	if (IS_ERR(ctx->reset_gpio))
		return dev_err_probe(dev, PTR_ERR(ctx->reset_gpio), "Failed to get reset gpio\n");

	mipi_dsi_set_drvdata(dsi, ctx);

	ctx->dev = dev;
	ctx->desc = of_device_get_match_data(dev);

	dsi->mode_flags = ctx->desc->mode_flags;
	dsi->format = ctx->desc->format;
	dsi->lanes = ctx->desc->lanes;

	ctx->vcc = devm_regulator_get(dev, "vcc");
	if (IS_ERR(ctx->vcc))
		return dev_err_probe(dev, PTR_ERR(ctx->vcc), "Failed to request vcc regulator\n");

	ctx->iovcc = devm_regulator_get(dev, "iovcc");
	if (IS_ERR(ctx->iovcc))
		return dev_err_probe(dev, PTR_ERR(ctx->iovcc),
				     "Failed to request iovcc regulator\n");

	ret = of_drm_get_panel_orientation(dsi->dev.of_node, &ctx->orientation);
	if (ret < 0)
		return dev_err_probe(&dsi->dev, ret, "Failed to get orientation\n");

	drm_panel_init(&ctx->panel, dev, &st7703_drm_funcs,
		       DRM_MODE_CONNECTOR_DSI);

	ret = drm_panel_of_backlight(&ctx->panel);
	if (ret)
		return ret;

	drm_panel_add(&ctx->panel);

	ret = mipi_dsi_attach(dsi);
	if (ret < 0) {
		dev_err(dev, "mipi_dsi_attach failed (%d). Is host ready?\n", ret);
		drm_panel_remove(&ctx->panel);
		return ret;
	}

	dev_info(dev, "%ux%u@%u %ubpp dsi %udl - ready\n",
		 ctx->desc->mode->hdisplay, ctx->desc->mode->vdisplay,
		 drm_mode_vrefresh(ctx->desc->mode),
		 mipi_dsi_pixel_format_to_bpp(dsi->format), dsi->lanes);

	st7703_debugfs_init(ctx);
	return 0;
}

static void st7703_remove(struct mipi_dsi_device *dsi)
{
	struct st7703 *ctx = mipi_dsi_get_drvdata(dsi);
	int ret;

	ret = mipi_dsi_detach(dsi);
	if (ret < 0)
		dev_err(&dsi->dev, "Failed to detach from DSI host: %d\n", ret);

	drm_panel_remove(&ctx->panel);

	st7703_debugfs_remove(ctx);
}

static const struct of_device_id st7703_of_match[] = {
	{ .compatible = "anbernic,rg353v-panel-v2", .data = &rg353v2_desc },
	{ .compatible = "gameforce,chi-panel", .data = &gameforcechi_desc },
	{ .compatible = "powkiddy,rgb10max3-panel", .data = &rgb10max3_panel_desc },
	{ .compatible = "powkiddy,rgb30-panel", .data = &rgb30panel_desc },
	{ .compatible = "rocktech,jh057n00900", .data = &jh057n00900_panel_desc },
	{ .compatible = "xingbangda,xbd599", .data = &xbd599_desc },
	{ /* sentinel */ }
};
MODULE_DEVICE_TABLE(of, st7703_of_match);

static struct mipi_dsi_driver st7703_driver = {
	.probe	= st7703_probe,
	.remove = st7703_remove,
	.driver = {
		.name = DRV_NAME,
		.of_match_table = st7703_of_match,
	},
};
module_mipi_dsi_driver(st7703_driver);

MODULE_AUTHOR("Guido Günther <agx@sigxcpu.org>");
MODULE_DESCRIPTION("DRM driver for Sitronix ST7703 based MIPI DSI panels");
MODULE_LICENSE("GPL v2");<|MERGE_RESOLUTION|>--- conflicted
+++ resolved
@@ -744,12 +744,6 @@
 
 	/* Give power supplies time to stabilize before deasserting reset. */
 	usleep_range(10000, 20000);
-<<<<<<< HEAD
-
-	gpiod_set_value_cansleep(ctx->reset_gpio, 0);
-	usleep_range(15000, 20000);
-=======
->>>>>>> a6ad5510
 
 	gpiod_set_value_cansleep(ctx->reset_gpio, 0);
 	usleep_range(15000, 20000);
