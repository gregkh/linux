--- conflicted
+++ resolved
@@ -62,33 +62,16 @@
 	struct sw43408_panel *sw43408 = to_panel_info(panel);
 	struct mipi_dsi_multi_context ctx = { .dsi = sw43408->link };
 	struct drm_dsc_picture_parameter_set pps;
-	int ret;
 
 	mipi_dsi_dcs_write_seq_multi(&ctx, MIPI_DCS_SET_GAMMA_CURVE, 0x02);
 
-<<<<<<< HEAD
-	ret = mipi_dsi_dcs_set_tear_on(ctx->link, MIPI_DSI_DCS_TEAR_MODE_VBLANK);
-	if (ret < 0) {
-		dev_err(panel->dev, "Failed to set tearing: %d\n", ret);
-		return ret;
-	}
-=======
 	mipi_dsi_dcs_set_tear_on_multi(&ctx, MIPI_DSI_DCS_TEAR_MODE_VBLANK);
->>>>>>> 7aa21fec
 
 	mipi_dsi_dcs_write_seq_multi(&ctx, 0x53, 0x0c, 0x30);
 	mipi_dsi_dcs_write_seq_multi(&ctx, 0x55, 0x00, 0x70, 0xdf, 0x00, 0x70, 0xdf);
 	mipi_dsi_dcs_write_seq_multi(&ctx, 0xf7, 0x01, 0x49, 0x0c);
 
-<<<<<<< HEAD
-	ret = mipi_dsi_dcs_exit_sleep_mode(ctx->link);
-	if (ret < 0) {
-		dev_err(panel->dev, "Failed to exit sleep mode: %d\n", ret);
-		return ret;
-	}
-=======
 	mipi_dsi_dcs_exit_sleep_mode_multi(&ctx);
->>>>>>> 7aa21fec
 
 	mipi_dsi_msleep(&ctx, 135);
 
@@ -116,30 +99,13 @@
 
 	mipi_dsi_dcs_set_display_on_multi(&ctx);
 
-<<<<<<< HEAD
-	ret = mipi_dsi_dcs_set_display_on(ctx->link);
-	if (ret < 0) {
-		dev_err(panel->dev, "Failed to set display on: %d\n", ret);
-		return ret;
-	}
-=======
 	mipi_dsi_msleep(&ctx, 50);
->>>>>>> 7aa21fec
 
 	sw43408->link->mode_flags &= ~MIPI_DSI_MODE_LPM;
 
 	drm_dsc_pps_payload_pack(&pps, sw43408->link->dsc);
 
-<<<<<<< HEAD
-	drm_dsc_pps_payload_pack(&pps, ctx->link->dsc);
-	ret = mipi_dsi_picture_parameter_set(ctx->link, &pps);
-	if (ret < 0) {
-		dev_err(panel->dev, "Failed to set PPS: %d\n", ret);
-		return ret;
-	}
-=======
 	mipi_dsi_picture_parameter_set_multi(&ctx, &pps);
->>>>>>> 7aa21fec
 
 	sw43408->link->mode_flags |= MIPI_DSI_MODE_LPM;
 
@@ -148,20 +114,9 @@
 	 * PPS 1 if pps_identifier is 0
 	 * PPS 2 if pps_identifier is 1
 	 */
-<<<<<<< HEAD
-	ret = mipi_dsi_compression_mode_ext(ctx->link, true,
-					    MIPI_DSI_COMPRESSION_DSC, 1);
-	if (ret < 0) {
-		dev_err(panel->dev, "Failed to set compression mode: %d\n", ret);
-		return ret;
-	}
-
-	return 0;
-=======
 	mipi_dsi_compression_mode_ext_multi(&ctx, true,
 					    MIPI_DSI_COMPRESSION_DSC, 1);
 	return ctx.accum_err;
->>>>>>> 7aa21fec
 }
 
 static int sw43408_prepare(struct drm_panel *panel)
