// SPDX-License-Identifier: GPL-2.0+
/*
 * Copyright (C) 2019, Amarula Solutions.
 * Author: Jagan Teki <jagan@amarulasolutions.com>
 */

#include <drm/drm_mipi_dbi.h>
#include <drm/drm_mipi_dsi.h>
#include <drm/drm_modes.h>
#include <drm/drm_panel.h>

#include <linux/bitfield.h>
#include <linux/gpio/consumer.h>
#include <linux/delay.h>
#include <linux/module.h>
#include <linux/of.h>
#include <linux/regulator/consumer.h>
#include <linux/spi/spi.h>

#include <video/mipi_display.h>

/* Command2 BKx selection command */
#define ST7701_CMD2BKX_SEL			0xFF
#define ST7701_CMD1				0
#define ST7701_CMD2				BIT(4)
#define ST7701_CMD2BK_MASK			GENMASK(3, 0)

/* Command2, BK0 commands */
#define ST7701_CMD2_BK0_PVGAMCTRL		0xB0 /* Positive Voltage Gamma Control */
#define ST7701_CMD2_BK0_NVGAMCTRL		0xB1 /* Negative Voltage Gamma Control */
#define ST7701_CMD2_BK0_LNESET			0xC0 /* Display Line setting */
#define ST7701_CMD2_BK0_PORCTRL			0xC1 /* Porch control */
#define ST7701_CMD2_BK0_INVSEL			0xC2 /* Inversion selection, Frame Rate Control */

/* Command2, BK1 commands */
#define ST7701_CMD2_BK1_VRHS			0xB0 /* Vop amplitude setting */
#define ST7701_CMD2_BK1_VCOM			0xB1 /* VCOM amplitude setting */
#define ST7701_CMD2_BK1_VGHSS			0xB2 /* VGH Voltage setting */
#define ST7701_CMD2_BK1_TESTCMD			0xB3 /* TEST Command Setting */
#define ST7701_CMD2_BK1_VGLS			0xB5 /* VGL Voltage setting */
#define ST7701_CMD2_BK1_PWCTLR1			0xB7 /* Power Control 1 */
#define ST7701_CMD2_BK1_PWCTLR2			0xB8 /* Power Control 2 */
#define ST7701_CMD2_BK1_SPD1			0xC1 /* Source pre_drive timing set1 */
#define ST7701_CMD2_BK1_SPD2			0xC2 /* Source EQ2 Setting */
#define ST7701_CMD2_BK1_MIPISET1		0xD0 /* MIPI Setting 1 */

/* Command2, BK0 bytes */
#define ST7701_CMD2_BK0_GAMCTRL_AJ_MASK		GENMASK(7, 6)
#define ST7701_CMD2_BK0_GAMCTRL_VC0_MASK	GENMASK(3, 0)
#define ST7701_CMD2_BK0_GAMCTRL_VC4_MASK	GENMASK(5, 0)
#define ST7701_CMD2_BK0_GAMCTRL_VC8_MASK	GENMASK(5, 0)
#define ST7701_CMD2_BK0_GAMCTRL_VC16_MASK	GENMASK(4, 0)
#define ST7701_CMD2_BK0_GAMCTRL_VC24_MASK	GENMASK(4, 0)
#define ST7701_CMD2_BK0_GAMCTRL_VC52_MASK	GENMASK(3, 0)
#define ST7701_CMD2_BK0_GAMCTRL_VC80_MASK	GENMASK(5, 0)
#define ST7701_CMD2_BK0_GAMCTRL_VC108_MASK	GENMASK(3, 0)
#define ST7701_CMD2_BK0_GAMCTRL_VC147_MASK	GENMASK(3, 0)
#define ST7701_CMD2_BK0_GAMCTRL_VC175_MASK	GENMASK(5, 0)
#define ST7701_CMD2_BK0_GAMCTRL_VC203_MASK	GENMASK(3, 0)
#define ST7701_CMD2_BK0_GAMCTRL_VC231_MASK	GENMASK(4, 0)
#define ST7701_CMD2_BK0_GAMCTRL_VC239_MASK	GENMASK(4, 0)
#define ST7701_CMD2_BK0_GAMCTRL_VC247_MASK	GENMASK(5, 0)
#define ST7701_CMD2_BK0_GAMCTRL_VC251_MASK	GENMASK(5, 0)
#define ST7701_CMD2_BK0_GAMCTRL_VC255_MASK	GENMASK(4, 0)
#define ST7701_CMD2_BK0_LNESET_LINE_MASK	GENMASK(6, 0)
#define ST7701_CMD2_BK0_LNESET_LDE_EN		BIT(7)
#define ST7701_CMD2_BK0_LNESET_LINEDELTA	GENMASK(1, 0)
#define ST7701_CMD2_BK0_PORCTRL_VBP_MASK	GENMASK(7, 0)
#define ST7701_CMD2_BK0_PORCTRL_VFP_MASK	GENMASK(7, 0)
#define ST7701_CMD2_BK0_INVSEL_ONES_MASK	GENMASK(5, 4)
#define ST7701_CMD2_BK0_INVSEL_NLINV_MASK	GENMASK(2, 0)
#define ST7701_CMD2_BK0_INVSEL_RTNI_MASK	GENMASK(4, 0)

/* Command2, BK1 bytes */
#define ST7701_CMD2_BK1_VRHA_MASK		GENMASK(7, 0)
#define ST7701_CMD2_BK1_VCOM_MASK		GENMASK(7, 0)
#define ST7701_CMD2_BK1_VGHSS_MASK		GENMASK(3, 0)
#define ST7701_CMD2_BK1_TESTCMD_VAL		BIT(7)
#define ST7701_CMD2_BK1_VGLS_ONES		BIT(6)
#define ST7701_CMD2_BK1_VGLS_MASK		GENMASK(3, 0)
#define ST7701_CMD2_BK1_PWRCTRL1_AP_MASK	GENMASK(7, 6)
#define ST7701_CMD2_BK1_PWRCTRL1_APIS_MASK	GENMASK(3, 2)
#define ST7701_CMD2_BK1_PWRCTRL1_APOS_MASK	GENMASK(1, 0)
#define ST7701_CMD2_BK1_PWRCTRL2_AVDD_MASK	GENMASK(5, 4)
#define ST7701_CMD2_BK1_PWRCTRL2_AVCL_MASK	GENMASK(1, 0)
#define ST7701_CMD2_BK1_SPD1_ONES_MASK		GENMASK(6, 4)
#define ST7701_CMD2_BK1_SPD1_T2D_MASK		GENMASK(3, 0)
#define ST7701_CMD2_BK1_SPD2_ONES_MASK		GENMASK(6, 4)
#define ST7701_CMD2_BK1_SPD2_T3D_MASK		GENMASK(3, 0)
#define ST7701_CMD2_BK1_MIPISET1_ONES		BIT(7)
#define ST7701_CMD2_BK1_MIPISET1_EOT_EN		BIT(3)

#define CFIELD_PREP(_mask, _val)					\
	(((typeof(_mask))(_val) << (__builtin_ffsll(_mask) - 1)) & (_mask))

enum op_bias {
	OP_BIAS_OFF = 0,
	OP_BIAS_MIN,
	OP_BIAS_MIDDLE,
	OP_BIAS_MAX
};

struct st7701;

struct st7701_panel_desc {
	const struct drm_display_mode *mode;
	unsigned int lanes;
	enum mipi_dsi_pixel_format format;
	unsigned int panel_sleep_delay;

	/* TFT matrix driver configuration, panel specific. */
	const u8	pv_gamma[16];	/* Positive voltage gamma control */
	const u8	nv_gamma[16];	/* Negative voltage gamma control */
	const u8	nlinv;		/* Inversion selection */
	const u32	vop_uv;		/* Vop in uV */
	const u32	vcom_uv;	/* Vcom in uV */
	const u16	vgh_mv;		/* Vgh in mV */
	const s16	vgl_mv;		/* Vgl in mV */
	const u16	avdd_mv;	/* Avdd in mV */
	const s16	avcl_mv;	/* Avcl in mV */
	const enum op_bias	gamma_op_bias;
	const enum op_bias	input_op_bias;
	const enum op_bias	output_op_bias;
	const u16	t2d_ns;		/* T2D in ns */
	const u16	t3d_ns;		/* T3D in ns */
	const bool	eot_en;

	/* GIP sequence, fully custom and undocumented. */
	void		(*gip_sequence)(struct st7701 *st7701);
};

struct st7701 {
	struct drm_panel panel;
	struct mipi_dsi_device *dsi;
	struct mipi_dbi dbi;
	const struct st7701_panel_desc *desc;

	struct regulator_bulk_data supplies[2];
	struct gpio_desc *reset;
	unsigned int sleep_delay;
	enum drm_panel_orientation orientation;

	int (*write_command)(struct st7701 *st7701, u8 cmd, const u8 *seq,
			     size_t len);
};

static inline struct st7701 *panel_to_st7701(struct drm_panel *panel)
{
	return container_of(panel, struct st7701, panel);
}

static int st7701_dsi_write(struct st7701 *st7701, u8 cmd, const u8 *seq,
			    size_t len)
{
	return mipi_dsi_dcs_write(st7701->dsi, cmd, seq, len);
}

static int st7701_dbi_write(struct st7701 *st7701, u8 cmd, const u8 *seq,
			    size_t len)
{
	return mipi_dbi_command_stackbuf(&st7701->dbi, cmd, seq, len);
}

#define ST7701_WRITE(st7701, cmd, seq...)				\
	{								\
		const u8 d[] = { seq };					\
		st7701->write_command(st7701, cmd, d, ARRAY_SIZE(d));	\
	}

static u8 st7701_vgls_map(struct st7701 *st7701)
{
	const struct st7701_panel_desc *desc = st7701->desc;
	struct {
		s32	vgl;
		u8	val;
	} map[16] = {
		{ -7060, 0x0 }, { -7470, 0x1 },
		{ -7910, 0x2 }, { -8140, 0x3 },
		{ -8650, 0x4 }, { -8920, 0x5 },
		{ -9210, 0x6 }, { -9510, 0x7 },
		{ -9830, 0x8 }, { -10170, 0x9 },
		{ -10530, 0xa }, { -10910, 0xb },
		{ -11310, 0xc }, { -11730, 0xd },
		{ -12200, 0xe }, { -12690, 0xf }
	};
	int i;

	for (i = 0; i < ARRAY_SIZE(map); i++)
		if (desc->vgl_mv == map[i].vgl)
			return map[i].val;

	return 0;
}

static void st7701_switch_cmd_bkx(struct st7701 *st7701, bool cmd2, u8 bkx)
{
	u8 val;

	if (cmd2)
		val = ST7701_CMD2 | FIELD_PREP(ST7701_CMD2BK_MASK, bkx);
	else
		val = ST7701_CMD1;

	ST7701_WRITE(st7701, ST7701_CMD2BKX_SEL, 0x77, 0x01, 0x00, 0x00, val);
}

static void st7701_init_sequence(struct st7701 *st7701)
{
	const struct st7701_panel_desc *desc = st7701->desc;
	const struct drm_display_mode *mode = desc->mode;
	const u8 linecount8 = mode->vdisplay / 8;
	const u8 linecountrem2 = (mode->vdisplay % 8) / 2;

	ST7701_WRITE(st7701, MIPI_DCS_SOFT_RESET, 0x00);

	/* We need to wait 5ms before sending new commands */
	msleep(5);

	ST7701_WRITE(st7701, MIPI_DCS_EXIT_SLEEP_MODE, 0x00);

	msleep(st7701->sleep_delay);

	/* Command2, BK0 */
	st7701_switch_cmd_bkx(st7701, true, 0);

	st7701->write_command(st7701, ST7701_CMD2_BK0_PVGAMCTRL, desc->pv_gamma,
			      ARRAY_SIZE(desc->pv_gamma));
	st7701->write_command(st7701, ST7701_CMD2_BK0_NVGAMCTRL, desc->nv_gamma,
			      ARRAY_SIZE(desc->nv_gamma));
	/*
	 * Vertical line count configuration:
	 * Line[6:0]: select number of vertical lines of the TFT matrix in
	 *            multiples of 8 lines
	 * LDE_EN: enable sub-8-line granularity line count
	 * Line_delta[1:0]: add 0/2/4/6 extra lines to line count selected
	 *                  using Line[6:0]
	 *
	 * Total number of vertical lines:
	 * LN = ((Line[6:0] + 1) * 8) + (LDE_EN ? Line_delta[1:0] * 2 : 0)
	 */
	ST7701_WRITE(st7701, ST7701_CMD2_BK0_LNESET,
		   FIELD_PREP(ST7701_CMD2_BK0_LNESET_LINE_MASK, linecount8 - 1) |
		   (linecountrem2 ? ST7701_CMD2_BK0_LNESET_LDE_EN : 0),
		   FIELD_PREP(ST7701_CMD2_BK0_LNESET_LINEDELTA, linecountrem2));
	ST7701_WRITE(st7701, ST7701_CMD2_BK0_PORCTRL,
		   FIELD_PREP(ST7701_CMD2_BK0_PORCTRL_VBP_MASK,
			      mode->vtotal - mode->vsync_end),
		   FIELD_PREP(ST7701_CMD2_BK0_PORCTRL_VFP_MASK,
			      mode->vsync_start - mode->vdisplay));
	/*
	 * Horizontal pixel count configuration:
	 * PCLK = 512 + (RTNI[4:0] * 16)
	 * The PCLK is number of pixel clock per line, which matches
	 * mode htotal. The minimum is 512 PCLK.
	 */
	ST7701_WRITE(st7701, ST7701_CMD2_BK0_INVSEL,
		   ST7701_CMD2_BK0_INVSEL_ONES_MASK |
		   FIELD_PREP(ST7701_CMD2_BK0_INVSEL_NLINV_MASK, desc->nlinv),
		   FIELD_PREP(ST7701_CMD2_BK0_INVSEL_RTNI_MASK,
			      (clamp((u32)mode->htotal, 512U, 1008U) - 512) / 16));

	/* Command2, BK1 */
	st7701_switch_cmd_bkx(st7701, true, 1);

	/* Vop = 3.5375V + (VRHA[7:0] * 0.0125V) */
	ST7701_WRITE(st7701, ST7701_CMD2_BK1_VRHS,
		   FIELD_PREP(ST7701_CMD2_BK1_VRHA_MASK,
			      DIV_ROUND_CLOSEST(desc->vop_uv - 3537500, 12500)));

	/* Vcom = 0.1V + (VCOM[7:0] * 0.0125V) */
	ST7701_WRITE(st7701, ST7701_CMD2_BK1_VCOM,
		   FIELD_PREP(ST7701_CMD2_BK1_VCOM_MASK,
			      DIV_ROUND_CLOSEST(desc->vcom_uv - 100000, 12500)));

	/* Vgh = 11.5V + (VGHSS[7:0] * 0.5V) */
	ST7701_WRITE(st7701, ST7701_CMD2_BK1_VGHSS,
		   FIELD_PREP(ST7701_CMD2_BK1_VGHSS_MASK,
			      DIV_ROUND_CLOSEST(clamp(desc->vgh_mv,
						      (u16)11500,
						      (u16)17000) - 11500,
						500)));

	ST7701_WRITE(st7701, ST7701_CMD2_BK1_TESTCMD, ST7701_CMD2_BK1_TESTCMD_VAL);

	/* Vgl is non-linear */
	ST7701_WRITE(st7701, ST7701_CMD2_BK1_VGLS,
		   ST7701_CMD2_BK1_VGLS_ONES |
		   FIELD_PREP(ST7701_CMD2_BK1_VGLS_MASK, st7701_vgls_map(st7701)));

	ST7701_WRITE(st7701, ST7701_CMD2_BK1_PWCTLR1,
		   FIELD_PREP(ST7701_CMD2_BK1_PWRCTRL1_AP_MASK,
			      desc->gamma_op_bias) |
		   FIELD_PREP(ST7701_CMD2_BK1_PWRCTRL1_APIS_MASK,
			      desc->input_op_bias) |
		   FIELD_PREP(ST7701_CMD2_BK1_PWRCTRL1_APOS_MASK,
			      desc->output_op_bias));

	/* Avdd = 6.2V + (AVDD[1:0] * 0.2V) , Avcl = -4.4V - (AVCL[1:0] * 0.2V) */
	ST7701_WRITE(st7701, ST7701_CMD2_BK1_PWCTLR2,
		   FIELD_PREP(ST7701_CMD2_BK1_PWRCTRL2_AVDD_MASK,
			      DIV_ROUND_CLOSEST(desc->avdd_mv - 6200, 200)) |
<<<<<<< HEAD
		   FIELD_PREP(DSI_CMD2_BK1_PWRCTRL2_AVCL_MASK,
=======
		   FIELD_PREP(ST7701_CMD2_BK1_PWRCTRL2_AVCL_MASK,
>>>>>>> a6ad5510
			      DIV_ROUND_CLOSEST(-4400 - desc->avcl_mv, 200)));

	/* T2D = 0.2us * T2D[3:0] */
	ST7701_WRITE(st7701, ST7701_CMD2_BK1_SPD1,
		   ST7701_CMD2_BK1_SPD1_ONES_MASK |
		   FIELD_PREP(ST7701_CMD2_BK1_SPD1_T2D_MASK,
			      DIV_ROUND_CLOSEST(desc->t2d_ns, 200)));

	/* T3D = 4us + (0.8us * T3D[3:0]) */
	ST7701_WRITE(st7701, ST7701_CMD2_BK1_SPD2,
		   ST7701_CMD2_BK1_SPD2_ONES_MASK |
		   FIELD_PREP(ST7701_CMD2_BK1_SPD2_T3D_MASK,
			      DIV_ROUND_CLOSEST(desc->t3d_ns - 4000, 800)));

	ST7701_WRITE(st7701, ST7701_CMD2_BK1_MIPISET1,
		   ST7701_CMD2_BK1_MIPISET1_ONES |
		   (desc->eot_en ? ST7701_CMD2_BK1_MIPISET1_EOT_EN : 0));
}

static void ts8550b_gip_sequence(struct st7701 *st7701)
{
	/**
	 * ST7701_SPEC_V1.2 is unable to provide enough information above this
	 * specific command sequence, so grab the same from vendor BSP driver.
	 */
	ST7701_WRITE(st7701, 0xE0, 0x00, 0x00, 0x02);
	ST7701_WRITE(st7701, 0xE1, 0x0B, 0x00, 0x0D, 0x00, 0x0C, 0x00, 0x0E,
		   0x00, 0x00, 0x44, 0x44);
	ST7701_WRITE(st7701, 0xE2, 0x33, 0x33, 0x44, 0x44, 0x64, 0x00, 0x66,
		   0x00, 0x65, 0x00, 0x67, 0x00, 0x00);
	ST7701_WRITE(st7701, 0xE3, 0x00, 0x00, 0x33, 0x33);
	ST7701_WRITE(st7701, 0xE4, 0x44, 0x44);
	ST7701_WRITE(st7701, 0xE5, 0x0C, 0x78, 0x3C, 0xA0, 0x0E, 0x78, 0x3C,
		   0xA0, 0x10, 0x78, 0x3C, 0xA0, 0x12, 0x78, 0x3C, 0xA0);
	ST7701_WRITE(st7701, 0xE6, 0x00, 0x00, 0x33, 0x33);
	ST7701_WRITE(st7701, 0xE7, 0x44, 0x44);
	ST7701_WRITE(st7701, 0xE8, 0x0D, 0x78, 0x3C, 0xA0, 0x0F, 0x78, 0x3C,
		   0xA0, 0x11, 0x78, 0x3C, 0xA0, 0x13, 0x78, 0x3C, 0xA0);
	ST7701_WRITE(st7701, 0xEB, 0x02, 0x02, 0x39, 0x39, 0xEE, 0x44, 0x00);
	ST7701_WRITE(st7701, 0xEC, 0x00, 0x00);
	ST7701_WRITE(st7701, 0xED, 0xFF, 0xF1, 0x04, 0x56, 0x72, 0x3F, 0xFF,
		   0xFF, 0xFF, 0xFF, 0xF3, 0x27, 0x65, 0x40, 0x1F, 0xFF);
}

static void dmt028vghmcmi_1a_gip_sequence(struct st7701 *st7701)
{
	ST7701_WRITE(st7701, 0xEE, 0x42);
	ST7701_WRITE(st7701, 0xE0, 0x00, 0x00, 0x02);

	ST7701_WRITE(st7701, 0xE1,
		   0x04, 0xA0, 0x06, 0xA0,
			   0x05, 0xA0, 0x07, 0xA0,
			   0x00, 0x44, 0x44);
	ST7701_WRITE(st7701, 0xE2,
		   0x00, 0x00, 0x00, 0x00,
			   0x00, 0x00, 0x00, 0x00,
			   0x00, 0x00, 0x00, 0x00);
	ST7701_WRITE(st7701, 0xE3,
		   0x00, 0x00, 0x22, 0x22);
	ST7701_WRITE(st7701, 0xE4, 0x44, 0x44);
	ST7701_WRITE(st7701, 0xE5,
		   0x0C, 0x90, 0xA0, 0xA0,
			   0x0E, 0x92, 0xA0, 0xA0,
			   0x08, 0x8C, 0xA0, 0xA0,
			   0x0A, 0x8E, 0xA0, 0xA0);
	ST7701_WRITE(st7701, 0xE6,
		   0x00, 0x00, 0x22, 0x22);
	ST7701_WRITE(st7701, 0xE7, 0x44, 0x44);
	ST7701_WRITE(st7701, 0xE8,
		   0x0D, 0x91, 0xA0, 0xA0,
			   0x0F, 0x93, 0xA0, 0xA0,
			   0x09, 0x8D, 0xA0, 0xA0,
			   0x0B, 0x8F, 0xA0, 0xA0);
	ST7701_WRITE(st7701, 0xEB,
		   0x00, 0x00, 0xE4, 0xE4,
			   0x44, 0x00, 0x00);
	ST7701_WRITE(st7701, 0xED,
		   0xFF, 0xF5, 0x47, 0x6F,
			   0x0B, 0xA1, 0xAB, 0xFF,
			   0xFF, 0xBA, 0x1A, 0xB0,
			   0xF6, 0x74, 0x5F, 0xFF);
	ST7701_WRITE(st7701, 0xEF,
		   0x08, 0x08, 0x08, 0x40,
			   0x3F, 0x64);

	st7701_switch_cmd_bkx(st7701, false, 0);

	st7701_switch_cmd_bkx(st7701, true, 3);
	ST7701_WRITE(st7701, 0xE6, 0x7C);
	ST7701_WRITE(st7701, 0xE8, 0x00, 0x0E);

	st7701_switch_cmd_bkx(st7701, false, 0);
	ST7701_WRITE(st7701, 0x11);
	msleep(120);

	st7701_switch_cmd_bkx(st7701, true, 3);
	ST7701_WRITE(st7701, 0xE8, 0x00, 0x0C);
	msleep(10);
	ST7701_WRITE(st7701, 0xE8, 0x00, 0x00);

	st7701_switch_cmd_bkx(st7701, false, 0);
	ST7701_WRITE(st7701, 0x11);
	msleep(120);
	ST7701_WRITE(st7701, 0xE8, 0x00, 0x00);

	st7701_switch_cmd_bkx(st7701, false, 0);

	ST7701_WRITE(st7701, 0x3A, 0x70);
}

static void kd50t048a_gip_sequence(struct st7701 *st7701)
{
	/**
	 * ST7701_SPEC_V1.2 is unable to provide enough information above this
	 * specific command sequence, so grab the same from vendor BSP driver.
	 */
	ST7701_WRITE(st7701, 0xE0, 0x00, 0x00, 0x02);
	ST7701_WRITE(st7701, 0xE1, 0x08, 0x00, 0x0A, 0x00, 0x07, 0x00, 0x09,
		   0x00, 0x00, 0x33, 0x33);
	ST7701_WRITE(st7701, 0xE2, 0x00, 0x00, 0x00, 0x00, 0x00, 0x00, 0x00, 0x00,
		   0x00, 0x00, 0x00, 0x00, 0x00, 0x00);
	ST7701_WRITE(st7701, 0xE3, 0x00, 0x00, 0x33, 0x33);
	ST7701_WRITE(st7701, 0xE4, 0x44, 0x44);
	ST7701_WRITE(st7701, 0xE5, 0x0E, 0x60, 0xA0, 0xA0, 0x10, 0x60, 0xA0,
		   0xA0, 0x0A, 0x60, 0xA0, 0xA0, 0x0C, 0x60, 0xA0, 0xA0);
	ST7701_WRITE(st7701, 0xE6, 0x00, 0x00, 0x33, 0x33);
	ST7701_WRITE(st7701, 0xE7, 0x44, 0x44);
	ST7701_WRITE(st7701, 0xE8, 0x0D, 0x60, 0xA0, 0xA0, 0x0F, 0x60, 0xA0,
		   0xA0, 0x09, 0x60, 0xA0, 0xA0, 0x0B, 0x60, 0xA0, 0xA0);
	ST7701_WRITE(st7701, 0xEB, 0x02, 0x01, 0xE4, 0xE4, 0x44, 0x00, 0x40);
	ST7701_WRITE(st7701, 0xEC, 0x02, 0x01);
	ST7701_WRITE(st7701, 0xED, 0xAB, 0x89, 0x76, 0x54, 0x01, 0xFF, 0xFF,
		   0xFF, 0xFF, 0xFF, 0xFF, 0x10, 0x45, 0x67, 0x98, 0xBA);
}

static void rg_arc_gip_sequence(struct st7701 *st7701)
{
	st7701_switch_cmd_bkx(st7701, true, 3);
	ST7701_WRITE(st7701, 0xEF, 0x08);
	st7701_switch_cmd_bkx(st7701, true, 0);
	ST7701_WRITE(st7701, 0xC7, 0x04);
	ST7701_WRITE(st7701, 0xCC, 0x38);
	st7701_switch_cmd_bkx(st7701, true, 1);
	ST7701_WRITE(st7701, 0xB9, 0x10);
	ST7701_WRITE(st7701, 0xBC, 0x03);
	ST7701_WRITE(st7701, 0xC0, 0x89);
	ST7701_WRITE(st7701, 0xE0, 0x00, 0x00, 0x02);
	ST7701_WRITE(st7701, 0xE1, 0x04, 0x00, 0x00, 0x00, 0x05, 0x00, 0x00,
		   0x00, 0x00, 0x20, 0x20);
	ST7701_WRITE(st7701, 0xE2, 0x00, 0x00, 0x00, 0x00, 0x00, 0x00, 0x00, 0x00,
		   0x00, 0x00, 0x00, 0x00, 0x00, 0x00);
	ST7701_WRITE(st7701, 0xE3, 0x00, 0x00, 0x33, 0x00);
	ST7701_WRITE(st7701, 0xE4, 0x22, 0x00);
	ST7701_WRITE(st7701, 0xE5, 0x04, 0x5C, 0xA0, 0xA0, 0x06, 0x5C, 0xA0,
		   0xA0, 0x00, 0x00, 0x00, 0x00, 0x00, 0x00, 0x00, 0x00);
	ST7701_WRITE(st7701, 0xE6, 0x00, 0x00, 0x33, 0x00);
	ST7701_WRITE(st7701, 0xE7, 0x22, 0x00);
	ST7701_WRITE(st7701, 0xE8, 0x05, 0x5C, 0xA0, 0xA0, 0x07, 0x5C, 0xA0,
		   0xA0, 0x00, 0x00, 0x00, 0x00, 0x00, 0x00, 0x00, 0x00);
	ST7701_WRITE(st7701, 0xEB, 0x02, 0x00, 0x40, 0x40, 0x00, 0x00, 0x00);
	ST7701_WRITE(st7701, 0xEC, 0x00, 0x00);
	ST7701_WRITE(st7701, 0xED, 0xFA, 0x45, 0x0B, 0xFF, 0xFF, 0xFF, 0xFF,
		   0xFF, 0xFF, 0xFF, 0xFF, 0xFF, 0xFF, 0xB0, 0x54, 0xAF);
	ST7701_WRITE(st7701, 0xEF, 0x08, 0x08, 0x08, 0x45, 0x3F, 0x54);
	st7701_switch_cmd_bkx(st7701, false, 0);
	ST7701_WRITE(st7701, MIPI_DCS_SET_ADDRESS_MODE, 0x17);
	ST7701_WRITE(st7701, MIPI_DCS_SET_PIXEL_FORMAT, 0x77);
	ST7701_WRITE(st7701, MIPI_DCS_EXIT_SLEEP_MODE, 0x00);
	msleep(120);
}

static void rg28xx_gip_sequence(struct st7701 *st7701)
{
	st7701_switch_cmd_bkx(st7701, true, 3);
	ST7701_WRITE(st7701, 0xEF, 0x08);

	st7701_switch_cmd_bkx(st7701, true, 0);
	ST7701_WRITE(st7701, 0xC3, 0x02, 0x10, 0x02);
	ST7701_WRITE(st7701, 0xC7, 0x04);
	ST7701_WRITE(st7701, 0xCC, 0x10);

	st7701_switch_cmd_bkx(st7701, true, 1);
	ST7701_WRITE(st7701, 0xEE, 0x42);
	ST7701_WRITE(st7701, 0xE0, 0x00, 0x00, 0x02);

	ST7701_WRITE(st7701, 0xE1, 0x04, 0xA0, 0x06, 0xA0, 0x05, 0xA0, 0x07, 0xA0,
		   0x00, 0x44, 0x44);
	ST7701_WRITE(st7701, 0xE2, 0x00, 0x00, 0x00, 0x00, 0x00, 0x00, 0x00, 0x00,
		   0x00, 0x00, 0x00, 0x00);
	ST7701_WRITE(st7701, 0xE3, 0x00, 0x00, 0x22, 0x22);
	ST7701_WRITE(st7701, 0xE4, 0x44, 0x44);
	ST7701_WRITE(st7701, 0xE5, 0x0C, 0x90, 0xA0, 0xA0, 0x0E, 0x92, 0xA0, 0xA0,
		   0x08, 0x8C, 0xA0, 0xA0, 0x0A, 0x8E, 0xA0, 0xA0);
	ST7701_WRITE(st7701, 0xE6, 0x00, 0x00, 0x22, 0x22);
	ST7701_WRITE(st7701, 0xE7, 0x44, 0x44);
	ST7701_WRITE(st7701, 0xE8, 0x0D, 0x91, 0xA0, 0xA0, 0x0F, 0x93, 0xA0, 0xA0,
		   0x09, 0x8D, 0xA0, 0xA0, 0x0B, 0x8F, 0xA0, 0xA0);
	ST7701_WRITE(st7701, 0xEB, 0x00, 0x00, 0xE4, 0xE4, 0x44, 0x00, 0x40);
	ST7701_WRITE(st7701, 0xED, 0xFF, 0xF5, 0x47, 0x6F, 0x0B, 0xA1, 0xBA, 0xFF,
		   0xFF, 0xAB, 0x1A, 0xB0, 0xF6, 0x74, 0x5F, 0xFF);
	ST7701_WRITE(st7701, 0xEF, 0x08, 0x08, 0x08, 0x45, 0x3F, 0x54);

	st7701_switch_cmd_bkx(st7701, false, 0);

	st7701_switch_cmd_bkx(st7701, true, 3);
	ST7701_WRITE(st7701, 0xE6, 0x16);
	ST7701_WRITE(st7701, 0xE8, 0x00, 0x0E);

	st7701_switch_cmd_bkx(st7701, false, 0);
	ST7701_WRITE(st7701, MIPI_DCS_SET_ADDRESS_MODE, 0x10);
	ST7701_WRITE(st7701, MIPI_DCS_EXIT_SLEEP_MODE);
	msleep(120);

	st7701_switch_cmd_bkx(st7701, true, 3);
	ST7701_WRITE(st7701, 0xE8, 0x00, 0x0C);
	msleep(10);
	ST7701_WRITE(st7701, 0xE8, 0x00, 0x00);
	st7701_switch_cmd_bkx(st7701, false, 0);
}

static int st7701_prepare(struct drm_panel *panel)
{
	struct st7701 *st7701 = panel_to_st7701(panel);
	int ret;

	gpiod_set_value(st7701->reset, 0);

	ret = regulator_bulk_enable(ARRAY_SIZE(st7701->supplies),
				    st7701->supplies);
	if (ret < 0)
		return ret;
	msleep(20);

	gpiod_set_value(st7701->reset, 1);
	msleep(150);

	st7701_init_sequence(st7701);

	if (st7701->desc->gip_sequence)
		st7701->desc->gip_sequence(st7701);

	/* Disable Command2 */
	st7701_switch_cmd_bkx(st7701, false, 0);

	return 0;
}

static int st7701_enable(struct drm_panel *panel)
{
	struct st7701 *st7701 = panel_to_st7701(panel);

	ST7701_WRITE(st7701, MIPI_DCS_SET_DISPLAY_ON, 0x00);

	return 0;
}

static int st7701_disable(struct drm_panel *panel)
{
	struct st7701 *st7701 = panel_to_st7701(panel);

	ST7701_WRITE(st7701, MIPI_DCS_SET_DISPLAY_OFF, 0x00);

	return 0;
}

static int st7701_unprepare(struct drm_panel *panel)
{
	struct st7701 *st7701 = panel_to_st7701(panel);

	ST7701_WRITE(st7701, MIPI_DCS_ENTER_SLEEP_MODE, 0x00);

	msleep(st7701->sleep_delay);

	gpiod_set_value(st7701->reset, 0);

	/**
	 * During the Resetting period, the display will be blanked
	 * (The display is entering blanking sequence, which maximum
	 * time is 120 ms, when Reset Starts in Sleep Out –mode. The
	 * display remains the blank state in Sleep In –mode.) and
	 * then return to Default condition for Hardware Reset.
	 *
	 * So we need wait sleep_delay time to make sure reset completed.
	 */
	msleep(st7701->sleep_delay);

	regulator_bulk_disable(ARRAY_SIZE(st7701->supplies), st7701->supplies);

	return 0;
}

static int st7701_get_modes(struct drm_panel *panel,
			    struct drm_connector *connector)
{
	struct st7701 *st7701 = panel_to_st7701(panel);
	const struct drm_display_mode *desc_mode = st7701->desc->mode;
	struct drm_display_mode *mode;

	mode = drm_mode_duplicate(connector->dev, desc_mode);
	if (!mode) {
		dev_err(panel->dev, "failed to add mode %ux%u@%u\n",
			desc_mode->hdisplay, desc_mode->vdisplay,
			drm_mode_vrefresh(desc_mode));
		return -ENOMEM;
	}

	drm_mode_set_name(mode);
	drm_mode_probed_add(connector, mode);

	connector->display_info.width_mm = desc_mode->width_mm;
	connector->display_info.height_mm = desc_mode->height_mm;

	/*
	 * TODO: Remove once all drm drivers call
	 * drm_connector_set_orientation_from_panel()
	 */
	drm_connector_set_panel_orientation(connector, st7701->orientation);

	return 1;
}

static enum drm_panel_orientation st7701_get_orientation(struct drm_panel *panel)
{
	struct st7701 *st7701 = panel_to_st7701(panel);

	return st7701->orientation;
}

static const struct drm_panel_funcs st7701_funcs = {
	.disable	= st7701_disable,
	.unprepare	= st7701_unprepare,
	.prepare	= st7701_prepare,
	.enable		= st7701_enable,
	.get_modes	= st7701_get_modes,
	.get_orientation = st7701_get_orientation,
};

static const struct drm_display_mode ts8550b_mode = {
	.clock		= 27500,

	.hdisplay	= 480,
	.hsync_start	= 480 + 38,
	.hsync_end	= 480 + 38 + 12,
	.htotal		= 480 + 38 + 12 + 12,

	.vdisplay	= 854,
	.vsync_start	= 854 + 18,
	.vsync_end	= 854 + 18 + 8,
	.vtotal		= 854 + 18 + 8 + 4,

	.width_mm	= 69,
	.height_mm	= 139,

	.type = DRM_MODE_TYPE_DRIVER | DRM_MODE_TYPE_PREFERRED,
};

static const struct st7701_panel_desc ts8550b_desc = {
	.mode = &ts8550b_mode,
	.lanes = 2,
	.format = MIPI_DSI_FMT_RGB888,
	.panel_sleep_delay = 80, /* panel need extra 80ms for sleep out cmd */

	.pv_gamma = {
		CFIELD_PREP(ST7701_CMD2_BK0_GAMCTRL_AJ_MASK, 0) |
		CFIELD_PREP(ST7701_CMD2_BK0_GAMCTRL_VC0_MASK, 0),
		CFIELD_PREP(ST7701_CMD2_BK0_GAMCTRL_AJ_MASK, 0) |
		CFIELD_PREP(ST7701_CMD2_BK0_GAMCTRL_VC4_MASK, 0xe),
		CFIELD_PREP(ST7701_CMD2_BK0_GAMCTRL_AJ_MASK, 0) |
		CFIELD_PREP(ST7701_CMD2_BK0_GAMCTRL_VC8_MASK, 0x15),
		CFIELD_PREP(ST7701_CMD2_BK0_GAMCTRL_VC16_MASK, 0xf),

		CFIELD_PREP(ST7701_CMD2_BK0_GAMCTRL_AJ_MASK, 0) |
		CFIELD_PREP(ST7701_CMD2_BK0_GAMCTRL_VC24_MASK, 0x11),
		CFIELD_PREP(ST7701_CMD2_BK0_GAMCTRL_VC52_MASK, 0x8),
		CFIELD_PREP(ST7701_CMD2_BK0_GAMCTRL_VC80_MASK, 0x8),
		CFIELD_PREP(ST7701_CMD2_BK0_GAMCTRL_VC108_MASK, 0x8),

		CFIELD_PREP(ST7701_CMD2_BK0_GAMCTRL_VC147_MASK, 0x8),
		CFIELD_PREP(ST7701_CMD2_BK0_GAMCTRL_VC175_MASK, 0x23),
		CFIELD_PREP(ST7701_CMD2_BK0_GAMCTRL_VC203_MASK, 0x4),
		CFIELD_PREP(ST7701_CMD2_BK0_GAMCTRL_AJ_MASK, 0) |
		CFIELD_PREP(ST7701_CMD2_BK0_GAMCTRL_VC231_MASK, 0x13),

		CFIELD_PREP(ST7701_CMD2_BK0_GAMCTRL_VC239_MASK, 0x12),
		CFIELD_PREP(ST7701_CMD2_BK0_GAMCTRL_AJ_MASK, 0) |
		CFIELD_PREP(ST7701_CMD2_BK0_GAMCTRL_VC247_MASK, 0x2b),
		CFIELD_PREP(ST7701_CMD2_BK0_GAMCTRL_AJ_MASK, 0) |
		CFIELD_PREP(ST7701_CMD2_BK0_GAMCTRL_VC251_MASK, 0x34),
		CFIELD_PREP(ST7701_CMD2_BK0_GAMCTRL_AJ_MASK, 0) |
		CFIELD_PREP(ST7701_CMD2_BK0_GAMCTRL_VC255_MASK, 0x1f)
	},
	.nv_gamma = {
		CFIELD_PREP(ST7701_CMD2_BK0_GAMCTRL_AJ_MASK, 0) |
		CFIELD_PREP(ST7701_CMD2_BK0_GAMCTRL_VC0_MASK, 0),
		CFIELD_PREP(ST7701_CMD2_BK0_GAMCTRL_AJ_MASK, 0) |
		CFIELD_PREP(ST7701_CMD2_BK0_GAMCTRL_VC4_MASK, 0xe),
		CFIELD_PREP(ST7701_CMD2_BK0_GAMCTRL_AJ_MASK, 0x2) |
		CFIELD_PREP(ST7701_CMD2_BK0_GAMCTRL_VC8_MASK, 0x15),
		CFIELD_PREP(ST7701_CMD2_BK0_GAMCTRL_VC16_MASK, 0xf),

		CFIELD_PREP(ST7701_CMD2_BK0_GAMCTRL_AJ_MASK, 0) |
		CFIELD_PREP(ST7701_CMD2_BK0_GAMCTRL_VC24_MASK, 0x13),
		CFIELD_PREP(ST7701_CMD2_BK0_GAMCTRL_VC52_MASK, 0x7),
		CFIELD_PREP(ST7701_CMD2_BK0_GAMCTRL_VC80_MASK, 0x9),
		CFIELD_PREP(ST7701_CMD2_BK0_GAMCTRL_VC108_MASK, 0x8),

		CFIELD_PREP(ST7701_CMD2_BK0_GAMCTRL_VC147_MASK, 0x8),
		CFIELD_PREP(ST7701_CMD2_BK0_GAMCTRL_VC175_MASK, 0x22),
		CFIELD_PREP(ST7701_CMD2_BK0_GAMCTRL_VC203_MASK, 0x4),
		CFIELD_PREP(ST7701_CMD2_BK0_GAMCTRL_AJ_MASK, 0) |
		CFIELD_PREP(ST7701_CMD2_BK0_GAMCTRL_VC231_MASK, 0x10),

		CFIELD_PREP(ST7701_CMD2_BK0_GAMCTRL_VC239_MASK, 0xe),
		CFIELD_PREP(ST7701_CMD2_BK0_GAMCTRL_AJ_MASK, 0) |
		CFIELD_PREP(ST7701_CMD2_BK0_GAMCTRL_VC247_MASK, 0x2c),
		CFIELD_PREP(ST7701_CMD2_BK0_GAMCTRL_AJ_MASK, 0) |
		CFIELD_PREP(ST7701_CMD2_BK0_GAMCTRL_VC251_MASK, 0x34),
		CFIELD_PREP(ST7701_CMD2_BK0_GAMCTRL_AJ_MASK, 0) |
		CFIELD_PREP(ST7701_CMD2_BK0_GAMCTRL_VC255_MASK, 0x1f)
	},
	.nlinv = 7,
	.vop_uv = 4400000,
	.vcom_uv = 337500,
	.vgh_mv = 15000,
	.vgl_mv = -9510,
	.avdd_mv = 6600,
	.avcl_mv = -4400,
	.gamma_op_bias = OP_BIAS_MAX,
	.input_op_bias = OP_BIAS_MIN,
	.output_op_bias = OP_BIAS_MIN,
	.t2d_ns = 1600,
	.t3d_ns = 10400,
	.eot_en = true,
	.gip_sequence = ts8550b_gip_sequence,
};

static const struct drm_display_mode dmt028vghmcmi_1a_mode = {
	.clock		= 22325,

	.hdisplay	= 480,
	.hsync_start	= 480 + 40,
	.hsync_end	= 480 + 40 + 4,
	.htotal		= 480 + 40 + 4 + 20,

	.vdisplay	= 640,
	.vsync_start	= 640 + 2,
	.vsync_end	= 640 + 2 + 40,
	.vtotal		= 640 + 2 + 40 + 16,

	.width_mm	= 56,
	.height_mm	= 78,

	.flags		= DRM_MODE_FLAG_NHSYNC | DRM_MODE_FLAG_NVSYNC,

	.type = DRM_MODE_TYPE_DRIVER | DRM_MODE_TYPE_PREFERRED,
};

static const struct st7701_panel_desc dmt028vghmcmi_1a_desc = {
	.mode = &dmt028vghmcmi_1a_mode,
	.lanes = 2,
	.format = MIPI_DSI_FMT_RGB888,
	.panel_sleep_delay = 5, /* panel need extra 5ms for sleep out cmd */

	.pv_gamma = {
		CFIELD_PREP(ST7701_CMD2_BK0_GAMCTRL_AJ_MASK, 0) |
		CFIELD_PREP(ST7701_CMD2_BK0_GAMCTRL_VC0_MASK, 0),
		CFIELD_PREP(ST7701_CMD2_BK0_GAMCTRL_AJ_MASK, 0) |
		CFIELD_PREP(ST7701_CMD2_BK0_GAMCTRL_VC4_MASK, 0x10),
		CFIELD_PREP(ST7701_CMD2_BK0_GAMCTRL_AJ_MASK, 0) |
		CFIELD_PREP(ST7701_CMD2_BK0_GAMCTRL_VC8_MASK, 0x17),
		CFIELD_PREP(ST7701_CMD2_BK0_GAMCTRL_VC16_MASK, 0xd),

		CFIELD_PREP(ST7701_CMD2_BK0_GAMCTRL_AJ_MASK, 0) |
		CFIELD_PREP(ST7701_CMD2_BK0_GAMCTRL_VC24_MASK, 0x11),
		CFIELD_PREP(ST7701_CMD2_BK0_GAMCTRL_VC52_MASK, 0x6),
		CFIELD_PREP(ST7701_CMD2_BK0_GAMCTRL_VC80_MASK, 0x5),
		CFIELD_PREP(ST7701_CMD2_BK0_GAMCTRL_VC108_MASK, 0x8),

		CFIELD_PREP(ST7701_CMD2_BK0_GAMCTRL_VC147_MASK, 0x7),
		CFIELD_PREP(ST7701_CMD2_BK0_GAMCTRL_VC175_MASK, 0x1f),
		CFIELD_PREP(ST7701_CMD2_BK0_GAMCTRL_VC203_MASK, 0x4),
		CFIELD_PREP(ST7701_CMD2_BK0_GAMCTRL_AJ_MASK, 0) |
		CFIELD_PREP(ST7701_CMD2_BK0_GAMCTRL_VC231_MASK, 0x11),

		CFIELD_PREP(ST7701_CMD2_BK0_GAMCTRL_VC239_MASK, 0xe),
		CFIELD_PREP(ST7701_CMD2_BK0_GAMCTRL_AJ_MASK, 0) |
		CFIELD_PREP(ST7701_CMD2_BK0_GAMCTRL_VC247_MASK, 0x29),
		CFIELD_PREP(ST7701_CMD2_BK0_GAMCTRL_AJ_MASK, 0) |
		CFIELD_PREP(ST7701_CMD2_BK0_GAMCTRL_VC251_MASK, 0x30),
		CFIELD_PREP(ST7701_CMD2_BK0_GAMCTRL_AJ_MASK, 0) |
		CFIELD_PREP(ST7701_CMD2_BK0_GAMCTRL_VC255_MASK, 0x1f)
	},
	.nv_gamma = {
		CFIELD_PREP(ST7701_CMD2_BK0_GAMCTRL_AJ_MASK, 0) |
		CFIELD_PREP(ST7701_CMD2_BK0_GAMCTRL_VC0_MASK, 0),
		CFIELD_PREP(ST7701_CMD2_BK0_GAMCTRL_AJ_MASK, 0) |
		CFIELD_PREP(ST7701_CMD2_BK0_GAMCTRL_VC4_MASK, 0xd),
		CFIELD_PREP(ST7701_CMD2_BK0_GAMCTRL_AJ_MASK, 0) |
		CFIELD_PREP(ST7701_CMD2_BK0_GAMCTRL_VC8_MASK, 0x14),
		CFIELD_PREP(ST7701_CMD2_BK0_GAMCTRL_VC16_MASK, 0xe),

		CFIELD_PREP(ST7701_CMD2_BK0_GAMCTRL_AJ_MASK, 0) |
		CFIELD_PREP(ST7701_CMD2_BK0_GAMCTRL_VC24_MASK, 0x11),
		CFIELD_PREP(ST7701_CMD2_BK0_GAMCTRL_VC52_MASK, 0x6),
		CFIELD_PREP(ST7701_CMD2_BK0_GAMCTRL_VC80_MASK, 0x4),
		CFIELD_PREP(ST7701_CMD2_BK0_GAMCTRL_VC108_MASK, 0x8),

		CFIELD_PREP(ST7701_CMD2_BK0_GAMCTRL_VC147_MASK, 0x8),
		CFIELD_PREP(ST7701_CMD2_BK0_GAMCTRL_VC175_MASK, 0x20),
		CFIELD_PREP(ST7701_CMD2_BK0_GAMCTRL_VC203_MASK, 0x5),
		CFIELD_PREP(ST7701_CMD2_BK0_GAMCTRL_AJ_MASK, 0) |
		CFIELD_PREP(ST7701_CMD2_BK0_GAMCTRL_VC231_MASK, 0x13),

		CFIELD_PREP(ST7701_CMD2_BK0_GAMCTRL_VC239_MASK, 0x13),
		CFIELD_PREP(ST7701_CMD2_BK0_GAMCTRL_AJ_MASK, 0) |
		CFIELD_PREP(ST7701_CMD2_BK0_GAMCTRL_VC247_MASK, 0x26),
		CFIELD_PREP(ST7701_CMD2_BK0_GAMCTRL_AJ_MASK, 0) |
		CFIELD_PREP(ST7701_CMD2_BK0_GAMCTRL_VC251_MASK, 0x30),
		CFIELD_PREP(ST7701_CMD2_BK0_GAMCTRL_AJ_MASK, 0) |
		CFIELD_PREP(ST7701_CMD2_BK0_GAMCTRL_VC255_MASK, 0x1f)
	},
	.nlinv = 1,
	.vop_uv = 4800000,
	.vcom_uv = 1650000,
	.vgh_mv = 15000,
	.vgl_mv = -10170,
	.avdd_mv = 6600,
	.avcl_mv = -4400,
	.gamma_op_bias = OP_BIAS_MIDDLE,
	.input_op_bias = OP_BIAS_MIN,
	.output_op_bias = OP_BIAS_MIN,
	.t2d_ns = 1600,
	.t3d_ns = 10400,
	.eot_en = true,
	.gip_sequence = dmt028vghmcmi_1a_gip_sequence,
};

static const struct drm_display_mode kd50t048a_mode = {
	.clock          = 27500,

	.hdisplay       = 480,
	.hsync_start    = 480 + 2,
	.hsync_end      = 480 + 2 + 10,
	.htotal         = 480 + 2 + 10 + 2,

	.vdisplay       = 854,
	.vsync_start    = 854 + 2,
	.vsync_end      = 854 + 2 + 2,
	.vtotal         = 854 + 2 + 2 + 17,

	.width_mm       = 69,
	.height_mm      = 139,

	.type = DRM_MODE_TYPE_DRIVER | DRM_MODE_TYPE_PREFERRED,
};

static const struct st7701_panel_desc kd50t048a_desc = {
	.mode = &kd50t048a_mode,
	.lanes = 2,
	.format = MIPI_DSI_FMT_RGB888,
	.panel_sleep_delay = 0,

	.pv_gamma = {
		CFIELD_PREP(ST7701_CMD2_BK0_GAMCTRL_AJ_MASK, 0) |
		CFIELD_PREP(ST7701_CMD2_BK0_GAMCTRL_VC0_MASK, 0),
		CFIELD_PREP(ST7701_CMD2_BK0_GAMCTRL_AJ_MASK, 0) |
		CFIELD_PREP(ST7701_CMD2_BK0_GAMCTRL_VC4_MASK, 0xd),
		CFIELD_PREP(ST7701_CMD2_BK0_GAMCTRL_AJ_MASK, 0) |
		CFIELD_PREP(ST7701_CMD2_BK0_GAMCTRL_VC8_MASK, 0x14),
		CFIELD_PREP(ST7701_CMD2_BK0_GAMCTRL_VC16_MASK, 0xd),

		CFIELD_PREP(ST7701_CMD2_BK0_GAMCTRL_AJ_MASK, 0) |
		CFIELD_PREP(ST7701_CMD2_BK0_GAMCTRL_VC24_MASK, 0x10),
		CFIELD_PREP(ST7701_CMD2_BK0_GAMCTRL_VC52_MASK, 0x5),
		CFIELD_PREP(ST7701_CMD2_BK0_GAMCTRL_VC80_MASK, 0x2),
		CFIELD_PREP(ST7701_CMD2_BK0_GAMCTRL_VC108_MASK, 0x8),

		CFIELD_PREP(ST7701_CMD2_BK0_GAMCTRL_VC147_MASK, 0x8),
		CFIELD_PREP(ST7701_CMD2_BK0_GAMCTRL_VC175_MASK, 0x1e),
		CFIELD_PREP(ST7701_CMD2_BK0_GAMCTRL_VC203_MASK, 0x5),
		CFIELD_PREP(ST7701_CMD2_BK0_GAMCTRL_AJ_MASK, 0) |
		CFIELD_PREP(ST7701_CMD2_BK0_GAMCTRL_VC231_MASK, 0x13),

		CFIELD_PREP(ST7701_CMD2_BK0_GAMCTRL_VC239_MASK, 0x11),
		CFIELD_PREP(ST7701_CMD2_BK0_GAMCTRL_AJ_MASK, 2) |
		CFIELD_PREP(ST7701_CMD2_BK0_GAMCTRL_VC247_MASK, 0x23),
		CFIELD_PREP(ST7701_CMD2_BK0_GAMCTRL_AJ_MASK, 0) |
		CFIELD_PREP(ST7701_CMD2_BK0_GAMCTRL_VC251_MASK, 0x29),
		CFIELD_PREP(ST7701_CMD2_BK0_GAMCTRL_AJ_MASK, 0) |
		CFIELD_PREP(ST7701_CMD2_BK0_GAMCTRL_VC255_MASK, 0x18)
	},
	.nv_gamma = {
		CFIELD_PREP(ST7701_CMD2_BK0_GAMCTRL_AJ_MASK, 0) |
		CFIELD_PREP(ST7701_CMD2_BK0_GAMCTRL_VC0_MASK, 0),
		CFIELD_PREP(ST7701_CMD2_BK0_GAMCTRL_AJ_MASK, 0) |
		CFIELD_PREP(ST7701_CMD2_BK0_GAMCTRL_VC4_MASK, 0xc),
		CFIELD_PREP(ST7701_CMD2_BK0_GAMCTRL_AJ_MASK, 0) |
		CFIELD_PREP(ST7701_CMD2_BK0_GAMCTRL_VC8_MASK, 0x14),
		CFIELD_PREP(ST7701_CMD2_BK0_GAMCTRL_VC16_MASK, 0xc),

		CFIELD_PREP(ST7701_CMD2_BK0_GAMCTRL_AJ_MASK, 0) |
		CFIELD_PREP(ST7701_CMD2_BK0_GAMCTRL_VC24_MASK, 0x10),
		CFIELD_PREP(ST7701_CMD2_BK0_GAMCTRL_VC52_MASK, 0x5),
		CFIELD_PREP(ST7701_CMD2_BK0_GAMCTRL_VC80_MASK, 0x3),
		CFIELD_PREP(ST7701_CMD2_BK0_GAMCTRL_VC108_MASK, 0x8),

		CFIELD_PREP(ST7701_CMD2_BK0_GAMCTRL_VC147_MASK, 0x7),
		CFIELD_PREP(ST7701_CMD2_BK0_GAMCTRL_VC175_MASK, 0x20),
		CFIELD_PREP(ST7701_CMD2_BK0_GAMCTRL_VC203_MASK, 0x5),
		CFIELD_PREP(ST7701_CMD2_BK0_GAMCTRL_AJ_MASK, 0) |
		CFIELD_PREP(ST7701_CMD2_BK0_GAMCTRL_VC231_MASK, 0x13),

		CFIELD_PREP(ST7701_CMD2_BK0_GAMCTRL_VC239_MASK, 0x11),
		CFIELD_PREP(ST7701_CMD2_BK0_GAMCTRL_AJ_MASK, 2) |
		CFIELD_PREP(ST7701_CMD2_BK0_GAMCTRL_VC247_MASK, 0x24),
		CFIELD_PREP(ST7701_CMD2_BK0_GAMCTRL_AJ_MASK, 0) |
		CFIELD_PREP(ST7701_CMD2_BK0_GAMCTRL_VC251_MASK, 0x29),
		CFIELD_PREP(ST7701_CMD2_BK0_GAMCTRL_AJ_MASK, 0) |
		CFIELD_PREP(ST7701_CMD2_BK0_GAMCTRL_VC255_MASK, 0x18)
	},
	.nlinv = 1,
	.vop_uv = 4887500,
	.vcom_uv = 937500,
	.vgh_mv = 15000,
	.vgl_mv = -9510,
	.avdd_mv = 6600,
	.avcl_mv = -4400,
	.gamma_op_bias = OP_BIAS_MIDDLE,
	.input_op_bias = OP_BIAS_MIN,
	.output_op_bias = OP_BIAS_MIN,
	.t2d_ns = 1600,
	.t3d_ns = 10400,
	.eot_en = true,
	.gip_sequence = kd50t048a_gip_sequence,
};

static const struct drm_display_mode rg_arc_mode = {
	.clock          = 25600,

	.hdisplay	= 480,
	.hsync_start	= 480 + 60,
	.hsync_end	= 480 + 60 + 42,
	.htotal         = 480 + 60 + 42 + 60,

	.vdisplay	= 640,
	.vsync_start	= 640 + 10,
	.vsync_end	= 640 + 10 + 4,
	.vtotal         = 640 + 10 + 4 + 16,

	.width_mm	= 63,
	.height_mm	= 84,

	.type = DRM_MODE_TYPE_DRIVER | DRM_MODE_TYPE_PREFERRED,
};

static const struct st7701_panel_desc rg_arc_desc = {
	.mode = &rg_arc_mode,
	.lanes = 2,
	.format = MIPI_DSI_FMT_RGB888,
	.panel_sleep_delay = 80,

	.pv_gamma = {
		CFIELD_PREP(ST7701_CMD2_BK0_GAMCTRL_AJ_MASK, 0x01) |
		CFIELD_PREP(ST7701_CMD2_BK0_GAMCTRL_VC0_MASK, 0),
		CFIELD_PREP(ST7701_CMD2_BK0_GAMCTRL_AJ_MASK, 0) |
		CFIELD_PREP(ST7701_CMD2_BK0_GAMCTRL_VC4_MASK, 0x16),
		CFIELD_PREP(ST7701_CMD2_BK0_GAMCTRL_AJ_MASK, 0) |
		CFIELD_PREP(ST7701_CMD2_BK0_GAMCTRL_VC8_MASK, 0x1d),
		CFIELD_PREP(ST7701_CMD2_BK0_GAMCTRL_VC16_MASK, 0x0e),

		CFIELD_PREP(ST7701_CMD2_BK0_GAMCTRL_AJ_MASK, 0) |
		CFIELD_PREP(ST7701_CMD2_BK0_GAMCTRL_VC24_MASK, 0x12),
		CFIELD_PREP(ST7701_CMD2_BK0_GAMCTRL_VC52_MASK, 0x06),
		CFIELD_PREP(ST7701_CMD2_BK0_GAMCTRL_VC80_MASK, 0x0c),
		CFIELD_PREP(ST7701_CMD2_BK0_GAMCTRL_VC108_MASK, 0x0a),

		CFIELD_PREP(ST7701_CMD2_BK0_GAMCTRL_VC147_MASK, 0x09),
		CFIELD_PREP(ST7701_CMD2_BK0_GAMCTRL_VC175_MASK, 0x25),
		CFIELD_PREP(ST7701_CMD2_BK0_GAMCTRL_VC203_MASK, 0x00),
		CFIELD_PREP(ST7701_CMD2_BK0_GAMCTRL_AJ_MASK, 0) |
		CFIELD_PREP(ST7701_CMD2_BK0_GAMCTRL_VC231_MASK, 0x03),

		CFIELD_PREP(ST7701_CMD2_BK0_GAMCTRL_VC239_MASK, 0x00),
		CFIELD_PREP(ST7701_CMD2_BK0_GAMCTRL_AJ_MASK, 0) |
		CFIELD_PREP(ST7701_CMD2_BK0_GAMCTRL_VC247_MASK, 0x3f),
		CFIELD_PREP(ST7701_CMD2_BK0_GAMCTRL_AJ_MASK, 0) |
		CFIELD_PREP(ST7701_CMD2_BK0_GAMCTRL_VC251_MASK, 0x3f),
		CFIELD_PREP(ST7701_CMD2_BK0_GAMCTRL_AJ_MASK, 0) |
		CFIELD_PREP(ST7701_CMD2_BK0_GAMCTRL_VC255_MASK, 0x1c)
	},
	.nv_gamma = {
		CFIELD_PREP(ST7701_CMD2_BK0_GAMCTRL_AJ_MASK, 0x01) |
		CFIELD_PREP(ST7701_CMD2_BK0_GAMCTRL_VC0_MASK, 0),
		CFIELD_PREP(ST7701_CMD2_BK0_GAMCTRL_AJ_MASK, 0) |
		CFIELD_PREP(ST7701_CMD2_BK0_GAMCTRL_VC4_MASK, 0x16),
		CFIELD_PREP(ST7701_CMD2_BK0_GAMCTRL_AJ_MASK, 0) |
		CFIELD_PREP(ST7701_CMD2_BK0_GAMCTRL_VC8_MASK, 0x1e),
		CFIELD_PREP(ST7701_CMD2_BK0_GAMCTRL_VC16_MASK, 0x0e),

		CFIELD_PREP(ST7701_CMD2_BK0_GAMCTRL_AJ_MASK, 0) |
		CFIELD_PREP(ST7701_CMD2_BK0_GAMCTRL_VC24_MASK, 0x11),
		CFIELD_PREP(ST7701_CMD2_BK0_GAMCTRL_VC52_MASK, 0x06),
		CFIELD_PREP(ST7701_CMD2_BK0_GAMCTRL_VC80_MASK, 0x0c),
		CFIELD_PREP(ST7701_CMD2_BK0_GAMCTRL_VC108_MASK, 0x08),

		CFIELD_PREP(ST7701_CMD2_BK0_GAMCTRL_VC147_MASK, 0x09),
		CFIELD_PREP(ST7701_CMD2_BK0_GAMCTRL_VC175_MASK, 0x26),
		CFIELD_PREP(ST7701_CMD2_BK0_GAMCTRL_VC203_MASK, 0x00),
		CFIELD_PREP(ST7701_CMD2_BK0_GAMCTRL_AJ_MASK, 0) |
		CFIELD_PREP(ST7701_CMD2_BK0_GAMCTRL_VC231_MASK, 0x15),

		CFIELD_PREP(ST7701_CMD2_BK0_GAMCTRL_VC239_MASK, 0x00),
		CFIELD_PREP(ST7701_CMD2_BK0_GAMCTRL_AJ_MASK, 0) |
		CFIELD_PREP(ST7701_CMD2_BK0_GAMCTRL_VC247_MASK, 0x3f),
		CFIELD_PREP(ST7701_CMD2_BK0_GAMCTRL_AJ_MASK, 0) |
		CFIELD_PREP(ST7701_CMD2_BK0_GAMCTRL_VC251_MASK, 0x3f),
		CFIELD_PREP(ST7701_CMD2_BK0_GAMCTRL_AJ_MASK, 0) |
		CFIELD_PREP(ST7701_CMD2_BK0_GAMCTRL_VC255_MASK, 0x1c)
	},
	.nlinv = 0,
	.vop_uv = 4500000,
	.vcom_uv = 762500,
	.vgh_mv = 15000,
	.vgl_mv = -9510,
	.avdd_mv = 6600,
	.avcl_mv = -4400,
	.gamma_op_bias = OP_BIAS_MIDDLE,
	.input_op_bias = OP_BIAS_MIN,
	.output_op_bias = OP_BIAS_MIN,
	.t2d_ns = 1600,
	.t3d_ns = 10400,
	.eot_en = true,
	.gip_sequence = rg_arc_gip_sequence,
};

static const struct drm_display_mode rg28xx_mode = {
	.clock		= 22325,

	.hdisplay	= 480,
	.hsync_start	= 480 + 40,
	.hsync_end	= 480 + 40 + 4,
	.htotal		= 480 + 40 + 4 + 20,

	.vdisplay	= 640,
	.vsync_start	= 640 + 2,
	.vsync_end	= 640 + 2 + 40,
	.vtotal		= 640 + 2 + 40 + 16,

	.width_mm	= 44,
	.height_mm	= 58,

	.flags		= DRM_MODE_FLAG_NHSYNC | DRM_MODE_FLAG_NVSYNC,

	.type = DRM_MODE_TYPE_DRIVER | DRM_MODE_TYPE_PREFERRED,
};

static const struct st7701_panel_desc rg28xx_desc = {
	.mode = &rg28xx_mode,

	.panel_sleep_delay = 80,

	.pv_gamma = {
		CFIELD_PREP(ST7701_CMD2_BK0_GAMCTRL_AJ_MASK, 0) |
		CFIELD_PREP(ST7701_CMD2_BK0_GAMCTRL_VC0_MASK, 0),
		CFIELD_PREP(ST7701_CMD2_BK0_GAMCTRL_AJ_MASK, 0) |
		CFIELD_PREP(ST7701_CMD2_BK0_GAMCTRL_VC4_MASK, 0x10),
		CFIELD_PREP(ST7701_CMD2_BK0_GAMCTRL_AJ_MASK, 0) |
		CFIELD_PREP(ST7701_CMD2_BK0_GAMCTRL_VC8_MASK, 0x17),
		CFIELD_PREP(ST7701_CMD2_BK0_GAMCTRL_VC16_MASK, 0xd),

		CFIELD_PREP(ST7701_CMD2_BK0_GAMCTRL_AJ_MASK, 0) |
		CFIELD_PREP(ST7701_CMD2_BK0_GAMCTRL_VC24_MASK, 0x11),
		CFIELD_PREP(ST7701_CMD2_BK0_GAMCTRL_VC52_MASK, 0x6),
		CFIELD_PREP(ST7701_CMD2_BK0_GAMCTRL_VC80_MASK, 0x5),
		CFIELD_PREP(ST7701_CMD2_BK0_GAMCTRL_VC108_MASK, 0x8),

		CFIELD_PREP(ST7701_CMD2_BK0_GAMCTRL_VC147_MASK, 0x7),
		CFIELD_PREP(ST7701_CMD2_BK0_GAMCTRL_VC175_MASK, 0x1f),
		CFIELD_PREP(ST7701_CMD2_BK0_GAMCTRL_VC203_MASK, 0x4),
		CFIELD_PREP(ST7701_CMD2_BK0_GAMCTRL_AJ_MASK, 0) |
		CFIELD_PREP(ST7701_CMD2_BK0_GAMCTRL_VC231_MASK, 0x11),

		CFIELD_PREP(ST7701_CMD2_BK0_GAMCTRL_VC239_MASK, 0xe),
		CFIELD_PREP(ST7701_CMD2_BK0_GAMCTRL_AJ_MASK, 0) |
		CFIELD_PREP(ST7701_CMD2_BK0_GAMCTRL_VC247_MASK, 0x29),
		CFIELD_PREP(ST7701_CMD2_BK0_GAMCTRL_AJ_MASK, 0) |
		CFIELD_PREP(ST7701_CMD2_BK0_GAMCTRL_VC251_MASK, 0x30),
		CFIELD_PREP(ST7701_CMD2_BK0_GAMCTRL_AJ_MASK, 0) |
		CFIELD_PREP(ST7701_CMD2_BK0_GAMCTRL_VC255_MASK, 0x1f)
	},
	.nv_gamma = {
		CFIELD_PREP(ST7701_CMD2_BK0_GAMCTRL_AJ_MASK, 0) |
		CFIELD_PREP(ST7701_CMD2_BK0_GAMCTRL_VC0_MASK, 0),
		CFIELD_PREP(ST7701_CMD2_BK0_GAMCTRL_AJ_MASK, 0) |
		CFIELD_PREP(ST7701_CMD2_BK0_GAMCTRL_VC4_MASK, 0xd),
		CFIELD_PREP(ST7701_CMD2_BK0_GAMCTRL_AJ_MASK, 0) |
		CFIELD_PREP(ST7701_CMD2_BK0_GAMCTRL_VC8_MASK, 0x14),
		CFIELD_PREP(ST7701_CMD2_BK0_GAMCTRL_VC16_MASK, 0xe),

		CFIELD_PREP(ST7701_CMD2_BK0_GAMCTRL_AJ_MASK, 0) |
		CFIELD_PREP(ST7701_CMD2_BK0_GAMCTRL_VC24_MASK, 0x11),
		CFIELD_PREP(ST7701_CMD2_BK0_GAMCTRL_VC52_MASK, 0x6),
		CFIELD_PREP(ST7701_CMD2_BK0_GAMCTRL_VC80_MASK, 0x4),
		CFIELD_PREP(ST7701_CMD2_BK0_GAMCTRL_VC108_MASK, 0x8),

		CFIELD_PREP(ST7701_CMD2_BK0_GAMCTRL_VC147_MASK, 0x8),
		CFIELD_PREP(ST7701_CMD2_BK0_GAMCTRL_VC175_MASK, 0x20),
		CFIELD_PREP(ST7701_CMD2_BK0_GAMCTRL_VC203_MASK, 0x5),
		CFIELD_PREP(ST7701_CMD2_BK0_GAMCTRL_AJ_MASK, 0) |
		CFIELD_PREP(ST7701_CMD2_BK0_GAMCTRL_VC231_MASK, 0x13),

		CFIELD_PREP(ST7701_CMD2_BK0_GAMCTRL_VC239_MASK, 0x13),
		CFIELD_PREP(ST7701_CMD2_BK0_GAMCTRL_AJ_MASK, 0) |
		CFIELD_PREP(ST7701_CMD2_BK0_GAMCTRL_VC247_MASK, 0x26),
		CFIELD_PREP(ST7701_CMD2_BK0_GAMCTRL_AJ_MASK, 0) |
		CFIELD_PREP(ST7701_CMD2_BK0_GAMCTRL_VC251_MASK, 0x30),
		CFIELD_PREP(ST7701_CMD2_BK0_GAMCTRL_AJ_MASK, 0) |
		CFIELD_PREP(ST7701_CMD2_BK0_GAMCTRL_VC255_MASK, 0x1f)
	},
	.nlinv = 7,
	.vop_uv = 4800000,
	.vcom_uv = 1512500,
	.vgh_mv = 15000,
	.vgl_mv = -11730,
	.avdd_mv = 6600,
	.avcl_mv = -4400,
	.gamma_op_bias = OP_BIAS_MIDDLE,
	.input_op_bias = OP_BIAS_MIN,
	.output_op_bias = OP_BIAS_MIN,
	.t2d_ns = 1600,
	.t3d_ns = 10400,
	.eot_en = true,
	.gip_sequence = rg28xx_gip_sequence,
};

static void st7701_cleanup(void *data)
{
	struct st7701 *st7701 = (struct st7701 *)data;

	drm_panel_remove(&st7701->panel);
	drm_panel_disable(&st7701->panel);
	drm_panel_unprepare(&st7701->panel);
}

static int st7701_probe(struct device *dev, int connector_type)
{
	const struct st7701_panel_desc *desc;
	struct st7701 *st7701;
	int ret;

	st7701 = devm_kzalloc(dev, sizeof(*st7701), GFP_KERNEL);
	if (!st7701)
		return -ENOMEM;

	desc = of_device_get_match_data(dev);
	if (!desc)
		return -ENODEV;

	st7701->supplies[0].supply = "VCC";
	st7701->supplies[1].supply = "IOVCC";

	ret = devm_regulator_bulk_get(dev, ARRAY_SIZE(st7701->supplies),
				      st7701->supplies);
	if (ret < 0)
		return ret;

	st7701->reset = devm_gpiod_get(dev, "reset", GPIOD_OUT_LOW);
	if (IS_ERR(st7701->reset)) {
		dev_err(dev, "Couldn't get our reset GPIO\n");
		return PTR_ERR(st7701->reset);
	}

	ret = of_drm_get_panel_orientation(dev->of_node, &st7701->orientation);
	if (ret < 0)
		return dev_err_probe(dev, ret, "Failed to get orientation\n");

	drm_panel_init(&st7701->panel, dev, &st7701_funcs, connector_type);
	st7701->panel.prepare_prev_first = true;

	/**
	 * Once sleep out has been issued, ST7701 IC required to wait 120ms
	 * before initiating new commands.
	 *
	 * On top of that some panels might need an extra delay to wait, so
	 * add panel specific delay for those cases. As now this panel specific
	 * delay information is referenced from those panel BSP driver, example
	 * ts8550b and there is no valid documentation for that.
	 */
	st7701->sleep_delay = 120 + desc->panel_sleep_delay;

	ret = drm_panel_of_backlight(&st7701->panel);
	if (ret)
		return ret;

	drm_panel_add(&st7701->panel);

	dev_set_drvdata(dev, st7701);
	st7701->desc = desc;

	return devm_add_action_or_reset(dev, st7701_cleanup, st7701);
}

static int st7701_dsi_probe(struct mipi_dsi_device *dsi)
{
	struct st7701 *st7701;
	int err;

	err = st7701_probe(&dsi->dev, DRM_MODE_CONNECTOR_DSI);
	if (err)
		return err;

	st7701 = dev_get_drvdata(&dsi->dev);
	st7701->dsi = dsi;
	st7701->write_command = st7701_dsi_write;

	if (!st7701->desc->lanes)
		return dev_err_probe(&dsi->dev, -EINVAL, "This panel is not for MIPI DSI\n");

	dsi->mode_flags = MIPI_DSI_MODE_VIDEO | MIPI_DSI_MODE_VIDEO_BURST |
			  MIPI_DSI_MODE_LPM | MIPI_DSI_CLOCK_NON_CONTINUOUS;
	dsi->format = st7701->desc->format;
	dsi->lanes = st7701->desc->lanes;

	err = mipi_dsi_attach(dsi);
	if (err)
		return dev_err_probe(&dsi->dev, err, "Failed to init MIPI DSI\n");

	return 0;
}

static int st7701_spi_probe(struct spi_device *spi)
{
	struct st7701 *st7701;
	struct gpio_desc *dc;
	int err;

	err = st7701_probe(&spi->dev, DRM_MODE_CONNECTOR_DPI);
	if (err)
		return err;

	st7701 = dev_get_drvdata(&spi->dev);
	st7701->write_command = st7701_dbi_write;

	dc = devm_gpiod_get_optional(&spi->dev, "dc", GPIOD_OUT_LOW);
	if (IS_ERR(dc))
		return dev_err_probe(&spi->dev, PTR_ERR(dc), "Failed to get GPIO for D/CX\n");

	err = mipi_dbi_spi_init(spi, &st7701->dbi, dc);
	if (err)
		return dev_err_probe(&spi->dev, err, "Failed to init MIPI DBI\n");
	st7701->dbi.read_commands = NULL;

	return 0;
}

static void st7701_dsi_remove(struct mipi_dsi_device *dsi)
{
	mipi_dsi_detach(dsi);
}

static const struct of_device_id st7701_dsi_of_match[] = {
	{ .compatible = "anbernic,rg-arc-panel", .data = &rg_arc_desc },
	{ .compatible = "densitron,dmt028vghmcmi-1a", .data = &dmt028vghmcmi_1a_desc },
	{ .compatible = "elida,kd50t048a", .data = &kd50t048a_desc },
	{ .compatible = "techstar,ts8550b", .data = &ts8550b_desc },
	{ }
};
MODULE_DEVICE_TABLE(of, st7701_dsi_of_match);

static const struct of_device_id st7701_spi_of_match[] = {
	{ .compatible = "anbernic,rg28xx-panel", .data = &rg28xx_desc },
	{ /* sentinel */ }
};
MODULE_DEVICE_TABLE(of, st7701_spi_of_match);

static const struct spi_device_id st7701_spi_ids[] = {
	{ "rg28xx-panel" },
	{ /* sentinel */ }
};
MODULE_DEVICE_TABLE(spi, st7701_spi_ids);

static struct mipi_dsi_driver st7701_dsi_driver = {
	.probe		= st7701_dsi_probe,
	.remove		= st7701_dsi_remove,
	.driver = {
		.name		= "st7701",
		.of_match_table	= st7701_dsi_of_match,
	},
};

static struct spi_driver st7701_spi_driver = {
	.probe		= st7701_spi_probe,
	.id_table	= st7701_spi_ids,
	.driver = {
		.name		= "st7701",
		.of_match_table	= st7701_spi_of_match,
	},
};

static int __init st7701_driver_init(void)
{
	int err;

	if (IS_ENABLED(CONFIG_SPI)) {
		err = spi_register_driver(&st7701_spi_driver);
		if (err)
			return err;
	}

	if (IS_ENABLED(CONFIG_DRM_MIPI_DSI)) {
		err = mipi_dsi_driver_register(&st7701_dsi_driver);
		if (err) {
			if (IS_ENABLED(CONFIG_SPI))
				spi_unregister_driver(&st7701_spi_driver);
			return err;
		}
	}

	return 0;
}
module_init(st7701_driver_init);

static void __exit st7701_driver_exit(void)
{
	if (IS_ENABLED(CONFIG_DRM_MIPI_DSI))
		mipi_dsi_driver_unregister(&st7701_dsi_driver);

	if (IS_ENABLED(CONFIG_SPI))
		spi_unregister_driver(&st7701_spi_driver);
}
module_exit(st7701_driver_exit);

MODULE_AUTHOR("Jagan Teki <jagan@amarulasolutions.com>");
MODULE_AUTHOR("Hironori KIKUCHI <kikuchan98@gmail.com>");
MODULE_DESCRIPTION("Sitronix ST7701 LCD Panel Driver");
MODULE_LICENSE("GPL");<|MERGE_RESOLUTION|>--- conflicted
+++ resolved
@@ -299,11 +299,7 @@
 	ST7701_WRITE(st7701, ST7701_CMD2_BK1_PWCTLR2,
 		   FIELD_PREP(ST7701_CMD2_BK1_PWRCTRL2_AVDD_MASK,
 			      DIV_ROUND_CLOSEST(desc->avdd_mv - 6200, 200)) |
-<<<<<<< HEAD
-		   FIELD_PREP(DSI_CMD2_BK1_PWRCTRL2_AVCL_MASK,
-=======
 		   FIELD_PREP(ST7701_CMD2_BK1_PWRCTRL2_AVCL_MASK,
->>>>>>> a6ad5510
 			      DIV_ROUND_CLOSEST(-4400 - desc->avcl_mv, 200)));
 
 	/* T2D = 0.2us * T2D[3:0] */
