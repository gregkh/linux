// SPDX-License-Identifier: GPL-2.0-only
/*
 * Copyright (c) 2015 MediaTek Inc.
 */

#include <drm/drm_blend.h>
#include <drm/drm_fourcc.h>
#include <drm/drm_framebuffer.h>

#include <linux/clk.h>
#include <linux/component.h>
#include <linux/module.h>
#include <linux/of.h>
#include <linux/platform_device.h>
#include <linux/pm_runtime.h>
#include <linux/soc/mediatek/mtk-cmdq.h>

#include "mtk_crtc.h"
#include "mtk_ddp_comp.h"
#include "mtk_disp_drv.h"
#include "mtk_drm_drv.h"

#define DISP_REG_OVL_INTEN			0x0004
#define OVL_FME_CPL_INT					BIT(1)
#define DISP_REG_OVL_INTSTA			0x0008
#define DISP_REG_OVL_EN				0x000c
#define DISP_REG_OVL_RST			0x0014
#define DISP_REG_OVL_ROI_SIZE			0x0020
#define DISP_REG_OVL_DATAPATH_CON		0x0024
#define OVL_LAYER_SMI_ID_EN				BIT(0)
#define OVL_BGCLR_SEL_IN				BIT(2)
#define OVL_LAYER_AFBC_EN(n)				BIT(4+n)
#define DISP_REG_OVL_ROI_BGCLR			0x0028
#define DISP_REG_OVL_SRC_CON			0x002c
#define DISP_REG_OVL_CON(n)			(0x0030 + 0x20 * (n))
#define DISP_REG_OVL_SRC_SIZE(n)		(0x0038 + 0x20 * (n))
#define DISP_REG_OVL_OFFSET(n)			(0x003c + 0x20 * (n))
#define DISP_REG_OVL_PITCH_MSB(n)		(0x0040 + 0x20 * (n))
#define OVL_PITCH_MSB_2ND_SUBBUF			BIT(16)
#define DISP_REG_OVL_PITCH(n)			(0x0044 + 0x20 * (n))
#define OVL_CONST_BLEND					BIT(28)
#define DISP_REG_OVL_RDMA_CTRL(n)		(0x00c0 + 0x20 * (n))
#define DISP_REG_OVL_RDMA_GMC(n)		(0x00c8 + 0x20 * (n))
#define DISP_REG_OVL_ADDR_MT2701		0x0040
#define DISP_REG_OVL_CLRFMT_EXT			0x02d0
#define OVL_CON_CLRFMT_BIT_DEPTH_MASK(n)		(GENMASK(1, 0) << (4 * (n)))
#define OVL_CON_CLRFMT_BIT_DEPTH(depth, n)		((depth) << (4 * (n)))
#define OVL_CON_CLRFMT_8_BIT				(0)
#define OVL_CON_CLRFMT_10_BIT				(1)
#define DISP_REG_OVL_ADDR_MT8173		0x0f40
#define DISP_REG_OVL_ADDR(ovl, n)		((ovl)->data->addr + 0x20 * (n))
#define DISP_REG_OVL_HDR_ADDR(ovl, n)		((ovl)->data->addr + 0x20 * (n) + 0x04)
#define DISP_REG_OVL_HDR_PITCH(ovl, n)		((ovl)->data->addr + 0x20 * (n) + 0x08)

#define GMC_THRESHOLD_BITS	16
#define GMC_THRESHOLD_HIGH	((1 << GMC_THRESHOLD_BITS) / 4)
#define GMC_THRESHOLD_LOW	((1 << GMC_THRESHOLD_BITS) / 8)

#define OVL_CON_CLRFMT_MAN	BIT(23)
#define OVL_CON_BYTE_SWAP	BIT(24)

/* OVL_CON_RGB_SWAP works only if OVL_CON_CLRFMT_MAN is enabled */
#define OVL_CON_RGB_SWAP	BIT(25)

#define OVL_CON_CLRFMT_RGB	(1 << 12)
#define OVL_CON_CLRFMT_ARGB8888	(2 << 12)
#define OVL_CON_CLRFMT_RGBA8888	(3 << 12)
#define OVL_CON_CLRFMT_ABGR8888	(OVL_CON_CLRFMT_ARGB8888 | OVL_CON_BYTE_SWAP)
#define OVL_CON_CLRFMT_BGRA8888	(OVL_CON_CLRFMT_RGBA8888 | OVL_CON_BYTE_SWAP)
#define OVL_CON_CLRFMT_UYVY	(4 << 12)
#define OVL_CON_CLRFMT_YUYV	(5 << 12)
#define OVL_CON_MTX_YUV_TO_RGB	(6 << 16)
#define OVL_CON_CLRFMT_PARGB8888 ((3 << 12) | OVL_CON_CLRFMT_MAN)
#define OVL_CON_CLRFMT_PABGR8888 (OVL_CON_CLRFMT_PARGB8888 | OVL_CON_RGB_SWAP)
#define OVL_CON_CLRFMT_PBGRA8888 (OVL_CON_CLRFMT_PARGB8888 | OVL_CON_BYTE_SWAP)
#define OVL_CON_CLRFMT_PRGBA8888 (OVL_CON_CLRFMT_PABGR8888 | OVL_CON_BYTE_SWAP)
#define OVL_CON_CLRFMT_RGB565(ovl)	((ovl)->data->fmt_rgb565_is_0 ? \
					0 : OVL_CON_CLRFMT_RGB)
#define OVL_CON_CLRFMT_RGB888(ovl)	((ovl)->data->fmt_rgb565_is_0 ? \
					OVL_CON_CLRFMT_RGB : 0)
#define	OVL_CON_AEN		BIT(8)
#define	OVL_CON_ALPHA		0xff
#define	OVL_CON_VIRT_FLIP	BIT(9)
#define	OVL_CON_HORZ_FLIP	BIT(10)

#define OVL_COLOR_ALPHA		GENMASK(31, 24)

<<<<<<< HEAD
=======
static inline bool is_10bit_rgb(u32 fmt)
{
	switch (fmt) {
	case DRM_FORMAT_XRGB2101010:
	case DRM_FORMAT_ARGB2101010:
	case DRM_FORMAT_RGBX1010102:
	case DRM_FORMAT_RGBA1010102:
	case DRM_FORMAT_XBGR2101010:
	case DRM_FORMAT_ABGR2101010:
	case DRM_FORMAT_BGRX1010102:
	case DRM_FORMAT_BGRA1010102:
		return true;
	}
	return false;
}

>>>>>>> a6ad5510
static const u32 mt8173_formats[] = {
	DRM_FORMAT_XRGB8888,
	DRM_FORMAT_ARGB8888,
	DRM_FORMAT_BGRX8888,
	DRM_FORMAT_BGRA8888,
	DRM_FORMAT_ABGR8888,
	DRM_FORMAT_XBGR8888,
	DRM_FORMAT_RGB888,
	DRM_FORMAT_BGR888,
	DRM_FORMAT_RGB565,
	DRM_FORMAT_UYVY,
	DRM_FORMAT_YUYV,
};

static const u32 mt8195_formats[] = {
	DRM_FORMAT_XRGB8888,
	DRM_FORMAT_ARGB8888,
	DRM_FORMAT_XRGB2101010,
	DRM_FORMAT_ARGB2101010,
	DRM_FORMAT_BGRX8888,
	DRM_FORMAT_BGRA8888,
	DRM_FORMAT_BGRX1010102,
	DRM_FORMAT_BGRA1010102,
	DRM_FORMAT_ABGR8888,
	DRM_FORMAT_XBGR8888,
	DRM_FORMAT_XBGR2101010,
	DRM_FORMAT_ABGR2101010,
	DRM_FORMAT_RGBX8888,
	DRM_FORMAT_RGBA8888,
	DRM_FORMAT_RGBX1010102,
	DRM_FORMAT_RGBA1010102,
	DRM_FORMAT_RGB888,
	DRM_FORMAT_BGR888,
	DRM_FORMAT_RGB565,
	DRM_FORMAT_UYVY,
	DRM_FORMAT_YUYV,
};

struct mtk_disp_ovl_data {
	unsigned int addr;
	unsigned int gmc_bits;
	unsigned int layer_nr;
	bool fmt_rgb565_is_0;
	bool smi_id_en;
	bool supports_afbc;
	const u32 blend_modes;
	const u32 *formats;
	size_t num_formats;
	bool supports_clrfmt_ext;
};

/*
 * struct mtk_disp_ovl - DISP_OVL driver structure
 * @crtc: associated crtc to report vblank events to
 * @data: platform data
 */
struct mtk_disp_ovl {
	struct drm_crtc			*crtc;
	struct clk			*clk;
	void __iomem			*regs;
	struct cmdq_client_reg		cmdq_reg;
	const struct mtk_disp_ovl_data	*data;
	void				(*vblank_cb)(void *data);
	void				*vblank_cb_data;
};

static irqreturn_t mtk_disp_ovl_irq_handler(int irq, void *dev_id)
{
	struct mtk_disp_ovl *priv = dev_id;

	/* Clear frame completion interrupt */
	writel(0x0, priv->regs + DISP_REG_OVL_INTSTA);

	if (!priv->vblank_cb)
		return IRQ_NONE;

	priv->vblank_cb(priv->vblank_cb_data);

	return IRQ_HANDLED;
}

void mtk_ovl_register_vblank_cb(struct device *dev,
				void (*vblank_cb)(void *),
				void *vblank_cb_data)
{
	struct mtk_disp_ovl *ovl = dev_get_drvdata(dev);

	ovl->vblank_cb = vblank_cb;
	ovl->vblank_cb_data = vblank_cb_data;
}

void mtk_ovl_unregister_vblank_cb(struct device *dev)
{
	struct mtk_disp_ovl *ovl = dev_get_drvdata(dev);

	ovl->vblank_cb = NULL;
	ovl->vblank_cb_data = NULL;
}

void mtk_ovl_enable_vblank(struct device *dev)
{
	struct mtk_disp_ovl *ovl = dev_get_drvdata(dev);

	writel(0x0, ovl->regs + DISP_REG_OVL_INTSTA);
	writel_relaxed(OVL_FME_CPL_INT, ovl->regs + DISP_REG_OVL_INTEN);
}

void mtk_ovl_disable_vblank(struct device *dev)
{
	struct mtk_disp_ovl *ovl = dev_get_drvdata(dev);

	writel_relaxed(0x0, ovl->regs + DISP_REG_OVL_INTEN);
}

u32 mtk_ovl_get_blend_modes(struct device *dev)
{
	struct mtk_disp_ovl *ovl = dev_get_drvdata(dev);

	return ovl->data->blend_modes;
}

const u32 *mtk_ovl_get_formats(struct device *dev)
{
	struct mtk_disp_ovl *ovl = dev_get_drvdata(dev);

	return ovl->data->formats;
}

size_t mtk_ovl_get_num_formats(struct device *dev)
{
	struct mtk_disp_ovl *ovl = dev_get_drvdata(dev);

	return ovl->data->num_formats;
}

int mtk_ovl_clk_enable(struct device *dev)
{
	struct mtk_disp_ovl *ovl = dev_get_drvdata(dev);

	return clk_prepare_enable(ovl->clk);
}

void mtk_ovl_clk_disable(struct device *dev)
{
	struct mtk_disp_ovl *ovl = dev_get_drvdata(dev);

	clk_disable_unprepare(ovl->clk);
}

void mtk_ovl_start(struct device *dev)
{
	struct mtk_disp_ovl *ovl = dev_get_drvdata(dev);

	if (ovl->data->smi_id_en) {
		unsigned int reg;

		reg = readl(ovl->regs + DISP_REG_OVL_DATAPATH_CON);
		reg = reg | OVL_LAYER_SMI_ID_EN;
		writel_relaxed(reg, ovl->regs + DISP_REG_OVL_DATAPATH_CON);
	}
	writel_relaxed(0x1, ovl->regs + DISP_REG_OVL_EN);
}

void mtk_ovl_stop(struct device *dev)
{
	struct mtk_disp_ovl *ovl = dev_get_drvdata(dev);

	writel_relaxed(0x0, ovl->regs + DISP_REG_OVL_EN);
	if (ovl->data->smi_id_en) {
		unsigned int reg;

		reg = readl(ovl->regs + DISP_REG_OVL_DATAPATH_CON);
		reg = reg & ~OVL_LAYER_SMI_ID_EN;
		writel_relaxed(reg, ovl->regs + DISP_REG_OVL_DATAPATH_CON);
	}
}

static void mtk_ovl_set_afbc(struct mtk_disp_ovl *ovl, struct cmdq_pkt *cmdq_pkt,
			     int idx, bool enabled)
{
	mtk_ddp_write_mask(cmdq_pkt, enabled ? OVL_LAYER_AFBC_EN(idx) : 0,
			   &ovl->cmdq_reg, ovl->regs,
			   DISP_REG_OVL_DATAPATH_CON, OVL_LAYER_AFBC_EN(idx));
}

static void mtk_ovl_set_bit_depth(struct device *dev, int idx, u32 format,
				  struct cmdq_pkt *cmdq_pkt)
{
	struct mtk_disp_ovl *ovl = dev_get_drvdata(dev);
	unsigned int bit_depth = OVL_CON_CLRFMT_8_BIT;

	if (!ovl->data->supports_clrfmt_ext)
		return;

	if (is_10bit_rgb(format))
		bit_depth = OVL_CON_CLRFMT_10_BIT;

	mtk_ddp_write_mask(cmdq_pkt, OVL_CON_CLRFMT_BIT_DEPTH(bit_depth, idx),
			   &ovl->cmdq_reg, ovl->regs, DISP_REG_OVL_CLRFMT_EXT,
			   OVL_CON_CLRFMT_BIT_DEPTH_MASK(idx));
}

void mtk_ovl_config(struct device *dev, unsigned int w,
		    unsigned int h, unsigned int vrefresh,
		    unsigned int bpc, struct cmdq_pkt *cmdq_pkt)
{
	struct mtk_disp_ovl *ovl = dev_get_drvdata(dev);

	if (w != 0 && h != 0)
		mtk_ddp_write_relaxed(cmdq_pkt, h << 16 | w, &ovl->cmdq_reg, ovl->regs,
				      DISP_REG_OVL_ROI_SIZE);

	/*
	 * The background color must be opaque black (ARGB),
	 * otherwise the alpha blending will have no effect
	 */
	mtk_ddp_write_relaxed(cmdq_pkt, OVL_COLOR_ALPHA, &ovl->cmdq_reg,
			      ovl->regs, DISP_REG_OVL_ROI_BGCLR);

	mtk_ddp_write(cmdq_pkt, 0x1, &ovl->cmdq_reg, ovl->regs, DISP_REG_OVL_RST);
	mtk_ddp_write(cmdq_pkt, 0x0, &ovl->cmdq_reg, ovl->regs, DISP_REG_OVL_RST);
}

unsigned int mtk_ovl_layer_nr(struct device *dev)
{
	struct mtk_disp_ovl *ovl = dev_get_drvdata(dev);

	return ovl->data->layer_nr;
}

unsigned int mtk_ovl_supported_rotations(struct device *dev)
{
	return DRM_MODE_ROTATE_0 | DRM_MODE_ROTATE_180 |
	       DRM_MODE_REFLECT_X | DRM_MODE_REFLECT_Y;
}

int mtk_ovl_layer_check(struct device *dev, unsigned int idx,
			struct mtk_plane_state *mtk_state)
{
	struct drm_plane_state *state = &mtk_state->base;

	/* check if any unsupported rotation is set */
	if (state->rotation & ~mtk_ovl_supported_rotations(dev))
		return -EINVAL;

	/*
	 * TODO: Rotating/reflecting YUV buffers is not supported at this time.
	 *	 Only RGB[AX] variants are supported.
	 *	 Since DRM_MODE_ROTATE_0 means "no rotation", we should not
	 *	 reject layers with this property.
	 */
	if (state->fb->format->is_yuv && (state->rotation & ~DRM_MODE_ROTATE_0))
		return -EINVAL;

	return 0;
}

void mtk_ovl_layer_on(struct device *dev, unsigned int idx,
		      struct cmdq_pkt *cmdq_pkt)
{
	unsigned int gmc_thrshd_l;
	unsigned int gmc_thrshd_h;
	unsigned int gmc_value;
	struct mtk_disp_ovl *ovl = dev_get_drvdata(dev);

	mtk_ddp_write(cmdq_pkt, 0x1, &ovl->cmdq_reg, ovl->regs,
		      DISP_REG_OVL_RDMA_CTRL(idx));
	gmc_thrshd_l = GMC_THRESHOLD_LOW >>
		      (GMC_THRESHOLD_BITS - ovl->data->gmc_bits);
	gmc_thrshd_h = GMC_THRESHOLD_HIGH >>
		      (GMC_THRESHOLD_BITS - ovl->data->gmc_bits);
	if (ovl->data->gmc_bits == 10)
		gmc_value = gmc_thrshd_h | gmc_thrshd_h << 16;
	else
		gmc_value = gmc_thrshd_l | gmc_thrshd_l << 8 |
			    gmc_thrshd_h << 16 | gmc_thrshd_h << 24;
	mtk_ddp_write(cmdq_pkt, gmc_value,
		      &ovl->cmdq_reg, ovl->regs, DISP_REG_OVL_RDMA_GMC(idx));
	mtk_ddp_write_mask(cmdq_pkt, BIT(idx), &ovl->cmdq_reg, ovl->regs,
			   DISP_REG_OVL_SRC_CON, BIT(idx));
}

void mtk_ovl_layer_off(struct device *dev, unsigned int idx,
		       struct cmdq_pkt *cmdq_pkt)
{
	struct mtk_disp_ovl *ovl = dev_get_drvdata(dev);

	mtk_ddp_write_mask(cmdq_pkt, 0, &ovl->cmdq_reg, ovl->regs,
			   DISP_REG_OVL_SRC_CON, BIT(idx));
	mtk_ddp_write(cmdq_pkt, 0, &ovl->cmdq_reg, ovl->regs,
		      DISP_REG_OVL_RDMA_CTRL(idx));
}

static unsigned int mtk_ovl_fmt_convert(struct mtk_disp_ovl *ovl,
					struct mtk_plane_state *state)
{
	unsigned int fmt = state->pending.format;
	unsigned int blend_mode = DRM_MODE_BLEND_COVERAGE;

	/*
	 * For the platforms where OVL_CON_CLRFMT_MAN is defined in the hardware data sheet
	 * and supports premultiplied color formats, such as OVL_CON_CLRFMT_PARGB8888.
	 *
	 * Check blend_modes in the driver data to see if premultiplied mode is supported.
	 * If not, use coverage mode instead to set it to the supported color formats.
	 *
	 * Current DRM assumption is that alpha is default premultiplied, so the bitmask of
	 * blend_modes must include BIT(DRM_MODE_BLEND_PREMULTI). Otherwise, mtk_plane_init()
	 * will get an error return from drm_plane_create_blend_mode_property() and
	 * state->base.pixel_blend_mode should not be used.
	 */
	if (ovl->data->blend_modes & BIT(DRM_MODE_BLEND_PREMULTI))
		blend_mode = state->base.pixel_blend_mode;

	switch (fmt) {
	default:
	case DRM_FORMAT_RGB565:
		return OVL_CON_CLRFMT_RGB565(ovl);
	case DRM_FORMAT_BGR565:
		return OVL_CON_CLRFMT_RGB565(ovl) | OVL_CON_BYTE_SWAP;
	case DRM_FORMAT_RGB888:
		return OVL_CON_CLRFMT_RGB888(ovl);
	case DRM_FORMAT_BGR888:
		return OVL_CON_CLRFMT_RGB888(ovl) | OVL_CON_BYTE_SWAP;
	case DRM_FORMAT_RGBX8888:
	case DRM_FORMAT_RGBA8888:
	case DRM_FORMAT_RGBX1010102:
	case DRM_FORMAT_RGBA1010102:
		return blend_mode == DRM_MODE_BLEND_COVERAGE ?
		       OVL_CON_CLRFMT_RGBA8888 :
		       OVL_CON_CLRFMT_PRGBA8888;
	case DRM_FORMAT_BGRX8888:
	case DRM_FORMAT_BGRA8888:
	case DRM_FORMAT_BGRX1010102:
	case DRM_FORMAT_BGRA1010102:
		return blend_mode == DRM_MODE_BLEND_COVERAGE ?
		       OVL_CON_CLRFMT_BGRA8888 :
		       OVL_CON_CLRFMT_PBGRA8888;
	case DRM_FORMAT_XRGB8888:
	case DRM_FORMAT_ARGB8888:
	case DRM_FORMAT_XRGB2101010:
	case DRM_FORMAT_ARGB2101010:
		return blend_mode == DRM_MODE_BLEND_COVERAGE ?
		       OVL_CON_CLRFMT_ARGB8888 :
		       OVL_CON_CLRFMT_PARGB8888;
	case DRM_FORMAT_XBGR8888:
	case DRM_FORMAT_ABGR8888:
	case DRM_FORMAT_XBGR2101010:
	case DRM_FORMAT_ABGR2101010:
		return blend_mode == DRM_MODE_BLEND_COVERAGE ?
		       OVL_CON_CLRFMT_ABGR8888 :
		       OVL_CON_CLRFMT_PABGR8888;
	case DRM_FORMAT_UYVY:
		return OVL_CON_CLRFMT_UYVY | OVL_CON_MTX_YUV_TO_RGB;
	case DRM_FORMAT_YUYV:
		return OVL_CON_CLRFMT_YUYV | OVL_CON_MTX_YUV_TO_RGB;
	}
}

static void mtk_ovl_afbc_layer_config(struct mtk_disp_ovl *ovl,
				      unsigned int idx,
				      struct mtk_plane_pending_state *pending,
				      struct cmdq_pkt *cmdq_pkt)
{
	unsigned int pitch_msb = pending->pitch >> 16;
	unsigned int hdr_pitch = pending->hdr_pitch;
	unsigned int hdr_addr = pending->hdr_addr;

	if (pending->modifier != DRM_FORMAT_MOD_LINEAR) {
		mtk_ddp_write_relaxed(cmdq_pkt, hdr_addr, &ovl->cmdq_reg, ovl->regs,
				      DISP_REG_OVL_HDR_ADDR(ovl, idx));
		mtk_ddp_write_relaxed(cmdq_pkt,
				      OVL_PITCH_MSB_2ND_SUBBUF | pitch_msb,
				      &ovl->cmdq_reg, ovl->regs, DISP_REG_OVL_PITCH_MSB(idx));
		mtk_ddp_write_relaxed(cmdq_pkt, hdr_pitch, &ovl->cmdq_reg, ovl->regs,
				      DISP_REG_OVL_HDR_PITCH(ovl, idx));
	} else {
		mtk_ddp_write_relaxed(cmdq_pkt, pitch_msb,
				      &ovl->cmdq_reg, ovl->regs, DISP_REG_OVL_PITCH_MSB(idx));
	}
}

void mtk_ovl_layer_config(struct device *dev, unsigned int idx,
			  struct mtk_plane_state *state,
			  struct cmdq_pkt *cmdq_pkt)
{
	struct mtk_disp_ovl *ovl = dev_get_drvdata(dev);
	struct mtk_plane_pending_state *pending = &state->pending;
	unsigned int addr = pending->addr;
	unsigned int pitch_lsb = pending->pitch & GENMASK(15, 0);
	unsigned int fmt = pending->format;
	unsigned int rotation = pending->rotation;
	unsigned int offset = (pending->y << 16) | pending->x;
	unsigned int src_size = (pending->height << 16) | pending->width;
<<<<<<< HEAD
=======
	unsigned int blend_mode = state->base.pixel_blend_mode;
>>>>>>> a6ad5510
	unsigned int ignore_pixel_alpha = 0;
	unsigned int con;

	if (!pending->enable) {
		mtk_ovl_layer_off(dev, idx, cmdq_pkt);
		return;
	}

	con = mtk_ovl_fmt_convert(ovl, state);
	if (state->base.fb) {
		con |= state->base.alpha & OVL_CON_ALPHA;

		/*
		 * For blend_modes supported SoCs, always enable alpha blending.
		 * For blend_modes unsupported SoCs, enable alpha blending when has_alpha is set.
		 */
		if (blend_mode || state->base.fb->format->has_alpha)
			con |= OVL_CON_AEN;

		/*
		 * Although the alpha channel can be ignored, CONST_BLD must be enabled
		 * for XRGB format, otherwise OVL will still read the value from memory.
		 * For RGB888 related formats, whether CONST_BLD is enabled or not won't
		 * affect the result. Therefore we use !has_alpha as the condition.
		 */
		if (blend_mode == DRM_MODE_BLEND_PIXEL_NONE || !state->base.fb->format->has_alpha)
			ignore_pixel_alpha = OVL_CONST_BLEND;
	}

	/*
	 * Treat rotate 180 as flip x + flip y, and XOR the original rotation value
	 * to flip x + flip y to support both in the same time.
	 */
	if (rotation & DRM_MODE_ROTATE_180)
		rotation ^= DRM_MODE_REFLECT_X | DRM_MODE_REFLECT_Y;

<<<<<<< HEAD
	/* CONST_BLD must be enabled for XRGB formats although the alpha channel
	 * can be ignored, or OVL will still read the value from memory.
	 * For RGB888 related formats, whether CONST_BLD is enabled or not won't
	 * affect the result. Therefore we use !has_alpha as the condition.
	 */
	if (state->base.fb && !state->base.fb->format->has_alpha)
		ignore_pixel_alpha = OVL_CONST_BLEND;

	if (pending->rotation & DRM_MODE_REFLECT_Y) {
=======
	if (rotation & DRM_MODE_REFLECT_Y) {
>>>>>>> a6ad5510
		con |= OVL_CON_VIRT_FLIP;
		addr += (pending->height - 1) * pending->pitch;
	}

	if (rotation & DRM_MODE_REFLECT_X) {
		con |= OVL_CON_HORZ_FLIP;
		addr += pending->pitch - 1;
	}

	if (ovl->data->supports_afbc)
		mtk_ovl_set_afbc(ovl, cmdq_pkt, idx,
				 pending->modifier != DRM_FORMAT_MOD_LINEAR);

	mtk_ddp_write_relaxed(cmdq_pkt, con, &ovl->cmdq_reg, ovl->regs,
			      DISP_REG_OVL_CON(idx));
	mtk_ddp_write_relaxed(cmdq_pkt, pitch_lsb | ignore_pixel_alpha,
			      &ovl->cmdq_reg, ovl->regs, DISP_REG_OVL_PITCH(idx));
	mtk_ddp_write_relaxed(cmdq_pkt, src_size, &ovl->cmdq_reg, ovl->regs,
			      DISP_REG_OVL_SRC_SIZE(idx));
	mtk_ddp_write_relaxed(cmdq_pkt, offset, &ovl->cmdq_reg, ovl->regs,
			      DISP_REG_OVL_OFFSET(idx));
	mtk_ddp_write_relaxed(cmdq_pkt, addr, &ovl->cmdq_reg, ovl->regs,
			      DISP_REG_OVL_ADDR(ovl, idx));

	if (ovl->data->supports_afbc)
		mtk_ovl_afbc_layer_config(ovl, idx, pending, cmdq_pkt);

	mtk_ovl_set_bit_depth(dev, idx, fmt, cmdq_pkt);
	mtk_ovl_layer_on(dev, idx, cmdq_pkt);
}

void mtk_ovl_bgclr_in_on(struct device *dev)
{
	struct mtk_disp_ovl *ovl = dev_get_drvdata(dev);
	unsigned int reg;

	reg = readl(ovl->regs + DISP_REG_OVL_DATAPATH_CON);
	reg = reg | OVL_BGCLR_SEL_IN;
	writel(reg, ovl->regs + DISP_REG_OVL_DATAPATH_CON);
}

void mtk_ovl_bgclr_in_off(struct device *dev)
{
	struct mtk_disp_ovl *ovl = dev_get_drvdata(dev);
	unsigned int reg;

	reg = readl(ovl->regs + DISP_REG_OVL_DATAPATH_CON);
	reg = reg & ~OVL_BGCLR_SEL_IN;
	writel(reg, ovl->regs + DISP_REG_OVL_DATAPATH_CON);
}

static int mtk_disp_ovl_bind(struct device *dev, struct device *master,
			     void *data)
{
	return 0;
}

static void mtk_disp_ovl_unbind(struct device *dev, struct device *master,
				void *data)
{
}

static const struct component_ops mtk_disp_ovl_component_ops = {
	.bind	= mtk_disp_ovl_bind,
	.unbind = mtk_disp_ovl_unbind,
};

static int mtk_disp_ovl_probe(struct platform_device *pdev)
{
	struct device *dev = &pdev->dev;
	struct mtk_disp_ovl *priv;
	struct resource *res;
	int irq;
	int ret;

	priv = devm_kzalloc(dev, sizeof(*priv), GFP_KERNEL);
	if (!priv)
		return -ENOMEM;

	irq = platform_get_irq(pdev, 0);
	if (irq < 0)
		return irq;

	priv->clk = devm_clk_get(dev, NULL);
	if (IS_ERR(priv->clk))
		return dev_err_probe(dev, PTR_ERR(priv->clk),
				     "failed to get ovl clk\n");

	res = platform_get_resource(pdev, IORESOURCE_MEM, 0);
	priv->regs = devm_ioremap_resource(dev, res);
	if (IS_ERR(priv->regs))
		return dev_err_probe(dev, PTR_ERR(priv->regs),
				     "failed to ioremap ovl\n");
#if IS_REACHABLE(CONFIG_MTK_CMDQ)
	ret = cmdq_dev_get_client_reg(dev, &priv->cmdq_reg, 0);
	if (ret)
		dev_dbg(dev, "get mediatek,gce-client-reg fail!\n");
#endif

	priv->data = of_device_get_match_data(dev);
	platform_set_drvdata(pdev, priv);

	ret = devm_request_irq(dev, irq, mtk_disp_ovl_irq_handler,
			       IRQF_TRIGGER_NONE, dev_name(dev), priv);
	if (ret < 0)
		return dev_err_probe(dev, ret, "Failed to request irq %d\n", irq);

	pm_runtime_enable(dev);

	ret = component_add(dev, &mtk_disp_ovl_component_ops);
	if (ret) {
		pm_runtime_disable(dev);
		return dev_err_probe(dev, ret, "Failed to add component\n");
	}

	return 0;
}

static void mtk_disp_ovl_remove(struct platform_device *pdev)
{
	component_del(&pdev->dev, &mtk_disp_ovl_component_ops);
	pm_runtime_disable(&pdev->dev);
}

static const struct mtk_disp_ovl_data mt2701_ovl_driver_data = {
	.addr = DISP_REG_OVL_ADDR_MT2701,
	.gmc_bits = 8,
	.layer_nr = 4,
	.fmt_rgb565_is_0 = false,
	.formats = mt8173_formats,
	.num_formats = ARRAY_SIZE(mt8173_formats),
};

static const struct mtk_disp_ovl_data mt8173_ovl_driver_data = {
	.addr = DISP_REG_OVL_ADDR_MT8173,
	.gmc_bits = 8,
	.layer_nr = 4,
	.fmt_rgb565_is_0 = true,
	.formats = mt8173_formats,
	.num_formats = ARRAY_SIZE(mt8173_formats),
};

static const struct mtk_disp_ovl_data mt8183_ovl_driver_data = {
	.addr = DISP_REG_OVL_ADDR_MT8173,
	.gmc_bits = 10,
	.layer_nr = 4,
	.fmt_rgb565_is_0 = true,
	.formats = mt8173_formats,
	.num_formats = ARRAY_SIZE(mt8173_formats),
};

static const struct mtk_disp_ovl_data mt8183_ovl_2l_driver_data = {
	.addr = DISP_REG_OVL_ADDR_MT8173,
	.gmc_bits = 10,
	.layer_nr = 2,
	.fmt_rgb565_is_0 = true,
	.formats = mt8173_formats,
	.num_formats = ARRAY_SIZE(mt8173_formats),
};

static const struct mtk_disp_ovl_data mt8192_ovl_driver_data = {
	.addr = DISP_REG_OVL_ADDR_MT8173,
	.gmc_bits = 10,
	.layer_nr = 4,
	.fmt_rgb565_is_0 = true,
	.smi_id_en = true,
	.blend_modes = BIT(DRM_MODE_BLEND_PREMULTI) |
		       BIT(DRM_MODE_BLEND_COVERAGE) |
		       BIT(DRM_MODE_BLEND_PIXEL_NONE),
	.formats = mt8173_formats,
	.num_formats = ARRAY_SIZE(mt8173_formats),
};

static const struct mtk_disp_ovl_data mt8192_ovl_2l_driver_data = {
	.addr = DISP_REG_OVL_ADDR_MT8173,
	.gmc_bits = 10,
	.layer_nr = 2,
	.fmt_rgb565_is_0 = true,
	.smi_id_en = true,
	.blend_modes = BIT(DRM_MODE_BLEND_PREMULTI) |
		       BIT(DRM_MODE_BLEND_COVERAGE) |
		       BIT(DRM_MODE_BLEND_PIXEL_NONE),
	.formats = mt8173_formats,
	.num_formats = ARRAY_SIZE(mt8173_formats),
};

static const struct mtk_disp_ovl_data mt8195_ovl_driver_data = {
	.addr = DISP_REG_OVL_ADDR_MT8173,
	.gmc_bits = 10,
	.layer_nr = 4,
	.fmt_rgb565_is_0 = true,
	.smi_id_en = true,
	.supports_afbc = true,
	.blend_modes = BIT(DRM_MODE_BLEND_PREMULTI) |
		       BIT(DRM_MODE_BLEND_COVERAGE) |
		       BIT(DRM_MODE_BLEND_PIXEL_NONE),
	.formats = mt8195_formats,
	.num_formats = ARRAY_SIZE(mt8195_formats),
	.supports_clrfmt_ext = true,
};

static const struct of_device_id mtk_disp_ovl_driver_dt_match[] = {
	{ .compatible = "mediatek,mt2701-disp-ovl",
	  .data = &mt2701_ovl_driver_data},
	{ .compatible = "mediatek,mt8173-disp-ovl",
	  .data = &mt8173_ovl_driver_data},
	{ .compatible = "mediatek,mt8183-disp-ovl",
	  .data = &mt8183_ovl_driver_data},
	{ .compatible = "mediatek,mt8183-disp-ovl-2l",
	  .data = &mt8183_ovl_2l_driver_data},
	{ .compatible = "mediatek,mt8192-disp-ovl",
	  .data = &mt8192_ovl_driver_data},
	{ .compatible = "mediatek,mt8192-disp-ovl-2l",
	  .data = &mt8192_ovl_2l_driver_data},
	{ .compatible = "mediatek,mt8195-disp-ovl",
	  .data = &mt8195_ovl_driver_data},
	{},
};
MODULE_DEVICE_TABLE(of, mtk_disp_ovl_driver_dt_match);

struct platform_driver mtk_disp_ovl_driver = {
	.probe		= mtk_disp_ovl_probe,
	.remove_new	= mtk_disp_ovl_remove,
	.driver		= {
		.name	= "mediatek-disp-ovl",
		.of_match_table = mtk_disp_ovl_driver_dt_match,
	},
};<|MERGE_RESOLUTION|>--- conflicted
+++ resolved
@@ -85,8 +85,6 @@
 
 #define OVL_COLOR_ALPHA		GENMASK(31, 24)
 
-<<<<<<< HEAD
-=======
 static inline bool is_10bit_rgb(u32 fmt)
 {
 	switch (fmt) {
@@ -103,7 +101,6 @@
 	return false;
 }
 
->>>>>>> a6ad5510
 static const u32 mt8173_formats[] = {
 	DRM_FORMAT_XRGB8888,
 	DRM_FORMAT_ARGB8888,
@@ -498,10 +495,7 @@
 	unsigned int rotation = pending->rotation;
 	unsigned int offset = (pending->y << 16) | pending->x;
 	unsigned int src_size = (pending->height << 16) | pending->width;
-<<<<<<< HEAD
-=======
 	unsigned int blend_mode = state->base.pixel_blend_mode;
->>>>>>> a6ad5510
 	unsigned int ignore_pixel_alpha = 0;
 	unsigned int con;
 
@@ -538,19 +532,7 @@
 	if (rotation & DRM_MODE_ROTATE_180)
 		rotation ^= DRM_MODE_REFLECT_X | DRM_MODE_REFLECT_Y;
 
-<<<<<<< HEAD
-	/* CONST_BLD must be enabled for XRGB formats although the alpha channel
-	 * can be ignored, or OVL will still read the value from memory.
-	 * For RGB888 related formats, whether CONST_BLD is enabled or not won't
-	 * affect the result. Therefore we use !has_alpha as the condition.
-	 */
-	if (state->base.fb && !state->base.fb->format->has_alpha)
-		ignore_pixel_alpha = OVL_CONST_BLEND;
-
-	if (pending->rotation & DRM_MODE_REFLECT_Y) {
-=======
 	if (rotation & DRM_MODE_REFLECT_Y) {
->>>>>>> a6ad5510
 		con |= OVL_CON_VIRT_FLIP;
 		addr += (pending->height - 1) * pending->pitch;
 	}
