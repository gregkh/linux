--- conflicted
+++ resolved
@@ -292,11 +292,8 @@
 static const struct mtk_mmsys_driver_data mt8188_vdosys0_driver_data = {
 	.main_path = mt8188_mtk_ddp_main,
 	.main_len = ARRAY_SIZE(mt8188_mtk_ddp_main),
-<<<<<<< HEAD
-=======
 	.conn_routes = mt8188_mtk_ddp_main_routes,
 	.num_conn_routes = ARRAY_SIZE(mt8188_mtk_ddp_main_routes),
->>>>>>> 7bbf3b67
 	.mmsys_dev_num = 1,
 };
 
