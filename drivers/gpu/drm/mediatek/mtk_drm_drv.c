// SPDX-License-Identifier: GPL-2.0-only
/*
 * Copyright (c) 2015 MediaTek Inc.
 * Author: YT SHEN <yt.shen@mediatek.com>
 */

#include <linux/component.h>
#include <linux/module.h>
#include <linux/of.h>
#include <linux/of_platform.h>
#include <linux/platform_device.h>
#include <linux/pm_runtime.h>
#include <linux/dma-mapping.h>

#include <drm/drm_atomic.h>
#include <drm/drm_atomic_helper.h>
#include <drm/drm_drv.h>
#include <drm/drm_fbdev_dma.h>
#include <drm/drm_fourcc.h>
#include <drm/drm_gem.h>
#include <drm/drm_gem_framebuffer_helper.h>
#include <drm/drm_ioctl.h>
#include <drm/drm_of.h>
#include <drm/drm_probe_helper.h>
#include <drm/drm_vblank.h>

#include "mtk_crtc.h"
#include "mtk_ddp_comp.h"
#include "mtk_drm_drv.h"
#include "mtk_gem.h"

#define DRIVER_NAME "mediatek"
#define DRIVER_DESC "Mediatek SoC DRM"
#define DRIVER_DATE "20150513"
#define DRIVER_MAJOR 1
#define DRIVER_MINOR 0

static const struct drm_mode_config_helper_funcs mtk_drm_mode_config_helpers = {
	.atomic_commit_tail = drm_atomic_helper_commit_tail_rpm,
};

static struct drm_framebuffer *
mtk_drm_mode_fb_create(struct drm_device *dev,
		       struct drm_file *file,
		       const struct drm_mode_fb_cmd2 *cmd)
{
	const struct drm_format_info *info = drm_get_format_info(dev, cmd);

	if (info->num_planes != 1)
		return ERR_PTR(-EINVAL);

	return drm_gem_fb_create(dev, file, cmd);
}

static const struct drm_mode_config_funcs mtk_drm_mode_config_funcs = {
	.fb_create = mtk_drm_mode_fb_create,
	.atomic_check = drm_atomic_helper_check,
	.atomic_commit = drm_atomic_helper_commit,
};

static const unsigned int mt2701_mtk_ddp_main[] = {
	DDP_COMPONENT_OVL0,
	DDP_COMPONENT_RDMA0,
	DDP_COMPONENT_COLOR0,
	DDP_COMPONENT_BLS,
	DDP_COMPONENT_DSI0,
};

static const unsigned int mt2701_mtk_ddp_ext[] = {
	DDP_COMPONENT_RDMA1,
	DDP_COMPONENT_DPI0,
};

static const unsigned int mt7623_mtk_ddp_main[] = {
	DDP_COMPONENT_OVL0,
	DDP_COMPONENT_RDMA0,
	DDP_COMPONENT_COLOR0,
	DDP_COMPONENT_BLS,
	DDP_COMPONENT_DPI0,
};

static const unsigned int mt7623_mtk_ddp_ext[] = {
	DDP_COMPONENT_RDMA1,
	DDP_COMPONENT_DSI0,
};

static const unsigned int mt2712_mtk_ddp_main[] = {
	DDP_COMPONENT_OVL0,
	DDP_COMPONENT_COLOR0,
	DDP_COMPONENT_AAL0,
	DDP_COMPONENT_OD0,
	DDP_COMPONENT_RDMA0,
	DDP_COMPONENT_DPI0,
	DDP_COMPONENT_PWM0,
};

static const unsigned int mt2712_mtk_ddp_ext[] = {
	DDP_COMPONENT_OVL1,
	DDP_COMPONENT_COLOR1,
	DDP_COMPONENT_AAL1,
	DDP_COMPONENT_OD1,
	DDP_COMPONENT_RDMA1,
	DDP_COMPONENT_DPI1,
	DDP_COMPONENT_PWM1,
};

static const unsigned int mt2712_mtk_ddp_third[] = {
	DDP_COMPONENT_RDMA2,
	DDP_COMPONENT_DSI3,
	DDP_COMPONENT_PWM2,
};

static unsigned int mt8167_mtk_ddp_main[] = {
	DDP_COMPONENT_OVL0,
	DDP_COMPONENT_COLOR0,
	DDP_COMPONENT_CCORR,
	DDP_COMPONENT_AAL0,
	DDP_COMPONENT_GAMMA,
	DDP_COMPONENT_DITHER0,
	DDP_COMPONENT_RDMA0,
	DDP_COMPONENT_DSI0,
};

static const unsigned int mt8173_mtk_ddp_main[] = {
	DDP_COMPONENT_OVL0,
	DDP_COMPONENT_COLOR0,
	DDP_COMPONENT_AAL0,
	DDP_COMPONENT_OD0,
	DDP_COMPONENT_RDMA0,
	DDP_COMPONENT_UFOE,
	DDP_COMPONENT_DSI0,
	DDP_COMPONENT_PWM0,
};

static const unsigned int mt8173_mtk_ddp_ext[] = {
	DDP_COMPONENT_OVL1,
	DDP_COMPONENT_COLOR1,
	DDP_COMPONENT_GAMMA,
	DDP_COMPONENT_RDMA1,
	DDP_COMPONENT_DPI0,
};

static const unsigned int mt8183_mtk_ddp_main[] = {
	DDP_COMPONENT_OVL0,
	DDP_COMPONENT_OVL_2L0,
	DDP_COMPONENT_RDMA0,
	DDP_COMPONENT_COLOR0,
	DDP_COMPONENT_CCORR,
	DDP_COMPONENT_AAL0,
	DDP_COMPONENT_GAMMA,
	DDP_COMPONENT_DITHER0,
	DDP_COMPONENT_DSI0,
};

static const unsigned int mt8183_mtk_ddp_ext[] = {
	DDP_COMPONENT_OVL_2L1,
	DDP_COMPONENT_RDMA1,
	DDP_COMPONENT_DPI0,
};

static const unsigned int mt8186_mtk_ddp_main[] = {
	DDP_COMPONENT_OVL0,
	DDP_COMPONENT_RDMA0,
	DDP_COMPONENT_COLOR0,
	DDP_COMPONENT_CCORR,
	DDP_COMPONENT_AAL0,
	DDP_COMPONENT_GAMMA,
	DDP_COMPONENT_POSTMASK0,
	DDP_COMPONENT_DITHER0,
	DDP_COMPONENT_DSI0,
};

static const unsigned int mt8186_mtk_ddp_ext[] = {
	DDP_COMPONENT_OVL_2L0,
	DDP_COMPONENT_RDMA1,
	DDP_COMPONENT_DPI0,
};

static const unsigned int mt8188_mtk_ddp_main[] = {
	DDP_COMPONENT_OVL0,
	DDP_COMPONENT_RDMA0,
	DDP_COMPONENT_COLOR0,
	DDP_COMPONENT_CCORR,
	DDP_COMPONENT_AAL0,
	DDP_COMPONENT_GAMMA,
	DDP_COMPONENT_POSTMASK0,
	DDP_COMPONENT_DITHER0,
};

static const struct mtk_drm_route mt8188_mtk_ddp_main_routes[] = {
	{0, DDP_COMPONENT_DP_INTF0},
	{0, DDP_COMPONENT_DSI0},
};

static const unsigned int mt8192_mtk_ddp_main[] = {
	DDP_COMPONENT_OVL0,
	DDP_COMPONENT_OVL_2L0,
	DDP_COMPONENT_RDMA0,
	DDP_COMPONENT_COLOR0,
	DDP_COMPONENT_CCORR,
	DDP_COMPONENT_AAL0,
	DDP_COMPONENT_GAMMA,
	DDP_COMPONENT_POSTMASK0,
	DDP_COMPONENT_DITHER0,
	DDP_COMPONENT_DSI0,
};

static const unsigned int mt8192_mtk_ddp_ext[] = {
	DDP_COMPONENT_OVL_2L2,
	DDP_COMPONENT_RDMA4,
	DDP_COMPONENT_DPI0,
};

static const unsigned int mt8195_mtk_ddp_main[] = {
	DDP_COMPONENT_OVL0,
	DDP_COMPONENT_RDMA0,
	DDP_COMPONENT_COLOR0,
	DDP_COMPONENT_CCORR,
	DDP_COMPONENT_AAL0,
	DDP_COMPONENT_GAMMA,
	DDP_COMPONENT_DITHER0,
	DDP_COMPONENT_DSC0,
	DDP_COMPONENT_MERGE0,
	DDP_COMPONENT_DP_INTF0,
};

static const unsigned int mt8195_mtk_ddp_ext[] = {
	DDP_COMPONENT_DRM_OVL_ADAPTOR,
	DDP_COMPONENT_MERGE5,
	DDP_COMPONENT_DP_INTF1,
};

static const struct mtk_mmsys_driver_data mt2701_mmsys_driver_data = {
	.main_path = mt2701_mtk_ddp_main,
	.main_len = ARRAY_SIZE(mt2701_mtk_ddp_main),
	.ext_path = mt2701_mtk_ddp_ext,
	.ext_len = ARRAY_SIZE(mt2701_mtk_ddp_ext),
	.shadow_register = true,
	.mmsys_dev_num = 1,
};

static const struct mtk_mmsys_driver_data mt7623_mmsys_driver_data = {
	.main_path = mt7623_mtk_ddp_main,
	.main_len = ARRAY_SIZE(mt7623_mtk_ddp_main),
	.ext_path = mt7623_mtk_ddp_ext,
	.ext_len = ARRAY_SIZE(mt7623_mtk_ddp_ext),
	.shadow_register = true,
	.mmsys_dev_num = 1,
};

static const struct mtk_mmsys_driver_data mt2712_mmsys_driver_data = {
	.main_path = mt2712_mtk_ddp_main,
	.main_len = ARRAY_SIZE(mt2712_mtk_ddp_main),
	.ext_path = mt2712_mtk_ddp_ext,
	.ext_len = ARRAY_SIZE(mt2712_mtk_ddp_ext),
	.third_path = mt2712_mtk_ddp_third,
	.third_len = ARRAY_SIZE(mt2712_mtk_ddp_third),
	.mmsys_dev_num = 1,
};

static const struct mtk_mmsys_driver_data mt8167_mmsys_driver_data = {
	.main_path = mt8167_mtk_ddp_main,
	.main_len = ARRAY_SIZE(mt8167_mtk_ddp_main),
	.mmsys_dev_num = 1,
};

static const struct mtk_mmsys_driver_data mt8173_mmsys_driver_data = {
	.main_path = mt8173_mtk_ddp_main,
	.main_len = ARRAY_SIZE(mt8173_mtk_ddp_main),
	.ext_path = mt8173_mtk_ddp_ext,
	.ext_len = ARRAY_SIZE(mt8173_mtk_ddp_ext),
	.mmsys_dev_num = 1,
};

static const struct mtk_mmsys_driver_data mt8183_mmsys_driver_data = {
	.main_path = mt8183_mtk_ddp_main,
	.main_len = ARRAY_SIZE(mt8183_mtk_ddp_main),
	.ext_path = mt8183_mtk_ddp_ext,
	.ext_len = ARRAY_SIZE(mt8183_mtk_ddp_ext),
	.mmsys_dev_num = 1,
};

static const struct mtk_mmsys_driver_data mt8186_mmsys_driver_data = {
	.main_path = mt8186_mtk_ddp_main,
	.main_len = ARRAY_SIZE(mt8186_mtk_ddp_main),
	.ext_path = mt8186_mtk_ddp_ext,
	.ext_len = ARRAY_SIZE(mt8186_mtk_ddp_ext),
	.mmsys_dev_num = 1,
};

static const struct mtk_mmsys_driver_data mt8188_vdosys0_driver_data = {
	.main_path = mt8188_mtk_ddp_main,
	.main_len = ARRAY_SIZE(mt8188_mtk_ddp_main),
<<<<<<< HEAD
	.mmsys_dev_num = 1,
=======
	.conn_routes = mt8188_mtk_ddp_main_routes,
	.num_conn_routes = ARRAY_SIZE(mt8188_mtk_ddp_main_routes),
	.mmsys_dev_num = 2,
	.max_width = 8191,
	.min_width = 1,
	.min_height = 1,
>>>>>>> a6ad5510
};

static const struct mtk_mmsys_driver_data mt8192_mmsys_driver_data = {
	.main_path = mt8192_mtk_ddp_main,
	.main_len = ARRAY_SIZE(mt8192_mtk_ddp_main),
	.ext_path = mt8192_mtk_ddp_ext,
	.ext_len = ARRAY_SIZE(mt8192_mtk_ddp_ext),
	.mmsys_dev_num = 1,
};

static const struct mtk_mmsys_driver_data mt8195_vdosys0_driver_data = {
	.main_path = mt8195_mtk_ddp_main,
	.main_len = ARRAY_SIZE(mt8195_mtk_ddp_main),
	.mmsys_dev_num = 2,
	.max_width = 8191,
	.min_width = 1,
	.min_height = 1,
};

static const struct mtk_mmsys_driver_data mt8195_vdosys1_driver_data = {
	.ext_path = mt8195_mtk_ddp_ext,
	.ext_len = ARRAY_SIZE(mt8195_mtk_ddp_ext),
	.mmsys_id = 1,
	.mmsys_dev_num = 2,
	.max_width = 8191,
	.min_width = 2, /* 2-pixel align when ethdr is bypassed */
	.min_height = 1,
};

static const struct of_device_id mtk_drm_of_ids[] = {
	{ .compatible = "mediatek,mt2701-mmsys",
	  .data = &mt2701_mmsys_driver_data},
	{ .compatible = "mediatek,mt7623-mmsys",
	  .data = &mt7623_mmsys_driver_data},
	{ .compatible = "mediatek,mt2712-mmsys",
	  .data = &mt2712_mmsys_driver_data},
	{ .compatible = "mediatek,mt8167-mmsys",
	  .data = &mt8167_mmsys_driver_data},
	{ .compatible = "mediatek,mt8173-mmsys",
	  .data = &mt8173_mmsys_driver_data},
	{ .compatible = "mediatek,mt8183-mmsys",
	  .data = &mt8183_mmsys_driver_data},
	{ .compatible = "mediatek,mt8186-mmsys",
	  .data = &mt8186_mmsys_driver_data},
	{ .compatible = "mediatek,mt8188-vdosys0",
	  .data = &mt8188_vdosys0_driver_data},
	{ .compatible = "mediatek,mt8188-vdosys1",
	  .data = &mt8195_vdosys1_driver_data},
	{ .compatible = "mediatek,mt8192-mmsys",
	  .data = &mt8192_mmsys_driver_data},
	{ .compatible = "mediatek,mt8195-mmsys",
	  .data = &mt8195_vdosys0_driver_data},
	{ .compatible = "mediatek,mt8195-vdosys0",
	  .data = &mt8195_vdosys0_driver_data},
	{ .compatible = "mediatek,mt8195-vdosys1",
	  .data = &mt8195_vdosys1_driver_data},
	{ }
};
MODULE_DEVICE_TABLE(of, mtk_drm_of_ids);

static int mtk_drm_match(struct device *dev, void *data)
{
	if (!strncmp(dev_name(dev), "mediatek-drm", sizeof("mediatek-drm") - 1))
		return true;
	return false;
}

static bool mtk_drm_get_all_drm_priv(struct device *dev)
{
	struct mtk_drm_private *drm_priv = dev_get_drvdata(dev);
	struct mtk_drm_private *all_drm_priv[MAX_CRTC];
	struct mtk_drm_private *temp_drm_priv;
	struct device_node *phandle = dev->parent->of_node;
	const struct of_device_id *of_id;
	struct device_node *node;
	struct device *drm_dev;
	unsigned int cnt = 0;
	int i, j;

	for_each_child_of_node(phandle->parent, node) {
		struct platform_device *pdev;

		of_id = of_match_node(mtk_drm_of_ids, node);
		if (!of_id)
			continue;

		pdev = of_find_device_by_node(node);
		if (!pdev)
			continue;

		drm_dev = device_find_child(&pdev->dev, NULL, mtk_drm_match);
		if (!drm_dev)
			continue;

		temp_drm_priv = dev_get_drvdata(drm_dev);
		if (!temp_drm_priv)
			continue;

		if (temp_drm_priv->data->main_len)
			all_drm_priv[CRTC_MAIN] = temp_drm_priv;
		else if (temp_drm_priv->data->ext_len)
			all_drm_priv[CRTC_EXT] = temp_drm_priv;
		else if (temp_drm_priv->data->third_len)
			all_drm_priv[CRTC_THIRD] = temp_drm_priv;

		if (temp_drm_priv->mtk_drm_bound)
			cnt++;

		if (cnt == MAX_CRTC) {
			of_node_put(node);
			break;
		}
	}

	if (drm_priv->data->mmsys_dev_num == cnt) {
		for (i = 0; i < cnt; i++)
			for (j = 0; j < cnt; j++)
				all_drm_priv[j]->all_drm_private[i] = all_drm_priv[i];

		return true;
	}

	return false;
}

static bool mtk_drm_find_mmsys_comp(struct mtk_drm_private *private, int comp_id)
{
	const struct mtk_mmsys_driver_data *drv_data = private->data;
	int i;

	if (drv_data->main_path)
		for (i = 0; i < drv_data->main_len; i++)
			if (drv_data->main_path[i] == comp_id)
				return true;

	if (drv_data->ext_path)
		for (i = 0; i < drv_data->ext_len; i++)
			if (drv_data->ext_path[i] == comp_id)
				return true;

	if (drv_data->third_path)
		for (i = 0; i < drv_data->third_len; i++)
			if (drv_data->third_path[i] == comp_id)
				return true;

	if (drv_data->num_conn_routes)
		for (i = 0; i < drv_data->num_conn_routes; i++)
			if (drv_data->conn_routes[i].route_ddp == comp_id)
				return true;

	return false;
}

static int mtk_drm_kms_init(struct drm_device *drm)
{
	struct mtk_drm_private *private = drm->dev_private;
	struct mtk_drm_private *priv_n;
	struct device *dma_dev = NULL;
	struct drm_crtc *crtc;
	int ret, i, j;

	if (drm_firmware_drivers_only())
		return -ENODEV;

	ret = drmm_mode_config_init(drm);
	if (ret)
		goto put_mutex_dev;

	drm->mode_config.min_width = 64;
	drm->mode_config.min_height = 64;

	/*
	 * set max width and height as default value(4096x4096).
	 * this value would be used to check framebuffer size limitation
	 * at drm_mode_addfb().
	 */
	drm->mode_config.max_width = 4096;
	drm->mode_config.max_height = 4096;
	drm->mode_config.funcs = &mtk_drm_mode_config_funcs;
	drm->mode_config.helper_private = &mtk_drm_mode_config_helpers;

	for (i = 0; i < private->data->mmsys_dev_num; i++) {
		drm->dev_private = private->all_drm_private[i];
		ret = component_bind_all(private->all_drm_private[i]->dev, drm);
		if (ret)
			goto put_mutex_dev;
	}

	/*
	 * Ensure internal panels are at the top of the connector list before
	 * crtc creation.
	 */
	drm_helper_move_panel_connectors_to_head(drm);

	/*
	 * 1. We currently support two fixed data streams, each optional,
	 *    and each statically assigned to a crtc:
	 *    OVL0 -> COLOR0 -> AAL -> OD -> RDMA0 -> UFOE -> DSI0 ...
	 * 2. For multi mmsys architecture, crtc path data are located in
	 *    different drm private data structures. Loop through crtc index to
	 *    create crtc from the main path and then ext_path and finally the
	 *    third path.
	 */
	for (i = 0; i < MAX_CRTC; i++) {
		for (j = 0; j < private->data->mmsys_dev_num; j++) {
			priv_n = private->all_drm_private[j];

			if (priv_n->data->max_width)
				drm->mode_config.max_width = priv_n->data->max_width;

			if (priv_n->data->min_width)
				drm->mode_config.min_width = priv_n->data->min_width;

			if (priv_n->data->min_height)
				drm->mode_config.min_height = priv_n->data->min_height;

			if (i == CRTC_MAIN && priv_n->data->main_len) {
				ret = mtk_crtc_create(drm, priv_n->data->main_path,
						      priv_n->data->main_len, j,
						      priv_n->data->conn_routes,
						      priv_n->data->num_conn_routes);
				if (ret)
					goto err_component_unbind;

				continue;
			} else if (i == CRTC_EXT && priv_n->data->ext_len) {
				ret = mtk_crtc_create(drm, priv_n->data->ext_path,
						      priv_n->data->ext_len, j, NULL, 0);
				if (ret)
					goto err_component_unbind;

				continue;
			} else if (i == CRTC_THIRD && priv_n->data->third_len) {
				ret = mtk_crtc_create(drm, priv_n->data->third_path,
						      priv_n->data->third_len, j, NULL, 0);
				if (ret)
					goto err_component_unbind;

				continue;
			}
		}
	}

	/* IGT will check if the cursor size is configured */
	drm->mode_config.cursor_width = 512;
	drm->mode_config.cursor_height = 512;

	/* Use OVL device for all DMA memory allocations */
	crtc = drm_crtc_from_index(drm, 0);
	if (crtc)
<<<<<<< HEAD
		dma_dev = mtk_drm_crtc_dma_dev_get(crtc);
=======
		dma_dev = mtk_crtc_dma_dev_get(crtc);
>>>>>>> a6ad5510
	if (!dma_dev) {
		ret = -ENODEV;
		dev_err(drm->dev, "Need at least one OVL device\n");
		goto err_component_unbind;
	}

	for (i = 0; i < private->data->mmsys_dev_num; i++)
		private->all_drm_private[i]->dma_dev = dma_dev;

	/*
	 * Configure the DMA segment size to make sure we get contiguous IOVA
	 * when importing PRIME buffers.
	 */
	dma_set_max_seg_size(dma_dev, UINT_MAX);

	ret = drm_vblank_init(drm, MAX_CRTC);
	if (ret < 0)
		goto err_component_unbind;

	drm_kms_helper_poll_init(drm);
	drm_mode_config_reset(drm);

	return 0;

err_component_unbind:
	for (i = 0; i < private->data->mmsys_dev_num; i++)
		component_unbind_all(private->all_drm_private[i]->dev, drm);
put_mutex_dev:
	for (i = 0; i < private->data->mmsys_dev_num; i++)
		put_device(private->all_drm_private[i]->mutex_dev);

	return ret;
}

static void mtk_drm_kms_deinit(struct drm_device *drm)
{
	drm_kms_helper_poll_fini(drm);
	drm_atomic_helper_shutdown(drm);

	component_unbind_all(drm->dev, drm);
}

DEFINE_DRM_GEM_FOPS(mtk_drm_fops);

/*
 * We need to override this because the device used to import the memory is
 * not dev->dev, as drm_gem_prime_import() expects.
 */
static struct drm_gem_object *mtk_gem_prime_import(struct drm_device *dev,
						   struct dma_buf *dma_buf)
{
	struct mtk_drm_private *private = dev->dev_private;

	return drm_gem_prime_import_dev(dev, dma_buf, private->dma_dev);
}

static const struct drm_driver mtk_drm_driver = {
	.driver_features = DRIVER_MODESET | DRIVER_GEM | DRIVER_ATOMIC,

	.dumb_create = mtk_gem_dumb_create,

	.gem_prime_import = mtk_gem_prime_import,
	.gem_prime_import_sg_table = mtk_gem_prime_import_sg_table,
	.fops = &mtk_drm_fops,

	.name = DRIVER_NAME,
	.desc = DRIVER_DESC,
	.date = DRIVER_DATE,
	.major = DRIVER_MAJOR,
	.minor = DRIVER_MINOR,
};

static int compare_dev(struct device *dev, void *data)
{
	return dev == (struct device *)data;
}

static int mtk_drm_bind(struct device *dev)
{
	struct mtk_drm_private *private = dev_get_drvdata(dev);
	struct platform_device *pdev;
	struct drm_device *drm;
	int ret, i;

	pdev = of_find_device_by_node(private->mutex_node);
	if (!pdev) {
		dev_err(dev, "Waiting for disp-mutex device %pOF\n",
			private->mutex_node);
		of_node_put(private->mutex_node);
		return -EPROBE_DEFER;
	}

	private->mutex_dev = &pdev->dev;
	private->mtk_drm_bound = true;
	private->dev = dev;

	if (!mtk_drm_get_all_drm_priv(dev))
		return 0;

	drm = drm_dev_alloc(&mtk_drm_driver, dev);
	if (IS_ERR(drm))
		return PTR_ERR(drm);

	private->drm_master = true;
	drm->dev_private = private;
	for (i = 0; i < private->data->mmsys_dev_num; i++)
		private->all_drm_private[i]->drm = drm;

	ret = mtk_drm_kms_init(drm);
	if (ret < 0)
		goto err_free;

	ret = drm_dev_register(drm, 0);
	if (ret < 0)
		goto err_deinit;

	drm_fbdev_dma_setup(drm, 32);

	return 0;

err_deinit:
	mtk_drm_kms_deinit(drm);
err_free:
	private->drm = NULL;
	drm_dev_put(drm);
	for (i = 0; i < private->data->mmsys_dev_num; i++)
		private->all_drm_private[i]->drm = NULL;
	return ret;
}

static void mtk_drm_unbind(struct device *dev)
{
	struct mtk_drm_private *private = dev_get_drvdata(dev);

	/* for multi mmsys dev, unregister drm dev in mmsys master */
	if (private->drm_master) {
		drm_dev_unregister(private->drm);
		mtk_drm_kms_deinit(private->drm);
		drm_dev_put(private->drm);
	}
	private->mtk_drm_bound = false;
	private->drm_master = false;
	private->drm = NULL;
}

static const struct component_master_ops mtk_drm_ops = {
	.bind		= mtk_drm_bind,
	.unbind		= mtk_drm_unbind,
};

static const struct of_device_id mtk_ddp_comp_dt_ids[] = {
	{ .compatible = "mediatek,mt8167-disp-aal",
	  .data = (void *)MTK_DISP_AAL},
	{ .compatible = "mediatek,mt8173-disp-aal",
	  .data = (void *)MTK_DISP_AAL},
	{ .compatible = "mediatek,mt8183-disp-aal",
	  .data = (void *)MTK_DISP_AAL},
	{ .compatible = "mediatek,mt8192-disp-aal",
	  .data = (void *)MTK_DISP_AAL},
	{ .compatible = "mediatek,mt8167-disp-ccorr",
	  .data = (void *)MTK_DISP_CCORR },
	{ .compatible = "mediatek,mt8183-disp-ccorr",
	  .data = (void *)MTK_DISP_CCORR },
	{ .compatible = "mediatek,mt8192-disp-ccorr",
	  .data = (void *)MTK_DISP_CCORR },
	{ .compatible = "mediatek,mt2701-disp-color",
	  .data = (void *)MTK_DISP_COLOR },
	{ .compatible = "mediatek,mt8167-disp-color",
	  .data = (void *)MTK_DISP_COLOR },
	{ .compatible = "mediatek,mt8173-disp-color",
	  .data = (void *)MTK_DISP_COLOR },
	{ .compatible = "mediatek,mt8167-disp-dither",
	  .data = (void *)MTK_DISP_DITHER },
	{ .compatible = "mediatek,mt8183-disp-dither",
	  .data = (void *)MTK_DISP_DITHER },
	{ .compatible = "mediatek,mt8195-disp-dsc",
	  .data = (void *)MTK_DISP_DSC },
	{ .compatible = "mediatek,mt8167-disp-gamma",
	  .data = (void *)MTK_DISP_GAMMA, },
	{ .compatible = "mediatek,mt8173-disp-gamma",
	  .data = (void *)MTK_DISP_GAMMA, },
	{ .compatible = "mediatek,mt8183-disp-gamma",
	  .data = (void *)MTK_DISP_GAMMA, },
	{ .compatible = "mediatek,mt8195-disp-gamma",
	  .data = (void *)MTK_DISP_GAMMA, },
	{ .compatible = "mediatek,mt8195-disp-merge",
	  .data = (void *)MTK_DISP_MERGE },
	{ .compatible = "mediatek,mt2701-disp-mutex",
	  .data = (void *)MTK_DISP_MUTEX },
	{ .compatible = "mediatek,mt2712-disp-mutex",
	  .data = (void *)MTK_DISP_MUTEX },
	{ .compatible = "mediatek,mt8167-disp-mutex",
	  .data = (void *)MTK_DISP_MUTEX },
	{ .compatible = "mediatek,mt8173-disp-mutex",
	  .data = (void *)MTK_DISP_MUTEX },
	{ .compatible = "mediatek,mt8183-disp-mutex",
	  .data = (void *)MTK_DISP_MUTEX },
	{ .compatible = "mediatek,mt8186-disp-mutex",
	  .data = (void *)MTK_DISP_MUTEX },
	{ .compatible = "mediatek,mt8188-disp-mutex",
	  .data = (void *)MTK_DISP_MUTEX },
	{ .compatible = "mediatek,mt8192-disp-mutex",
	  .data = (void *)MTK_DISP_MUTEX },
	{ .compatible = "mediatek,mt8195-disp-mutex",
	  .data = (void *)MTK_DISP_MUTEX },
	{ .compatible = "mediatek,mt8173-disp-od",
	  .data = (void *)MTK_DISP_OD },
	{ .compatible = "mediatek,mt2701-disp-ovl",
	  .data = (void *)MTK_DISP_OVL },
	{ .compatible = "mediatek,mt8167-disp-ovl",
	  .data = (void *)MTK_DISP_OVL },
	{ .compatible = "mediatek,mt8173-disp-ovl",
	  .data = (void *)MTK_DISP_OVL },
	{ .compatible = "mediatek,mt8183-disp-ovl",
	  .data = (void *)MTK_DISP_OVL },
	{ .compatible = "mediatek,mt8192-disp-ovl",
	  .data = (void *)MTK_DISP_OVL },
	{ .compatible = "mediatek,mt8195-disp-ovl",
	  .data = (void *)MTK_DISP_OVL },
	{ .compatible = "mediatek,mt8183-disp-ovl-2l",
	  .data = (void *)MTK_DISP_OVL_2L },
	{ .compatible = "mediatek,mt8192-disp-ovl-2l",
	  .data = (void *)MTK_DISP_OVL_2L },
	{ .compatible = "mediatek,mt8192-disp-postmask",
	  .data = (void *)MTK_DISP_POSTMASK },
	{ .compatible = "mediatek,mt2701-disp-pwm",
	  .data = (void *)MTK_DISP_BLS },
	{ .compatible = "mediatek,mt8167-disp-pwm",
	  .data = (void *)MTK_DISP_PWM },
	{ .compatible = "mediatek,mt8173-disp-pwm",
	  .data = (void *)MTK_DISP_PWM },
	{ .compatible = "mediatek,mt2701-disp-rdma",
	  .data = (void *)MTK_DISP_RDMA },
	{ .compatible = "mediatek,mt8167-disp-rdma",
	  .data = (void *)MTK_DISP_RDMA },
	{ .compatible = "mediatek,mt8173-disp-rdma",
	  .data = (void *)MTK_DISP_RDMA },
	{ .compatible = "mediatek,mt8183-disp-rdma",
	  .data = (void *)MTK_DISP_RDMA },
	{ .compatible = "mediatek,mt8195-disp-rdma",
	  .data = (void *)MTK_DISP_RDMA },
	{ .compatible = "mediatek,mt8173-disp-ufoe",
	  .data = (void *)MTK_DISP_UFOE },
	{ .compatible = "mediatek,mt8173-disp-wdma",
	  .data = (void *)MTK_DISP_WDMA },
	{ .compatible = "mediatek,mt2701-dpi",
	  .data = (void *)MTK_DPI },
	{ .compatible = "mediatek,mt8167-dsi",
	  .data = (void *)MTK_DSI },
	{ .compatible = "mediatek,mt8173-dpi",
	  .data = (void *)MTK_DPI },
	{ .compatible = "mediatek,mt8183-dpi",
	  .data = (void *)MTK_DPI },
	{ .compatible = "mediatek,mt8186-dpi",
	  .data = (void *)MTK_DPI },
	{ .compatible = "mediatek,mt8188-dp-intf",
	  .data = (void *)MTK_DP_INTF },
	{ .compatible = "mediatek,mt8192-dpi",
	  .data = (void *)MTK_DPI },
	{ .compatible = "mediatek,mt8195-dp-intf",
	  .data = (void *)MTK_DP_INTF },
	{ .compatible = "mediatek,mt2701-dsi",
	  .data = (void *)MTK_DSI },
	{ .compatible = "mediatek,mt8173-dsi",
	  .data = (void *)MTK_DSI },
	{ .compatible = "mediatek,mt8183-dsi",
	  .data = (void *)MTK_DSI },
	{ .compatible = "mediatek,mt8186-dsi",
	  .data = (void *)MTK_DSI },
	{ .compatible = "mediatek,mt8188-dsi",
	  .data = (void *)MTK_DSI },
	{ }
};

static int mtk_drm_probe(struct platform_device *pdev)
{
	struct device *dev = &pdev->dev;
	struct device_node *phandle = dev->parent->of_node;
	const struct of_device_id *of_id;
	struct mtk_drm_private *private;
	struct device_node *node;
	struct component_match *match = NULL;
	struct platform_device *ovl_adaptor;
	int ret;
	int i;

	private = devm_kzalloc(dev, sizeof(*private), GFP_KERNEL);
	if (!private)
		return -ENOMEM;

	private->mmsys_dev = dev->parent;
	if (!private->mmsys_dev) {
		dev_err(dev, "Failed to get MMSYS device\n");
		return -ENODEV;
	}

	of_id = of_match_node(mtk_drm_of_ids, phandle);
	if (!of_id)
		return -ENODEV;

	private->data = of_id->data;

	private->all_drm_private = devm_kmalloc_array(dev, private->data->mmsys_dev_num,
						      sizeof(*private->all_drm_private),
						      GFP_KERNEL);
	if (!private->all_drm_private)
		return -ENOMEM;

	/* Bringup ovl_adaptor */
	if (mtk_drm_find_mmsys_comp(private, DDP_COMPONENT_DRM_OVL_ADAPTOR)) {
		ovl_adaptor = platform_device_register_data(dev, "mediatek-disp-ovl-adaptor",
							    PLATFORM_DEVID_AUTO,
							    (void *)private->mmsys_dev,
							    sizeof(*private->mmsys_dev));
		private->ddp_comp[DDP_COMPONENT_DRM_OVL_ADAPTOR].dev = &ovl_adaptor->dev;
		mtk_ddp_comp_init(NULL, &private->ddp_comp[DDP_COMPONENT_DRM_OVL_ADAPTOR],
				  DDP_COMPONENT_DRM_OVL_ADAPTOR);
		component_match_add(dev, &match, compare_dev, &ovl_adaptor->dev);
	}

	/* Iterate over sibling DISP function blocks */
	for_each_child_of_node(phandle->parent, node) {
		const struct of_device_id *of_id;
		enum mtk_ddp_comp_type comp_type;
		int comp_id;

		of_id = of_match_node(mtk_ddp_comp_dt_ids, node);
		if (!of_id)
			continue;

		if (!of_device_is_available(node)) {
			dev_dbg(dev, "Skipping disabled component %pOF\n",
				node);
			continue;
		}

		comp_type = (enum mtk_ddp_comp_type)(uintptr_t)of_id->data;

		if (comp_type == MTK_DISP_MUTEX) {
			int id;

			id = of_alias_get_id(node, "mutex");
			if (id < 0 || id == private->data->mmsys_id) {
				private->mutex_node = of_node_get(node);
				dev_dbg(dev, "get mutex for mmsys %d", private->data->mmsys_id);
			}
			continue;
		}

		comp_id = mtk_ddp_comp_get_id(node, comp_type);
		if (comp_id < 0) {
			dev_warn(dev, "Skipping unknown component %pOF\n",
				 node);
			continue;
		}

		if (!mtk_drm_find_mmsys_comp(private, comp_id))
			continue;

		private->comp_node[comp_id] = of_node_get(node);

		/*
		 * Currently only the AAL, CCORR, COLOR, GAMMA, MERGE, OVL, RDMA, DSI, and DPI
		 * blocks have separate component platform drivers and initialize their own
		 * DDP component structure. The others are initialized here.
		 */
		if (comp_type == MTK_DISP_AAL ||
		    comp_type == MTK_DISP_CCORR ||
		    comp_type == MTK_DISP_COLOR ||
		    comp_type == MTK_DISP_GAMMA ||
		    comp_type == MTK_DISP_MERGE ||
		    comp_type == MTK_DISP_OVL ||
		    comp_type == MTK_DISP_OVL_2L ||
		    comp_type == MTK_DISP_OVL_ADAPTOR ||
		    comp_type == MTK_DISP_RDMA ||
		    comp_type == MTK_DP_INTF ||
		    comp_type == MTK_DPI ||
		    comp_type == MTK_DSI) {
			dev_info(dev, "Adding component match for %pOF\n",
				 node);
			drm_of_component_match_add(dev, &match, component_compare_of,
						   node);
		}

		ret = mtk_ddp_comp_init(node, &private->ddp_comp[comp_id], comp_id);
		if (ret) {
			of_node_put(node);
			goto err_node;
		}
	}

	if (!private->mutex_node) {
		dev_err(dev, "Failed to find disp-mutex node\n");
		ret = -ENODEV;
		goto err_node;
	}

	pm_runtime_enable(dev);

	platform_set_drvdata(pdev, private);

	ret = component_master_add_with_match(dev, &mtk_drm_ops, match);
	if (ret)
		goto err_pm;

	return 0;

err_pm:
	pm_runtime_disable(dev);
err_node:
	of_node_put(private->mutex_node);
	for (i = 0; i < DDP_COMPONENT_DRM_ID_MAX; i++)
		of_node_put(private->comp_node[i]);
	return ret;
}

static void mtk_drm_remove(struct platform_device *pdev)
{
	struct mtk_drm_private *private = platform_get_drvdata(pdev);
	int i;

	component_master_del(&pdev->dev, &mtk_drm_ops);
	pm_runtime_disable(&pdev->dev);
	of_node_put(private->mutex_node);
	for (i = 0; i < DDP_COMPONENT_DRM_ID_MAX; i++)
		of_node_put(private->comp_node[i]);
}

static void mtk_drm_shutdown(struct platform_device *pdev)
{
	struct mtk_drm_private *private = platform_get_drvdata(pdev);

	drm_atomic_helper_shutdown(private->drm);
}

static int mtk_drm_sys_prepare(struct device *dev)
{
	struct mtk_drm_private *private = dev_get_drvdata(dev);
	struct drm_device *drm = private->drm;

	if (private->drm_master)
		return drm_mode_config_helper_suspend(drm);
	else
		return 0;
}

static void mtk_drm_sys_complete(struct device *dev)
{
	struct mtk_drm_private *private = dev_get_drvdata(dev);
	struct drm_device *drm = private->drm;
	int ret = 0;

	if (private->drm_master)
		ret = drm_mode_config_helper_resume(drm);
	if (ret)
		dev_err(dev, "Failed to resume\n");
}

static const struct dev_pm_ops mtk_drm_pm_ops = {
	.prepare = mtk_drm_sys_prepare,
	.complete = mtk_drm_sys_complete,
};

static struct platform_driver mtk_drm_platform_driver = {
	.probe	= mtk_drm_probe,
	.remove_new = mtk_drm_remove,
	.shutdown = mtk_drm_shutdown,
	.driver	= {
		.name	= "mediatek-drm",
		.pm     = &mtk_drm_pm_ops,
	},
};

static struct platform_driver * const mtk_drm_drivers[] = {
	&mtk_disp_aal_driver,
	&mtk_disp_ccorr_driver,
	&mtk_disp_color_driver,
	&mtk_disp_gamma_driver,
	&mtk_disp_merge_driver,
	&mtk_disp_ovl_adaptor_driver,
	&mtk_disp_ovl_driver,
	&mtk_disp_rdma_driver,
	&mtk_dpi_driver,
	&mtk_drm_platform_driver,
	&mtk_dsi_driver,
	&mtk_ethdr_driver,
	&mtk_mdp_rdma_driver,
	&mtk_padding_driver,
};

static int __init mtk_drm_init(void)
{
	return platform_register_drivers(mtk_drm_drivers,
					 ARRAY_SIZE(mtk_drm_drivers));
}

static void __exit mtk_drm_exit(void)
{
	platform_unregister_drivers(mtk_drm_drivers,
				    ARRAY_SIZE(mtk_drm_drivers));
}

module_init(mtk_drm_init);
module_exit(mtk_drm_exit);

MODULE_AUTHOR("YT SHEN <yt.shen@mediatek.com>");
MODULE_DESCRIPTION("Mediatek SoC DRM driver");
MODULE_LICENSE("GPL v2");<|MERGE_RESOLUTION|>--- conflicted
+++ resolved
@@ -291,16 +291,12 @@
 static const struct mtk_mmsys_driver_data mt8188_vdosys0_driver_data = {
 	.main_path = mt8188_mtk_ddp_main,
 	.main_len = ARRAY_SIZE(mt8188_mtk_ddp_main),
-<<<<<<< HEAD
-	.mmsys_dev_num = 1,
-=======
 	.conn_routes = mt8188_mtk_ddp_main_routes,
 	.num_conn_routes = ARRAY_SIZE(mt8188_mtk_ddp_main_routes),
 	.mmsys_dev_num = 2,
 	.max_width = 8191,
 	.min_width = 1,
 	.min_height = 1,
->>>>>>> a6ad5510
 };
 
 static const struct mtk_mmsys_driver_data mt8192_mmsys_driver_data = {
@@ -551,11 +547,7 @@
 	/* Use OVL device for all DMA memory allocations */
 	crtc = drm_crtc_from_index(drm, 0);
 	if (crtc)
-<<<<<<< HEAD
-		dma_dev = mtk_drm_crtc_dma_dev_get(crtc);
-=======
 		dma_dev = mtk_crtc_dma_dev_get(crtc);
->>>>>>> a6ad5510
 	if (!dma_dev) {
 		ret = -ENODEV;
 		dev_err(drm->dev, "Need at least one OVL device\n");
