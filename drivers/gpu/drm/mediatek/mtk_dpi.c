// SPDX-License-Identifier: GPL-2.0-only
/*
 * Copyright (c) 2014 MediaTek Inc.
 * Author: Jie Qiu <jie.qiu@mediatek.com>
 */

#include <linux/clk.h>
#include <linux/component.h>
#include <linux/interrupt.h>
#include <linux/kernel.h>
#include <linux/media-bus-format.h>
#include <linux/of.h>
#include <linux/of_device.h>
#include <linux/of_graph.h>
#include <linux/pinctrl/consumer.h>
#include <linux/platform_device.h>
#include <linux/types.h>

#include <video/videomode.h>

#include <drm/drm_atomic_helper.h>
#include <drm/drm_bridge.h>
#include <drm/drm_bridge_connector.h>
#include <drm/drm_crtc.h>
#include <drm/drm_edid.h>
#include <drm/drm_of.h>
#include <drm/drm_simple_kms_helper.h>

#include "mtk_disp_drv.h"
#include "mtk_dpi_regs.h"
#include "mtk_drm_ddp_comp.h"

enum mtk_dpi_out_bit_num {
	MTK_DPI_OUT_BIT_NUM_8BITS,
	MTK_DPI_OUT_BIT_NUM_10BITS,
	MTK_DPI_OUT_BIT_NUM_12BITS,
	MTK_DPI_OUT_BIT_NUM_16BITS
};

enum mtk_dpi_out_yc_map {
	MTK_DPI_OUT_YC_MAP_RGB,
	MTK_DPI_OUT_YC_MAP_CYCY,
	MTK_DPI_OUT_YC_MAP_YCYC,
	MTK_DPI_OUT_YC_MAP_CY,
	MTK_DPI_OUT_YC_MAP_YC
};

enum mtk_dpi_out_channel_swap {
	MTK_DPI_OUT_CHANNEL_SWAP_RGB,
	MTK_DPI_OUT_CHANNEL_SWAP_GBR,
	MTK_DPI_OUT_CHANNEL_SWAP_BRG,
	MTK_DPI_OUT_CHANNEL_SWAP_RBG,
	MTK_DPI_OUT_CHANNEL_SWAP_GRB,
	MTK_DPI_OUT_CHANNEL_SWAP_BGR
};

enum mtk_dpi_out_color_format {
<<<<<<< HEAD
	MTK_DPI_COLOR_FORMAT_RGB
=======
	MTK_DPI_COLOR_FORMAT_RGB,
	MTK_DPI_COLOR_FORMAT_YCBCR_422
>>>>>>> d60c95ef
};

struct mtk_dpi {
	struct drm_encoder encoder;
	struct drm_bridge bridge;
	struct drm_bridge *next_bridge;
	struct drm_connector *connector;
	void __iomem *regs;
	struct device *dev;
	struct clk *engine_clk;
	struct clk *pixel_clk;
	struct clk *tvd_clk;
	int irq;
	struct drm_display_mode mode;
	const struct mtk_dpi_conf *conf;
	enum mtk_dpi_out_color_format color_format;
	enum mtk_dpi_out_yc_map yc_map;
	enum mtk_dpi_out_bit_num bit_num;
	enum mtk_dpi_out_channel_swap channel_swap;
	struct pinctrl *pinctrl;
	struct pinctrl_state *pins_gpio;
	struct pinctrl_state *pins_dpi;
	u32 output_fmt;
	int refcount;
};

static inline struct mtk_dpi *bridge_to_dpi(struct drm_bridge *b)
{
	return container_of(b, struct mtk_dpi, bridge);
}

enum mtk_dpi_polarity {
	MTK_DPI_POLARITY_RISING,
	MTK_DPI_POLARITY_FALLING,
};

struct mtk_dpi_polarities {
	enum mtk_dpi_polarity de_pol;
	enum mtk_dpi_polarity ck_pol;
	enum mtk_dpi_polarity hsync_pol;
	enum mtk_dpi_polarity vsync_pol;
};

struct mtk_dpi_sync_param {
	u32 sync_width;
	u32 front_porch;
	u32 back_porch;
	bool shift_half_line;
};

struct mtk_dpi_yc_limit {
	u16 y_top;
	u16 y_bottom;
	u16 c_top;
	u16 c_bottom;
};

/**
 * struct mtk_dpi_conf - Configuration of mediatek dpi.
 * @cal_factor: Callback function to calculate factor value.
 * @reg_h_fre_con: Register address of frequency control.
 * @max_clock_khz: Max clock frequency supported for this SoCs in khz units.
 * @edge_sel_en: Enable of edge selection.
 * @output_fmts: Array of supported output formats.
 * @num_output_fmts: Quantity of supported output formats.
 * @is_ck_de_pol: Support CK/DE polarity.
 * @swap_input_support: Support input swap function.
 * @support_direct_pin: IP supports direct connection to dpi panels.
 * @input_2pixel: Input pixel of dp_intf is 2 pixel per round, so enable this
 *		  config to enable this feature.
 * @dimension_mask: Mask used for HWIDTH, HPORCH, VSYNC_WIDTH and VSYNC_PORCH
 *		    (no shift).
 * @hvsize_mask: Mask of HSIZE and VSIZE mask (no shift).
 * @channel_swap_shift: Shift value of channel swap.
 * @yuv422_en_bit: Enable bit of yuv422.
 * @csc_enable_bit: Enable bit of CSC.
 * @pixels_per_iter: Quantity of transferred pixels per iteration.
 */
struct mtk_dpi_conf {
	unsigned int (*cal_factor)(int clock);
	u32 reg_h_fre_con;
	u32 max_clock_khz;
	bool edge_sel_en;
	const u32 *output_fmts;
	u32 num_output_fmts;
	bool is_ck_de_pol;
	bool swap_input_support;
	bool support_direct_pin;
	bool input_2pixel;
	u32 dimension_mask;
	u32 hvsize_mask;
	u32 channel_swap_shift;
	u32 yuv422_en_bit;
	u32 csc_enable_bit;
	u32 pixels_per_iter;
};

static void mtk_dpi_mask(struct mtk_dpi *dpi, u32 offset, u32 val, u32 mask)
{
	u32 tmp = readl(dpi->regs + offset) & ~mask;

	tmp |= (val & mask);
	writel(tmp, dpi->regs + offset);
}

static void mtk_dpi_sw_reset(struct mtk_dpi *dpi, bool reset)
{
	mtk_dpi_mask(dpi, DPI_RET, reset ? RST : 0, RST);
}

static void mtk_dpi_enable(struct mtk_dpi *dpi)
{
	mtk_dpi_mask(dpi, DPI_EN, EN, EN);
}

static void mtk_dpi_disable(struct mtk_dpi *dpi)
{
	mtk_dpi_mask(dpi, DPI_EN, 0, EN);
}

static void mtk_dpi_config_hsync(struct mtk_dpi *dpi,
				 struct mtk_dpi_sync_param *sync)
{
	mtk_dpi_mask(dpi, DPI_TGEN_HWIDTH, sync->sync_width << HPW,
		     dpi->conf->dimension_mask << HPW);
	mtk_dpi_mask(dpi, DPI_TGEN_HPORCH, sync->back_porch << HBP,
		     dpi->conf->dimension_mask << HBP);
	mtk_dpi_mask(dpi, DPI_TGEN_HPORCH, sync->front_porch << HFP,
		     dpi->conf->dimension_mask << HFP);
}

static void mtk_dpi_config_vsync(struct mtk_dpi *dpi,
				 struct mtk_dpi_sync_param *sync,
				 u32 width_addr, u32 porch_addr)
{
	mtk_dpi_mask(dpi, width_addr,
		     sync->shift_half_line << VSYNC_HALF_LINE_SHIFT,
		     VSYNC_HALF_LINE_MASK);
	mtk_dpi_mask(dpi, width_addr,
		     sync->sync_width << VSYNC_WIDTH_SHIFT,
		     dpi->conf->dimension_mask << VSYNC_WIDTH_SHIFT);
	mtk_dpi_mask(dpi, porch_addr,
		     sync->back_porch << VSYNC_BACK_PORCH_SHIFT,
		     dpi->conf->dimension_mask << VSYNC_BACK_PORCH_SHIFT);
	mtk_dpi_mask(dpi, porch_addr,
		     sync->front_porch << VSYNC_FRONT_PORCH_SHIFT,
		     dpi->conf->dimension_mask << VSYNC_FRONT_PORCH_SHIFT);
}

static void mtk_dpi_config_vsync_lodd(struct mtk_dpi *dpi,
				      struct mtk_dpi_sync_param *sync)
{
	mtk_dpi_config_vsync(dpi, sync, DPI_TGEN_VWIDTH, DPI_TGEN_VPORCH);
}

static void mtk_dpi_config_vsync_leven(struct mtk_dpi *dpi,
				       struct mtk_dpi_sync_param *sync)
{
	mtk_dpi_config_vsync(dpi, sync, DPI_TGEN_VWIDTH_LEVEN,
			     DPI_TGEN_VPORCH_LEVEN);
}

static void mtk_dpi_config_vsync_rodd(struct mtk_dpi *dpi,
				      struct mtk_dpi_sync_param *sync)
{
	mtk_dpi_config_vsync(dpi, sync, DPI_TGEN_VWIDTH_RODD,
			     DPI_TGEN_VPORCH_RODD);
}

static void mtk_dpi_config_vsync_reven(struct mtk_dpi *dpi,
				       struct mtk_dpi_sync_param *sync)
{
	mtk_dpi_config_vsync(dpi, sync, DPI_TGEN_VWIDTH_REVEN,
			     DPI_TGEN_VPORCH_REVEN);
}

static void mtk_dpi_config_pol(struct mtk_dpi *dpi,
			       struct mtk_dpi_polarities *dpi_pol)
{
	unsigned int pol;
	unsigned int mask;

	mask = HSYNC_POL | VSYNC_POL;
	pol = (dpi_pol->hsync_pol == MTK_DPI_POLARITY_RISING ? 0 : HSYNC_POL) |
	      (dpi_pol->vsync_pol == MTK_DPI_POLARITY_RISING ? 0 : VSYNC_POL);
	if (dpi->conf->is_ck_de_pol) {
		mask |= CK_POL | DE_POL;
		pol |= (dpi_pol->ck_pol == MTK_DPI_POLARITY_RISING ?
			0 : CK_POL) |
		       (dpi_pol->de_pol == MTK_DPI_POLARITY_RISING ?
			0 : DE_POL);
	}

	mtk_dpi_mask(dpi, DPI_OUTPUT_SETTING, pol, mask);
}

static void mtk_dpi_config_3d(struct mtk_dpi *dpi, bool en_3d)
{
	mtk_dpi_mask(dpi, DPI_CON, en_3d ? TDFP_EN : 0, TDFP_EN);
}

static void mtk_dpi_config_interface(struct mtk_dpi *dpi, bool inter)
{
	mtk_dpi_mask(dpi, DPI_CON, inter ? INTL_EN : 0, INTL_EN);
}

static void mtk_dpi_config_fb_size(struct mtk_dpi *dpi, u32 width, u32 height)
{
	mtk_dpi_mask(dpi, DPI_SIZE, width << HSIZE,
		     dpi->conf->hvsize_mask << HSIZE);
	mtk_dpi_mask(dpi, DPI_SIZE, height << VSIZE,
		     dpi->conf->hvsize_mask << VSIZE);
}

static void mtk_dpi_config_channel_limit(struct mtk_dpi *dpi)
{
	struct mtk_dpi_yc_limit limit;

	if (drm_default_rgb_quant_range(&dpi->mode) ==
	    HDMI_QUANTIZATION_RANGE_LIMITED) {
		limit.y_bottom = 0x10;
		limit.y_top = 0xfe0;
		limit.c_bottom = 0x10;
		limit.c_top = 0xfe0;
	} else {
		limit.y_bottom = 0;
		limit.y_top = 0xfff;
		limit.c_bottom = 0;
		limit.c_top = 0xfff;
	}

	mtk_dpi_mask(dpi, DPI_Y_LIMIT, limit.y_bottom << Y_LIMINT_BOT,
		     Y_LIMINT_BOT_MASK);
	mtk_dpi_mask(dpi, DPI_Y_LIMIT, limit.y_top << Y_LIMINT_TOP,
		     Y_LIMINT_TOP_MASK);
	mtk_dpi_mask(dpi, DPI_C_LIMIT, limit.c_bottom << C_LIMIT_BOT,
		     C_LIMIT_BOT_MASK);
	mtk_dpi_mask(dpi, DPI_C_LIMIT, limit.c_top << C_LIMIT_TOP,
		     C_LIMIT_TOP_MASK);
}

static void mtk_dpi_config_bit_num(struct mtk_dpi *dpi,
				   enum mtk_dpi_out_bit_num num)
{
	u32 val;

	switch (num) {
	case MTK_DPI_OUT_BIT_NUM_8BITS:
		val = OUT_BIT_8;
		break;
	case MTK_DPI_OUT_BIT_NUM_10BITS:
		val = OUT_BIT_10;
		break;
	case MTK_DPI_OUT_BIT_NUM_12BITS:
		val = OUT_BIT_12;
		break;
	case MTK_DPI_OUT_BIT_NUM_16BITS:
		val = OUT_BIT_16;
		break;
	default:
		val = OUT_BIT_8;
		break;
	}
	mtk_dpi_mask(dpi, DPI_OUTPUT_SETTING, val << OUT_BIT,
		     OUT_BIT_MASK);
}

static void mtk_dpi_config_yc_map(struct mtk_dpi *dpi,
				  enum mtk_dpi_out_yc_map map)
{
	u32 val;

	switch (map) {
	case MTK_DPI_OUT_YC_MAP_RGB:
		val = YC_MAP_RGB;
		break;
	case MTK_DPI_OUT_YC_MAP_CYCY:
		val = YC_MAP_CYCY;
		break;
	case MTK_DPI_OUT_YC_MAP_YCYC:
		val = YC_MAP_YCYC;
		break;
	case MTK_DPI_OUT_YC_MAP_CY:
		val = YC_MAP_CY;
		break;
	case MTK_DPI_OUT_YC_MAP_YC:
		val = YC_MAP_YC;
		break;
	default:
		val = YC_MAP_RGB;
		break;
	}

	mtk_dpi_mask(dpi, DPI_OUTPUT_SETTING, val << YC_MAP, YC_MAP_MASK);
}

static void mtk_dpi_config_channel_swap(struct mtk_dpi *dpi,
					enum mtk_dpi_out_channel_swap swap)
{
	u32 val;

	switch (swap) {
	case MTK_DPI_OUT_CHANNEL_SWAP_RGB:
		val = SWAP_RGB;
		break;
	case MTK_DPI_OUT_CHANNEL_SWAP_GBR:
		val = SWAP_GBR;
		break;
	case MTK_DPI_OUT_CHANNEL_SWAP_BRG:
		val = SWAP_BRG;
		break;
	case MTK_DPI_OUT_CHANNEL_SWAP_RBG:
		val = SWAP_RBG;
		break;
	case MTK_DPI_OUT_CHANNEL_SWAP_GRB:
		val = SWAP_GRB;
		break;
	case MTK_DPI_OUT_CHANNEL_SWAP_BGR:
		val = SWAP_BGR;
		break;
	default:
		val = SWAP_RGB;
		break;
	}

	mtk_dpi_mask(dpi, DPI_OUTPUT_SETTING,
		     val << dpi->conf->channel_swap_shift,
		     CH_SWAP_MASK << dpi->conf->channel_swap_shift);
}

static void mtk_dpi_config_yuv422_enable(struct mtk_dpi *dpi, bool enable)
{
	mtk_dpi_mask(dpi, DPI_CON, enable ? dpi->conf->yuv422_en_bit : 0,
		     dpi->conf->yuv422_en_bit);
}

static void mtk_dpi_config_csc_enable(struct mtk_dpi *dpi, bool enable)
{
	mtk_dpi_mask(dpi, DPI_CON, enable ? dpi->conf->csc_enable_bit : 0,
		     dpi->conf->csc_enable_bit);
}

static void mtk_dpi_config_swap_input(struct mtk_dpi *dpi, bool enable)
{
	mtk_dpi_mask(dpi, DPI_CON, enable ? IN_RB_SWAP : 0, IN_RB_SWAP);
}

static void mtk_dpi_config_2n_h_fre(struct mtk_dpi *dpi)
{
	mtk_dpi_mask(dpi, dpi->conf->reg_h_fre_con, H_FRE_2N, H_FRE_2N);
}

static void mtk_dpi_config_disable_edge(struct mtk_dpi *dpi)
{
	if (dpi->conf->edge_sel_en)
		mtk_dpi_mask(dpi, dpi->conf->reg_h_fre_con, 0, EDGE_SEL_EN);
}

static void mtk_dpi_config_color_format(struct mtk_dpi *dpi,
					enum mtk_dpi_out_color_format format)
{
<<<<<<< HEAD
	/* only support RGB888 */
	mtk_dpi_config_yuv422_enable(dpi, false);
	mtk_dpi_config_csc_enable(dpi, false);
	mtk_dpi_config_swap_input(dpi, false);
	mtk_dpi_config_channel_swap(dpi, MTK_DPI_OUT_CHANNEL_SWAP_RGB);
=======
	mtk_dpi_config_channel_swap(dpi, MTK_DPI_OUT_CHANNEL_SWAP_RGB);

	if (format == MTK_DPI_COLOR_FORMAT_YCBCR_422) {
		mtk_dpi_config_yuv422_enable(dpi, true);
		mtk_dpi_config_csc_enable(dpi, true);

		/*
		 * If height is smaller than 720, we need to use RGB_TO_BT601
		 * to transfer to yuv422. Otherwise, we use RGB_TO_JPEG.
		 */
		mtk_dpi_mask(dpi, DPI_MATRIX_SET, dpi->mode.hdisplay <= 720 ?
			     MATRIX_SEL_RGB_TO_BT601 : MATRIX_SEL_RGB_TO_JPEG,
			     INT_MATRIX_SEL_MASK);
	} else {
		mtk_dpi_config_yuv422_enable(dpi, false);
		mtk_dpi_config_csc_enable(dpi, false);
		if (dpi->conf->swap_input_support)
			mtk_dpi_config_swap_input(dpi, false);
	}
>>>>>>> d60c95ef
}

static void mtk_dpi_dual_edge(struct mtk_dpi *dpi)
{
	if ((dpi->output_fmt == MEDIA_BUS_FMT_RGB888_2X12_LE) ||
	    (dpi->output_fmt == MEDIA_BUS_FMT_RGB888_2X12_BE)) {
		mtk_dpi_mask(dpi, DPI_DDR_SETTING, DDR_EN | DDR_4PHASE,
			     DDR_EN | DDR_4PHASE);
		mtk_dpi_mask(dpi, DPI_OUTPUT_SETTING,
			     dpi->output_fmt == MEDIA_BUS_FMT_RGB888_2X12_LE ?
			     EDGE_SEL : 0, EDGE_SEL);
	} else {
		mtk_dpi_mask(dpi, DPI_DDR_SETTING, DDR_EN | DDR_4PHASE, 0);
	}
}

static void mtk_dpi_power_off(struct mtk_dpi *dpi)
{
	if (WARN_ON(dpi->refcount == 0))
		return;

	if (--dpi->refcount != 0)
		return;

	mtk_dpi_disable(dpi);
	clk_disable_unprepare(dpi->pixel_clk);
	clk_disable_unprepare(dpi->engine_clk);
}

static int mtk_dpi_power_on(struct mtk_dpi *dpi)
{
	int ret;

	if (++dpi->refcount != 1)
		return 0;

	ret = clk_prepare_enable(dpi->engine_clk);
	if (ret) {
		dev_err(dpi->dev, "Failed to enable engine clock: %d\n", ret);
		goto err_refcount;
	}

	ret = clk_prepare_enable(dpi->pixel_clk);
	if (ret) {
		dev_err(dpi->dev, "Failed to enable pixel clock: %d\n", ret);
		goto err_pixel;
	}

	return 0;

err_pixel:
	clk_disable_unprepare(dpi->engine_clk);
err_refcount:
	dpi->refcount--;
	return ret;
}

static int mtk_dpi_set_display_mode(struct mtk_dpi *dpi,
				    struct drm_display_mode *mode)
{
	struct mtk_dpi_polarities dpi_pol;
	struct mtk_dpi_sync_param hsync;
	struct mtk_dpi_sync_param vsync_lodd = { 0 };
	struct mtk_dpi_sync_param vsync_leven = { 0 };
	struct mtk_dpi_sync_param vsync_rodd = { 0 };
	struct mtk_dpi_sync_param vsync_reven = { 0 };
	struct videomode vm = { 0 };
	unsigned long pll_rate;
	unsigned int factor;

	/* let pll_rate can fix the valid range of tvdpll (1G~2GHz) */
	factor = dpi->conf->cal_factor(mode->clock);
	drm_display_mode_to_videomode(mode, &vm);
	pll_rate = vm.pixelclock * factor;

	dev_dbg(dpi->dev, "Want PLL %lu Hz, pixel clock %lu Hz\n",
		pll_rate, vm.pixelclock);

	clk_set_rate(dpi->tvd_clk, pll_rate);
	pll_rate = clk_get_rate(dpi->tvd_clk);

	/*
	 * Depending on the IP version, we may output a different amount of
	 * pixels for each iteration: divide the clock by this number and
	 * adjust the display porches accordingly.
	 */
	vm.pixelclock = pll_rate / factor;
	vm.pixelclock /= dpi->conf->pixels_per_iter;

	if ((dpi->output_fmt == MEDIA_BUS_FMT_RGB888_2X12_LE) ||
	    (dpi->output_fmt == MEDIA_BUS_FMT_RGB888_2X12_BE))
		clk_set_rate(dpi->pixel_clk, vm.pixelclock * 2);
	else
		clk_set_rate(dpi->pixel_clk, vm.pixelclock);


	vm.pixelclock = clk_get_rate(dpi->pixel_clk);

	dev_dbg(dpi->dev, "Got  PLL %lu Hz, pixel clock %lu Hz\n",
		pll_rate, vm.pixelclock);

	dpi_pol.ck_pol = MTK_DPI_POLARITY_FALLING;
	dpi_pol.de_pol = MTK_DPI_POLARITY_RISING;
	dpi_pol.hsync_pol = vm.flags & DISPLAY_FLAGS_HSYNC_HIGH ?
			    MTK_DPI_POLARITY_FALLING : MTK_DPI_POLARITY_RISING;
	dpi_pol.vsync_pol = vm.flags & DISPLAY_FLAGS_VSYNC_HIGH ?
			    MTK_DPI_POLARITY_FALLING : MTK_DPI_POLARITY_RISING;

	/*
	 * Depending on the IP version, we may output a different amount of
	 * pixels for each iteration: divide the clock by this number and
	 * adjust the display porches accordingly.
	 */
	hsync.sync_width = vm.hsync_len / dpi->conf->pixels_per_iter;
	hsync.back_porch = vm.hback_porch / dpi->conf->pixels_per_iter;
	hsync.front_porch = vm.hfront_porch / dpi->conf->pixels_per_iter;

	hsync.shift_half_line = false;
	vsync_lodd.sync_width = vm.vsync_len;
	vsync_lodd.back_porch = vm.vback_porch;
	vsync_lodd.front_porch = vm.vfront_porch;
	vsync_lodd.shift_half_line = false;

	if (vm.flags & DISPLAY_FLAGS_INTERLACED &&
	    mode->flags & DRM_MODE_FLAG_3D_MASK) {
		vsync_leven = vsync_lodd;
		vsync_rodd = vsync_lodd;
		vsync_reven = vsync_lodd;
		vsync_leven.shift_half_line = true;
		vsync_reven.shift_half_line = true;
	} else if (vm.flags & DISPLAY_FLAGS_INTERLACED &&
		   !(mode->flags & DRM_MODE_FLAG_3D_MASK)) {
		vsync_leven = vsync_lodd;
		vsync_leven.shift_half_line = true;
	} else if (!(vm.flags & DISPLAY_FLAGS_INTERLACED) &&
		   mode->flags & DRM_MODE_FLAG_3D_MASK) {
		vsync_rodd = vsync_lodd;
	}
	mtk_dpi_sw_reset(dpi, true);
	mtk_dpi_config_pol(dpi, &dpi_pol);

	mtk_dpi_config_hsync(dpi, &hsync);
	mtk_dpi_config_vsync_lodd(dpi, &vsync_lodd);
	mtk_dpi_config_vsync_rodd(dpi, &vsync_rodd);
	mtk_dpi_config_vsync_leven(dpi, &vsync_leven);
	mtk_dpi_config_vsync_reven(dpi, &vsync_reven);

	mtk_dpi_config_3d(dpi, !!(mode->flags & DRM_MODE_FLAG_3D_MASK));
	mtk_dpi_config_interface(dpi, !!(vm.flags &
					 DISPLAY_FLAGS_INTERLACED));
	if (vm.flags & DISPLAY_FLAGS_INTERLACED)
		mtk_dpi_config_fb_size(dpi, vm.hactive, vm.vactive >> 1);
	else
		mtk_dpi_config_fb_size(dpi, vm.hactive, vm.vactive);

	mtk_dpi_config_channel_limit(dpi);
	mtk_dpi_config_bit_num(dpi, dpi->bit_num);
	mtk_dpi_config_channel_swap(dpi, dpi->channel_swap);
	mtk_dpi_config_color_format(dpi, dpi->color_format);
	if (dpi->conf->support_direct_pin) {
		mtk_dpi_config_yc_map(dpi, dpi->yc_map);
		mtk_dpi_config_2n_h_fre(dpi);
		mtk_dpi_dual_edge(dpi);
		mtk_dpi_config_disable_edge(dpi);
	}
	if (dpi->conf->input_2pixel) {
		mtk_dpi_mask(dpi, DPI_CON, DPINTF_INPUT_2P_EN,
			     DPINTF_INPUT_2P_EN);
	}
	mtk_dpi_sw_reset(dpi, false);

	return 0;
}

static u32 *mtk_dpi_bridge_atomic_get_output_bus_fmts(struct drm_bridge *bridge,
						      struct drm_bridge_state *bridge_state,
						      struct drm_crtc_state *crtc_state,
						      struct drm_connector_state *conn_state,
						      unsigned int *num_output_fmts)
{
	struct mtk_dpi *dpi = bridge_to_dpi(bridge);
	u32 *output_fmts;

	*num_output_fmts = 0;

	if (!dpi->conf->output_fmts) {
		dev_err(dpi->dev, "output_fmts should not be null\n");
		return NULL;
	}

	output_fmts = kcalloc(dpi->conf->num_output_fmts, sizeof(*output_fmts),
			     GFP_KERNEL);
	if (!output_fmts)
		return NULL;

	*num_output_fmts = dpi->conf->num_output_fmts;

	memcpy(output_fmts, dpi->conf->output_fmts,
	       sizeof(*output_fmts) * dpi->conf->num_output_fmts);

	return output_fmts;
}

static u32 *mtk_dpi_bridge_atomic_get_input_bus_fmts(struct drm_bridge *bridge,
						     struct drm_bridge_state *bridge_state,
						     struct drm_crtc_state *crtc_state,
						     struct drm_connector_state *conn_state,
						     u32 output_fmt,
						     unsigned int *num_input_fmts)
{
	u32 *input_fmts;

	*num_input_fmts = 0;

	input_fmts = kcalloc(1, sizeof(*input_fmts),
			     GFP_KERNEL);
	if (!input_fmts)
		return NULL;

	*num_input_fmts = 1;
	input_fmts[0] = MEDIA_BUS_FMT_RGB888_1X24;

	return input_fmts;
}

static int mtk_dpi_bridge_atomic_check(struct drm_bridge *bridge,
				       struct drm_bridge_state *bridge_state,
				       struct drm_crtc_state *crtc_state,
				       struct drm_connector_state *conn_state)
{
	struct mtk_dpi *dpi = bridge_to_dpi(bridge);
	unsigned int out_bus_format;

	out_bus_format = bridge_state->output_bus_cfg.format;

	if (out_bus_format == MEDIA_BUS_FMT_FIXED)
		if (dpi->conf->num_output_fmts)
			out_bus_format = dpi->conf->output_fmts[0];

	dev_dbg(dpi->dev, "input format 0x%04x, output format 0x%04x\n",
		bridge_state->input_bus_cfg.format,
		bridge_state->output_bus_cfg.format);

	dpi->output_fmt = out_bus_format;
	dpi->bit_num = MTK_DPI_OUT_BIT_NUM_8BITS;
	dpi->channel_swap = MTK_DPI_OUT_CHANNEL_SWAP_RGB;
	dpi->yc_map = MTK_DPI_OUT_YC_MAP_RGB;
	if (out_bus_format == MEDIA_BUS_FMT_YUYV8_1X16)
		dpi->color_format = MTK_DPI_COLOR_FORMAT_YCBCR_422;
	else
		dpi->color_format = MTK_DPI_COLOR_FORMAT_RGB;

	return 0;
}

static int mtk_dpi_bridge_attach(struct drm_bridge *bridge,
				 enum drm_bridge_attach_flags flags)
{
	struct mtk_dpi *dpi = bridge_to_dpi(bridge);

	return drm_bridge_attach(bridge->encoder, dpi->next_bridge,
				 &dpi->bridge, flags);
}

static void mtk_dpi_bridge_mode_set(struct drm_bridge *bridge,
				const struct drm_display_mode *mode,
				const struct drm_display_mode *adjusted_mode)
{
	struct mtk_dpi *dpi = bridge_to_dpi(bridge);

	drm_mode_copy(&dpi->mode, adjusted_mode);
}

static void mtk_dpi_bridge_disable(struct drm_bridge *bridge)
{
	struct mtk_dpi *dpi = bridge_to_dpi(bridge);

	mtk_dpi_power_off(dpi);

	if (dpi->pinctrl && dpi->pins_gpio)
		pinctrl_select_state(dpi->pinctrl, dpi->pins_gpio);
}

static void mtk_dpi_bridge_enable(struct drm_bridge *bridge)
{
	struct mtk_dpi *dpi = bridge_to_dpi(bridge);

	if (dpi->pinctrl && dpi->pins_dpi)
		pinctrl_select_state(dpi->pinctrl, dpi->pins_dpi);

	mtk_dpi_power_on(dpi);
	mtk_dpi_set_display_mode(dpi, &dpi->mode);
	mtk_dpi_enable(dpi);
}

static enum drm_mode_status
mtk_dpi_bridge_mode_valid(struct drm_bridge *bridge,
			  const struct drm_display_info *info,
			  const struct drm_display_mode *mode)
{
	struct mtk_dpi *dpi = bridge_to_dpi(bridge);

	if (mode->clock > dpi->conf->max_clock_khz)
		return MODE_CLOCK_HIGH;

	return MODE_OK;
}

static const struct drm_bridge_funcs mtk_dpi_bridge_funcs = {
	.attach = mtk_dpi_bridge_attach,
	.mode_set = mtk_dpi_bridge_mode_set,
	.mode_valid = mtk_dpi_bridge_mode_valid,
	.disable = mtk_dpi_bridge_disable,
	.enable = mtk_dpi_bridge_enable,
	.atomic_check = mtk_dpi_bridge_atomic_check,
	.atomic_get_output_bus_fmts = mtk_dpi_bridge_atomic_get_output_bus_fmts,
	.atomic_get_input_bus_fmts = mtk_dpi_bridge_atomic_get_input_bus_fmts,
	.atomic_duplicate_state = drm_atomic_helper_bridge_duplicate_state,
	.atomic_destroy_state = drm_atomic_helper_bridge_destroy_state,
	.atomic_reset = drm_atomic_helper_bridge_reset,
};

void mtk_dpi_start(struct device *dev)
{
	struct mtk_dpi *dpi = dev_get_drvdata(dev);

	mtk_dpi_power_on(dpi);
}

void mtk_dpi_stop(struct device *dev)
{
	struct mtk_dpi *dpi = dev_get_drvdata(dev);

	mtk_dpi_power_off(dpi);
}

static int mtk_dpi_bind(struct device *dev, struct device *master, void *data)
{
	struct mtk_dpi *dpi = dev_get_drvdata(dev);
	struct drm_device *drm_dev = data;
	int ret;

	ret = drm_simple_encoder_init(drm_dev, &dpi->encoder,
				      DRM_MODE_ENCODER_TMDS);
	if (ret) {
		dev_err(dev, "Failed to initialize decoder: %d\n", ret);
		return ret;
	}

	dpi->encoder.possible_crtcs = mtk_drm_find_possible_crtc_by_comp(drm_dev, dpi->dev);

	ret = drm_bridge_attach(&dpi->encoder, &dpi->bridge, NULL,
				DRM_BRIDGE_ATTACH_NO_CONNECTOR);
	if (ret)
		goto err_cleanup;

	dpi->connector = drm_bridge_connector_init(drm_dev, &dpi->encoder);
	if (IS_ERR(dpi->connector)) {
		dev_err(dev, "Unable to create bridge connector\n");
		ret = PTR_ERR(dpi->connector);
		goto err_cleanup;
	}
	drm_connector_attach_encoder(dpi->connector, &dpi->encoder);

	return 0;

err_cleanup:
	drm_encoder_cleanup(&dpi->encoder);
	return ret;
}

static void mtk_dpi_unbind(struct device *dev, struct device *master,
			   void *data)
{
	struct mtk_dpi *dpi = dev_get_drvdata(dev);

	drm_encoder_cleanup(&dpi->encoder);
}

static const struct component_ops mtk_dpi_component_ops = {
	.bind = mtk_dpi_bind,
	.unbind = mtk_dpi_unbind,
};

static unsigned int mt8173_calculate_factor(int clock)
{
	if (clock <= 27000)
		return 3 << 4;
	else if (clock <= 84000)
		return 3 << 3;
	else if (clock <= 167000)
		return 3 << 2;
	else
		return 3 << 1;
}

static unsigned int mt2701_calculate_factor(int clock)
{
	if (clock <= 64000)
		return 4;
	else if (clock <= 128000)
		return 2;
	else
		return 1;
}

static unsigned int mt8183_calculate_factor(int clock)
{
	if (clock <= 27000)
		return 8;
	else if (clock <= 167000)
		return 4;
	else
		return 2;
}

static unsigned int mt8195_dpintf_calculate_factor(int clock)
{
	if (clock < 70000)
		return 4;
	else if (clock < 200000)
		return 2;
	else
		return 1;
}

static const u32 mt8173_output_fmts[] = {
	MEDIA_BUS_FMT_RGB888_1X24,
};

static const u32 mt8183_output_fmts[] = {
	MEDIA_BUS_FMT_RGB888_2X12_LE,
	MEDIA_BUS_FMT_RGB888_2X12_BE,
};

static const u32 mt8195_output_fmts[] = {
	MEDIA_BUS_FMT_RGB888_1X24,
	MEDIA_BUS_FMT_YUYV8_1X16,
};

static const struct mtk_dpi_conf mt8173_conf = {
	.cal_factor = mt8173_calculate_factor,
	.reg_h_fre_con = 0xe0,
	.max_clock_khz = 300000,
	.output_fmts = mt8173_output_fmts,
	.num_output_fmts = ARRAY_SIZE(mt8173_output_fmts),
	.pixels_per_iter = 1,
	.is_ck_de_pol = true,
	.swap_input_support = true,
	.support_direct_pin = true,
	.dimension_mask = HPW_MASK,
	.hvsize_mask = HSIZE_MASK,
	.channel_swap_shift = CH_SWAP,
	.yuv422_en_bit = YUV422_EN,
	.csc_enable_bit = CSC_ENABLE,
};

static const struct mtk_dpi_conf mt2701_conf = {
	.cal_factor = mt2701_calculate_factor,
	.reg_h_fre_con = 0xb0,
	.edge_sel_en = true,
	.max_clock_khz = 150000,
	.output_fmts = mt8173_output_fmts,
	.num_output_fmts = ARRAY_SIZE(mt8173_output_fmts),
	.pixels_per_iter = 1,
	.is_ck_de_pol = true,
	.swap_input_support = true,
	.support_direct_pin = true,
	.dimension_mask = HPW_MASK,
	.hvsize_mask = HSIZE_MASK,
	.channel_swap_shift = CH_SWAP,
	.yuv422_en_bit = YUV422_EN,
	.csc_enable_bit = CSC_ENABLE,
};

static const struct mtk_dpi_conf mt8183_conf = {
	.cal_factor = mt8183_calculate_factor,
	.reg_h_fre_con = 0xe0,
	.max_clock_khz = 100000,
	.output_fmts = mt8183_output_fmts,
	.num_output_fmts = ARRAY_SIZE(mt8183_output_fmts),
	.pixels_per_iter = 1,
	.is_ck_de_pol = true,
	.swap_input_support = true,
	.support_direct_pin = true,
	.dimension_mask = HPW_MASK,
	.hvsize_mask = HSIZE_MASK,
	.channel_swap_shift = CH_SWAP,
	.yuv422_en_bit = YUV422_EN,
	.csc_enable_bit = CSC_ENABLE,
};

static const struct mtk_dpi_conf mt8192_conf = {
	.cal_factor = mt8183_calculate_factor,
	.reg_h_fre_con = 0xe0,
	.max_clock_khz = 150000,
	.output_fmts = mt8183_output_fmts,
	.num_output_fmts = ARRAY_SIZE(mt8183_output_fmts),
<<<<<<< HEAD
=======
	.pixels_per_iter = 1,
	.is_ck_de_pol = true,
	.swap_input_support = true,
	.support_direct_pin = true,
	.dimension_mask = HPW_MASK,
	.hvsize_mask = HSIZE_MASK,
	.channel_swap_shift = CH_SWAP,
	.yuv422_en_bit = YUV422_EN,
	.csc_enable_bit = CSC_ENABLE,
};

static const struct mtk_dpi_conf mt8195_dpintf_conf = {
	.cal_factor = mt8195_dpintf_calculate_factor,
	.max_clock_khz = 600000,
	.output_fmts = mt8195_output_fmts,
	.num_output_fmts = ARRAY_SIZE(mt8195_output_fmts),
	.pixels_per_iter = 4,
	.input_2pixel = true,
	.dimension_mask = DPINTF_HPW_MASK,
	.hvsize_mask = DPINTF_HSIZE_MASK,
	.channel_swap_shift = DPINTF_CH_SWAP,
	.yuv422_en_bit = DPINTF_YUV422_EN,
	.csc_enable_bit = DPINTF_CSC_ENABLE,
>>>>>>> d60c95ef
};

static int mtk_dpi_probe(struct platform_device *pdev)
{
	struct device *dev = &pdev->dev;
	struct mtk_dpi *dpi;
	struct resource *mem;
	int ret;

	dpi = devm_kzalloc(dev, sizeof(*dpi), GFP_KERNEL);
	if (!dpi)
		return -ENOMEM;

	dpi->dev = dev;
	dpi->conf = (struct mtk_dpi_conf *)of_device_get_match_data(dev);
	dpi->output_fmt = MEDIA_BUS_FMT_RGB888_1X24;

	dpi->pinctrl = devm_pinctrl_get(&pdev->dev);
	if (IS_ERR(dpi->pinctrl)) {
		dpi->pinctrl = NULL;
		dev_dbg(&pdev->dev, "Cannot find pinctrl!\n");
	}
	if (dpi->pinctrl) {
		dpi->pins_gpio = pinctrl_lookup_state(dpi->pinctrl, "sleep");
		if (IS_ERR(dpi->pins_gpio)) {
			dpi->pins_gpio = NULL;
			dev_dbg(&pdev->dev, "Cannot find pinctrl idle!\n");
		}
		if (dpi->pins_gpio)
			pinctrl_select_state(dpi->pinctrl, dpi->pins_gpio);

		dpi->pins_dpi = pinctrl_lookup_state(dpi->pinctrl, "default");
		if (IS_ERR(dpi->pins_dpi)) {
			dpi->pins_dpi = NULL;
			dev_dbg(&pdev->dev, "Cannot find pinctrl active!\n");
		}
	}
	mem = platform_get_resource(pdev, IORESOURCE_MEM, 0);
	dpi->regs = devm_ioremap_resource(dev, mem);
	if (IS_ERR(dpi->regs)) {
		ret = PTR_ERR(dpi->regs);
		dev_err(dev, "Failed to ioremap mem resource: %d\n", ret);
		return ret;
	}

	dpi->engine_clk = devm_clk_get(dev, "engine");
	if (IS_ERR(dpi->engine_clk)) {
		ret = PTR_ERR(dpi->engine_clk);
		if (ret != -EPROBE_DEFER)
			dev_err(dev, "Failed to get engine clock: %d\n", ret);

		return ret;
	}

	dpi->pixel_clk = devm_clk_get(dev, "pixel");
	if (IS_ERR(dpi->pixel_clk)) {
		ret = PTR_ERR(dpi->pixel_clk);
		if (ret != -EPROBE_DEFER)
			dev_err(dev, "Failed to get pixel clock: %d\n", ret);

		return ret;
	}

	dpi->tvd_clk = devm_clk_get(dev, "pll");
	if (IS_ERR(dpi->tvd_clk)) {
		ret = PTR_ERR(dpi->tvd_clk);
		if (ret != -EPROBE_DEFER)
			dev_err(dev, "Failed to get tvdpll clock: %d\n", ret);

		return ret;
	}

	dpi->irq = platform_get_irq(pdev, 0);
	if (dpi->irq <= 0)
		return -EINVAL;

	ret = drm_of_find_panel_or_bridge(dev->of_node, 0, 0,
					  NULL, &dpi->next_bridge);
	if (ret)
		return ret;

	dev_info(dev, "Found bridge node: %pOF\n", dpi->next_bridge->of_node);

	platform_set_drvdata(pdev, dpi);

	dpi->bridge.funcs = &mtk_dpi_bridge_funcs;
	dpi->bridge.of_node = dev->of_node;
	dpi->bridge.type = DRM_MODE_CONNECTOR_DPI;

	drm_bridge_add(&dpi->bridge);

	ret = component_add(dev, &mtk_dpi_component_ops);
	if (ret) {
		drm_bridge_remove(&dpi->bridge);
		dev_err(dev, "Failed to add component: %d\n", ret);
		return ret;
	}

	return 0;
}

static int mtk_dpi_remove(struct platform_device *pdev)
{
	struct mtk_dpi *dpi = platform_get_drvdata(pdev);

	component_del(&pdev->dev, &mtk_dpi_component_ops);
	drm_bridge_remove(&dpi->bridge);

	return 0;
}

static const struct of_device_id mtk_dpi_of_ids[] = {
	{ .compatible = "mediatek,mt2701-dpi",
	  .data = &mt2701_conf,
	},
	{ .compatible = "mediatek,mt8173-dpi",
	  .data = &mt8173_conf,
	},
	{ .compatible = "mediatek,mt8183-dpi",
	  .data = &mt8183_conf,
	},
	{ .compatible = "mediatek,mt8192-dpi",
	  .data = &mt8192_conf,
	},
	{ .compatible = "mediatek,mt8195-dp-intf",
	  .data = &mt8195_dpintf_conf,
	},
	{ },
};
MODULE_DEVICE_TABLE(of, mtk_dpi_of_ids);

struct platform_driver mtk_dpi_driver = {
	.probe = mtk_dpi_probe,
	.remove = mtk_dpi_remove,
	.driver = {
		.name = "mediatek-dpi",
		.of_match_table = mtk_dpi_of_ids,
	},
};<|MERGE_RESOLUTION|>--- conflicted
+++ resolved
@@ -55,12 +55,8 @@
 };
 
 enum mtk_dpi_out_color_format {
-<<<<<<< HEAD
-	MTK_DPI_COLOR_FORMAT_RGB
-=======
 	MTK_DPI_COLOR_FORMAT_RGB,
 	MTK_DPI_COLOR_FORMAT_YCBCR_422
->>>>>>> d60c95ef
 };
 
 struct mtk_dpi {
@@ -422,13 +418,6 @@
 static void mtk_dpi_config_color_format(struct mtk_dpi *dpi,
 					enum mtk_dpi_out_color_format format)
 {
-<<<<<<< HEAD
-	/* only support RGB888 */
-	mtk_dpi_config_yuv422_enable(dpi, false);
-	mtk_dpi_config_csc_enable(dpi, false);
-	mtk_dpi_config_swap_input(dpi, false);
-	mtk_dpi_config_channel_swap(dpi, MTK_DPI_OUT_CHANNEL_SWAP_RGB);
-=======
 	mtk_dpi_config_channel_swap(dpi, MTK_DPI_OUT_CHANNEL_SWAP_RGB);
 
 	if (format == MTK_DPI_COLOR_FORMAT_YCBCR_422) {
@@ -448,7 +437,6 @@
 		if (dpi->conf->swap_input_support)
 			mtk_dpi_config_swap_input(dpi, false);
 	}
->>>>>>> d60c95ef
 }
 
 static void mtk_dpi_dual_edge(struct mtk_dpi *dpi)
@@ -947,8 +935,6 @@
 	.max_clock_khz = 150000,
 	.output_fmts = mt8183_output_fmts,
 	.num_output_fmts = ARRAY_SIZE(mt8183_output_fmts),
-<<<<<<< HEAD
-=======
 	.pixels_per_iter = 1,
 	.is_ck_de_pol = true,
 	.swap_input_support = true,
@@ -972,7 +958,6 @@
 	.channel_swap_shift = DPINTF_CH_SWAP,
 	.yuv422_en_bit = DPINTF_YUV422_EN,
 	.csc_enable_bit = DPINTF_CSC_ENABLE,
->>>>>>> d60c95ef
 };
 
 static int mtk_dpi_probe(struct platform_device *pdev)
