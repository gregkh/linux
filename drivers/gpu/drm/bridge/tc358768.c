--- conflicted
+++ resolved
@@ -654,7 +654,6 @@
 }
 
 static u32 tc358768_ps_to_ns(u32 ps)
-<<<<<<< HEAD
 {
 	return ps / 1000;
 }
@@ -667,20 +666,6 @@
 /* Convert value in DPI pixel clock units to DSI byte count */
 static u32 tc358768_dpi_to_dsi_bytes(struct tc358768_priv *priv, u32 val)
 {
-=======
-{
-	return ps / 1000;
-}
-
-static u32 tc358768_dpi_to_ns(u32 val, u32 pclk)
-{
-	return (u32)div_u64((u64)val * NANO, pclk);
-}
-
-/* Convert value in DPI pixel clock units to DSI byte count */
-static u32 tc358768_dpi_to_dsi_bytes(struct tc358768_priv *priv, u32 val)
-{
->>>>>>> a6ad5510
 	u64 m = (u64)val * priv->dsiclk / 4 * priv->dsi_lanes;
 	u64 n = priv->pclk;
 
