--- conflicted
+++ resolved
@@ -1993,8 +1993,6 @@
 	if (ret)
 		return ret;
 
-<<<<<<< HEAD
-=======
 	pm_runtime_get_sync(dev);
 	ret = regmap_bulk_read(pdata->regmap, SN_DEVICE_ID_REGS, id_buf, ARRAY_SIZE(id_buf));
 	pm_runtime_put_autosuspend(dev);
@@ -2005,7 +2003,6 @@
 	if (strncmp(id_buf, "68ISD   ", ARRAY_SIZE(id_buf)))
 		return dev_err_probe(dev, -EOPNOTSUPP, "unsupported device id\n");
 
->>>>>>> 25bf10be
 	/*
 	 * Break ourselves up into a collection of aux devices. The only real
 	 * motiviation here is to solve the chicken-and-egg problem of probe
