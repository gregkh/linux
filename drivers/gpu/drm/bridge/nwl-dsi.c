--- conflicted
+++ resolved
@@ -834,16 +834,12 @@
 	adjusted_mode->flags |= (DRM_MODE_FLAG_PHSYNC | DRM_MODE_FLAG_PVSYNC);
 	adjusted_mode->flags &= ~(DRM_MODE_FLAG_NHSYNC | DRM_MODE_FLAG_NVSYNC);
 
-<<<<<<< HEAD
-	/* Do a full modeset if crtc_state->active is changed to be true. */
-=======
 	/*
 	 * Do a full modeset if crtc_state->active is changed to be true.
 	 * This ensures our ->mode_set() is called to get the DSI controller
 	 * and the PHY ready to send DCS commands, when only the connector's
 	 * DPMS is brought out of "Off" status.
 	 */
->>>>>>> d92805b6
 	if (crtc_state->active_changed && crtc_state->active)
 		crtc_state->mode_changed = true;
 
@@ -873,18 +869,7 @@
 	memcpy(&dsi->mode, adjusted_mode, sizeof(dsi->mode));
 	drm_mode_debug_printmodeline(adjusted_mode);
 
-<<<<<<< HEAD
-static void
-nwl_dsi_bridge_atomic_pre_enable(struct drm_bridge *bridge,
-				 struct drm_bridge_state *old_bridge_state)
-{
-	struct nwl_dsi *dsi = bridge_to_dsi(bridge);
-	int ret;
-
-	pm_runtime_get_sync(dsi->dev);
-=======
 	pm_runtime_get_sync(dev);
->>>>>>> d92805b6
 
 	if (clk_prepare_enable(dsi->lcdif_clk) < 0)
 		return;
@@ -965,10 +950,6 @@
 	.atomic_destroy_state	= drm_atomic_helper_bridge_destroy_state,
 	.atomic_reset		= drm_atomic_helper_bridge_reset,
 	.atomic_check		= nwl_dsi_bridge_atomic_check,
-<<<<<<< HEAD
-	.atomic_pre_enable	= nwl_dsi_bridge_atomic_pre_enable,
-=======
->>>>>>> d92805b6
 	.atomic_enable		= nwl_dsi_bridge_atomic_enable,
 	.atomic_disable		= nwl_dsi_bridge_atomic_disable,
 	.mode_set		= nwl_dsi_bridge_mode_set,
