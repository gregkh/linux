// SPDX-License-Identifier: GPL-2.0-or-later
/*
* Analogix DP (Display Port) core interface driver.
*
* Copyright (C) 2012 Samsung Electronics Co., Ltd.
* Author: Jingoo Han <jg1.han@samsung.com>
*/

#include <linux/clk.h>
#include <linux/component.h>
#include <linux/err.h>
#include <linux/gpio/consumer.h>
#include <linux/interrupt.h>
#include <linux/io.h>
#include <linux/iopoll.h>
#include <linux/module.h>
#include <linux/of.h>
#include <linux/phy/phy.h>
#include <linux/platform_device.h>

#include <drm/bridge/analogix_dp.h>
#include <drm/drm_atomic.h>
#include <drm/drm_atomic_helper.h>
#include <drm/drm_bridge.h>
#include <drm/drm_crtc.h>
#include <drm/drm_device.h>
#include <drm/drm_edid.h>
#include <drm/drm_panel.h>
#include <drm/drm_print.h>
#include <drm/drm_probe_helper.h>

#include "analogix_dp_core.h"
#include "analogix_dp_reg.h"

#define to_dp(nm)	container_of(nm, struct analogix_dp_device, nm)

static const bool verify_fast_training;

static void analogix_dp_init_dp(struct analogix_dp_device *dp)
{
	analogix_dp_reset(dp);

	analogix_dp_swreset(dp);

	analogix_dp_init_analog_param(dp);
	analogix_dp_init_interrupt(dp);

	/* SW defined function Normal operation */
	analogix_dp_enable_sw_function(dp);

	analogix_dp_config_interrupt(dp);

	analogix_dp_init_hpd(dp);
	analogix_dp_init_aux(dp);
}

static int analogix_dp_detect_hpd(struct analogix_dp_device *dp)
{
	int timeout_loop = 0;

	while (timeout_loop < DP_TIMEOUT_LOOP_COUNT) {
		if (analogix_dp_get_plug_in_status(dp) == 0)
			return 0;

		timeout_loop++;
		usleep_range(1000, 1100);
	}

	/*
	 * Some edp screen do not have hpd signal, so we can't just
	 * return failed when hpd plug in detect failed, DT property
	 * "force-hpd" would indicate whether driver need this.
	 */
	if (!dp->force_hpd)
		return -ETIMEDOUT;

	/*
	 * The eDP TRM indicate that if HPD_STATUS(RO) is 0, AUX CH
	 * will not work, so we need to give a force hpd action to
	 * set HPD_STATUS manually.
	 */
	dev_dbg(dp->dev, "failed to get hpd plug status, try to force hpd\n");

	analogix_dp_force_hpd(dp);

	if (analogix_dp_get_plug_in_status(dp) != 0) {
		dev_err(dp->dev, "failed to get hpd plug in status\n");
		return -EINVAL;
	}

	dev_dbg(dp->dev, "success to get plug in status after force hpd\n");

	return 0;
}

static bool analogix_dp_detect_sink_psr(struct analogix_dp_device *dp)
{
	unsigned char psr_version;
	int ret;

	ret = drm_dp_dpcd_readb(&dp->aux, DP_PSR_SUPPORT, &psr_version);
	if (ret != 1) {
		dev_err(dp->dev, "failed to get PSR version, disable it\n");
		return false;
	}

	dev_dbg(dp->dev, "Panel PSR version : %x\n", psr_version);
	return psr_version & DP_PSR_IS_SUPPORTED;
}

static int analogix_dp_enable_sink_psr(struct analogix_dp_device *dp)
{
	unsigned char psr_en;
	int ret;

	/* Disable psr function */
	ret = drm_dp_dpcd_readb(&dp->aux, DP_PSR_EN_CFG, &psr_en);
	if (ret != 1) {
		dev_err(dp->dev, "failed to get psr config\n");
		goto end;
	}

	psr_en &= ~DP_PSR_ENABLE;
	ret = drm_dp_dpcd_writeb(&dp->aux, DP_PSR_EN_CFG, psr_en);
	if (ret != 1) {
		dev_err(dp->dev, "failed to disable panel psr\n");
		goto end;
	}

	/* Main-Link transmitter remains active during PSR active states */
	psr_en = DP_PSR_CRC_VERIFICATION;
	ret = drm_dp_dpcd_writeb(&dp->aux, DP_PSR_EN_CFG, psr_en);
	if (ret != 1) {
		dev_err(dp->dev, "failed to set panel psr\n");
		goto end;
	}

	/* Enable psr function */
	psr_en = DP_PSR_ENABLE | DP_PSR_CRC_VERIFICATION;
	ret = drm_dp_dpcd_writeb(&dp->aux, DP_PSR_EN_CFG, psr_en);
	if (ret != 1) {
		dev_err(dp->dev, "failed to set panel psr\n");
		goto end;
	}

	analogix_dp_enable_psr_crc(dp);

	dp->psr_supported = true;

	return 0;
end:
	dev_err(dp->dev, "enable psr fail, force to disable psr\n");

	return ret;
}

static int
analogix_dp_enable_rx_to_enhanced_mode(struct analogix_dp_device *dp,
				       bool enable)
{
	u8 data;
	int ret;

	ret = drm_dp_dpcd_readb(&dp->aux, DP_LANE_COUNT_SET, &data);
	if (ret != 1)
		return ret;

	if (enable)
		ret = drm_dp_dpcd_writeb(&dp->aux, DP_LANE_COUNT_SET,
					 DP_LANE_COUNT_ENHANCED_FRAME_EN |
					 DPCD_LANE_COUNT_SET(data));
	else
		ret = drm_dp_dpcd_writeb(&dp->aux, DP_LANE_COUNT_SET,
					 DPCD_LANE_COUNT_SET(data));

	return ret < 0 ? ret : 0;
}

static int analogix_dp_is_enhanced_mode_available(struct analogix_dp_device *dp,
						  u8 *enhanced_mode_support)
{
	u8 data;
	int ret;

	ret = drm_dp_dpcd_readb(&dp->aux, DP_MAX_LANE_COUNT, &data);
	if (ret != 1) {
		*enhanced_mode_support = 0;
		return ret;
	}

	*enhanced_mode_support = DPCD_ENHANCED_FRAME_CAP(data);

	return 0;
}

static int analogix_dp_set_enhanced_mode(struct analogix_dp_device *dp)
{
	u8 data;
	int ret;

	ret = analogix_dp_is_enhanced_mode_available(dp, &data);
	if (ret < 0)
		return ret;

	ret = analogix_dp_enable_rx_to_enhanced_mode(dp, data);
	if (ret < 0)
		return ret;

	analogix_dp_enable_enhanced_mode(dp, data);

	return 0;
}

static int analogix_dp_training_pattern_dis(struct analogix_dp_device *dp)
{
	int ret;

	analogix_dp_set_training_pattern(dp, DP_NONE);

	ret = drm_dp_dpcd_writeb(&dp->aux, DP_TRAINING_PATTERN_SET,
				 DP_TRAINING_PATTERN_DISABLE);

	return ret < 0 ? ret : 0;
}

static int analogix_dp_link_start(struct analogix_dp_device *dp)
{
	u8 buf[4];
	int lane, lane_count, retval;

	lane_count = dp->link_train.lane_count;

	dp->link_train.lt_state = CLOCK_RECOVERY;
	dp->link_train.eq_loop = 0;

	for (lane = 0; lane < lane_count; lane++)
		dp->link_train.cr_loop[lane] = 0;

	/* Set link rate and count as you want to establish*/
	analogix_dp_set_link_bandwidth(dp, dp->link_train.link_rate);
	retval = analogix_dp_wait_pll_locked(dp);
	if (retval) {
		DRM_DEV_ERROR(dp->dev, "Wait for pll lock failed %d\n", retval);
		return retval;
	}
	/*
	 * MACRO_RST must be applied after the PLL_LOCK to avoid
	 * the DP inter pair skew issue for at least 10 us
	 */
	analogix_dp_reset_macro(dp);
	analogix_dp_set_lane_count(dp, dp->link_train.lane_count);

	/* Setup RX configuration */
	buf[0] = dp->link_train.link_rate;
	buf[1] = dp->link_train.lane_count;
	retval = drm_dp_dpcd_write(&dp->aux, DP_LINK_BW_SET, buf, 2);
	if (retval < 0)
		return retval;
	/* set enhanced mode if available */
	retval = analogix_dp_set_enhanced_mode(dp);
	if (retval < 0) {
		dev_err(dp->dev, "failed to set enhance mode\n");
		return retval;
	}

	/* Set TX voltage-swing and pre-emphasis to minimum */
	for (lane = 0; lane < lane_count; lane++)
		dp->link_train.training_lane[lane] =
					DP_TRAIN_VOLTAGE_SWING_LEVEL_0 |
					DP_TRAIN_PRE_EMPH_LEVEL_0;
	analogix_dp_set_lane_link_training(dp);

	/* Set training pattern 1 */
	analogix_dp_set_training_pattern(dp, TRAINING_PTN1);

	/* Set RX training pattern */
	retval = drm_dp_dpcd_writeb(&dp->aux, DP_TRAINING_PATTERN_SET,
				    DP_LINK_SCRAMBLING_DISABLE |
					DP_TRAINING_PATTERN_1);
	if (retval < 0)
		return retval;

	for (lane = 0; lane < lane_count; lane++)
		buf[lane] = DP_TRAIN_PRE_EMPH_LEVEL_0 |
			    DP_TRAIN_VOLTAGE_SWING_LEVEL_0;

	retval = drm_dp_dpcd_write(&dp->aux, DP_TRAINING_LANE0_SET, buf,
				   lane_count);
	if (retval < 0)
		return retval;

	return 0;
}

static unsigned char analogix_dp_get_lane_status(u8 link_status[2], int lane)
{
	int shift = (lane & 1) * 4;
	u8 link_value = link_status[lane >> 1];

	return (link_value >> shift) & 0xf;
}

static int analogix_dp_clock_recovery_ok(u8 link_status[2], int lane_count)
{
	int lane;
	u8 lane_status;

	for (lane = 0; lane < lane_count; lane++) {
		lane_status = analogix_dp_get_lane_status(link_status, lane);
		if ((lane_status & DP_LANE_CR_DONE) == 0)
			return -EINVAL;
	}
	return 0;
}

static int analogix_dp_channel_eq_ok(u8 link_status[2], u8 link_align,
				     int lane_count)
{
	int lane;
	u8 lane_status;

	if ((link_align & DP_INTERLANE_ALIGN_DONE) == 0)
		return -EINVAL;

	for (lane = 0; lane < lane_count; lane++) {
		lane_status = analogix_dp_get_lane_status(link_status, lane);
		lane_status &= DP_CHANNEL_EQ_BITS;
		if (lane_status != DP_CHANNEL_EQ_BITS)
			return -EINVAL;
	}

	return 0;
}

static unsigned char
analogix_dp_get_adjust_request_voltage(u8 adjust_request[2], int lane)
{
	int shift = (lane & 1) * 4;
	u8 link_value = adjust_request[lane >> 1];

	return (link_value >> shift) & 0x3;
}

static unsigned char analogix_dp_get_adjust_request_pre_emphasis(
					u8 adjust_request[2],
					int lane)
{
	int shift = (lane & 1) * 4;
	u8 link_value = adjust_request[lane >> 1];

	return ((link_value >> shift) & 0xc) >> 2;
}

static void analogix_dp_reduce_link_rate(struct analogix_dp_device *dp)
{
	analogix_dp_training_pattern_dis(dp);
	analogix_dp_set_enhanced_mode(dp);

	dp->link_train.lt_state = FAILED;
}

static void analogix_dp_get_adjust_training_lane(struct analogix_dp_device *dp,
						 u8 adjust_request[2])
{
	int lane, lane_count;
	u8 voltage_swing, pre_emphasis, training_lane;

	lane_count = dp->link_train.lane_count;
	for (lane = 0; lane < lane_count; lane++) {
		voltage_swing = analogix_dp_get_adjust_request_voltage(
						adjust_request, lane);
		pre_emphasis = analogix_dp_get_adjust_request_pre_emphasis(
						adjust_request, lane);
		training_lane = DPCD_VOLTAGE_SWING_SET(voltage_swing) |
				DPCD_PRE_EMPHASIS_SET(pre_emphasis);

		if (voltage_swing == VOLTAGE_LEVEL_3)
			training_lane |= DP_TRAIN_MAX_SWING_REACHED;
		if (pre_emphasis == PRE_EMPHASIS_LEVEL_3)
			training_lane |= DP_TRAIN_MAX_PRE_EMPHASIS_REACHED;

		dp->link_train.training_lane[lane] = training_lane;
	}
}

static int analogix_dp_process_clock_recovery(struct analogix_dp_device *dp)
{
	int lane, lane_count, retval;
	u8 voltage_swing, pre_emphasis, training_lane;
	u8 link_status[2], adjust_request[2];

	usleep_range(100, 101);

	lane_count = dp->link_train.lane_count;

	retval = drm_dp_dpcd_read(&dp->aux, DP_LANE0_1_STATUS, link_status, 2);
	if (retval < 0)
		return retval;

	if (analogix_dp_clock_recovery_ok(link_status, lane_count) == 0) {
		/* set training pattern 2 for EQ */
		analogix_dp_set_training_pattern(dp, TRAINING_PTN2);

		retval = drm_dp_dpcd_writeb(&dp->aux, DP_TRAINING_PATTERN_SET,
					    DP_LINK_SCRAMBLING_DISABLE |
						DP_TRAINING_PATTERN_2);
		if (retval < 0)
			return retval;

		dev_dbg(dp->dev, "Link Training Clock Recovery success\n");
		dp->link_train.lt_state = EQUALIZER_TRAINING;

		return 0;
	}

	retval = drm_dp_dpcd_read(&dp->aux, DP_ADJUST_REQUEST_LANE0_1,
				  adjust_request, 2);
	if (retval < 0)
		return retval;

	for (lane = 0; lane < lane_count; lane++) {
		training_lane = analogix_dp_get_lane_link_training(dp, lane);
		voltage_swing = analogix_dp_get_adjust_request_voltage(adjust_request, lane);
		pre_emphasis = analogix_dp_get_adjust_request_pre_emphasis(adjust_request, lane);

		if (DPCD_VOLTAGE_SWING_GET(training_lane) == voltage_swing &&
		    DPCD_PRE_EMPHASIS_GET(training_lane) == pre_emphasis)
			dp->link_train.cr_loop[lane]++;

		if (dp->link_train.cr_loop[lane] == MAX_CR_LOOP ||
		    voltage_swing == VOLTAGE_LEVEL_3 ||
		    pre_emphasis == PRE_EMPHASIS_LEVEL_3) {
			dev_err(dp->dev, "CR Max reached (%d,%d,%d)\n",
				dp->link_train.cr_loop[lane],
				voltage_swing, pre_emphasis);
			analogix_dp_reduce_link_rate(dp);
			return -EIO;
		}
	}

	analogix_dp_get_adjust_training_lane(dp, adjust_request);
	analogix_dp_set_lane_link_training(dp);

	retval = drm_dp_dpcd_write(&dp->aux, DP_TRAINING_LANE0_SET,
				   dp->link_train.training_lane, lane_count);
	if (retval < 0)
		return retval;

	return 0;
}

static int analogix_dp_process_equalizer_training(struct analogix_dp_device *dp)
{
	int lane_count, retval;
	u32 reg;
	u8 link_align, link_status[2], adjust_request[2];

	usleep_range(400, 401);

	lane_count = dp->link_train.lane_count;

	retval = drm_dp_dpcd_read(&dp->aux, DP_LANE0_1_STATUS, link_status, 2);
	if (retval < 0)
		return retval;

	if (analogix_dp_clock_recovery_ok(link_status, lane_count)) {
		analogix_dp_reduce_link_rate(dp);
		return -EIO;
	}

	retval = drm_dp_dpcd_read(&dp->aux, DP_ADJUST_REQUEST_LANE0_1,
				  adjust_request, 2);
	if (retval < 0)
		return retval;

	retval = drm_dp_dpcd_readb(&dp->aux, DP_LANE_ALIGN_STATUS_UPDATED,
				   &link_align);
	if (retval < 0)
		return retval;

	analogix_dp_get_adjust_training_lane(dp, adjust_request);

	if (!analogix_dp_channel_eq_ok(link_status, link_align, lane_count)) {
		/* traing pattern Set to Normal */
		retval = analogix_dp_training_pattern_dis(dp);
		if (retval < 0)
			return retval;

		dev_dbg(dp->dev, "Link Training success!\n");
		analogix_dp_get_link_bandwidth(dp, &reg);
		dp->link_train.link_rate = reg;
		dev_dbg(dp->dev, "final bandwidth = %.2x\n",
			dp->link_train.link_rate);

		analogix_dp_get_lane_count(dp, &reg);
		dp->link_train.lane_count = reg;
		dev_dbg(dp->dev, "final lane count = %.2x\n",
			dp->link_train.lane_count);

		dp->link_train.lt_state = FINISHED;

		return 0;
	}

	/* not all locked */
	dp->link_train.eq_loop++;

	if (dp->link_train.eq_loop > MAX_EQ_LOOP) {
		dev_err(dp->dev, "EQ Max loop\n");
		analogix_dp_reduce_link_rate(dp);
		return -EIO;
	}

	analogix_dp_set_lane_link_training(dp);

	retval = drm_dp_dpcd_write(&dp->aux, DP_TRAINING_LANE0_SET,
				   dp->link_train.training_lane, lane_count);
	if (retval < 0)
		return retval;

	return 0;
}

static void analogix_dp_get_max_rx_bandwidth(struct analogix_dp_device *dp,
					     u8 *bandwidth)
{
	u8 data;

	/*
	 * For DP rev.1.1, Maximum link rate of Main Link lanes
	 * 0x06 = 1.62 Gbps, 0x0a = 2.7 Gbps
	 * For DP rev.1.2, Maximum link rate of Main Link lanes
	 * 0x06 = 1.62 Gbps, 0x0a = 2.7 Gbps, 0x14 = 5.4Gbps
	 */
	drm_dp_dpcd_readb(&dp->aux, DP_MAX_LINK_RATE, &data);
	*bandwidth = data;
}

static void analogix_dp_get_max_rx_lane_count(struct analogix_dp_device *dp,
					      u8 *lane_count)
{
	u8 data;

	/*
	 * For DP rev.1.1, Maximum number of Main Link lanes
	 * 0x01 = 1 lane, 0x02 = 2 lanes, 0x04 = 4 lanes
	 */
	drm_dp_dpcd_readb(&dp->aux, DP_MAX_LANE_COUNT, &data);
	*lane_count = DPCD_MAX_LANE_COUNT(data);
}

static int analogix_dp_full_link_train(struct analogix_dp_device *dp,
				       u32 max_lanes, u32 max_rate)
{
	int retval = 0;
	bool training_finished = false;

	/* Initialize by reading RX's DPCD */
	analogix_dp_get_max_rx_bandwidth(dp, &dp->link_train.link_rate);
	analogix_dp_get_max_rx_lane_count(dp, &dp->link_train.lane_count);

	if ((dp->link_train.link_rate != DP_LINK_BW_1_62) &&
	    (dp->link_train.link_rate != DP_LINK_BW_2_7) &&
	    (dp->link_train.link_rate != DP_LINK_BW_5_4)) {
		dev_err(dp->dev, "Rx Max Link Rate is abnormal :%x !\n",
			dp->link_train.link_rate);
		dp->link_train.link_rate = DP_LINK_BW_1_62;
	}

	if (dp->link_train.lane_count == 0) {
		dev_err(dp->dev, "Rx Max Lane count is abnormal :%x !\n",
			dp->link_train.lane_count);
		dp->link_train.lane_count = (u8)LANE_COUNT1;
	}

	/* Setup TX lane count & rate */
	if (dp->link_train.lane_count > max_lanes)
		dp->link_train.lane_count = max_lanes;
	if (dp->link_train.link_rate > max_rate)
		dp->link_train.link_rate = max_rate;

	/* All DP analog module power up */
	analogix_dp_set_analog_power_down(dp, POWER_ALL, 0);

	dp->link_train.lt_state = START;

	/* Process here */
	while (!retval && !training_finished) {
		switch (dp->link_train.lt_state) {
		case START:
			retval = analogix_dp_link_start(dp);
			if (retval)
				dev_err(dp->dev, "LT link start failed!\n");
			break;
		case CLOCK_RECOVERY:
			retval = analogix_dp_process_clock_recovery(dp);
			if (retval)
				dev_err(dp->dev, "LT CR failed!\n");
			break;
		case EQUALIZER_TRAINING:
			retval = analogix_dp_process_equalizer_training(dp);
			if (retval)
				dev_err(dp->dev, "LT EQ failed!\n");
			break;
		case FINISHED:
			training_finished = 1;
			break;
		case FAILED:
			return -EREMOTEIO;
		}
	}
	if (retval)
		dev_err(dp->dev, "eDP link training failed (%d)\n", retval);

	return retval;
}

static int analogix_dp_fast_link_train(struct analogix_dp_device *dp)
{
	int ret;
	u8 link_align, link_status[2];

	analogix_dp_set_link_bandwidth(dp, dp->link_train.link_rate);
	ret = analogix_dp_wait_pll_locked(dp);
	if (ret) {
		DRM_DEV_ERROR(dp->dev, "Wait for pll lock failed %d\n", ret);
		return ret;
	}

	/*
	 * MACRO_RST must be applied after the PLL_LOCK to avoid
	 * the DP inter pair skew issue for at least 10 us
	 */
	analogix_dp_reset_macro(dp);
	analogix_dp_set_lane_count(dp, dp->link_train.lane_count);
	analogix_dp_set_lane_link_training(dp);

	/* source Set training pattern 1 */
	analogix_dp_set_training_pattern(dp, TRAINING_PTN1);
	/* From DP spec, pattern must be on-screen for a minimum 500us */
	usleep_range(500, 600);

	analogix_dp_set_training_pattern(dp, TRAINING_PTN2);
	/* From DP spec, pattern must be on-screen for a minimum 500us */
	usleep_range(500, 600);

	/* TODO: enhanced_mode?*/
	analogix_dp_set_training_pattern(dp, DP_NONE);

	/*
	 * Useful for debugging issues with fast link training, disable for more
	 * speed
	 */
	if (verify_fast_training) {
		ret = drm_dp_dpcd_readb(&dp->aux, DP_LANE_ALIGN_STATUS_UPDATED,
					&link_align);
		if (ret < 0) {
			DRM_DEV_ERROR(dp->dev, "Read align status failed %d\n",
				      ret);
			return ret;
		}

		ret = drm_dp_dpcd_read(&dp->aux, DP_LANE0_1_STATUS, link_status,
				       2);
		if (ret < 0) {
			DRM_DEV_ERROR(dp->dev, "Read link status failed %d\n",
				      ret);
			return ret;
		}

		if (analogix_dp_clock_recovery_ok(link_status,
						  dp->link_train.lane_count)) {
			DRM_DEV_ERROR(dp->dev, "Clock recovery failed\n");
			analogix_dp_reduce_link_rate(dp);
			return -EIO;
		}

		if (analogix_dp_channel_eq_ok(link_status, link_align,
					      dp->link_train.lane_count)) {
			DRM_DEV_ERROR(dp->dev, "Channel EQ failed\n");
			analogix_dp_reduce_link_rate(dp);
			return -EIO;
		}
	}

	return 0;
}

static int analogix_dp_train_link(struct analogix_dp_device *dp)
{
	if (dp->fast_train_enable)
		return analogix_dp_fast_link_train(dp);

	return analogix_dp_full_link_train(dp, dp->video_info.max_lane_count,
					   dp->video_info.max_link_rate);
}

static int analogix_dp_config_video(struct analogix_dp_device *dp)
{
	int timeout_loop = 0;
	int done_count = 0;

	analogix_dp_config_video_slave_mode(dp);

	analogix_dp_set_video_color_format(dp);

	for (;;) {
		timeout_loop++;
		if (analogix_dp_is_slave_video_stream_clock_on(dp) == 0)
			break;
		if (timeout_loop > DP_TIMEOUT_LOOP_COUNT) {
			dev_err(dp->dev, "Timeout of slave video streamclk ok\n");
			return -ETIMEDOUT;
		}
		usleep_range(1000, 1001);
	}

	/* Set to use the register calculated M/N video */
	analogix_dp_set_video_cr_mn(dp, CALCULATED_M, 0, 0);

	/* For video bist, Video timing must be generated by register */
	analogix_dp_set_video_timing_mode(dp, VIDEO_TIMING_FROM_CAPTURE);

	/* Disable video mute */
	analogix_dp_enable_video_mute(dp, 0);

	/* Configure video slave mode */
	analogix_dp_enable_video_master(dp, 0);

	/* Enable video */
	analogix_dp_start_video(dp);

	timeout_loop = 0;

	for (;;) {
		timeout_loop++;
		if (analogix_dp_is_video_stream_on(dp) == 0) {
			done_count++;
			if (done_count > 10)
				break;
		} else if (done_count) {
			done_count = 0;
		}
		if (timeout_loop > DP_TIMEOUT_LOOP_COUNT) {
			dev_warn(dp->dev,
				 "Ignoring timeout of video streamclk ok\n");
			break;
		}

		usleep_range(1000, 1001);
	}

	return 0;
}

static int analogix_dp_enable_scramble(struct analogix_dp_device *dp,
				       bool enable)
{
	u8 data;
	int ret;

	if (enable) {
		analogix_dp_enable_scrambling(dp);

		ret = drm_dp_dpcd_readb(&dp->aux, DP_TRAINING_PATTERN_SET,
					&data);
		if (ret != 1)
			return ret;
		ret = drm_dp_dpcd_writeb(&dp->aux, DP_TRAINING_PATTERN_SET,
				   (u8)(data & ~DP_LINK_SCRAMBLING_DISABLE));
	} else {
		analogix_dp_disable_scrambling(dp);

		ret = drm_dp_dpcd_readb(&dp->aux, DP_TRAINING_PATTERN_SET,
					&data);
		if (ret != 1)
			return ret;
		ret = drm_dp_dpcd_writeb(&dp->aux, DP_TRAINING_PATTERN_SET,
				   (u8)(data | DP_LINK_SCRAMBLING_DISABLE));
	}
	return ret < 0 ? ret : 0;
}

static irqreturn_t analogix_dp_hardirq(int irq, void *arg)
{
	struct analogix_dp_device *dp = arg;
	irqreturn_t ret = IRQ_NONE;
	enum dp_irq_type irq_type;

	irq_type = analogix_dp_get_irq_type(dp);
	if (irq_type != DP_IRQ_TYPE_UNKNOWN) {
		analogix_dp_mute_hpd_interrupt(dp);
		ret = IRQ_WAKE_THREAD;
	}

	return ret;
}

static irqreturn_t analogix_dp_irq_thread(int irq, void *arg)
{
	struct analogix_dp_device *dp = arg;
	enum dp_irq_type irq_type;

	irq_type = analogix_dp_get_irq_type(dp);
	if (irq_type & DP_IRQ_TYPE_HP_CABLE_IN ||
	    irq_type & DP_IRQ_TYPE_HP_CABLE_OUT) {
		dev_dbg(dp->dev, "Detected cable status changed!\n");
		if (dp->drm_dev)
			drm_helper_hpd_irq_event(dp->drm_dev);
	}

	if (irq_type != DP_IRQ_TYPE_UNKNOWN) {
		analogix_dp_clear_hotplug_interrupts(dp);
		analogix_dp_unmute_hpd_interrupt(dp);
	}

	return IRQ_HANDLED;
}

static int analogix_dp_fast_link_train_detection(struct analogix_dp_device *dp)
{
	int ret;
	u8 spread;

	ret = drm_dp_dpcd_readb(&dp->aux, DP_MAX_DOWNSPREAD, &spread);
	if (ret != 1) {
		dev_err(dp->dev, "failed to read downspread %d\n", ret);
		return ret;
	}
	dp->fast_train_enable = !!(spread & DP_NO_AUX_HANDSHAKE_LINK_TRAINING);
	dev_dbg(dp->dev, "fast link training %s\n",
		dp->fast_train_enable ? "supported" : "unsupported");
	return 0;
}

static int analogix_dp_commit(struct analogix_dp_device *dp)
{
	int ret;

	/* Keep the panel disabled while we configure video */
	drm_panel_disable(dp->plat_data->panel);

	ret = analogix_dp_train_link(dp);
	if (ret) {
		dev_err(dp->dev, "unable to do link train, ret=%d\n", ret);
		return ret;
	}

	ret = analogix_dp_enable_scramble(dp, 1);
	if (ret < 0) {
		dev_err(dp->dev, "can not enable scramble\n");
		return ret;
	}

	analogix_dp_init_video(dp);
	ret = analogix_dp_config_video(dp);
	if (ret) {
		dev_err(dp->dev, "unable to config video\n");
		return ret;
	}

	/* Safe to enable the panel now */
	drm_panel_enable(dp->plat_data->panel);

	/* Check whether panel supports fast training */
	ret = analogix_dp_fast_link_train_detection(dp);
	if (ret)
		return ret;

	if (analogix_dp_detect_sink_psr(dp)) {
		ret = analogix_dp_enable_sink_psr(dp);
		if (ret)
			return ret;
	}

	return ret;
}

static int analogix_dp_enable_psr(struct analogix_dp_device *dp)
{
	struct dp_sdp psr_vsc;
	int ret;
	u8 sink;

	ret = drm_dp_dpcd_readb(&dp->aux, DP_PSR_STATUS, &sink);
	if (ret != 1)
		DRM_DEV_ERROR(dp->dev, "Failed to read psr status %d\n", ret);
	else if (sink == DP_PSR_SINK_ACTIVE_RFB)
		return 0;

	/* Prepare VSC packet as per EDP 1.4 spec, Table 6.9 */
	memset(&psr_vsc, 0, sizeof(psr_vsc));
	psr_vsc.sdp_header.HB0 = 0;
	psr_vsc.sdp_header.HB1 = 0x7;
	psr_vsc.sdp_header.HB2 = 0x2;
	psr_vsc.sdp_header.HB3 = 0x8;
	psr_vsc.db[0] = 0;
	psr_vsc.db[1] = EDP_VSC_PSR_STATE_ACTIVE | EDP_VSC_PSR_CRC_VALUES_VALID;

	ret = analogix_dp_send_psr_spd(dp, &psr_vsc, true);
	if (!ret)
		analogix_dp_set_analog_power_down(dp, POWER_ALL, true);

	return ret;
}

static int analogix_dp_disable_psr(struct analogix_dp_device *dp)
{
	struct dp_sdp psr_vsc;
	int ret;
	u8 sink;

	analogix_dp_set_analog_power_down(dp, POWER_ALL, false);

	ret = drm_dp_dpcd_writeb(&dp->aux, DP_SET_POWER, DP_SET_POWER_D0);
	if (ret != 1) {
		DRM_DEV_ERROR(dp->dev, "Failed to set DP Power0 %d\n", ret);
		return ret;
	}

	ret = drm_dp_dpcd_readb(&dp->aux, DP_PSR_STATUS, &sink);
	if (ret != 1) {
		DRM_DEV_ERROR(dp->dev, "Failed to read psr status %d\n", ret);
		return ret;
	} else if (sink == DP_PSR_SINK_INACTIVE) {
		DRM_DEV_ERROR(dp->dev, "sink inactive, skip disable psr");
		return 0;
	}

	ret = analogix_dp_train_link(dp);
	if (ret) {
		DRM_DEV_ERROR(dp->dev, "Failed to train the link %d\n", ret);
		return ret;
	}

	/* Prepare VSC packet as per EDP 1.4 spec, Table 6.9 */
	memset(&psr_vsc, 0, sizeof(psr_vsc));
	psr_vsc.sdp_header.HB0 = 0;
	psr_vsc.sdp_header.HB1 = 0x7;
	psr_vsc.sdp_header.HB2 = 0x2;
	psr_vsc.sdp_header.HB3 = 0x8;

	psr_vsc.db[0] = 0;
	psr_vsc.db[1] = 0;

	return analogix_dp_send_psr_spd(dp, &psr_vsc, true);
}

static int analogix_dp_get_modes(struct drm_connector *connector)
{
	struct analogix_dp_device *dp = to_dp(connector);
	const struct drm_edid *drm_edid;
	int num_modes = 0;

	if (dp->plat_data->panel) {
		num_modes += drm_panel_get_modes(dp->plat_data->panel, connector);
	} else {
		drm_edid = drm_edid_read_ddc(connector, &dp->aux.ddc);

		drm_edid_connector_update(&dp->connector, drm_edid);

		if (drm_edid) {
			num_modes += drm_edid_connector_add_modes(&dp->connector);
			drm_edid_free(drm_edid);
		}
	}

	if (dp->plat_data->get_modes)
		num_modes += dp->plat_data->get_modes(dp->plat_data, connector);

	return num_modes;
}

static struct drm_encoder *
analogix_dp_best_encoder(struct drm_connector *connector)
{
	struct analogix_dp_device *dp = to_dp(connector);

	return dp->encoder;
}


static int analogix_dp_atomic_check(struct drm_connector *connector,
				    struct drm_atomic_state *state)
{
	struct analogix_dp_device *dp = to_dp(connector);
	struct drm_connector_state *conn_state;
	struct drm_crtc_state *crtc_state;

	conn_state = drm_atomic_get_new_connector_state(state, connector);
	if (WARN_ON(!conn_state))
		return -ENODEV;

	conn_state->self_refresh_aware = true;

	if (!conn_state->crtc)
		return 0;

	crtc_state = drm_atomic_get_new_crtc_state(state, conn_state->crtc);
	if (!crtc_state)
		return 0;

	if (crtc_state->self_refresh_active && !dp->psr_supported)
		return -EINVAL;

	return 0;
}

static const struct drm_connector_helper_funcs analogix_dp_connector_helper_funcs = {
	.get_modes = analogix_dp_get_modes,
	.best_encoder = analogix_dp_best_encoder,
	.atomic_check = analogix_dp_atomic_check,
};

static enum drm_connector_status
analogix_dp_detect(struct drm_connector *connector, bool force)
{
	struct analogix_dp_device *dp = to_dp(connector);
	enum drm_connector_status status = connector_status_disconnected;

	if (dp->plat_data->panel)
		return connector_status_connected;

	if (!analogix_dp_detect_hpd(dp))
		status = connector_status_connected;

	return status;
}

static const struct drm_connector_funcs analogix_dp_connector_funcs = {
	.fill_modes = drm_helper_probe_single_connector_modes,
	.detect = analogix_dp_detect,
	.destroy = drm_connector_cleanup,
	.reset = drm_atomic_helper_connector_reset,
	.atomic_duplicate_state = drm_atomic_helper_connector_duplicate_state,
	.atomic_destroy_state = drm_atomic_helper_connector_destroy_state,
};

static int analogix_dp_bridge_attach(struct drm_bridge *bridge,
				     struct drm_encoder *encoder,
				     enum drm_bridge_attach_flags flags)
{
	struct analogix_dp_device *dp = bridge->driver_private;
	struct drm_connector *connector = NULL;
	int ret = 0;

	if (flags & DRM_BRIDGE_ATTACH_NO_CONNECTOR) {
		DRM_ERROR("Fix bridge driver to make connector optional!");
		return -EINVAL;
	}

	if (!dp->plat_data->skip_connector) {
		connector = &dp->connector;
		connector->polled = DRM_CONNECTOR_POLL_HPD;

		ret = drm_connector_init(dp->drm_dev, connector,
					 &analogix_dp_connector_funcs,
					 DRM_MODE_CONNECTOR_eDP);
		if (ret) {
			DRM_ERROR("Failed to initialize connector with drm\n");
			return ret;
		}

		drm_connector_helper_add(connector,
					 &analogix_dp_connector_helper_funcs);
		drm_connector_attach_encoder(connector, encoder);
	}

	/*
	 * NOTE: the connector registration is implemented in analogix
	 * platform driver, that to say connector would be exist after
	 * plat_data->attch return, that's why we record the connector
	 * point after plat attached.
	 */
	if (dp->plat_data->attach) {
		ret = dp->plat_data->attach(dp->plat_data, bridge, connector);
		if (ret) {
			DRM_ERROR("Failed at platform attach func\n");
			return ret;
		}
	}

	return 0;
}

static
struct drm_crtc *analogix_dp_get_old_crtc(struct analogix_dp_device *dp,
					  struct drm_atomic_state *state)
{
	struct drm_encoder *encoder = dp->encoder;
	struct drm_connector *connector;
	struct drm_connector_state *conn_state;

	connector = drm_atomic_get_old_connector_for_encoder(state, encoder);
	if (!connector)
		return NULL;

	conn_state = drm_atomic_get_old_connector_state(state, connector);
	if (!conn_state)
		return NULL;

	return conn_state->crtc;
}

static
struct drm_crtc *analogix_dp_get_new_crtc(struct analogix_dp_device *dp,
					  struct drm_atomic_state *state)
{
	struct drm_encoder *encoder = dp->encoder;
	struct drm_connector *connector;
	struct drm_connector_state *conn_state;

	connector = drm_atomic_get_new_connector_for_encoder(state, encoder);
	if (!connector)
		return NULL;

	conn_state = drm_atomic_get_new_connector_state(state, connector);
	if (!conn_state)
		return NULL;

	return conn_state->crtc;
}

static void analogix_dp_bridge_atomic_pre_enable(struct drm_bridge *bridge,
						 struct drm_atomic_state *old_state)
{
	struct analogix_dp_device *dp = bridge->driver_private;
	struct drm_crtc *crtc;
	struct drm_crtc_state *old_crtc_state;

	crtc = analogix_dp_get_new_crtc(dp, old_state);
	if (!crtc)
		return;

	old_crtc_state = drm_atomic_get_old_crtc_state(old_state, crtc);
	/* Don't touch the panel if we're coming back from PSR */
	if (old_crtc_state && old_crtc_state->self_refresh_active)
		return;

	drm_panel_prepare(dp->plat_data->panel);
}

static int analogix_dp_set_bridge(struct analogix_dp_device *dp)
{
	int ret;

	pm_runtime_get_sync(dp->dev);

	ret = analogix_dp_init_analog_func(dp);
	if (ret)
		return ret;

	/*
	 * According to DP spec v1.3 chap 3.5.1.2 Link Training,
	 * We should first make sure the HPD signal is asserted high by device
	 * when we want to establish a link with it.
	 */
	ret = analogix_dp_detect_hpd(dp);
	if (ret) {
		DRM_ERROR("failed to get hpd single ret = %d\n", ret);
		goto out_dp_init;
	}

	ret = analogix_dp_commit(dp);
	if (ret) {
		DRM_ERROR("dp commit error, ret = %d\n", ret);
		goto out_dp_init;
	}

	enable_irq(dp->irq);
	return 0;

out_dp_init:
	pm_runtime_put_sync(dp->dev);

	return ret;
}

static void analogix_dp_bridge_atomic_enable(struct drm_bridge *bridge,
					     struct drm_atomic_state *old_state)
{
	struct analogix_dp_device *dp = bridge->driver_private;
	struct drm_crtc *crtc;
	struct drm_crtc_state *old_crtc_state;
	int timeout_loop = 0;
	int ret;

	crtc = analogix_dp_get_new_crtc(dp, old_state);
	if (!crtc)
		return;

	old_crtc_state = drm_atomic_get_old_crtc_state(old_state, crtc);
	/* Not a full enable, just disable PSR and continue */
	if (old_crtc_state && old_crtc_state->self_refresh_active) {
		ret = analogix_dp_disable_psr(dp);
		if (ret)
			DRM_ERROR("Failed to disable psr %d\n", ret);
		return;
	}

	if (dp->dpms_mode == DRM_MODE_DPMS_ON)
		return;

	while (timeout_loop < MAX_PLL_LOCK_LOOP) {
		if (analogix_dp_set_bridge(dp) == 0) {
			dp->dpms_mode = DRM_MODE_DPMS_ON;
			return;
		}
		dev_err(dp->dev, "failed to set bridge, retry: %d\n",
			timeout_loop);
		timeout_loop++;
		usleep_range(10, 11);
	}
	dev_err(dp->dev, "too many times retry set bridge, give it up\n");
}

static void analogix_dp_bridge_disable(struct drm_bridge *bridge)
{
	struct analogix_dp_device *dp = bridge->driver_private;

	if (dp->dpms_mode != DRM_MODE_DPMS_ON)
		return;

	drm_panel_disable(dp->plat_data->panel);

	disable_irq(dp->irq);

	analogix_dp_set_analog_power_down(dp, POWER_ALL, 1);

	pm_runtime_put_sync(dp->dev);

	drm_panel_unprepare(dp->plat_data->panel);

	dp->fast_train_enable = false;
	dp->psr_supported = false;
	dp->dpms_mode = DRM_MODE_DPMS_OFF;
}

static void analogix_dp_bridge_atomic_disable(struct drm_bridge *bridge,
					      struct drm_atomic_state *old_state)
{
	struct analogix_dp_device *dp = bridge->driver_private;
	struct drm_crtc *old_crtc, *new_crtc;
	struct drm_crtc_state *old_crtc_state = NULL;
	struct drm_crtc_state *new_crtc_state = NULL;
	int ret;

	new_crtc = analogix_dp_get_new_crtc(dp, old_state);
	if (!new_crtc)
		goto out;

	new_crtc_state = drm_atomic_get_new_crtc_state(old_state, new_crtc);
	if (!new_crtc_state)
		goto out;

	/* Don't do a full disable on PSR transitions */
	if (new_crtc_state->self_refresh_active)
		return;

out:
	old_crtc = analogix_dp_get_old_crtc(dp, old_state);
	if (old_crtc) {
		old_crtc_state = drm_atomic_get_old_crtc_state(old_state,
							       old_crtc);

		/* When moving from PSR to fully disabled, exit PSR first. */
		if (old_crtc_state && old_crtc_state->self_refresh_active) {
			ret = analogix_dp_disable_psr(dp);
			if (ret)
				DRM_ERROR("Failed to disable psr (%d)\n", ret);
		}
	}

	analogix_dp_bridge_disable(bridge);
}

static void analogix_dp_bridge_atomic_post_disable(struct drm_bridge *bridge,
						   struct drm_atomic_state *old_state)
{
	struct analogix_dp_device *dp = bridge->driver_private;
	struct drm_crtc *crtc;
	struct drm_crtc_state *new_crtc_state;
	int ret;

	crtc = analogix_dp_get_new_crtc(dp, old_state);
	if (!crtc)
		return;

	new_crtc_state = drm_atomic_get_new_crtc_state(old_state, crtc);
	if (!new_crtc_state || !new_crtc_state->self_refresh_active)
		return;

	ret = analogix_dp_enable_psr(dp);
	if (ret)
		DRM_ERROR("Failed to enable psr (%d)\n", ret);
}

static void analogix_dp_bridge_mode_set(struct drm_bridge *bridge,
				const struct drm_display_mode *orig_mode,
				const struct drm_display_mode *mode)
{
	struct analogix_dp_device *dp = bridge->driver_private;
	struct drm_display_info *display_info = &dp->connector.display_info;
	struct video_info *video = &dp->video_info;
	struct device_node *dp_node = dp->dev->of_node;
	int vic;

	/* Input video interlaces & hsync pol & vsync pol */
	video->interlaced = !!(mode->flags & DRM_MODE_FLAG_INTERLACE);
	video->v_sync_polarity = !!(mode->flags & DRM_MODE_FLAG_NVSYNC);
	video->h_sync_polarity = !!(mode->flags & DRM_MODE_FLAG_NHSYNC);

	/* Input video dynamic_range & colorimetry */
	vic = drm_match_cea_mode(mode);
	if ((vic == 6) || (vic == 7) || (vic == 21) || (vic == 22) ||
	    (vic == 2) || (vic == 3) || (vic == 17) || (vic == 18)) {
		video->dynamic_range = CEA;
		video->ycbcr_coeff = COLOR_YCBCR601;
	} else if (vic) {
		video->dynamic_range = CEA;
		video->ycbcr_coeff = COLOR_YCBCR709;
	} else {
		video->dynamic_range = VESA;
		video->ycbcr_coeff = COLOR_YCBCR709;
	}

	/* Input vide bpc and color_formats */
	switch (display_info->bpc) {
	case 12:
		video->color_depth = COLOR_12;
		break;
	case 10:
		video->color_depth = COLOR_10;
		break;
	case 8:
		video->color_depth = COLOR_8;
		break;
	case 6:
		video->color_depth = COLOR_6;
		break;
	default:
		video->color_depth = COLOR_8;
		break;
	}
	if (display_info->color_formats & DRM_COLOR_FORMAT_YCBCR444)
		video->color_space = COLOR_YCBCR444;
	else if (display_info->color_formats & DRM_COLOR_FORMAT_YCBCR422)
		video->color_space = COLOR_YCBCR422;
	else
		video->color_space = COLOR_RGB;

	/*
	 * NOTE: those property parsing code is used for providing backward
	 * compatibility for samsung platform.
	 * Due to we used the "of_property_read_u32" interfaces, when this
	 * property isn't present, the "video_info" can keep the original
	 * values and wouldn't be modified.
	 */
	of_property_read_u32(dp_node, "samsung,color-space",
			     &video->color_space);
	of_property_read_u32(dp_node, "samsung,dynamic-range",
			     &video->dynamic_range);
	of_property_read_u32(dp_node, "samsung,ycbcr-coeff",
			     &video->ycbcr_coeff);
	of_property_read_u32(dp_node, "samsung,color-depth",
			     &video->color_depth);
	if (of_property_read_bool(dp_node, "hsync-active-high"))
		video->h_sync_polarity = true;
	if (of_property_read_bool(dp_node, "vsync-active-high"))
		video->v_sync_polarity = true;
	if (of_property_read_bool(dp_node, "interlaced"))
		video->interlaced = true;
}

static const struct drm_bridge_funcs analogix_dp_bridge_funcs = {
	.atomic_duplicate_state = drm_atomic_helper_bridge_duplicate_state,
	.atomic_destroy_state = drm_atomic_helper_bridge_destroy_state,
	.atomic_reset = drm_atomic_helper_bridge_reset,
	.atomic_pre_enable = analogix_dp_bridge_atomic_pre_enable,
	.atomic_enable = analogix_dp_bridge_atomic_enable,
	.atomic_disable = analogix_dp_bridge_atomic_disable,
	.atomic_post_disable = analogix_dp_bridge_atomic_post_disable,
	.mode_set = analogix_dp_bridge_mode_set,
	.attach = analogix_dp_bridge_attach,
};

static int analogix_dp_create_bridge(struct drm_device *drm_dev,
				     struct analogix_dp_device *dp)
{
	struct drm_bridge *bridge;

	bridge = devm_kzalloc(drm_dev->dev, sizeof(*bridge), GFP_KERNEL);
	if (!bridge) {
		DRM_ERROR("failed to allocate for drm bridge\n");
		return -ENOMEM;
	}

	dp->bridge = bridge;

	bridge->driver_private = dp;
	bridge->funcs = &analogix_dp_bridge_funcs;

	return drm_bridge_attach(dp->encoder, bridge, NULL, 0);
}

static int analogix_dp_dt_parse_pdata(struct analogix_dp_device *dp)
{
	struct device_node *dp_node = dp->dev->of_node;
	struct video_info *video_info = &dp->video_info;

	switch (dp->plat_data->dev_type) {
	case RK3288_DP:
	case RK3399_EDP:
		/*
		 * Like Rk3288 DisplayPort TRM indicate that "Main link
		 * containing 4 physical lanes of 2.7/1.62 Gbps/lane".
		 */
		video_info->max_link_rate = 0x0A;
		video_info->max_lane_count = 0x04;
		break;
	case RK3588_EDP:
		video_info->max_link_rate = 0x14;
		video_info->max_lane_count = 0x04;
		break;
	case EXYNOS_DP:
		/*
		 * NOTE: those property parseing code is used for
		 * providing backward compatibility for samsung platform.
		 */
		of_property_read_u32(dp_node, "samsung,link-rate",
				     &video_info->max_link_rate);
		of_property_read_u32(dp_node, "samsung,lane-count",
				     &video_info->max_lane_count);
		break;
	}

	return 0;
}

static ssize_t analogix_dpaux_transfer(struct drm_dp_aux *aux,
				       struct drm_dp_aux_msg *msg)
{
	struct analogix_dp_device *dp = to_dp(aux);
	int ret;

	pm_runtime_get_sync(dp->dev);

	ret = analogix_dp_detect_hpd(dp);
	if (ret)
		goto out;

	ret = analogix_dp_transfer(dp, msg);
out:
	pm_runtime_mark_last_busy(dp->dev);
	pm_runtime_put_autosuspend(dp->dev);

	return ret;
}

static int analogix_dpaux_wait_hpd_asserted(struct drm_dp_aux *aux, unsigned long wait_us)
{
	struct analogix_dp_device *dp = to_dp(aux);
	int val;
	int ret;

	if (dp->force_hpd)
		return 0;

	pm_runtime_get_sync(dp->dev);

	ret = readx_poll_timeout(analogix_dp_get_plug_in_status, dp, val, !val,
				 wait_us / 100, wait_us);

	pm_runtime_mark_last_busy(dp->dev);
	pm_runtime_put_autosuspend(dp->dev);

	return ret;
}

struct analogix_dp_device *
analogix_dp_probe(struct device *dev, struct analogix_dp_plat_data *plat_data)
{
	struct platform_device *pdev = to_platform_device(dev);
	struct analogix_dp_device *dp;
	unsigned int irq_flags;
	int ret;

	if (!plat_data) {
		dev_err(dev, "Invalided input plat_data\n");
		return ERR_PTR(-EINVAL);
	}

	dp = devm_kzalloc(dev, sizeof(struct analogix_dp_device), GFP_KERNEL);
	if (!dp)
		return ERR_PTR(-ENOMEM);

	dp->dev = &pdev->dev;
	dp->dpms_mode = DRM_MODE_DPMS_OFF;

	/*
	 * platform dp driver need containor_of the plat_data to get
	 * the driver private data, so we need to store the point of
	 * plat_data, not the context of plat_data.
	 */
	dp->plat_data = plat_data;

	ret = analogix_dp_dt_parse_pdata(dp);
	if (ret)
		return ERR_PTR(ret);

	dp->phy = devm_phy_get(dp->dev, "dp");
	if (IS_ERR(dp->phy)) {
		dev_err(dp->dev, "no DP phy configured\n");
		ret = PTR_ERR(dp->phy);
		if (ret) {
			/*
			 * phy itself is not enabled, so we can move forward
			 * assigning NULL to phy pointer.
			 */
			if (ret == -ENOSYS || ret == -ENODEV)
				dp->phy = NULL;
			else
				return ERR_PTR(ret);
		}
	}

	dp->clock = devm_clk_get(&pdev->dev, "dp");
	if (IS_ERR(dp->clock)) {
		dev_err(&pdev->dev, "failed to get clock\n");
		return ERR_CAST(dp->clock);
	}

	dp->reg_base = devm_platform_ioremap_resource(pdev, 0);
	if (IS_ERR(dp->reg_base))
		return ERR_CAST(dp->reg_base);

	dp->force_hpd = of_property_read_bool(dev->of_node, "force-hpd");

	/* Try two different names */
	dp->hpd_gpiod = devm_gpiod_get_optional(dev, "hpd", GPIOD_IN);
	if (!dp->hpd_gpiod)
		dp->hpd_gpiod = devm_gpiod_get_optional(dev, "samsung,hpd",
							GPIOD_IN);
	if (IS_ERR(dp->hpd_gpiod)) {
		dev_err(dev, "error getting HDP GPIO: %ld\n",
			PTR_ERR(dp->hpd_gpiod));
		return ERR_CAST(dp->hpd_gpiod);
	}

	if (dp->hpd_gpiod) {
		/*
		 * Set up the hotplug GPIO from the device tree as an interrupt.
		 * Simply specifying a different interrupt in the device tree
		 * doesn't work since we handle hotplug rather differently when
		 * using a GPIO.  We also need the actual GPIO specifier so
		 * that we can get the current state of the GPIO.
		 */
		dp->irq = gpiod_to_irq(dp->hpd_gpiod);
		irq_flags = IRQF_TRIGGER_RISING | IRQF_TRIGGER_FALLING | IRQF_NO_AUTOEN;
	} else {
		dp->irq = platform_get_irq(pdev, 0);
		irq_flags = IRQF_NO_AUTOEN;
	}

	if (dp->irq == -ENXIO) {
		dev_err(&pdev->dev, "failed to get irq\n");
		return ERR_PTR(-ENODEV);
	}

	ret = devm_request_threaded_irq(&pdev->dev, dp->irq,
					analogix_dp_hardirq,
					analogix_dp_irq_thread,
					irq_flags, "analogix-dp", dp);
	if (ret) {
		dev_err(&pdev->dev, "failed to request irq\n");
		return ERR_PTR(ret);
	}

	dp->aux.name = "DP-AUX";
	dp->aux.transfer = analogix_dpaux_transfer;
<<<<<<< HEAD
=======
	dp->aux.wait_hpd_asserted = analogix_dpaux_wait_hpd_asserted;
>>>>>>> 25bf10be
	dp->aux.dev = dp->dev;
	drm_dp_aux_init(&dp->aux);

	pm_runtime_use_autosuspend(dp->dev);
	pm_runtime_set_autosuspend_delay(dp->dev, 100);
	ret = devm_pm_runtime_enable(dp->dev);
	if (ret)
		return ERR_PTR(ret);

	return dp;
}
EXPORT_SYMBOL_GPL(analogix_dp_probe);

int analogix_dp_suspend(struct analogix_dp_device *dp)
{
	phy_power_off(dp->phy);

	if (dp->plat_data->power_off)
		dp->plat_data->power_off(dp->plat_data);

	clk_disable_unprepare(dp->clock);

	return 0;
}
EXPORT_SYMBOL_GPL(analogix_dp_suspend);

int analogix_dp_resume(struct analogix_dp_device *dp)
{
	int ret;

	ret = clk_prepare_enable(dp->clock);
	if (ret < 0) {
		DRM_ERROR("Failed to prepare_enable the clock clk [%d]\n", ret);
		return ret;
	}

	if (dp->plat_data->power_on)
		dp->plat_data->power_on(dp->plat_data);

	phy_set_mode(dp->phy, PHY_MODE_DP);
	phy_power_on(dp->phy);

	analogix_dp_init_dp(dp);

	return 0;
}
EXPORT_SYMBOL_GPL(analogix_dp_resume);

int analogix_dp_bind(struct analogix_dp_device *dp, struct drm_device *drm_dev)
{
	int ret;

	dp->drm_dev = drm_dev;
	dp->encoder = dp->plat_data->encoder;

	dp->aux.drm_dev = drm_dev;

	ret = drm_dp_aux_register(&dp->aux);
	if (ret) {
		DRM_ERROR("failed to register AUX (%d)\n", ret);
		return ret;
	}

	ret = analogix_dp_create_bridge(drm_dev, dp);
	if (ret) {
		DRM_ERROR("failed to create bridge (%d)\n", ret);
		goto err_unregister_aux;
	}

	return 0;

err_unregister_aux:
	drm_dp_aux_unregister(&dp->aux);

	return ret;
}
EXPORT_SYMBOL_GPL(analogix_dp_bind);

void analogix_dp_unbind(struct analogix_dp_device *dp)
{
	analogix_dp_bridge_disable(dp->bridge);
	dp->connector.funcs->destroy(&dp->connector);

	drm_panel_unprepare(dp->plat_data->panel);

	drm_dp_aux_unregister(&dp->aux);
}
EXPORT_SYMBOL_GPL(analogix_dp_unbind);

int analogix_dp_start_crc(struct drm_connector *connector)
{
	struct analogix_dp_device *dp = to_dp(connector);

	if (!connector->state->crtc) {
		DRM_ERROR("Connector %s doesn't currently have a CRTC.\n",
			  connector->name);
		return -EINVAL;
	}

	return drm_dp_start_crc(&dp->aux, connector->state->crtc);
}
EXPORT_SYMBOL_GPL(analogix_dp_start_crc);

int analogix_dp_stop_crc(struct drm_connector *connector)
{
	struct analogix_dp_device *dp = to_dp(connector);

	return drm_dp_stop_crc(&dp->aux);
}
EXPORT_SYMBOL_GPL(analogix_dp_stop_crc);

struct analogix_dp_plat_data *analogix_dp_aux_to_plat_data(struct drm_dp_aux *aux)
{
	struct analogix_dp_device *dp = to_dp(aux);

	return dp->plat_data;
}
EXPORT_SYMBOL_GPL(analogix_dp_aux_to_plat_data);

struct drm_dp_aux *analogix_dp_get_aux(struct analogix_dp_device *dp)
{
	return &dp->aux;
}
EXPORT_SYMBOL_GPL(analogix_dp_get_aux);

MODULE_AUTHOR("Jingoo Han <jg1.han@samsung.com>");
MODULE_DESCRIPTION("Analogix DP Core Driver");
MODULE_LICENSE("GPL v2");<|MERGE_RESOLUTION|>--- conflicted
+++ resolved
@@ -1578,10 +1578,7 @@
 
 	dp->aux.name = "DP-AUX";
 	dp->aux.transfer = analogix_dpaux_transfer;
-<<<<<<< HEAD
-=======
 	dp->aux.wait_hpd_asserted = analogix_dpaux_wait_hpd_asserted;
->>>>>>> 25bf10be
 	dp->aux.dev = dp->dev;
 	drm_dp_aux_init(&dp->aux);
 
