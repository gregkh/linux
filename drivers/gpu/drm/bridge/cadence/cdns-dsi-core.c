// SPDX-License-Identifier: GPL-2.0
/*
 * Copyright: 2017 Cadence Design Systems, Inc.
 *
 * Author: Boris Brezillon <boris.brezillon@bootlin.com>
 */

#include <drm/drm_atomic_helper.h>
#include <drm/drm_drv.h>
#include <drm/drm_probe_helper.h>
#include <video/mipi_display.h>

#include <linux/clk.h>
#include <linux/interrupt.h>
#include <linux/iopoll.h>
#include <linux/module.h>
#include <linux/of.h>
#include <linux/of_graph.h>
#include <linux/platform_device.h>
#include <linux/pm_runtime.h>
#include <linux/reset.h>

#include <linux/phy/phy-mipi-dphy.h>

#include "cdns-dsi-core.h"
#ifdef CONFIG_DRM_CDNS_DSI_J721E
#include "cdns-dsi-j721e.h"
#endif

#define IP_CONF				0x0
#define SP_HS_FIFO_DEPTH(x)		(((x) & GENMASK(30, 26)) >> 26)
#define SP_LP_FIFO_DEPTH(x)		(((x) & GENMASK(25, 21)) >> 21)
#define VRS_FIFO_DEPTH(x)		(((x) & GENMASK(20, 16)) >> 16)
#define DIRCMD_FIFO_DEPTH(x)		(((x) & GENMASK(15, 13)) >> 13)
#define SDI_IFACE_32			BIT(12)
#define INTERNAL_DATAPATH_32		(0 << 10)
#define INTERNAL_DATAPATH_16		(1 << 10)
#define INTERNAL_DATAPATH_8		(3 << 10)
#define INTERNAL_DATAPATH_SIZE		((x) & GENMASK(11, 10))
#define NUM_IFACE(x)			((((x) & GENMASK(9, 8)) >> 8) + 1)
#define MAX_LANE_NB(x)			(((x) & GENMASK(7, 6)) >> 6)
#define RX_FIFO_DEPTH(x)		((x) & GENMASK(5, 0))

#define MCTL_MAIN_DATA_CTL		0x4
#define TE_MIPI_POLLING_EN		BIT(25)
#define TE_HW_POLLING_EN		BIT(24)
#define DISP_EOT_GEN			BIT(18)
#define HOST_EOT_GEN			BIT(17)
#define DISP_GEN_CHECKSUM		BIT(16)
#define DISP_GEN_ECC			BIT(15)
#define BTA_EN				BIT(14)
#define READ_EN				BIT(13)
#define REG_TE_EN			BIT(12)
#define IF_TE_EN(x)			BIT(8 + (x))
#define TVG_SEL				BIT(6)
#define VID_EN				BIT(5)
#define IF_VID_SELECT(x)		((x) << 2)
#define IF_VID_SELECT_MASK		GENMASK(3, 2)
#define IF_VID_MODE			BIT(1)
#define LINK_EN				BIT(0)

#define MCTL_MAIN_PHY_CTL		0x8
#define HS_INVERT_DAT(x)		BIT(19 + ((x) * 2))
#define SWAP_PINS_DAT(x)		BIT(18 + ((x) * 2))
#define HS_INVERT_CLK			BIT(17)
#define SWAP_PINS_CLK			BIT(16)
#define HS_SKEWCAL_EN			BIT(15)
#define WAIT_BURST_TIME(x)		((x) << 10)
#define DATA_ULPM_EN(x)			BIT(6 + (x))
#define CLK_ULPM_EN			BIT(5)
#define CLK_CONTINUOUS			BIT(4)
#define DATA_LANE_EN(x)			BIT((x) - 1)

#define MCTL_MAIN_EN			0xc
#define DATA_FORCE_STOP			BIT(17)
#define CLK_FORCE_STOP			BIT(16)
#define IF_EN(x)			BIT(13 + (x))
#define DATA_LANE_ULPM_REQ(l)		BIT(9 + (l))
#define CLK_LANE_ULPM_REQ		BIT(8)
#define DATA_LANE_START(x)		BIT(4 + (x))
#define CLK_LANE_EN			BIT(3)
#define PLL_START			BIT(0)

#define MCTL_DPHY_CFG0			0x10
#define DPHY_C_RSTB			BIT(20)
#define DPHY_D_RSTB(x)			GENMASK(15 + (x), 16)
#define DPHY_PLL_PDN			BIT(10)
#define DPHY_CMN_PDN			BIT(9)
#define DPHY_C_PDN			BIT(8)
#define DPHY_D_PDN(x)			GENMASK(3 + (x), 4)
#define DPHY_ALL_D_PDN			GENMASK(7, 4)
#define DPHY_PLL_PSO			BIT(1)
#define DPHY_CMN_PSO			BIT(0)

#define MCTL_DPHY_TIMEOUT1		0x14
#define HSTX_TIMEOUT(x)			((x) << 4)
#define HSTX_TIMEOUT_MAX		GENMASK(17, 0)
#define CLK_DIV(x)			(x)
#define CLK_DIV_MAX			GENMASK(3, 0)

#define MCTL_DPHY_TIMEOUT2		0x18
#define LPRX_TIMEOUT(x)			(x)

#define MCTL_ULPOUT_TIME		0x1c
#define DATA_LANE_ULPOUT_TIME(x)	((x) << 9)
#define CLK_LANE_ULPOUT_TIME(x)		(x)

#define MCTL_3DVIDEO_CTL		0x20
#define VID_VSYNC_3D_EN			BIT(7)
#define VID_VSYNC_3D_LR			BIT(5)
#define VID_VSYNC_3D_SECOND_EN		BIT(4)
#define VID_VSYNC_3DFORMAT_LINE		(0 << 2)
#define VID_VSYNC_3DFORMAT_FRAME	(1 << 2)
#define VID_VSYNC_3DFORMAT_PIXEL	(2 << 2)
#define VID_VSYNC_3DMODE_OFF		0
#define VID_VSYNC_3DMODE_PORTRAIT	1
#define VID_VSYNC_3DMODE_LANDSCAPE	2

#define MCTL_MAIN_STS			0x24
#define MCTL_MAIN_STS_CTL		0x130
#define MCTL_MAIN_STS_CLR		0x150
#define MCTL_MAIN_STS_FLAG		0x170
#define HS_SKEWCAL_DONE			BIT(11)
#define IF_UNTERM_PKT_ERR(x)		BIT(8 + (x))
#define LPRX_TIMEOUT_ERR		BIT(7)
#define HSTX_TIMEOUT_ERR		BIT(6)
#define DATA_LANE_RDY(l)		BIT(2 + (l))
#define CLK_LANE_RDY			BIT(1)
#define PLL_LOCKED			BIT(0)

#define MCTL_DPHY_ERR			0x28
#define MCTL_DPHY_ERR_CTL1		0x148
#define MCTL_DPHY_ERR_CLR		0x168
#define MCTL_DPHY_ERR_FLAG		0x188
#define ERR_CONT_LP(x, l)		BIT(18 + ((x) * 4) + (l))
#define ERR_CONTROL(l)			BIT(14 + (l))
#define ERR_SYNESC(l)			BIT(10 + (l))
#define ERR_ESC(l)			BIT(6 + (l))

#define MCTL_DPHY_ERR_CTL2		0x14c
#define ERR_CONT_LP_EDGE(x, l)		BIT(12 + ((x) * 4) + (l))
#define ERR_CONTROL_EDGE(l)		BIT(8 + (l))
#define ERR_SYN_ESC_EDGE(l)		BIT(4 + (l))
#define ERR_ESC_EDGE(l)			BIT(0 + (l))

#define MCTL_LANE_STS			0x2c
#define PPI_C_TX_READY_HS		BIT(18)
#define DPHY_PLL_LOCK			BIT(17)
#define PPI_D_RX_ULPS_ESC(x)		(((x) & GENMASK(15, 12)) >> 12)
#define LANE_STATE_START		0
#define LANE_STATE_IDLE			1
#define LANE_STATE_WRITE		2
#define LANE_STATE_ULPM			3
#define LANE_STATE_READ			4
#define DATA_LANE_STATE(l, val)		\
	(((val) >> (2 + 2 * (l) + ((l) ? 1 : 0))) & GENMASK((l) ? 1 : 2, 0))
#define CLK_LANE_STATE_HS		2
#define CLK_LANE_STATE(val)		((val) & GENMASK(1, 0))

#define DSC_MODE_CTL			0x30
#define DSC_MODE_EN			BIT(0)

#define DSC_CMD_SEND			0x34
#define DSC_SEND_PPS			BIT(0)
#define DSC_EXECUTE_QUEUE		BIT(1)

#define DSC_PPS_WRDAT			0x38

#define DSC_MODE_STS			0x3c
#define DSC_PPS_DONE			BIT(1)
#define DSC_EXEC_DONE			BIT(2)

#define CMD_MODE_CTL			0x70
#define IF_LP_EN(x)			BIT(9 + (x))
#define IF_VCHAN_ID(x, c)		((c) << ((x) * 2))

#define CMD_MODE_CTL2			0x74
#define TE_TIMEOUT(x)			((x) << 11)
#define FILL_VALUE(x)			((x) << 3)
#define ARB_IF_WITH_HIGHEST_PRIORITY(x)	((x) << 1)
#define ARB_ROUND_ROBIN_MODE		BIT(0)

#define CMD_MODE_STS			0x78
#define CMD_MODE_STS_CTL		0x134
#define CMD_MODE_STS_CLR		0x154
#define CMD_MODE_STS_FLAG		0x174
#define ERR_IF_UNDERRUN(x)		BIT(4 + (x))
#define ERR_UNWANTED_READ		BIT(3)
#define ERR_TE_MISS			BIT(2)
#define ERR_NO_TE			BIT(1)
#define CSM_RUNNING			BIT(0)

#define DIRECT_CMD_SEND			0x80

#define DIRECT_CMD_MAIN_SETTINGS	0x84
#define TRIGGER_VAL(x)			((x) << 25)
#define CMD_LP_EN			BIT(24)
#define CMD_SIZE(x)			((x) << 16)
#define CMD_VCHAN_ID(x)			((x) << 14)
#define CMD_DATATYPE(x)			((x) << 8)
#define CMD_LONG			BIT(3)
#define WRITE_CMD			0
#define READ_CMD			1
#define TE_REQ				4
#define TRIGGER_REQ			5
#define BTA_REQ				6

#define DIRECT_CMD_STS			0x88
#define DIRECT_CMD_STS_CTL		0x138
#define DIRECT_CMD_STS_CLR		0x158
#define DIRECT_CMD_STS_FLAG		0x178
#define RCVD_ACK_VAL(val)		((val) >> 16)
#define RCVD_TRIGGER_VAL(val)		(((val) & GENMASK(14, 11)) >> 11)
#define READ_COMPLETED_WITH_ERR		BIT(10)
#define BTA_FINISHED			BIT(9)
#define BTA_COMPLETED			BIT(8)
#define TE_RCVD				BIT(7)
#define TRIGGER_RCVD			BIT(6)
#define ACK_WITH_ERR_RCVD		BIT(5)
#define ACK_RCVD			BIT(4)
#define READ_COMPLETED			BIT(3)
#define TRIGGER_COMPLETED		BIT(2)
#define WRITE_COMPLETED			BIT(1)
#define SENDING_CMD			BIT(0)

#define DIRECT_CMD_STOP_READ		0x8c

#define DIRECT_CMD_WRDATA		0x90

#define DIRECT_CMD_FIFO_RST		0x94

#define DIRECT_CMD_RDDATA		0xa0

#define DIRECT_CMD_RD_PROPS		0xa4
#define RD_DCS				BIT(18)
#define RD_VCHAN_ID(val)		(((val) >> 16) & GENMASK(1, 0))
#define RD_SIZE(val)			((val) & GENMASK(15, 0))

#define DIRECT_CMD_RD_STS		0xa8
#define DIRECT_CMD_RD_STS_CTL		0x13c
#define DIRECT_CMD_RD_STS_CLR		0x15c
#define DIRECT_CMD_RD_STS_FLAG		0x17c
#define ERR_EOT_WITH_ERR		BIT(8)
#define ERR_MISSING_EOT			BIT(7)
#define ERR_WRONG_LENGTH		BIT(6)
#define ERR_OVERSIZE			BIT(5)
#define ERR_RECEIVE			BIT(4)
#define ERR_UNDECODABLE			BIT(3)
#define ERR_CHECKSUM			BIT(2)
#define ERR_UNCORRECTABLE		BIT(1)
#define ERR_FIXED			BIT(0)

#define VID_MAIN_CTL			0xb0
#define VID_IGNORE_MISS_VSYNC		BIT(31)
#define VID_FIELD_SW			BIT(28)
#define VID_INTERLACED_EN		BIT(27)
#define RECOVERY_MODE(x)		((x) << 25)
#define RECOVERY_MODE_NEXT_HSYNC	0
#define RECOVERY_MODE_NEXT_STOP_POINT	2
#define RECOVERY_MODE_NEXT_VSYNC	3
#define REG_BLKEOL_MODE(x)		((x) << 23)
#define REG_BLKLINE_MODE(x)		((x) << 21)
#define REG_BLK_MODE_NULL_PKT		0
#define REG_BLK_MODE_BLANKING_PKT	1
#define REG_BLK_MODE_LP			2
#define SYNC_PULSE_HORIZONTAL		BIT(20)
#define SYNC_PULSE_ACTIVE		BIT(19)
#define BURST_MODE			BIT(18)
#define VID_PIXEL_MODE_MASK		GENMASK(17, 14)
#define VID_PIXEL_MODE_RGB565		(0 << 14)
#define VID_PIXEL_MODE_RGB666_PACKED	(1 << 14)
#define VID_PIXEL_MODE_RGB666		(2 << 14)
#define VID_PIXEL_MODE_RGB888		(3 << 14)
#define VID_PIXEL_MODE_RGB101010	(4 << 14)
#define VID_PIXEL_MODE_RGB121212	(5 << 14)
#define VID_PIXEL_MODE_YUV420		(8 << 14)
#define VID_PIXEL_MODE_YUV422_PACKED	(9 << 14)
#define VID_PIXEL_MODE_YUV422		(10 << 14)
#define VID_PIXEL_MODE_YUV422_24B	(11 << 14)
#define VID_PIXEL_MODE_DSC_COMP		(12 << 14)
#define VID_DATATYPE(x)			((x) << 8)
#define VID_VIRTCHAN_ID(iface, x)	((x) << (4 + (iface) * 2))
#define STOP_MODE(x)			((x) << 2)
#define START_MODE(x)			(x)

#define VID_VSIZE1			0xb4
#define VFP_LEN(x)			((x) << 12)
#define VBP_LEN(x)			((x) << 6)
#define VSA_LEN(x)			(x)

#define VID_VSIZE2			0xb8
#define VACT_LEN(x)			(x)

#define VID_HSIZE1			0xc0
#define HBP_LEN(x)			((x) << 16)
#define HSA_LEN(x)			(x)

#define VID_HSIZE2			0xc4
#define HFP_LEN(x)			((x) << 16)
#define HACT_LEN(x)			(x)

#define VID_BLKSIZE1			0xcc
#define BLK_EOL_PKT_LEN(x)		((x) << 15)
#define BLK_LINE_EVENT_PKT_LEN(x)	(x)

#define VID_BLKSIZE2			0xd0
#define BLK_LINE_PULSE_PKT_LEN(x)	(x)

#define VID_PKT_TIME			0xd8
#define BLK_EOL_DURATION(x)		(x)

#define VID_DPHY_TIME			0xdc
#define REG_WAKEUP_TIME(x)		((x) << 17)
#define REG_LINE_DURATION(x)		(x)

#define VID_ERR_COLOR1			0xe0
#define COL_GREEN(x)			((x) << 12)
#define COL_RED(x)			(x)

#define VID_ERR_COLOR2			0xe4
#define PAD_VAL(x)			((x) << 12)
#define COL_BLUE(x)			(x)

#define VID_VPOS			0xe8
#define LINE_VAL(val)			(((val) & GENMASK(14, 2)) >> 2)
#define LINE_POS(val)			((val) & GENMASK(1, 0))

#define VID_HPOS			0xec
#define HORIZ_VAL(val)			(((val) & GENMASK(17, 3)) >> 3)
#define HORIZ_POS(val)			((val) & GENMASK(2, 0))

#define VID_MODE_STS			0xf0
#define VID_MODE_STS_CTL		0x140
#define VID_MODE_STS_CLR		0x160
#define VID_MODE_STS_FLAG		0x180
#define VSG_RECOVERY			BIT(10)
#define ERR_VRS_WRONG_LEN		BIT(9)
#define ERR_LONG_READ			BIT(8)
#define ERR_LINE_WRITE			BIT(7)
#define ERR_BURST_WRITE			BIT(6)
#define ERR_SMALL_HEIGHT		BIT(5)
#define ERR_SMALL_LEN			BIT(4)
#define ERR_MISSING_VSYNC		BIT(3)
#define ERR_MISSING_HSYNC		BIT(2)
#define ERR_MISSING_DATA		BIT(1)
#define VSG_RUNNING			BIT(0)

#define VID_VCA_SETTING1		0xf4
#define BURST_LP			BIT(16)
#define MAX_BURST_LIMIT(x)		(x)

#define VID_VCA_SETTING2		0xf8
#define MAX_LINE_LIMIT(x)		((x) << 16)
#define EXACT_BURST_LIMIT(x)		(x)

#define TVG_CTL				0xfc
#define TVG_STRIPE_SIZE(x)		((x) << 5)
#define TVG_MODE_MASK			GENMASK(4, 3)
#define TVG_MODE_SINGLE_COLOR		(0 << 3)
#define TVG_MODE_VSTRIPES		(2 << 3)
#define TVG_MODE_HSTRIPES		(3 << 3)
#define TVG_STOPMODE_MASK		GENMASK(2, 1)
#define TVG_STOPMODE_EOF		(0 << 1)
#define TVG_STOPMODE_EOL		(1 << 1)
#define TVG_STOPMODE_NOW		(2 << 1)
#define TVG_RUN				BIT(0)

#define TVG_IMG_SIZE			0x100
#define TVG_NBLINES(x)			((x) << 16)
#define TVG_LINE_SIZE(x)		(x)

#define TVG_COLOR1			0x104
#define TVG_COL1_GREEN(x)		((x) << 12)
#define TVG_COL1_RED(x)			(x)

#define TVG_COLOR1_BIS			0x108
#define TVG_COL1_BLUE(x)		(x)

#define TVG_COLOR2			0x10c
#define TVG_COL2_GREEN(x)		((x) << 12)
#define TVG_COL2_RED(x)			(x)

#define TVG_COLOR2_BIS			0x110
#define TVG_COL2_BLUE(x)		(x)

#define TVG_STS				0x114
#define TVG_STS_CTL			0x144
#define TVG_STS_CLR			0x164
#define TVG_STS_FLAG			0x184
#define TVG_STS_RUNNING			BIT(0)

#define STS_CTL_EDGE(e)			((e) << 16)

#define DPHY_LANES_MAP			0x198
#define DAT_REMAP_CFG(b, l)		((l) << ((b) * 8))

#define DPI_IRQ_EN			0x1a0
#define DPI_IRQ_CLR			0x1a4
#define DPI_IRQ_STS			0x1a8
#define PIXEL_BUF_OVERFLOW		BIT(0)

#define DPI_CFG				0x1ac
#define DPI_CFG_FIFO_DEPTH(x)		((x) >> 16)
#define DPI_CFG_FIFO_LEVEL(x)		((x) & GENMASK(15, 0))

#define TEST_GENERIC			0x1f0
#define TEST_STATUS(x)			((x) >> 16)
#define TEST_CTRL(x)			(x)

#define ID_REG				0x1fc
#define REV_VENDOR_ID(x)		(((x) & GENMASK(31, 20)) >> 20)
#define REV_PRODUCT_ID(x)		(((x) & GENMASK(19, 12)) >> 12)
#define REV_HW(x)			(((x) & GENMASK(11, 8)) >> 8)
#define REV_MAJOR(x)			(((x) & GENMASK(7, 4)) >> 4)
#define REV_MINOR(x)			((x) & GENMASK(3, 0))

#define DSI_OUTPUT_PORT			0
#define DSI_INPUT_PORT(inputid)		(1 + (inputid))

#define DSI_HBP_FRAME_OVERHEAD		12
#define DSI_HSA_FRAME_OVERHEAD		14
#define DSI_HFP_FRAME_OVERHEAD		6
#define DSI_HSS_VSS_VSE_FRAME_OVERHEAD	4
#define DSI_BLANKING_FRAME_OVERHEAD	6
#define DSI_NULL_FRAME_OVERHEAD		6
#define DSI_EOT_PKT_SIZE		4

struct cdns_dsi_bridge_state {
	struct drm_bridge_state base;
	struct cdns_dsi_cfg dsi_cfg;
};

static inline struct cdns_dsi_bridge_state *
to_cdns_dsi_bridge_state(struct drm_bridge_state *bridge_state)
{
	return container_of(bridge_state, struct cdns_dsi_bridge_state, base);
}

static inline struct cdns_dsi *input_to_dsi(struct cdns_dsi_input *input)
{
	return container_of(input, struct cdns_dsi, input);
}

static inline struct cdns_dsi *to_cdns_dsi(struct mipi_dsi_host *host)
{
	return container_of(host, struct cdns_dsi, base);
}

static inline struct cdns_dsi_input *
bridge_to_cdns_dsi_input(struct drm_bridge *bridge)
{
	return container_of(bridge, struct cdns_dsi_input, bridge);
}

static unsigned int mode_to_dpi_hfp(const struct drm_display_mode *mode,
				    bool mode_valid_check)
{
	if (mode_valid_check)
		return mode->hsync_start - mode->hdisplay;

	return mode->crtc_hsync_start - mode->crtc_hdisplay;
}

static unsigned int dpi_to_dsi_timing(unsigned int dpi_timing,
				      unsigned int dpi_bpp,
				      unsigned int dsi_pkt_overhead)
{
	unsigned int dsi_timing = DIV_ROUND_UP(dpi_timing * dpi_bpp, 8);

	if (dsi_timing < dsi_pkt_overhead)
		dsi_timing = 0;
	else
		dsi_timing -= dsi_pkt_overhead;

	return dsi_timing;
}

static int cdns_dsi_mode2cfg(struct cdns_dsi *dsi,
			     const struct drm_display_mode *mode,
			     struct cdns_dsi_cfg *dsi_cfg,
			     bool mode_valid_check)
{
	struct cdns_dsi_output *output = &dsi->output;
	unsigned int tmp;
	bool sync_pulse = false;
	int bpp;

	memset(dsi_cfg, 0, sizeof(*dsi_cfg));

	if (output->dev->mode_flags & MIPI_DSI_MODE_VIDEO_SYNC_PULSE)
		sync_pulse = true;

	bpp = mipi_dsi_pixel_format_to_bpp(output->dev->format);

	if (mode_valid_check)
		tmp = mode->htotal -
		      (sync_pulse ? mode->hsync_end : mode->hsync_start);
	else
		tmp = mode->crtc_htotal -
		      (sync_pulse ?
		       mode->crtc_hsync_end : mode->crtc_hsync_start);

	dsi_cfg->hbp = dpi_to_dsi_timing(tmp, bpp, DSI_HBP_FRAME_OVERHEAD);

	if (sync_pulse) {
		if (mode_valid_check)
			tmp = mode->hsync_end - mode->hsync_start;
		else
			tmp = mode->crtc_hsync_end - mode->crtc_hsync_start;

		dsi_cfg->hsa = dpi_to_dsi_timing(tmp, bpp,
						 DSI_HSA_FRAME_OVERHEAD);
	}

	dsi_cfg->hact = dpi_to_dsi_timing(mode_valid_check ?
					  mode->hdisplay : mode->crtc_hdisplay,
					  bpp, 0);
	dsi_cfg->hfp = dpi_to_dsi_timing(mode_to_dpi_hfp(mode, mode_valid_check),
					 bpp, DSI_HFP_FRAME_OVERHEAD);

	return 0;
}

static int cdns_dsi_adjust_phy_config(struct cdns_dsi *dsi,
			      struct cdns_dsi_cfg *dsi_cfg,
			      struct phy_configure_opts_mipi_dphy *phy_cfg,
			      const struct drm_display_mode *mode,
			      bool mode_valid_check)
{
	struct cdns_dsi_output *output = &dsi->output;
	unsigned long long dlane_bps;
	unsigned long adj_dsi_htotal;
	unsigned long dsi_htotal;
	unsigned long dpi_htotal;
	unsigned long dpi_hz;
	unsigned int dsi_hfp_ext;
	unsigned int lanes = output->dev->lanes;

	dsi_htotal = dsi_cfg->hbp + DSI_HBP_FRAME_OVERHEAD;
	if (output->dev->mode_flags & MIPI_DSI_MODE_VIDEO_SYNC_PULSE)
		dsi_htotal += dsi_cfg->hsa + DSI_HSA_FRAME_OVERHEAD;

	dsi_htotal += dsi_cfg->hact;
	dsi_htotal += dsi_cfg->hfp + DSI_HFP_FRAME_OVERHEAD;

	/*
	 * Make sure DSI htotal is aligned on a lane boundary when calculating
	 * the expected data rate. This is done by extending HFP in case of
	 * misalignment.
	 */
	adj_dsi_htotal = dsi_htotal;
	if (dsi_htotal % lanes)
		adj_dsi_htotal += lanes - (dsi_htotal % lanes);

	dpi_hz = (mode_valid_check ? mode->clock : mode->crtc_clock) * 1000;
	dlane_bps = (unsigned long long)dpi_hz * adj_dsi_htotal;

	/* data rate in bytes/sec is not an integer, refuse the mode. */
	dpi_htotal = mode_valid_check ? mode->htotal : mode->crtc_htotal;
	if (do_div(dlane_bps, lanes * dpi_htotal))
		return -EINVAL;

	/* data rate was in bytes/sec, convert to bits/sec. */
	phy_cfg->hs_clk_rate = dlane_bps * 8;

	dsi_hfp_ext = adj_dsi_htotal - dsi_htotal;
	dsi_cfg->hfp += dsi_hfp_ext;
	dsi_cfg->htotal = dsi_htotal + dsi_hfp_ext;

	return 0;
}

static int cdns_dsi_check_conf(struct cdns_dsi *dsi,
			       const struct drm_display_mode *mode,
			       struct cdns_dsi_cfg *dsi_cfg,
			       bool mode_valid_check)
{
	struct cdns_dsi_output *output = &dsi->output;
	struct phy_configure_opts_mipi_dphy *phy_cfg = &output->phy_opts.mipi_dphy;
	unsigned long dsi_hss_hsa_hse_hbp;
	unsigned int nlanes = output->dev->lanes;
	int mode_clock = (mode_valid_check ? mode->clock : mode->crtc_clock);
	int ret;

	ret = cdns_dsi_mode2cfg(dsi, mode, dsi_cfg, mode_valid_check);
	if (ret)
		return ret;

	ret = phy_mipi_dphy_get_default_config(mode_clock * 1000,
					       mipi_dsi_pixel_format_to_bpp(output->dev->format),
					       nlanes, phy_cfg);
	if (ret)
		return ret;

	ret = cdns_dsi_adjust_phy_config(dsi, dsi_cfg, phy_cfg, mode, mode_valid_check);
	if (ret)
		return ret;

	ret = phy_validate(dsi->dphy, PHY_MODE_MIPI_DPHY, 0, &output->phy_opts);
	if (ret)
		return ret;

	dsi_hss_hsa_hse_hbp = dsi_cfg->hbp + DSI_HBP_FRAME_OVERHEAD;
	if (output->dev->mode_flags & MIPI_DSI_MODE_VIDEO_SYNC_PULSE)
		dsi_hss_hsa_hse_hbp += dsi_cfg->hsa + DSI_HSA_FRAME_OVERHEAD;

	/*
	 * Make sure DPI(HFP) > DSI(HSS+HSA+HSE+HBP) to guarantee that the FIFO
	 * is empty before we start a receiving a new line on the DPI
	 * interface.
	 */
	if ((u64)phy_cfg->hs_clk_rate *
	    mode_to_dpi_hfp(mode, mode_valid_check) * nlanes <
	    (u64)dsi_hss_hsa_hse_hbp *
	    (mode_valid_check ? mode->clock : mode->crtc_clock) * 1000)
		return -EINVAL;

	return 0;
}

static int cdns_dsi_bridge_attach(struct drm_bridge *bridge,
				  struct drm_encoder *encoder,
				  enum drm_bridge_attach_flags flags)
{
	struct cdns_dsi_input *input = bridge_to_cdns_dsi_input(bridge);
	struct cdns_dsi *dsi = input_to_dsi(input);
	struct cdns_dsi_output *output = &dsi->output;

	if (!drm_core_check_feature(bridge->dev, DRIVER_ATOMIC)) {
		dev_err(dsi->base.dev,
			"cdns-dsi driver is only compatible with DRM devices supporting atomic updates");
		return -ENOTSUPP;
	}

	return drm_bridge_attach(encoder, output->bridge, bridge,
				 flags);
}

static enum drm_mode_status
cdns_dsi_bridge_mode_valid(struct drm_bridge *bridge,
			   const struct drm_display_info *info,
			   const struct drm_display_mode *mode)
{
	struct cdns_dsi_input *input = bridge_to_cdns_dsi_input(bridge);
	struct cdns_dsi *dsi = input_to_dsi(input);
	struct cdns_dsi_output *output = &dsi->output;
	struct cdns_dsi_cfg dsi_cfg;
	int bpp, ret;

	/*
	 * VFP_DSI should be less than VFP_DPI and VFP_DSI should be at
	 * least 1.
	 */
	if (mode->vtotal - mode->vsync_end < 2)
		return MODE_V_ILLEGAL;

	/* VSA_DSI = VSA_DPI and must be at least 2. */
	if (mode->vsync_end - mode->vsync_start < 2)
		return MODE_V_ILLEGAL;

	/* HACT must be 32-bits aligned. */
	bpp = mipi_dsi_pixel_format_to_bpp(output->dev->format);
	if ((mode->hdisplay * bpp) % 32)
		return MODE_H_ILLEGAL;

	ret = cdns_dsi_check_conf(dsi, mode, &dsi_cfg, true);
	if (ret)
		return MODE_BAD;

	return MODE_OK;
}

static void cdns_dsi_bridge_atomic_disable(struct drm_bridge *bridge,
					   struct drm_atomic_state *state)
{
	struct cdns_dsi_input *input = bridge_to_cdns_dsi_input(bridge);
	struct cdns_dsi *dsi = input_to_dsi(input);
	u32 val;

	val = readl(dsi->regs + MCTL_MAIN_DATA_CTL);
	val &= ~(IF_VID_SELECT_MASK | IF_VID_MODE | VID_EN | HOST_EOT_GEN |
		 DISP_EOT_GEN);
	writel(val, dsi->regs + MCTL_MAIN_DATA_CTL);

	val = readl(dsi->regs + MCTL_MAIN_EN) & ~IF_EN(input->id);
	writel(val, dsi->regs + MCTL_MAIN_EN);

	if (dsi->platform_ops && dsi->platform_ops->disable)
		dsi->platform_ops->disable(dsi);

	pm_runtime_put(dsi->base.dev);
}

static void cdns_dsi_bridge_atomic_post_disable(struct drm_bridge *bridge,
						struct drm_atomic_state *state)
{
	struct cdns_dsi_input *input = bridge_to_cdns_dsi_input(bridge);
	struct cdns_dsi *dsi = input_to_dsi(input);

	dsi->phy_initialized = false;
	dsi->link_initialized = false;
	phy_power_off(dsi->dphy);
	phy_exit(dsi->dphy);

	pm_runtime_put(dsi->base.dev);
}

static void cdns_dsi_hs_init(struct cdns_dsi *dsi)
{
	struct cdns_dsi_output *output = &dsi->output;
	u32 status;

	if (dsi->phy_initialized)
		return;
	/*
	 * Power all internal DPHY blocks down and maintain their reset line
	 * asserted before changing the DPHY config.
	 */
	writel(DPHY_CMN_PSO | DPHY_PLL_PSO | DPHY_ALL_D_PDN | DPHY_C_PDN |
	       DPHY_CMN_PDN | DPHY_PLL_PDN,
	       dsi->regs + MCTL_DPHY_CFG0);

	phy_init(dsi->dphy);
	phy_set_mode(dsi->dphy, PHY_MODE_MIPI_DPHY);
	phy_configure(dsi->dphy, &output->phy_opts);
	phy_power_on(dsi->dphy);

	/* Activate the PLL and wait until it's locked. */
	writel(PLL_LOCKED, dsi->regs + MCTL_MAIN_STS_CLR);
	writel(DPHY_CMN_PSO | DPHY_ALL_D_PDN | DPHY_C_PDN | DPHY_CMN_PDN,
	       dsi->regs + MCTL_DPHY_CFG0);
	WARN_ON_ONCE(readl_poll_timeout(dsi->regs + MCTL_MAIN_STS, status,
					status & PLL_LOCKED, 100, 100));
	/* De-assert data and clock reset lines. */
	writel(DPHY_CMN_PSO | DPHY_ALL_D_PDN | DPHY_C_PDN | DPHY_CMN_PDN |
	       DPHY_D_RSTB(output->dev->lanes) | DPHY_C_RSTB,
	       dsi->regs + MCTL_DPHY_CFG0);
	dsi->phy_initialized = true;
}

static void cdns_dsi_init_link(struct cdns_dsi *dsi)
{
	struct cdns_dsi_output *output = &dsi->output;
	unsigned long sysclk_period, ulpout;
	u32 val;
	int i;

	if (dsi->link_initialized)
		return;

	val = 0;
	for (i = 1; i < output->dev->lanes; i++)
		val |= DATA_LANE_EN(i);

	if (!(output->dev->mode_flags & MIPI_DSI_CLOCK_NON_CONTINUOUS))
		val |= CLK_CONTINUOUS;

	writel(val, dsi->regs + MCTL_MAIN_PHY_CTL);

	/* ULPOUT should be set to 1ms and is expressed in sysclk cycles. */
	sysclk_period = NSEC_PER_SEC / clk_get_rate(dsi->dsi_sys_clk);
	ulpout = DIV_ROUND_UP(NSEC_PER_MSEC, sysclk_period);
	writel(CLK_LANE_ULPOUT_TIME(ulpout) | DATA_LANE_ULPOUT_TIME(ulpout),
	       dsi->regs + MCTL_ULPOUT_TIME);

	writel(LINK_EN, dsi->regs + MCTL_MAIN_DATA_CTL);

	val = CLK_LANE_EN | PLL_START;
	for (i = 0; i < output->dev->lanes; i++)
		val |= DATA_LANE_START(i);

	writel(val, dsi->regs + MCTL_MAIN_EN);

	dsi->link_initialized = true;
}

static void cdns_dsi_bridge_atomic_enable(struct drm_bridge *bridge,
					  struct drm_atomic_state *state)
{
	struct cdns_dsi_input *input = bridge_to_cdns_dsi_input(bridge);
	struct cdns_dsi *dsi = input_to_dsi(input);
	struct cdns_dsi_output *output = &dsi->output;
	struct drm_connector_state *conn_state;
	struct drm_crtc_state *crtc_state;
	struct cdns_dsi_bridge_state *dsi_state;
	struct drm_bridge_state *new_bridge_state;
	struct drm_display_mode *mode;
	struct phy_configure_opts_mipi_dphy *phy_cfg = &output->phy_opts.mipi_dphy;
	struct drm_connector *connector;
	unsigned long tx_byte_period;
	struct cdns_dsi_cfg dsi_cfg;
	u32 tmp, reg_wakeup, div, status;
	int nlanes;

	if (WARN_ON(pm_runtime_get_sync(dsi->base.dev) < 0))
		return;

	new_bridge_state = drm_atomic_get_new_bridge_state(state, bridge);
	if (WARN_ON(!new_bridge_state))
		return;

	dsi_state = to_cdns_dsi_bridge_state(new_bridge_state);
	dsi_cfg = dsi_state->dsi_cfg;

	if (dsi->platform_ops && dsi->platform_ops->enable)
		dsi->platform_ops->enable(dsi);

	connector = drm_atomic_get_new_connector_for_encoder(state, bridge->encoder);
	conn_state = drm_atomic_get_new_connector_state(state, connector);
	crtc_state = drm_atomic_get_new_crtc_state(state, conn_state->crtc);
	mode = &crtc_state->adjusted_mode;
	nlanes = output->dev->lanes;

	cdns_dsi_hs_init(dsi);
	cdns_dsi_init_link(dsi);

	/*
	 * Now that the DSI Link and DSI Phy are initialized,
	 * wait for the CLK and Data Lanes to be ready.
	 */
	tmp = CLK_LANE_RDY;
	for (int i = 0; i < nlanes; i++)
		tmp |= DATA_LANE_RDY(i);

	if (readl_poll_timeout(dsi->regs + MCTL_MAIN_STS, status,
			       (tmp == (status & tmp)), 100, 500000))
		dev_err(dsi->base.dev,
			"Timed Out: DSI-DPhy Clock and Data Lanes not ready.\n");

	writel(HBP_LEN(dsi_cfg.hbp) | HSA_LEN(dsi_cfg.hsa),
	       dsi->regs + VID_HSIZE1);
	writel(HFP_LEN(dsi_cfg.hfp) | HACT_LEN(dsi_cfg.hact),
	       dsi->regs + VID_HSIZE2);

	writel(VBP_LEN(mode->crtc_vtotal - mode->crtc_vsync_end - 1) |
	       VFP_LEN(mode->crtc_vsync_start - mode->crtc_vdisplay) |
	       VSA_LEN(mode->crtc_vsync_end - mode->crtc_vsync_start + 1),
	       dsi->regs + VID_VSIZE1);
	writel(mode->crtc_vdisplay, dsi->regs + VID_VSIZE2);

	tmp = dsi_cfg.htotal -
	      (dsi_cfg.hsa + DSI_BLANKING_FRAME_OVERHEAD +
	       DSI_HSA_FRAME_OVERHEAD);
	writel(BLK_LINE_PULSE_PKT_LEN(tmp), dsi->regs + VID_BLKSIZE2);
	if (output->dev->mode_flags & MIPI_DSI_MODE_VIDEO_SYNC_PULSE)
		writel(MAX_LINE_LIMIT(tmp - DSI_NULL_FRAME_OVERHEAD),
		       dsi->regs + VID_VCA_SETTING2);

	tmp = dsi_cfg.htotal -
	      (DSI_HSS_VSS_VSE_FRAME_OVERHEAD + DSI_BLANKING_FRAME_OVERHEAD);
	writel(BLK_LINE_EVENT_PKT_LEN(tmp), dsi->regs + VID_BLKSIZE1);
	if (!(output->dev->mode_flags & MIPI_DSI_MODE_VIDEO_SYNC_PULSE))
		writel(MAX_LINE_LIMIT(tmp - DSI_NULL_FRAME_OVERHEAD),
		       dsi->regs + VID_VCA_SETTING2);

	tmp = DIV_ROUND_UP(dsi_cfg.htotal, nlanes) -
	      DIV_ROUND_UP(dsi_cfg.hsa, nlanes);

	if (!(output->dev->mode_flags & MIPI_DSI_MODE_NO_EOT_PACKET))
		tmp -= DIV_ROUND_UP(DSI_EOT_PKT_SIZE, nlanes);

	tx_byte_period = DIV_ROUND_DOWN_ULL((u64)NSEC_PER_SEC * 8,
					    phy_cfg->hs_clk_rate);
	reg_wakeup = (phy_cfg->hs_prepare + phy_cfg->hs_zero) / tx_byte_period;
	writel(REG_WAKEUP_TIME(reg_wakeup) | REG_LINE_DURATION(tmp),
	       dsi->regs + VID_DPHY_TIME);

	/*
	 * HSTX and LPRX timeouts are both expressed in TX byte clk cycles and
	 * both should be set to at least the time it takes to transmit a
	 * frame.
	 */
	tmp = NSEC_PER_SEC / drm_mode_vrefresh(mode);
	tmp /= tx_byte_period;

	for (div = 0; div <= CLK_DIV_MAX; div++) {
		if (tmp <= HSTX_TIMEOUT_MAX)
			break;

		tmp >>= 1;
	}

	if (tmp > HSTX_TIMEOUT_MAX)
		tmp = HSTX_TIMEOUT_MAX;

	writel(CLK_DIV(div) | HSTX_TIMEOUT(tmp),
	       dsi->regs + MCTL_DPHY_TIMEOUT1);

	writel(LPRX_TIMEOUT(tmp), dsi->regs + MCTL_DPHY_TIMEOUT2);

	if (output->dev->mode_flags & MIPI_DSI_MODE_VIDEO) {
		switch (output->dev->format) {
		case MIPI_DSI_FMT_RGB888:
			tmp = VID_PIXEL_MODE_RGB888 |
			      VID_DATATYPE(MIPI_DSI_PACKED_PIXEL_STREAM_24);
			break;

		case MIPI_DSI_FMT_RGB666:
			tmp = VID_PIXEL_MODE_RGB666 |
			      VID_DATATYPE(MIPI_DSI_PIXEL_STREAM_3BYTE_18);
			break;

		case MIPI_DSI_FMT_RGB666_PACKED:
			tmp = VID_PIXEL_MODE_RGB666_PACKED |
			      VID_DATATYPE(MIPI_DSI_PACKED_PIXEL_STREAM_18);
			break;

		case MIPI_DSI_FMT_RGB565:
			tmp = VID_PIXEL_MODE_RGB565 |
			      VID_DATATYPE(MIPI_DSI_PACKED_PIXEL_STREAM_16);
			break;

		default:
			dev_err(dsi->base.dev, "Unsupported DSI format\n");
			return;
		}

		if (output->dev->mode_flags & MIPI_DSI_MODE_VIDEO_SYNC_PULSE)
			tmp |= SYNC_PULSE_ACTIVE | SYNC_PULSE_HORIZONTAL;

		tmp |= REG_BLKLINE_MODE(REG_BLK_MODE_BLANKING_PKT) |
		       REG_BLKEOL_MODE(REG_BLK_MODE_BLANKING_PKT) |
		       RECOVERY_MODE(RECOVERY_MODE_NEXT_HSYNC) |
		       VID_IGNORE_MISS_VSYNC;

		writel(tmp, dsi->regs + VID_MAIN_CTL);
	}

	tmp = readl(dsi->regs + MCTL_MAIN_DATA_CTL);
	tmp &= ~(IF_VID_SELECT_MASK | HOST_EOT_GEN | IF_VID_MODE);

	if (!(output->dev->mode_flags & MIPI_DSI_MODE_NO_EOT_PACKET))
		tmp |= HOST_EOT_GEN;

	if (output->dev->mode_flags & MIPI_DSI_MODE_VIDEO)
		tmp |= IF_VID_MODE | IF_VID_SELECT(input->id) | VID_EN;

	writel(tmp, dsi->regs + MCTL_MAIN_DATA_CTL);

	tmp = readl(dsi->regs + MCTL_MAIN_EN) | IF_EN(input->id);
	writel(tmp, dsi->regs + MCTL_MAIN_EN);
}

static void cdns_dsi_bridge_atomic_pre_enable(struct drm_bridge *bridge,
					      struct drm_atomic_state *state)
{
	struct cdns_dsi_input *input = bridge_to_cdns_dsi_input(bridge);
	struct cdns_dsi *dsi = input_to_dsi(input);

	if (WARN_ON(pm_runtime_get_sync(dsi->base.dev) < 0))
		return;

	cdns_dsi_init_link(dsi);
	cdns_dsi_hs_init(dsi);
}

static u32 *cdns_dsi_bridge_get_input_bus_fmts(struct drm_bridge *bridge,
					       struct drm_bridge_state *bridge_state,
					       struct drm_crtc_state *crtc_state,
					       struct drm_connector_state *conn_state,
					       u32 output_fmt,
					       unsigned int *num_input_fmts)
{
	struct cdns_dsi_input *input = bridge_to_cdns_dsi_input(bridge);
	struct cdns_dsi *dsi = input_to_dsi(input);
	struct cdns_dsi_output *output = &dsi->output;
	u32 *input_fmts;

	*num_input_fmts = 0;

	input_fmts = kzalloc(sizeof(*input_fmts), GFP_KERNEL);
	if (!input_fmts)
		return NULL;

	input_fmts[0] = drm_mipi_dsi_get_input_bus_fmt(output->dev->format);
	if (!input_fmts[0])
		return NULL;

	*num_input_fmts = 1;

	return input_fmts;
}

static int cdns_dsi_bridge_atomic_check(struct drm_bridge *bridge,
					struct drm_bridge_state *bridge_state,
					struct drm_crtc_state *crtc_state,
					struct drm_connector_state *conn_state)
{
	struct cdns_dsi_input *input = bridge_to_cdns_dsi_input(bridge);
	struct cdns_dsi *dsi = input_to_dsi(input);
	struct cdns_dsi_bridge_state *dsi_state = to_cdns_dsi_bridge_state(bridge_state);
	const struct drm_display_mode *mode = &crtc_state->mode;
	struct cdns_dsi_cfg *dsi_cfg = &dsi_state->dsi_cfg;

	return cdns_dsi_check_conf(dsi, mode, dsi_cfg, false);
}

static struct drm_bridge_state *
cdns_dsi_bridge_atomic_duplicate_state(struct drm_bridge *bridge)
{
	struct cdns_dsi_bridge_state *dsi_state, *old_dsi_state;
	struct drm_bridge_state *bridge_state;

	if (WARN_ON(!bridge->base.state))
		return NULL;

	bridge_state = drm_priv_to_bridge_state(bridge->base.state);
	old_dsi_state = to_cdns_dsi_bridge_state(bridge_state);

	dsi_state = kzalloc(sizeof(*dsi_state), GFP_KERNEL);
	if (!dsi_state)
		return NULL;

	__drm_atomic_helper_bridge_duplicate_state(bridge, &dsi_state->base);

	memcpy(&dsi_state->dsi_cfg, &old_dsi_state->dsi_cfg,
	       sizeof(dsi_state->dsi_cfg));

	return &dsi_state->base;
}

static void
cdns_dsi_bridge_atomic_destroy_state(struct drm_bridge *bridge,
				     struct drm_bridge_state *state)
{
	struct cdns_dsi_bridge_state *dsi_state;

	dsi_state = to_cdns_dsi_bridge_state(state);

	kfree(dsi_state);
}

static struct drm_bridge_state *
cdns_dsi_bridge_atomic_reset(struct drm_bridge *bridge)
{
	struct cdns_dsi_bridge_state *dsi_state;

	dsi_state = kzalloc(sizeof(*dsi_state), GFP_KERNEL);
	if (!dsi_state)
		return NULL;

	memset(dsi_state, 0, sizeof(*dsi_state));
	dsi_state->base.bridge = bridge;

	return &dsi_state->base;
}

static const struct drm_bridge_funcs cdns_dsi_bridge_funcs = {
	.attach = cdns_dsi_bridge_attach,
	.mode_valid = cdns_dsi_bridge_mode_valid,
	.atomic_disable = cdns_dsi_bridge_atomic_disable,
	.atomic_pre_enable = cdns_dsi_bridge_atomic_pre_enable,
	.atomic_enable = cdns_dsi_bridge_atomic_enable,
	.atomic_post_disable = cdns_dsi_bridge_atomic_post_disable,
	.atomic_check = cdns_dsi_bridge_atomic_check,
	.atomic_reset = cdns_dsi_bridge_atomic_reset,
	.atomic_duplicate_state = cdns_dsi_bridge_atomic_duplicate_state,
	.atomic_destroy_state = cdns_dsi_bridge_atomic_destroy_state,
	.atomic_get_input_bus_fmts = cdns_dsi_bridge_get_input_bus_fmts,
};

static int cdns_dsi_attach(struct mipi_dsi_host *host,
			   struct mipi_dsi_device *dev)
{
	struct cdns_dsi *dsi = to_cdns_dsi(host);
	struct cdns_dsi_output *output = &dsi->output;
	struct cdns_dsi_input *input = &dsi->input;
	struct drm_bridge *bridge;
	int ret;

	/*
	 * We currently do not support connecting several DSI devices to the
	 * same host. In order to support that we'd need the DRM bridge
	 * framework to allow dynamic reconfiguration of the bridge chain.
	 */
	if (output->dev)
		return -EBUSY;

	/* We do not support burst mode yet. */
	if (dev->mode_flags & MIPI_DSI_MODE_VIDEO_BURST)
		return -ENOTSUPP;

	/*
	 * The host <-> device link might be described using an OF-graph
	 * representation, in this case we extract the device of_node from
	 * this representation.
	 */
<<<<<<< HEAD
	np = of_graph_get_remote_node(dsi->base.dev->of_node, DSI_OUTPUT_PORT,
				      dev->channel);
	if (!np)
		np = of_node_get(dev->dev.of_node);

	panel = of_drm_find_panel(np);
	if (!IS_ERR(panel)) {
		bridge = drm_panel_bridge_add_typed(panel,
						    DRM_MODE_CONNECTOR_DSI);
	} else {
		bridge = of_drm_find_bridge(np);
		if (!bridge)
			bridge = ERR_PTR(-EINVAL);
	}

	of_node_put(np);

=======
	bridge = devm_drm_of_get_bridge(dsi->base.dev, dsi->base.dev->of_node,
					DSI_OUTPUT_PORT, dev->channel);
>>>>>>> 25bf10be
	if (IS_ERR(bridge)) {
		ret = PTR_ERR(bridge);
		dev_err(host->dev, "failed to add DSI device %s (err = %d)",
			dev->name, ret);
		return ret;
	}

	output->dev = dev;
	output->bridge = bridge;

	/*
	 * The DSI output has been properly configured, we can now safely
	 * register the input to the bridge framework so that it can take place
	 * in a display pipeline.
	 */
	drm_bridge_add(&input->bridge);

	return 0;
}

static int cdns_dsi_detach(struct mipi_dsi_host *host,
			   struct mipi_dsi_device *dev)
{
	struct cdns_dsi *dsi = to_cdns_dsi(host);
	struct cdns_dsi_input *input = &dsi->input;

	drm_bridge_remove(&input->bridge);

	return 0;
}

static irqreturn_t cdns_dsi_interrupt(int irq, void *data)
{
	struct cdns_dsi *dsi = data;
	irqreturn_t ret = IRQ_NONE;
	u32 flag, ctl;

	flag = readl(dsi->regs + DIRECT_CMD_STS_FLAG);
	if (flag) {
		ctl = readl(dsi->regs + DIRECT_CMD_STS_CTL);
		ctl &= ~flag;
		writel(ctl, dsi->regs + DIRECT_CMD_STS_CTL);
		complete(&dsi->direct_cmd_comp);
		ret = IRQ_HANDLED;
	}

	return ret;
}

static ssize_t cdns_dsi_transfer(struct mipi_dsi_host *host,
				 const struct mipi_dsi_msg *msg)
{
	struct cdns_dsi *dsi = to_cdns_dsi(host);
	u32 cmd, sts, val, wait = WRITE_COMPLETED, ctl = 0;
	struct mipi_dsi_packet packet;
	int ret, i, tx_len, rx_len;

	ret = pm_runtime_resume_and_get(host->dev);
	if (ret < 0)
		return ret;

	cdns_dsi_init_link(dsi);

	ret = mipi_dsi_create_packet(&packet, msg);
	if (ret)
		goto out;

	tx_len = msg->tx_buf ? msg->tx_len : 0;
	rx_len = msg->rx_buf ? msg->rx_len : 0;

	/* For read operations, the maximum TX len is 2. */
	if (rx_len && tx_len > 2) {
		ret = -ENOTSUPP;
		goto out;
	}

	/* TX len is limited by the CMD FIFO depth. */
	if (tx_len > dsi->direct_cmd_fifo_depth) {
		ret = -ENOTSUPP;
		goto out;
	}

	/* RX len is limited by the RX FIFO depth. */
	if (rx_len > dsi->rx_fifo_depth) {
		ret = -ENOTSUPP;
		goto out;
	}

	cmd = CMD_SIZE(tx_len) | CMD_VCHAN_ID(msg->channel) |
	      CMD_DATATYPE(msg->type);

	if (msg->flags & MIPI_DSI_MSG_USE_LPM)
		cmd |= CMD_LP_EN;

	if (mipi_dsi_packet_format_is_long(msg->type))
		cmd |= CMD_LONG;

	if (rx_len) {
		cmd |= READ_CMD;
		wait = READ_COMPLETED_WITH_ERR | READ_COMPLETED;
		ctl = READ_EN | BTA_EN;
	} else if (msg->flags & MIPI_DSI_MSG_REQ_ACK) {
		cmd |= BTA_REQ;
		wait = ACK_WITH_ERR_RCVD | ACK_RCVD;
		ctl = BTA_EN;
	}

	writel(readl(dsi->regs + MCTL_MAIN_DATA_CTL) | ctl,
	       dsi->regs + MCTL_MAIN_DATA_CTL);

	writel(cmd, dsi->regs + DIRECT_CMD_MAIN_SETTINGS);

	for (i = 0; i < tx_len; i += 4) {
		const u8 *buf = msg->tx_buf;
		int j;

		val = 0;
		for (j = 0; j < 4 && j + i < tx_len; j++)
			val |= (u32)buf[i + j] << (8 * j);

		writel(val, dsi->regs + DIRECT_CMD_WRDATA);
	}

	/* Clear status flags before sending the command. */
	writel(wait, dsi->regs + DIRECT_CMD_STS_CLR);
	writel(wait, dsi->regs + DIRECT_CMD_STS_CTL);
	reinit_completion(&dsi->direct_cmd_comp);
	writel(0, dsi->regs + DIRECT_CMD_SEND);

	wait_for_completion_timeout(&dsi->direct_cmd_comp,
				    msecs_to_jiffies(1000));

	sts = readl(dsi->regs + DIRECT_CMD_STS);
	writel(wait, dsi->regs + DIRECT_CMD_STS_CLR);
	writel(0, dsi->regs + DIRECT_CMD_STS_CTL);

	writel(readl(dsi->regs + MCTL_MAIN_DATA_CTL) & ~ctl,
	       dsi->regs + MCTL_MAIN_DATA_CTL);

	/* We did not receive the events we were waiting for. */
	if (!(sts & wait)) {
		ret = -ETIMEDOUT;
		goto out;
	}

	/* 'READ' or 'WRITE with ACK' failed. */
	if (sts & (READ_COMPLETED_WITH_ERR | ACK_WITH_ERR_RCVD)) {
		ret = -EIO;
		goto out;
	}

	for (i = 0; i < rx_len; i += 4) {
		u8 *buf = msg->rx_buf;
		int j;

		val = readl(dsi->regs + DIRECT_CMD_RDDATA);
		for (j = 0; j < 4 && j + i < rx_len; j++)
			buf[i + j] = val >> (8 * j);
	}

out:
	pm_runtime_put(host->dev);
	return ret;
}

static const struct mipi_dsi_host_ops cdns_dsi_ops = {
	.attach = cdns_dsi_attach,
	.detach = cdns_dsi_detach,
	.transfer = cdns_dsi_transfer,
};

static int __maybe_unused cdns_dsi_resume(struct device *dev)
{
	struct cdns_dsi *dsi = dev_get_drvdata(dev);

	reset_control_deassert(dsi->dsi_p_rst);
	clk_prepare_enable(dsi->dsi_p_clk);
	clk_prepare_enable(dsi->dsi_sys_clk);

	return 0;
}

static int __maybe_unused cdns_dsi_suspend(struct device *dev)
{
	struct cdns_dsi *dsi = dev_get_drvdata(dev);

	clk_disable_unprepare(dsi->dsi_sys_clk);
	clk_disable_unprepare(dsi->dsi_p_clk);
	reset_control_assert(dsi->dsi_p_rst);
	return 0;
}

static UNIVERSAL_DEV_PM_OPS(cdns_dsi_pm_ops, cdns_dsi_suspend, cdns_dsi_resume,
			    NULL);

static int cdns_dsi_drm_probe(struct platform_device *pdev)
{
	struct cdns_dsi *dsi;
	struct cdns_dsi_input *input;
	int ret, irq;
	u32 val;

	dsi = devm_kzalloc(&pdev->dev, sizeof(*dsi), GFP_KERNEL);
	if (!dsi)
		return -ENOMEM;

	platform_set_drvdata(pdev, dsi);

	input = &dsi->input;

	dsi->regs = devm_platform_ioremap_resource(pdev, 0);
	if (IS_ERR(dsi->regs))
		return PTR_ERR(dsi->regs);

	dsi->dsi_p_clk = devm_clk_get(&pdev->dev, "dsi_p_clk");
	if (IS_ERR(dsi->dsi_p_clk))
		return PTR_ERR(dsi->dsi_p_clk);

	dsi->dsi_p_rst = devm_reset_control_get_optional_exclusive(&pdev->dev,
								"dsi_p_rst");
	if (IS_ERR(dsi->dsi_p_rst))
		return PTR_ERR(dsi->dsi_p_rst);

	dsi->dsi_sys_clk = devm_clk_get(&pdev->dev, "dsi_sys_clk");
	if (IS_ERR(dsi->dsi_sys_clk))
		return PTR_ERR(dsi->dsi_sys_clk);

	irq = platform_get_irq(pdev, 0);
	if (irq < 0)
		return irq;

	dsi->dphy = devm_phy_get(&pdev->dev, "dphy");
	if (IS_ERR(dsi->dphy))
		return PTR_ERR(dsi->dphy);

	ret = clk_prepare_enable(dsi->dsi_p_clk);
	if (ret)
		return ret;

	val = readl(dsi->regs + ID_REG);
	if (REV_VENDOR_ID(val) != 0xcad) {
		dev_err(&pdev->dev, "invalid vendor id\n");
		ret = -EINVAL;
		goto err_disable_pclk;
	}

	dsi->platform_ops = of_device_get_match_data(&pdev->dev);

	val = readl(dsi->regs + IP_CONF);
	dsi->direct_cmd_fifo_depth = 1 << (DIRCMD_FIFO_DEPTH(val) + 2);
	dsi->rx_fifo_depth = RX_FIFO_DEPTH(val);
	init_completion(&dsi->direct_cmd_comp);

	writel(0, dsi->regs + MCTL_MAIN_DATA_CTL);
	writel(0, dsi->regs + MCTL_MAIN_EN);
	writel(0, dsi->regs + MCTL_MAIN_PHY_CTL);

	/*
	 * We only support the DPI input, so force input->id to
	 * CDNS_DPI_INPUT.
	 */
	input->id = CDNS_DPI_INPUT;
	input->bridge.funcs = &cdns_dsi_bridge_funcs;
	input->bridge.of_node = pdev->dev.of_node;

	/* Mask all interrupts before registering the IRQ handler. */
	writel(0, dsi->regs + MCTL_MAIN_STS_CTL);
	writel(0, dsi->regs + MCTL_DPHY_ERR_CTL1);
	writel(0, dsi->regs + CMD_MODE_STS_CTL);
	writel(0, dsi->regs + DIRECT_CMD_STS_CTL);
	writel(0, dsi->regs + DIRECT_CMD_RD_STS_CTL);
	writel(0, dsi->regs + VID_MODE_STS_CTL);
	writel(0, dsi->regs + TVG_STS_CTL);
	writel(0, dsi->regs + DPI_IRQ_EN);
	ret = devm_request_irq(&pdev->dev, irq, cdns_dsi_interrupt, 0,
			       dev_name(&pdev->dev), dsi);
	if (ret)
		goto err_disable_pclk;

	pm_runtime_enable(&pdev->dev);
	dsi->base.dev = &pdev->dev;
	dsi->base.ops = &cdns_dsi_ops;

	if (dsi->platform_ops && dsi->platform_ops->init) {
		ret = dsi->platform_ops->init(dsi);
		if (ret != 0) {
			dev_err(&pdev->dev, "platform initialization failed: %d\n",
				ret);
			goto err_disable_runtime_pm;
		}
	}

	ret = mipi_dsi_host_register(&dsi->base);
	if (ret)
		goto err_deinit_platform;

	clk_disable_unprepare(dsi->dsi_p_clk);

	return 0;

err_deinit_platform:
	if (dsi->platform_ops && dsi->platform_ops->deinit)
		dsi->platform_ops->deinit(dsi);

err_disable_runtime_pm:
	pm_runtime_disable(&pdev->dev);

err_disable_pclk:
	clk_disable_unprepare(dsi->dsi_p_clk);

	return ret;
}

static void cdns_dsi_drm_remove(struct platform_device *pdev)
{
	struct cdns_dsi *dsi = platform_get_drvdata(pdev);

	mipi_dsi_host_unregister(&dsi->base);

	if (dsi->platform_ops && dsi->platform_ops->deinit)
		dsi->platform_ops->deinit(dsi);

	pm_runtime_disable(&pdev->dev);
}

static const struct of_device_id cdns_dsi_of_match[] = {
	{ .compatible = "cdns,dsi" },
#ifdef CONFIG_DRM_CDNS_DSI_J721E
	{ .compatible = "ti,j721e-dsi", .data = &dsi_ti_j721e_ops, },
#endif
	{ },
};
MODULE_DEVICE_TABLE(of, cdns_dsi_of_match);

static struct platform_driver cdns_dsi_platform_driver = {
	.probe  = cdns_dsi_drm_probe,
	.remove = cdns_dsi_drm_remove,
	.driver = {
		.name   = "cdns-dsi",
		.of_match_table = cdns_dsi_of_match,
		.pm = &cdns_dsi_pm_ops,
	},
};
module_platform_driver(cdns_dsi_platform_driver);

MODULE_AUTHOR("Boris Brezillon <boris.brezillon@bootlin.com>");
MODULE_DESCRIPTION("Cadence DSI driver");
MODULE_LICENSE("GPL");
MODULE_ALIAS("platform:cdns-dsi");
<|MERGE_RESOLUTION|>--- conflicted
+++ resolved
@@ -1085,28 +1085,8 @@
 	 * representation, in this case we extract the device of_node from
 	 * this representation.
 	 */
-<<<<<<< HEAD
-	np = of_graph_get_remote_node(dsi->base.dev->of_node, DSI_OUTPUT_PORT,
-				      dev->channel);
-	if (!np)
-		np = of_node_get(dev->dev.of_node);
-
-	panel = of_drm_find_panel(np);
-	if (!IS_ERR(panel)) {
-		bridge = drm_panel_bridge_add_typed(panel,
-						    DRM_MODE_CONNECTOR_DSI);
-	} else {
-		bridge = of_drm_find_bridge(np);
-		if (!bridge)
-			bridge = ERR_PTR(-EINVAL);
-	}
-
-	of_node_put(np);
-
-=======
 	bridge = devm_drm_of_get_bridge(dsi->base.dev, dsi->base.dev->of_node,
 					DSI_OUTPUT_PORT, dev->channel);
->>>>>>> 25bf10be
 	if (IS_ERR(bridge)) {
 		ret = PTR_ERR(bridge);
 		dev_err(host->dev, "failed to add DSI device %s (err = %d)",
