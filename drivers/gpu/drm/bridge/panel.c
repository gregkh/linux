--- conflicted
+++ resolved
@@ -459,8 +459,6 @@
 	return bridge;
 }
 EXPORT_SYMBOL(devm_drm_of_get_bridge);
-<<<<<<< HEAD
-=======
 
 /**
  * drmm_of_get_bridge - Return next bridge in the chain
@@ -496,5 +494,4 @@
 }
 EXPORT_SYMBOL(drmm_of_get_bridge);
 
->>>>>>> d60c95ef
 #endif