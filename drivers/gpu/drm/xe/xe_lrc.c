--- conflicted
+++ resolved
@@ -910,14 +910,7 @@
 static void xe_lrc_finish(struct xe_lrc *lrc)
 {
 	xe_hw_fence_ctx_finish(&lrc->fence_ctx);
-<<<<<<< HEAD
-	xe_bo_lock(lrc->bo, false);
-	xe_bo_unpin(lrc->bo);
-	xe_bo_unlock(lrc->bo);
-	xe_bo_put(lrc->bo);
-=======
 	xe_bo_unpin_map_no_vm(lrc->bo);
->>>>>>> 25bf10be
 }
 
 static size_t wa_bb_offset(struct xe_lrc *lrc)
@@ -1032,11 +1025,7 @@
 	 * FIXME: Perma-pinning LRC as we don't yet support moving GGTT address
 	 * via VM bind calls.
 	 */
-<<<<<<< HEAD
-	lrc->bo = xe_bo_create_pin_map(xe, tile, vm,
-=======
 	lrc->bo = xe_bo_create_pin_map(xe, tile, NULL,
->>>>>>> 25bf10be
 				       lrc_size + LRC_WA_BB_SIZE,
 				       ttm_bo_type_kernel,
 				       bo_flags);
