--- conflicted
+++ resolved
@@ -23,53 +23,17 @@
 #include "xe_sriov.h"
 #include "xe_trace.h"
 
-<<<<<<< HEAD
-static void vram_fini(void *arg)
+static void tiles_fini(void *arg)
 {
 	struct xe_device *xe = arg;
 	struct xe_tile *tile;
 	int id;
 
-	if (xe->mem.vram.mapping)
-		iounmap(xe->mem.vram.mapping);
-
-	xe->mem.vram.mapping = NULL;
-
-	for_each_tile(tile, xe, id)
-		tile->mem.vram.mapping = NULL;
-}
-
-int xe_mmio_probe_vram(struct xe_device *xe)
-=======
-static void tiles_fini(void *arg)
->>>>>>> 7aa21fec
-{
-	struct xe_device *xe = arg;
-	struct xe_tile *tile;
-	int id;
-
-<<<<<<< HEAD
-	return devm_add_action_or_reset(xe->drm.dev, vram_fini, xe);
-}
-
-static void tiles_fini(void *arg)
-{
-	struct xe_device *xe = arg;
-	struct xe_tile *tile;
-	int id;
-
 	for_each_tile(tile, xe, id)
 		if (tile != xe_device_get_root_tile(xe))
 			tile->mmio.regs = NULL;
 }
 
-=======
-	for_each_tile(tile, xe, id)
-		if (tile != xe_device_get_root_tile(xe))
-			tile->mmio.regs = NULL;
-}
-
->>>>>>> 7aa21fec
 int xe_mmio_probe_tiles(struct xe_device *xe)
 {
 	size_t tile_mmio_size = SZ_16M, tile_mmio_ext_size = xe->info.tile_mmio_ext_size;
@@ -158,8 +122,6 @@
 	root_tile->mmio.regs = xe->mmio.regs;
 
 	return devm_add_action_or_reset(xe->drm.dev, mmio_fini, xe);
-<<<<<<< HEAD
-=======
 }
 
 static void mmio_flush_pending_writes(struct xe_gt *gt)
@@ -174,7 +136,6 @@
 	/* 4 dummy writes */
 	for (i = 0; i < 4; i++)
 		writel(0, tile->mmio.regs + DUMMY_REG_OFFSET);
->>>>>>> 7aa21fec
 }
 
 u8 xe_mmio_read8(struct xe_gt *gt, struct xe_reg reg)
