// SPDX-License-Identifier: MIT
/*
 * Copyright © 2022 Intel Corporation
 */

#include "xe_wa.h"

#include <drm/drm_managed.h>
#include <kunit/visibility.h>
#include <linux/compiler_types.h>
#include <linux/fault-inject.h>

#include <generated/xe_wa_oob.h>

#include "regs/xe_engine_regs.h"
#include "regs/xe_gt_regs.h"
#include "regs/xe_regs.h"
#include "xe_device_types.h"
#include "xe_force_wake.h"
#include "xe_gt.h"
#include "xe_hw_engine_types.h"
#include "xe_mmio.h"
#include "xe_platform_types.h"
#include "xe_rtp.h"
#include "xe_sriov.h"
#include "xe_step.h"

/**
 * DOC: Hardware workarounds
 *
 * Hardware workarounds are register programming documented to be executed in
 * the driver that fall outside of the normal programming sequences for a
 * platform. There are some basic categories of workarounds, depending on
 * how/when they are applied:
 *
 * - LRC workarounds: workarounds that touch registers that are
 *   saved/restored to/from the HW context image. The list is emitted (via Load
 *   Register Immediate commands) once when initializing the device and saved in
 *   the default context. That default context is then used on every context
 *   creation to have a "primed golden context", i.e. a context image that
 *   already contains the changes needed to all the registers.
 *
 * - Engine workarounds: the list of these WAs is applied whenever the specific
 *   engine is reset. It's also possible that a set of engine classes share a
 *   common power domain and they are reset together. This happens on some
 *   platforms with render and compute engines. In this case (at least) one of
 *   them need to keeep the workaround programming: the approach taken in the
 *   driver is to tie those workarounds to the first compute/render engine that
 *   is registered.  When executing with GuC submission, engine resets are
 *   outside of kernel driver control, hence the list of registers involved in
 *   written once, on engine initialization, and then passed to GuC, that
 *   saves/restores their values before/after the reset takes place. See
 *   ``drivers/gpu/drm/xe/xe_guc_ads.c`` for reference.
 *
 * - GT workarounds: the list of these WAs is applied whenever these registers
 *   revert to their default values: on GPU reset, suspend/resume [1]_, etc.
 *
 * - Register whitelist: some workarounds need to be implemented in userspace,
 *   but need to touch privileged registers. The whitelist in the kernel
 *   instructs the hardware to allow the access to happen. From the kernel side,
 *   this is just a special case of a MMIO workaround (as we write the list of
 *   these to/be-whitelisted registers to some special HW registers).
 *
 * - Workaround batchbuffers: buffers that get executed automatically by the
 *   hardware on every HW context restore. These buffers are created and
 *   programmed in the default context so the hardware always go through those
 *   programming sequences when switching contexts. The support for workaround
 *   batchbuffers is enabled these hardware mechanisms:
 *
 *   #. INDIRECT_CTX: A batchbuffer and an offset are provided in the default
 *      context, pointing the hardware to jump to that location when that offset
 *      is reached in the context restore. Workaround batchbuffer in the driver
 *      currently uses this mechanism for all platforms.
 *
 *   #. BB_PER_CTX_PTR: A batchbuffer is provided in the default context,
 *      pointing the hardware to a buffer to continue executing after the
 *      engine registers are restored in a context restore sequence. This is
 *      currently not used in the driver.
 *
 * - Other/OOB:  There are WAs that, due to their nature, cannot be applied from
 *   a central place. Those are peppered around the rest of the code, as needed.
 *   Workarounds related to the display IP are the main example.
 *
 * .. [1] Technically, some registers are powercontext saved & restored, so they
 *    survive a suspend/resume. In practice, writing them again is not too
 *    costly and simplifies things, so it's the approach taken in the driver.
 *
 * .. note::
 *    Hardware workarounds in xe work the same way as in i915, with the
 *    difference of how they are maintained in the code. In xe it uses the
 *    xe_rtp infrastructure so the workarounds can be kept in tables, following
 *    a more declarative approach rather than procedural.
 */

#undef XE_REG_MCR
#define XE_REG_MCR(...)     XE_REG(__VA_ARGS__, .mcr = 1)

__diag_push();
__diag_ignore_all("-Woverride-init", "Allow field overrides in table");

static const struct xe_rtp_entry_sr gt_was[] = {
	{ XE_RTP_NAME("14011060649"),
	  XE_RTP_RULES(MEDIA_VERSION_RANGE(1200, 1255),
		       ENGINE_CLASS(VIDEO_DECODE),
		       FUNC(xe_rtp_match_even_instance)),
	  XE_RTP_ACTIONS(SET(VDBOX_CGCTL3F10(0), IECPUNIT_CLKGATE_DIS)),
	  XE_RTP_ENTRY_FLAG(FOREACH_ENGINE),
	},
	{ XE_RTP_NAME("14011059788"),
	  XE_RTP_RULES(GRAPHICS_VERSION_RANGE(1200, 1210)),
	  XE_RTP_ACTIONS(SET(DFR_RATIO_EN_AND_CHICKEN, DFR_DISABLE))
	},
	{ XE_RTP_NAME("14015795083"),
	  XE_RTP_RULES(GRAPHICS_VERSION_RANGE(1200, 1260)),
	  XE_RTP_ACTIONS(CLR(MISCCPCTL, DOP_CLOCK_GATE_RENDER_ENABLE))
	},

	/* DG1 */

	{ XE_RTP_NAME("1409420604"),
	  XE_RTP_RULES(PLATFORM(DG1)),
	  XE_RTP_ACTIONS(SET(SUBSLICE_UNIT_LEVEL_CLKGATE2, CPSSUNIT_CLKGATE_DIS))
	},
	{ XE_RTP_NAME("1408615072"),
	  XE_RTP_RULES(PLATFORM(DG1)),
	  XE_RTP_ACTIONS(SET(UNSLICE_UNIT_LEVEL_CLKGATE2, VSUNIT_CLKGATE2_DIS))
	},

	/* DG2 */

	{ XE_RTP_NAME("22010523718"),
	  XE_RTP_RULES(SUBPLATFORM(DG2, G10)),
	  XE_RTP_ACTIONS(SET(UNSLICE_UNIT_LEVEL_CLKGATE, CG3DDISCFEG_CLKGATE_DIS))
	},
	{ XE_RTP_NAME("14011006942"),
	  XE_RTP_RULES(SUBPLATFORM(DG2, G10)),
	  XE_RTP_ACTIONS(SET(SUBSLICE_UNIT_LEVEL_CLKGATE, DSS_ROUTER_CLKGATE_DIS))
	},
	{ XE_RTP_NAME("14014830051"),
	  XE_RTP_RULES(PLATFORM(DG2)),
	  XE_RTP_ACTIONS(CLR(SARB_CHICKEN1, COMP_CKN_IN))
	},
	{ XE_RTP_NAME("18018781329"),
	  XE_RTP_RULES(PLATFORM(DG2)),
	  XE_RTP_ACTIONS(SET(RENDER_MOD_CTRL, FORCE_MISS_FTLB),
			 SET(COMP_MOD_CTRL, FORCE_MISS_FTLB),
			 SET(XEHP_VDBX_MOD_CTRL, FORCE_MISS_FTLB),
			 SET(XEHP_VEBX_MOD_CTRL, FORCE_MISS_FTLB))
	},
	{ XE_RTP_NAME("1509235366"),
	  XE_RTP_RULES(PLATFORM(DG2)),
	  XE_RTP_ACTIONS(SET(XEHP_GAMCNTRL_CTRL,
			     INVALIDATION_BROADCAST_MODE_DIS |
			     GLOBAL_INVALIDATION_MODE))
	},

	/* PVC */

	{ XE_RTP_NAME("18018781329"),
	  XE_RTP_RULES(PLATFORM(PVC)),
	  XE_RTP_ACTIONS(SET(RENDER_MOD_CTRL, FORCE_MISS_FTLB),
			 SET(COMP_MOD_CTRL, FORCE_MISS_FTLB),
			 SET(XEHP_VDBX_MOD_CTRL, FORCE_MISS_FTLB),
			 SET(XEHP_VEBX_MOD_CTRL, FORCE_MISS_FTLB))
	},
	{ XE_RTP_NAME("16016694945"),
	  XE_RTP_RULES(PLATFORM(PVC)),
	  XE_RTP_ACTIONS(SET(XEHPC_LNCFMISCCFGREG0, XEHPC_OVRLSCCC))
	},

	/* Xe_LPG */

	{ XE_RTP_NAME("14015795083"),
	  XE_RTP_RULES(GRAPHICS_VERSION_RANGE(1270, 1271), GRAPHICS_STEP(A0, B0)),
	  XE_RTP_ACTIONS(CLR(MISCCPCTL, DOP_CLOCK_GATE_RENDER_ENABLE))
	},
	{ XE_RTP_NAME("14018575942"),
	  XE_RTP_RULES(GRAPHICS_VERSION_RANGE(1270, 1274)),
	  XE_RTP_ACTIONS(SET(COMP_MOD_CTRL, FORCE_MISS_FTLB))
	},
	{ XE_RTP_NAME("22016670082"),
	  XE_RTP_RULES(GRAPHICS_VERSION_RANGE(1270, 1274)),
	  XE_RTP_ACTIONS(SET(SQCNT1, ENFORCE_RAR))
	},

	/* Xe_LPM+ */

	{ XE_RTP_NAME("16021867713"),
	  XE_RTP_RULES(MEDIA_VERSION(1300),
		       ENGINE_CLASS(VIDEO_DECODE)),
	  XE_RTP_ACTIONS(SET(VDBOX_CGCTL3F1C(0), MFXPIPE_CLKGATE_DIS)),
	  XE_RTP_ENTRY_FLAG(FOREACH_ENGINE),
	},
	{ XE_RTP_NAME("22016670082"),
	  XE_RTP_RULES(MEDIA_VERSION(1300)),
	  XE_RTP_ACTIONS(SET(XELPMP_SQCNT1, ENFORCE_RAR))
	},

	/* Xe2_LPG */

	{ XE_RTP_NAME("16020975621"),
	  XE_RTP_RULES(GRAPHICS_VERSION(2004), GRAPHICS_STEP(A0, B0)),
	  XE_RTP_ACTIONS(SET(XEHP_SLICE_UNIT_LEVEL_CLKGATE, SBEUNIT_CLKGATE_DIS))
	},
	{ XE_RTP_NAME("14018157293"),
	  XE_RTP_RULES(GRAPHICS_VERSION(2004), GRAPHICS_STEP(A0, B0)),
	  XE_RTP_ACTIONS(SET(XEHPC_L3CLOS_MASK(0), ~0),
			 SET(XEHPC_L3CLOS_MASK(1), ~0),
			 SET(XEHPC_L3CLOS_MASK(2), ~0),
			 SET(XEHPC_L3CLOS_MASK(3), ~0))
	},

	/* Xe2_LPM */

	{ XE_RTP_NAME("14017421178"),
	  XE_RTP_RULES(MEDIA_VERSION(2000),
		       ENGINE_CLASS(VIDEO_DECODE)),
	  XE_RTP_ACTIONS(SET(VDBOX_CGCTL3F10(0), IECPUNIT_CLKGATE_DIS)),
	  XE_RTP_ENTRY_FLAG(FOREACH_ENGINE),
	},
	{ XE_RTP_NAME("16021867713"),
	  XE_RTP_RULES(MEDIA_VERSION(2000),
		       ENGINE_CLASS(VIDEO_DECODE)),
	  XE_RTP_ACTIONS(SET(VDBOX_CGCTL3F1C(0), MFXPIPE_CLKGATE_DIS)),
	  XE_RTP_ENTRY_FLAG(FOREACH_ENGINE),
	},
	{ XE_RTP_NAME("14019449301"),
	  XE_RTP_RULES(MEDIA_VERSION(2000), ENGINE_CLASS(VIDEO_DECODE)),
	  XE_RTP_ACTIONS(SET(VDBOX_CGCTL3F08(0), CG3DDISHRS_CLKGATE_DIS)),
	  XE_RTP_ENTRY_FLAG(FOREACH_ENGINE),
	},

	/* Xe2_HPM */

	{ XE_RTP_NAME("16021867713"),
	  XE_RTP_RULES(MEDIA_VERSION(1301),
		       ENGINE_CLASS(VIDEO_DECODE)),
	  XE_RTP_ACTIONS(SET(VDBOX_CGCTL3F1C(0), MFXPIPE_CLKGATE_DIS)),
	  XE_RTP_ENTRY_FLAG(FOREACH_ENGINE),
	},
	{ XE_RTP_NAME("14020316580"),
	  XE_RTP_RULES(MEDIA_VERSION(1301)),
	  XE_RTP_ACTIONS(CLR(POWERGATE_ENABLE,
			     VDN_HCP_POWERGATE_ENABLE(0) |
			     VDN_MFXVDENC_POWERGATE_ENABLE(0) |
			     VDN_HCP_POWERGATE_ENABLE(2) |
			     VDN_MFXVDENC_POWERGATE_ENABLE(2))),
	},
	{ XE_RTP_NAME("14019449301"),
	  XE_RTP_RULES(MEDIA_VERSION(1301), ENGINE_CLASS(VIDEO_DECODE)),
	  XE_RTP_ACTIONS(SET(VDBOX_CGCTL3F08(0), CG3DDISHRS_CLKGATE_DIS)),
	  XE_RTP_ENTRY_FLAG(FOREACH_ENGINE),
	},

	/* Xe3_LPG */

	{ XE_RTP_NAME("14021871409"),
	  XE_RTP_RULES(GRAPHICS_VERSION(3000), GRAPHICS_STEP(A0, B0)),
	  XE_RTP_ACTIONS(SET(UNSLCGCTL9454, LSCFE_CLKGATE_DIS))
	},

	/* Xe3_LPM */

	{ XE_RTP_NAME("16021867713"),
	  XE_RTP_RULES(MEDIA_VERSION(3000),
		       ENGINE_CLASS(VIDEO_DECODE)),
	  XE_RTP_ACTIONS(SET(VDBOX_CGCTL3F1C(0), MFXPIPE_CLKGATE_DIS)),
	  XE_RTP_ENTRY_FLAG(FOREACH_ENGINE),
	},
	{ XE_RTP_NAME("16021865536"),
	  XE_RTP_RULES(MEDIA_VERSION(3000),
		       ENGINE_CLASS(VIDEO_DECODE)),
	  XE_RTP_ACTIONS(SET(VDBOX_CGCTL3F10(0), IECPUNIT_CLKGATE_DIS)),
	  XE_RTP_ENTRY_FLAG(FOREACH_ENGINE),
	},
	{ XE_RTP_NAME("14021486841"),
	  XE_RTP_RULES(MEDIA_VERSION(3000), MEDIA_STEP(A0, B0),
		       ENGINE_CLASS(VIDEO_DECODE)),
	  XE_RTP_ACTIONS(SET(VDBOX_CGCTL3F10(0), RAMDFTUNIT_CLKGATE_DIS)),
	  XE_RTP_ENTRY_FLAG(FOREACH_ENGINE),
	},

	{}
};

static const struct xe_rtp_entry_sr engine_was[] = {
	{ XE_RTP_NAME("22010931296, 18011464164, 14010919138"),
	  XE_RTP_RULES(GRAPHICS_VERSION(1200), ENGINE_CLASS(RENDER)),
	  XE_RTP_ACTIONS(SET(FF_THREAD_MODE(RENDER_RING_BASE),
			     FF_TESSELATION_DOP_GATE_DISABLE))
	},
	{ XE_RTP_NAME("1409804808"),
	  XE_RTP_RULES(GRAPHICS_VERSION(1200),
		       ENGINE_CLASS(RENDER),
		       IS_INTEGRATED),
	  XE_RTP_ACTIONS(SET(ROW_CHICKEN2, PUSH_CONST_DEREF_HOLD_DIS))
	},
	{ XE_RTP_NAME("14010229206, 1409085225"),
	  XE_RTP_RULES(GRAPHICS_VERSION(1200),
		       ENGINE_CLASS(RENDER),
		       IS_INTEGRATED),
	  XE_RTP_ACTIONS(SET(ROW_CHICKEN4, DISABLE_TDL_PUSH))
	},
	{ XE_RTP_NAME("1606931601"),
	  XE_RTP_RULES(GRAPHICS_VERSION_RANGE(1200, 1210), ENGINE_CLASS(RENDER)),
	  XE_RTP_ACTIONS(SET(ROW_CHICKEN2, DISABLE_EARLY_READ))
	},
	{ XE_RTP_NAME("14010826681, 1606700617, 22010271021, 18019627453"),
	  XE_RTP_RULES(GRAPHICS_VERSION_RANGE(1200, 1255), ENGINE_CLASS(RENDER)),
	  XE_RTP_ACTIONS(SET(CS_DEBUG_MODE1(RENDER_RING_BASE),
			     FF_DOP_CLOCK_GATE_DISABLE))
	},
	{ XE_RTP_NAME("1406941453"),
	  XE_RTP_RULES(GRAPHICS_VERSION_RANGE(1200, 1210), ENGINE_CLASS(RENDER)),
	  XE_RTP_ACTIONS(SET(SAMPLER_MODE, ENABLE_SMALLPL))
	},
	{ XE_RTP_NAME("FtrPerCtxtPreemptionGranularityControl"),
	  XE_RTP_RULES(GRAPHICS_VERSION_RANGE(1200, 1250), ENGINE_CLASS(RENDER)),
	  XE_RTP_ACTIONS(SET(FF_SLICE_CS_CHICKEN1(RENDER_RING_BASE),
			     FFSC_PERCTX_PREEMPT_CTRL))
	},

	/* TGL */

	{ XE_RTP_NAME("1607297627, 1607030317, 1607186500"),
	  XE_RTP_RULES(PLATFORM(TIGERLAKE), ENGINE_CLASS(RENDER)),
	  XE_RTP_ACTIONS(SET(RING_PSMI_CTL(RENDER_RING_BASE),
			     WAIT_FOR_EVENT_POWER_DOWN_DISABLE |
			     RC_SEMA_IDLE_MSG_DISABLE))
	},

	/* RKL */

	{ XE_RTP_NAME("1607297627, 1607030317, 1607186500"),
	  XE_RTP_RULES(PLATFORM(ROCKETLAKE), ENGINE_CLASS(RENDER)),
	  XE_RTP_ACTIONS(SET(RING_PSMI_CTL(RENDER_RING_BASE),
			     WAIT_FOR_EVENT_POWER_DOWN_DISABLE |
			     RC_SEMA_IDLE_MSG_DISABLE))
	},

	/* ADL-P */

	{ XE_RTP_NAME("1607297627, 1607030317, 1607186500"),
	  XE_RTP_RULES(PLATFORM(ALDERLAKE_P), ENGINE_CLASS(RENDER)),
	  XE_RTP_ACTIONS(SET(RING_PSMI_CTL(RENDER_RING_BASE),
			     WAIT_FOR_EVENT_POWER_DOWN_DISABLE |
			     RC_SEMA_IDLE_MSG_DISABLE))
	},

	/* DG2 */

	{ XE_RTP_NAME("22013037850"),
	  XE_RTP_RULES(PLATFORM(DG2), FUNC(xe_rtp_match_first_render_or_compute)),
	  XE_RTP_ACTIONS(SET(LSC_CHICKEN_BIT_0_UDW,
			     DISABLE_128B_EVICTION_COMMAND_UDW))
	},
	{ XE_RTP_NAME("22014226127"),
	  XE_RTP_RULES(PLATFORM(DG2), FUNC(xe_rtp_match_first_render_or_compute)),
	  XE_RTP_ACTIONS(SET(LSC_CHICKEN_BIT_0, DISABLE_D8_D16_COASLESCE))
	},
	{ XE_RTP_NAME("18017747507"),
	  XE_RTP_RULES(PLATFORM(DG2), FUNC(xe_rtp_match_first_render_or_compute)),
	  XE_RTP_ACTIONS(SET(VFG_PREEMPTION_CHICKEN,
			     POLYGON_TRIFAN_LINELOOP_DISABLE))
	},
	{ XE_RTP_NAME("22012826095, 22013059131"),
	  XE_RTP_RULES(SUBPLATFORM(DG2, G11),
		       FUNC(xe_rtp_match_first_render_or_compute)),
	  XE_RTP_ACTIONS(FIELD_SET(LSC_CHICKEN_BIT_0_UDW,
				   MAXREQS_PER_BANK,
				   REG_FIELD_PREP(MAXREQS_PER_BANK, 2)))
	},
	{ XE_RTP_NAME("22013059131"),
	  XE_RTP_RULES(SUBPLATFORM(DG2, G11),
		       FUNC(xe_rtp_match_first_render_or_compute)),
	  XE_RTP_ACTIONS(SET(LSC_CHICKEN_BIT_0, FORCE_1_SUB_MESSAGE_PER_FRAGMENT))
	},
	{ XE_RTP_NAME("14015227452"),
	  XE_RTP_RULES(PLATFORM(DG2),
		       FUNC(xe_rtp_match_first_render_or_compute)),
	  XE_RTP_ACTIONS(SET(ROW_CHICKEN4, XEHP_DIS_BBL_SYSPIPE))
	},
	{ XE_RTP_NAME("18028616096"),
	  XE_RTP_RULES(PLATFORM(DG2),
		       FUNC(xe_rtp_match_first_render_or_compute)),
	  XE_RTP_ACTIONS(SET(LSC_CHICKEN_BIT_0_UDW, UGM_FRAGMENT_THRESHOLD_TO_3))
	},
	{ XE_RTP_NAME("22015475538"),
	  XE_RTP_RULES(PLATFORM(DG2),
		       FUNC(xe_rtp_match_first_render_or_compute)),
	  XE_RTP_ACTIONS(SET(LSC_CHICKEN_BIT_0_UDW, DIS_CHAIN_2XSIMD8))
	},
	{ XE_RTP_NAME("22012654132"),
	  XE_RTP_RULES(SUBPLATFORM(DG2, G11),
		       FUNC(xe_rtp_match_first_render_or_compute)),
	  XE_RTP_ACTIONS(SET(CACHE_MODE_SS, ENABLE_PREFETCH_INTO_IC,
			     /*
			      * Register can't be read back for verification on
			      * DG2 due to Wa_14012342262
			      */
			     .read_mask = 0))
	},
	{ XE_RTP_NAME("1509727124"),
	  XE_RTP_RULES(PLATFORM(DG2), ENGINE_CLASS(RENDER)),
	  XE_RTP_ACTIONS(SET(SAMPLER_MODE, SC_DISABLE_POWER_OPTIMIZATION_EBB))
	},
	{ XE_RTP_NAME("22012856258"),
	  XE_RTP_RULES(PLATFORM(DG2), ENGINE_CLASS(RENDER)),
	  XE_RTP_ACTIONS(SET(ROW_CHICKEN2, DISABLE_READ_SUPPRESSION))
	},
	{ XE_RTP_NAME("22010960976, 14013347512"),
	  XE_RTP_RULES(PLATFORM(DG2), ENGINE_CLASS(RENDER)),
	  XE_RTP_ACTIONS(CLR(XEHP_HDC_CHICKEN0,
			     LSC_L1_FLUSH_CTL_3D_DATAPORT_FLUSH_EVENTS_MASK))
	},
	{ XE_RTP_NAME("14015150844"),
	  XE_RTP_RULES(PLATFORM(DG2), FUNC(xe_rtp_match_first_render_or_compute)),
	  XE_RTP_ACTIONS(SET(XEHP_HDC_CHICKEN0, DIS_ATOMIC_CHAINING_TYPED_WRITES,
			     XE_RTP_NOCHECK))
	},

	/* PVC */

	{ XE_RTP_NAME("22014226127"),
	  XE_RTP_RULES(PLATFORM(PVC), FUNC(xe_rtp_match_first_render_or_compute)),
	  XE_RTP_ACTIONS(SET(LSC_CHICKEN_BIT_0, DISABLE_D8_D16_COASLESCE))
	},
	{ XE_RTP_NAME("14015227452"),
	  XE_RTP_RULES(PLATFORM(PVC), FUNC(xe_rtp_match_first_render_or_compute)),
	  XE_RTP_ACTIONS(SET(ROW_CHICKEN4, XEHP_DIS_BBL_SYSPIPE))
	},
	{ XE_RTP_NAME("18020744125"),
	  XE_RTP_RULES(PLATFORM(PVC), FUNC(xe_rtp_match_first_render_or_compute),
		       ENGINE_CLASS(COMPUTE)),
	  XE_RTP_ACTIONS(SET(RING_HWSTAM(RENDER_RING_BASE), ~0))
	},
	{ XE_RTP_NAME("14014999345"),
	  XE_RTP_RULES(PLATFORM(PVC), ENGINE_CLASS(COMPUTE),
		       GRAPHICS_STEP(B0, C0)),
	  XE_RTP_ACTIONS(SET(CACHE_MODE_SS, DISABLE_ECC))
	},

	/* Xe_LPG */

	{ XE_RTP_NAME("14017856879"),
	  XE_RTP_RULES(GRAPHICS_VERSION_RANGE(1270, 1274),
		       FUNC(xe_rtp_match_first_render_or_compute)),
	  XE_RTP_ACTIONS(SET(ROW_CHICKEN3, DIS_FIX_EOT1_FLUSH))
	},
	{ XE_RTP_NAME("14015150844"),
	  XE_RTP_RULES(GRAPHICS_VERSION_RANGE(1270, 1271),
		       FUNC(xe_rtp_match_first_render_or_compute)),
	  XE_RTP_ACTIONS(SET(XEHP_HDC_CHICKEN0, DIS_ATOMIC_CHAINING_TYPED_WRITES,
			     XE_RTP_NOCHECK))
	},
	{ XE_RTP_NAME("14020495402"),
	  XE_RTP_RULES(GRAPHICS_VERSION_RANGE(1270, 1274),
		       FUNC(xe_rtp_match_first_render_or_compute)),
	  XE_RTP_ACTIONS(SET(ROW_CHICKEN2, DISABLE_TDL_SVHS_GATING))
	},

	/* Xe2_LPG */

	{ XE_RTP_NAME("18032247524"),
	  XE_RTP_RULES(GRAPHICS_VERSION(2004),
		       FUNC(xe_rtp_match_first_render_or_compute)),
	  XE_RTP_ACTIONS(SET(LSC_CHICKEN_BIT_0, SEQUENTIAL_ACCESS_UPGRADE_DISABLE))
	},
	{ XE_RTP_NAME("16018712365"),
	  XE_RTP_RULES(GRAPHICS_VERSION(2004), FUNC(xe_rtp_match_first_render_or_compute)),
	  XE_RTP_ACTIONS(SET(LSC_CHICKEN_BIT_0_UDW, XE2_ALLOC_DPA_STARVE_FIX_DIS))
	},
	{ XE_RTP_NAME("14018957109"),
	  XE_RTP_RULES(GRAPHICS_VERSION(2004), GRAPHICS_STEP(A0, B0),
		       FUNC(xe_rtp_match_first_render_or_compute)),
	  XE_RTP_ACTIONS(SET(HALF_SLICE_CHICKEN5, DISABLE_SAMPLE_G_PERFORMANCE))
	},
	{ XE_RTP_NAME("14020338487"),
	  XE_RTP_RULES(GRAPHICS_VERSION(2004), FUNC(xe_rtp_match_first_render_or_compute)),
	  XE_RTP_ACTIONS(SET(ROW_CHICKEN3, XE2_EUPEND_CHK_FLUSH_DIS))
	},
	{ XE_RTP_NAME("18034896535, 16021540221"), /* 16021540221: GRAPHICS_STEP(A0, B0) */
	  XE_RTP_RULES(GRAPHICS_VERSION_RANGE(2001, 2004),
		       FUNC(xe_rtp_match_first_render_or_compute)),
	  XE_RTP_ACTIONS(SET(ROW_CHICKEN4, DISABLE_TDL_PUSH))
	},
	{ XE_RTP_NAME("14019322943"),
	  XE_RTP_RULES(GRAPHICS_VERSION(2004), GRAPHICS_STEP(A0, B0),
		       FUNC(xe_rtp_match_first_render_or_compute)),
	  XE_RTP_ACTIONS(SET(LSC_CHICKEN_BIT_0, TGM_WRITE_EOM_FORCE))
	},
	{ XE_RTP_NAME("14018471104"),
	  XE_RTP_RULES(GRAPHICS_VERSION(2004), FUNC(xe_rtp_match_first_render_or_compute)),
	  XE_RTP_ACTIONS(SET(LSC_CHICKEN_BIT_0_UDW, ENABLE_SMP_LD_RENDER_SURFACE_CONTROL))
	},
	{ XE_RTP_NAME("16018737384"),
	  XE_RTP_RULES(GRAPHICS_VERSION(2004), FUNC(xe_rtp_match_first_render_or_compute)),
	  XE_RTP_ACTIONS(SET(ROW_CHICKEN, EARLY_EOT_DIS))
	},
	/*
	 * These two workarounds are the same, just applying to different
	 * engines.  Although Wa_18032095049 (for the RCS) isn't required on
	 * all steppings, disabling these reports has no impact for our
	 * driver or the GuC, so we go ahead and treat it the same as
	 * Wa_16021639441 which does apply to all steppings.
	 */
	{ XE_RTP_NAME("18032095049, 16021639441"),
	  XE_RTP_RULES(GRAPHICS_VERSION(2004)),
	  XE_RTP_ACTIONS(SET(CSFE_CHICKEN1(0),
			     GHWSP_CSB_REPORT_DIS |
			     PPHWSP_CSB_AND_TIMESTAMP_REPORT_DIS,
			     XE_RTP_ACTION_FLAG(ENGINE_BASE)))
	},
	{ XE_RTP_NAME("16018610683"),
	  XE_RTP_RULES(GRAPHICS_VERSION(2004), FUNC(xe_rtp_match_first_render_or_compute)),
	  XE_RTP_ACTIONS(SET(TDL_TSL_CHICKEN, SLM_WMTP_RESTORE))
	},
	{ XE_RTP_NAME("14021402888"),
	  XE_RTP_RULES(GRAPHICS_VERSION(2004), ENGINE_CLASS(RENDER)),
	  XE_RTP_ACTIONS(SET(HALF_SLICE_CHICKEN7, CLEAR_OPTIMIZATION_DISABLE))
	},

	/* Xe2_HPG */

	{ XE_RTP_NAME("16018712365"),
	  XE_RTP_RULES(GRAPHICS_VERSION(2001), FUNC(xe_rtp_match_first_render_or_compute)),
	  XE_RTP_ACTIONS(SET(LSC_CHICKEN_BIT_0_UDW, XE2_ALLOC_DPA_STARVE_FIX_DIS))
	},
	{ XE_RTP_NAME("16018737384"),
	  XE_RTP_RULES(GRAPHICS_VERSION(2001), FUNC(xe_rtp_match_first_render_or_compute)),
	  XE_RTP_ACTIONS(SET(ROW_CHICKEN, EARLY_EOT_DIS))
	},
	{ XE_RTP_NAME("14019988906"),
	  XE_RTP_RULES(GRAPHICS_VERSION(2001), FUNC(xe_rtp_match_first_render_or_compute)),
	  XE_RTP_ACTIONS(SET(XEHP_PSS_CHICKEN, FLSH_IGNORES_PSD))
	},
	{ XE_RTP_NAME("14019877138"),
	  XE_RTP_RULES(GRAPHICS_VERSION(2001), FUNC(xe_rtp_match_first_render_or_compute)),
	  XE_RTP_ACTIONS(SET(XEHP_PSS_CHICKEN, FD_END_COLLECT))
	},
	{ XE_RTP_NAME("14020338487"),
	  XE_RTP_RULES(GRAPHICS_VERSION(2001), FUNC(xe_rtp_match_first_render_or_compute)),
	  XE_RTP_ACTIONS(SET(ROW_CHICKEN3, XE2_EUPEND_CHK_FLUSH_DIS))
	},
	{ XE_RTP_NAME("18032247524"),
	  XE_RTP_RULES(GRAPHICS_VERSION(2001), FUNC(xe_rtp_match_first_render_or_compute)),
	  XE_RTP_ACTIONS(SET(LSC_CHICKEN_BIT_0, SEQUENTIAL_ACCESS_UPGRADE_DISABLE))
	},
	{ XE_RTP_NAME("14018471104"),
	  XE_RTP_RULES(GRAPHICS_VERSION(2001), FUNC(xe_rtp_match_first_render_or_compute)),
	  XE_RTP_ACTIONS(SET(LSC_CHICKEN_BIT_0_UDW, ENABLE_SMP_LD_RENDER_SURFACE_CONTROL))
	},
	/*
	 * Although this workaround isn't required for the RCS, disabling these
	 * reports has no impact for our driver or the GuC, so we go ahead and
	 * apply this to all engines for simplicity.
	 */
	{ XE_RTP_NAME("16021639441"),
	  XE_RTP_RULES(GRAPHICS_VERSION(2001)),
	  XE_RTP_ACTIONS(SET(CSFE_CHICKEN1(0),
			     GHWSP_CSB_REPORT_DIS |
			     PPHWSP_CSB_AND_TIMESTAMP_REPORT_DIS,
			     XE_RTP_ACTION_FLAG(ENGINE_BASE)))
	},
	{ XE_RTP_NAME("14019811474"),
	  XE_RTP_RULES(GRAPHICS_VERSION(2001),
		       FUNC(xe_rtp_match_first_render_or_compute)),
	  XE_RTP_ACTIONS(SET(LSC_CHICKEN_BIT_0, WR_REQ_CHAINING_DIS))
	},
	{ XE_RTP_NAME("14021402888"),
	  XE_RTP_RULES(GRAPHICS_VERSION(2001), ENGINE_CLASS(RENDER)),
	  XE_RTP_ACTIONS(SET(HALF_SLICE_CHICKEN7, CLEAR_OPTIMIZATION_DISABLE))
	},
	{ XE_RTP_NAME("14021821874"),
	  XE_RTP_RULES(GRAPHICS_VERSION(2001), FUNC(xe_rtp_match_first_render_or_compute)),
	  XE_RTP_ACTIONS(SET(TDL_TSL_CHICKEN, STK_ID_RESTRICT))
	},

	/* Xe2_LPM */

	{ XE_RTP_NAME("16021639441"),
	  XE_RTP_RULES(MEDIA_VERSION(2000)),
	  XE_RTP_ACTIONS(SET(CSFE_CHICKEN1(0),
			     GHWSP_CSB_REPORT_DIS |
			     PPHWSP_CSB_AND_TIMESTAMP_REPORT_DIS,
			     XE_RTP_ACTION_FLAG(ENGINE_BASE)))
	},

	/* Xe2_HPM */

	{ XE_RTP_NAME("16021639441"),
	  XE_RTP_RULES(MEDIA_VERSION(1301)),
	  XE_RTP_ACTIONS(SET(CSFE_CHICKEN1(0),
			     GHWSP_CSB_REPORT_DIS |
			     PPHWSP_CSB_AND_TIMESTAMP_REPORT_DIS,
			     XE_RTP_ACTION_FLAG(ENGINE_BASE)))
	},

	/* Xe3_LPG */

	{ XE_RTP_NAME("14021402888"),
	  XE_RTP_RULES(GRAPHICS_VERSION_RANGE(3000, 3001), FUNC(xe_rtp_match_first_render_or_compute)),
	  XE_RTP_ACTIONS(SET(HALF_SLICE_CHICKEN7, CLEAR_OPTIMIZATION_DISABLE))
	},
<<<<<<< HEAD
=======
	{ XE_RTP_NAME("18034896535"),
	  XE_RTP_RULES(GRAPHICS_VERSION(3000), GRAPHICS_STEP(A0, B0),
		       FUNC(xe_rtp_match_first_render_or_compute)),
	  XE_RTP_ACTIONS(SET(ROW_CHICKEN4, DISABLE_TDL_PUSH))
	},
>>>>>>> 4e3ac415

	{}
};

static const struct xe_rtp_entry_sr lrc_was[] = {
	{ XE_RTP_NAME("1409342910, 14010698770, 14010443199, 1408979724, 1409178076, 1409207793, 1409217633, 1409252684, 1409347922, 1409142259"),
	  XE_RTP_RULES(GRAPHICS_VERSION_RANGE(1200, 1210)),
	  XE_RTP_ACTIONS(SET(COMMON_SLICE_CHICKEN3,
			     DISABLE_CPS_AWARE_COLOR_PIPE))
	},
	{ XE_RTP_NAME("WaDisableGPGPUMidThreadPreemption"),
	  XE_RTP_RULES(GRAPHICS_VERSION_RANGE(1200, 1210)),
	  XE_RTP_ACTIONS(FIELD_SET(CS_CHICKEN1(RENDER_RING_BASE),
				   PREEMPT_GPGPU_LEVEL_MASK,
				   PREEMPT_GPGPU_THREAD_GROUP_LEVEL))
	},
	{ XE_RTP_NAME("1806527549"),
	  XE_RTP_RULES(GRAPHICS_VERSION(1200)),
	  XE_RTP_ACTIONS(SET(HIZ_CHICKEN, HZ_DEPTH_TEST_LE_GE_OPT_DISABLE))
	},
	{ XE_RTP_NAME("1606376872"),
	  XE_RTP_RULES(GRAPHICS_VERSION(1200)),
	  XE_RTP_ACTIONS(SET(COMMON_SLICE_CHICKEN4, DISABLE_TDC_LOAD_BALANCING_CALC))
	},

	/* DG1 */

	{ XE_RTP_NAME("1409044764"),
	  XE_RTP_RULES(PLATFORM(DG1)),
	  XE_RTP_ACTIONS(CLR(COMMON_SLICE_CHICKEN3,
			     DG1_FLOAT_POINT_BLEND_OPT_STRICT_MODE_EN))
	},
	{ XE_RTP_NAME("22010493298"),
	  XE_RTP_RULES(PLATFORM(DG1)),
	  XE_RTP_ACTIONS(SET(HIZ_CHICKEN,
			     DG1_HZ_READ_SUPPRESSION_OPTIMIZATION_DISABLE))
	},

	/* DG2 */

	{ XE_RTP_NAME("16013271637"),
	  XE_RTP_RULES(PLATFORM(DG2)),
	  XE_RTP_ACTIONS(SET(XEHP_SLICE_COMMON_ECO_CHICKEN1,
			     MSC_MSAA_REODER_BUF_BYPASS_DISABLE))
	},
	{ XE_RTP_NAME("14014947963"),
	  XE_RTP_RULES(PLATFORM(DG2)),
	  XE_RTP_ACTIONS(FIELD_SET(VF_PREEMPTION,
				   PREEMPTION_VERTEX_COUNT,
				   0x4000))
	},
	{ XE_RTP_NAME("18018764978"),
	  XE_RTP_RULES(PLATFORM(DG2)),
	  XE_RTP_ACTIONS(SET(XEHP_PSS_MODE2,
			     SCOREBOARD_STALL_FLUSH_CONTROL))
	},
	{ XE_RTP_NAME("18019271663"),
	  XE_RTP_RULES(PLATFORM(DG2)),
	  XE_RTP_ACTIONS(SET(CACHE_MODE_1, MSAA_OPTIMIZATION_REDUC_DISABLE))
	},
	{ XE_RTP_NAME("14019877138"),
	  XE_RTP_RULES(PLATFORM(DG2)),
	  XE_RTP_ACTIONS(SET(XEHP_PSS_CHICKEN, FD_END_COLLECT))
	},

	/* PVC */

	{ XE_RTP_NAME("16017236439"),
	  XE_RTP_RULES(PLATFORM(PVC), ENGINE_CLASS(COPY),
		       FUNC(xe_rtp_match_even_instance)),
	  XE_RTP_ACTIONS(SET(BCS_SWCTRL(0),
			     BCS_SWCTRL_DISABLE_256B,
			     XE_RTP_ACTION_FLAG(ENGINE_BASE))),
	},

	/* Xe_LPG */

	{ XE_RTP_NAME("18019271663"),
	  XE_RTP_RULES(GRAPHICS_VERSION_RANGE(1270, 1274)),
	  XE_RTP_ACTIONS(SET(CACHE_MODE_1, MSAA_OPTIMIZATION_REDUC_DISABLE))
	},
	{ XE_RTP_NAME("14019877138"),
	  XE_RTP_RULES(GRAPHICS_VERSION_RANGE(1270, 1274), ENGINE_CLASS(RENDER)),
	  XE_RTP_ACTIONS(SET(XEHP_PSS_CHICKEN, FD_END_COLLECT))
	},

	/* Xe2_LPG */

	{ XE_RTP_NAME("16020518922"),
	  XE_RTP_RULES(GRAPHICS_VERSION(2004), GRAPHICS_STEP(A0, B0),
		       ENGINE_CLASS(RENDER)),
	  XE_RTP_ACTIONS(SET(FF_MODE,
			     DIS_TE_AUTOSTRIP |
			     DIS_MESH_PARTIAL_AUTOSTRIP |
			     DIS_MESH_AUTOSTRIP),
			 SET(VFLSKPD,
			     DIS_PARTIAL_AUTOSTRIP |
			     DIS_AUTOSTRIP))
	},
	{ XE_RTP_NAME("14019386621"),
	  XE_RTP_RULES(GRAPHICS_VERSION(2004), ENGINE_CLASS(RENDER)),
	  XE_RTP_ACTIONS(SET(VF_SCRATCHPAD, XE2_VFG_TED_CREDIT_INTERFACE_DISABLE))
	},
	{ XE_RTP_NAME("14019877138"),
	  XE_RTP_RULES(GRAPHICS_VERSION(2004), ENGINE_CLASS(RENDER)),
	  XE_RTP_ACTIONS(SET(XEHP_PSS_CHICKEN, FD_END_COLLECT))
	},
	{ XE_RTP_NAME("14020013138"),
	  XE_RTP_RULES(GRAPHICS_VERSION(2004), GRAPHICS_STEP(A0, B0),
		       ENGINE_CLASS(RENDER)),
	  XE_RTP_ACTIONS(SET(WM_CHICKEN3, HIZ_PLANE_COMPRESSION_DIS))
	},
	{ XE_RTP_NAME("14019988906"),
	  XE_RTP_RULES(GRAPHICS_VERSION(2004), ENGINE_CLASS(RENDER)),
	  XE_RTP_ACTIONS(SET(XEHP_PSS_CHICKEN, FLSH_IGNORES_PSD))
	},
	{ XE_RTP_NAME("16020183090"),
	  XE_RTP_RULES(GRAPHICS_VERSION(2004), GRAPHICS_STEP(A0, B0),
		       ENGINE_CLASS(RENDER)),
	  XE_RTP_ACTIONS(SET(INSTPM(RENDER_RING_BASE), ENABLE_SEMAPHORE_POLL_BIT))
	},
	{ XE_RTP_NAME("18033852989"),
	  XE_RTP_RULES(GRAPHICS_VERSION_RANGE(2001, 2004), ENGINE_CLASS(RENDER)),
	  XE_RTP_ACTIONS(SET(COMMON_SLICE_CHICKEN1, DISABLE_BOTTOM_CLIP_RECTANGLE_TEST))
	},
	{ XE_RTP_NAME("14021567978"),
	  XE_RTP_RULES(GRAPHICS_VERSION_RANGE(2001, XE_RTP_END_VERSION_UNDEFINED),
		       ENGINE_CLASS(RENDER)),
	  XE_RTP_ACTIONS(SET(CHICKEN_RASTER_2, TBIMR_FAST_CLIP))
	},
	{ XE_RTP_NAME("14020756599"),
	  XE_RTP_RULES(GRAPHICS_VERSION(2004), ENGINE_CLASS(RENDER), OR,
		       MEDIA_VERSION_ANY_GT(2000), ENGINE_CLASS(RENDER)),
	  XE_RTP_ACTIONS(SET(WM_CHICKEN3, HIZ_PLANE_COMPRESSION_DIS))
	},
	{ XE_RTP_NAME("14021490052"),
	  XE_RTP_RULES(GRAPHICS_VERSION(2004), ENGINE_CLASS(RENDER)),
	  XE_RTP_ACTIONS(SET(FF_MODE,
			     DIS_MESH_PARTIAL_AUTOSTRIP |
			     DIS_MESH_AUTOSTRIP),
			 SET(VFLSKPD,
			     DIS_PARTIAL_AUTOSTRIP |
			     DIS_AUTOSTRIP))
	},
	{ XE_RTP_NAME("15016589081"),
	  XE_RTP_RULES(GRAPHICS_VERSION(2004), ENGINE_CLASS(RENDER)),
	  XE_RTP_ACTIONS(SET(CHICKEN_RASTER_1, DIS_CLIP_NEGATIVE_BOUNDING_BOX))
	},

	/* Xe2_HPG */
	{ XE_RTP_NAME("15010599737"),
	  XE_RTP_RULES(GRAPHICS_VERSION(2001), ENGINE_CLASS(RENDER)),
	  XE_RTP_ACTIONS(SET(CHICKEN_RASTER_1, DIS_SF_ROUND_NEAREST_EVEN))
	},
	{ XE_RTP_NAME("14019386621"),
	  XE_RTP_RULES(GRAPHICS_VERSION(2001), ENGINE_CLASS(RENDER)),
	  XE_RTP_ACTIONS(SET(VF_SCRATCHPAD, XE2_VFG_TED_CREDIT_INTERFACE_DISABLE))
	},
	{ XE_RTP_NAME("14020756599"),
	  XE_RTP_RULES(GRAPHICS_VERSION(2001), ENGINE_CLASS(RENDER)),
	  XE_RTP_ACTIONS(SET(WM_CHICKEN3, HIZ_PLANE_COMPRESSION_DIS))
	},
	{ XE_RTP_NAME("14021490052"),
	  XE_RTP_RULES(GRAPHICS_VERSION(2001), ENGINE_CLASS(RENDER)),
	  XE_RTP_ACTIONS(SET(FF_MODE,
			     DIS_MESH_PARTIAL_AUTOSTRIP |
			     DIS_MESH_AUTOSTRIP),
			 SET(VFLSKPD,
			     DIS_PARTIAL_AUTOSTRIP |
			     DIS_AUTOSTRIP))
	},
	{ XE_RTP_NAME("15016589081"),
	  XE_RTP_RULES(GRAPHICS_VERSION(2001), ENGINE_CLASS(RENDER)),
	  XE_RTP_ACTIONS(SET(CHICKEN_RASTER_1, DIS_CLIP_NEGATIVE_BOUNDING_BOX))
	},

	/* Xe3_LPG */
	{ XE_RTP_NAME("14021490052"),
	  XE_RTP_RULES(GRAPHICS_VERSION(3000), GRAPHICS_STEP(A0, B0),
		       ENGINE_CLASS(RENDER)),
	  XE_RTP_ACTIONS(SET(FF_MODE,
			     DIS_MESH_PARTIAL_AUTOSTRIP |
			     DIS_MESH_AUTOSTRIP),
			 SET(VFLSKPD,
			     DIS_PARTIAL_AUTOSTRIP |
			     DIS_AUTOSTRIP))
	},

	{}
};

static __maybe_unused const struct xe_rtp_entry oob_was[] = {
#include <generated/xe_wa_oob.c>
	{}
};

static_assert(ARRAY_SIZE(oob_was) - 1 == _XE_WA_OOB_COUNT);

__diag_pop();

/**
 * xe_wa_process_oob - process OOB workaround table
 * @gt: GT instance to process workarounds for
 *
 * Process OOB workaround table for this platform, marking in @gt the
 * workarounds that are active.
 */
void xe_wa_process_oob(struct xe_gt *gt)
{
	struct xe_rtp_process_ctx ctx = XE_RTP_PROCESS_CTX_INITIALIZER(gt);

	xe_rtp_process_ctx_enable_active_tracking(&ctx, gt->wa_active.oob,
						  ARRAY_SIZE(oob_was));
	gt->wa_active.oob_initialized = true;
	xe_rtp_process(&ctx, oob_was);
}

/**
 * xe_wa_process_gt - process GT workaround table
 * @gt: GT instance to process workarounds for
 *
 * Process GT workaround table for this platform, saving in @gt all the
 * workarounds that need to be applied at the GT level.
 */
void xe_wa_process_gt(struct xe_gt *gt)
{
	struct xe_rtp_process_ctx ctx = XE_RTP_PROCESS_CTX_INITIALIZER(gt);

	xe_rtp_process_ctx_enable_active_tracking(&ctx, gt->wa_active.gt,
						  ARRAY_SIZE(gt_was));
	xe_rtp_process_to_sr(&ctx, gt_was, &gt->reg_sr);
}
EXPORT_SYMBOL_IF_KUNIT(xe_wa_process_gt);

/**
 * xe_wa_process_engine - process engine workaround table
 * @hwe: engine instance to process workarounds for
 *
 * Process engine workaround table for this platform, saving in @hwe all the
 * workarounds that need to be applied at the engine level that match this
 * engine.
 */
void xe_wa_process_engine(struct xe_hw_engine *hwe)
{
	struct xe_rtp_process_ctx ctx = XE_RTP_PROCESS_CTX_INITIALIZER(hwe);

	xe_rtp_process_ctx_enable_active_tracking(&ctx, hwe->gt->wa_active.engine,
						  ARRAY_SIZE(engine_was));
	xe_rtp_process_to_sr(&ctx, engine_was, &hwe->reg_sr);
}

/**
 * xe_wa_process_lrc - process context workaround table
 * @hwe: engine instance to process workarounds for
 *
 * Process context workaround table for this platform, saving in @hwe all the
 * workarounds that need to be applied on context restore. These are workarounds
 * touching registers that are part of the HW context image.
 */
void xe_wa_process_lrc(struct xe_hw_engine *hwe)
{
	struct xe_rtp_process_ctx ctx = XE_RTP_PROCESS_CTX_INITIALIZER(hwe);

	xe_rtp_process_ctx_enable_active_tracking(&ctx, hwe->gt->wa_active.lrc,
						  ARRAY_SIZE(lrc_was));
	xe_rtp_process_to_sr(&ctx, lrc_was, &hwe->reg_lrc);
}

/**
 * xe_wa_init - initialize gt with workaround bookkeeping
 * @gt: GT instance to initialize
 *
 * Returns 0 for success, negative error code otherwise.
 */
int xe_wa_init(struct xe_gt *gt)
{
	struct xe_device *xe = gt_to_xe(gt);
	size_t n_oob, n_lrc, n_engine, n_gt, total;
	unsigned long *p;

	n_gt = BITS_TO_LONGS(ARRAY_SIZE(gt_was));
	n_engine = BITS_TO_LONGS(ARRAY_SIZE(engine_was));
	n_lrc = BITS_TO_LONGS(ARRAY_SIZE(lrc_was));
	n_oob = BITS_TO_LONGS(ARRAY_SIZE(oob_was));
	total = n_gt + n_engine + n_lrc + n_oob;

	p = drmm_kzalloc(&xe->drm, sizeof(*p) * total, GFP_KERNEL);
	if (!p)
		return -ENOMEM;

	gt->wa_active.gt = p;
	p += n_gt;
	gt->wa_active.engine = p;
	p += n_engine;
	gt->wa_active.lrc = p;
	p += n_lrc;
	gt->wa_active.oob = p;

	return 0;
}
ALLOW_ERROR_INJECTION(xe_wa_init, ERRNO); /* See xe_pci_probe() */

void xe_wa_dump(struct xe_gt *gt, struct drm_printer *p)
{
	size_t idx;

	drm_printf(p, "GT Workarounds\n");
	for_each_set_bit(idx, gt->wa_active.gt, ARRAY_SIZE(gt_was))
		drm_printf_indent(p, 1, "%s\n", gt_was[idx].name);

	drm_printf(p, "\nEngine Workarounds\n");
	for_each_set_bit(idx, gt->wa_active.engine, ARRAY_SIZE(engine_was))
		drm_printf_indent(p, 1, "%s\n", engine_was[idx].name);

	drm_printf(p, "\nLRC Workarounds\n");
	for_each_set_bit(idx, gt->wa_active.lrc, ARRAY_SIZE(lrc_was))
		drm_printf_indent(p, 1, "%s\n", lrc_was[idx].name);

	drm_printf(p, "\nOOB Workarounds\n");
	for_each_set_bit(idx, gt->wa_active.oob, ARRAY_SIZE(oob_was))
		if (oob_was[idx].name)
			drm_printf_indent(p, 1, "%s\n", oob_was[idx].name);
}

/*
 * Apply tile (non-GT, non-display) workarounds.  Think very carefully before
 * adding anything to this function; most workarounds should be implemented
 * elsewhere.  The programming here is primarily for sgunit/soc workarounds,
 * which are relatively rare.  Since the registers these workarounds target are
 * outside the GT, they should only need to be applied once at device
 * probe/resume; they will not lose their values on any kind of GT or engine
 * reset.
 *
 * TODO:  We may want to move this over to xe_rtp in the future once we have
 * enough workarounds to justify the work.
 */
void xe_wa_apply_tile_workarounds(struct xe_tile *tile)
{
	struct xe_mmio *mmio = &tile->mmio;

	if (IS_SRIOV_VF(tile->xe))
		return;

	if (XE_WA(tile->primary_gt, 22010954014))
		xe_mmio_rmw32(mmio, XEHP_CLOCK_GATE_DIS, 0, SGSI_SIDECLK_DIS);
}<|MERGE_RESOLUTION|>--- conflicted
+++ resolved
@@ -602,14 +602,11 @@
 	  XE_RTP_RULES(GRAPHICS_VERSION_RANGE(3000, 3001), FUNC(xe_rtp_match_first_render_or_compute)),
 	  XE_RTP_ACTIONS(SET(HALF_SLICE_CHICKEN7, CLEAR_OPTIMIZATION_DISABLE))
 	},
-<<<<<<< HEAD
-=======
 	{ XE_RTP_NAME("18034896535"),
 	  XE_RTP_RULES(GRAPHICS_VERSION(3000), GRAPHICS_STEP(A0, B0),
 		       FUNC(xe_rtp_match_first_render_or_compute)),
 	  XE_RTP_ACTIONS(SET(ROW_CHICKEN4, DISABLE_TDL_PUSH))
 	},
->>>>>>> 4e3ac415
 
 	{}
 };
