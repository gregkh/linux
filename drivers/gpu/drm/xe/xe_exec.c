--- conflicted
+++ resolved
@@ -257,17 +257,6 @@
 		goto err_exec;
 	}
 
-<<<<<<< HEAD
-	/*
-	 * Rebind any invalidated userptr or evicted BOs in the VM, non-compute
-	 * VM mode only.
-	 */
-	err = xe_vm_rebind(vm, false);
-	if (err)
-		goto err_put_job;
-
-=======
->>>>>>> 1b4861e3
 	/* Wait behind rebinds */
 	if (!xe_vm_in_lr_mode(vm)) {
 		err = drm_sched_job_add_resv_dependencies(&job->drm,
