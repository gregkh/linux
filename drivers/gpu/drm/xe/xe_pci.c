--- conflicted
+++ resolved
@@ -163,8 +163,6 @@
 		GENMASK(XE_HW_ENGINE_VCS7, XE_HW_ENGINE_VCS0) |
 		GENMASK(XE_HW_ENGINE_VECS3, XE_HW_ENGINE_VECS0) |
 		BIT(XE_HW_ENGINE_GSCCS0)
-<<<<<<< HEAD
-=======
 };
 
 /* Pre-GMDID Graphics IPs */
@@ -194,7 +192,6 @@
 	{ 1301, "Xe2_HPM", &media_xelpmp },
 	{ 2000, "Xe2_LPM", &media_xelpmp },
 	{ 3000, "Xe3_LPM", &media_xelpmp },
->>>>>>> fc85704c
 };
 
 static const struct xe_device_desc tgl_desc = {
@@ -354,28 +351,6 @@
 #undef PLATFORM
 __diag_pop();
 
-<<<<<<< HEAD
-/* Map of GMD_ID values to graphics IP */
-static const struct gmdid_map graphics_ip_map[] = {
-	{ 1270, "Xe_LPG", &graphics_xelpg },
-	{ 1271, "Xe_LPG", &graphics_xelpg },
-	{ 1274, "Xe_LPG+", &graphics_xelpg },
-	{ 2001, "Xe2_HPG", &graphics_xe2 },
-	{ 2004, "Xe2_LPG", &graphics_xe2 },
-	{ 3000, "Xe3_LPG", &graphics_xe2 },
-	{ 3001, "Xe3_LPG", &graphics_xe2 },
-};
-
-/* Map of GMD_ID values to media IP */
-static const struct gmdid_map media_ip_map[] = {
-	{ 1300, "Xe_LPM+", &media_xelpmp },
-	{ 1301, "Xe2_HPM", &media_xelpmp },
-	{ 2000, "Xe2_LPM", &media_xelpmp },
-	{ 3000, "Xe3_LPM", &media_xelpmp },
-};
-
-=======
->>>>>>> fc85704c
 /*
  * Make sure any device matches here are from most specific to most
  * general.  For example, since the Quanta match is based on the subsystem
@@ -552,17 +527,9 @@
 
 	read_gmdid(xe, GMDID_GRAPHICS, &ver, graphics_revid);
 
-<<<<<<< HEAD
-	for (int i = 0; i < ARRAY_SIZE(graphics_ip_map); i++) {
-		if (ver == graphics_ip_map[i].ver) {
-			xe->info.graphics_verx100 = ver;
-			xe->info.graphics_name = graphics_ip_map[i].name;
-			*graphics = graphics_ip_map[i].ip;
-=======
 	for (int i = 0; i < ARRAY_SIZE(graphics_ips); i++) {
 		if (ver == graphics_ips[i].verx100) {
 			*graphics_ip = &graphics_ips[i];
->>>>>>> fc85704c
 
 			break;
 		}
@@ -578,17 +545,9 @@
 	if (ver == 0)
 		return;
 
-<<<<<<< HEAD
-	for (int i = 0; i < ARRAY_SIZE(media_ip_map); i++) {
-		if (ver == media_ip_map[i].ver) {
-			xe->info.media_verx100 = ver;
-			xe->info.media_name = media_ip_map[i].name;
-			*media = media_ip_map[i].ip;
-=======
 	for (int i = 0; i < ARRAY_SIZE(media_ips); i++) {
 		if (ver == media_ips[i].verx100) {
 			*media_ip = &media_ips[i];
->>>>>>> fc85704c
 
 			break;
 		}
