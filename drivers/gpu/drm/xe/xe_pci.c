// SPDX-License-Identifier: MIT
/*
 * Copyright © 2021 Intel Corporation
 */

#include "xe_pci.h"

#include <kunit/static_stub.h>
#include <linux/device/driver.h>
#include <linux/module.h>
#include <linux/pci.h>
#include <linux/pm_runtime.h>

#include <drm/drm_color_mgmt.h>
#include <drm/drm_drv.h>
#include <drm/intel/xe_pciids.h>

#include "display/xe_display.h"
#include "regs/xe_gt_regs.h"
#include "xe_device.h"
#include "xe_drv.h"
#include "xe_gt.h"
#include "xe_gt_sriov_vf.h"
#include "xe_guc.h"
#include "xe_macros.h"
#include "xe_mmio.h"
#include "xe_module.h"
#include "xe_pci_sriov.h"
#include "xe_pci_types.h"
#include "xe_pm.h"
#include "xe_sriov.h"
#include "xe_step.h"
#include "xe_tile.h"

enum toggle_d3cold {
	D3COLD_DISABLE,
	D3COLD_ENABLE,
};

struct xe_subplatform_desc {
	enum xe_subplatform subplatform;
	const char *name;
	const u16 *pciidlist;
};

struct xe_device_desc {
	/* Should only ever be set for platforms without GMD_ID */
	const struct xe_graphics_desc *graphics;
	/* Should only ever be set for platforms without GMD_ID */
	const struct xe_media_desc *media;

	const char *platform_name;
	const struct xe_subplatform_desc *subplatforms;

	enum xe_platform platform;

	u8 require_force_probe:1;
	u8 is_dgfx:1;

	u8 has_display:1;
	u8 has_heci_gscfi:1;
	u8 has_llc:1;
	u8 has_mmio_ext:1;
	u8 has_sriov:1;
	u8 skip_guc_pc:1;
	u8 skip_mtcfg:1;
	u8 skip_pcode:1;
};

__diag_push();
__diag_ignore_all("-Woverride-init", "Allow field overrides in table");

#define PLATFORM(x)		\
	.platform = XE_##x,	\
	.platform_name = #x

#define NOP(x)	x

static const struct xe_graphics_desc graphics_xelp = {
	.name = "Xe_LP",
	.ver = 12,
	.rel = 0,

	.hw_engine_mask = BIT(XE_HW_ENGINE_RCS0) | BIT(XE_HW_ENGINE_BCS0),

	.dma_mask_size = 39,
	.va_bits = 48,
	.vm_max_level = 3,
};

static const struct xe_graphics_desc graphics_xelpp = {
	.name = "Xe_LP+",
	.ver = 12,
	.rel = 10,

	.hw_engine_mask = BIT(XE_HW_ENGINE_RCS0) | BIT(XE_HW_ENGINE_BCS0),

	.dma_mask_size = 39,
	.va_bits = 48,
	.vm_max_level = 3,
};

#define XE_HP_FEATURES \
	.has_range_tlb_invalidation = true, \
	.has_flat_ccs = true, \
	.dma_mask_size = 46, \
	.va_bits = 48, \
	.vm_max_level = 3

static const struct xe_graphics_desc graphics_xehpg = {
	.name = "Xe_HPG",
	.ver = 12,
	.rel = 55,

	.hw_engine_mask =
		BIT(XE_HW_ENGINE_RCS0) | BIT(XE_HW_ENGINE_BCS0) |
		BIT(XE_HW_ENGINE_CCS0) | BIT(XE_HW_ENGINE_CCS1) |
		BIT(XE_HW_ENGINE_CCS2) | BIT(XE_HW_ENGINE_CCS3),

	XE_HP_FEATURES,
	.vram_flags = XE_VRAM_FLAGS_NEED64K,
};

static const struct xe_graphics_desc graphics_xehpc = {
	.name = "Xe_HPC",
	.ver = 12,
	.rel = 60,

	.hw_engine_mask =
		BIT(XE_HW_ENGINE_BCS0) | BIT(XE_HW_ENGINE_BCS1) |
		BIT(XE_HW_ENGINE_BCS2) | BIT(XE_HW_ENGINE_BCS3) |
		BIT(XE_HW_ENGINE_BCS4) | BIT(XE_HW_ENGINE_BCS5) |
		BIT(XE_HW_ENGINE_BCS6) | BIT(XE_HW_ENGINE_BCS7) |
		BIT(XE_HW_ENGINE_BCS8) |
		BIT(XE_HW_ENGINE_CCS0) | BIT(XE_HW_ENGINE_CCS1) |
		BIT(XE_HW_ENGINE_CCS2) | BIT(XE_HW_ENGINE_CCS3),

	XE_HP_FEATURES,
	.dma_mask_size = 52,
	.max_remote_tiles = 1,
	.va_bits = 57,
	.vm_max_level = 4,
	.vram_flags = XE_VRAM_FLAGS_NEED64K,

	.has_asid = 1,
	.has_atomic_enable_pte_bit = 1,
	.has_flat_ccs = 0,
	.has_usm = 1,
};

static const struct xe_graphics_desc graphics_xelpg = {
	.name = "Xe_LPG",
	.hw_engine_mask =
		BIT(XE_HW_ENGINE_RCS0) | BIT(XE_HW_ENGINE_BCS0) |
		BIT(XE_HW_ENGINE_CCS0),

	XE_HP_FEATURES,
	.has_flat_ccs = 0,
};

#define XE2_GFX_FEATURES \
	.dma_mask_size = 46, \
	.has_asid = 1, \
	.has_atomic_enable_pte_bit = 1, \
	.has_flat_ccs = 1, \
	.has_indirect_ring_state = 1, \
	.has_range_tlb_invalidation = 1, \
	.has_usm = 1, \
	.va_bits = 48, \
	.vm_max_level = 4, \
	.hw_engine_mask = \
		BIT(XE_HW_ENGINE_RCS0) | \
		BIT(XE_HW_ENGINE_BCS8) | BIT(XE_HW_ENGINE_BCS0) | \
		GENMASK(XE_HW_ENGINE_CCS3, XE_HW_ENGINE_CCS0)

static const struct xe_graphics_desc graphics_xe2 = {
	.name = "Xe2_LPG / Xe2_HPG",

	XE2_GFX_FEATURES,
};

static const struct xe_media_desc media_xem = {
	.name = "Xe_M",
	.ver = 12,
	.rel = 0,

	.hw_engine_mask =
		GENMASK(XE_HW_ENGINE_VCS7, XE_HW_ENGINE_VCS0) |
		GENMASK(XE_HW_ENGINE_VECS3, XE_HW_ENGINE_VECS0),
};

static const struct xe_media_desc media_xehpm = {
	.name = "Xe_HPM",
	.ver = 12,
	.rel = 55,

	.hw_engine_mask =
		GENMASK(XE_HW_ENGINE_VCS7, XE_HW_ENGINE_VCS0) |
		GENMASK(XE_HW_ENGINE_VECS3, XE_HW_ENGINE_VECS0),
};

static const struct xe_media_desc media_xelpmp = {
	.name = "Xe_LPM+",
	.hw_engine_mask =
		GENMASK(XE_HW_ENGINE_VCS7, XE_HW_ENGINE_VCS0) |
		GENMASK(XE_HW_ENGINE_VECS3, XE_HW_ENGINE_VECS0) |
		BIT(XE_HW_ENGINE_GSCCS0)
};

static const struct xe_media_desc media_xe2 = {
	.name = "Xe2_LPM / Xe2_HPM",
	.hw_engine_mask =
		GENMASK(XE_HW_ENGINE_VCS7, XE_HW_ENGINE_VCS0) |
		GENMASK(XE_HW_ENGINE_VECS3, XE_HW_ENGINE_VECS0) |
		BIT(XE_HW_ENGINE_GSCCS0)
};

static const struct xe_device_desc tgl_desc = {
	.graphics = &graphics_xelp,
	.media = &media_xem,
	PLATFORM(TIGERLAKE),
	.has_display = true,
	.has_llc = true,
	.require_force_probe = true,
};

static const struct xe_device_desc rkl_desc = {
	.graphics = &graphics_xelp,
	.media = &media_xem,
	PLATFORM(ROCKETLAKE),
	.has_display = true,
	.has_llc = true,
	.require_force_probe = true,
};

static const u16 adls_rpls_ids[] = { XE_RPLS_IDS(NOP), 0 };

static const struct xe_device_desc adl_s_desc = {
	.graphics = &graphics_xelp,
	.media = &media_xem,
	PLATFORM(ALDERLAKE_S),
	.has_display = true,
	.has_llc = true,
	.require_force_probe = true,
	.subplatforms = (const struct xe_subplatform_desc[]) {
		{ XE_SUBPLATFORM_ALDERLAKE_S_RPLS, "RPLS", adls_rpls_ids },
		{},
	},
};

static const u16 adlp_rplu_ids[] = { XE_RPLU_IDS(NOP), 0 };

static const struct xe_device_desc adl_p_desc = {
	.graphics = &graphics_xelp,
	.media = &media_xem,
	PLATFORM(ALDERLAKE_P),
	.has_display = true,
	.has_llc = true,
	.require_force_probe = true,
	.subplatforms = (const struct xe_subplatform_desc[]) {
		{ XE_SUBPLATFORM_ALDERLAKE_P_RPLU, "RPLU", adlp_rplu_ids },
		{},
	},
};

static const struct xe_device_desc adl_n_desc = {
	.graphics = &graphics_xelp,
	.media = &media_xem,
	PLATFORM(ALDERLAKE_N),
	.has_display = true,
	.has_llc = true,
	.require_force_probe = true,
};

#define DGFX_FEATURES \
	.is_dgfx = 1

static const struct xe_device_desc dg1_desc = {
	.graphics = &graphics_xelpp,
	.media = &media_xem,
	DGFX_FEATURES,
	PLATFORM(DG1),
	.has_display = true,
	.has_heci_gscfi = 1,
	.require_force_probe = true,
};

static const u16 dg2_g10_ids[] = { XE_DG2_G10_IDS(NOP), XE_ATS_M150_IDS(NOP), 0 };
static const u16 dg2_g11_ids[] = { XE_DG2_G11_IDS(NOP), XE_ATS_M75_IDS(NOP), 0 };
static const u16 dg2_g12_ids[] = { XE_DG2_G12_IDS(NOP), 0 };

#define DG2_FEATURES \
	DGFX_FEATURES, \
	PLATFORM(DG2), \
	.has_heci_gscfi = 1, \
	.subplatforms = (const struct xe_subplatform_desc[]) { \
		{ XE_SUBPLATFORM_DG2_G10, "G10", dg2_g10_ids }, \
		{ XE_SUBPLATFORM_DG2_G11, "G11", dg2_g11_ids }, \
		{ XE_SUBPLATFORM_DG2_G12, "G12", dg2_g12_ids }, \
		{ } \
	}

static const struct xe_device_desc ats_m_desc = {
	.graphics = &graphics_xehpg,
	.media = &media_xehpm,
	.require_force_probe = true,

	DG2_FEATURES,
	.has_display = false,
};

static const struct xe_device_desc dg2_desc = {
	.graphics = &graphics_xehpg,
	.media = &media_xehpm,
	.require_force_probe = true,

	DG2_FEATURES,
	.has_display = true,
};

static const __maybe_unused struct xe_device_desc pvc_desc = {
	.graphics = &graphics_xehpc,
	DGFX_FEATURES,
	PLATFORM(PVC),
	.has_display = false,
	.has_heci_gscfi = 1,
	.require_force_probe = true,
};

static const struct xe_device_desc mtl_desc = {
	/* .graphics and .media determined via GMD_ID */
	.require_force_probe = true,
	PLATFORM(METEORLAKE),
	.has_display = true,
};

static const struct xe_device_desc lnl_desc = {
	PLATFORM(LUNARLAKE),
	.has_display = true,
	.require_force_probe = true,
};

static const struct xe_device_desc bmg_desc __maybe_unused = {
	DGFX_FEATURES,
<<<<<<< HEAD
	PLATFORM(XE_BATTLEMAGE),
	.has_display = true,
=======
	PLATFORM(BATTLEMAGE),
>>>>>>> 1ddaaa24
	.require_force_probe = true,
};

#undef PLATFORM
__diag_pop();

/* Map of GMD_ID values to graphics IP */
static const struct gmdid_map graphics_ip_map[] = {
	{ 1270, &graphics_xelpg },
	{ 1271, &graphics_xelpg },
	{ 1274, &graphics_xelpg },	/* Xe_LPG+ */
	{ 2001, &graphics_xe2 },
	{ 2004, &graphics_xe2 },
};

/* Map of GMD_ID values to media IP */
static const struct gmdid_map media_ip_map[] = {
	{ 1300, &media_xelpmp },
	{ 1301, &media_xe2 },
	{ 2000, &media_xe2 },
};

#define INTEL_VGA_DEVICE(id, info) {			\
	PCI_DEVICE(PCI_VENDOR_ID_INTEL, id),		\
	PCI_BASE_CLASS_DISPLAY << 16, 0xff << 16,	\
	(unsigned long) info }

/*
 * Make sure any device matches here are from most specific to most
 * general.  For example, since the Quanta match is based on the subsystem
 * and subvendor IDs, we need it to come before the more general IVB
 * PCI ID matches, otherwise we'll use the wrong info struct above.
 */
static const struct pci_device_id pciidlist[] = {
	XE_TGL_IDS(INTEL_VGA_DEVICE, &tgl_desc),
	XE_RKL_IDS(INTEL_VGA_DEVICE, &rkl_desc),
	XE_ADLS_IDS(INTEL_VGA_DEVICE, &adl_s_desc),
	XE_ADLP_IDS(INTEL_VGA_DEVICE, &adl_p_desc),
	XE_ADLN_IDS(INTEL_VGA_DEVICE, &adl_n_desc),
	XE_RPLP_IDS(INTEL_VGA_DEVICE, &adl_p_desc),
	XE_RPLS_IDS(INTEL_VGA_DEVICE, &adl_s_desc),
	XE_DG1_IDS(INTEL_VGA_DEVICE, &dg1_desc),
	XE_ATS_M_IDS(INTEL_VGA_DEVICE, &ats_m_desc),
	XE_DG2_IDS(INTEL_VGA_DEVICE, &dg2_desc),
	XE_MTL_IDS(INTEL_VGA_DEVICE, &mtl_desc),
	XE_LNL_IDS(INTEL_VGA_DEVICE, &lnl_desc),
	{ }
};
MODULE_DEVICE_TABLE(pci, pciidlist);

#undef INTEL_VGA_DEVICE

/* is device_id present in comma separated list of ids */
static bool device_id_in_list(u16 device_id, const char *devices, bool negative)
{
	char *s, *p, *tok;
	bool ret;

	if (!devices || !*devices)
		return false;

	/* match everything */
	if (negative && strcmp(devices, "!*") == 0)
		return true;
	if (!negative && strcmp(devices, "*") == 0)
		return true;

	s = kstrdup(devices, GFP_KERNEL);
	if (!s)
		return false;

	for (p = s, ret = false; (tok = strsep(&p, ",")) != NULL; ) {
		u16 val;

		if (negative && tok[0] == '!')
			tok++;
		else if ((negative && tok[0] != '!') ||
			 (!negative && tok[0] == '!'))
			continue;

		if (kstrtou16(tok, 16, &val) == 0 && val == device_id) {
			ret = true;
			break;
		}
	}

	kfree(s);

	return ret;
}

static bool id_forced(u16 device_id)
{
	return device_id_in_list(device_id, xe_modparam.force_probe, false);
}

static bool id_blocked(u16 device_id)
{
	return device_id_in_list(device_id, xe_modparam.force_probe, true);
}

static const struct xe_subplatform_desc *
find_subplatform(const struct xe_device *xe, const struct xe_device_desc *desc)
{
	const struct xe_subplatform_desc *sp;
	const u16 *id;

	for (sp = desc->subplatforms; sp && sp->subplatform; sp++)
		for (id = sp->pciidlist; *id; id++)
			if (*id == xe->info.devid)
				return sp;

	return NULL;
}

enum xe_gmdid_type {
	GMDID_GRAPHICS,
	GMDID_MEDIA
};

static void read_gmdid(struct xe_device *xe, enum xe_gmdid_type type, u32 *ver, u32 *revid)
{
	struct xe_gt *gt = xe_root_mmio_gt(xe);
	struct xe_reg gmdid_reg = GMD_ID;
	u32 val;

	KUNIT_STATIC_STUB_REDIRECT(read_gmdid, xe, type, ver, revid);

	if (IS_SRIOV_VF(xe)) {
		/*
		 * To get the value of the GMDID register, VFs must obtain it
		 * from the GuC using MMIO communication.
		 *
		 * Note that at this point the xe_gt is not fully uninitialized
		 * and only basic access to MMIO registers is possible. To use
		 * our existing GuC communication functions we must perform at
		 * least basic xe_gt and xe_guc initialization.
		 *
		 * Since to obtain the value of GMDID_MEDIA we need to use the
		 * media GuC, temporarly tweak the gt type.
		 */
		xe_gt_assert(gt, gt->info.type == XE_GT_TYPE_UNINITIALIZED);

		if (type == GMDID_MEDIA) {
			gt->info.id = 1;
			gt->info.type = XE_GT_TYPE_MEDIA;
		} else {
			gt->info.id = 0;
			gt->info.type = XE_GT_TYPE_MAIN;
		}

		xe_guc_comm_init_early(&gt->uc.guc);

		/* Don't bother with GMDID if failed to negotiate the GuC ABI */
		val = xe_gt_sriov_vf_bootstrap(gt) ? 0 : xe_gt_sriov_vf_gmdid(gt);

		/*
		 * Only undo xe_gt.info here, the remaining changes made above
		 * will be overwritten as part of the regular initialization.
		 */
		gt->info.id = 0;
		gt->info.type = XE_GT_TYPE_UNINITIALIZED;
	} else {
		/*
		 * We need to apply the GSI offset explicitly here as at this
		 * point the xe_gt is not fully uninitialized and only basic
		 * access to MMIO registers is possible.
		 */
		if (type == GMDID_MEDIA)
			gmdid_reg.addr += MEDIA_GT_GSI_OFFSET;

		val = xe_mmio_read32(gt, gmdid_reg);
	}

	*ver = REG_FIELD_GET(GMD_ID_ARCH_MASK, val) * 100 + REG_FIELD_GET(GMD_ID_RELEASE_MASK, val);
	*revid = REG_FIELD_GET(GMD_ID_REVID, val);
}

/*
 * Pre-GMD_ID platform: device descriptor already points to the appropriate
 * graphics descriptor. Simply forward the description and calculate the version
 * appropriately. "graphics" should be present in all such platforms, while
 * media is optional.
 */
static void handle_pre_gmdid(struct xe_device *xe,
			     const struct xe_graphics_desc *graphics,
			     const struct xe_media_desc *media)
{
	xe->info.graphics_verx100 = graphics->ver * 100 + graphics->rel;

	if (media)
		xe->info.media_verx100 = media->ver * 100 + media->rel;

}

/*
 * GMD_ID platform: read IP version from hardware and select graphics descriptor
 * based on the result.
 */
static void handle_gmdid(struct xe_device *xe,
			 const struct xe_graphics_desc **graphics,
			 const struct xe_media_desc **media,
			 u32 *graphics_revid,
			 u32 *media_revid)
{
	u32 ver;

	read_gmdid(xe, GMDID_GRAPHICS, &ver, graphics_revid);

	for (int i = 0; i < ARRAY_SIZE(graphics_ip_map); i++) {
		if (ver == graphics_ip_map[i].ver) {
			xe->info.graphics_verx100 = ver;
			*graphics = graphics_ip_map[i].ip;

			break;
		}
	}

	if (!xe->info.graphics_verx100) {
		drm_err(&xe->drm, "Hardware reports unknown graphics version %u.%02u\n",
			ver / 100, ver % 100);
	}

	read_gmdid(xe, GMDID_MEDIA, &ver, media_revid);

	/* Media may legitimately be fused off / not present */
	if (ver == 0)
		return;

	for (int i = 0; i < ARRAY_SIZE(media_ip_map); i++) {
		if (ver == media_ip_map[i].ver) {
			xe->info.media_verx100 = ver;
			*media = media_ip_map[i].ip;

			break;
		}
	}

	if (!xe->info.media_verx100) {
		drm_err(&xe->drm, "Hardware reports unknown media version %u.%02u\n",
			ver / 100, ver % 100);
	}
}

/*
 * Initialize device info content that only depends on static driver_data
 * passed to the driver at probe time from PCI ID table.
 */
static int xe_info_init_early(struct xe_device *xe,
			      const struct xe_device_desc *desc,
			      const struct xe_subplatform_desc *subplatform_desc)
{
	int err;

	xe->info.platform_name = desc->platform_name;
	xe->info.platform = desc->platform;
	xe->info.subplatform = subplatform_desc ?
		subplatform_desc->subplatform : XE_SUBPLATFORM_NONE;

	xe->info.is_dgfx = desc->is_dgfx;
	xe->info.has_heci_gscfi = desc->has_heci_gscfi;
	xe->info.has_llc = desc->has_llc;
	xe->info.has_mmio_ext = desc->has_mmio_ext;
	xe->info.has_sriov = desc->has_sriov;
	xe->info.skip_guc_pc = desc->skip_guc_pc;
	xe->info.skip_mtcfg = desc->skip_mtcfg;
	xe->info.skip_pcode = desc->skip_pcode;

	xe->info.enable_display = IS_ENABLED(CONFIG_DRM_XE_DISPLAY) &&
				  xe_modparam.enable_display &&
				  desc->has_display;

	err = xe_tile_init_early(xe_device_get_root_tile(xe), xe, 0);
	if (err)
		return err;

	return 0;
}

/*
 * Initialize device info content that does require knowledge about
 * graphics / media IP version.
 * Make sure that GT / tile structures allocated by the driver match the data
 * present in device info.
 */
static int xe_info_init(struct xe_device *xe,
			const struct xe_graphics_desc *graphics_desc,
			const struct xe_media_desc *media_desc)
{
	u32 graphics_gmdid_revid = 0, media_gmdid_revid = 0;
	struct xe_tile *tile;
	struct xe_gt *gt;
	u8 id;

	/*
	 * If this platform supports GMD_ID, we'll detect the proper IP
	 * descriptor to use from hardware registers. desc->graphics will only
	 * ever be set at this point for platforms before GMD_ID. In that case
	 * the IP descriptions and versions are simply derived from that.
	 */
	if (graphics_desc) {
		handle_pre_gmdid(xe, graphics_desc, media_desc);
		xe->info.step = xe_step_pre_gmdid_get(xe);
	} else {
		xe_assert(xe, !media_desc);
		handle_gmdid(xe, &graphics_desc, &media_desc,
			     &graphics_gmdid_revid, &media_gmdid_revid);
		xe->info.step = xe_step_gmdid_get(xe,
						  graphics_gmdid_revid,
						  media_gmdid_revid);
	}

	/*
	 * If we couldn't detect the graphics IP, that's considered a fatal
	 * error and we should abort driver load.  Failing to detect media
	 * IP is non-fatal; we'll just proceed without enabling media support.
	 */
	if (!graphics_desc)
		return -ENODEV;

	xe->info.graphics_name = graphics_desc->name;
	xe->info.media_name = media_desc ? media_desc->name : "none";
	xe->info.tile_mmio_ext_size = graphics_desc->tile_mmio_ext_size;

	xe->info.dma_mask_size = graphics_desc->dma_mask_size;
	xe->info.vram_flags = graphics_desc->vram_flags;
	xe->info.va_bits = graphics_desc->va_bits;
	xe->info.vm_max_level = graphics_desc->vm_max_level;
	xe->info.has_asid = graphics_desc->has_asid;
	xe->info.has_atomic_enable_pte_bit = graphics_desc->has_atomic_enable_pte_bit;
	if (xe->info.platform != XE_PVC)
		xe->info.has_device_atomics_on_smem = 1;
	xe->info.has_flat_ccs = graphics_desc->has_flat_ccs;
	xe->info.has_range_tlb_invalidation = graphics_desc->has_range_tlb_invalidation;
	xe->info.has_usm = graphics_desc->has_usm;

	/*
	 * All platforms have at least one primary GT.  Any platform with media
	 * version 13 or higher has an additional dedicated media GT.  And
	 * depending on the graphics IP there may be additional "remote tiles."
	 * All of these together determine the overall GT count.
	 *
	 * FIXME: 'tile_count' here is misnamed since the rest of the driver
	 * treats it as the number of GTs rather than just the number of tiles.
	 */
	xe->info.tile_count = 1 + graphics_desc->max_remote_tiles;

	for_each_remote_tile(tile, xe, id) {
		int err;

		err = xe_tile_init_early(tile, xe, id);
		if (err)
			return err;
	}

	for_each_tile(tile, xe, id) {
		gt = tile->primary_gt;
		gt->info.id = xe->info.gt_count++;
		gt->info.type = XE_GT_TYPE_MAIN;
		gt->info.has_indirect_ring_state = graphics_desc->has_indirect_ring_state;
		gt->info.engine_mask = graphics_desc->hw_engine_mask;
		if (MEDIA_VER(xe) < 13 && media_desc)
			gt->info.engine_mask |= media_desc->hw_engine_mask;

		if (MEDIA_VER(xe) < 13 || !media_desc)
			continue;

		/*
		 * Allocate and setup media GT for platforms with standalone
		 * media.
		 */
		tile->media_gt = xe_gt_alloc(tile);
		if (IS_ERR(tile->media_gt))
			return PTR_ERR(tile->media_gt);

		gt = tile->media_gt;
		gt->info.type = XE_GT_TYPE_MEDIA;
		gt->info.has_indirect_ring_state = media_desc->has_indirect_ring_state;
		gt->info.engine_mask = media_desc->hw_engine_mask;
		gt->mmio.adj_offset = MEDIA_GT_GSI_OFFSET;
		gt->mmio.adj_limit = MEDIA_GT_GSI_LENGTH;

		/*
		 * FIXME: At the moment multi-tile and standalone media are
		 * mutually exclusive on current platforms.  We'll need to
		 * come up with a better way to number GTs if we ever wind
		 * up with platforms that support both together.
		 */
		drm_WARN_ON(&xe->drm, id != 0);
		gt->info.id = xe->info.gt_count++;
	}

	return 0;
}

static void xe_pci_remove(struct pci_dev *pdev)
{
	struct xe_device *xe;

	xe = pci_get_drvdata(pdev);
	if (!xe) /* driver load aborted, nothing to cleanup */
		return;

	xe_device_remove(xe);
	xe_pm_runtime_fini(xe);
	pci_set_drvdata(pdev, NULL);
}

static int xe_pci_probe(struct pci_dev *pdev, const struct pci_device_id *ent)
{
	const struct xe_device_desc *desc = (const void *)ent->driver_data;
	const struct xe_subplatform_desc *subplatform_desc;
	struct xe_device *xe;
	int err;

	if (desc->require_force_probe && !id_forced(pdev->device)) {
		dev_info(&pdev->dev,
			 "Your graphics device %04x is not officially supported\n"
			 "by xe driver in this kernel version. To force Xe probe,\n"
			 "use xe.force_probe='%04x' and i915.force_probe='!%04x'\n"
			 "module parameters or CONFIG_DRM_XE_FORCE_PROBE='%04x' and\n"
			 "CONFIG_DRM_I915_FORCE_PROBE='!%04x' configuration options.\n",
			 pdev->device, pdev->device, pdev->device,
			 pdev->device, pdev->device);
		return -ENODEV;
	}

	if (id_blocked(pdev->device)) {
		dev_info(&pdev->dev, "Probe blocked for device [%04x:%04x].\n",
			 pdev->vendor, pdev->device);
		return -ENODEV;
	}

	if (xe_display_driver_probe_defer(pdev))
		return -EPROBE_DEFER;

	err = pcim_enable_device(pdev);
	if (err)
		return err;

	xe = xe_device_create(pdev, ent);
	if (IS_ERR(xe))
		return PTR_ERR(xe);

	pci_set_drvdata(pdev, xe);

	xe_pm_assert_unbounded_bridge(xe);
	subplatform_desc = find_subplatform(xe, desc);

	pci_set_master(pdev);

	err = xe_info_init_early(xe, desc, subplatform_desc);
	if (err)
		return err;

	err = xe_device_probe_early(xe);
	if (err)
		return err;

	err = xe_info_init(xe, desc->graphics, desc->media);
	if (err)
		return err;

	err = xe_display_probe(xe);
	if (err)
		return err;

	drm_dbg(&xe->drm, "%s %s %04x:%04x dgfx:%d gfx:%s (%d.%02d) media:%s (%d.%02d) display:%s dma_m_s:%d tc:%d gscfi:%d",
		desc->platform_name,
		subplatform_desc ? subplatform_desc->name : "",
		xe->info.devid, xe->info.revid,
		xe->info.is_dgfx,
		xe->info.graphics_name,
		xe->info.graphics_verx100 / 100,
		xe->info.graphics_verx100 % 100,
		xe->info.media_name,
		xe->info.media_verx100 / 100,
		xe->info.media_verx100 % 100,
		str_yes_no(xe->info.enable_display),
		xe->info.dma_mask_size, xe->info.tile_count,
		xe->info.has_heci_gscfi);

	drm_dbg(&xe->drm, "Stepping = (G:%s, M:%s, D:%s, B:%s)\n",
		xe_step_name(xe->info.step.graphics),
		xe_step_name(xe->info.step.media),
		xe_step_name(xe->info.step.display),
		xe_step_name(xe->info.step.basedie));

	drm_dbg(&xe->drm, "SR-IOV support: %s (mode: %s)\n",
		str_yes_no(xe_device_has_sriov(xe)),
		xe_sriov_mode_to_string(xe_device_sriov_mode(xe)));

	err = xe_pm_init_early(xe);
	if (err)
		return err;

	err = xe_device_probe(xe);
	if (err)
		return err;

	err = xe_pm_init(xe);
	if (err)
		goto err_driver_cleanup;

	drm_dbg(&xe->drm, "d3cold: capable=%s\n",
		str_yes_no(xe->d3cold.capable));

	return 0;

err_driver_cleanup:
	xe_pci_remove(pdev);
	return err;
}

static void xe_pci_shutdown(struct pci_dev *pdev)
{
	xe_device_shutdown(pdev_to_xe_device(pdev));
}

#ifdef CONFIG_PM_SLEEP
static void d3cold_toggle(struct pci_dev *pdev, enum toggle_d3cold toggle)
{
	struct xe_device *xe = pdev_to_xe_device(pdev);
	struct pci_dev *root_pdev;

	if (!xe->d3cold.capable)
		return;

	root_pdev = pcie_find_root_port(pdev);
	if (!root_pdev)
		return;

	switch (toggle) {
	case D3COLD_DISABLE:
		pci_d3cold_disable(root_pdev);
		break;
	case D3COLD_ENABLE:
		pci_d3cold_enable(root_pdev);
		break;
	}
}

static int xe_pci_suspend(struct device *dev)
{
	struct pci_dev *pdev = to_pci_dev(dev);
	int err;

	err = xe_pm_suspend(pdev_to_xe_device(pdev));
	if (err)
		return err;

	/*
	 * Enabling D3Cold is needed for S2Idle/S0ix.
	 * It is save to allow here since xe_pm_suspend has evicted
	 * the local memory and the direct complete optimization is disabled.
	 */
	d3cold_toggle(pdev, D3COLD_ENABLE);

	pci_save_state(pdev);
	pci_disable_device(pdev);

	return 0;
}

static int xe_pci_resume(struct device *dev)
{
	struct pci_dev *pdev = to_pci_dev(dev);
	int err;

	/* Give back the D3Cold decision to the runtime P M*/
	d3cold_toggle(pdev, D3COLD_DISABLE);

	err = pci_set_power_state(pdev, PCI_D0);
	if (err)
		return err;

	err = pci_enable_device(pdev);
	if (err)
		return err;

	pci_set_master(pdev);

	err = xe_pm_resume(pdev_to_xe_device(pdev));
	if (err)
		return err;

	return 0;
}

static int xe_pci_runtime_suspend(struct device *dev)
{
	struct pci_dev *pdev = to_pci_dev(dev);
	struct xe_device *xe = pdev_to_xe_device(pdev);
	int err;

	err = xe_pm_runtime_suspend(xe);
	if (err)
		return err;

	pci_save_state(pdev);

	if (xe->d3cold.allowed) {
		d3cold_toggle(pdev, D3COLD_ENABLE);
		pci_disable_device(pdev);
		pci_ignore_hotplug(pdev);
		pci_set_power_state(pdev, PCI_D3cold);
	} else {
		d3cold_toggle(pdev, D3COLD_DISABLE);
		pci_set_power_state(pdev, PCI_D3hot);
	}

	return 0;
}

static int xe_pci_runtime_resume(struct device *dev)
{
	struct pci_dev *pdev = to_pci_dev(dev);
	struct xe_device *xe = pdev_to_xe_device(pdev);
	int err;

	err = pci_set_power_state(pdev, PCI_D0);
	if (err)
		return err;

	pci_restore_state(pdev);

	if (xe->d3cold.allowed) {
		err = pci_enable_device(pdev);
		if (err)
			return err;

		pci_set_master(pdev);
	}

	return xe_pm_runtime_resume(xe);
}

static int xe_pci_runtime_idle(struct device *dev)
{
	struct pci_dev *pdev = to_pci_dev(dev);
	struct xe_device *xe = pdev_to_xe_device(pdev);

	xe_pm_d3cold_allowed_toggle(xe);

	return 0;
}

static const struct dev_pm_ops xe_pm_ops = {
	SET_SYSTEM_SLEEP_PM_OPS(xe_pci_suspend, xe_pci_resume)
	SET_RUNTIME_PM_OPS(xe_pci_runtime_suspend, xe_pci_runtime_resume, xe_pci_runtime_idle)
};
#endif

static struct pci_driver xe_pci_driver = {
	.name = DRIVER_NAME,
	.id_table = pciidlist,
	.probe = xe_pci_probe,
	.remove = xe_pci_remove,
	.shutdown = xe_pci_shutdown,
#ifdef CONFIG_PCI_IOV
	.sriov_configure = xe_pci_sriov_configure,
#endif
#ifdef CONFIG_PM_SLEEP
	.driver.pm = &xe_pm_ops,
#endif
};

int xe_register_pci_driver(void)
{
	return pci_register_driver(&xe_pci_driver);
}

void xe_unregister_pci_driver(void)
{
	pci_unregister_driver(&xe_pci_driver);
}

#if IS_ENABLED(CONFIG_DRM_XE_KUNIT_TEST)
#include "tests/xe_pci.c"
#endif<|MERGE_RESOLUTION|>--- conflicted
+++ resolved
@@ -342,12 +342,8 @@
 
 static const struct xe_device_desc bmg_desc __maybe_unused = {
 	DGFX_FEATURES,
-<<<<<<< HEAD
-	PLATFORM(XE_BATTLEMAGE),
+	PLATFORM(BATTLEMAGE),
 	.has_display = true,
-=======
-	PLATFORM(BATTLEMAGE),
->>>>>>> 1ddaaa24
 	.require_force_probe = true,
 };
 
