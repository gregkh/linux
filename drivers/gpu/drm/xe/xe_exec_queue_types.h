/* SPDX-License-Identifier: MIT */
/*
 * Copyright © 2022 Intel Corporation
 */

#ifndef _XE_EXEC_QUEUE_TYPES_H_
#define _XE_EXEC_QUEUE_TYPES_H_

#include <linux/kref.h>

#include <drm/gpu_scheduler.h>

#include "xe_gpu_scheduler_types.h"
#include "xe_hw_engine_types.h"
#include "xe_hw_fence_types.h"
#include "xe_lrc_types.h"

struct xe_execlist_exec_queue;
struct xe_gt;
struct xe_guc_exec_queue;
struct xe_hw_engine;
struct xe_vm;

enum xe_exec_queue_priority {
	XE_EXEC_QUEUE_PRIORITY_UNSET = -2, /* For execlist usage only */
	XE_EXEC_QUEUE_PRIORITY_LOW = 0,
	XE_EXEC_QUEUE_PRIORITY_NORMAL,
	XE_EXEC_QUEUE_PRIORITY_HIGH,
	XE_EXEC_QUEUE_PRIORITY_KERNEL,

	XE_EXEC_QUEUE_PRIORITY_COUNT
};

/**
 * struct xe_exec_queue - Execution queue
 *
 * Contains all state necessary for submissions. Can either be a user object or
 * a kernel object.
 */
struct xe_exec_queue {
	/** @gt: graphics tile this exec queue can submit to */
	struct xe_gt *gt;
	/**
	 * @hwe: A hardware of the same class. May (physical engine) or may not
	 * (virtual engine) be where jobs actual engine up running. Should never
	 * really be used for submissions.
	 */
	struct xe_hw_engine *hwe;
	/** @refcount: ref count of this exec queue */
	struct kref refcount;
	/** @vm: VM (address space) for this exec queue */
	struct xe_vm *vm;
	/** @class: class of this exec queue */
	enum xe_engine_class class;
	/**
	 * @logical_mask: logical mask of where job submitted to exec queue can run
	 */
	u32 logical_mask;
	/** @name: name of this exec queue */
	char name[MAX_FENCE_NAME_LEN];
	/** @width: width (number BB submitted per exec) of this exec queue */
	u16 width;
	/** @fence_irq: fence IRQ used to signal job completion */
	struct xe_hw_fence_irq *fence_irq;

	/**
	 * @last_fence: last fence on exec queue, protected by vm->lock in write
	 * mode if bind exec queue, protected by dma resv lock if non-bind exec
	 * queue
	 */
	struct dma_fence *last_fence;

/* queue no longer allowed to submit */
#define EXEC_QUEUE_FLAG_BANNED			BIT(0)
/* queue used for kernel submission only */
#define EXEC_QUEUE_FLAG_KERNEL			BIT(1)
/* kernel engine only destroyed at driver unload */
#define EXEC_QUEUE_FLAG_PERMANENT		BIT(2)
/* queue keeps running pending jobs after destroy ioctl */
#define EXEC_QUEUE_FLAG_PERSISTENT		BIT(3)
/* for VM jobs. Caller needs to hold rpm ref when creating queue with this flag */
#define EXEC_QUEUE_FLAG_VM			BIT(4)
/* child of VM queue for multi-tile VM jobs */
#define EXEC_QUEUE_FLAG_BIND_ENGINE_CHILD	BIT(5)
/* kernel exec_queue only, set priority to highest level */
#define EXEC_QUEUE_FLAG_HIGH_PRIORITY		BIT(6)

	/**
	 * @flags: flags for this exec queue, should statically setup aside from ban
	 * bit
	 */
	unsigned long flags;

	union {
		/** @multi_gt_list: list head for VM bind engines if multi-GT */
		struct list_head multi_gt_list;
		/** @multi_gt_link: link for VM bind engines if multi-GT */
		struct list_head multi_gt_link;
	};

	union {
		/** @execlist: execlist backend specific state for exec queue */
		struct xe_execlist_exec_queue *execlist;
		/** @guc: GuC backend specific state for exec queue */
		struct xe_guc_exec_queue *guc;
	};

	/**
	 * @parallel: parallel submission state
	 */
	struct {
		/** @parallel.composite_fence_ctx: context composite fence */
		u64 composite_fence_ctx;
		/** @parallel.composite_fence_seqno: seqno for composite fence */
		u32 composite_fence_seqno;
	} parallel;

	/** @sched_props: scheduling properties */
	struct {
		/** @sched_props.timeslice_us: timeslice period in micro-seconds */
		u32 timeslice_us;
		/** @sched_props.preempt_timeout_us: preemption timeout in micro-seconds */
		u32 preempt_timeout_us;
<<<<<<< HEAD
		/** @job_timeout_ms: job timeout in milliseconds */
		u32 job_timeout_ms;
		/** @priority: priority of this exec queue */
=======
		/** @sched_props.job_timeout_ms: job timeout in milliseconds */
		u32 job_timeout_ms;
		/** @sched_props.priority: priority of this exec queue */
>>>>>>> 1b4861e3
		enum xe_exec_queue_priority priority;
	} sched_props;

	/** @compute: compute exec queue state */
	struct {
		/** @compute.pfence: preemption fence */
		struct dma_fence *pfence;
		/** @compute.context: preemption fence context */
		u64 context;
		/** @compute.seqno: preemption fence seqno */
		u32 seqno;
		/** @compute.link: link into VM's list of exec queues */
		struct list_head link;
		/** @compute.lock: preemption fences lock */
		spinlock_t lock;
	} compute;

	/** @ops: submission backend exec queue operations */
	const struct xe_exec_queue_ops *ops;

	/** @ring_ops: ring operations for this exec queue */
	const struct xe_ring_ops *ring_ops;
	/** @entity: DRM sched entity for this exec queue (1 to 1 relationship) */
	struct drm_sched_entity *entity;
	/**
	 * @tlb_flush_seqno: The seqno of the last rebind tlb flush performed
	 * Protected by @vm's resv. Unused if @vm == NULL.
	 */
	u64 tlb_flush_seqno;
	/** @lrc: logical ring context for this exec queue */
	struct xe_lrc lrc[];
};

/**
 * struct xe_exec_queue_ops - Submission backend exec queue operations
 */
struct xe_exec_queue_ops {
	/** @init: Initialize exec queue for submission backend */
	int (*init)(struct xe_exec_queue *q);
	/** @kill: Kill inflight submissions for backend */
	void (*kill)(struct xe_exec_queue *q);
	/** @fini: Fini exec queue for submission backend */
	void (*fini)(struct xe_exec_queue *q);
	/** @set_priority: Set priority for exec queue */
	int (*set_priority)(struct xe_exec_queue *q,
			    enum xe_exec_queue_priority priority);
	/** @set_timeslice: Set timeslice for exec queue */
	int (*set_timeslice)(struct xe_exec_queue *q, u32 timeslice_us);
	/** @set_preempt_timeout: Set preemption timeout for exec queue */
	int (*set_preempt_timeout)(struct xe_exec_queue *q, u32 preempt_timeout_us);
	/**
	 * @suspend: Suspend exec queue from executing, allowed to be called
	 * multiple times in a row before resume with the caveat that
	 * suspend_wait returns before calling suspend again.
	 */
	int (*suspend)(struct xe_exec_queue *q);
	/**
	 * @suspend_wait: Wait for an exec queue to suspend executing, should be
	 * call after suspend.
	 */
	void (*suspend_wait)(struct xe_exec_queue *q);
	/**
	 * @resume: Resume exec queue execution, exec queue must be in a suspended
	 * state and dma fence returned from most recent suspend call must be
	 * signalled when this function is called.
	 */
	void (*resume)(struct xe_exec_queue *q);
	/** @reset_status: check exec queue reset status */
	bool (*reset_status)(struct xe_exec_queue *q);
};

#endif<|MERGE_RESOLUTION|>--- conflicted
+++ resolved
@@ -121,15 +121,9 @@
 		u32 timeslice_us;
 		/** @sched_props.preempt_timeout_us: preemption timeout in micro-seconds */
 		u32 preempt_timeout_us;
-<<<<<<< HEAD
-		/** @job_timeout_ms: job timeout in milliseconds */
-		u32 job_timeout_ms;
-		/** @priority: priority of this exec queue */
-=======
 		/** @sched_props.job_timeout_ms: job timeout in milliseconds */
 		u32 job_timeout_ms;
 		/** @sched_props.priority: priority of this exec queue */
->>>>>>> 1b4861e3
 		enum xe_exec_queue_priority priority;
 	} sched_props;
 
