// SPDX-License-Identifier: MIT
/*
 * Copyright © 2022 Intel Corporation
 */

#include "xe_guc_pc.h"

#include <linux/delay.h>

#include <drm/drm_managed.h>

#include "abi/guc_actions_abi.h"
#include "abi/guc_actions_slpc_abi.h"
#include "regs/xe_gt_regs.h"
#include "regs/xe_regs.h"
#include "xe_bo.h"
#include "xe_device.h"
#include "xe_gt.h"
#include "xe_gt_idle.h"
#include "xe_gt_sysfs.h"
#include "xe_gt_types.h"
#include "xe_guc_ct.h"
#include "xe_map.h"
#include "xe_mmio.h"
#include "xe_pcode.h"

#define MCHBAR_MIRROR_BASE_SNB	0x140000

#define RP_STATE_CAP		XE_REG(MCHBAR_MIRROR_BASE_SNB + 0x5998)
#define   RP0_MASK		REG_GENMASK(7, 0)
#define   RP1_MASK		REG_GENMASK(15, 8)
#define   RPN_MASK		REG_GENMASK(23, 16)

#define FREQ_INFO_REC	XE_REG(MCHBAR_MIRROR_BASE_SNB + 0x5ef0)
#define   RPE_MASK		REG_GENMASK(15, 8)

#define GT_PERF_STATUS		XE_REG(0x1381b4)
#define   CAGF_MASK	REG_GENMASK(19, 11)

#define GT_FREQUENCY_MULTIPLIER	50
#define GT_FREQUENCY_SCALER	3

/**
 * DOC: GuC Power Conservation (PC)
 *
 * GuC Power Conservation (PC) supports multiple features for the most
 * efficient and performing use of the GT when GuC submission is enabled,
 * including frequency management, Render-C states management, and various
 * algorithms for power balancing.
 *
 * Single Loop Power Conservation (SLPC) is the name given to the suite of
 * connected power conservation features in the GuC firmware. The firmware
 * exposes a programming interface to the host for the control of SLPC.
 *
 * Frequency management:
 * =====================
 *
 * Xe driver enables SLPC with all of its defaults features and frequency
 * selection, which varies per platform.
 *
 * Render-C States:
 * ================
 *
 * Render-C states is also a GuC PC feature that is now enabled in Xe for
 * all platforms.
 *
 */

static struct xe_guc *
pc_to_guc(struct xe_guc_pc *pc)
{
	return container_of(pc, struct xe_guc, pc);
}

static struct xe_device *
pc_to_xe(struct xe_guc_pc *pc)
{
	struct xe_guc *guc = pc_to_guc(pc);
	struct xe_gt *gt = container_of(guc, struct xe_gt, uc.guc);

	return gt_to_xe(gt);
}

static struct xe_gt *
pc_to_gt(struct xe_guc_pc *pc)
{
	return container_of(pc, struct xe_gt, uc.guc.pc);
}

static struct iosys_map *
pc_to_maps(struct xe_guc_pc *pc)
{
	return &pc->bo->vmap;
}

#define slpc_shared_data_read(pc_, field_) \
	xe_map_rd_field(pc_to_xe(pc_), pc_to_maps(pc_), 0, \
			struct slpc_shared_data, field_)

#define slpc_shared_data_write(pc_, field_, val_) \
	xe_map_wr_field(pc_to_xe(pc_), pc_to_maps(pc_), 0, \
			struct slpc_shared_data, field_, val_)

#define SLPC_EVENT(id, count) \
	(FIELD_PREP(HOST2GUC_PC_SLPC_REQUEST_MSG_1_EVENT_ID, id) | \
	 FIELD_PREP(HOST2GUC_PC_SLPC_REQUEST_MSG_1_EVENT_ARGC, count))

static int wait_for_pc_state(struct xe_guc_pc *pc,
			     enum slpc_global_state state)
{
	int timeout_us = 5000; /* rought 5ms, but no need for precision */
	int slept, wait = 10;

	xe_device_assert_mem_access(pc_to_xe(pc));

	for (slept = 0; slept < timeout_us;) {
		if (slpc_shared_data_read(pc, header.global_state) == state)
			return 0;

		usleep_range(wait, wait << 1);
		slept += wait;
		wait <<= 1;
		if (slept + wait > timeout_us)
			wait = timeout_us - slept;
	}

	return -ETIMEDOUT;
}

static int pc_action_reset(struct xe_guc_pc *pc)
{
	struct  xe_guc_ct *ct = &pc_to_guc(pc)->ct;
	int ret;
	u32 action[] = {
		GUC_ACTION_HOST2GUC_PC_SLPC_REQUEST,
		SLPC_EVENT(SLPC_EVENT_RESET, 2),
		xe_bo_ggtt_addr(pc->bo),
		0,
	};

	ret = xe_guc_ct_send(ct, action, ARRAY_SIZE(action), 0, 0);
	if (ret)
		drm_err(&pc_to_xe(pc)->drm, "GuC PC reset: %pe", ERR_PTR(ret));

	return ret;
}

static int pc_action_query_task_state(struct xe_guc_pc *pc)
{
	struct xe_guc_ct *ct = &pc_to_guc(pc)->ct;
	int ret;
	u32 action[] = {
		GUC_ACTION_HOST2GUC_PC_SLPC_REQUEST,
		SLPC_EVENT(SLPC_EVENT_QUERY_TASK_STATE, 2),
		xe_bo_ggtt_addr(pc->bo),
		0,
	};

	if (wait_for_pc_state(pc, SLPC_GLOBAL_STATE_RUNNING))
		return -EAGAIN;

	/* Blocking here to ensure the results are ready before reading them */
	ret = xe_guc_ct_send_block(ct, action, ARRAY_SIZE(action));
	if (ret)
		drm_err(&pc_to_xe(pc)->drm,
			"GuC PC query task state failed: %pe", ERR_PTR(ret));

	return ret;
}

static int pc_action_set_param(struct xe_guc_pc *pc, u8 id, u32 value)
{
	struct xe_guc_ct *ct = &pc_to_guc(pc)->ct;
	int ret;
	u32 action[] = {
		GUC_ACTION_HOST2GUC_PC_SLPC_REQUEST,
		SLPC_EVENT(SLPC_EVENT_PARAMETER_SET, 2),
		id,
		value,
	};

	if (wait_for_pc_state(pc, SLPC_GLOBAL_STATE_RUNNING))
		return -EAGAIN;

	ret = xe_guc_ct_send(ct, action, ARRAY_SIZE(action), 0, 0);
	if (ret)
		drm_err(&pc_to_xe(pc)->drm, "GuC PC set param failed: %pe",
			ERR_PTR(ret));

	return ret;
}

static int pc_action_setup_gucrc(struct xe_guc_pc *pc, u32 mode)
{
	struct xe_guc_ct *ct = &pc_to_guc(pc)->ct;
	u32 action[] = {
		XE_GUC_ACTION_SETUP_PC_GUCRC,
		mode,
	};
	int ret;

	ret = xe_guc_ct_send(ct, action, ARRAY_SIZE(action), 0, 0);
	if (ret)
		drm_err(&pc_to_xe(pc)->drm, "GuC RC enable failed: %pe",
			ERR_PTR(ret));
	return ret;
}

static u32 decode_freq(u32 raw)
{
	return DIV_ROUND_CLOSEST(raw * GT_FREQUENCY_MULTIPLIER,
				 GT_FREQUENCY_SCALER);
}

static u32 encode_freq(u32 freq)
{
	return DIV_ROUND_CLOSEST(freq * GT_FREQUENCY_SCALER,
				 GT_FREQUENCY_MULTIPLIER);
}

static u32 pc_get_min_freq(struct xe_guc_pc *pc)
{
	u32 freq;

	freq = FIELD_GET(SLPC_MIN_UNSLICE_FREQ_MASK,
			 slpc_shared_data_read(pc, task_state_data.freq));

	return decode_freq(freq);
}

static void pc_set_manual_rp_ctrl(struct xe_guc_pc *pc, bool enable)
{
	struct xe_gt *gt = pc_to_gt(pc);
	u32 state = enable ? RPSWCTL_ENABLE : RPSWCTL_DISABLE;

	/* Allow/Disallow punit to process software freq requests */
	xe_mmio_write32(gt, RP_CONTROL, state);
}

static void pc_set_cur_freq(struct xe_guc_pc *pc, u32 freq)
{
	struct xe_gt *gt = pc_to_gt(pc);
	u32 rpnswreq;

	pc_set_manual_rp_ctrl(pc, true);

	/* Req freq is in units of 16.66 Mhz */
	rpnswreq = REG_FIELD_PREP(REQ_RATIO_MASK, encode_freq(freq));
	xe_mmio_write32(gt, RPNSWREQ, rpnswreq);

	/* Sleep for a small time to allow pcode to respond */
	usleep_range(100, 300);

	pc_set_manual_rp_ctrl(pc, false);
}

static int pc_set_min_freq(struct xe_guc_pc *pc, u32 freq)
{
	/*
	 * Let's only check for the rpn-rp0 range. If max < min,
	 * min becomes a fixed request.
	 */
	if (freq < pc->rpn_freq || freq > pc->rp0_freq)
		return -EINVAL;

	/*
	 * GuC policy is to elevate minimum frequency to the efficient levels
	 * Our goal is to have the admin choices respected.
	 */
	pc_action_set_param(pc, SLPC_PARAM_IGNORE_EFFICIENT_FREQUENCY,
			    freq < pc->rpe_freq);

	return pc_action_set_param(pc,
				   SLPC_PARAM_GLOBAL_MIN_GT_UNSLICE_FREQ_MHZ,
				   freq);
}

static int pc_get_max_freq(struct xe_guc_pc *pc)
{
	u32 freq;

	freq = FIELD_GET(SLPC_MAX_UNSLICE_FREQ_MASK,
			 slpc_shared_data_read(pc, task_state_data.freq));

	return decode_freq(freq);
}

static int pc_set_max_freq(struct xe_guc_pc *pc, u32 freq)
{
	/*
	 * Let's only check for the rpn-rp0 range. If max < min,
	 * min becomes a fixed request.
	 * Also, overclocking is not supported.
	 */
	if (freq < pc->rpn_freq || freq > pc->rp0_freq)
		return -EINVAL;

	return pc_action_set_param(pc,
				   SLPC_PARAM_GLOBAL_MAX_GT_UNSLICE_FREQ_MHZ,
				   freq);
}

static void mtl_update_rpe_value(struct xe_guc_pc *pc)
{
	struct xe_gt *gt = pc_to_gt(pc);
	u32 reg;

	if (xe_gt_is_media_type(gt))
		reg = xe_mmio_read32(gt, MTL_MPE_FREQUENCY);
	else
		reg = xe_mmio_read32(gt, MTL_GT_RPE_FREQUENCY);

	pc->rpe_freq = decode_freq(REG_FIELD_GET(MTL_RPE_MASK, reg));
}

static void tgl_update_rpe_value(struct xe_guc_pc *pc)
{
	struct xe_gt *gt = pc_to_gt(pc);
	struct xe_device *xe = gt_to_xe(gt);
	u32 reg;

	/*
	 * For PVC we still need to use fused RP1 as the approximation for RPe
	 * For other platforms than PVC we get the resolved RPe directly from
	 * PCODE at a different register
	 */
	if (xe->info.platform == XE_PVC)
		reg = xe_mmio_read32(gt, PVC_RP_STATE_CAP);
	else
		reg = xe_mmio_read32(gt, FREQ_INFO_REC);

	pc->rpe_freq = REG_FIELD_GET(RPE_MASK, reg) * GT_FREQUENCY_MULTIPLIER;
}

static void pc_update_rp_values(struct xe_guc_pc *pc)
{
	struct xe_gt *gt = pc_to_gt(pc);
	struct xe_device *xe = gt_to_xe(gt);

	if (GRAPHICS_VERx100(xe) >= 1270)
		mtl_update_rpe_value(pc);
	else
		tgl_update_rpe_value(pc);

	/*
	 * RPe is decided at runtime by PCODE. In the rare case where that's
	 * smaller than the fused min, we will trust the PCODE and use that
	 * as our minimum one.
	 */
	pc->rpn_freq = min(pc->rpn_freq, pc->rpe_freq);
}

/**
 * xe_guc_pc_get_act_freq - Get Actual running frequency
 * @pc: The GuC PC
 *
 * Returns: The Actual running frequency. Which might be 0 if GT is in Render-C sleep state (RC6).
 */
u32 xe_guc_pc_get_act_freq(struct xe_guc_pc *pc)
{
	struct xe_gt *gt = pc_to_gt(pc);
	struct xe_device *xe = gt_to_xe(gt);
	u32 freq;

	/* When in RC6, actual frequency reported will be 0. */
	if (GRAPHICS_VERx100(xe) >= 1270) {
		freq = xe_mmio_read32(gt, MTL_MIRROR_TARGET_WP1);
		freq = REG_FIELD_GET(MTL_CAGF_MASK, freq);
	} else {
		freq = xe_mmio_read32(gt, GT_PERF_STATUS);
		freq = REG_FIELD_GET(CAGF_MASK, freq);
	}

	freq = decode_freq(freq);

	return freq;
}

/**
 * xe_guc_pc_get_cur_freq - Get Current requested frequency
 * @pc: The GuC PC
 * @freq: A pointer to a u32 where the freq value will be returned
 *
 * Returns: 0 on success,
 *         -EAGAIN if GuC PC not ready (likely in middle of a reset).
 */
int xe_guc_pc_get_cur_freq(struct xe_guc_pc *pc, u32 *freq)
{
	struct xe_gt *gt = pc_to_gt(pc);
	int ret;

	/*
	 * GuC SLPC plays with cur freq request when GuCRC is enabled
	 * Block RC6 for a more reliable read.
	 */
	ret = xe_force_wake_get(gt_to_fw(gt), XE_FORCEWAKE_ALL);
	if (ret)
		return ret;

	*freq = xe_mmio_read32(gt, RPNSWREQ);

	*freq = REG_FIELD_GET(REQ_RATIO_MASK, *freq);
	*freq = decode_freq(*freq);

	XE_WARN_ON(xe_force_wake_put(gt_to_fw(gt), XE_FORCEWAKE_ALL));
	return 0;
}

/**
 * xe_guc_pc_get_rp0_freq - Get the RP0 freq
 * @pc: The GuC PC
 *
 * Returns: RP0 freq.
 */
u32 xe_guc_pc_get_rp0_freq(struct xe_guc_pc *pc)
{
	return pc->rp0_freq;
}

/**
 * xe_guc_pc_get_rpe_freq - Get the RPe freq
 * @pc: The GuC PC
 *
 * Returns: RPe freq.
 */
u32 xe_guc_pc_get_rpe_freq(struct xe_guc_pc *pc)
{
	pc_update_rp_values(pc);

	return pc->rpe_freq;
}

/**
 * xe_guc_pc_get_rpn_freq - Get the RPn freq
 * @pc: The GuC PC
 *
 * Returns: RPn freq.
 */
u32 xe_guc_pc_get_rpn_freq(struct xe_guc_pc *pc)
{
	return pc->rpn_freq;
}

/**
 * xe_guc_pc_get_min_freq - Get the min operational frequency
 * @pc: The GuC PC
 * @freq: A pointer to a u32 where the freq value will be returned
 *
 * Returns: 0 on success,
 *         -EAGAIN if GuC PC not ready (likely in middle of a reset).
 */
int xe_guc_pc_get_min_freq(struct xe_guc_pc *pc, u32 *freq)
{
	struct xe_gt *gt = pc_to_gt(pc);
	int ret;

	mutex_lock(&pc->freq_lock);
	if (!pc->freq_ready) {
		/* Might be in the middle of a gt reset */
		ret = -EAGAIN;
		goto out;
	}

	/*
	 * GuC SLPC plays with min freq request when GuCRC is enabled
	 * Block RC6 for a more reliable read.
	 */
	ret = xe_force_wake_get(gt_to_fw(gt), XE_FORCEWAKE_ALL);
	if (ret)
		goto out;

	ret = pc_action_query_task_state(pc);
	if (ret)
		goto fw;

	*freq = pc_get_min_freq(pc);

fw:
	XE_WARN_ON(xe_force_wake_put(gt_to_fw(gt), XE_FORCEWAKE_ALL));
out:
	mutex_unlock(&pc->freq_lock);
	return ret;
}

/**
 * xe_guc_pc_set_min_freq - Set the minimal operational frequency
 * @pc: The GuC PC
 * @freq: The selected minimal frequency
 *
 * Returns: 0 on success,
 *         -EAGAIN if GuC PC not ready (likely in middle of a reset),
 *         -EINVAL if value out of bounds.
 */
int xe_guc_pc_set_min_freq(struct xe_guc_pc *pc, u32 freq)
{
	int ret;

	mutex_lock(&pc->freq_lock);
	if (!pc->freq_ready) {
		/* Might be in the middle of a gt reset */
		ret = -EAGAIN;
		goto out;
	}

	ret = pc_set_min_freq(pc, freq);
	if (ret)
		goto out;

	pc->user_requested_min = freq;

out:
	mutex_unlock(&pc->freq_lock);
	return ret;
}

/**
 * xe_guc_pc_get_max_freq - Get Maximum operational frequency
 * @pc: The GuC PC
 * @freq: A pointer to a u32 where the freq value will be returned
 *
 * Returns: 0 on success,
 *         -EAGAIN if GuC PC not ready (likely in middle of a reset).
 */
int xe_guc_pc_get_max_freq(struct xe_guc_pc *pc, u32 *freq)
{
	int ret;

	mutex_lock(&pc->freq_lock);
	if (!pc->freq_ready) {
		/* Might be in the middle of a gt reset */
		ret = -EAGAIN;
		goto out;
	}

	ret = pc_action_query_task_state(pc);
	if (ret)
		goto out;

	*freq = pc_get_max_freq(pc);

out:
	mutex_unlock(&pc->freq_lock);
	return ret;
}

/**
 * xe_guc_pc_set_max_freq - Set the maximum operational frequency
 * @pc: The GuC PC
 * @freq: The selected maximum frequency value
 *
 * Returns: 0 on success,
 *         -EAGAIN if GuC PC not ready (likely in middle of a reset),
 *         -EINVAL if value out of bounds.
 */
int xe_guc_pc_set_max_freq(struct xe_guc_pc *pc, u32 freq)
{
	int ret;

	mutex_lock(&pc->freq_lock);
	if (!pc->freq_ready) {
		/* Might be in the middle of a gt reset */
		ret = -EAGAIN;
		goto out;
	}

	ret = pc_set_max_freq(pc, freq);
	if (ret)
		goto out;

	pc->user_requested_max = freq;

out:
	mutex_unlock(&pc->freq_lock);
	return ret;
}

/**
 * xe_guc_pc_c_status - get the current GT C state
 * @pc: XE_GuC_PC instance
 */
enum xe_gt_idle_state xe_guc_pc_c_status(struct xe_guc_pc *pc)
{
	struct xe_gt *gt = pc_to_gt(pc);
	u32 reg, gt_c_state;

	if (GRAPHICS_VERx100(gt_to_xe(gt)) >= 1270) {
		reg = xe_mmio_read32(gt, MTL_MIRROR_TARGET_WP1);
		gt_c_state = REG_FIELD_GET(MTL_CC_MASK, reg);
	} else {
		reg = xe_mmio_read32(gt, GT_CORE_STATUS);
		gt_c_state = REG_FIELD_GET(RCN_MASK, reg);
	}

	switch (gt_c_state) {
	case GT_C6:
		return GT_IDLE_C6;
	case GT_C0:
		return GT_IDLE_C0;
	default:
		return GT_IDLE_UNKNOWN;
	}
}

/**
 * xe_guc_pc_rc6_residency - rc6 residency counter
 * @pc: Xe_GuC_PC instance
 */
u64 xe_guc_pc_rc6_residency(struct xe_guc_pc *pc)
{
	struct xe_gt *gt = pc_to_gt(pc);
	u32 reg;

	reg = xe_mmio_read32(gt, GT_GFX_RC6);

	return reg;
}

/**
 * xe_guc_pc_mc6_residency - mc6 residency counter
 * @pc: Xe_GuC_PC instance
 */
u64 xe_guc_pc_mc6_residency(struct xe_guc_pc *pc)
{
	struct xe_gt *gt = pc_to_gt(pc);
	u64 reg;

	reg = xe_mmio_read32(gt, MTL_MEDIA_MC6);

	return reg;
}

static void mtl_init_fused_rp_values(struct xe_guc_pc *pc)
{
	struct xe_gt *gt = pc_to_gt(pc);
	u32 reg;

	xe_device_assert_mem_access(pc_to_xe(pc));

	if (xe_gt_is_media_type(gt))
		reg = xe_mmio_read32(gt, MTL_MEDIAP_STATE_CAP);
	else
		reg = xe_mmio_read32(gt, MTL_RP_STATE_CAP);

	pc->rp0_freq = decode_freq(REG_FIELD_GET(MTL_RP0_CAP_MASK, reg));

	pc->rpn_freq = decode_freq(REG_FIELD_GET(MTL_RPN_CAP_MASK, reg));
}

static void tgl_init_fused_rp_values(struct xe_guc_pc *pc)
{
	struct xe_gt *gt = pc_to_gt(pc);
	struct xe_device *xe = gt_to_xe(gt);
	u32 reg;

	xe_device_assert_mem_access(pc_to_xe(pc));

	if (xe->info.platform == XE_PVC)
		reg = xe_mmio_read32(gt, PVC_RP_STATE_CAP);
	else
		reg = xe_mmio_read32(gt, RP_STATE_CAP);
	pc->rp0_freq = REG_FIELD_GET(RP0_MASK, reg) * GT_FREQUENCY_MULTIPLIER;
	pc->rpn_freq = REG_FIELD_GET(RPN_MASK, reg) * GT_FREQUENCY_MULTIPLIER;
}

static void pc_init_fused_rp_values(struct xe_guc_pc *pc)
{
	struct xe_gt *gt = pc_to_gt(pc);
	struct xe_device *xe = gt_to_xe(gt);

	if (GRAPHICS_VERx100(xe) >= 1270)
		mtl_init_fused_rp_values(pc);
	else
		tgl_init_fused_rp_values(pc);
}

/**
 * xe_guc_pc_init_early - Initialize RPx values and request a higher GT
 * frequency to allow faster GuC load times
 * @pc: Xe_GuC_PC instance
 */
void xe_guc_pc_init_early(struct xe_guc_pc *pc)
{
	struct xe_gt *gt = pc_to_gt(pc);

	xe_force_wake_assert_held(gt_to_fw(gt), XE_FW_GT);
	pc_init_fused_rp_values(pc);
	pc_set_cur_freq(pc, pc->rp0_freq);
}

static int pc_adjust_freq_bounds(struct xe_guc_pc *pc)
{
	int ret;

	lockdep_assert_held(&pc->freq_lock);

	ret = pc_action_query_task_state(pc);
	if (ret)
		goto out;

	/*
	 * GuC defaults to some RPmax that is not actually achievable without
	 * overclocking. Let's adjust it to the Hardware RP0, which is the
	 * regular maximum
	 */
	if (pc_get_max_freq(pc) > pc->rp0_freq) {
		ret = pc_set_max_freq(pc, pc->rp0_freq);
		if (ret)
			goto out;
	}

	/*
	 * Same thing happens for Server platforms where min is listed as
	 * RPMax
	 */
	if (pc_get_min_freq(pc) > pc->rp0_freq)
		ret = pc_set_min_freq(pc, pc->rp0_freq);

out:
	return ret;
}

static int pc_adjust_requested_freq(struct xe_guc_pc *pc)
{
	int ret = 0;

	lockdep_assert_held(&pc->freq_lock);

	if (pc->user_requested_min != 0) {
		ret = pc_set_min_freq(pc, pc->user_requested_min);
		if (ret)
			return ret;
	}

	if (pc->user_requested_max != 0) {
		ret = pc_set_max_freq(pc, pc->user_requested_max);
		if (ret)
			return ret;
	}

	return ret;
}

/**
 * xe_guc_pc_gucrc_disable - Disable GuC RC
 * @pc: Xe_GuC_PC instance
 *
 * Disables GuC RC by taking control of RC6 back from GuC.
 *
 * Return: 0 on success, negative error code on error.
 */
int xe_guc_pc_gucrc_disable(struct xe_guc_pc *pc)
{
	struct xe_device *xe = pc_to_xe(pc);
	struct xe_gt *gt = pc_to_gt(pc);
	int ret = 0;

	if (xe->info.skip_guc_pc)
		return 0;

	ret = pc_action_setup_gucrc(pc, XE_GUCRC_HOST_CONTROL);
	if (ret)
		return ret;

	ret = xe_force_wake_get(gt_to_fw(gt), XE_FORCEWAKE_ALL);
	if (ret)
		return ret;

	xe_gt_idle_disable_c6(gt);

	XE_WARN_ON(xe_force_wake_put(gt_to_fw(gt), XE_FORCEWAKE_ALL));

	return 0;
}

static void pc_init_pcode_freq(struct xe_guc_pc *pc)
{
	u32 min = DIV_ROUND_CLOSEST(pc->rpn_freq, GT_FREQUENCY_MULTIPLIER);
	u32 max = DIV_ROUND_CLOSEST(pc->rp0_freq, GT_FREQUENCY_MULTIPLIER);

	XE_WARN_ON(xe_pcode_init_min_freq_table(pc_to_gt(pc), min, max));
}

static int pc_init_freqs(struct xe_guc_pc *pc)
{
	int ret;

	mutex_lock(&pc->freq_lock);

	ret = pc_adjust_freq_bounds(pc);
	if (ret)
		goto out;

	ret = pc_adjust_requested_freq(pc);
	if (ret)
		goto out;

	pc_update_rp_values(pc);

	pc_init_pcode_freq(pc);

	/*
	 * The frequencies are really ready for use only after the user
	 * requested ones got restored.
	 */
	pc->freq_ready = true;

out:
	mutex_unlock(&pc->freq_lock);
	return ret;
}

/**
 * xe_guc_pc_start - Start GuC's Power Conservation component
 * @pc: Xe_GuC_PC instance
 */
int xe_guc_pc_start(struct xe_guc_pc *pc)
{
	struct xe_device *xe = pc_to_xe(pc);
	struct xe_gt *gt = pc_to_gt(pc);
	u32 size = PAGE_ALIGN(sizeof(struct slpc_shared_data));
	int ret;

	xe_gt_assert(gt, xe_device_uc_enabled(xe));

	ret = xe_force_wake_get(gt_to_fw(gt), XE_FORCEWAKE_ALL);
	if (ret)
		return ret;

	if (xe->info.skip_guc_pc) {
		if (xe->info.platform != XE_PVC)
			xe_gt_idle_enable_c6(gt);

		/* Request max possible since dynamic freq mgmt is not enabled */
		pc_set_cur_freq(pc, UINT_MAX);

		ret = 0;
		goto out;
	}

	memset(pc->bo->vmap.vaddr, 0, size);
	slpc_shared_data_write(pc, header.size, size);

	ret = pc_action_reset(pc);
	if (ret)
		goto out;

	if (wait_for_pc_state(pc, SLPC_GLOBAL_STATE_RUNNING)) {
		drm_err(&pc_to_xe(pc)->drm, "GuC PC Start failed\n");
		ret = -EIO;
		goto out;
	}

	ret = pc_init_freqs(pc);
	if (ret)
		goto out;

	if (xe->info.platform == XE_PVC) {
		xe_guc_pc_gucrc_disable(pc);
		ret = 0;
		goto out;
	}

	ret = pc_action_setup_gucrc(pc, XE_GUCRC_FIRMWARE_CONTROL);

out:
	XE_WARN_ON(xe_force_wake_put(gt_to_fw(gt), XE_FORCEWAKE_ALL));
	return ret;
}

/**
 * xe_guc_pc_stop - Stop GuC's Power Conservation component
 * @pc: Xe_GuC_PC instance
 */
int xe_guc_pc_stop(struct xe_guc_pc *pc)
{
	struct xe_device *xe = pc_to_xe(pc);
<<<<<<< HEAD
	int ret;
=======
>>>>>>> 2d002356

	if (xe->info.skip_guc_pc) {
		xe_gt_idle_disable_c6(pc_to_gt(pc));
		return 0;
	}

	mutex_lock(&pc->freq_lock);
	pc->freq_ready = false;
	mutex_unlock(&pc->freq_lock);

<<<<<<< HEAD
	ret = pc_action_shutdown(pc);
	if (ret)
		return ret;

	if (wait_for_pc_state(pc, SLPC_GLOBAL_STATE_NOT_RUNNING)) {
		drm_err(&pc_to_xe(pc)->drm, "GuC PC Shutdown failed\n");
		return -EIO;
	}

=======
>>>>>>> 2d002356
	return 0;
}

/**
 * xe_guc_pc_fini - Finalize GuC's Power Conservation component
 * @drm: DRM device
 * @arg: opaque pointer that should point to Xe_GuC_PC instance
 */
static void xe_guc_pc_fini(struct drm_device *drm, void *arg)
{
	struct xe_guc_pc *pc = arg;

<<<<<<< HEAD
	xe_force_wake_get(gt_to_fw(pc_to_gt(pc)), XE_FORCEWAKE_ALL);
=======
	XE_WARN_ON(xe_force_wake_get(gt_to_fw(pc_to_gt(pc)), XE_FORCEWAKE_ALL));
>>>>>>> 2d002356
	XE_WARN_ON(xe_guc_pc_gucrc_disable(pc));
	XE_WARN_ON(xe_guc_pc_stop(pc));
	xe_force_wake_put(gt_to_fw(pc_to_gt(pc)), XE_FORCEWAKE_ALL);
}

/**
 * xe_guc_pc_init - Initialize GuC's Power Conservation component
 * @pc: Xe_GuC_PC instance
 */
int xe_guc_pc_init(struct xe_guc_pc *pc)
{
	struct xe_gt *gt = pc_to_gt(pc);
	struct xe_tile *tile = gt_to_tile(gt);
	struct xe_device *xe = gt_to_xe(gt);
	struct xe_bo *bo;
	u32 size = PAGE_ALIGN(sizeof(struct slpc_shared_data));
	int err;

	if (xe->info.skip_guc_pc)
		return 0;

	err = drmm_mutex_init(&xe->drm, &pc->freq_lock);
	if (err)
		return err;

	bo = xe_managed_bo_create_pin_map(xe, tile, size,
					  XE_BO_FLAG_VRAM_IF_DGFX(tile) |
					  XE_BO_FLAG_GGTT |
					  XE_BO_FLAG_GGTT_INVALIDATE);
	if (IS_ERR(bo))
		return PTR_ERR(bo);

	pc->bo = bo;

	return drmm_add_action_or_reset(&xe->drm, xe_guc_pc_fini, pc);
}<|MERGE_RESOLUTION|>--- conflicted
+++ resolved
@@ -874,10 +874,6 @@
 int xe_guc_pc_stop(struct xe_guc_pc *pc)
 {
 	struct xe_device *xe = pc_to_xe(pc);
-<<<<<<< HEAD
-	int ret;
-=======
->>>>>>> 2d002356
 
 	if (xe->info.skip_guc_pc) {
 		xe_gt_idle_disable_c6(pc_to_gt(pc));
@@ -888,18 +884,6 @@
 	pc->freq_ready = false;
 	mutex_unlock(&pc->freq_lock);
 
-<<<<<<< HEAD
-	ret = pc_action_shutdown(pc);
-	if (ret)
-		return ret;
-
-	if (wait_for_pc_state(pc, SLPC_GLOBAL_STATE_NOT_RUNNING)) {
-		drm_err(&pc_to_xe(pc)->drm, "GuC PC Shutdown failed\n");
-		return -EIO;
-	}
-
-=======
->>>>>>> 2d002356
 	return 0;
 }
 
@@ -912,11 +896,7 @@
 {
 	struct xe_guc_pc *pc = arg;
 
-<<<<<<< HEAD
-	xe_force_wake_get(gt_to_fw(pc_to_gt(pc)), XE_FORCEWAKE_ALL);
-=======
 	XE_WARN_ON(xe_force_wake_get(gt_to_fw(pc_to_gt(pc)), XE_FORCEWAKE_ALL));
->>>>>>> 2d002356
 	XE_WARN_ON(xe_guc_pc_gucrc_disable(pc));
 	XE_WARN_ON(xe_guc_pc_stop(pc));
 	xe_force_wake_put(gt_to_fw(pc_to_gt(pc)), XE_FORCEWAKE_ALL);
