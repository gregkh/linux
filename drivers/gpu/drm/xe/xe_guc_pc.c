// SPDX-License-Identifier: MIT
/*
 * Copyright © 2022 Intel Corporation
 */

#include "xe_guc_pc.h"

#include <linux/cleanup.h>
#include <linux/delay.h>
#include <linux/jiffies.h>
#include <linux/ktime.h>
#include <linux/wait_bit.h>

#include <drm/drm_managed.h>
#include <drm/drm_print.h>
#include <generated/xe_wa_oob.h>

#include "abi/guc_actions_slpc_abi.h"
#include "regs/xe_gt_regs.h"
#include "regs/xe_regs.h"
#include "xe_bo.h"
#include "xe_device.h"
#include "xe_force_wake.h"
#include "xe_gt.h"
#include "xe_gt_idle.h"
#include "xe_gt_printk.h"
#include "xe_gt_throttle.h"
#include "xe_gt_types.h"
#include "xe_guc.h"
#include "xe_guc_ct.h"
#include "xe_map.h"
#include "xe_mmio.h"
#include "xe_pcode.h"
#include "xe_pm.h"
#include "xe_sriov.h"
#include "xe_wa.h"

#define MCHBAR_MIRROR_BASE_SNB	0x140000

#define RP_STATE_CAP		XE_REG(MCHBAR_MIRROR_BASE_SNB + 0x5998)
#define   RP0_MASK		REG_GENMASK(7, 0)
#define   RP1_MASK		REG_GENMASK(15, 8)
#define   RPN_MASK		REG_GENMASK(23, 16)

#define FREQ_INFO_REC	XE_REG(MCHBAR_MIRROR_BASE_SNB + 0x5ef0)
#define   RPE_MASK		REG_GENMASK(15, 8)
#define   RPA_MASK		REG_GENMASK(31, 16)

#define GT_PERF_STATUS		XE_REG(0x1381b4)
#define   CAGF_MASK	REG_GENMASK(19, 11)

#define GT_FREQUENCY_MULTIPLIER	50
#define GT_FREQUENCY_SCALER	3

#define LNL_MERT_FREQ_CAP	800
#define BMG_MERT_FREQ_CAP	2133
#define BMG_MIN_FREQ		1200
#define BMG_MERT_FLUSH_FREQ_CAP	2600

#define SLPC_RESET_TIMEOUT_MS 5 /* roughly 5ms, but no need for precision */
#define SLPC_RESET_EXTENDED_TIMEOUT_MS 1000 /* To be used only at pc_start */
#define SLPC_ACT_FREQ_TIMEOUT_MS 100

/**
 * DOC: GuC Power Conservation (PC)
 *
 * GuC Power Conservation (PC) supports multiple features for the most
 * efficient and performing use of the GT when GuC submission is enabled,
 * including frequency management, Render-C states management, and various
 * algorithms for power balancing.
 *
 * Single Loop Power Conservation (SLPC) is the name given to the suite of
 * connected power conservation features in the GuC firmware. The firmware
 * exposes a programming interface to the host for the control of SLPC.
 *
 * Frequency management:
 * =====================
 *
 * Xe driver enables SLPC with all of its defaults features and frequency
 * selection, which varies per platform.
 *
 * Render-C States:
 * ================
 *
 * Render-C states is also a GuC PC feature that is now enabled in Xe for
 * all platforms.
 *
 */

static struct xe_guc *pc_to_guc(struct xe_guc_pc *pc)
{
	return container_of(pc, struct xe_guc, pc);
}

static struct xe_guc_ct *pc_to_ct(struct xe_guc_pc *pc)
{
	return &pc_to_guc(pc)->ct;
}

static struct xe_gt *pc_to_gt(struct xe_guc_pc *pc)
{
	return guc_to_gt(pc_to_guc(pc));
}

static struct xe_device *pc_to_xe(struct xe_guc_pc *pc)
{
	return guc_to_xe(pc_to_guc(pc));
}

static struct iosys_map *pc_to_maps(struct xe_guc_pc *pc)
{
	return &pc->bo->vmap;
}

#define slpc_shared_data_read(pc_, field_) \
	xe_map_rd_field(pc_to_xe(pc_), pc_to_maps(pc_), 0, \
			struct slpc_shared_data, field_)

#define slpc_shared_data_write(pc_, field_, val_) \
	xe_map_wr_field(pc_to_xe(pc_), pc_to_maps(pc_), 0, \
			struct slpc_shared_data, field_, val_)

#define SLPC_EVENT(id, count) \
	(FIELD_PREP(HOST2GUC_PC_SLPC_REQUEST_MSG_1_EVENT_ID, id) | \
	 FIELD_PREP(HOST2GUC_PC_SLPC_REQUEST_MSG_1_EVENT_ARGC, count))

static int wait_for_pc_state(struct xe_guc_pc *pc,
			     enum slpc_global_state state,
			     int timeout_ms)
{
	int timeout_us = 1000 * timeout_ms;
	int slept, wait = 10;

	xe_device_assert_mem_access(pc_to_xe(pc));

	for (slept = 0; slept < timeout_us;) {
		if (slpc_shared_data_read(pc, header.global_state) == state)
			return 0;

		usleep_range(wait, wait << 1);
		slept += wait;
		wait <<= 1;
		if (slept + wait > timeout_us)
			wait = timeout_us - slept;
	}

	return -ETIMEDOUT;
}

static int wait_for_flush_complete(struct xe_guc_pc *pc)
{
	const unsigned long timeout = msecs_to_jiffies(30);

	if (!wait_var_event_timeout(&pc->flush_freq_limit,
				    !atomic_read(&pc->flush_freq_limit),
				    timeout))
		return -ETIMEDOUT;

	return 0;
}

static int wait_for_act_freq_limit(struct xe_guc_pc *pc, u32 freq)
{
	int timeout_us = SLPC_ACT_FREQ_TIMEOUT_MS * USEC_PER_MSEC;
	int slept, wait = 10;

	for (slept = 0; slept < timeout_us;) {
		if (xe_guc_pc_get_act_freq(pc) <= freq)
			return 0;

		usleep_range(wait, wait << 1);
		slept += wait;
		wait <<= 1;
		if (slept + wait > timeout_us)
			wait = timeout_us - slept;
	}

	return -ETIMEDOUT;
}
static int pc_action_reset(struct xe_guc_pc *pc)
{
	struct xe_guc_ct *ct = pc_to_ct(pc);
	u32 action[] = {
		GUC_ACTION_HOST2GUC_PC_SLPC_REQUEST,
		SLPC_EVENT(SLPC_EVENT_RESET, 2),
		xe_bo_ggtt_addr(pc->bo),
		0,
	};
	int ret;

	ret = xe_guc_ct_send(ct, action, ARRAY_SIZE(action), 0, 0);
	if (ret)
		xe_gt_err(pc_to_gt(pc), "GuC PC reset failed: %pe\n",
			  ERR_PTR(ret));

	return ret;
}

static int pc_action_query_task_state(struct xe_guc_pc *pc)
{
	struct xe_guc_ct *ct = pc_to_ct(pc);
	u32 action[] = {
		GUC_ACTION_HOST2GUC_PC_SLPC_REQUEST,
		SLPC_EVENT(SLPC_EVENT_QUERY_TASK_STATE, 2),
		xe_bo_ggtt_addr(pc->bo),
		0,
	};
	int ret;

	if (wait_for_pc_state(pc, SLPC_GLOBAL_STATE_RUNNING,
			      SLPC_RESET_TIMEOUT_MS))
		return -EAGAIN;

	/* Blocking here to ensure the results are ready before reading them */
	ret = xe_guc_ct_send_block(ct, action, ARRAY_SIZE(action));
	if (ret)
		xe_gt_err(pc_to_gt(pc), "GuC PC query task state failed: %pe\n",
			  ERR_PTR(ret));

	return ret;
}

static int pc_action_set_param(struct xe_guc_pc *pc, u8 id, u32 value)
{
	struct xe_guc_ct *ct = pc_to_ct(pc);
	u32 action[] = {
		GUC_ACTION_HOST2GUC_PC_SLPC_REQUEST,
		SLPC_EVENT(SLPC_EVENT_PARAMETER_SET, 2),
		id,
		value,
	};
	int ret;

	if (wait_for_pc_state(pc, SLPC_GLOBAL_STATE_RUNNING,
			      SLPC_RESET_TIMEOUT_MS))
		return -EAGAIN;

	ret = xe_guc_ct_send(ct, action, ARRAY_SIZE(action), 0, 0);
	if (ret)
		xe_gt_err(pc_to_gt(pc), "GuC PC set param[%u]=%u failed: %pe\n",
			  id, value, ERR_PTR(ret));

	return ret;
}

static int pc_action_unset_param(struct xe_guc_pc *pc, u8 id)
{
	u32 action[] = {
		GUC_ACTION_HOST2GUC_PC_SLPC_REQUEST,
		SLPC_EVENT(SLPC_EVENT_PARAMETER_UNSET, 1),
		id,
	};
	struct xe_guc_ct *ct = &pc_to_guc(pc)->ct;
	int ret;

	if (wait_for_pc_state(pc, SLPC_GLOBAL_STATE_RUNNING,
			      SLPC_RESET_TIMEOUT_MS))
		return -EAGAIN;

	ret = xe_guc_ct_send(ct, action, ARRAY_SIZE(action), 0, 0);
	if (ret)
		xe_gt_err(pc_to_gt(pc), "GuC PC unset param failed: %pe",
			  ERR_PTR(ret));

	return ret;
}

static int pc_action_setup_gucrc(struct xe_guc_pc *pc, u32 mode)
{
	struct xe_guc_ct *ct = pc_to_ct(pc);
	u32 action[] = {
		GUC_ACTION_HOST2GUC_SETUP_PC_GUCRC,
		mode,
	};
	int ret;

	ret = xe_guc_ct_send(ct, action, ARRAY_SIZE(action), 0, 0);
	if (ret)
		xe_gt_err(pc_to_gt(pc), "GuC RC enable mode=%u failed: %pe\n",
			  mode, ERR_PTR(ret));
	return ret;
}

static u32 decode_freq(u32 raw)
{
	return DIV_ROUND_CLOSEST(raw * GT_FREQUENCY_MULTIPLIER,
				 GT_FREQUENCY_SCALER);
}

static u32 encode_freq(u32 freq)
{
	return DIV_ROUND_CLOSEST(freq * GT_FREQUENCY_SCALER,
				 GT_FREQUENCY_MULTIPLIER);
}

static u32 pc_get_min_freq(struct xe_guc_pc *pc)
{
	u32 freq;

	freq = FIELD_GET(SLPC_MIN_UNSLICE_FREQ_MASK,
			 slpc_shared_data_read(pc, task_state_data.freq));

	return decode_freq(freq);
}

static void pc_set_manual_rp_ctrl(struct xe_guc_pc *pc, bool enable)
{
	struct xe_gt *gt = pc_to_gt(pc);
	u32 state = enable ? RPSWCTL_ENABLE : RPSWCTL_DISABLE;

	/* Allow/Disallow punit to process software freq requests */
	xe_mmio_write32(&gt->mmio, RP_CONTROL, state);
}

static void pc_set_cur_freq(struct xe_guc_pc *pc, u32 freq)
{
	struct xe_gt *gt = pc_to_gt(pc);
	u32 rpnswreq;

	pc_set_manual_rp_ctrl(pc, true);

	/* Req freq is in units of 16.66 Mhz */
	rpnswreq = REG_FIELD_PREP(REQ_RATIO_MASK, encode_freq(freq));
	xe_mmio_write32(&gt->mmio, RPNSWREQ, rpnswreq);

	/* Sleep for a small time to allow pcode to respond */
	usleep_range(100, 300);

	pc_set_manual_rp_ctrl(pc, false);
}

static int pc_set_min_freq(struct xe_guc_pc *pc, u32 freq)
{
	/*
	 * Let's only check for the rpn-rp0 range. If max < min,
	 * min becomes a fixed request.
	 */
	if (freq < pc->rpn_freq || freq > pc->rp0_freq)
		return -EINVAL;

	/*
	 * GuC policy is to elevate minimum frequency to the efficient levels
	 * Our goal is to have the admin choices respected.
	 */
	pc_action_set_param(pc, SLPC_PARAM_IGNORE_EFFICIENT_FREQUENCY,
			    freq < pc->rpe_freq);

	return pc_action_set_param(pc,
				   SLPC_PARAM_GLOBAL_MIN_GT_UNSLICE_FREQ_MHZ,
				   freq);
}

static int pc_get_max_freq(struct xe_guc_pc *pc)
{
	u32 freq;

	freq = FIELD_GET(SLPC_MAX_UNSLICE_FREQ_MASK,
			 slpc_shared_data_read(pc, task_state_data.freq));

	return decode_freq(freq);
}

static int pc_set_max_freq(struct xe_guc_pc *pc, u32 freq)
{
	/*
	 * Let's only check for the rpn-rp0 range. If max < min,
	 * min becomes a fixed request.
	 * Also, overclocking is not supported.
	 */
	if (freq < pc->rpn_freq || freq > pc->rp0_freq)
		return -EINVAL;

	return pc_action_set_param(pc,
				   SLPC_PARAM_GLOBAL_MAX_GT_UNSLICE_FREQ_MHZ,
				   freq);
}

static void mtl_update_rpa_value(struct xe_guc_pc *pc)
{
	struct xe_gt *gt = pc_to_gt(pc);
	u32 reg;

	if (xe_gt_is_media_type(gt))
		reg = xe_mmio_read32(&gt->mmio, MTL_MPA_FREQUENCY);
	else
		reg = xe_mmio_read32(&gt->mmio, MTL_GT_RPA_FREQUENCY);

	pc->rpa_freq = decode_freq(REG_FIELD_GET(MTL_RPA_MASK, reg));
}

static void mtl_update_rpe_value(struct xe_guc_pc *pc)
{
	struct xe_gt *gt = pc_to_gt(pc);
	u32 reg;

	if (xe_gt_is_media_type(gt))
		reg = xe_mmio_read32(&gt->mmio, MTL_MPE_FREQUENCY);
	else
		reg = xe_mmio_read32(&gt->mmio, MTL_GT_RPE_FREQUENCY);

	pc->rpe_freq = decode_freq(REG_FIELD_GET(MTL_RPE_MASK, reg));
}

static void tgl_update_rpa_value(struct xe_guc_pc *pc)
{
	struct xe_gt *gt = pc_to_gt(pc);
	struct xe_device *xe = gt_to_xe(gt);
	u32 reg;

	/*
	 * For PVC we still need to use fused RP0 as the approximation for RPa
	 * For other platforms than PVC we get the resolved RPa directly from
	 * PCODE at a different register
	 */
	if (xe->info.platform == XE_PVC) {
		reg = xe_mmio_read32(&gt->mmio, PVC_RP_STATE_CAP);
		pc->rpa_freq = REG_FIELD_GET(RP0_MASK, reg) * GT_FREQUENCY_MULTIPLIER;
	} else {
		reg = xe_mmio_read32(&gt->mmio, FREQ_INFO_REC);
		pc->rpa_freq = REG_FIELD_GET(RPA_MASK, reg) * GT_FREQUENCY_MULTIPLIER;
	}
}

static void tgl_update_rpe_value(struct xe_guc_pc *pc)
{
	struct xe_gt *gt = pc_to_gt(pc);
	struct xe_device *xe = gt_to_xe(gt);
	u32 reg;

	/*
	 * For PVC we still need to use fused RP1 as the approximation for RPe
	 * For other platforms than PVC we get the resolved RPe directly from
	 * PCODE at a different register
	 */
	if (xe->info.platform == XE_PVC) {
		reg = xe_mmio_read32(&gt->mmio, PVC_RP_STATE_CAP);
		pc->rpe_freq = REG_FIELD_GET(RP1_MASK, reg) * GT_FREQUENCY_MULTIPLIER;
	} else {
		reg = xe_mmio_read32(&gt->mmio, FREQ_INFO_REC);
		pc->rpe_freq = REG_FIELD_GET(RPE_MASK, reg) * GT_FREQUENCY_MULTIPLIER;
	}
}

static void pc_update_rp_values(struct xe_guc_pc *pc)
{
	struct xe_gt *gt = pc_to_gt(pc);
	struct xe_device *xe = gt_to_xe(gt);

	if (GRAPHICS_VERx100(xe) >= 1270) {
		mtl_update_rpa_value(pc);
		mtl_update_rpe_value(pc);
	} else {
		tgl_update_rpa_value(pc);
		tgl_update_rpe_value(pc);
	}

	/*
	 * RPe is decided at runtime by PCODE. In the rare case where that's
	 * smaller than the fused min, we will trust the PCODE and use that
	 * as our minimum one.
	 */
	pc->rpn_freq = min(pc->rpn_freq, pc->rpe_freq);
}

/**
 * xe_guc_pc_get_act_freq - Get Actual running frequency
 * @pc: The GuC PC
 *
 * Returns: The Actual running frequency. Which might be 0 if GT is in Render-C sleep state (RC6).
 */
u32 xe_guc_pc_get_act_freq(struct xe_guc_pc *pc)
{
	struct xe_gt *gt = pc_to_gt(pc);
	struct xe_device *xe = gt_to_xe(gt);
	u32 freq;

	/* When in RC6, actual frequency reported will be 0. */
	if (GRAPHICS_VERx100(xe) >= 1270) {
		freq = xe_mmio_read32(&gt->mmio, MTL_MIRROR_TARGET_WP1);
		freq = REG_FIELD_GET(MTL_CAGF_MASK, freq);
	} else {
		freq = xe_mmio_read32(&gt->mmio, GT_PERF_STATUS);
		freq = REG_FIELD_GET(CAGF_MASK, freq);
	}

	freq = decode_freq(freq);

	return freq;
}

static u32 get_cur_freq(struct xe_gt *gt)
{
	u32 freq;

	freq = xe_mmio_read32(&gt->mmio, RPNSWREQ);
	freq = REG_FIELD_GET(REQ_RATIO_MASK, freq);
	return decode_freq(freq);
}

/**
 * xe_guc_pc_get_cur_freq_fw - With fw held, get requested frequency
 * @pc: The GuC PC
 *
 * Returns: the requested frequency for that GT instance
 */
u32 xe_guc_pc_get_cur_freq_fw(struct xe_guc_pc *pc)
{
	struct xe_gt *gt = pc_to_gt(pc);

	xe_force_wake_assert_held(gt_to_fw(gt), XE_FW_GT);

	return get_cur_freq(gt);
}

/**
 * xe_guc_pc_get_cur_freq - Get Current requested frequency
 * @pc: The GuC PC
 * @freq: A pointer to a u32 where the freq value will be returned
 *
 * Returns: 0 on success,
 *         -EAGAIN if GuC PC not ready (likely in middle of a reset).
 */
int xe_guc_pc_get_cur_freq(struct xe_guc_pc *pc, u32 *freq)
{
	struct xe_gt *gt = pc_to_gt(pc);
	unsigned int fw_ref;

	/*
	 * GuC SLPC plays with cur freq request when GuCRC is enabled
	 * Block RC6 for a more reliable read.
	 */
	fw_ref = xe_force_wake_get(gt_to_fw(gt), XE_FW_GT);
	if (!xe_force_wake_ref_has_domain(fw_ref, XE_FW_GT)) {
		xe_force_wake_put(gt_to_fw(gt), fw_ref);
		return -ETIMEDOUT;
	}

	*freq = get_cur_freq(gt);

	xe_force_wake_put(gt_to_fw(gt), fw_ref);
	return 0;
}

/**
 * xe_guc_pc_get_rp0_freq - Get the RP0 freq
 * @pc: The GuC PC
 *
 * Returns: RP0 freq.
 */
u32 xe_guc_pc_get_rp0_freq(struct xe_guc_pc *pc)
{
	return pc->rp0_freq;
}

/**
 * xe_guc_pc_get_rpa_freq - Get the RPa freq
 * @pc: The GuC PC
 *
 * Returns: RPa freq.
 */
u32 xe_guc_pc_get_rpa_freq(struct xe_guc_pc *pc)
{
	pc_update_rp_values(pc);

	return pc->rpa_freq;
}

/**
 * xe_guc_pc_get_rpe_freq - Get the RPe freq
 * @pc: The GuC PC
 *
 * Returns: RPe freq.
 */
u32 xe_guc_pc_get_rpe_freq(struct xe_guc_pc *pc)
{
	pc_update_rp_values(pc);

	return pc->rpe_freq;
}

/**
 * xe_guc_pc_get_rpn_freq - Get the RPn freq
 * @pc: The GuC PC
 *
 * Returns: RPn freq.
 */
u32 xe_guc_pc_get_rpn_freq(struct xe_guc_pc *pc)
{
	return pc->rpn_freq;
}

static int xe_guc_pc_get_min_freq_locked(struct xe_guc_pc *pc, u32 *freq)
{
	int ret;

	lockdep_assert_held(&pc->freq_lock);

	/* Might be in the middle of a gt reset */
	if (!pc->freq_ready)
		return -EAGAIN;

	ret = pc_action_query_task_state(pc);
	if (ret)
		return ret;

	*freq = pc_get_min_freq(pc);

	return 0;
}

/**
 * xe_guc_pc_get_min_freq - Get the min operational frequency
 * @pc: The GuC PC
 * @freq: A pointer to a u32 where the freq value will be returned
 *
 * Returns: 0 on success,
 *         -EAGAIN if GuC PC not ready (likely in middle of a reset).
 */
int xe_guc_pc_get_min_freq(struct xe_guc_pc *pc, u32 *freq)
{
	guard(mutex)(&pc->freq_lock);

	return xe_guc_pc_get_min_freq_locked(pc, freq);
}

static int xe_guc_pc_set_min_freq_locked(struct xe_guc_pc *pc, u32 freq)
{
	int ret;

	lockdep_assert_held(&pc->freq_lock);

	/* Might be in the middle of a gt reset */
	if (!pc->freq_ready)
		return -EAGAIN;

	ret = pc_set_min_freq(pc, freq);
	if (ret)
		return ret;

	pc->user_requested_min = freq;

	return 0;
}

/**
 * xe_guc_pc_set_min_freq - Set the minimal operational frequency
 * @pc: The GuC PC
 * @freq: The selected minimal frequency
 *
 * Returns: 0 on success,
 *         -EAGAIN if GuC PC not ready (likely in middle of a reset),
 *         -EINVAL if value out of bounds.
 */
int xe_guc_pc_set_min_freq(struct xe_guc_pc *pc, u32 freq)
{
	guard(mutex)(&pc->freq_lock);

	return xe_guc_pc_set_min_freq_locked(pc, freq);
}

static int xe_guc_pc_get_max_freq_locked(struct xe_guc_pc *pc, u32 *freq)
{
	int ret;

	lockdep_assert_held(&pc->freq_lock);

	/* Might be in the middle of a gt reset */
	if (!pc->freq_ready)
		return -EAGAIN;

	ret = pc_action_query_task_state(pc);
	if (ret)
		return ret;

	*freq = pc_get_max_freq(pc);

	return 0;
}

/**
 * xe_guc_pc_get_max_freq - Get Maximum operational frequency
 * @pc: The GuC PC
 * @freq: A pointer to a u32 where the freq value will be returned
 *
 * Returns: 0 on success,
 *         -EAGAIN if GuC PC not ready (likely in middle of a reset).
 */
int xe_guc_pc_get_max_freq(struct xe_guc_pc *pc, u32 *freq)
{
	guard(mutex)(&pc->freq_lock);

	return xe_guc_pc_get_max_freq_locked(pc, freq);
}

static int xe_guc_pc_set_max_freq_locked(struct xe_guc_pc *pc, u32 freq)
{
	int ret;

	lockdep_assert_held(&pc->freq_lock);

	/* Might be in the middle of a gt reset */
	if (!pc->freq_ready)
		return -EAGAIN;

	ret = pc_set_max_freq(pc, freq);
	if (ret)
		return ret;

	pc->user_requested_max = freq;

	return 0;
}

/**
 * xe_guc_pc_set_max_freq - Set the maximum operational frequency
 * @pc: The GuC PC
 * @freq: The selected maximum frequency value
 *
 * Returns: 0 on success,
 *         -EAGAIN if GuC PC not ready (likely in middle of a reset),
 *         -EINVAL if value out of bounds.
 */
int xe_guc_pc_set_max_freq(struct xe_guc_pc *pc, u32 freq)
{
	if (XE_WA(pc_to_gt(pc), 22019338487)) {
		if (wait_for_flush_complete(pc) != 0)
			return -EAGAIN;
	}

	guard(mutex)(&pc->freq_lock);

	return xe_guc_pc_set_max_freq_locked(pc, freq);
}

/**
 * xe_guc_pc_c_status - get the current GT C state
 * @pc: XE_GuC_PC instance
 */
enum xe_gt_idle_state xe_guc_pc_c_status(struct xe_guc_pc *pc)
{
	struct xe_gt *gt = pc_to_gt(pc);
	u32 reg, gt_c_state;

	if (GRAPHICS_VERx100(gt_to_xe(gt)) >= 1270) {
		reg = xe_mmio_read32(&gt->mmio, MTL_MIRROR_TARGET_WP1);
		gt_c_state = REG_FIELD_GET(MTL_CC_MASK, reg);
	} else {
		reg = xe_mmio_read32(&gt->mmio, GT_CORE_STATUS);
		gt_c_state = REG_FIELD_GET(RCN_MASK, reg);
	}

	switch (gt_c_state) {
	case GT_C6:
		return GT_IDLE_C6;
	case GT_C0:
		return GT_IDLE_C0;
	default:
		return GT_IDLE_UNKNOWN;
	}
}

/**
 * xe_guc_pc_rc6_residency - rc6 residency counter
 * @pc: Xe_GuC_PC instance
 */
u64 xe_guc_pc_rc6_residency(struct xe_guc_pc *pc)
{
	struct xe_gt *gt = pc_to_gt(pc);
	u32 reg;

	reg = xe_mmio_read32(&gt->mmio, GT_GFX_RC6);

	return reg;
}

/**
 * xe_guc_pc_mc6_residency - mc6 residency counter
 * @pc: Xe_GuC_PC instance
 */
u64 xe_guc_pc_mc6_residency(struct xe_guc_pc *pc)
{
	struct xe_gt *gt = pc_to_gt(pc);
	u64 reg;

	reg = xe_mmio_read32(&gt->mmio, MTL_MEDIA_MC6);

	return reg;
}

static void mtl_init_fused_rp_values(struct xe_guc_pc *pc)
{
	struct xe_gt *gt = pc_to_gt(pc);
	u32 reg;

	xe_device_assert_mem_access(pc_to_xe(pc));

	if (xe_gt_is_media_type(gt))
		reg = xe_mmio_read32(&gt->mmio, MTL_MEDIAP_STATE_CAP);
	else
		reg = xe_mmio_read32(&gt->mmio, MTL_RP_STATE_CAP);

	pc->rp0_freq = decode_freq(REG_FIELD_GET(MTL_RP0_CAP_MASK, reg));

	pc->rpn_freq = decode_freq(REG_FIELD_GET(MTL_RPN_CAP_MASK, reg));
}

static void tgl_init_fused_rp_values(struct xe_guc_pc *pc)
{
	struct xe_gt *gt = pc_to_gt(pc);
	struct xe_device *xe = gt_to_xe(gt);
	u32 reg;

	xe_device_assert_mem_access(pc_to_xe(pc));

	if (xe->info.platform == XE_PVC)
		reg = xe_mmio_read32(&gt->mmio, PVC_RP_STATE_CAP);
	else
		reg = xe_mmio_read32(&gt->mmio, RP_STATE_CAP);
	pc->rp0_freq = REG_FIELD_GET(RP0_MASK, reg) * GT_FREQUENCY_MULTIPLIER;
	pc->rpn_freq = REG_FIELD_GET(RPN_MASK, reg) * GT_FREQUENCY_MULTIPLIER;
}

static void pc_init_fused_rp_values(struct xe_guc_pc *pc)
{
	struct xe_gt *gt = pc_to_gt(pc);
	struct xe_device *xe = gt_to_xe(gt);

	if (GRAPHICS_VERx100(xe) >= 1270)
		mtl_init_fused_rp_values(pc);
	else
		tgl_init_fused_rp_values(pc);
}

static u32 pc_max_freq_cap(struct xe_guc_pc *pc)
{
	struct xe_gt *gt = pc_to_gt(pc);

	if (XE_WA(gt, 22019338487)) {
		if (xe_gt_is_media_type(gt))
			return min(LNL_MERT_FREQ_CAP, pc->rp0_freq);
		else
			return min(BMG_MERT_FREQ_CAP, pc->rp0_freq);
	} else {
		return pc->rp0_freq;
	}
}

/**
 * xe_guc_pc_raise_unslice - Initialize RPx values and request a higher GT
 * frequency to allow faster GuC load times
 * @pc: Xe_GuC_PC instance
 */
void xe_guc_pc_raise_unslice(struct xe_guc_pc *pc)
{
	struct xe_gt *gt = pc_to_gt(pc);

	xe_force_wake_assert_held(gt_to_fw(gt), XE_FW_GT);
	pc_set_cur_freq(pc, pc_max_freq_cap(pc));
}

/**
 * xe_guc_pc_init_early - Initialize RPx values
 * @pc: Xe_GuC_PC instance
 */
void xe_guc_pc_init_early(struct xe_guc_pc *pc)
{
	struct xe_gt *gt = pc_to_gt(pc);

	xe_force_wake_assert_held(gt_to_fw(gt), XE_FW_GT);
	pc_init_fused_rp_values(pc);
}

static int pc_adjust_freq_bounds(struct xe_guc_pc *pc)
{
	struct xe_tile *tile = gt_to_tile(pc_to_gt(pc));
	int ret;

	lockdep_assert_held(&pc->freq_lock);

	ret = pc_action_query_task_state(pc);
	if (ret)
		goto out;

	/*
	 * GuC defaults to some RPmax that is not actually achievable without
	 * overclocking. Let's adjust it to the Hardware RP0, which is the
	 * regular maximum
	 */
	if (pc_get_max_freq(pc) > pc->rp0_freq) {
		ret = pc_set_max_freq(pc, pc->rp0_freq);
		if (ret)
			goto out;
	}

	/*
	 * Same thing happens for Server platforms where min is listed as
	 * RPMax
	 */
	if (pc_get_min_freq(pc) > pc->rp0_freq)
		ret = pc_set_min_freq(pc, pc->rp0_freq);

	if (XE_WA(tile->primary_gt, 14022085890))
		ret = pc_set_min_freq(pc, max(BMG_MIN_FREQ, pc_get_min_freq(pc)));

out:
	return ret;
}

static int pc_adjust_requested_freq(struct xe_guc_pc *pc)
{
	int ret = 0;

	lockdep_assert_held(&pc->freq_lock);

	if (pc->user_requested_min != 0) {
		ret = pc_set_min_freq(pc, pc->user_requested_min);
		if (ret)
			return ret;
	}

	if (pc->user_requested_max != 0) {
		ret = pc_set_max_freq(pc, pc->user_requested_max);
		if (ret)
			return ret;
	}

	return ret;
}

static bool needs_flush_freq_limit(struct xe_guc_pc *pc)
<<<<<<< HEAD
{
	struct xe_gt *gt = pc_to_gt(pc);

	return  XE_WA(gt, 22019338487) &&
		pc->rp0_freq > BMG_MERT_FLUSH_FREQ_CAP;
}

/**
 * xe_guc_pc_apply_flush_freq_limit() - Limit max GT freq during L2 flush
 * @pc: the xe_guc_pc object
 *
 * As per the WA, reduce max GT frequency during L2 cache flush
 */
void xe_guc_pc_apply_flush_freq_limit(struct xe_guc_pc *pc)
{
	struct xe_gt *gt = pc_to_gt(pc);
	u32 max_freq;
	int ret;

	if (!needs_flush_freq_limit(pc))
		return;

	guard(mutex)(&pc->freq_lock);

	ret = xe_guc_pc_get_max_freq_locked(pc, &max_freq);
	if (!ret && max_freq > BMG_MERT_FLUSH_FREQ_CAP) {
		ret = pc_set_max_freq(pc, BMG_MERT_FLUSH_FREQ_CAP);
		if (ret) {
			xe_gt_err_once(gt, "Failed to cap max freq on flush to %u, %pe\n",
				       BMG_MERT_FLUSH_FREQ_CAP, ERR_PTR(ret));
			return;
		}

		atomic_set(&pc->flush_freq_limit, 1);

		/*
		 * If user has previously changed max freq, stash that value to
		 * restore later, otherwise use the current max. New user
		 * requests wait on flush.
		 */
		if (pc->user_requested_max != 0)
			pc->stashed_max_freq = pc->user_requested_max;
		else
			pc->stashed_max_freq = max_freq;
	}

	/*
	 * Wait for actual freq to go below the flush cap: even if the previous
	 * max was below cap, the current one might still be above it
	 */
	ret = wait_for_act_freq_limit(pc, BMG_MERT_FLUSH_FREQ_CAP);
	if (ret)
		xe_gt_err_once(gt, "Actual freq did not reduce to %u, %pe\n",
			       BMG_MERT_FLUSH_FREQ_CAP, ERR_PTR(ret));
}

/**
 * xe_guc_pc_remove_flush_freq_limit() - Remove max GT freq limit after L2 flush completes.
 * @pc: the xe_guc_pc object
 *
 * Retrieve the previous GT max frequency value.
 */
void xe_guc_pc_remove_flush_freq_limit(struct xe_guc_pc *pc)
{
	struct xe_gt *gt = pc_to_gt(pc);
	int ret = 0;

	if (!needs_flush_freq_limit(pc))
		return;

	if (!atomic_read(&pc->flush_freq_limit))
		return;

	mutex_lock(&pc->freq_lock);

	ret = pc_set_max_freq(&gt->uc.guc.pc, pc->stashed_max_freq);
	if (ret)
		xe_gt_err_once(gt, "Failed to restore max freq %u:%d",
			       pc->stashed_max_freq, ret);

	atomic_set(&pc->flush_freq_limit, 0);
	mutex_unlock(&pc->freq_lock);
	wake_up_var(&pc->flush_freq_limit);
}

static int pc_set_mert_freq_cap(struct xe_guc_pc *pc)
=======
>>>>>>> 25bf10be
{
	struct xe_gt *gt = pc_to_gt(pc);

	return  XE_WA(gt, 22019338487) &&
		pc->rp0_freq > BMG_MERT_FLUSH_FREQ_CAP;
}

/**
 * xe_guc_pc_apply_flush_freq_limit() - Limit max GT freq during L2 flush
 * @pc: the xe_guc_pc object
 *
 * As per the WA, reduce max GT frequency during L2 cache flush
 */
void xe_guc_pc_apply_flush_freq_limit(struct xe_guc_pc *pc)
{
	struct xe_gt *gt = pc_to_gt(pc);
	u32 max_freq;
	int ret;

	if (!needs_flush_freq_limit(pc))
		return;

	guard(mutex)(&pc->freq_lock);

	ret = xe_guc_pc_get_max_freq_locked(pc, &max_freq);
	if (!ret && max_freq > BMG_MERT_FLUSH_FREQ_CAP) {
		ret = pc_set_max_freq(pc, BMG_MERT_FLUSH_FREQ_CAP);
		if (ret) {
			xe_gt_err_once(gt, "Failed to cap max freq on flush to %u, %pe\n",
				       BMG_MERT_FLUSH_FREQ_CAP, ERR_PTR(ret));
			return;
		}

		atomic_set(&pc->flush_freq_limit, 1);

		/*
		 * If user has previously changed max freq, stash that value to
		 * restore later, otherwise use the current max. New user
		 * requests wait on flush.
		 */
		if (pc->user_requested_max != 0)
			pc->stashed_max_freq = pc->user_requested_max;
		else
			pc->stashed_max_freq = max_freq;
	}

	/*
	 * Wait for actual freq to go below the flush cap: even if the previous
	 * max was below cap, the current one might still be above it
	 */
	ret = wait_for_act_freq_limit(pc, BMG_MERT_FLUSH_FREQ_CAP);
	if (ret)
		xe_gt_err_once(gt, "Actual freq did not reduce to %u, %pe\n",
			       BMG_MERT_FLUSH_FREQ_CAP, ERR_PTR(ret));
}

/**
 * xe_guc_pc_remove_flush_freq_limit() - Remove max GT freq limit after L2 flush completes.
 * @pc: the xe_guc_pc object
 *
 * Retrieve the previous GT max frequency value.
 */
void xe_guc_pc_remove_flush_freq_limit(struct xe_guc_pc *pc)
{
	struct xe_gt *gt = pc_to_gt(pc);
	int ret = 0;

	if (!needs_flush_freq_limit(pc))
		return;

	if (!atomic_read(&pc->flush_freq_limit))
		return;

	mutex_lock(&pc->freq_lock);

	ret = pc_set_max_freq(&gt->uc.guc.pc, pc->stashed_max_freq);
	if (ret)
		xe_gt_err_once(gt, "Failed to restore max freq %u:%d",
			       pc->stashed_max_freq, ret);

	atomic_set(&pc->flush_freq_limit, 0);
	mutex_unlock(&pc->freq_lock);
	wake_up_var(&pc->flush_freq_limit);
}

static int pc_set_mert_freq_cap(struct xe_guc_pc *pc)
{
	int ret;

	if (!XE_WA(pc_to_gt(pc), 22019338487))
		return 0;

	guard(mutex)(&pc->freq_lock);

	/*
	 * Get updated min/max and stash them.
	 */
	ret = xe_guc_pc_get_min_freq_locked(pc, &pc->stashed_min_freq);
	if (!ret)
		ret = xe_guc_pc_get_max_freq_locked(pc, &pc->stashed_max_freq);
	if (ret)
		return ret;

	/*
	 * Ensure min and max are bound by MERT_FREQ_CAP until driver loads.
	 */
	ret = pc_set_min_freq(pc, min(pc->rpe_freq, pc_max_freq_cap(pc)));
	if (!ret)
		ret = pc_set_max_freq(pc, min(pc->rp0_freq, pc_max_freq_cap(pc)));

	return ret;
}

/**
 * xe_guc_pc_restore_stashed_freq - Set min/max back to stashed values
 * @pc: The GuC PC
 *
 * Returns: 0 on success,
 *          error code on failure
 */
int xe_guc_pc_restore_stashed_freq(struct xe_guc_pc *pc)
{
	int ret = 0;

	if (IS_SRIOV_VF(pc_to_xe(pc)) || pc_to_xe(pc)->info.skip_guc_pc)
		return 0;

	mutex_lock(&pc->freq_lock);
	ret = pc_set_max_freq(pc, pc->stashed_max_freq);
	if (!ret)
		ret = pc_set_min_freq(pc, pc->stashed_min_freq);
	mutex_unlock(&pc->freq_lock);

	return ret;
}

/**
 * xe_guc_pc_gucrc_disable - Disable GuC RC
 * @pc: Xe_GuC_PC instance
 *
 * Disables GuC RC by taking control of RC6 back from GuC.
 *
 * Return: 0 on success, negative error code on error.
 */
int xe_guc_pc_gucrc_disable(struct xe_guc_pc *pc)
{
	struct xe_device *xe = pc_to_xe(pc);
	struct xe_gt *gt = pc_to_gt(pc);
	unsigned int fw_ref;
	int ret = 0;

	if (xe->info.skip_guc_pc)
		return 0;

	ret = pc_action_setup_gucrc(pc, GUCRC_HOST_CONTROL);
	if (ret)
		return ret;

	fw_ref = xe_force_wake_get(gt_to_fw(gt), XE_FORCEWAKE_ALL);
	if (!xe_force_wake_ref_has_domain(fw_ref, XE_FORCEWAKE_ALL)) {
		xe_force_wake_put(gt_to_fw(gt), fw_ref);
		return -ETIMEDOUT;
	}

	xe_gt_idle_disable_c6(gt);

	xe_force_wake_put(gt_to_fw(gt), fw_ref);

	return 0;
}

/**
 * xe_guc_pc_override_gucrc_mode - override GUCRC mode
 * @pc: Xe_GuC_PC instance
 * @mode: new value of the mode.
 *
 * Return: 0 on success, negative error code on error
 */
int xe_guc_pc_override_gucrc_mode(struct xe_guc_pc *pc, enum slpc_gucrc_mode mode)
{
	int ret;

	xe_pm_runtime_get(pc_to_xe(pc));
	ret = pc_action_set_param(pc, SLPC_PARAM_PWRGATE_RC_MODE, mode);
	xe_pm_runtime_put(pc_to_xe(pc));

	return ret;
}

/**
 * xe_guc_pc_unset_gucrc_mode - unset GUCRC mode override
 * @pc: Xe_GuC_PC instance
 *
 * Return: 0 on success, negative error code on error
 */
int xe_guc_pc_unset_gucrc_mode(struct xe_guc_pc *pc)
{
	int ret;

	xe_pm_runtime_get(pc_to_xe(pc));
	ret = pc_action_unset_param(pc, SLPC_PARAM_PWRGATE_RC_MODE);
	xe_pm_runtime_put(pc_to_xe(pc));

	return ret;
}

static void pc_init_pcode_freq(struct xe_guc_pc *pc)
{
	u32 min = DIV_ROUND_CLOSEST(pc->rpn_freq, GT_FREQUENCY_MULTIPLIER);
	u32 max = DIV_ROUND_CLOSEST(pc->rp0_freq, GT_FREQUENCY_MULTIPLIER);

	XE_WARN_ON(xe_pcode_init_min_freq_table(gt_to_tile(pc_to_gt(pc)), min, max));
}

static int pc_init_freqs(struct xe_guc_pc *pc)
{
	int ret;

	mutex_lock(&pc->freq_lock);

	ret = pc_adjust_freq_bounds(pc);
	if (ret)
		goto out;

	ret = pc_adjust_requested_freq(pc);
	if (ret)
		goto out;

	pc_update_rp_values(pc);

	pc_init_pcode_freq(pc);

	/*
	 * The frequencies are really ready for use only after the user
	 * requested ones got restored.
	 */
	pc->freq_ready = true;

out:
	mutex_unlock(&pc->freq_lock);
	return ret;
}

static int pc_action_set_strategy(struct xe_guc_pc *pc, u32 val)
{
	int ret = 0;

	ret = pc_action_set_param(pc,
				  SLPC_PARAM_STRATEGIES,
				  val);

	return ret;
}

/**
 * xe_guc_pc_start - Start GuC's Power Conservation component
 * @pc: Xe_GuC_PC instance
 */
int xe_guc_pc_start(struct xe_guc_pc *pc)
{
	struct xe_device *xe = pc_to_xe(pc);
	struct xe_gt *gt = pc_to_gt(pc);
	u32 size = PAGE_ALIGN(sizeof(struct slpc_shared_data));
	unsigned int fw_ref;
	ktime_t earlier;
	int ret;

	xe_gt_assert(gt, xe_device_uc_enabled(xe));

	fw_ref = xe_force_wake_get(gt_to_fw(gt), XE_FW_GT);
	if (!xe_force_wake_ref_has_domain(fw_ref, XE_FW_GT)) {
		xe_force_wake_put(gt_to_fw(gt), fw_ref);
		return -ETIMEDOUT;
	}

	if (xe->info.skip_guc_pc) {
		if (xe->info.platform != XE_PVC)
			xe_gt_idle_enable_c6(gt);

		/* Request max possible since dynamic freq mgmt is not enabled */
		pc_set_cur_freq(pc, UINT_MAX);

		ret = 0;
		goto out;
	}

	xe_map_memset(xe, &pc->bo->vmap, 0, 0, size);
	slpc_shared_data_write(pc, header.size, size);

	earlier = ktime_get();
	ret = pc_action_reset(pc);
	if (ret)
		goto out;

	if (wait_for_pc_state(pc, SLPC_GLOBAL_STATE_RUNNING,
			      SLPC_RESET_TIMEOUT_MS)) {
		xe_gt_warn(gt, "GuC PC start taking longer than normal [freq = %dMHz (req = %dMHz), perf_limit_reasons = 0x%08X]\n",
			   xe_guc_pc_get_act_freq(pc), get_cur_freq(gt),
			   xe_gt_throttle_get_limit_reasons(gt));

		if (wait_for_pc_state(pc, SLPC_GLOBAL_STATE_RUNNING,
				      SLPC_RESET_EXTENDED_TIMEOUT_MS)) {
			xe_gt_err(gt, "GuC PC Start failed: Dynamic GT frequency control and GT sleep states are now disabled.\n");
			ret = -EIO;
			goto out;
		}

		xe_gt_warn(gt, "GuC PC excessive start time: %lldms",
			   ktime_ms_delta(ktime_get(), earlier));
	}

	ret = pc_init_freqs(pc);
	if (ret)
		goto out;

	ret = pc_set_mert_freq_cap(pc);
	if (ret)
		goto out;

	if (xe->info.platform == XE_PVC) {
		xe_guc_pc_gucrc_disable(pc);
		ret = 0;
		goto out;
	}

	ret = pc_action_setup_gucrc(pc, GUCRC_FIRMWARE_CONTROL);
	if (ret)
		goto out;

	/* Enable SLPC Optimized Strategy for compute */
	ret = pc_action_set_strategy(pc, SLPC_OPTIMIZED_STRATEGY_COMPUTE);

out:
	xe_force_wake_put(gt_to_fw(gt), fw_ref);
	return ret;
}

/**
 * xe_guc_pc_stop - Stop GuC's Power Conservation component
 * @pc: Xe_GuC_PC instance
 */
int xe_guc_pc_stop(struct xe_guc_pc *pc)
{
	struct xe_device *xe = pc_to_xe(pc);

	if (xe->info.skip_guc_pc) {
		xe_gt_idle_disable_c6(pc_to_gt(pc));
		return 0;
	}

	mutex_lock(&pc->freq_lock);
	pc->freq_ready = false;
	mutex_unlock(&pc->freq_lock);

	return 0;
}

/**
 * xe_guc_pc_fini_hw - Finalize GuC's Power Conservation component
 * @arg: opaque pointer that should point to Xe_GuC_PC instance
 */
static void xe_guc_pc_fini_hw(void *arg)
{
	struct xe_guc_pc *pc = arg;
	struct xe_device *xe = pc_to_xe(pc);
	unsigned int fw_ref;

	if (xe_device_wedged(xe))
		return;

	fw_ref = xe_force_wake_get(gt_to_fw(pc_to_gt(pc)), XE_FORCEWAKE_ALL);
	xe_guc_pc_gucrc_disable(pc);
	XE_WARN_ON(xe_guc_pc_stop(pc));

	/* Bind requested freq to mert_freq_cap before unload */
	pc_set_cur_freq(pc, min(pc_max_freq_cap(pc), pc->rpe_freq));

	xe_force_wake_put(gt_to_fw(pc_to_gt(pc)), fw_ref);
}

/**
 * xe_guc_pc_init - Initialize GuC's Power Conservation component
 * @pc: Xe_GuC_PC instance
 */
int xe_guc_pc_init(struct xe_guc_pc *pc)
{
	struct xe_gt *gt = pc_to_gt(pc);
	struct xe_tile *tile = gt_to_tile(gt);
	struct xe_device *xe = gt_to_xe(gt);
	struct xe_bo *bo;
	u32 size = PAGE_ALIGN(sizeof(struct slpc_shared_data));
	int err;

	if (xe->info.skip_guc_pc)
		return 0;

	err = drmm_mutex_init(&xe->drm, &pc->freq_lock);
	if (err)
		return err;

	bo = xe_managed_bo_create_pin_map(xe, tile, size,
					  XE_BO_FLAG_VRAM_IF_DGFX(tile) |
					  XE_BO_FLAG_GGTT |
					  XE_BO_FLAG_GGTT_INVALIDATE |
					  XE_BO_FLAG_PINNED_NORESTORE);
	if (IS_ERR(bo))
		return PTR_ERR(bo);

	pc->bo = bo;

	return devm_add_action_or_reset(xe->drm.dev, xe_guc_pc_fini_hw, pc);
}

static const char *pc_get_state_string(struct xe_guc_pc *pc)
{
	switch (slpc_shared_data_read(pc, header.global_state)) {
	case SLPC_GLOBAL_STATE_NOT_RUNNING:
		return "not running";
	case SLPC_GLOBAL_STATE_INITIALIZING:
		return "initializing";
	case SLPC_GLOBAL_STATE_RESETTING:
		return "resetting";
	case SLPC_GLOBAL_STATE_RUNNING:
		return "running";
	case SLPC_GLOBAL_STATE_SHUTTING_DOWN:
		return "shutting down";
	case SLPC_GLOBAL_STATE_ERROR:
		return "error";
	default:
		return "unknown";
	}
}

/**
 * xe_guc_pc_print - Print GuC's Power Conservation information for debug
 * @pc: Xe_GuC_PC instance
 * @p: drm_printer
 */
void xe_guc_pc_print(struct xe_guc_pc *pc, struct drm_printer *p)
{
	drm_printf(p, "SLPC Shared Data Header:\n");
	drm_printf(p, "\tSize: %x\n", slpc_shared_data_read(pc, header.size));
	drm_printf(p, "\tGlobal State: %s\n", pc_get_state_string(pc));

	if (pc_action_query_task_state(pc))
		return;

	drm_printf(p, "\nSLPC Tasks Status:\n");
	drm_printf(p, "\tGTPERF enabled: %s\n",
		   str_yes_no(slpc_shared_data_read(pc, task_state_data.status) &
			      SLPC_GTPERF_TASK_ENABLED));
	drm_printf(p, "\tDCC enabled: %s\n",
		   str_yes_no(slpc_shared_data_read(pc, task_state_data.status) &
			      SLPC_DCC_TASK_ENABLED));
	drm_printf(p, "\tDCC in use: %s\n",
		   str_yes_no(slpc_shared_data_read(pc, task_state_data.status) &
			      SLPC_IN_DCC));
	drm_printf(p, "\tBalancer enabled: %s\n",
		   str_yes_no(slpc_shared_data_read(pc, task_state_data.status) &
			      SLPC_BALANCER_ENABLED));
	drm_printf(p, "\tIBC enabled: %s\n",
		   str_yes_no(slpc_shared_data_read(pc, task_state_data.status) &
			      SLPC_IBC_TASK_ENABLED));
	drm_printf(p, "\tBalancer IA LMT enabled: %s\n",
		   str_yes_no(slpc_shared_data_read(pc, task_state_data.status) &
			      SLPC_BALANCER_IA_LMT_ENABLED));
	drm_printf(p, "\tBalancer IA LMT active: %s\n",
		   str_yes_no(slpc_shared_data_read(pc, task_state_data.status) &
			      SLPC_BALANCER_IA_LMT_ACTIVE));
}<|MERGE_RESOLUTION|>--- conflicted
+++ resolved
@@ -928,95 +928,6 @@
 }
 
 static bool needs_flush_freq_limit(struct xe_guc_pc *pc)
-<<<<<<< HEAD
-{
-	struct xe_gt *gt = pc_to_gt(pc);
-
-	return  XE_WA(gt, 22019338487) &&
-		pc->rp0_freq > BMG_MERT_FLUSH_FREQ_CAP;
-}
-
-/**
- * xe_guc_pc_apply_flush_freq_limit() - Limit max GT freq during L2 flush
- * @pc: the xe_guc_pc object
- *
- * As per the WA, reduce max GT frequency during L2 cache flush
- */
-void xe_guc_pc_apply_flush_freq_limit(struct xe_guc_pc *pc)
-{
-	struct xe_gt *gt = pc_to_gt(pc);
-	u32 max_freq;
-	int ret;
-
-	if (!needs_flush_freq_limit(pc))
-		return;
-
-	guard(mutex)(&pc->freq_lock);
-
-	ret = xe_guc_pc_get_max_freq_locked(pc, &max_freq);
-	if (!ret && max_freq > BMG_MERT_FLUSH_FREQ_CAP) {
-		ret = pc_set_max_freq(pc, BMG_MERT_FLUSH_FREQ_CAP);
-		if (ret) {
-			xe_gt_err_once(gt, "Failed to cap max freq on flush to %u, %pe\n",
-				       BMG_MERT_FLUSH_FREQ_CAP, ERR_PTR(ret));
-			return;
-		}
-
-		atomic_set(&pc->flush_freq_limit, 1);
-
-		/*
-		 * If user has previously changed max freq, stash that value to
-		 * restore later, otherwise use the current max. New user
-		 * requests wait on flush.
-		 */
-		if (pc->user_requested_max != 0)
-			pc->stashed_max_freq = pc->user_requested_max;
-		else
-			pc->stashed_max_freq = max_freq;
-	}
-
-	/*
-	 * Wait for actual freq to go below the flush cap: even if the previous
-	 * max was below cap, the current one might still be above it
-	 */
-	ret = wait_for_act_freq_limit(pc, BMG_MERT_FLUSH_FREQ_CAP);
-	if (ret)
-		xe_gt_err_once(gt, "Actual freq did not reduce to %u, %pe\n",
-			       BMG_MERT_FLUSH_FREQ_CAP, ERR_PTR(ret));
-}
-
-/**
- * xe_guc_pc_remove_flush_freq_limit() - Remove max GT freq limit after L2 flush completes.
- * @pc: the xe_guc_pc object
- *
- * Retrieve the previous GT max frequency value.
- */
-void xe_guc_pc_remove_flush_freq_limit(struct xe_guc_pc *pc)
-{
-	struct xe_gt *gt = pc_to_gt(pc);
-	int ret = 0;
-
-	if (!needs_flush_freq_limit(pc))
-		return;
-
-	if (!atomic_read(&pc->flush_freq_limit))
-		return;
-
-	mutex_lock(&pc->freq_lock);
-
-	ret = pc_set_max_freq(&gt->uc.guc.pc, pc->stashed_max_freq);
-	if (ret)
-		xe_gt_err_once(gt, "Failed to restore max freq %u:%d",
-			       pc->stashed_max_freq, ret);
-
-	atomic_set(&pc->flush_freq_limit, 0);
-	mutex_unlock(&pc->freq_lock);
-	wake_up_var(&pc->flush_freq_limit);
-}
-
-static int pc_set_mert_freq_cap(struct xe_guc_pc *pc)
-=======
->>>>>>> 25bf10be
 {
 	struct xe_gt *gt = pc_to_gt(pc);
 
