// SPDX-License-Identifier: MIT
/*
 * Copyright © 2021 Intel Corporation
 */

#include "xe_vm.h"

#include <linux/dma-fence-array.h>
#include <linux/nospec.h>

#include <drm/drm_exec.h>
#include <drm/drm_print.h>
#include <drm/ttm/ttm_execbuf_util.h>
#include <drm/ttm/ttm_tt.h>
#include <uapi/drm/xe_drm.h>
#include <linux/ascii85.h>
#include <linux/delay.h>
#include <linux/kthread.h>
#include <linux/mm.h>
#include <linux/swap.h>

#include <generated/xe_wa_oob.h>

#include "regs/xe_gtt_defs.h"
#include "xe_assert.h"
#include "xe_bo.h"
#include "xe_device.h"
#include "xe_drm_client.h"
#include "xe_exec_queue.h"
#include "xe_gt_pagefault.h"
#include "xe_gt_tlb_invalidation.h"
#include "xe_migrate.h"
#include "xe_pat.h"
#include "xe_pm.h"
#include "xe_preempt_fence.h"
#include "xe_pt.h"
#include "xe_res_cursor.h"
#include "xe_sync.h"
#include "xe_trace_bo.h"
#include "xe_wa.h"
#include "xe_hmm.h"

static struct drm_gem_object *xe_vm_obj(struct xe_vm *vm)
{
	return vm->gpuvm.r_obj;
}

/**
 * xe_vma_userptr_check_repin() - Advisory check for repin needed
 * @uvma: The userptr vma
 *
 * Check if the userptr vma has been invalidated since last successful
 * repin. The check is advisory only and can the function can be called
 * without the vm->userptr.notifier_lock held. There is no guarantee that the
 * vma userptr will remain valid after a lockless check, so typically
 * the call needs to be followed by a proper check under the notifier_lock.
 *
 * Return: 0 if userptr vma is valid, -EAGAIN otherwise; repin recommended.
 */
int xe_vma_userptr_check_repin(struct xe_userptr_vma *uvma)
{
	return mmu_interval_check_retry(&uvma->userptr.notifier,
					uvma->userptr.notifier_seq) ?
		-EAGAIN : 0;
}

int xe_vma_userptr_pin_pages(struct xe_userptr_vma *uvma)
{
	struct xe_vma *vma = &uvma->vma;
	struct xe_vm *vm = xe_vma_vm(vma);
	struct xe_device *xe = vm->xe;

	lockdep_assert_held(&vm->lock);
	xe_assert(xe, xe_vma_is_userptr(vma));

	return xe_hmm_userptr_populate_range(uvma, false);
}

static bool preempt_fences_waiting(struct xe_vm *vm)
{
	struct xe_exec_queue *q;

	lockdep_assert_held(&vm->lock);
	xe_vm_assert_held(vm);

	list_for_each_entry(q, &vm->preempt.exec_queues, lr.link) {
		if (!q->lr.pfence ||
		    test_bit(DMA_FENCE_FLAG_ENABLE_SIGNAL_BIT,
			     &q->lr.pfence->flags)) {
			return true;
		}
	}

	return false;
}

static void free_preempt_fences(struct list_head *list)
{
	struct list_head *link, *next;

	list_for_each_safe(link, next, list)
		xe_preempt_fence_free(to_preempt_fence_from_link(link));
}

static int alloc_preempt_fences(struct xe_vm *vm, struct list_head *list,
				unsigned int *count)
{
	lockdep_assert_held(&vm->lock);
	xe_vm_assert_held(vm);

	if (*count >= vm->preempt.num_exec_queues)
		return 0;

	for (; *count < vm->preempt.num_exec_queues; ++(*count)) {
		struct xe_preempt_fence *pfence = xe_preempt_fence_alloc();

		if (IS_ERR(pfence))
			return PTR_ERR(pfence);

		list_move_tail(xe_preempt_fence_link(pfence), list);
	}

	return 0;
}

static int wait_for_existing_preempt_fences(struct xe_vm *vm)
{
	struct xe_exec_queue *q;

	xe_vm_assert_held(vm);

	list_for_each_entry(q, &vm->preempt.exec_queues, lr.link) {
		if (q->lr.pfence) {
			long timeout = dma_fence_wait(q->lr.pfence, false);

			/* Only -ETIME on fence indicates VM needs to be killed */
			if (timeout < 0 || q->lr.pfence->error == -ETIME)
				return -ETIME;

			dma_fence_put(q->lr.pfence);
			q->lr.pfence = NULL;
		}
	}

	return 0;
}

static bool xe_vm_is_idle(struct xe_vm *vm)
{
	struct xe_exec_queue *q;

	xe_vm_assert_held(vm);
	list_for_each_entry(q, &vm->preempt.exec_queues, lr.link) {
		if (!xe_exec_queue_is_idle(q))
			return false;
	}

	return true;
}

static void arm_preempt_fences(struct xe_vm *vm, struct list_head *list)
{
	struct list_head *link;
	struct xe_exec_queue *q;

	list_for_each_entry(q, &vm->preempt.exec_queues, lr.link) {
		struct dma_fence *fence;

		link = list->next;
		xe_assert(vm->xe, link != list);

		fence = xe_preempt_fence_arm(to_preempt_fence_from_link(link),
					     q, q->lr.context,
					     ++q->lr.seqno);
		dma_fence_put(q->lr.pfence);
		q->lr.pfence = fence;
	}
}

static int add_preempt_fences(struct xe_vm *vm, struct xe_bo *bo)
{
	struct xe_exec_queue *q;
	int err;

	xe_bo_assert_held(bo);

	if (!vm->preempt.num_exec_queues)
		return 0;

	err = dma_resv_reserve_fences(bo->ttm.base.resv, vm->preempt.num_exec_queues);
	if (err)
		return err;

	list_for_each_entry(q, &vm->preempt.exec_queues, lr.link)
		if (q->lr.pfence) {
			dma_resv_add_fence(bo->ttm.base.resv,
					   q->lr.pfence,
					   DMA_RESV_USAGE_BOOKKEEP);
		}

	return 0;
}

static void resume_and_reinstall_preempt_fences(struct xe_vm *vm,
						struct drm_exec *exec)
{
	struct xe_exec_queue *q;

	lockdep_assert_held(&vm->lock);
	xe_vm_assert_held(vm);

	list_for_each_entry(q, &vm->preempt.exec_queues, lr.link) {
		q->ops->resume(q);

		drm_gpuvm_resv_add_fence(&vm->gpuvm, exec, q->lr.pfence,
					 DMA_RESV_USAGE_BOOKKEEP, DMA_RESV_USAGE_BOOKKEEP);
	}
}

int xe_vm_add_compute_exec_queue(struct xe_vm *vm, struct xe_exec_queue *q)
{
	struct drm_gpuvm_exec vm_exec = {
		.vm = &vm->gpuvm,
		.flags = DRM_EXEC_INTERRUPTIBLE_WAIT,
		.num_fences = 1,
	};
	struct drm_exec *exec = &vm_exec.exec;
	struct dma_fence *pfence;
	int err;
	bool wait;

	xe_assert(vm->xe, xe_vm_in_preempt_fence_mode(vm));

	down_write(&vm->lock);
	err = drm_gpuvm_exec_lock(&vm_exec);
	if (err)
		goto out_up_write;

	pfence = xe_preempt_fence_create(q, q->lr.context,
					 ++q->lr.seqno);
	if (!pfence) {
		err = -ENOMEM;
		goto out_fini;
	}

	list_add(&q->lr.link, &vm->preempt.exec_queues);
	++vm->preempt.num_exec_queues;
	q->lr.pfence = pfence;

	down_read(&vm->userptr.notifier_lock);

	drm_gpuvm_resv_add_fence(&vm->gpuvm, exec, pfence,
				 DMA_RESV_USAGE_BOOKKEEP, DMA_RESV_USAGE_BOOKKEEP);

	/*
	 * Check to see if a preemption on VM is in flight or userptr
	 * invalidation, if so trigger this preempt fence to sync state with
	 * other preempt fences on the VM.
	 */
	wait = __xe_vm_userptr_needs_repin(vm) || preempt_fences_waiting(vm);
	if (wait)
		dma_fence_enable_sw_signaling(pfence);

	up_read(&vm->userptr.notifier_lock);

out_fini:
	drm_exec_fini(exec);
out_up_write:
	up_write(&vm->lock);

	return err;
}

/**
 * xe_vm_remove_compute_exec_queue() - Remove compute exec queue from VM
 * @vm: The VM.
 * @q: The exec_queue
 *
 * Note that this function might be called multiple times on the same queue.
 */
void xe_vm_remove_compute_exec_queue(struct xe_vm *vm, struct xe_exec_queue *q)
{
	if (!xe_vm_in_preempt_fence_mode(vm))
		return;

	down_write(&vm->lock);
	if (!list_empty(&q->lr.link)) {
		list_del_init(&q->lr.link);
		--vm->preempt.num_exec_queues;
	}
	if (q->lr.pfence) {
		dma_fence_enable_sw_signaling(q->lr.pfence);
		dma_fence_put(q->lr.pfence);
		q->lr.pfence = NULL;
	}
	up_write(&vm->lock);
}

/**
 * __xe_vm_userptr_needs_repin() - Check whether the VM does have userptrs
 * that need repinning.
 * @vm: The VM.
 *
 * This function checks for whether the VM has userptrs that need repinning,
 * and provides a release-type barrier on the userptr.notifier_lock after
 * checking.
 *
 * Return: 0 if there are no userptrs needing repinning, -EAGAIN if there are.
 */
int __xe_vm_userptr_needs_repin(struct xe_vm *vm)
{
	lockdep_assert_held_read(&vm->userptr.notifier_lock);

	return (list_empty(&vm->userptr.repin_list) &&
		list_empty(&vm->userptr.invalidated)) ? 0 : -EAGAIN;
}

#define XE_VM_REBIND_RETRY_TIMEOUT_MS 1000

<<<<<<< HEAD
/*
=======
/**
>>>>>>> fa10f348
 * xe_vm_kill() - VM Kill
 * @vm: The VM.
 * @unlocked: Flag indicates the VM's dma-resv is not held
 *
 * Kill the VM by setting banned flag indicated VM is no longer available for
 * use. If in preempt fence mode, also kill all exec queue attached to the VM.
 */
<<<<<<< HEAD
static void xe_vm_kill(struct xe_vm *vm, bool unlocked)
=======
void xe_vm_kill(struct xe_vm *vm, bool unlocked)
>>>>>>> fa10f348
{
	struct xe_exec_queue *q;

	lockdep_assert_held(&vm->lock);

	if (unlocked)
		xe_vm_lock(vm, false);

	vm->flags |= XE_VM_FLAG_BANNED;
	trace_xe_vm_kill(vm);

	list_for_each_entry(q, &vm->preempt.exec_queues, lr.link)
		q->ops->kill(q);

	if (unlocked)
		xe_vm_unlock(vm);

	/* TODO: Inform user the VM is banned */
}

/**
 * xe_vm_validate_should_retry() - Whether to retry after a validate error.
 * @exec: The drm_exec object used for locking before validation.
 * @err: The error returned from ttm_bo_validate().
 * @end: A ktime_t cookie that should be set to 0 before first use and
 * that should be reused on subsequent calls.
 *
 * With multiple active VMs, under memory pressure, it is possible that
 * ttm_bo_validate() run into -EDEADLK and in such case returns -ENOMEM.
 * Until ttm properly handles locking in such scenarios, best thing the
 * driver can do is retry with a timeout. Check if that is necessary, and
 * if so unlock the drm_exec's objects while keeping the ticket to prepare
 * for a rerun.
 *
 * Return: true if a retry after drm_exec_init() is recommended;
 * false otherwise.
 */
bool xe_vm_validate_should_retry(struct drm_exec *exec, int err, ktime_t *end)
{
	ktime_t cur;

	if (err != -ENOMEM)
		return false;

	cur = ktime_get();
	*end = *end ? : ktime_add_ms(cur, XE_VM_REBIND_RETRY_TIMEOUT_MS);
	if (!ktime_before(cur, *end))
		return false;

	msleep(20);
	return true;
}

static int xe_gpuvm_validate(struct drm_gpuvm_bo *vm_bo, struct drm_exec *exec)
{
	struct xe_vm *vm = gpuvm_to_vm(vm_bo->vm);
	struct drm_gpuva *gpuva;
	int ret;

	lockdep_assert_held(&vm->lock);
	drm_gpuvm_bo_for_each_va(gpuva, vm_bo)
		list_move_tail(&gpuva_to_vma(gpuva)->combined_links.rebind,
			       &vm->rebind_list);

	ret = xe_bo_validate(gem_to_xe_bo(vm_bo->obj), vm, false);
	if (ret)
		return ret;

	vm_bo->evicted = false;
	return 0;
}

/**
 * xe_vm_validate_rebind() - Validate buffer objects and rebind vmas
 * @vm: The vm for which we are rebinding.
 * @exec: The struct drm_exec with the locked GEM objects.
 * @num_fences: The number of fences to reserve for the operation, not
 * including rebinds and validations.
 *
 * Validates all evicted gem objects and rebinds their vmas. Note that
 * rebindings may cause evictions and hence the validation-rebind
 * sequence is rerun until there are no more objects to validate.
 *
 * Return: 0 on success, negative error code on error. In particular,
 * may return -EINTR or -ERESTARTSYS if interrupted, and -EDEADLK if
 * the drm_exec transaction needs to be restarted.
 */
int xe_vm_validate_rebind(struct xe_vm *vm, struct drm_exec *exec,
			  unsigned int num_fences)
{
	struct drm_gem_object *obj;
	unsigned long index;
	int ret;

	do {
		ret = drm_gpuvm_validate(&vm->gpuvm, exec);
		if (ret)
			return ret;

		ret = xe_vm_rebind(vm, false);
		if (ret)
			return ret;
	} while (!list_empty(&vm->gpuvm.evict.list));

	drm_exec_for_each_locked_object(exec, index, obj) {
		ret = dma_resv_reserve_fences(obj->resv, num_fences);
		if (ret)
			return ret;
	}

	return 0;
}

static int xe_preempt_work_begin(struct drm_exec *exec, struct xe_vm *vm,
				 bool *done)
{
	int err;

	err = drm_gpuvm_prepare_vm(&vm->gpuvm, exec, 0);
	if (err)
		return err;

	if (xe_vm_is_idle(vm)) {
		vm->preempt.rebind_deactivated = true;
		*done = true;
		return 0;
	}

	if (!preempt_fences_waiting(vm)) {
		*done = true;
		return 0;
	}

	err = drm_gpuvm_prepare_objects(&vm->gpuvm, exec, 0);
	if (err)
		return err;

	err = wait_for_existing_preempt_fences(vm);
	if (err)
		return err;

	/*
	 * Add validation and rebinding to the locking loop since both can
	 * cause evictions which may require blocing dma_resv locks.
	 * The fence reservation here is intended for the new preempt fences
	 * we attach at the end of the rebind work.
	 */
	return xe_vm_validate_rebind(vm, exec, vm->preempt.num_exec_queues);
}

static void preempt_rebind_work_func(struct work_struct *w)
{
	struct xe_vm *vm = container_of(w, struct xe_vm, preempt.rebind_work);
	struct drm_exec exec;
	unsigned int fence_count = 0;
	LIST_HEAD(preempt_fences);
	ktime_t end = 0;
	int err = 0;
	long wait;
	int __maybe_unused tries = 0;

	xe_assert(vm->xe, xe_vm_in_preempt_fence_mode(vm));
	trace_xe_vm_rebind_worker_enter(vm);

	down_write(&vm->lock);

	if (xe_vm_is_closed_or_banned(vm)) {
		up_write(&vm->lock);
		trace_xe_vm_rebind_worker_exit(vm);
		return;
	}

retry:
	if (xe_vm_userptr_check_repin(vm)) {
		err = xe_vm_userptr_pin(vm);
		if (err)
			goto out_unlock_outer;
	}

	drm_exec_init(&exec, DRM_EXEC_INTERRUPTIBLE_WAIT, 0);

	drm_exec_until_all_locked(&exec) {
		bool done = false;

		err = xe_preempt_work_begin(&exec, vm, &done);
		drm_exec_retry_on_contention(&exec);
		if (err || done) {
			drm_exec_fini(&exec);
			if (err && xe_vm_validate_should_retry(&exec, err, &end))
				err = -EAGAIN;

			goto out_unlock_outer;
		}
	}

	err = alloc_preempt_fences(vm, &preempt_fences, &fence_count);
	if (err)
		goto out_unlock;

	err = xe_vm_rebind(vm, true);
	if (err)
		goto out_unlock;

	/* Wait on rebinds and munmap style VM unbinds */
	wait = dma_resv_wait_timeout(xe_vm_resv(vm),
				     DMA_RESV_USAGE_KERNEL,
				     false, MAX_SCHEDULE_TIMEOUT);
	if (wait <= 0) {
		err = -ETIME;
		goto out_unlock;
	}

#define retry_required(__tries, __vm) \
	(IS_ENABLED(CONFIG_DRM_XE_USERPTR_INVAL_INJECT) ? \
	(!(__tries)++ || __xe_vm_userptr_needs_repin(__vm)) : \
	__xe_vm_userptr_needs_repin(__vm))

	down_read(&vm->userptr.notifier_lock);
	if (retry_required(tries, vm)) {
		up_read(&vm->userptr.notifier_lock);
		err = -EAGAIN;
		goto out_unlock;
	}

#undef retry_required

	spin_lock(&vm->xe->ttm.lru_lock);
	ttm_lru_bulk_move_tail(&vm->lru_bulk_move);
	spin_unlock(&vm->xe->ttm.lru_lock);

	/* Point of no return. */
	arm_preempt_fences(vm, &preempt_fences);
	resume_and_reinstall_preempt_fences(vm, &exec);
	up_read(&vm->userptr.notifier_lock);

out_unlock:
	drm_exec_fini(&exec);
out_unlock_outer:
	if (err == -EAGAIN) {
		trace_xe_vm_rebind_worker_retry(vm);
		goto retry;
	}

	if (err) {
		drm_warn(&vm->xe->drm, "VM worker error: %d\n", err);
		xe_vm_kill(vm, true);
	}
	up_write(&vm->lock);

	free_preempt_fences(&preempt_fences);

	trace_xe_vm_rebind_worker_exit(vm);
}

static bool vma_userptr_invalidate(struct mmu_interval_notifier *mni,
				   const struct mmu_notifier_range *range,
				   unsigned long cur_seq)
{
	struct xe_userptr *userptr = container_of(mni, typeof(*userptr), notifier);
	struct xe_userptr_vma *uvma = container_of(userptr, typeof(*uvma), userptr);
	struct xe_vma *vma = &uvma->vma;
	struct xe_vm *vm = xe_vma_vm(vma);
	struct dma_resv_iter cursor;
	struct dma_fence *fence;
	long err;

	xe_assert(vm->xe, xe_vma_is_userptr(vma));
	trace_xe_vma_userptr_invalidate(vma);

	if (!mmu_notifier_range_blockable(range))
		return false;

	vm_dbg(&xe_vma_vm(vma)->xe->drm,
	       "NOTIFIER: addr=0x%016llx, range=0x%016llx",
		xe_vma_start(vma), xe_vma_size(vma));

	down_write(&vm->userptr.notifier_lock);
	mmu_interval_set_seq(mni, cur_seq);

	/* No need to stop gpu access if the userptr is not yet bound. */
	if (!userptr->initial_bind) {
		up_write(&vm->userptr.notifier_lock);
		return true;
	}

	/*
	 * Tell exec and rebind worker they need to repin and rebind this
	 * userptr.
	 */
	if (!xe_vm_in_fault_mode(vm) &&
	    !(vma->gpuva.flags & XE_VMA_DESTROYED) && vma->tile_present) {
		spin_lock(&vm->userptr.invalidated_lock);
		list_move_tail(&userptr->invalidate_link,
			       &vm->userptr.invalidated);
		spin_unlock(&vm->userptr.invalidated_lock);
	}

	up_write(&vm->userptr.notifier_lock);

	/*
	 * Preempt fences turn into schedule disables, pipeline these.
	 * Note that even in fault mode, we need to wait for binds and
	 * unbinds to complete, and those are attached as BOOKMARK fences
	 * to the vm.
	 */
	dma_resv_iter_begin(&cursor, xe_vm_resv(vm),
			    DMA_RESV_USAGE_BOOKKEEP);
	dma_resv_for_each_fence_unlocked(&cursor, fence)
		dma_fence_enable_sw_signaling(fence);
	dma_resv_iter_end(&cursor);

	err = dma_resv_wait_timeout(xe_vm_resv(vm),
				    DMA_RESV_USAGE_BOOKKEEP,
				    false, MAX_SCHEDULE_TIMEOUT);
	XE_WARN_ON(err <= 0);

	if (xe_vm_in_fault_mode(vm)) {
		err = xe_vm_invalidate_vma(vma);
		XE_WARN_ON(err);
	}

	trace_xe_vma_userptr_invalidate_complete(vma);

	return true;
}

static const struct mmu_interval_notifier_ops vma_userptr_notifier_ops = {
	.invalidate = vma_userptr_invalidate,
};

int xe_vm_userptr_pin(struct xe_vm *vm)
{
	struct xe_userptr_vma *uvma, *next;
	int err = 0;
	LIST_HEAD(tmp_evict);

	xe_assert(vm->xe, !xe_vm_in_fault_mode(vm));
	lockdep_assert_held_write(&vm->lock);

	/* Collect invalidated userptrs */
	spin_lock(&vm->userptr.invalidated_lock);
	list_for_each_entry_safe(uvma, next, &vm->userptr.invalidated,
				 userptr.invalidate_link) {
		list_del_init(&uvma->userptr.invalidate_link);
		list_move_tail(&uvma->userptr.repin_link,
			       &vm->userptr.repin_list);
	}
	spin_unlock(&vm->userptr.invalidated_lock);

	/* Pin and move to temporary list */
	list_for_each_entry_safe(uvma, next, &vm->userptr.repin_list,
				 userptr.repin_link) {
		err = xe_vma_userptr_pin_pages(uvma);
		if (err == -EFAULT) {
			list_del_init(&uvma->userptr.repin_link);

			/* Wait for pending binds */
			xe_vm_lock(vm, false);
			dma_resv_wait_timeout(xe_vm_resv(vm),
					      DMA_RESV_USAGE_BOOKKEEP,
					      false, MAX_SCHEDULE_TIMEOUT);

			err = xe_vm_invalidate_vma(&uvma->vma);
			xe_vm_unlock(vm);
			if (err)
				return err;
		} else {
			if (err < 0)
				return err;

			list_del_init(&uvma->userptr.repin_link);
			list_move_tail(&uvma->vma.combined_links.rebind,
				       &vm->rebind_list);
		}
	}

	return 0;
}

/**
 * xe_vm_userptr_check_repin() - Check whether the VM might have userptrs
 * that need repinning.
 * @vm: The VM.
 *
 * This function does an advisory check for whether the VM has userptrs that
 * need repinning.
 *
 * Return: 0 if there are no indications of userptrs needing repinning,
 * -EAGAIN if there are.
 */
int xe_vm_userptr_check_repin(struct xe_vm *vm)
{
	return (list_empty_careful(&vm->userptr.repin_list) &&
		list_empty_careful(&vm->userptr.invalidated)) ? 0 : -EAGAIN;
}

static int xe_vma_ops_alloc(struct xe_vma_ops *vops, bool array_of_binds)
{
	int i;

	for (i = 0; i < XE_MAX_TILES_PER_DEVICE; ++i) {
		if (!vops->pt_update_ops[i].num_ops)
			continue;

		vops->pt_update_ops[i].ops =
			kmalloc_array(vops->pt_update_ops[i].num_ops,
				      sizeof(*vops->pt_update_ops[i].ops),
				      GFP_KERNEL);
		if (!vops->pt_update_ops[i].ops)
			return array_of_binds ? -ENOBUFS : -ENOMEM;
	}

	return 0;
}

static void xe_vma_ops_fini(struct xe_vma_ops *vops)
{
	int i;

	for (i = 0; i < XE_MAX_TILES_PER_DEVICE; ++i)
		kfree(vops->pt_update_ops[i].ops);
}

static void xe_vma_ops_incr_pt_update_ops(struct xe_vma_ops *vops, u8 tile_mask)
{
	int i;

	for (i = 0; i < XE_MAX_TILES_PER_DEVICE; ++i)
		if (BIT(i) & tile_mask)
			++vops->pt_update_ops[i].num_ops;
}

static void xe_vm_populate_rebind(struct xe_vma_op *op, struct xe_vma *vma,
				  u8 tile_mask)
{
	INIT_LIST_HEAD(&op->link);
	op->tile_mask = tile_mask;
	op->base.op = DRM_GPUVA_OP_MAP;
	op->base.map.va.addr = vma->gpuva.va.addr;
	op->base.map.va.range = vma->gpuva.va.range;
	op->base.map.gem.obj = vma->gpuva.gem.obj;
	op->base.map.gem.offset = vma->gpuva.gem.offset;
	op->map.vma = vma;
	op->map.immediate = true;
	op->map.dumpable = vma->gpuva.flags & XE_VMA_DUMPABLE;
	op->map.is_null = xe_vma_is_null(vma);
}

static int xe_vm_ops_add_rebind(struct xe_vma_ops *vops, struct xe_vma *vma,
				u8 tile_mask)
{
	struct xe_vma_op *op;

	op = kzalloc(sizeof(*op), GFP_KERNEL);
	if (!op)
		return -ENOMEM;

	xe_vm_populate_rebind(op, vma, tile_mask);
	list_add_tail(&op->link, &vops->list);
	xe_vma_ops_incr_pt_update_ops(vops, tile_mask);

	return 0;
}

static struct dma_fence *ops_execute(struct xe_vm *vm,
				     struct xe_vma_ops *vops);
static void xe_vma_ops_init(struct xe_vma_ops *vops, struct xe_vm *vm,
			    struct xe_exec_queue *q,
			    struct xe_sync_entry *syncs, u32 num_syncs);

int xe_vm_rebind(struct xe_vm *vm, bool rebind_worker)
{
	struct dma_fence *fence;
	struct xe_vma *vma, *next;
	struct xe_vma_ops vops;
	struct xe_vma_op *op, *next_op;
	int err, i;

	lockdep_assert_held(&vm->lock);
	if ((xe_vm_in_lr_mode(vm) && !rebind_worker) ||
	    list_empty(&vm->rebind_list))
		return 0;

	xe_vma_ops_init(&vops, vm, NULL, NULL, 0);
	for (i = 0; i < XE_MAX_TILES_PER_DEVICE; ++i)
		vops.pt_update_ops[i].wait_vm_bookkeep = true;

	xe_vm_assert_held(vm);
	list_for_each_entry(vma, &vm->rebind_list, combined_links.rebind) {
		xe_assert(vm->xe, vma->tile_present);

		if (rebind_worker)
			trace_xe_vma_rebind_worker(vma);
		else
			trace_xe_vma_rebind_exec(vma);

		err = xe_vm_ops_add_rebind(&vops, vma,
					   vma->tile_present);
		if (err)
			goto free_ops;
	}

	err = xe_vma_ops_alloc(&vops, false);
	if (err)
		goto free_ops;

	fence = ops_execute(vm, &vops);
	if (IS_ERR(fence)) {
		err = PTR_ERR(fence);
	} else {
		dma_fence_put(fence);
		list_for_each_entry_safe(vma, next, &vm->rebind_list,
					 combined_links.rebind)
			list_del_init(&vma->combined_links.rebind);
	}
free_ops:
	list_for_each_entry_safe(op, next_op, &vops.list, link) {
		list_del(&op->link);
		kfree(op);
	}
	xe_vma_ops_fini(&vops);

	return err;
}

struct dma_fence *xe_vma_rebind(struct xe_vm *vm, struct xe_vma *vma, u8 tile_mask)
{
	struct dma_fence *fence = NULL;
	struct xe_vma_ops vops;
	struct xe_vma_op *op, *next_op;
	struct xe_tile *tile;
	u8 id;
	int err;

	lockdep_assert_held(&vm->lock);
	xe_vm_assert_held(vm);
	xe_assert(vm->xe, xe_vm_in_fault_mode(vm));

	xe_vma_ops_init(&vops, vm, NULL, NULL, 0);
	for_each_tile(tile, vm->xe, id) {
		vops.pt_update_ops[id].wait_vm_bookkeep = true;
		vops.pt_update_ops[tile->id].q =
			xe_tile_migrate_exec_queue(tile);
	}

	err = xe_vm_ops_add_rebind(&vops, vma, tile_mask);
	if (err)
		return ERR_PTR(err);

	err = xe_vma_ops_alloc(&vops, false);
	if (err) {
		fence = ERR_PTR(err);
		goto free_ops;
	}

	fence = ops_execute(vm, &vops);

free_ops:
	list_for_each_entry_safe(op, next_op, &vops.list, link) {
		list_del(&op->link);
		kfree(op);
	}
	xe_vma_ops_fini(&vops);

	return fence;
}

static void xe_vma_free(struct xe_vma *vma)
{
	if (xe_vma_is_userptr(vma))
		kfree(to_userptr_vma(vma));
	else
		kfree(vma);
}

#define VMA_CREATE_FLAG_READ_ONLY	BIT(0)
#define VMA_CREATE_FLAG_IS_NULL		BIT(1)
#define VMA_CREATE_FLAG_DUMPABLE	BIT(2)

static struct xe_vma *xe_vma_create(struct xe_vm *vm,
				    struct xe_bo *bo,
				    u64 bo_offset_or_userptr,
				    u64 start, u64 end,
				    u16 pat_index, unsigned int flags)
{
	struct xe_vma *vma;
	struct xe_tile *tile;
	u8 id;
	bool read_only = (flags & VMA_CREATE_FLAG_READ_ONLY);
	bool is_null = (flags & VMA_CREATE_FLAG_IS_NULL);
	bool dumpable = (flags & VMA_CREATE_FLAG_DUMPABLE);

	xe_assert(vm->xe, start < end);
	xe_assert(vm->xe, end < vm->size);

	/*
	 * Allocate and ensure that the xe_vma_is_userptr() return
	 * matches what was allocated.
	 */
	if (!bo && !is_null) {
		struct xe_userptr_vma *uvma = kzalloc(sizeof(*uvma), GFP_KERNEL);

		if (!uvma)
			return ERR_PTR(-ENOMEM);

		vma = &uvma->vma;
	} else {
		vma = kzalloc(sizeof(*vma), GFP_KERNEL);
		if (!vma)
			return ERR_PTR(-ENOMEM);

		if (is_null)
			vma->gpuva.flags |= DRM_GPUVA_SPARSE;
		if (bo)
			vma->gpuva.gem.obj = &bo->ttm.base;
	}

	INIT_LIST_HEAD(&vma->combined_links.rebind);

	INIT_LIST_HEAD(&vma->gpuva.gem.entry);
	vma->gpuva.vm = &vm->gpuvm;
	vma->gpuva.va.addr = start;
	vma->gpuva.va.range = end - start + 1;
	if (read_only)
		vma->gpuva.flags |= XE_VMA_READ_ONLY;
	if (dumpable)
		vma->gpuva.flags |= XE_VMA_DUMPABLE;

	for_each_tile(tile, vm->xe, id)
		vma->tile_mask |= 0x1 << id;

	if (vm->xe->info.has_atomic_enable_pte_bit)
		vma->gpuva.flags |= XE_VMA_ATOMIC_PTE_BIT;

	vma->pat_index = pat_index;

	if (bo) {
		struct drm_gpuvm_bo *vm_bo;

		xe_bo_assert_held(bo);

		vm_bo = drm_gpuvm_bo_obtain(vma->gpuva.vm, &bo->ttm.base);
		if (IS_ERR(vm_bo)) {
			xe_vma_free(vma);
			return ERR_CAST(vm_bo);
		}

		drm_gpuvm_bo_extobj_add(vm_bo);
		drm_gem_object_get(&bo->ttm.base);
		vma->gpuva.gem.offset = bo_offset_or_userptr;
		drm_gpuva_link(&vma->gpuva, vm_bo);
		drm_gpuvm_bo_put(vm_bo);
	} else /* userptr or null */ {
		if (!is_null) {
			struct xe_userptr *userptr = &to_userptr_vma(vma)->userptr;
			u64 size = end - start + 1;
			int err;

			INIT_LIST_HEAD(&userptr->invalidate_link);
			INIT_LIST_HEAD(&userptr->repin_link);
			vma->gpuva.gem.offset = bo_offset_or_userptr;

			err = mmu_interval_notifier_insert(&userptr->notifier,
							   current->mm,
							   xe_vma_userptr(vma), size,
							   &vma_userptr_notifier_ops);
			if (err) {
				xe_vma_free(vma);
				return ERR_PTR(err);
			}

			userptr->notifier_seq = LONG_MAX;
		}

		xe_vm_get(vm);
	}

	return vma;
}

static void xe_vma_destroy_late(struct xe_vma *vma)
{
	struct xe_vm *vm = xe_vma_vm(vma);

	if (vma->ufence) {
		xe_sync_ufence_put(vma->ufence);
		vma->ufence = NULL;
	}

	if (xe_vma_is_userptr(vma)) {
		struct xe_userptr_vma *uvma = to_userptr_vma(vma);
		struct xe_userptr *userptr = &uvma->userptr;

		if (userptr->sg)
			xe_hmm_userptr_free_sg(uvma);

		/*
		 * Since userptr pages are not pinned, we can't remove
		 * the notifer until we're sure the GPU is not accessing
		 * them anymore
		 */
		mmu_interval_notifier_remove(&userptr->notifier);
		xe_vm_put(vm);
	} else if (xe_vma_is_null(vma)) {
		xe_vm_put(vm);
	} else {
		xe_bo_put(xe_vma_bo(vma));
	}

	xe_vma_free(vma);
}

static void vma_destroy_work_func(struct work_struct *w)
{
	struct xe_vma *vma =
		container_of(w, struct xe_vma, destroy_work);

	xe_vma_destroy_late(vma);
}

static void vma_destroy_cb(struct dma_fence *fence,
			   struct dma_fence_cb *cb)
{
	struct xe_vma *vma = container_of(cb, struct xe_vma, destroy_cb);

	INIT_WORK(&vma->destroy_work, vma_destroy_work_func);
	queue_work(system_unbound_wq, &vma->destroy_work);
}

static void xe_vma_destroy(struct xe_vma *vma, struct dma_fence *fence)
{
	struct xe_vm *vm = xe_vma_vm(vma);

	lockdep_assert_held_write(&vm->lock);
	xe_assert(vm->xe, list_empty(&vma->combined_links.destroy));

	if (xe_vma_is_userptr(vma)) {
		xe_assert(vm->xe, vma->gpuva.flags & XE_VMA_DESTROYED);

		spin_lock(&vm->userptr.invalidated_lock);
		list_del(&to_userptr_vma(vma)->userptr.invalidate_link);
		spin_unlock(&vm->userptr.invalidated_lock);
	} else if (!xe_vma_is_null(vma)) {
		xe_bo_assert_held(xe_vma_bo(vma));

		drm_gpuva_unlink(&vma->gpuva);
	}

	xe_vm_assert_held(vm);
	if (fence) {
		int ret = dma_fence_add_callback(fence, &vma->destroy_cb,
						 vma_destroy_cb);

		if (ret) {
			XE_WARN_ON(ret != -ENOENT);
			xe_vma_destroy_late(vma);
		}
	} else {
		xe_vma_destroy_late(vma);
	}
}

/**
 * xe_vm_lock_vma() - drm_exec utility to lock a vma
 * @exec: The drm_exec object we're currently locking for.
 * @vma: The vma for witch we want to lock the vm resv and any attached
 * object's resv.
 *
 * Return: 0 on success, negative error code on error. In particular
 * may return -EDEADLK on WW transaction contention and -EINTR if
 * an interruptible wait is terminated by a signal.
 */
int xe_vm_lock_vma(struct drm_exec *exec, struct xe_vma *vma)
{
	struct xe_vm *vm = xe_vma_vm(vma);
	struct xe_bo *bo = xe_vma_bo(vma);
	int err;

	XE_WARN_ON(!vm);

	err = drm_exec_lock_obj(exec, xe_vm_obj(vm));
	if (!err && bo && !bo->vm)
		err = drm_exec_lock_obj(exec, &bo->ttm.base);

	return err;
}

static void xe_vma_destroy_unlocked(struct xe_vma *vma)
{
	struct drm_exec exec;
	int err;

	drm_exec_init(&exec, 0, 0);
	drm_exec_until_all_locked(&exec) {
		err = xe_vm_lock_vma(&exec, vma);
		drm_exec_retry_on_contention(&exec);
		if (XE_WARN_ON(err))
			break;
	}

	xe_vma_destroy(vma, NULL);

	drm_exec_fini(&exec);
}

struct xe_vma *
xe_vm_find_overlapping_vma(struct xe_vm *vm, u64 start, u64 range)
{
	struct drm_gpuva *gpuva;

	lockdep_assert_held(&vm->lock);

	if (xe_vm_is_closed_or_banned(vm))
		return NULL;

	xe_assert(vm->xe, start + range <= vm->size);

	gpuva = drm_gpuva_find_first(&vm->gpuvm, start, range);

	return gpuva ? gpuva_to_vma(gpuva) : NULL;
}

static int xe_vm_insert_vma(struct xe_vm *vm, struct xe_vma *vma)
{
	int err;

	xe_assert(vm->xe, xe_vma_vm(vma) == vm);
	lockdep_assert_held(&vm->lock);

	mutex_lock(&vm->snap_mutex);
	err = drm_gpuva_insert(&vm->gpuvm, &vma->gpuva);
	mutex_unlock(&vm->snap_mutex);
	XE_WARN_ON(err);	/* Shouldn't be possible */

	return err;
}

static void xe_vm_remove_vma(struct xe_vm *vm, struct xe_vma *vma)
{
	xe_assert(vm->xe, xe_vma_vm(vma) == vm);
	lockdep_assert_held(&vm->lock);

	mutex_lock(&vm->snap_mutex);
	drm_gpuva_remove(&vma->gpuva);
	mutex_unlock(&vm->snap_mutex);
	if (vm->usm.last_fault_vma == vma)
		vm->usm.last_fault_vma = NULL;
}

static struct drm_gpuva_op *xe_vm_op_alloc(void)
{
	struct xe_vma_op *op;

	op = kzalloc(sizeof(*op), GFP_KERNEL);

	if (unlikely(!op))
		return NULL;

	return &op->base;
}

static void xe_vm_free(struct drm_gpuvm *gpuvm);

static const struct drm_gpuvm_ops gpuvm_ops = {
	.op_alloc = xe_vm_op_alloc,
	.vm_bo_validate = xe_gpuvm_validate,
	.vm_free = xe_vm_free,
};

static u64 pde_encode_pat_index(u16 pat_index)
{
	u64 pte = 0;

	if (pat_index & BIT(0))
		pte |= XE_PPGTT_PTE_PAT0;

	if (pat_index & BIT(1))
		pte |= XE_PPGTT_PTE_PAT1;

	return pte;
}

static u64 pte_encode_pat_index(u16 pat_index, u32 pt_level)
{
	u64 pte = 0;

	if (pat_index & BIT(0))
		pte |= XE_PPGTT_PTE_PAT0;

	if (pat_index & BIT(1))
		pte |= XE_PPGTT_PTE_PAT1;

	if (pat_index & BIT(2)) {
		if (pt_level)
			pte |= XE_PPGTT_PDE_PDPE_PAT2;
		else
			pte |= XE_PPGTT_PTE_PAT2;
	}

	if (pat_index & BIT(3))
		pte |= XELPG_PPGTT_PTE_PAT3;

	if (pat_index & (BIT(4)))
		pte |= XE2_PPGTT_PTE_PAT4;

	return pte;
}

static u64 pte_encode_ps(u32 pt_level)
{
	XE_WARN_ON(pt_level > MAX_HUGEPTE_LEVEL);

	if (pt_level == 1)
		return XE_PDE_PS_2M;
	else if (pt_level == 2)
		return XE_PDPE_PS_1G;

	return 0;
}

static u64 xelp_pde_encode_bo(struct xe_bo *bo, u64 bo_offset,
			      const u16 pat_index)
{
	u64 pde;

	pde = xe_bo_addr(bo, bo_offset, XE_PAGE_SIZE);
	pde |= XE_PAGE_PRESENT | XE_PAGE_RW;
	pde |= pde_encode_pat_index(pat_index);

	return pde;
}

static u64 xelp_pte_encode_bo(struct xe_bo *bo, u64 bo_offset,
			      u16 pat_index, u32 pt_level)
{
	u64 pte;

	pte = xe_bo_addr(bo, bo_offset, XE_PAGE_SIZE);
	pte |= XE_PAGE_PRESENT | XE_PAGE_RW;
	pte |= pte_encode_pat_index(pat_index, pt_level);
	pte |= pte_encode_ps(pt_level);

	if (xe_bo_is_vram(bo) || xe_bo_is_stolen_devmem(bo))
		pte |= XE_PPGTT_PTE_DM;

	return pte;
}

static u64 xelp_pte_encode_vma(u64 pte, struct xe_vma *vma,
			       u16 pat_index, u32 pt_level)
{
	pte |= XE_PAGE_PRESENT;

	if (likely(!xe_vma_read_only(vma)))
		pte |= XE_PAGE_RW;

	pte |= pte_encode_pat_index(pat_index, pt_level);
	pte |= pte_encode_ps(pt_level);

	if (unlikely(xe_vma_is_null(vma)))
		pte |= XE_PTE_NULL;

	return pte;
}

static u64 xelp_pte_encode_addr(struct xe_device *xe, u64 addr,
				u16 pat_index,
				u32 pt_level, bool devmem, u64 flags)
{
	u64 pte;

	/* Avoid passing random bits directly as flags */
	xe_assert(xe, !(flags & ~XE_PTE_PS64));

	pte = addr;
	pte |= XE_PAGE_PRESENT | XE_PAGE_RW;
	pte |= pte_encode_pat_index(pat_index, pt_level);
	pte |= pte_encode_ps(pt_level);

	if (devmem)
		pte |= XE_PPGTT_PTE_DM;

	pte |= flags;

	return pte;
}

static const struct xe_pt_ops xelp_pt_ops = {
	.pte_encode_bo = xelp_pte_encode_bo,
	.pte_encode_vma = xelp_pte_encode_vma,
	.pte_encode_addr = xelp_pte_encode_addr,
	.pde_encode_bo = xelp_pde_encode_bo,
};

static void vm_destroy_work_func(struct work_struct *w);

/**
 * xe_vm_create_scratch() - Setup a scratch memory pagetable tree for the
 * given tile and vm.
 * @xe: xe device.
 * @tile: tile to set up for.
 * @vm: vm to set up for.
 *
 * Sets up a pagetable tree with one page-table per level and a single
 * leaf PTE. All pagetable entries point to the single page-table or,
 * for MAX_HUGEPTE_LEVEL, a NULL huge PTE returning 0 on read and
 * writes become NOPs.
 *
 * Return: 0 on success, negative error code on error.
 */
static int xe_vm_create_scratch(struct xe_device *xe, struct xe_tile *tile,
				struct xe_vm *vm)
{
	u8 id = tile->id;
	int i;

	for (i = MAX_HUGEPTE_LEVEL; i < vm->pt_root[id]->level; i++) {
		vm->scratch_pt[id][i] = xe_pt_create(vm, tile, i);
		if (IS_ERR(vm->scratch_pt[id][i]))
			return PTR_ERR(vm->scratch_pt[id][i]);

		xe_pt_populate_empty(tile, vm, vm->scratch_pt[id][i]);
	}

	return 0;
}

static void xe_vm_free_scratch(struct xe_vm *vm)
{
	struct xe_tile *tile;
	u8 id;

	if (!xe_vm_has_scratch(vm))
		return;

	for_each_tile(tile, vm->xe, id) {
		u32 i;

		if (!vm->pt_root[id])
			continue;

		for (i = MAX_HUGEPTE_LEVEL; i < vm->pt_root[id]->level; ++i)
			if (vm->scratch_pt[id][i])
				xe_pt_destroy(vm->scratch_pt[id][i], vm->flags, NULL);
	}
}

struct xe_vm *xe_vm_create(struct xe_device *xe, u32 flags)
{
	struct drm_gem_object *vm_resv_obj;
	struct xe_vm *vm;
	int err, number_tiles = 0;
	struct xe_tile *tile;
	u8 id;

	vm = kzalloc(sizeof(*vm), GFP_KERNEL);
	if (!vm)
		return ERR_PTR(-ENOMEM);

	vm->xe = xe;

	vm->size = 1ull << xe->info.va_bits;

	vm->flags = flags;

	init_rwsem(&vm->lock);
	mutex_init(&vm->snap_mutex);

	INIT_LIST_HEAD(&vm->rebind_list);

	INIT_LIST_HEAD(&vm->userptr.repin_list);
	INIT_LIST_HEAD(&vm->userptr.invalidated);
	init_rwsem(&vm->userptr.notifier_lock);
	spin_lock_init(&vm->userptr.invalidated_lock);

	ttm_lru_bulk_move_init(&vm->lru_bulk_move);

	INIT_WORK(&vm->destroy_work, vm_destroy_work_func);

	INIT_LIST_HEAD(&vm->preempt.exec_queues);
	vm->preempt.min_run_period_ms = 10;	/* FIXME: Wire up to uAPI */

	for_each_tile(tile, xe, id)
		xe_range_fence_tree_init(&vm->rftree[id]);

	vm->pt_ops = &xelp_pt_ops;

	/*
	 * Long-running workloads are not protected by the scheduler references.
	 * By design, run_job for long-running workloads returns NULL and the
	 * scheduler drops all the references of it, hence protecting the VM
	 * for this case is necessary.
	 */
	if (flags & XE_VM_FLAG_LR_MODE)
		xe_pm_runtime_get_noresume(xe);

	vm_resv_obj = drm_gpuvm_resv_object_alloc(&xe->drm);
	if (!vm_resv_obj) {
		err = -ENOMEM;
		goto err_no_resv;
	}

	drm_gpuvm_init(&vm->gpuvm, "Xe VM", DRM_GPUVM_RESV_PROTECTED, &xe->drm,
		       vm_resv_obj, 0, vm->size, 0, 0, &gpuvm_ops);

	drm_gem_object_put(vm_resv_obj);

	err = xe_vm_lock(vm, true);
	if (err)
		goto err_close;

	if (IS_DGFX(xe) && xe->info.vram_flags & XE_VRAM_FLAGS_NEED64K)
		vm->flags |= XE_VM_FLAG_64K;

	for_each_tile(tile, xe, id) {
		if (flags & XE_VM_FLAG_MIGRATION &&
		    tile->id != XE_VM_FLAG_TILE_ID(flags))
			continue;

		vm->pt_root[id] = xe_pt_create(vm, tile, xe->info.vm_max_level);
		if (IS_ERR(vm->pt_root[id])) {
			err = PTR_ERR(vm->pt_root[id]);
			vm->pt_root[id] = NULL;
			goto err_unlock_close;
		}
	}

	if (xe_vm_has_scratch(vm)) {
		for_each_tile(tile, xe, id) {
			if (!vm->pt_root[id])
				continue;

			err = xe_vm_create_scratch(xe, tile, vm);
			if (err)
				goto err_unlock_close;
		}
		vm->batch_invalidate_tlb = true;
	}

	if (vm->flags & XE_VM_FLAG_LR_MODE) {
		INIT_WORK(&vm->preempt.rebind_work, preempt_rebind_work_func);
		vm->batch_invalidate_tlb = false;
	}

	/* Fill pt_root after allocating scratch tables */
	for_each_tile(tile, xe, id) {
		if (!vm->pt_root[id])
			continue;

		xe_pt_populate_empty(tile, vm, vm->pt_root[id]);
	}
	xe_vm_unlock(vm);

	/* Kernel migration VM shouldn't have a circular loop.. */
	if (!(flags & XE_VM_FLAG_MIGRATION)) {
		for_each_tile(tile, xe, id) {
			struct xe_exec_queue *q;
			u32 create_flags = EXEC_QUEUE_FLAG_VM;

			if (!vm->pt_root[id])
				continue;

			q = xe_exec_queue_create_bind(xe, tile, create_flags, 0);
			if (IS_ERR(q)) {
				err = PTR_ERR(q);
				goto err_close;
			}
			vm->q[id] = q;
			number_tiles++;
		}
	}

	if (number_tiles > 1)
		vm->composite_fence_ctx = dma_fence_context_alloc(1);

	trace_xe_vm_create(vm);

	return vm;

err_unlock_close:
	xe_vm_unlock(vm);
err_close:
	xe_vm_close_and_put(vm);
	return ERR_PTR(err);

err_no_resv:
	mutex_destroy(&vm->snap_mutex);
	for_each_tile(tile, xe, id)
		xe_range_fence_tree_fini(&vm->rftree[id]);
	ttm_lru_bulk_move_fini(&xe->ttm, &vm->lru_bulk_move);
	kfree(vm);
	if (flags & XE_VM_FLAG_LR_MODE)
		xe_pm_runtime_put(xe);
	return ERR_PTR(err);
}

static void xe_vm_close(struct xe_vm *vm)
{
	down_write(&vm->lock);
	vm->size = 0;
	up_write(&vm->lock);
}

void xe_vm_close_and_put(struct xe_vm *vm)
{
	LIST_HEAD(contested);
	struct xe_device *xe = vm->xe;
	struct xe_tile *tile;
	struct xe_vma *vma, *next_vma;
	struct drm_gpuva *gpuva, *next;
	u8 id;

	xe_assert(xe, !vm->preempt.num_exec_queues);

	xe_vm_close(vm);
	if (xe_vm_in_preempt_fence_mode(vm))
		flush_work(&vm->preempt.rebind_work);

	down_write(&vm->lock);
	for_each_tile(tile, xe, id) {
		if (vm->q[id])
			xe_exec_queue_last_fence_put(vm->q[id], vm);
	}
	up_write(&vm->lock);

	for_each_tile(tile, xe, id) {
		if (vm->q[id]) {
			xe_exec_queue_kill(vm->q[id]);
			xe_exec_queue_put(vm->q[id]);
			vm->q[id] = NULL;
		}
	}

	down_write(&vm->lock);
	xe_vm_lock(vm, false);
	drm_gpuvm_for_each_va_safe(gpuva, next, &vm->gpuvm) {
		vma = gpuva_to_vma(gpuva);

		if (xe_vma_has_no_bo(vma)) {
			down_read(&vm->userptr.notifier_lock);
			vma->gpuva.flags |= XE_VMA_DESTROYED;
			up_read(&vm->userptr.notifier_lock);
		}

		xe_vm_remove_vma(vm, vma);

		/* easy case, remove from VMA? */
		if (xe_vma_has_no_bo(vma) || xe_vma_bo(vma)->vm) {
			list_del_init(&vma->combined_links.rebind);
			xe_vma_destroy(vma, NULL);
			continue;
		}

		list_move_tail(&vma->combined_links.destroy, &contested);
		vma->gpuva.flags |= XE_VMA_DESTROYED;
	}

	/*
	 * All vm operations will add shared fences to resv.
	 * The only exception is eviction for a shared object,
	 * but even so, the unbind when evicted would still
	 * install a fence to resv. Hence it's safe to
	 * destroy the pagetables immediately.
	 */
	xe_vm_free_scratch(vm);

	for_each_tile(tile, xe, id) {
		if (vm->pt_root[id]) {
			xe_pt_destroy(vm->pt_root[id], vm->flags, NULL);
			vm->pt_root[id] = NULL;
		}
	}
	xe_vm_unlock(vm);

	/*
	 * VM is now dead, cannot re-add nodes to vm->vmas if it's NULL
	 * Since we hold a refcount to the bo, we can remove and free
	 * the members safely without locking.
	 */
	list_for_each_entry_safe(vma, next_vma, &contested,
				 combined_links.destroy) {
		list_del_init(&vma->combined_links.destroy);
		xe_vma_destroy_unlocked(vma);
	}

	up_write(&vm->lock);

	down_write(&xe->usm.lock);
	if (vm->usm.asid) {
		void *lookup;

		xe_assert(xe, xe->info.has_asid);
		xe_assert(xe, !(vm->flags & XE_VM_FLAG_MIGRATION));

		lookup = xa_erase(&xe->usm.asid_to_vm, vm->usm.asid);
		xe_assert(xe, lookup == vm);
	}
	up_write(&xe->usm.lock);

	for_each_tile(tile, xe, id)
		xe_range_fence_tree_fini(&vm->rftree[id]);

	xe_vm_put(vm);
}

static void vm_destroy_work_func(struct work_struct *w)
{
	struct xe_vm *vm =
		container_of(w, struct xe_vm, destroy_work);
	struct xe_device *xe = vm->xe;
	struct xe_tile *tile;
	u8 id;

	/* xe_vm_close_and_put was not called? */
	xe_assert(xe, !vm->size);

	if (xe_vm_in_preempt_fence_mode(vm))
		flush_work(&vm->preempt.rebind_work);

	mutex_destroy(&vm->snap_mutex);

	if (vm->flags & XE_VM_FLAG_LR_MODE)
		xe_pm_runtime_put(xe);

	for_each_tile(tile, xe, id)
		XE_WARN_ON(vm->pt_root[id]);

	trace_xe_vm_free(vm);

	ttm_lru_bulk_move_fini(&xe->ttm, &vm->lru_bulk_move);

	if (vm->xef)
		xe_file_put(vm->xef);

	kfree(vm);
}

static void xe_vm_free(struct drm_gpuvm *gpuvm)
{
	struct xe_vm *vm = container_of(gpuvm, struct xe_vm, gpuvm);

	/* To destroy the VM we need to be able to sleep */
	queue_work(system_unbound_wq, &vm->destroy_work);
}

struct xe_vm *xe_vm_lookup(struct xe_file *xef, u32 id)
{
	struct xe_vm *vm;

	mutex_lock(&xef->vm.lock);
	vm = xa_load(&xef->vm.xa, id);
	if (vm)
		xe_vm_get(vm);
	mutex_unlock(&xef->vm.lock);

	return vm;
}

u64 xe_vm_pdp4_descriptor(struct xe_vm *vm, struct xe_tile *tile)
{
	return vm->pt_ops->pde_encode_bo(vm->pt_root[tile->id]->bo, 0,
					 tile_to_xe(tile)->pat.idx[XE_CACHE_WB]);
}

static struct xe_exec_queue *
to_wait_exec_queue(struct xe_vm *vm, struct xe_exec_queue *q)
{
	return q ? q : vm->q[0];
}

static struct xe_user_fence *
find_ufence_get(struct xe_sync_entry *syncs, u32 num_syncs)
{
	unsigned int i;

	for (i = 0; i < num_syncs; i++) {
		struct xe_sync_entry *e = &syncs[i];

		if (xe_sync_is_ufence(e))
			return xe_sync_ufence_get(e);
	}

	return NULL;
}

#define ALL_DRM_XE_VM_CREATE_FLAGS (DRM_XE_VM_CREATE_FLAG_SCRATCH_PAGE | \
				    DRM_XE_VM_CREATE_FLAG_LR_MODE | \
				    DRM_XE_VM_CREATE_FLAG_FAULT_MODE)

int xe_vm_create_ioctl(struct drm_device *dev, void *data,
		       struct drm_file *file)
{
	struct xe_device *xe = to_xe_device(dev);
	struct xe_file *xef = to_xe_file(file);
	struct drm_xe_vm_create *args = data;
	struct xe_tile *tile;
	struct xe_vm *vm;
	u32 id, asid;
	int err;
	u32 flags = 0;

	if (XE_IOCTL_DBG(xe, args->extensions))
		return -EINVAL;

	if (XE_WA(xe_root_mmio_gt(xe), 14016763929))
		args->flags |= DRM_XE_VM_CREATE_FLAG_SCRATCH_PAGE;

	if (XE_IOCTL_DBG(xe, args->flags & DRM_XE_VM_CREATE_FLAG_FAULT_MODE &&
			 !xe->info.has_usm))
		return -EINVAL;

	if (XE_IOCTL_DBG(xe, args->reserved[0] || args->reserved[1]))
		return -EINVAL;

	if (XE_IOCTL_DBG(xe, args->flags & ~ALL_DRM_XE_VM_CREATE_FLAGS))
		return -EINVAL;

	if (XE_IOCTL_DBG(xe, args->flags & DRM_XE_VM_CREATE_FLAG_SCRATCH_PAGE &&
			 args->flags & DRM_XE_VM_CREATE_FLAG_FAULT_MODE))
		return -EINVAL;

	if (XE_IOCTL_DBG(xe, !(args->flags & DRM_XE_VM_CREATE_FLAG_LR_MODE) &&
			 args->flags & DRM_XE_VM_CREATE_FLAG_FAULT_MODE))
		return -EINVAL;

	if (XE_IOCTL_DBG(xe, args->extensions))
		return -EINVAL;

	if (args->flags & DRM_XE_VM_CREATE_FLAG_SCRATCH_PAGE)
		flags |= XE_VM_FLAG_SCRATCH_PAGE;
	if (args->flags & DRM_XE_VM_CREATE_FLAG_LR_MODE)
		flags |= XE_VM_FLAG_LR_MODE;
	if (args->flags & DRM_XE_VM_CREATE_FLAG_FAULT_MODE)
		flags |= XE_VM_FLAG_FAULT_MODE;

	vm = xe_vm_create(xe, flags);
	if (IS_ERR(vm))
		return PTR_ERR(vm);

	if (xe->info.has_asid) {
		down_write(&xe->usm.lock);
		err = xa_alloc_cyclic(&xe->usm.asid_to_vm, &asid, vm,
				      XA_LIMIT(1, XE_MAX_ASID - 1),
				      &xe->usm.next_asid, GFP_KERNEL);
		up_write(&xe->usm.lock);
		if (err < 0)
			goto err_close_and_put;

		vm->usm.asid = asid;
	}

	vm->xef = xe_file_get(xef);

	/* Record BO memory for VM pagetable created against client */
	for_each_tile(tile, xe, id)
		if (vm->pt_root[id])
			xe_drm_client_add_bo(vm->xef->client, vm->pt_root[id]->bo);

#if IS_ENABLED(CONFIG_DRM_XE_DEBUG_MEM)
	/* Warning: Security issue - never enable by default */
	args->reserved[0] = xe_bo_main_addr(vm->pt_root[0]->bo, XE_PAGE_SIZE);
#endif

	/* user id alloc must always be last in ioctl to prevent UAF */
	err = xa_alloc(&xef->vm.xa, &id, vm, xa_limit_32b, GFP_KERNEL);
	if (err)
		goto err_close_and_put;

	args->vm_id = id;

	return 0;

err_close_and_put:
	xe_vm_close_and_put(vm);

	return err;
}

int xe_vm_destroy_ioctl(struct drm_device *dev, void *data,
			struct drm_file *file)
{
	struct xe_device *xe = to_xe_device(dev);
	struct xe_file *xef = to_xe_file(file);
	struct drm_xe_vm_destroy *args = data;
	struct xe_vm *vm;
	int err = 0;

	if (XE_IOCTL_DBG(xe, args->pad) ||
	    XE_IOCTL_DBG(xe, args->reserved[0] || args->reserved[1]))
		return -EINVAL;

	mutex_lock(&xef->vm.lock);
	vm = xa_load(&xef->vm.xa, args->vm_id);
	if (XE_IOCTL_DBG(xe, !vm))
		err = -ENOENT;
	else if (XE_IOCTL_DBG(xe, vm->preempt.num_exec_queues))
		err = -EBUSY;
	else
		xa_erase(&xef->vm.xa, args->vm_id);
	mutex_unlock(&xef->vm.lock);

	if (!err)
		xe_vm_close_and_put(vm);

	return err;
}

static const u32 region_to_mem_type[] = {
	XE_PL_TT,
	XE_PL_VRAM0,
	XE_PL_VRAM1,
};

static void prep_vma_destroy(struct xe_vm *vm, struct xe_vma *vma,
			     bool post_commit)
{
	down_read(&vm->userptr.notifier_lock);
	vma->gpuva.flags |= XE_VMA_DESTROYED;
	up_read(&vm->userptr.notifier_lock);
	if (post_commit)
		xe_vm_remove_vma(vm, vma);
}

#undef ULL
#define ULL	unsigned long long

#if IS_ENABLED(CONFIG_DRM_XE_DEBUG_VM)
static void print_op(struct xe_device *xe, struct drm_gpuva_op *op)
{
	struct xe_vma *vma;

	switch (op->op) {
	case DRM_GPUVA_OP_MAP:
		vm_dbg(&xe->drm, "MAP: addr=0x%016llx, range=0x%016llx",
		       (ULL)op->map.va.addr, (ULL)op->map.va.range);
		break;
	case DRM_GPUVA_OP_REMAP:
		vma = gpuva_to_vma(op->remap.unmap->va);
		vm_dbg(&xe->drm, "REMAP:UNMAP: addr=0x%016llx, range=0x%016llx, keep=%d",
		       (ULL)xe_vma_start(vma), (ULL)xe_vma_size(vma),
		       op->remap.unmap->keep ? 1 : 0);
		if (op->remap.prev)
			vm_dbg(&xe->drm,
			       "REMAP:PREV: addr=0x%016llx, range=0x%016llx",
			       (ULL)op->remap.prev->va.addr,
			       (ULL)op->remap.prev->va.range);
		if (op->remap.next)
			vm_dbg(&xe->drm,
			       "REMAP:NEXT: addr=0x%016llx, range=0x%016llx",
			       (ULL)op->remap.next->va.addr,
			       (ULL)op->remap.next->va.range);
		break;
	case DRM_GPUVA_OP_UNMAP:
		vma = gpuva_to_vma(op->unmap.va);
		vm_dbg(&xe->drm, "UNMAP: addr=0x%016llx, range=0x%016llx, keep=%d",
		       (ULL)xe_vma_start(vma), (ULL)xe_vma_size(vma),
		       op->unmap.keep ? 1 : 0);
		break;
	case DRM_GPUVA_OP_PREFETCH:
		vma = gpuva_to_vma(op->prefetch.va);
		vm_dbg(&xe->drm, "PREFETCH: addr=0x%016llx, range=0x%016llx",
		       (ULL)xe_vma_start(vma), (ULL)xe_vma_size(vma));
		break;
	default:
		drm_warn(&xe->drm, "NOT POSSIBLE");
	}
}
#else
static void print_op(struct xe_device *xe, struct drm_gpuva_op *op)
{
}
#endif

/*
 * Create operations list from IOCTL arguments, setup operations fields so parse
 * and commit steps are decoupled from IOCTL arguments. This step can fail.
 */
static struct drm_gpuva_ops *
vm_bind_ioctl_ops_create(struct xe_vm *vm, struct xe_bo *bo,
			 u64 bo_offset_or_userptr, u64 addr, u64 range,
			 u32 operation, u32 flags,
			 u32 prefetch_region, u16 pat_index)
{
	struct drm_gem_object *obj = bo ? &bo->ttm.base : NULL;
	struct drm_gpuva_ops *ops;
	struct drm_gpuva_op *__op;
	struct drm_gpuvm_bo *vm_bo;
	int err;

	lockdep_assert_held_write(&vm->lock);

	vm_dbg(&vm->xe->drm,
	       "op=%d, addr=0x%016llx, range=0x%016llx, bo_offset_or_userptr=0x%016llx",
	       operation, (ULL)addr, (ULL)range,
	       (ULL)bo_offset_or_userptr);

	switch (operation) {
	case DRM_XE_VM_BIND_OP_MAP:
	case DRM_XE_VM_BIND_OP_MAP_USERPTR:
		ops = drm_gpuvm_sm_map_ops_create(&vm->gpuvm, addr, range,
						  obj, bo_offset_or_userptr);
		break;
	case DRM_XE_VM_BIND_OP_UNMAP:
		ops = drm_gpuvm_sm_unmap_ops_create(&vm->gpuvm, addr, range);
		break;
	case DRM_XE_VM_BIND_OP_PREFETCH:
		ops = drm_gpuvm_prefetch_ops_create(&vm->gpuvm, addr, range);
		break;
	case DRM_XE_VM_BIND_OP_UNMAP_ALL:
		xe_assert(vm->xe, bo);

		err = xe_bo_lock(bo, true);
		if (err)
			return ERR_PTR(err);

		vm_bo = drm_gpuvm_bo_obtain(&vm->gpuvm, obj);
		if (IS_ERR(vm_bo)) {
			xe_bo_unlock(bo);
			return ERR_CAST(vm_bo);
		}

		ops = drm_gpuvm_bo_unmap_ops_create(vm_bo);
		drm_gpuvm_bo_put(vm_bo);
		xe_bo_unlock(bo);
		break;
	default:
		drm_warn(&vm->xe->drm, "NOT POSSIBLE");
		ops = ERR_PTR(-EINVAL);
	}
	if (IS_ERR(ops))
		return ops;

	drm_gpuva_for_each_op(__op, ops) {
		struct xe_vma_op *op = gpuva_op_to_vma_op(__op);

		if (__op->op == DRM_GPUVA_OP_MAP) {
			op->map.immediate =
				flags & DRM_XE_VM_BIND_FLAG_IMMEDIATE;
			op->map.read_only =
				flags & DRM_XE_VM_BIND_FLAG_READONLY;
			op->map.is_null = flags & DRM_XE_VM_BIND_FLAG_NULL;
			op->map.dumpable = flags & DRM_XE_VM_BIND_FLAG_DUMPABLE;
			op->map.pat_index = pat_index;
		} else if (__op->op == DRM_GPUVA_OP_PREFETCH) {
			op->prefetch.region = prefetch_region;
		}

		print_op(vm->xe, __op);
	}

	return ops;
}

static struct xe_vma *new_vma(struct xe_vm *vm, struct drm_gpuva_op_map *op,
			      u16 pat_index, unsigned int flags)
{
	struct xe_bo *bo = op->gem.obj ? gem_to_xe_bo(op->gem.obj) : NULL;
	struct drm_exec exec;
	struct xe_vma *vma;
	int err = 0;

	lockdep_assert_held_write(&vm->lock);

	if (bo) {
		drm_exec_init(&exec, DRM_EXEC_INTERRUPTIBLE_WAIT, 0);
		drm_exec_until_all_locked(&exec) {
			err = 0;
			if (!bo->vm) {
				err = drm_exec_lock_obj(&exec, xe_vm_obj(vm));
				drm_exec_retry_on_contention(&exec);
			}
			if (!err) {
				err = drm_exec_lock_obj(&exec, &bo->ttm.base);
				drm_exec_retry_on_contention(&exec);
			}
			if (err) {
				drm_exec_fini(&exec);
				return ERR_PTR(err);
			}
		}
	}
	vma = xe_vma_create(vm, bo, op->gem.offset,
			    op->va.addr, op->va.addr +
			    op->va.range - 1, pat_index, flags);
	if (IS_ERR(vma))
		goto err_unlock;

	if (xe_vma_is_userptr(vma))
		err = xe_vma_userptr_pin_pages(to_userptr_vma(vma));
	else if (!xe_vma_has_no_bo(vma) && !bo->vm)
		err = add_preempt_fences(vm, bo);

err_unlock:
	if (bo)
		drm_exec_fini(&exec);

	if (err) {
		prep_vma_destroy(vm, vma, false);
		xe_vma_destroy_unlocked(vma);
		vma = ERR_PTR(err);
	}

	return vma;
}

static u64 xe_vma_max_pte_size(struct xe_vma *vma)
{
	if (vma->gpuva.flags & XE_VMA_PTE_1G)
		return SZ_1G;
	else if (vma->gpuva.flags & (XE_VMA_PTE_2M | XE_VMA_PTE_COMPACT))
		return SZ_2M;
	else if (vma->gpuva.flags & XE_VMA_PTE_64K)
		return SZ_64K;
	else if (vma->gpuva.flags & XE_VMA_PTE_4K)
		return SZ_4K;

	return SZ_1G;	/* Uninitialized, used max size */
}

static void xe_vma_set_pte_size(struct xe_vma *vma, u64 size)
{
	switch (size) {
	case SZ_1G:
		vma->gpuva.flags |= XE_VMA_PTE_1G;
		break;
	case SZ_2M:
		vma->gpuva.flags |= XE_VMA_PTE_2M;
		break;
	case SZ_64K:
		vma->gpuva.flags |= XE_VMA_PTE_64K;
		break;
	case SZ_4K:
		vma->gpuva.flags |= XE_VMA_PTE_4K;
		break;
	}
}

static int xe_vma_op_commit(struct xe_vm *vm, struct xe_vma_op *op)
{
	int err = 0;

	lockdep_assert_held_write(&vm->lock);

	switch (op->base.op) {
	case DRM_GPUVA_OP_MAP:
		err |= xe_vm_insert_vma(vm, op->map.vma);
		if (!err)
			op->flags |= XE_VMA_OP_COMMITTED;
		break;
	case DRM_GPUVA_OP_REMAP:
	{
		u8 tile_present =
			gpuva_to_vma(op->base.remap.unmap->va)->tile_present;

		prep_vma_destroy(vm, gpuva_to_vma(op->base.remap.unmap->va),
				 true);
		op->flags |= XE_VMA_OP_COMMITTED;

		if (op->remap.prev) {
			err |= xe_vm_insert_vma(vm, op->remap.prev);
			if (!err)
				op->flags |= XE_VMA_OP_PREV_COMMITTED;
			if (!err && op->remap.skip_prev) {
				op->remap.prev->tile_present =
					tile_present;
				op->remap.prev = NULL;
			}
		}
		if (op->remap.next) {
			err |= xe_vm_insert_vma(vm, op->remap.next);
			if (!err)
				op->flags |= XE_VMA_OP_NEXT_COMMITTED;
			if (!err && op->remap.skip_next) {
				op->remap.next->tile_present =
					tile_present;
				op->remap.next = NULL;
			}
		}

		/* Adjust for partial unbind after removin VMA from VM */
		if (!err) {
			op->base.remap.unmap->va->va.addr = op->remap.start;
			op->base.remap.unmap->va->va.range = op->remap.range;
		}
		break;
	}
	case DRM_GPUVA_OP_UNMAP:
		prep_vma_destroy(vm, gpuva_to_vma(op->base.unmap.va), true);
		op->flags |= XE_VMA_OP_COMMITTED;
		break;
	case DRM_GPUVA_OP_PREFETCH:
		op->flags |= XE_VMA_OP_COMMITTED;
		break;
	default:
		drm_warn(&vm->xe->drm, "NOT POSSIBLE");
	}

	return err;
}

static int vm_bind_ioctl_ops_parse(struct xe_vm *vm, struct drm_gpuva_ops *ops,
				   struct xe_vma_ops *vops)
{
	struct xe_device *xe = vm->xe;
	struct drm_gpuva_op *__op;
	struct xe_tile *tile;
	u8 id, tile_mask = 0;
	int err = 0;

	lockdep_assert_held_write(&vm->lock);

	for_each_tile(tile, vm->xe, id)
		tile_mask |= 0x1 << id;

	drm_gpuva_for_each_op(__op, ops) {
		struct xe_vma_op *op = gpuva_op_to_vma_op(__op);
		struct xe_vma *vma;
		unsigned int flags = 0;

		INIT_LIST_HEAD(&op->link);
		list_add_tail(&op->link, &vops->list);
		op->tile_mask = tile_mask;

		switch (op->base.op) {
		case DRM_GPUVA_OP_MAP:
		{
			flags |= op->map.read_only ?
				VMA_CREATE_FLAG_READ_ONLY : 0;
			flags |= op->map.is_null ?
				VMA_CREATE_FLAG_IS_NULL : 0;
			flags |= op->map.dumpable ?
				VMA_CREATE_FLAG_DUMPABLE : 0;

			vma = new_vma(vm, &op->base.map, op->map.pat_index,
				      flags);
			if (IS_ERR(vma))
				return PTR_ERR(vma);

			op->map.vma = vma;
			if (op->map.immediate || !xe_vm_in_fault_mode(vm))
				xe_vma_ops_incr_pt_update_ops(vops,
							      op->tile_mask);
			break;
		}
		case DRM_GPUVA_OP_REMAP:
		{
			struct xe_vma *old =
				gpuva_to_vma(op->base.remap.unmap->va);

			op->remap.start = xe_vma_start(old);
			op->remap.range = xe_vma_size(old);

			if (op->base.remap.prev) {
				flags |= op->base.remap.unmap->va->flags &
					XE_VMA_READ_ONLY ?
					VMA_CREATE_FLAG_READ_ONLY : 0;
				flags |= op->base.remap.unmap->va->flags &
					DRM_GPUVA_SPARSE ?
					VMA_CREATE_FLAG_IS_NULL : 0;
				flags |= op->base.remap.unmap->va->flags &
					XE_VMA_DUMPABLE ?
					VMA_CREATE_FLAG_DUMPABLE : 0;

				vma = new_vma(vm, op->base.remap.prev,
					      old->pat_index, flags);
				if (IS_ERR(vma))
					return PTR_ERR(vma);

				op->remap.prev = vma;

				/*
				 * Userptr creates a new SG mapping so
				 * we must also rebind.
				 */
				op->remap.skip_prev = !xe_vma_is_userptr(old) &&
					IS_ALIGNED(xe_vma_end(vma),
						   xe_vma_max_pte_size(old));
				if (op->remap.skip_prev) {
					xe_vma_set_pte_size(vma, xe_vma_max_pte_size(old));
					op->remap.range -=
						xe_vma_end(vma) -
						xe_vma_start(old);
					op->remap.start = xe_vma_end(vma);
					vm_dbg(&xe->drm, "REMAP:SKIP_PREV: addr=0x%016llx, range=0x%016llx",
					       (ULL)op->remap.start,
					       (ULL)op->remap.range);
				} else {
					xe_vma_ops_incr_pt_update_ops(vops, op->tile_mask);
				}
			}

			if (op->base.remap.next) {
				flags |= op->base.remap.unmap->va->flags &
					XE_VMA_READ_ONLY ?
					VMA_CREATE_FLAG_READ_ONLY : 0;
				flags |= op->base.remap.unmap->va->flags &
					DRM_GPUVA_SPARSE ?
					VMA_CREATE_FLAG_IS_NULL : 0;
				flags |= op->base.remap.unmap->va->flags &
					XE_VMA_DUMPABLE ?
					VMA_CREATE_FLAG_DUMPABLE : 0;

				vma = new_vma(vm, op->base.remap.next,
					      old->pat_index, flags);
				if (IS_ERR(vma))
					return PTR_ERR(vma);

				op->remap.next = vma;

				/*
				 * Userptr creates a new SG mapping so
				 * we must also rebind.
				 */
				op->remap.skip_next = !xe_vma_is_userptr(old) &&
					IS_ALIGNED(xe_vma_start(vma),
						   xe_vma_max_pte_size(old));
				if (op->remap.skip_next) {
					xe_vma_set_pte_size(vma, xe_vma_max_pte_size(old));
					op->remap.range -=
						xe_vma_end(old) -
						xe_vma_start(vma);
					vm_dbg(&xe->drm, "REMAP:SKIP_NEXT: addr=0x%016llx, range=0x%016llx",
					       (ULL)op->remap.start,
					       (ULL)op->remap.range);
				} else {
					xe_vma_ops_incr_pt_update_ops(vops, op->tile_mask);
				}
			}
			xe_vma_ops_incr_pt_update_ops(vops, op->tile_mask);
			break;
		}
		case DRM_GPUVA_OP_UNMAP:
		case DRM_GPUVA_OP_PREFETCH:
			/* FIXME: Need to skip some prefetch ops */
			xe_vma_ops_incr_pt_update_ops(vops, op->tile_mask);
			break;
		default:
			drm_warn(&vm->xe->drm, "NOT POSSIBLE");
		}

		err = xe_vma_op_commit(vm, op);
		if (err)
			return err;
	}

	return 0;
}

static void xe_vma_op_unwind(struct xe_vm *vm, struct xe_vma_op *op,
			     bool post_commit, bool prev_post_commit,
			     bool next_post_commit)
{
	lockdep_assert_held_write(&vm->lock);

	switch (op->base.op) {
	case DRM_GPUVA_OP_MAP:
		if (op->map.vma) {
			prep_vma_destroy(vm, op->map.vma, post_commit);
			xe_vma_destroy_unlocked(op->map.vma);
		}
		break;
	case DRM_GPUVA_OP_UNMAP:
	{
		struct xe_vma *vma = gpuva_to_vma(op->base.unmap.va);

		if (vma) {
			down_read(&vm->userptr.notifier_lock);
			vma->gpuva.flags &= ~XE_VMA_DESTROYED;
			up_read(&vm->userptr.notifier_lock);
			if (post_commit)
				xe_vm_insert_vma(vm, vma);
		}
		break;
	}
	case DRM_GPUVA_OP_REMAP:
	{
		struct xe_vma *vma = gpuva_to_vma(op->base.remap.unmap->va);

		if (op->remap.prev) {
			prep_vma_destroy(vm, op->remap.prev, prev_post_commit);
			xe_vma_destroy_unlocked(op->remap.prev);
		}
		if (op->remap.next) {
			prep_vma_destroy(vm, op->remap.next, next_post_commit);
			xe_vma_destroy_unlocked(op->remap.next);
		}
		if (vma) {
			down_read(&vm->userptr.notifier_lock);
			vma->gpuva.flags &= ~XE_VMA_DESTROYED;
			up_read(&vm->userptr.notifier_lock);
			if (post_commit)
				xe_vm_insert_vma(vm, vma);
		}
		break;
	}
	case DRM_GPUVA_OP_PREFETCH:
		/* Nothing to do */
		break;
	default:
		drm_warn(&vm->xe->drm, "NOT POSSIBLE");
	}
}

static void vm_bind_ioctl_ops_unwind(struct xe_vm *vm,
				     struct drm_gpuva_ops **ops,
				     int num_ops_list)
{
	int i;

	for (i = num_ops_list - 1; i >= 0; --i) {
		struct drm_gpuva_ops *__ops = ops[i];
		struct drm_gpuva_op *__op;

		if (!__ops)
			continue;

		drm_gpuva_for_each_op_reverse(__op, __ops) {
			struct xe_vma_op *op = gpuva_op_to_vma_op(__op);

			xe_vma_op_unwind(vm, op,
					 op->flags & XE_VMA_OP_COMMITTED,
					 op->flags & XE_VMA_OP_PREV_COMMITTED,
					 op->flags & XE_VMA_OP_NEXT_COMMITTED);
		}
	}
}

static int vma_lock_and_validate(struct drm_exec *exec, struct xe_vma *vma,
				 bool validate)
{
	struct xe_bo *bo = xe_vma_bo(vma);
	int err = 0;

	if (bo) {
		if (!bo->vm)
			err = drm_exec_lock_obj(exec, &bo->ttm.base);
		if (!err && validate)
			err = xe_bo_validate(bo, xe_vma_vm(vma), true);
	}

	return err;
}

static int check_ufence(struct xe_vma *vma)
{
	if (vma->ufence) {
		struct xe_user_fence * const f = vma->ufence;

		if (!xe_sync_ufence_get_status(f))
			return -EBUSY;

		vma->ufence = NULL;
		xe_sync_ufence_put(f);
	}

	return 0;
}

static int op_lock_and_prep(struct drm_exec *exec, struct xe_vm *vm,
			    struct xe_vma_op *op)
{
	int err = 0;

	switch (op->base.op) {
	case DRM_GPUVA_OP_MAP:
		err = vma_lock_and_validate(exec, op->map.vma,
					    !xe_vm_in_fault_mode(vm) ||
					    op->map.immediate);
		break;
	case DRM_GPUVA_OP_REMAP:
		err = check_ufence(gpuva_to_vma(op->base.remap.unmap->va));
		if (err)
			break;

		err = vma_lock_and_validate(exec,
					    gpuva_to_vma(op->base.remap.unmap->va),
					    false);
		if (!err && op->remap.prev)
			err = vma_lock_and_validate(exec, op->remap.prev, true);
		if (!err && op->remap.next)
			err = vma_lock_and_validate(exec, op->remap.next, true);
		break;
	case DRM_GPUVA_OP_UNMAP:
		err = check_ufence(gpuva_to_vma(op->base.unmap.va));
		if (err)
			break;

		err = vma_lock_and_validate(exec,
					    gpuva_to_vma(op->base.unmap.va),
					    false);
		break;
	case DRM_GPUVA_OP_PREFETCH:
	{
		struct xe_vma *vma = gpuva_to_vma(op->base.prefetch.va);
		u32 region = op->prefetch.region;

		xe_assert(vm->xe, region <= ARRAY_SIZE(region_to_mem_type));

		err = vma_lock_and_validate(exec,
					    gpuva_to_vma(op->base.prefetch.va),
					    false);
		if (!err && !xe_vma_has_no_bo(vma))
			err = xe_bo_migrate(xe_vma_bo(vma),
					    region_to_mem_type[region]);
		break;
	}
	default:
		drm_warn(&vm->xe->drm, "NOT POSSIBLE");
	}

	return err;
}

static int vm_bind_ioctl_ops_lock_and_prep(struct drm_exec *exec,
					   struct xe_vm *vm,
					   struct xe_vma_ops *vops)
{
	struct xe_vma_op *op;
	int err;

	err = drm_exec_lock_obj(exec, xe_vm_obj(vm));
	if (err)
		return err;

	list_for_each_entry(op, &vops->list, link) {
		err = op_lock_and_prep(exec, vm, op);
		if (err)
			return err;
	}

#ifdef TEST_VM_OPS_ERROR
	if (vops->inject_error &&
	    vm->xe->vm_inject_error_position == FORCE_OP_ERROR_LOCK)
		return -ENOSPC;
#endif

	return 0;
}

static void op_trace(struct xe_vma_op *op)
{
	switch (op->base.op) {
	case DRM_GPUVA_OP_MAP:
		trace_xe_vma_bind(op->map.vma);
		break;
	case DRM_GPUVA_OP_REMAP:
		trace_xe_vma_unbind(gpuva_to_vma(op->base.remap.unmap->va));
		if (op->remap.prev)
			trace_xe_vma_bind(op->remap.prev);
		if (op->remap.next)
			trace_xe_vma_bind(op->remap.next);
		break;
	case DRM_GPUVA_OP_UNMAP:
		trace_xe_vma_unbind(gpuva_to_vma(op->base.unmap.va));
		break;
	case DRM_GPUVA_OP_PREFETCH:
		trace_xe_vma_bind(gpuva_to_vma(op->base.prefetch.va));
		break;
	default:
		XE_WARN_ON("NOT POSSIBLE");
	}
}

static void trace_xe_vm_ops_execute(struct xe_vma_ops *vops)
{
	struct xe_vma_op *op;

	list_for_each_entry(op, &vops->list, link)
		op_trace(op);
}

static int vm_ops_setup_tile_args(struct xe_vm *vm, struct xe_vma_ops *vops)
{
	struct xe_exec_queue *q = vops->q;
	struct xe_tile *tile;
	int number_tiles = 0;
	u8 id;

	for_each_tile(tile, vm->xe, id) {
		if (vops->pt_update_ops[id].num_ops)
			++number_tiles;

		if (vops->pt_update_ops[id].q)
			continue;

		if (q) {
			vops->pt_update_ops[id].q = q;
			if (vm->pt_root[id] && !list_empty(&q->multi_gt_list))
				q = list_next_entry(q, multi_gt_list);
		} else {
			vops->pt_update_ops[id].q = vm->q[id];
		}
	}

	return number_tiles;
}

static struct dma_fence *ops_execute(struct xe_vm *vm,
				     struct xe_vma_ops *vops)
{
	struct xe_tile *tile;
	struct dma_fence *fence = NULL;
	struct dma_fence **fences = NULL;
	struct dma_fence_array *cf = NULL;
	int number_tiles = 0, current_fence = 0, err;
	u8 id;

	number_tiles = vm_ops_setup_tile_args(vm, vops);
	if (number_tiles == 0)
		return ERR_PTR(-ENODATA);

	if (number_tiles > 1) {
		fences = kmalloc_array(number_tiles, sizeof(*fences),
				       GFP_KERNEL);
		if (!fences) {
			fence = ERR_PTR(-ENOMEM);
			goto err_trace;
		}
	}

	for_each_tile(tile, vm->xe, id) {
		if (!vops->pt_update_ops[id].num_ops)
			continue;

		err = xe_pt_update_ops_prepare(tile, vops);
		if (err) {
			fence = ERR_PTR(err);
			goto err_out;
		}
	}

	trace_xe_vm_ops_execute(vops);

	for_each_tile(tile, vm->xe, id) {
		if (!vops->pt_update_ops[id].num_ops)
			continue;

		fence = xe_pt_update_ops_run(tile, vops);
		if (IS_ERR(fence))
			goto err_out;

		if (fences)
			fences[current_fence++] = fence;
	}

	if (fences) {
		cf = dma_fence_array_create(number_tiles, fences,
					    vm->composite_fence_ctx,
					    vm->composite_fence_seqno++,
					    false);
		if (!cf) {
			--vm->composite_fence_seqno;
			fence = ERR_PTR(-ENOMEM);
			goto err_out;
		}
		fence = &cf->base;
	}

	for_each_tile(tile, vm->xe, id) {
		if (!vops->pt_update_ops[id].num_ops)
			continue;

		xe_pt_update_ops_fini(tile, vops);
	}

	return fence;

err_out:
	for_each_tile(tile, vm->xe, id) {
		if (!vops->pt_update_ops[id].num_ops)
			continue;

		xe_pt_update_ops_abort(tile, vops);
	}
	while (current_fence)
		dma_fence_put(fences[--current_fence]);
	kfree(fences);
	kfree(cf);

err_trace:
	trace_xe_vm_ops_fail(vm);
	return fence;
}

static void vma_add_ufence(struct xe_vma *vma, struct xe_user_fence *ufence)
{
	if (vma->ufence)
		xe_sync_ufence_put(vma->ufence);
	vma->ufence = __xe_sync_ufence_get(ufence);
}

static void op_add_ufence(struct xe_vm *vm, struct xe_vma_op *op,
			  struct xe_user_fence *ufence)
{
	switch (op->base.op) {
	case DRM_GPUVA_OP_MAP:
		vma_add_ufence(op->map.vma, ufence);
		break;
	case DRM_GPUVA_OP_REMAP:
		if (op->remap.prev)
			vma_add_ufence(op->remap.prev, ufence);
		if (op->remap.next)
			vma_add_ufence(op->remap.next, ufence);
		break;
	case DRM_GPUVA_OP_UNMAP:
		break;
	case DRM_GPUVA_OP_PREFETCH:
		vma_add_ufence(gpuva_to_vma(op->base.prefetch.va), ufence);
		break;
	default:
		drm_warn(&vm->xe->drm, "NOT POSSIBLE");
	}
}

static void vm_bind_ioctl_ops_fini(struct xe_vm *vm, struct xe_vma_ops *vops,
				   struct dma_fence *fence)
{
	struct xe_exec_queue *wait_exec_queue = to_wait_exec_queue(vm, vops->q);
	struct xe_user_fence *ufence;
	struct xe_vma_op *op;
	int i;

	ufence = find_ufence_get(vops->syncs, vops->num_syncs);
	list_for_each_entry(op, &vops->list, link) {
		if (ufence)
			op_add_ufence(vm, op, ufence);

		if (op->base.op == DRM_GPUVA_OP_UNMAP)
			xe_vma_destroy(gpuva_to_vma(op->base.unmap.va), fence);
		else if (op->base.op == DRM_GPUVA_OP_REMAP)
			xe_vma_destroy(gpuva_to_vma(op->base.remap.unmap->va),
				       fence);
	}
	if (ufence)
		xe_sync_ufence_put(ufence);
	for (i = 0; i < vops->num_syncs; i++)
		xe_sync_entry_signal(vops->syncs + i, fence);
	xe_exec_queue_last_fence_set(wait_exec_queue, vm, fence);
	dma_fence_put(fence);
}

static int vm_bind_ioctl_ops_execute(struct xe_vm *vm,
				     struct xe_vma_ops *vops)
{
	struct drm_exec exec;
	struct dma_fence *fence;
	int err;

	lockdep_assert_held_write(&vm->lock);

	drm_exec_init(&exec, DRM_EXEC_INTERRUPTIBLE_WAIT |
		      DRM_EXEC_IGNORE_DUPLICATES, 0);
	drm_exec_until_all_locked(&exec) {
		err = vm_bind_ioctl_ops_lock_and_prep(&exec, vm, vops);
		drm_exec_retry_on_contention(&exec);
		if (err)
			goto unlock;

		fence = ops_execute(vm, vops);
		if (IS_ERR(fence)) {
			err = PTR_ERR(fence);
			goto unlock;
		}

		vm_bind_ioctl_ops_fini(vm, vops, fence);
	}

unlock:
	drm_exec_fini(&exec);
	return err;
}

#define SUPPORTED_FLAGS_STUB  \
	(DRM_XE_VM_BIND_FLAG_READONLY | \
	 DRM_XE_VM_BIND_FLAG_IMMEDIATE | \
	 DRM_XE_VM_BIND_FLAG_NULL | \
	 DRM_XE_VM_BIND_FLAG_DUMPABLE)

#ifdef TEST_VM_OPS_ERROR
#define SUPPORTED_FLAGS	(SUPPORTED_FLAGS_STUB | FORCE_OP_ERROR)
#else
#define SUPPORTED_FLAGS	SUPPORTED_FLAGS_STUB
#endif

#define XE_64K_PAGE_MASK 0xffffull
#define ALL_DRM_XE_SYNCS_FLAGS (DRM_XE_SYNCS_FLAG_WAIT_FOR_OP)

static int vm_bind_ioctl_check_args(struct xe_device *xe,
				    struct drm_xe_vm_bind *args,
				    struct drm_xe_vm_bind_op **bind_ops)
{
	int err;
	int i;

	if (XE_IOCTL_DBG(xe, args->pad || args->pad2) ||
	    XE_IOCTL_DBG(xe, args->reserved[0] || args->reserved[1]))
		return -EINVAL;

	if (XE_IOCTL_DBG(xe, args->extensions))
		return -EINVAL;

	if (args->num_binds > 1) {
		u64 __user *bind_user =
			u64_to_user_ptr(args->vector_of_binds);

		*bind_ops = kvmalloc_array(args->num_binds,
					   sizeof(struct drm_xe_vm_bind_op),
					   GFP_KERNEL | __GFP_ACCOUNT);
		if (!*bind_ops)
			return args->num_binds > 1 ? -ENOBUFS : -ENOMEM;

		err = __copy_from_user(*bind_ops, bind_user,
				       sizeof(struct drm_xe_vm_bind_op) *
				       args->num_binds);
		if (XE_IOCTL_DBG(xe, err)) {
			err = -EFAULT;
			goto free_bind_ops;
		}
	} else {
		*bind_ops = &args->bind;
	}

	for (i = 0; i < args->num_binds; ++i) {
		u64 range = (*bind_ops)[i].range;
		u64 addr = (*bind_ops)[i].addr;
		u32 op = (*bind_ops)[i].op;
		u32 flags = (*bind_ops)[i].flags;
		u32 obj = (*bind_ops)[i].obj;
		u64 obj_offset = (*bind_ops)[i].obj_offset;
		u32 prefetch_region = (*bind_ops)[i].prefetch_mem_region_instance;
		bool is_null = flags & DRM_XE_VM_BIND_FLAG_NULL;
		u16 pat_index = (*bind_ops)[i].pat_index;
		u16 coh_mode;

		if (XE_IOCTL_DBG(xe, pat_index >= xe->pat.n_entries)) {
			err = -EINVAL;
			goto free_bind_ops;
		}

		pat_index = array_index_nospec(pat_index, xe->pat.n_entries);
		(*bind_ops)[i].pat_index = pat_index;
		coh_mode = xe_pat_index_get_coh_mode(xe, pat_index);
		if (XE_IOCTL_DBG(xe, !coh_mode)) { /* hw reserved */
			err = -EINVAL;
			goto free_bind_ops;
		}

		if (XE_WARN_ON(coh_mode > XE_COH_AT_LEAST_1WAY)) {
			err = -EINVAL;
			goto free_bind_ops;
		}

		if (XE_IOCTL_DBG(xe, op > DRM_XE_VM_BIND_OP_PREFETCH) ||
		    XE_IOCTL_DBG(xe, flags & ~SUPPORTED_FLAGS) ||
		    XE_IOCTL_DBG(xe, obj && is_null) ||
		    XE_IOCTL_DBG(xe, obj_offset && is_null) ||
		    XE_IOCTL_DBG(xe, op != DRM_XE_VM_BIND_OP_MAP &&
				 is_null) ||
		    XE_IOCTL_DBG(xe, !obj &&
				 op == DRM_XE_VM_BIND_OP_MAP &&
				 !is_null) ||
		    XE_IOCTL_DBG(xe, !obj &&
				 op == DRM_XE_VM_BIND_OP_UNMAP_ALL) ||
		    XE_IOCTL_DBG(xe, addr &&
				 op == DRM_XE_VM_BIND_OP_UNMAP_ALL) ||
		    XE_IOCTL_DBG(xe, range &&
				 op == DRM_XE_VM_BIND_OP_UNMAP_ALL) ||
		    XE_IOCTL_DBG(xe, obj &&
				 op == DRM_XE_VM_BIND_OP_MAP_USERPTR) ||
		    XE_IOCTL_DBG(xe, coh_mode == XE_COH_NONE &&
				 op == DRM_XE_VM_BIND_OP_MAP_USERPTR) ||
		    XE_IOCTL_DBG(xe, obj &&
				 op == DRM_XE_VM_BIND_OP_PREFETCH) ||
		    XE_IOCTL_DBG(xe, prefetch_region &&
				 op != DRM_XE_VM_BIND_OP_PREFETCH) ||
		    XE_IOCTL_DBG(xe, !(BIT(prefetch_region) &
				       xe->info.mem_region_mask)) ||
		    XE_IOCTL_DBG(xe, obj &&
				 op == DRM_XE_VM_BIND_OP_UNMAP)) {
			err = -EINVAL;
			goto free_bind_ops;
		}

		if (XE_IOCTL_DBG(xe, obj_offset & ~PAGE_MASK) ||
		    XE_IOCTL_DBG(xe, addr & ~PAGE_MASK) ||
		    XE_IOCTL_DBG(xe, range & ~PAGE_MASK) ||
		    XE_IOCTL_DBG(xe, !range &&
				 op != DRM_XE_VM_BIND_OP_UNMAP_ALL)) {
			err = -EINVAL;
			goto free_bind_ops;
		}
	}

	return 0;

free_bind_ops:
	if (args->num_binds > 1)
		kvfree(*bind_ops);
	return err;
}

static int vm_bind_ioctl_signal_fences(struct xe_vm *vm,
				       struct xe_exec_queue *q,
				       struct xe_sync_entry *syncs,
				       int num_syncs)
{
	struct dma_fence *fence;
	int i, err = 0;

	fence = xe_sync_in_fence_get(syncs, num_syncs,
				     to_wait_exec_queue(vm, q), vm);
	if (IS_ERR(fence))
		return PTR_ERR(fence);

	for (i = 0; i < num_syncs; i++)
		xe_sync_entry_signal(&syncs[i], fence);

	xe_exec_queue_last_fence_set(to_wait_exec_queue(vm, q), vm,
				     fence);
	dma_fence_put(fence);

	return err;
}

static void xe_vma_ops_init(struct xe_vma_ops *vops, struct xe_vm *vm,
			    struct xe_exec_queue *q,
			    struct xe_sync_entry *syncs, u32 num_syncs)
{
	memset(vops, 0, sizeof(*vops));
	INIT_LIST_HEAD(&vops->list);
	vops->vm = vm;
	vops->q = q;
	vops->syncs = syncs;
	vops->num_syncs = num_syncs;
}

static int xe_vm_bind_ioctl_validate_bo(struct xe_device *xe, struct xe_bo *bo,
					u64 addr, u64 range, u64 obj_offset,
					u16 pat_index)
{
	u16 coh_mode;

	if (XE_IOCTL_DBG(xe, range > bo->size) ||
	    XE_IOCTL_DBG(xe, obj_offset >
			 bo->size - range)) {
		return -EINVAL;
	}

	/*
	 * Some platforms require 64k VM_BIND alignment,
	 * specifically those with XE_VRAM_FLAGS_NEED64K.
	 *
	 * Other platforms may have BO's set to 64k physical placement,
	 * but can be mapped at 4k offsets anyway. This check is only
	 * there for the former case.
	 */
	if ((bo->flags & XE_BO_FLAG_INTERNAL_64K) &&
	    (xe->info.vram_flags & XE_VRAM_FLAGS_NEED64K)) {
		if (XE_IOCTL_DBG(xe, obj_offset &
				 XE_64K_PAGE_MASK) ||
		    XE_IOCTL_DBG(xe, addr & XE_64K_PAGE_MASK) ||
		    XE_IOCTL_DBG(xe, range & XE_64K_PAGE_MASK)) {
			return  -EINVAL;
		}
	}

	coh_mode = xe_pat_index_get_coh_mode(xe, pat_index);
	if (bo->cpu_caching) {
		if (XE_IOCTL_DBG(xe, coh_mode == XE_COH_NONE &&
				 bo->cpu_caching == DRM_XE_GEM_CPU_CACHING_WB)) {
			return  -EINVAL;
		}
	} else if (XE_IOCTL_DBG(xe, coh_mode == XE_COH_NONE)) {
		/*
		 * Imported dma-buf from a different device should
		 * require 1way or 2way coherency since we don't know
		 * how it was mapped on the CPU. Just assume is it
		 * potentially cached on CPU side.
		 */
		return  -EINVAL;
	}

	return 0;
}

int xe_vm_bind_ioctl(struct drm_device *dev, void *data, struct drm_file *file)
{
	struct xe_device *xe = to_xe_device(dev);
	struct xe_file *xef = to_xe_file(file);
	struct drm_xe_vm_bind *args = data;
	struct drm_xe_sync __user *syncs_user;
	struct xe_bo **bos = NULL;
	struct drm_gpuva_ops **ops = NULL;
	struct xe_vm *vm;
	struct xe_exec_queue *q = NULL;
	u32 num_syncs, num_ufence = 0;
	struct xe_sync_entry *syncs = NULL;
	struct drm_xe_vm_bind_op *bind_ops;
	struct xe_vma_ops vops;
	int err;
	int i;

	err = vm_bind_ioctl_check_args(xe, args, &bind_ops);
	if (err)
		return err;

	if (args->exec_queue_id) {
		q = xe_exec_queue_lookup(xef, args->exec_queue_id);
		if (XE_IOCTL_DBG(xe, !q)) {
			err = -ENOENT;
			goto free_objs;
		}

		if (XE_IOCTL_DBG(xe, !(q->flags & EXEC_QUEUE_FLAG_VM))) {
			err = -EINVAL;
			goto put_exec_queue;
		}
	}

	vm = xe_vm_lookup(xef, args->vm_id);
	if (XE_IOCTL_DBG(xe, !vm)) {
		err = -EINVAL;
		goto put_exec_queue;
	}

	err = down_write_killable(&vm->lock);
	if (err)
		goto put_vm;

	if (XE_IOCTL_DBG(xe, xe_vm_is_closed_or_banned(vm))) {
		err = -ENOENT;
		goto release_vm_lock;
	}

	for (i = 0; i < args->num_binds; ++i) {
		u64 range = bind_ops[i].range;
		u64 addr = bind_ops[i].addr;

		if (XE_IOCTL_DBG(xe, range > vm->size) ||
		    XE_IOCTL_DBG(xe, addr > vm->size - range)) {
			err = -EINVAL;
			goto release_vm_lock;
		}
	}

	if (args->num_binds) {
		bos = kvcalloc(args->num_binds, sizeof(*bos),
			       GFP_KERNEL | __GFP_ACCOUNT);
		if (!bos) {
			err = -ENOMEM;
			goto release_vm_lock;
		}

		ops = kvcalloc(args->num_binds, sizeof(*ops),
			       GFP_KERNEL | __GFP_ACCOUNT);
		if (!ops) {
			err = -ENOMEM;
			goto release_vm_lock;
		}
	}

	for (i = 0; i < args->num_binds; ++i) {
		struct drm_gem_object *gem_obj;
		u64 range = bind_ops[i].range;
		u64 addr = bind_ops[i].addr;
		u32 obj = bind_ops[i].obj;
		u64 obj_offset = bind_ops[i].obj_offset;
		u16 pat_index = bind_ops[i].pat_index;

		if (!obj)
			continue;

		gem_obj = drm_gem_object_lookup(file, obj);
		if (XE_IOCTL_DBG(xe, !gem_obj)) {
			err = -ENOENT;
			goto put_obj;
		}
		bos[i] = gem_to_xe_bo(gem_obj);

		err = xe_vm_bind_ioctl_validate_bo(xe, bos[i], addr, range,
						   obj_offset, pat_index);
		if (err)
			goto put_obj;
	}

	if (args->num_syncs) {
		syncs = kcalloc(args->num_syncs, sizeof(*syncs), GFP_KERNEL);
		if (!syncs) {
			err = -ENOMEM;
			goto put_obj;
		}
	}

	syncs_user = u64_to_user_ptr(args->syncs);
	for (num_syncs = 0; num_syncs < args->num_syncs; num_syncs++) {
		err = xe_sync_entry_parse(xe, xef, &syncs[num_syncs],
					  &syncs_user[num_syncs],
					  (xe_vm_in_lr_mode(vm) ?
					   SYNC_PARSE_FLAG_LR_MODE : 0) |
					  (!args->num_binds ?
					   SYNC_PARSE_FLAG_DISALLOW_USER_FENCE : 0));
		if (err)
			goto free_syncs;

		if (xe_sync_is_ufence(&syncs[num_syncs]))
			num_ufence++;
	}

	if (XE_IOCTL_DBG(xe, num_ufence > 1)) {
		err = -EINVAL;
		goto free_syncs;
	}

	if (!args->num_binds) {
		err = -ENODATA;
		goto free_syncs;
	}

	xe_vma_ops_init(&vops, vm, q, syncs, num_syncs);
	for (i = 0; i < args->num_binds; ++i) {
		u64 range = bind_ops[i].range;
		u64 addr = bind_ops[i].addr;
		u32 op = bind_ops[i].op;
		u32 flags = bind_ops[i].flags;
		u64 obj_offset = bind_ops[i].obj_offset;
		u32 prefetch_region = bind_ops[i].prefetch_mem_region_instance;
		u16 pat_index = bind_ops[i].pat_index;

		ops[i] = vm_bind_ioctl_ops_create(vm, bos[i], obj_offset,
						  addr, range, op, flags,
						  prefetch_region, pat_index);
		if (IS_ERR(ops[i])) {
			err = PTR_ERR(ops[i]);
			ops[i] = NULL;
			goto unwind_ops;
		}

		err = vm_bind_ioctl_ops_parse(vm, ops[i], &vops);
		if (err)
			goto unwind_ops;

#ifdef TEST_VM_OPS_ERROR
		if (flags & FORCE_OP_ERROR) {
			vops.inject_error = true;
			vm->xe->vm_inject_error_position =
				(vm->xe->vm_inject_error_position + 1) %
				FORCE_OP_ERROR_COUNT;
		}
#endif
	}

	/* Nothing to do */
	if (list_empty(&vops.list)) {
		err = -ENODATA;
		goto unwind_ops;
	}

	err = xe_vma_ops_alloc(&vops, args->num_binds > 1);
	if (err)
		goto unwind_ops;

	err = vm_bind_ioctl_ops_execute(vm, &vops);

unwind_ops:
	if (err && err != -ENODATA)
		vm_bind_ioctl_ops_unwind(vm, ops, args->num_binds);
	xe_vma_ops_fini(&vops);
	for (i = args->num_binds - 1; i >= 0; --i)
		if (ops[i])
			drm_gpuva_ops_free(&vm->gpuvm, ops[i]);
free_syncs:
	if (err == -ENODATA)
		err = vm_bind_ioctl_signal_fences(vm, q, syncs, num_syncs);
	while (num_syncs--)
		xe_sync_entry_cleanup(&syncs[num_syncs]);

	kfree(syncs);
put_obj:
	for (i = 0; i < args->num_binds; ++i)
		xe_bo_put(bos[i]);
release_vm_lock:
	up_write(&vm->lock);
put_vm:
	xe_vm_put(vm);
put_exec_queue:
	if (q)
		xe_exec_queue_put(q);
free_objs:
	kvfree(bos);
	kvfree(ops);
	if (args->num_binds > 1)
		kvfree(bind_ops);
	return err;
}

/**
 * xe_vm_lock() - Lock the vm's dma_resv object
 * @vm: The struct xe_vm whose lock is to be locked
 * @intr: Whether to perform any wait interruptible
 *
 * Return: 0 on success, -EINTR if @intr is true and the wait for a
 * contended lock was interrupted. If @intr is false, the function
 * always returns 0.
 */
int xe_vm_lock(struct xe_vm *vm, bool intr)
{
	if (intr)
		return dma_resv_lock_interruptible(xe_vm_resv(vm), NULL);

	return dma_resv_lock(xe_vm_resv(vm), NULL);
}

/**
 * xe_vm_unlock() - Unlock the vm's dma_resv object
 * @vm: The struct xe_vm whose lock is to be released.
 *
 * Unlock a buffer object lock that was locked by xe_vm_lock().
 */
void xe_vm_unlock(struct xe_vm *vm)
{
	dma_resv_unlock(xe_vm_resv(vm));
}

/**
 * xe_vm_invalidate_vma - invalidate GPU mappings for VMA without a lock
 * @vma: VMA to invalidate
 *
 * Walks a list of page tables leaves which it memset the entries owned by this
 * VMA to zero, invalidates the TLBs, and block until TLBs invalidation is
 * complete.
 *
 * Returns 0 for success, negative error code otherwise.
 */
int xe_vm_invalidate_vma(struct xe_vma *vma)
{
	struct xe_device *xe = xe_vma_vm(vma)->xe;
	struct xe_tile *tile;
	struct xe_gt_tlb_invalidation_fence
		fence[XE_MAX_TILES_PER_DEVICE * XE_MAX_GT_PER_TILE];
	u8 id;
	u32 fence_id = 0;
	int ret = 0;

	xe_assert(xe, !xe_vma_is_null(vma));
	trace_xe_vma_invalidate(vma);

	vm_dbg(&xe_vma_vm(vma)->xe->drm,
	       "INVALIDATE: addr=0x%016llx, range=0x%016llx",
		xe_vma_start(vma), xe_vma_size(vma));

	/* Check that we don't race with page-table updates */
	if (IS_ENABLED(CONFIG_PROVE_LOCKING)) {
		if (xe_vma_is_userptr(vma)) {
			WARN_ON_ONCE(!mmu_interval_check_retry
				     (&to_userptr_vma(vma)->userptr.notifier,
				      to_userptr_vma(vma)->userptr.notifier_seq));
			WARN_ON_ONCE(!dma_resv_test_signaled(xe_vm_resv(xe_vma_vm(vma)),
							     DMA_RESV_USAGE_BOOKKEEP));

		} else {
			xe_bo_assert_held(xe_vma_bo(vma));
		}
	}

	for_each_tile(tile, xe, id) {
		if (xe_pt_zap_ptes(tile, vma)) {
			xe_device_wmb(xe);
			xe_gt_tlb_invalidation_fence_init(tile->primary_gt,
							  &fence[fence_id],
							  true);

			ret = xe_gt_tlb_invalidation_vma(tile->primary_gt,
							 &fence[fence_id], vma);
			if (ret)
				goto wait;
			++fence_id;

			if (!tile->media_gt)
				continue;

			xe_gt_tlb_invalidation_fence_init(tile->media_gt,
							  &fence[fence_id],
							  true);

			ret = xe_gt_tlb_invalidation_vma(tile->media_gt,
							 &fence[fence_id], vma);
			if (ret)
				goto wait;
			++fence_id;
		}
	}

wait:
	for (id = 0; id < fence_id; ++id)
		xe_gt_tlb_invalidation_fence_wait(&fence[id]);

	vma->tile_invalidated = vma->tile_mask;

	return ret;
}

struct xe_vm_snapshot {
	unsigned long num_snaps;
	struct {
		u64 ofs, bo_ofs;
		unsigned long len;
		struct xe_bo *bo;
		void *data;
		struct mm_struct *mm;
	} snap[];
};

struct xe_vm_snapshot *xe_vm_snapshot_capture(struct xe_vm *vm)
{
	unsigned long num_snaps = 0, i;
	struct xe_vm_snapshot *snap = NULL;
	struct drm_gpuva *gpuva;

	if (!vm)
		return NULL;

	mutex_lock(&vm->snap_mutex);
	drm_gpuvm_for_each_va(gpuva, &vm->gpuvm) {
		if (gpuva->flags & XE_VMA_DUMPABLE)
			num_snaps++;
	}

	if (num_snaps)
		snap = kvzalloc(offsetof(struct xe_vm_snapshot, snap[num_snaps]), GFP_NOWAIT);
	if (!snap) {
		snap = num_snaps ? ERR_PTR(-ENOMEM) : ERR_PTR(-ENODEV);
		goto out_unlock;
	}

	snap->num_snaps = num_snaps;
	i = 0;
	drm_gpuvm_for_each_va(gpuva, &vm->gpuvm) {
		struct xe_vma *vma = gpuva_to_vma(gpuva);
		struct xe_bo *bo = vma->gpuva.gem.obj ?
			gem_to_xe_bo(vma->gpuva.gem.obj) : NULL;

		if (!(gpuva->flags & XE_VMA_DUMPABLE))
			continue;

		snap->snap[i].ofs = xe_vma_start(vma);
		snap->snap[i].len = xe_vma_size(vma);
		if (bo) {
			snap->snap[i].bo = xe_bo_get(bo);
			snap->snap[i].bo_ofs = xe_vma_bo_offset(vma);
		} else if (xe_vma_is_userptr(vma)) {
			struct mm_struct *mm =
				to_userptr_vma(vma)->userptr.notifier.mm;

			if (mmget_not_zero(mm))
				snap->snap[i].mm = mm;
			else
				snap->snap[i].data = ERR_PTR(-EFAULT);

			snap->snap[i].bo_ofs = xe_vma_userptr(vma);
		} else {
			snap->snap[i].data = ERR_PTR(-ENOENT);
		}
		i++;
	}

out_unlock:
	mutex_unlock(&vm->snap_mutex);
	return snap;
}

void xe_vm_snapshot_capture_delayed(struct xe_vm_snapshot *snap)
{
	if (IS_ERR_OR_NULL(snap))
		return;

	for (int i = 0; i < snap->num_snaps; i++) {
		struct xe_bo *bo = snap->snap[i].bo;
		struct iosys_map src;
		int err;

		if (IS_ERR(snap->snap[i].data))
			continue;

		snap->snap[i].data = kvmalloc(snap->snap[i].len, GFP_USER);
		if (!snap->snap[i].data) {
			snap->snap[i].data = ERR_PTR(-ENOMEM);
			goto cleanup_bo;
		}

		if (bo) {
			xe_bo_lock(bo, false);
			err = ttm_bo_vmap(&bo->ttm, &src);
			if (!err) {
				xe_map_memcpy_from(xe_bo_device(bo),
						   snap->snap[i].data,
						   &src, snap->snap[i].bo_ofs,
						   snap->snap[i].len);
				ttm_bo_vunmap(&bo->ttm, &src);
			}
			xe_bo_unlock(bo);
		} else {
			void __user *userptr = (void __user *)(size_t)snap->snap[i].bo_ofs;

			kthread_use_mm(snap->snap[i].mm);
			if (!copy_from_user(snap->snap[i].data, userptr, snap->snap[i].len))
				err = 0;
			else
				err = -EFAULT;
			kthread_unuse_mm(snap->snap[i].mm);

			mmput(snap->snap[i].mm);
			snap->snap[i].mm = NULL;
		}

		if (err) {
			kvfree(snap->snap[i].data);
			snap->snap[i].data = ERR_PTR(err);
		}

cleanup_bo:
		xe_bo_put(bo);
		snap->snap[i].bo = NULL;
	}
}

void xe_vm_snapshot_print(struct xe_vm_snapshot *snap, struct drm_printer *p)
{
	unsigned long i, j;

	if (IS_ERR_OR_NULL(snap)) {
		drm_printf(p, "[0].error: %li\n", PTR_ERR(snap));
		return;
	}

	for (i = 0; i < snap->num_snaps; i++) {
		drm_printf(p, "[%llx].length: 0x%lx\n", snap->snap[i].ofs, snap->snap[i].len);

		if (IS_ERR(snap->snap[i].data)) {
			drm_printf(p, "[%llx].error: %li\n", snap->snap[i].ofs,
				   PTR_ERR(snap->snap[i].data));
			continue;
		}

		drm_printf(p, "[%llx].data: ", snap->snap[i].ofs);

		for (j = 0; j < snap->snap[i].len; j += sizeof(u32)) {
			u32 *val = snap->snap[i].data + j;
			char dumped[ASCII85_BUFSZ];

			drm_puts(p, ascii85_encode(*val, dumped));
		}

		drm_puts(p, "\n");
	}
}

void xe_vm_snapshot_free(struct xe_vm_snapshot *snap)
{
	unsigned long i;

	if (IS_ERR_OR_NULL(snap))
		return;

	for (i = 0; i < snap->num_snaps; i++) {
		if (!IS_ERR(snap->snap[i].data))
			kvfree(snap->snap[i].data);
		xe_bo_put(snap->snap[i].bo);
		if (snap->snap[i].mm)
			mmput(snap->snap[i].mm);
	}
	kvfree(snap);
}<|MERGE_RESOLUTION|>--- conflicted
+++ resolved
@@ -317,11 +317,7 @@
 
 #define XE_VM_REBIND_RETRY_TIMEOUT_MS 1000
 
-<<<<<<< HEAD
-/*
-=======
 /**
->>>>>>> fa10f348
  * xe_vm_kill() - VM Kill
  * @vm: The VM.
  * @unlocked: Flag indicates the VM's dma-resv is not held
@@ -329,11 +325,7 @@
  * Kill the VM by setting banned flag indicated VM is no longer available for
  * use. If in preempt fence mode, also kill all exec queue attached to the VM.
  */
-<<<<<<< HEAD
-static void xe_vm_kill(struct xe_vm *vm, bool unlocked)
-=======
 void xe_vm_kill(struct xe_vm *vm, bool unlocked)
->>>>>>> fa10f348
 {
 	struct xe_exec_queue *q;
 
