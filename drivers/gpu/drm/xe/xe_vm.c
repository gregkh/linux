--- conflicted
+++ resolved
@@ -1796,11 +1796,8 @@
 	bound = drm_dev_enter(&xe->drm, &idx);
 
 	down_write(&vm->lock);
-<<<<<<< HEAD
-=======
 	if (xe_vm_in_fault_mode(vm))
 		xe_svm_notifier_lock(vm);
->>>>>>> fc85704c
 
 	vm->size = 0;
 
@@ -1824,11 +1821,8 @@
 		}
 	}
 
-<<<<<<< HEAD
-=======
 	if (xe_vm_in_fault_mode(vm))
 		xe_svm_notifier_unlock(vm);
->>>>>>> fc85704c
 	up_write(&vm->lock);
 
 	if (bound)
