--- conflicted
+++ resolved
@@ -170,12 +170,9 @@
 
 	xe_wa_apply_tile_workarounds(tile);
 
-<<<<<<< HEAD
-=======
 	if (xe->info.has_usm && IS_DGFX(xe))
 		xe_devm_add(tile, &tile->mem.vram);
 
->>>>>>> fc85704c
 	return xe_tile_sysfs_init(tile);
 }
 
