/* SPDX-License-Identifier: MIT */
/*
 * Copyright © 2023 Intel Corporation
 */

#ifndef _XE_PCI_TYPES_H_
#define _XE_PCI_TYPES_H_

#include <linux/types.h>

struct xe_graphics_desc {
	u8 va_bits;
	u8 vm_max_level;
	u8 vram_flags;

	u64 hw_engine_mask;	/* hardware engines provided by graphics IP */

	u8 has_asid:1;
	u8 has_atomic_enable_pte_bit:1;
	u8 has_flat_ccs:1;
	u8 has_indirect_ring_state:1;
	u8 has_range_tlb_invalidation:1;
	u8 has_usm:1;
	u8 has_64bit_timestamp:1;
};

struct xe_media_desc {
	u64 hw_engine_mask;	/* hardware engines provided by media IP */

	u8 has_indirect_ring_state:1;
};

<<<<<<< HEAD
struct gmdid_map {
	unsigned int ver;
	const char *name;
	const void *ip;
=======
struct xe_ip {
	unsigned int verx100;
	const char *name;
	const void *desc;
>>>>>>> fc85704c
};

#endif<|MERGE_RESOLUTION|>--- conflicted
+++ resolved
@@ -30,17 +30,10 @@
 	u8 has_indirect_ring_state:1;
 };
 
-<<<<<<< HEAD
-struct gmdid_map {
-	unsigned int ver;
-	const char *name;
-	const void *ip;
-=======
 struct xe_ip {
 	unsigned int verx100;
 	const char *name;
 	const void *desc;
->>>>>>> fc85704c
 };
 
 #endif