--- conflicted
+++ resolved
@@ -230,10 +230,7 @@
 		[XE_UC_FW_TYPE_HUC] = { entries_huc, ARRAY_SIZE(entries_huc) },
 		[XE_UC_FW_TYPE_GSC] = { entries_gsc, ARRAY_SIZE(entries_gsc) },
 	};
-<<<<<<< HEAD
-=======
 	struct xe_gt *gt = uc_fw_to_gt(uc_fw);
->>>>>>> 25bf10be
 	enum xe_platform p = xe->info.platform;
 	const struct uc_fw_entry *entries;
 	u32 count;
