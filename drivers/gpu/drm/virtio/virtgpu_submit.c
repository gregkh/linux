// SPDX-License-Identifier: MIT
/*
 * Copyright (C) 2015 Red Hat, Inc.
 * All Rights Reserved.
 *
 * Authors:
 *    Dave Airlie
 *    Alon Levy
 */

#include <linux/dma-fence-unwrap.h>
#include <linux/file.h>
#include <linux/sync_file.h>
#include <linux/uaccess.h>

#include <drm/drm_file.h>
#include <drm/drm_syncobj.h>
#include <drm/virtgpu_drm.h>

#include "virtgpu_drv.h"

struct virtio_gpu_submit_post_dep {
	struct drm_syncobj *syncobj;
	struct dma_fence_chain *chain;
	u64 point;
};

struct virtio_gpu_submit {
	struct virtio_gpu_submit_post_dep *post_deps;
	unsigned int num_out_syncobjs;

	struct drm_syncobj **in_syncobjs;
	unsigned int num_in_syncobjs;

	struct virtio_gpu_object_array *buflist;
	struct drm_virtgpu_execbuffer *exbuf;
	struct virtio_gpu_fence *out_fence;
	struct virtio_gpu_fpriv *vfpriv;
	struct virtio_gpu_device *vgdev;
	struct sync_file *sync_file;
	struct drm_file *file;
	int out_fence_fd;
	u64 fence_ctx;
	u32 ring_idx;
	void *buf;
};

static int virtio_gpu_do_fence_wait(struct virtio_gpu_submit *submit,
				    struct dma_fence *in_fence)
{
	u32 context = submit->fence_ctx + submit->ring_idx;

	if (dma_fence_match_context(in_fence, context))
		return 0;

	return dma_fence_wait(in_fence, true);
}

static int virtio_gpu_dma_fence_wait(struct virtio_gpu_submit *submit,
				     struct dma_fence *fence)
{
	struct dma_fence_unwrap itr;
	struct dma_fence *f;
	int err;

	dma_fence_unwrap_for_each(f, &itr, fence) {
		err = virtio_gpu_do_fence_wait(submit, f);
		if (err)
			return err;
	}

	return 0;
}

static void virtio_gpu_free_syncobjs(struct drm_syncobj **syncobjs,
				     u32 nr_syncobjs)
{
	u32 i = nr_syncobjs;

	while (i--) {
		if (syncobjs[i])
			drm_syncobj_put(syncobjs[i]);
	}

	kvfree(syncobjs);
}

static int
virtio_gpu_parse_deps(struct virtio_gpu_submit *submit)
{
	struct drm_virtgpu_execbuffer *exbuf = submit->exbuf;
	struct drm_virtgpu_execbuffer_syncobj syncobj_desc;
	size_t syncobj_stride = exbuf->syncobj_stride;
	u32 num_in_syncobjs = exbuf->num_in_syncobjs;
	struct drm_syncobj **syncobjs;
	int ret = 0, i;

	if (!num_in_syncobjs)
		return 0;

	/*
	 * kvalloc at first tries to allocate memory using kmalloc and
	 * falls back to vmalloc only on failure. It also uses __GFP_NOWARN
	 * internally for allocations larger than a page size, preventing
	 * storm of KMSG warnings.
	 */
	syncobjs = kvcalloc(num_in_syncobjs, sizeof(*syncobjs), GFP_KERNEL);
	if (!syncobjs)
		return -ENOMEM;

	for (i = 0; i < num_in_syncobjs; i++) {
		u64 address = exbuf->in_syncobjs + i * syncobj_stride;
		struct dma_fence *fence;

		memset(&syncobj_desc, 0, sizeof(syncobj_desc));

		if (copy_from_user(&syncobj_desc,
				   u64_to_user_ptr(address),
				   min(syncobj_stride, sizeof(syncobj_desc)))) {
			ret = -EFAULT;
			break;
		}

		if (syncobj_desc.flags & ~VIRTGPU_EXECBUF_SYNCOBJ_FLAGS) {
			ret = -EINVAL;
			break;
		}

		ret = drm_syncobj_find_fence(submit->file, syncobj_desc.handle,
					     syncobj_desc.point, 0, &fence);
		if (ret)
			break;

		ret = virtio_gpu_dma_fence_wait(submit, fence);

		dma_fence_put(fence);
		if (ret)
			break;

		if (syncobj_desc.flags & VIRTGPU_EXECBUF_SYNCOBJ_RESET) {
			syncobjs[i] = drm_syncobj_find(submit->file,
						       syncobj_desc.handle);
			if (!syncobjs[i]) {
				ret = -EINVAL;
				break;
			}
		}
	}

	if (ret) {
		virtio_gpu_free_syncobjs(syncobjs, i);
		return ret;
	}

	submit->num_in_syncobjs = num_in_syncobjs;
	submit->in_syncobjs = syncobjs;

	return ret;
}

static void virtio_gpu_reset_syncobjs(struct drm_syncobj **syncobjs,
				      u32 nr_syncobjs)
{
	u32 i;

	for (i = 0; i < nr_syncobjs; i++) {
		if (syncobjs[i])
			drm_syncobj_replace_fence(syncobjs[i], NULL);
	}
}

static void
virtio_gpu_free_post_deps(struct virtio_gpu_submit_post_dep *post_deps,
			  u32 nr_syncobjs)
{
	u32 i = nr_syncobjs;

	while (i--) {
		kfree(post_deps[i].chain);
		drm_syncobj_put(post_deps[i].syncobj);
	}

	kvfree(post_deps);
}

static int virtio_gpu_parse_post_deps(struct virtio_gpu_submit *submit)
{
	struct drm_virtgpu_execbuffer *exbuf = submit->exbuf;
	struct drm_virtgpu_execbuffer_syncobj syncobj_desc;
	struct virtio_gpu_submit_post_dep *post_deps;
	u32 num_out_syncobjs = exbuf->num_out_syncobjs;
	size_t syncobj_stride = exbuf->syncobj_stride;
	int ret = 0, i;

	if (!num_out_syncobjs)
		return 0;

	post_deps = kvcalloc(num_out_syncobjs, sizeof(*post_deps), GFP_KERNEL);
	if (!post_deps)
		return -ENOMEM;

	for (i = 0; i < num_out_syncobjs; i++) {
		u64 address = exbuf->out_syncobjs + i * syncobj_stride;

		memset(&syncobj_desc, 0, sizeof(syncobj_desc));

		if (copy_from_user(&syncobj_desc,
				   u64_to_user_ptr(address),
				   min(syncobj_stride, sizeof(syncobj_desc)))) {
			ret = -EFAULT;
			break;
		}

		post_deps[i].point = syncobj_desc.point;

		if (syncobj_desc.flags) {
			ret = -EINVAL;
			break;
		}

		if (syncobj_desc.point) {
			post_deps[i].chain = dma_fence_chain_alloc();
			if (!post_deps[i].chain) {
				ret = -ENOMEM;
				break;
			}
		}

		post_deps[i].syncobj = drm_syncobj_find(submit->file,
							syncobj_desc.handle);
		if (!post_deps[i].syncobj) {
			kfree(post_deps[i].chain);
			ret = -EINVAL;
			break;
		}
	}

	if (ret) {
		virtio_gpu_free_post_deps(post_deps, i);
		return ret;
	}

	submit->num_out_syncobjs = num_out_syncobjs;
	submit->post_deps = post_deps;

	return 0;
}

static void
virtio_gpu_process_post_deps(struct virtio_gpu_submit *submit)
{
	struct virtio_gpu_submit_post_dep *post_deps = submit->post_deps;

	if (post_deps) {
		struct dma_fence *fence = &submit->out_fence->f;
		u32 i;

		for (i = 0; i < submit->num_out_syncobjs; i++) {
			if (post_deps[i].chain) {
				drm_syncobj_add_point(post_deps[i].syncobj,
						      post_deps[i].chain,
						      fence, post_deps[i].point);
				post_deps[i].chain = NULL;
			} else {
				drm_syncobj_replace_fence(post_deps[i].syncobj,
							  fence);
			}
		}
	}
}

static int virtio_gpu_fence_event_create(struct drm_device *dev,
					 struct drm_file *file,
					 struct virtio_gpu_fence *fence,
					 u32 ring_idx)
{
	struct virtio_gpu_fence_event *e = NULL;
	int ret;

	e = kzalloc(sizeof(*e), GFP_KERNEL);
	if (!e)
		return -ENOMEM;

	e->event.type = VIRTGPU_EVENT_FENCE_SIGNALED;
	e->event.length = sizeof(e->event);

	ret = drm_event_reserve_init(dev, file, &e->base, &e->event);
	if (ret) {
		kfree(e);
		return ret;
	}

	fence->e = e;

	return 0;
}

static int virtio_gpu_init_submit_buflist(struct virtio_gpu_submit *submit)
{
	struct drm_virtgpu_execbuffer *exbuf = submit->exbuf;
	u32 *bo_handles;

	if (!exbuf->num_bo_handles)
		return 0;

	bo_handles = kvmalloc_array(exbuf->num_bo_handles, sizeof(*bo_handles),
				    GFP_KERNEL);
	if (!bo_handles)
		return -ENOMEM;

	if (copy_from_user(bo_handles, u64_to_user_ptr(exbuf->bo_handles),
			   exbuf->num_bo_handles * sizeof(*bo_handles))) {
		kvfree(bo_handles);
		return -EFAULT;
	}

	submit->buflist = virtio_gpu_array_from_handles(submit->file, bo_handles,
							exbuf->num_bo_handles);
	if (!submit->buflist) {
		kvfree(bo_handles);
		return -ENOENT;
	}

	kvfree(bo_handles);

	return 0;
}

static void virtio_gpu_cleanup_submit(struct virtio_gpu_submit *submit)
{
	virtio_gpu_reset_syncobjs(submit->in_syncobjs, submit->num_in_syncobjs);
	virtio_gpu_free_syncobjs(submit->in_syncobjs, submit->num_in_syncobjs);
	virtio_gpu_free_post_deps(submit->post_deps, submit->num_out_syncobjs);

	if (!IS_ERR(submit->buf))
		kvfree(submit->buf);

	if (submit->buflist)
		virtio_gpu_array_put_free(submit->buflist);

	if (submit->out_fence_fd >= 0)
		put_unused_fd(submit->out_fence_fd);

	if (submit->out_fence)
		dma_fence_put(&submit->out_fence->f);

	if (submit->sync_file)
		fput(submit->sync_file->file);
}

static void virtio_gpu_submit(struct virtio_gpu_submit *submit)
{
	virtio_gpu_cmd_submit(submit->vgdev, submit->buf, submit->exbuf->size,
			      submit->vfpriv->ctx_id, submit->buflist,
			      submit->out_fence);
	virtio_gpu_notify(submit->vgdev);
}

static void virtio_gpu_complete_submit(struct virtio_gpu_submit *submit)
{
	submit->buf = NULL;
	submit->buflist = NULL;
	submit->sync_file = NULL;
	submit->out_fence_fd = -1;
}

static int virtio_gpu_init_submit(struct virtio_gpu_submit *submit,
				  struct drm_virtgpu_execbuffer *exbuf,
				  struct drm_device *dev,
				  struct drm_file *file,
				  u64 fence_ctx, u32 ring_idx)
{
	struct virtio_gpu_fpriv *vfpriv = file->driver_priv;
	struct virtio_gpu_device *vgdev = dev->dev_private;
	struct virtio_gpu_fence *out_fence;
	bool drm_fence_event;
	int err;

	memset(submit, 0, sizeof(*submit));

	if ((exbuf->flags & VIRTGPU_EXECBUF_RING_IDX) &&
	    (vfpriv->ring_idx_mask & BIT_ULL(ring_idx)))
		drm_fence_event = true;
	else
		drm_fence_event = false;

	if ((exbuf->flags & VIRTGPU_EXECBUF_FENCE_FD_OUT) ||
<<<<<<< HEAD
=======
	    exbuf->num_out_syncobjs ||
>>>>>>> bd3a9e57
	    exbuf->num_bo_handles ||
	    drm_fence_event)
		out_fence = virtio_gpu_fence_alloc(vgdev, fence_ctx, ring_idx);
	else
		out_fence = NULL;

	if (drm_fence_event) {
		err = virtio_gpu_fence_event_create(dev, file, out_fence, ring_idx);
		if (err) {
			dma_fence_put(&out_fence->f);
			return err;
		}
	}

	submit->out_fence = out_fence;
	submit->fence_ctx = fence_ctx;
	submit->ring_idx = ring_idx;
	submit->out_fence_fd = -1;
	submit->vfpriv = vfpriv;
	submit->vgdev = vgdev;
	submit->exbuf = exbuf;
	submit->file = file;

	err = virtio_gpu_init_submit_buflist(submit);
	if (err)
		return err;

	submit->buf = vmemdup_user(u64_to_user_ptr(exbuf->command), exbuf->size);
	if (IS_ERR(submit->buf))
		return PTR_ERR(submit->buf);

	if (exbuf->flags & VIRTGPU_EXECBUF_FENCE_FD_OUT) {
		err = get_unused_fd_flags(O_CLOEXEC);
		if (err < 0)
			return err;

		submit->out_fence_fd = err;

		submit->sync_file = sync_file_create(&out_fence->f);
		if (!submit->sync_file)
			return -ENOMEM;
	}

	return 0;
}

static int virtio_gpu_wait_in_fence(struct virtio_gpu_submit *submit)
{
	int ret = 0;

	if (submit->exbuf->flags & VIRTGPU_EXECBUF_FENCE_FD_IN) {
		struct dma_fence *in_fence =
				sync_file_get_fence(submit->exbuf->fence_fd);
		if (!in_fence)
			return -EINVAL;

		/*
		 * Wait if the fence is from a foreign context, or if the
		 * fence array contains any fence from a foreign context.
		 */
		ret = virtio_gpu_dma_fence_wait(submit, in_fence);

		dma_fence_put(in_fence);
	}

	return ret;
}

static void virtio_gpu_install_out_fence_fd(struct virtio_gpu_submit *submit)
{
	if (submit->sync_file) {
		submit->exbuf->fence_fd = submit->out_fence_fd;
		fd_install(submit->out_fence_fd, submit->sync_file->file);
	}
}

static int virtio_gpu_lock_buflist(struct virtio_gpu_submit *submit)
{
	if (submit->buflist)
		return virtio_gpu_array_lock_resv(submit->buflist);

	return 0;
}

int virtio_gpu_execbuffer_ioctl(struct drm_device *dev, void *data,
				struct drm_file *file)
{
	struct virtio_gpu_device *vgdev = dev->dev_private;
	struct virtio_gpu_fpriv *vfpriv = file->driver_priv;
	u64 fence_ctx = vgdev->fence_drv.context;
	struct drm_virtgpu_execbuffer *exbuf = data;
	struct virtio_gpu_submit submit;
	u32 ring_idx = 0;
	int ret = -EINVAL;

	if (!vgdev->has_virgl_3d)
		return -ENOSYS;

	if (exbuf->flags & ~VIRTGPU_EXECBUF_FLAGS)
		return ret;

	if (exbuf->flags & VIRTGPU_EXECBUF_RING_IDX) {
		if (exbuf->ring_idx >= vfpriv->num_rings)
			return ret;

		if (!vfpriv->base_fence_ctx)
			return ret;

		fence_ctx = vfpriv->base_fence_ctx;
		ring_idx = exbuf->ring_idx;
	}

	virtio_gpu_create_context(dev, file);

	ret = virtio_gpu_init_submit(&submit, exbuf, dev, file,
				     fence_ctx, ring_idx);
	if (ret)
		goto cleanup;

	ret = virtio_gpu_parse_post_deps(&submit);
	if (ret)
		goto cleanup;

	ret = virtio_gpu_parse_deps(&submit);
	if (ret)
		goto cleanup;

	/*
	 * Await in-fences in the end of the job submission path to
	 * optimize the path by proceeding directly to the submission
	 * to virtio after the waits.
	 */
	ret = virtio_gpu_wait_in_fence(&submit);
	if (ret)
		goto cleanup;

	ret = virtio_gpu_lock_buflist(&submit);
	if (ret)
		goto cleanup;

	virtio_gpu_submit(&submit);

	/*
	 * Set up usr-out data after submitting the job to optimize
	 * the job submission path.
	 */
	virtio_gpu_install_out_fence_fd(&submit);
	virtio_gpu_process_post_deps(&submit);
	virtio_gpu_complete_submit(&submit);
cleanup:
	virtio_gpu_cleanup_submit(&submit);

	return ret;
}<|MERGE_RESOLUTION|>--- conflicted
+++ resolved
@@ -385,10 +385,7 @@
 		drm_fence_event = false;
 
 	if ((exbuf->flags & VIRTGPU_EXECBUF_FENCE_FD_OUT) ||
-<<<<<<< HEAD
-=======
 	    exbuf->num_out_syncobjs ||
->>>>>>> bd3a9e57
 	    exbuf->num_bo_handles ||
 	    drm_fence_event)
 		out_fence = virtio_gpu_fence_alloc(vgdev, fence_ctx, ring_idx);
