--- conflicted
+++ resolved
@@ -410,11 +410,7 @@
 }
 
 /**
-<<<<<<< HEAD
- * drm_gem_prime_handle_to_fd - PRIME export function for GEM drivers
-=======
  * drm_gem_prime_handle_to_dmabuf - PRIME export function for GEM drivers
->>>>>>> a6ad5510
  * @dev: dev to export the buffer from
  * @file_priv: drm file-private structure
  * @handle: buffer handle to export
@@ -435,16 +431,9 @@
  * When all you need is the object itself or when you need to do something
  * else that might fail, use that one instead.
  */
-<<<<<<< HEAD
-int drm_gem_prime_handle_to_fd(struct drm_device *dev,
-			       struct drm_file *file_priv, uint32_t handle,
-			       uint32_t flags,
-			       int *prime_fd)
-=======
 struct dma_buf *drm_gem_prime_handle_to_dmabuf(struct drm_device *dev,
 			       struct drm_file *file_priv, uint32_t handle,
 			       uint32_t flags)
->>>>>>> a6ad5510
 {
 	struct drm_gem_object *obj;
 	int ret = 0;
