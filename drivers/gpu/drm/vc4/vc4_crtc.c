// SPDX-License-Identifier: GPL-2.0-only
/*
 * Copyright (C) 2015 Broadcom
 */

/**
 * DOC: VC4 CRTC module
 *
 * In VC4, the Pixel Valve is what most closely corresponds to the
 * DRM's concept of a CRTC.  The PV generates video timings from the
 * encoder's clock plus its configuration.  It pulls scaled pixels from
 * the HVS at that timing, and feeds it to the encoder.
 *
 * However, the DRM CRTC also collects the configuration of all the
 * DRM planes attached to it.  As a result, the CRTC is also
 * responsible for writing the display list for the HVS channel that
 * the CRTC will use.
 *
 * The 2835 has 3 different pixel valves.  pv0 in the audio power
 * domain feeds DSI0 or DPI, while pv1 feeds DS1 or SMI.  pv2 in the
 * image domain can feed either HDMI or the SDTV controller.  The
 * pixel valve chooses from the CPRMAN clocks (HSM for HDMI, VEC for
 * SDTV, etc.) according to which output type is chosen in the mux.
 *
 * For power management, the pixel valve's registers are all clocked
 * by the AXI clock, while the timings and FIFOs make use of the
 * output-specific clock.  Since the encoders also directly consume
 * the CPRMAN clocks, and know what timings they need, they are the
 * ones that set the clock.
 */

#include <linux/clk.h>
#include <linux/component.h>
#include <linux/of_device.h>

#include <drm/drm_atomic.h>
#include <drm/drm_atomic_helper.h>
#include <drm/drm_atomic_uapi.h>
#include <drm/drm_fb_cma_helper.h>
#include <drm/drm_print.h>
#include <drm/drm_probe_helper.h>
#include <drm/drm_vblank.h>

#include "vc4_drv.h"
#include "vc4_regs.h"

#define HVS_FIFO_LATENCY_PIX	6

#define CRTC_WRITE(offset, val) writel(val, vc4_crtc->regs + (offset))
#define CRTC_READ(offset) readl(vc4_crtc->regs + (offset))

static const struct debugfs_reg32 crtc_regs[] = {
	VC4_REG32(PV_CONTROL),
	VC4_REG32(PV_V_CONTROL),
	VC4_REG32(PV_VSYNCD_EVEN),
	VC4_REG32(PV_HORZA),
	VC4_REG32(PV_HORZB),
	VC4_REG32(PV_VERTA),
	VC4_REG32(PV_VERTB),
	VC4_REG32(PV_VERTA_EVEN),
	VC4_REG32(PV_VERTB_EVEN),
	VC4_REG32(PV_INTEN),
	VC4_REG32(PV_INTSTAT),
	VC4_REG32(PV_STAT),
	VC4_REG32(PV_HACT_ACT),
};

static unsigned int
vc4_crtc_get_cob_allocation(struct vc4_dev *vc4, unsigned int channel)
{
	u32 dispbase = HVS_READ(SCALER_DISPBASEX(channel));
	/* Top/base are supposed to be 4-pixel aligned, but the
	 * Raspberry Pi firmware fills the low bits (which are
	 * presumably ignored).
	 */
	u32 top = VC4_GET_FIELD(dispbase, SCALER_DISPBASEX_TOP) & ~3;
	u32 base = VC4_GET_FIELD(dispbase, SCALER_DISPBASEX_BASE) & ~3;

	return top - base + 4;
}

static bool vc4_crtc_get_scanout_position(struct drm_crtc *crtc,
					  bool in_vblank_irq,
					  int *vpos, int *hpos,
					  ktime_t *stime, ktime_t *etime,
					  const struct drm_display_mode *mode)
{
	struct drm_device *dev = crtc->dev;
	struct vc4_dev *vc4 = to_vc4_dev(dev);
	struct vc4_crtc *vc4_crtc = to_vc4_crtc(crtc);
	struct vc4_crtc_state *vc4_crtc_state = to_vc4_crtc_state(crtc->state);
	unsigned int cob_size;
	u32 val;
	int fifo_lines;
	int vblank_lines;
	bool ret = false;

	/* preempt_disable_rt() should go right here in PREEMPT_RT patchset. */

	/* Get optional system timestamp before query. */
	if (stime)
		*stime = ktime_get();

	/*
	 * Read vertical scanline which is currently composed for our
	 * pixelvalve by the HVS, and also the scaler status.
	 */
	val = HVS_READ(SCALER_DISPSTATX(vc4_crtc_state->assigned_channel));

	/* Get optional system timestamp after query. */
	if (etime)
		*etime = ktime_get();

	/* preempt_enable_rt() should go right here in PREEMPT_RT patchset. */

	/* Vertical position of hvs composed scanline. */
	*vpos = VC4_GET_FIELD(val, SCALER_DISPSTATX_LINE);
	*hpos = 0;

	if (mode->flags & DRM_MODE_FLAG_INTERLACE) {
		*vpos /= 2;

		/* Use hpos to correct for field offset in interlaced mode. */
		if (VC4_GET_FIELD(val, SCALER_DISPSTATX_FRAME_COUNT) % 2)
			*hpos += mode->crtc_htotal / 2;
	}

	cob_size = vc4_crtc_get_cob_allocation(vc4, vc4_crtc_state->assigned_channel);
	/* This is the offset we need for translating hvs -> pv scanout pos. */
	fifo_lines = cob_size / mode->crtc_hdisplay;

	if (fifo_lines > 0)
		ret = true;

	/* HVS more than fifo_lines into frame for compositing? */
	if (*vpos > fifo_lines) {
		/*
		 * We are in active scanout and can get some meaningful results
		 * from HVS. The actual PV scanout can not trail behind more
		 * than fifo_lines as that is the fifo's capacity. Assume that
		 * in active scanout the HVS and PV work in lockstep wrt. HVS
		 * refilling the fifo and PV consuming from the fifo, ie.
		 * whenever the PV consumes and frees up a scanline in the
		 * fifo, the HVS will immediately refill it, therefore
		 * incrementing vpos. Therefore we choose HVS read position -
		 * fifo size in scanlines as a estimate of the real scanout
		 * position of the PV.
		 */
		*vpos -= fifo_lines + 1;

		return ret;
	}

	/*
	 * Less: This happens when we are in vblank and the HVS, after getting
	 * the VSTART restart signal from the PV, just started refilling its
	 * fifo with new lines from the top-most lines of the new framebuffers.
	 * The PV does not scan out in vblank, so does not remove lines from
	 * the fifo, so the fifo will be full quickly and the HVS has to pause.
	 * We can't get meaningful readings wrt. scanline position of the PV
	 * and need to make things up in a approximative but consistent way.
	 */
	vblank_lines = mode->vtotal - mode->vdisplay;

	if (in_vblank_irq) {
		/*
		 * Assume the irq handler got called close to first
		 * line of vblank, so PV has about a full vblank
		 * scanlines to go, and as a base timestamp use the
		 * one taken at entry into vblank irq handler, so it
		 * is not affected by random delays due to lock
		 * contention on event_lock or vblank_time lock in
		 * the core.
		 */
		*vpos = -vblank_lines;

		if (stime)
			*stime = vc4_crtc->t_vblank;
		if (etime)
			*etime = vc4_crtc->t_vblank;

		/*
		 * If the HVS fifo is not yet full then we know for certain
		 * we are at the very beginning of vblank, as the hvs just
		 * started refilling, and the stime and etime timestamps
		 * truly correspond to start of vblank.
		 *
		 * Unfortunately there's no way to report this to upper levels
		 * and make it more useful.
		 */
	} else {
		/*
		 * No clue where we are inside vblank. Return a vpos of zero,
		 * which will cause calling code to just return the etime
		 * timestamp uncorrected. At least this is no worse than the
		 * standard fallback.
		 */
		*vpos = 0;
	}

	return ret;
}

void vc4_crtc_destroy(struct drm_crtc *crtc)
{
	drm_crtc_cleanup(crtc);
}

static u32 vc4_get_fifo_full_level(struct vc4_crtc *vc4_crtc, u32 format)
{
	const struct vc4_crtc_data *crtc_data = vc4_crtc_to_vc4_crtc_data(vc4_crtc);
	const struct vc4_pv_data *pv_data = vc4_crtc_to_vc4_pv_data(vc4_crtc);
	u32 fifo_len_bytes = pv_data->fifo_depth;

	/*
	 * Pixels are pulled from the HVS if the number of bytes is
	 * lower than the FIFO full level.
	 *
	 * The latency of the pixel fetch mechanism is 6 pixels, so we
	 * need to convert those 6 pixels in bytes, depending on the
	 * format, and then subtract that from the length of the FIFO
	 * to make sure we never end up in a situation where the FIFO
	 * is full.
	 */
	switch (format) {
	case PV_CONTROL_FORMAT_DSIV_16:
	case PV_CONTROL_FORMAT_DSIC_16:
		return fifo_len_bytes - 2 * HVS_FIFO_LATENCY_PIX;
	case PV_CONTROL_FORMAT_DSIV_18:
		return fifo_len_bytes - 14;
	case PV_CONTROL_FORMAT_24:
	case PV_CONTROL_FORMAT_DSIV_24:
	default:
		/*
		 * For some reason, the pixelvalve4 doesn't work with
		 * the usual formula and will only work with 32.
		 */
		if (crtc_data->hvs_output == 5)
			return 32;

		return fifo_len_bytes - 3 * HVS_FIFO_LATENCY_PIX;
	}
}

static u32 vc4_crtc_get_fifo_full_level_bits(struct vc4_crtc *vc4_crtc,
					     u32 format)
{
	u32 level = vc4_get_fifo_full_level(vc4_crtc, format);
	u32 ret = 0;

	ret |= VC4_SET_FIELD((level >> 6),
			     PV5_CONTROL_FIFO_LEVEL_HIGH);

	return ret | VC4_SET_FIELD(level & 0x3f,
				   PV_CONTROL_FIFO_LEVEL);
}

/*
 * Returns the encoder attached to the CRTC.
 *
 * VC4 can only scan out to one encoder at a time, while the DRM core
 * allows drivers to push pixels to more than one encoder from the
 * same CRTC.
 */
static struct drm_encoder *vc4_get_crtc_encoder(struct drm_crtc *crtc)
{
	struct drm_connector *connector;
	struct drm_connector_list_iter conn_iter;

	drm_connector_list_iter_begin(crtc->dev, &conn_iter);
	drm_for_each_connector_iter(connector, &conn_iter) {
		if (connector->state->crtc == crtc) {
			drm_connector_list_iter_end(&conn_iter);
			return connector->encoder;
		}
	}
	drm_connector_list_iter_end(&conn_iter);

	return NULL;
}

static void vc4_crtc_pixelvalve_reset(struct drm_crtc *crtc)
{
	struct vc4_crtc *vc4_crtc = to_vc4_crtc(crtc);

	/* The PV needs to be disabled before it can be flushed */
	CRTC_WRITE(PV_CONTROL, CRTC_READ(PV_CONTROL) & ~PV_CONTROL_EN);
	CRTC_WRITE(PV_CONTROL, CRTC_READ(PV_CONTROL) | PV_CONTROL_FIFO_CLR);
}

static void vc4_crtc_config_pv(struct drm_crtc *crtc)
{
	struct drm_device *dev = crtc->dev;
	struct vc4_dev *vc4 = to_vc4_dev(dev);
	struct drm_encoder *encoder = vc4_get_crtc_encoder(crtc);
	struct vc4_encoder *vc4_encoder = to_vc4_encoder(encoder);
	struct vc4_crtc *vc4_crtc = to_vc4_crtc(crtc);
	const struct vc4_pv_data *pv_data = vc4_crtc_to_vc4_pv_data(vc4_crtc);
	struct drm_crtc_state *state = crtc->state;
	struct drm_display_mode *mode = &state->adjusted_mode;
	bool interlace = mode->flags & DRM_MODE_FLAG_INTERLACE;
	u32 pixel_rep = (mode->flags & DRM_MODE_FLAG_DBLCLK) ? 2 : 1;
	bool is_dsi = (vc4_encoder->type == VC4_ENCODER_TYPE_DSI0 ||
		       vc4_encoder->type == VC4_ENCODER_TYPE_DSI1);
	u32 format = is_dsi ? PV_CONTROL_FORMAT_DSIV_24 : PV_CONTROL_FORMAT_24;
	u8 ppc = pv_data->pixels_per_clock;
	bool debug_dump_regs = false;

	if (debug_dump_regs) {
		struct drm_printer p = drm_info_printer(&vc4_crtc->pdev->dev);
		dev_info(&vc4_crtc->pdev->dev, "CRTC %d regs before:\n",
			 drm_crtc_index(crtc));
		drm_print_regset32(&p, &vc4_crtc->regset);
	}

	vc4_crtc_pixelvalve_reset(crtc);

	CRTC_WRITE(PV_HORZA,
		   VC4_SET_FIELD((mode->htotal - mode->hsync_end) * pixel_rep / ppc,
				 PV_HORZA_HBP) |
		   VC4_SET_FIELD((mode->hsync_end - mode->hsync_start) * pixel_rep / ppc,
				 PV_HORZA_HSYNC));

	CRTC_WRITE(PV_HORZB,
		   VC4_SET_FIELD((mode->hsync_start - mode->hdisplay) * pixel_rep / ppc,
				 PV_HORZB_HFP) |
		   VC4_SET_FIELD(mode->hdisplay * pixel_rep / ppc,
				 PV_HORZB_HACTIVE));

	CRTC_WRITE(PV_VERTA,
		   VC4_SET_FIELD(mode->crtc_vtotal - mode->crtc_vsync_end,
				 PV_VERTA_VBP) |
		   VC4_SET_FIELD(mode->crtc_vsync_end - mode->crtc_vsync_start,
				 PV_VERTA_VSYNC));
	CRTC_WRITE(PV_VERTB,
		   VC4_SET_FIELD(mode->crtc_vsync_start - mode->crtc_vdisplay,
				 PV_VERTB_VFP) |
		   VC4_SET_FIELD(mode->crtc_vdisplay, PV_VERTB_VACTIVE));

	if (interlace) {
		CRTC_WRITE(PV_VERTA_EVEN,
			   VC4_SET_FIELD(mode->crtc_vtotal -
					 mode->crtc_vsync_end - 1,
					 PV_VERTA_VBP) |
			   VC4_SET_FIELD(mode->crtc_vsync_end -
					 mode->crtc_vsync_start,
					 PV_VERTA_VSYNC));
		CRTC_WRITE(PV_VERTB_EVEN,
			   VC4_SET_FIELD(mode->crtc_vsync_start -
					 mode->crtc_vdisplay,
					 PV_VERTB_VFP) |
			   VC4_SET_FIELD(mode->crtc_vdisplay, PV_VERTB_VACTIVE));

		/* We set up first field even mode for HDMI.  VEC's
		 * NTSC mode would want first field odd instead, once
		 * we support it (to do so, set ODD_FIRST and put the
		 * delay in VSYNCD_EVEN instead).
		 */
		CRTC_WRITE(PV_V_CONTROL,
			   PV_VCONTROL_CONTINUOUS |
			   (is_dsi ? PV_VCONTROL_DSI : 0) |
			   PV_VCONTROL_INTERLACE |
			   VC4_SET_FIELD(mode->htotal * pixel_rep / 2,
					 PV_VCONTROL_ODD_DELAY));
		CRTC_WRITE(PV_VSYNCD_EVEN, 0);
	} else {
		CRTC_WRITE(PV_V_CONTROL,
			   PV_VCONTROL_CONTINUOUS |
			   (is_dsi ? PV_VCONTROL_DSI : 0));
	}

	if (is_dsi)
		CRTC_WRITE(PV_HACT_ACT, mode->hdisplay * pixel_rep);

	if (vc4->hvs->hvs5)
		CRTC_WRITE(PV_MUX_CFG,
			   VC4_SET_FIELD(PV_MUX_CFG_RGB_PIXEL_MUX_MODE_NO_SWAP,
					 PV_MUX_CFG_RGB_PIXEL_MUX_MODE));

	CRTC_WRITE(PV_CONTROL, PV_CONTROL_FIFO_CLR |
		   vc4_crtc_get_fifo_full_level_bits(vc4_crtc, format) |
		   VC4_SET_FIELD(format, PV_CONTROL_FORMAT) |
		   VC4_SET_FIELD(pixel_rep - 1, PV_CONTROL_PIXEL_REP) |
		   PV_CONTROL_CLR_AT_START |
		   PV_CONTROL_TRIGGER_UNDERFLOW |
		   PV_CONTROL_WAIT_HSTART |
		   VC4_SET_FIELD(vc4_encoder->clock_select,
				 PV_CONTROL_CLK_SELECT));

	if (debug_dump_regs) {
		struct drm_printer p = drm_info_printer(&vc4_crtc->pdev->dev);
		dev_info(&vc4_crtc->pdev->dev, "CRTC %d regs after:\n",
			 drm_crtc_index(crtc));
		drm_print_regset32(&p, &vc4_crtc->regset);
	}
}

static void require_hvs_enabled(struct drm_device *dev)
{
	struct vc4_dev *vc4 = to_vc4_dev(dev);

	WARN_ON_ONCE((HVS_READ(SCALER_DISPCTRL) & SCALER_DISPCTRL_ENABLE) !=
		     SCALER_DISPCTRL_ENABLE);
}

static int vc4_crtc_disable(struct drm_crtc *crtc, unsigned int channel)
{
	struct drm_encoder *encoder = vc4_get_crtc_encoder(crtc);
	struct vc4_encoder *vc4_encoder = to_vc4_encoder(encoder);
	struct vc4_crtc *vc4_crtc = to_vc4_crtc(crtc);
	struct drm_device *dev = crtc->dev;
	int ret;

	CRTC_WRITE(PV_V_CONTROL,
		   CRTC_READ(PV_V_CONTROL) & ~PV_VCONTROL_VIDEN);
	ret = wait_for(!(CRTC_READ(PV_V_CONTROL) & PV_VCONTROL_VIDEN), 1);
	WARN_ONCE(ret, "Timeout waiting for !PV_VCONTROL_VIDEN\n");

	/*
	 * This delay is needed to avoid to get a pixel stuck in an
	 * unflushable FIFO between the pixelvalve and the HDMI
	 * controllers on the BCM2711.
	 *
	 * Timing is fairly sensitive here, so mdelay is the safest
	 * approach.
	 *
	 * If it was to be reworked, the stuck pixel happens on a
	 * BCM2711 when changing mode with a good probability, so a
	 * script that changes mode on a regular basis should trigger
	 * the bug after less than 10 attempts. It manifests itself with
	 * every pixels being shifted by one to the right, and thus the
	 * last pixel of a line actually being displayed as the first
	 * pixel on the next line.
	 */
	mdelay(20);

	if (vc4_encoder && vc4_encoder->post_crtc_disable)
		vc4_encoder->post_crtc_disable(encoder);

	vc4_crtc_pixelvalve_reset(crtc);
	vc4_hvs_stop_channel(dev, channel);

	if (vc4_encoder && vc4_encoder->post_crtc_powerdown)
		vc4_encoder->post_crtc_powerdown(encoder);

	return 0;
}

int vc4_crtc_disable_at_boot(struct drm_crtc *crtc)
{
	struct drm_device *drm = crtc->dev;
	struct vc4_crtc *vc4_crtc = to_vc4_crtc(crtc);
	int channel;

	if (!(of_device_is_compatible(vc4_crtc->pdev->dev.of_node,
				      "brcm,bcm2711-pixelvalve2") ||
	      of_device_is_compatible(vc4_crtc->pdev->dev.of_node,
				      "brcm,bcm2711-pixelvalve4")))
		return 0;

	if (!(CRTC_READ(PV_CONTROL) & PV_CONTROL_EN))
		return 0;

	if (!(CRTC_READ(PV_V_CONTROL) & PV_VCONTROL_VIDEN))
		return 0;

	channel = vc4_hvs_get_fifo_from_output(drm, vc4_crtc->data->hvs_output);
	if (channel < 0)
		return 0;

	return vc4_crtc_disable(crtc, channel);
}

static void vc4_crtc_atomic_disable(struct drm_crtc *crtc,
				    struct drm_crtc_state *old_state)
{
	struct vc4_crtc_state *old_vc4_state = to_vc4_crtc_state(old_state);
	struct drm_device *dev = crtc->dev;

	require_hvs_enabled(dev);

	/* Disable vblank irq handling before crtc is disabled. */
	drm_crtc_vblank_off(crtc);

	vc4_crtc_disable(crtc, old_vc4_state->assigned_channel);

	/*
	 * Make sure we issue a vblank event after disabling the CRTC if
	 * someone was waiting it.
	 */
	if (crtc->state->event) {
		unsigned long flags;

		spin_lock_irqsave(&dev->event_lock, flags);
		drm_crtc_send_vblank_event(crtc, crtc->state->event);
		crtc->state->event = NULL;
		spin_unlock_irqrestore(&dev->event_lock, flags);
	}
}

static void vc4_crtc_atomic_enable(struct drm_crtc *crtc,
				   struct drm_crtc_state *old_state)
{
	struct drm_device *dev = crtc->dev;
	struct vc4_crtc *vc4_crtc = to_vc4_crtc(crtc);
	struct drm_encoder *encoder = vc4_get_crtc_encoder(crtc);
	struct vc4_encoder *vc4_encoder = to_vc4_encoder(encoder);

	require_hvs_enabled(dev);

	/* Enable vblank irq handling before crtc is started otherwise
	 * drm_crtc_get_vblank() fails in vc4_crtc_update_dlist().
	 */
	drm_crtc_vblank_on(crtc);

	vc4_hvs_atomic_enable(crtc, old_state);

	if (vc4_encoder->pre_crtc_configure)
		vc4_encoder->pre_crtc_configure(encoder);

	vc4_crtc_config_pv(crtc);

	CRTC_WRITE(PV_CONTROL, CRTC_READ(PV_CONTROL) | PV_CONTROL_EN);

	if (vc4_encoder->pre_crtc_enable)
		vc4_encoder->pre_crtc_enable(encoder);

	/* When feeding the transposer block the pixelvalve is unneeded and
	 * should not be enabled.
	 */
	CRTC_WRITE(PV_V_CONTROL,
		   CRTC_READ(PV_V_CONTROL) | PV_VCONTROL_VIDEN);

	if (vc4_encoder->post_crtc_enable)
		vc4_encoder->post_crtc_enable(encoder);
}

static enum drm_mode_status vc4_crtc_mode_valid(struct drm_crtc *crtc,
						const struct drm_display_mode *mode)
{
	/* Do not allow doublescan modes from user space */
	if (mode->flags & DRM_MODE_FLAG_DBLSCAN) {
		DRM_DEBUG_KMS("[CRTC:%d] Doublescan mode rejected.\n",
			      crtc->base.id);
		return MODE_NO_DBLESCAN;
	}

	return MODE_OK;
}

void vc4_crtc_get_margins(struct drm_crtc_state *state,
			  unsigned int *left, unsigned int *right,
			  unsigned int *top, unsigned int *bottom)
{
	struct vc4_crtc_state *vc4_state = to_vc4_crtc_state(state);
	struct drm_connector_state *conn_state;
	struct drm_connector *conn;
	int i;

	*left = vc4_state->margins.left;
	*right = vc4_state->margins.right;
	*top = vc4_state->margins.top;
	*bottom = vc4_state->margins.bottom;

	/* We have to interate over all new connector states because
	 * vc4_crtc_get_margins() might be called before
	 * vc4_crtc_atomic_check() which means margins info in vc4_crtc_state
	 * might be outdated.
	 */
	for_each_new_connector_in_state(state->state, conn, conn_state, i) {
		if (conn_state->crtc != state->crtc)
			continue;

		*left = conn_state->tv.margins.left;
		*right = conn_state->tv.margins.right;
		*top = conn_state->tv.margins.top;
		*bottom = conn_state->tv.margins.bottom;
		break;
	}
}

static int vc4_crtc_atomic_check(struct drm_crtc *crtc,
				 struct drm_crtc_state *state)
{
	struct vc4_crtc_state *vc4_state = to_vc4_crtc_state(state);
	struct drm_connector *conn;
	struct drm_connector_state *conn_state;
	int ret, i;

	ret = vc4_hvs_atomic_check(crtc, state);
	if (ret)
		return ret;

	for_each_new_connector_in_state(state->state, conn, conn_state, i) {
		if (conn_state->crtc != crtc)
			continue;

		vc4_state->margins.left = conn_state->tv.margins.left;
		vc4_state->margins.right = conn_state->tv.margins.right;
		vc4_state->margins.top = conn_state->tv.margins.top;
		vc4_state->margins.bottom = conn_state->tv.margins.bottom;
		break;
	}

	return 0;
}

static int vc4_enable_vblank(struct drm_crtc *crtc)
{
	struct vc4_crtc *vc4_crtc = to_vc4_crtc(crtc);

	CRTC_WRITE(PV_INTEN, PV_INT_VFP_START);

	return 0;
}

static void vc4_disable_vblank(struct drm_crtc *crtc)
{
	struct vc4_crtc *vc4_crtc = to_vc4_crtc(crtc);

	CRTC_WRITE(PV_INTEN, 0);
}

static void vc4_crtc_handle_page_flip(struct vc4_crtc *vc4_crtc)
{
	struct drm_crtc *crtc = &vc4_crtc->base;
	struct drm_device *dev = crtc->dev;
	struct vc4_dev *vc4 = to_vc4_dev(dev);
	struct vc4_crtc_state *vc4_state = to_vc4_crtc_state(crtc->state);
	u32 chan = vc4_state->assigned_channel;
	unsigned long flags;

	spin_lock_irqsave(&dev->event_lock, flags);
	if (vc4_crtc->event &&
	    (vc4_state->mm.start == HVS_READ(SCALER_DISPLACTX(chan)) ||
	     vc4_state->feed_txp)) {
		drm_crtc_send_vblank_event(crtc, vc4_crtc->event);
		vc4_crtc->event = NULL;
		drm_crtc_vblank_put(crtc);

		/* Wait for the page flip to unmask the underrun to ensure that
		 * the display list was updated by the hardware. Before that
		 * happens, the HVS will be using the previous display list with
		 * the CRTC and encoder already reconfigured, leading to
		 * underruns. This can be seen when reconfiguring the CRTC.
		 */
		vc4_hvs_unmask_underrun(dev, chan);
	}
	spin_unlock_irqrestore(&dev->event_lock, flags);
}

void vc4_crtc_handle_vblank(struct vc4_crtc *crtc)
{
	crtc->t_vblank = ktime_get();
	drm_crtc_handle_vblank(&crtc->base);
	vc4_crtc_handle_page_flip(crtc);
}

static irqreturn_t vc4_crtc_irq_handler(int irq, void *data)
{
	struct vc4_crtc *vc4_crtc = data;
	u32 stat = CRTC_READ(PV_INTSTAT);
	irqreturn_t ret = IRQ_NONE;

	if (stat & PV_INT_VFP_START) {
		CRTC_WRITE(PV_INTSTAT, PV_INT_VFP_START);
		vc4_crtc_handle_vblank(vc4_crtc);
		ret = IRQ_HANDLED;
	}

	return ret;
}

struct vc4_async_flip_state {
	struct drm_crtc *crtc;
	struct drm_framebuffer *fb;
	struct drm_framebuffer *old_fb;
	struct drm_pending_vblank_event *event;

	struct vc4_seqno_cb cb;
};

/* Called when the V3D execution for the BO being flipped to is done, so that
 * we can actually update the plane's address to point to it.
 */
static void
vc4_async_page_flip_complete(struct vc4_seqno_cb *cb)
{
	struct vc4_async_flip_state *flip_state =
		container_of(cb, struct vc4_async_flip_state, cb);
	struct drm_crtc *crtc = flip_state->crtc;
	struct drm_device *dev = crtc->dev;
	struct vc4_dev *vc4 = to_vc4_dev(dev);
	struct drm_plane *plane = crtc->primary;

	vc4_plane_async_set_fb(plane, flip_state->fb);
	if (flip_state->event) {
		unsigned long flags;

		spin_lock_irqsave(&dev->event_lock, flags);
		drm_crtc_send_vblank_event(crtc, flip_state->event);
		spin_unlock_irqrestore(&dev->event_lock, flags);
	}

	drm_crtc_vblank_put(crtc);
	drm_framebuffer_put(flip_state->fb);

	/* Decrement the BO usecnt in order to keep the inc/dec calls balanced
	 * when the planes are updated through the async update path.
	 * FIXME: we should move to generic async-page-flip when it's
	 * available, so that we can get rid of this hand-made cleanup_fb()
	 * logic.
	 */
	if (flip_state->old_fb) {
		struct drm_gem_cma_object *cma_bo;
		struct vc4_bo *bo;

		cma_bo = drm_fb_cma_get_gem_obj(flip_state->old_fb, 0);
		bo = to_vc4_bo(&cma_bo->base);
		vc4_bo_dec_usecnt(bo);
		drm_framebuffer_put(flip_state->old_fb);
	}

	kfree(flip_state);

	up(&vc4->async_modeset);
}

/* Implements async (non-vblank-synced) page flips.
 *
 * The page flip ioctl needs to return immediately, so we grab the
 * modeset semaphore on the pipe, and queue the address update for
 * when V3D is done with the BO being flipped to.
 */
static int vc4_async_page_flip(struct drm_crtc *crtc,
			       struct drm_framebuffer *fb,
			       struct drm_pending_vblank_event *event,
			       uint32_t flags)
{
	struct drm_device *dev = crtc->dev;
	struct vc4_dev *vc4 = to_vc4_dev(dev);
	struct drm_plane *plane = crtc->primary;
	int ret = 0;
	struct vc4_async_flip_state *flip_state;
	struct drm_gem_cma_object *cma_bo = drm_fb_cma_get_gem_obj(fb, 0);
	struct vc4_bo *bo = to_vc4_bo(&cma_bo->base);

	/* Increment the BO usecnt here, so that we never end up with an
	 * unbalanced number of vc4_bo_{dec,inc}_usecnt() calls when the
	 * plane is later updated through the non-async path.
	 * FIXME: we should move to generic async-page-flip when it's
	 * available, so that we can get rid of this hand-made prepare_fb()
	 * logic.
	 */
	ret = vc4_bo_inc_usecnt(bo);
	if (ret)
		return ret;

	flip_state = kzalloc(sizeof(*flip_state), GFP_KERNEL);
	if (!flip_state) {
		vc4_bo_dec_usecnt(bo);
		return -ENOMEM;
	}

	drm_framebuffer_get(fb);
	flip_state->fb = fb;
	flip_state->crtc = crtc;
	flip_state->event = event;

	/* Make sure all other async modesetes have landed. */
	ret = down_interruptible(&vc4->async_modeset);
	if (ret) {
		drm_framebuffer_put(fb);
		vc4_bo_dec_usecnt(bo);
		kfree(flip_state);
		return ret;
	}

	/* Save the current FB before it's replaced by the new one in
	 * drm_atomic_set_fb_for_plane(). We'll need the old FB in
	 * vc4_async_page_flip_complete() to decrement the BO usecnt and keep
	 * it consistent.
	 * FIXME: we should move to generic async-page-flip when it's
	 * available, so that we can get rid of this hand-made cleanup_fb()
	 * logic.
	 */
	flip_state->old_fb = plane->state->fb;
	if (flip_state->old_fb)
		drm_framebuffer_get(flip_state->old_fb);

	WARN_ON(drm_crtc_vblank_get(crtc) != 0);

	/* Immediately update the plane's legacy fb pointer, so that later
	 * modeset prep sees the state that will be present when the semaphore
	 * is released.
	 */
	drm_atomic_set_fb_for_plane(plane->state, fb);

	vc4_queue_seqno_cb(dev, &flip_state->cb, bo->seqno,
			   vc4_async_page_flip_complete);

	/* Driver takes ownership of state on successful async commit. */
	return 0;
}

int vc4_page_flip(struct drm_crtc *crtc,
		  struct drm_framebuffer *fb,
		  struct drm_pending_vblank_event *event,
		  uint32_t flags,
		  struct drm_modeset_acquire_ctx *ctx)
{
	if (flags & DRM_MODE_PAGE_FLIP_ASYNC)
		return vc4_async_page_flip(crtc, fb, event, flags);
	else
		return drm_atomic_helper_page_flip(crtc, fb, event, flags, ctx);
}

struct drm_crtc_state *vc4_crtc_duplicate_state(struct drm_crtc *crtc)
{
	struct vc4_crtc_state *vc4_state, *old_vc4_state;

	vc4_state = kzalloc(sizeof(*vc4_state), GFP_KERNEL);
	if (!vc4_state)
		return NULL;

	old_vc4_state = to_vc4_crtc_state(crtc->state);
	vc4_state->feed_txp = old_vc4_state->feed_txp;
	vc4_state->margins = old_vc4_state->margins;
	vc4_state->assigned_channel = old_vc4_state->assigned_channel;

	__drm_atomic_helper_crtc_duplicate_state(crtc, &vc4_state->base);
	return &vc4_state->base;
}

void vc4_crtc_destroy_state(struct drm_crtc *crtc,
			    struct drm_crtc_state *state)
{
	struct vc4_dev *vc4 = to_vc4_dev(crtc->dev);
	struct vc4_crtc_state *vc4_state = to_vc4_crtc_state(state);

	if (drm_mm_node_allocated(&vc4_state->mm)) {
		unsigned long flags;

		spin_lock_irqsave(&vc4->hvs->mm_lock, flags);
		drm_mm_remove_node(&vc4_state->mm);
		spin_unlock_irqrestore(&vc4->hvs->mm_lock, flags);

	}

	drm_atomic_helper_crtc_destroy_state(crtc, state);
}

void vc4_crtc_reset(struct drm_crtc *crtc)
{
	struct vc4_crtc_state *vc4_crtc_state;

	if (crtc->state)
		vc4_crtc_destroy_state(crtc, crtc->state);

	vc4_crtc_state = kzalloc(sizeof(*vc4_crtc_state), GFP_KERNEL);
	if (!vc4_crtc_state) {
		crtc->state = NULL;
		return;
	}

<<<<<<< HEAD
=======
	vc4_crtc_state->assigned_channel = VC4_HVS_CHANNEL_DISABLED;
>>>>>>> d1988041
	__drm_atomic_helper_crtc_reset(crtc, &vc4_crtc_state->base);
}

static const struct drm_crtc_funcs vc4_crtc_funcs = {
	.set_config = drm_atomic_helper_set_config,
	.destroy = vc4_crtc_destroy,
	.page_flip = vc4_page_flip,
	.set_property = NULL,
	.cursor_set = NULL, /* handled by drm_mode_cursor_universal */
	.cursor_move = NULL, /* handled by drm_mode_cursor_universal */
	.reset = vc4_crtc_reset,
	.atomic_duplicate_state = vc4_crtc_duplicate_state,
	.atomic_destroy_state = vc4_crtc_destroy_state,
	.gamma_set = drm_atomic_helper_legacy_gamma_set,
	.enable_vblank = vc4_enable_vblank,
	.disable_vblank = vc4_disable_vblank,
	.get_vblank_timestamp = drm_crtc_vblank_helper_get_vblank_timestamp,
};

static const struct drm_crtc_helper_funcs vc4_crtc_helper_funcs = {
	.mode_valid = vc4_crtc_mode_valid,
	.atomic_check = vc4_crtc_atomic_check,
	.atomic_flush = vc4_hvs_atomic_flush,
	.atomic_enable = vc4_crtc_atomic_enable,
	.atomic_disable = vc4_crtc_atomic_disable,
	.get_scanout_position = vc4_crtc_get_scanout_position,
};

static const struct vc4_pv_data bcm2835_pv0_data = {
	.base = {
		.hvs_available_channels = BIT(0),
		.hvs_output = 0,
	},
	.debugfs_name = "crtc0_regs",
	.fifo_depth = 64,
	.pixels_per_clock = 1,
	.encoder_types = {
		[PV_CONTROL_CLK_SELECT_DSI] = VC4_ENCODER_TYPE_DSI0,
		[PV_CONTROL_CLK_SELECT_DPI_SMI_HDMI] = VC4_ENCODER_TYPE_DPI,
	},
};

static const struct vc4_pv_data bcm2835_pv1_data = {
	.base = {
		.hvs_available_channels = BIT(2),
		.hvs_output = 2,
	},
	.debugfs_name = "crtc1_regs",
	.fifo_depth = 64,
	.pixels_per_clock = 1,
	.encoder_types = {
		[PV_CONTROL_CLK_SELECT_DSI] = VC4_ENCODER_TYPE_DSI1,
		[PV_CONTROL_CLK_SELECT_DPI_SMI_HDMI] = VC4_ENCODER_TYPE_SMI,
	},
};

static const struct vc4_pv_data bcm2835_pv2_data = {
	.base = {
		.hvs_available_channels = BIT(1),
		.hvs_output = 1,
	},
	.debugfs_name = "crtc2_regs",
	.fifo_depth = 64,
	.pixels_per_clock = 1,
	.encoder_types = {
		[PV_CONTROL_CLK_SELECT_DPI_SMI_HDMI] = VC4_ENCODER_TYPE_HDMI0,
		[PV_CONTROL_CLK_SELECT_VEC] = VC4_ENCODER_TYPE_VEC,
	},
};

static const struct vc4_pv_data bcm2711_pv0_data = {
	.base = {
		.hvs_available_channels = BIT(0),
		.hvs_output = 0,
	},
	.debugfs_name = "crtc0_regs",
	.fifo_depth = 64,
	.pixels_per_clock = 1,
	.encoder_types = {
		[0] = VC4_ENCODER_TYPE_DSI0,
		[1] = VC4_ENCODER_TYPE_DPI,
	},
};

static const struct vc4_pv_data bcm2711_pv1_data = {
	.base = {
		.hvs_available_channels = BIT(0) | BIT(1) | BIT(2),
		.hvs_output = 3,
	},
	.debugfs_name = "crtc1_regs",
	.fifo_depth = 64,
	.pixels_per_clock = 1,
	.encoder_types = {
		[0] = VC4_ENCODER_TYPE_DSI1,
		[1] = VC4_ENCODER_TYPE_SMI,
	},
};

static const struct vc4_pv_data bcm2711_pv2_data = {
	.base = {
		.hvs_available_channels = BIT(0) | BIT(1) | BIT(2),
		.hvs_output = 4,
	},
	.debugfs_name = "crtc2_regs",
	.fifo_depth = 256,
	.pixels_per_clock = 2,
	.encoder_types = {
		[0] = VC4_ENCODER_TYPE_HDMI0,
	},
};

static const struct vc4_pv_data bcm2711_pv3_data = {
	.base = {
		.hvs_available_channels = BIT(1),
		.hvs_output = 1,
	},
	.debugfs_name = "crtc3_regs",
	.fifo_depth = 64,
	.pixels_per_clock = 1,
	.encoder_types = {
		[0] = VC4_ENCODER_TYPE_VEC,
	},
};

static const struct vc4_pv_data bcm2711_pv4_data = {
	.base = {
		.hvs_available_channels = BIT(0) | BIT(1) | BIT(2),
		.hvs_output = 5,
	},
	.debugfs_name = "crtc4_regs",
	.fifo_depth = 64,
	.pixels_per_clock = 2,
	.encoder_types = {
		[0] = VC4_ENCODER_TYPE_HDMI1,
	},
};

static const struct of_device_id vc4_crtc_dt_match[] = {
	{ .compatible = "brcm,bcm2835-pixelvalve0", .data = &bcm2835_pv0_data },
	{ .compatible = "brcm,bcm2835-pixelvalve1", .data = &bcm2835_pv1_data },
	{ .compatible = "brcm,bcm2835-pixelvalve2", .data = &bcm2835_pv2_data },
	{ .compatible = "brcm,bcm2711-pixelvalve0", .data = &bcm2711_pv0_data },
	{ .compatible = "brcm,bcm2711-pixelvalve1", .data = &bcm2711_pv1_data },
	{ .compatible = "brcm,bcm2711-pixelvalve2", .data = &bcm2711_pv2_data },
	{ .compatible = "brcm,bcm2711-pixelvalve3", .data = &bcm2711_pv3_data },
	{ .compatible = "brcm,bcm2711-pixelvalve4", .data = &bcm2711_pv4_data },
	{}
};

static void vc4_set_crtc_possible_masks(struct drm_device *drm,
					struct drm_crtc *crtc)
{
	struct vc4_crtc *vc4_crtc = to_vc4_crtc(crtc);
	const struct vc4_pv_data *pv_data = vc4_crtc_to_vc4_pv_data(vc4_crtc);
	const enum vc4_encoder_type *encoder_types = pv_data->encoder_types;
	struct drm_encoder *encoder;

	drm_for_each_encoder(encoder, drm) {
		struct vc4_encoder *vc4_encoder;
		int i;

		vc4_encoder = to_vc4_encoder(encoder);
		for (i = 0; i < ARRAY_SIZE(pv_data->encoder_types); i++) {
			if (vc4_encoder->type == encoder_types[i]) {
				vc4_encoder->clock_select = i;
				encoder->possible_crtcs |= drm_crtc_mask(crtc);
				break;
			}
		}
	}
}

int vc4_crtc_init(struct drm_device *drm, struct vc4_crtc *vc4_crtc,
		  const struct drm_crtc_funcs *crtc_funcs,
		  const struct drm_crtc_helper_funcs *crtc_helper_funcs)
{
	struct vc4_dev *vc4 = to_vc4_dev(drm);
	struct drm_crtc *crtc = &vc4_crtc->base;
	struct drm_plane *primary_plane;
	unsigned int i;

	/* For now, we create just the primary and the legacy cursor
	 * planes.  We should be able to stack more planes on easily,
	 * but to do that we would need to compute the bandwidth
	 * requirement of the plane configuration, and reject ones
	 * that will take too much.
	 */
	primary_plane = vc4_plane_init(drm, DRM_PLANE_TYPE_PRIMARY);
	if (IS_ERR(primary_plane)) {
		dev_err(drm->dev, "failed to construct primary plane\n");
		return PTR_ERR(primary_plane);
	}

	drm_crtc_init_with_planes(drm, crtc, primary_plane, NULL,
				  crtc_funcs, NULL);
	drm_crtc_helper_add(crtc, crtc_helper_funcs);

	if (!vc4->hvs->hvs5) {
		drm_mode_crtc_set_gamma_size(crtc, ARRAY_SIZE(vc4_crtc->lut_r));

		drm_crtc_enable_color_mgmt(crtc, 0, false, crtc->gamma_size);

		/* We support CTM, but only for one CRTC at a time. It's therefore
		 * implemented as private driver state in vc4_kms, not here.
		 */
		drm_crtc_enable_color_mgmt(crtc, 0, true, crtc->gamma_size);
	}

	for (i = 0; i < crtc->gamma_size; i++) {
		vc4_crtc->lut_r[i] = i;
		vc4_crtc->lut_g[i] = i;
		vc4_crtc->lut_b[i] = i;
	}

	return 0;
}

static int vc4_crtc_bind(struct device *dev, struct device *master, void *data)
{
	struct platform_device *pdev = to_platform_device(dev);
	struct drm_device *drm = dev_get_drvdata(master);
	const struct vc4_pv_data *pv_data;
	struct vc4_crtc *vc4_crtc;
	struct drm_crtc *crtc;
	struct drm_plane *destroy_plane, *temp;
	int ret;

	vc4_crtc = devm_kzalloc(dev, sizeof(*vc4_crtc), GFP_KERNEL);
	if (!vc4_crtc)
		return -ENOMEM;
	crtc = &vc4_crtc->base;

	pv_data = of_device_get_match_data(dev);
	if (!pv_data)
		return -ENODEV;
	vc4_crtc->data = &pv_data->base;
	vc4_crtc->pdev = pdev;

	vc4_crtc->regs = vc4_ioremap_regs(pdev, 0);
	if (IS_ERR(vc4_crtc->regs))
		return PTR_ERR(vc4_crtc->regs);

	vc4_crtc->regset.base = vc4_crtc->regs;
	vc4_crtc->regset.regs = crtc_regs;
	vc4_crtc->regset.nregs = ARRAY_SIZE(crtc_regs);

	ret = vc4_crtc_init(drm, vc4_crtc,
			    &vc4_crtc_funcs, &vc4_crtc_helper_funcs);
	if (ret)
		return ret;
	vc4_set_crtc_possible_masks(drm, crtc);

	CRTC_WRITE(PV_INTEN, 0);
	CRTC_WRITE(PV_INTSTAT, PV_INT_VFP_START);
	ret = devm_request_irq(dev, platform_get_irq(pdev, 0),
			       vc4_crtc_irq_handler,
			       IRQF_SHARED,
			       "vc4 crtc", vc4_crtc);
	if (ret)
		goto err_destroy_planes;

	platform_set_drvdata(pdev, vc4_crtc);

	vc4_debugfs_add_regset32(drm, pv_data->debugfs_name,
				 &vc4_crtc->regset);

	return 0;

err_destroy_planes:
	list_for_each_entry_safe(destroy_plane, temp,
				 &drm->mode_config.plane_list, head) {
		if (destroy_plane->possible_crtcs == drm_crtc_mask(crtc))
		    destroy_plane->funcs->destroy(destroy_plane);
	}

	return ret;
}

static void vc4_crtc_unbind(struct device *dev, struct device *master,
			    void *data)
{
	struct platform_device *pdev = to_platform_device(dev);
	struct vc4_crtc *vc4_crtc = dev_get_drvdata(dev);

	vc4_crtc_destroy(&vc4_crtc->base);

	CRTC_WRITE(PV_INTEN, 0);

	platform_set_drvdata(pdev, NULL);
}

static const struct component_ops vc4_crtc_ops = {
	.bind   = vc4_crtc_bind,
	.unbind = vc4_crtc_unbind,
};

static int vc4_crtc_dev_probe(struct platform_device *pdev)
{
	return component_add(&pdev->dev, &vc4_crtc_ops);
}

static int vc4_crtc_dev_remove(struct platform_device *pdev)
{
	component_del(&pdev->dev, &vc4_crtc_ops);
	return 0;
}

struct platform_driver vc4_crtc_driver = {
	.probe = vc4_crtc_dev_probe,
	.remove = vc4_crtc_dev_remove,
	.driver = {
		.name = "vc4_crtc",
		.of_match_table = vc4_crtc_dt_match,
	},
};<|MERGE_RESOLUTION|>--- conflicted
+++ resolved
@@ -863,10 +863,7 @@
 		return;
 	}
 
-<<<<<<< HEAD
-=======
 	vc4_crtc_state->assigned_channel = VC4_HVS_CHANNEL_DISABLED;
->>>>>>> d1988041
 	__drm_atomic_helper_crtc_reset(crtc, &vc4_crtc_state->base);
 }
 
