--- conflicted
+++ resolved
@@ -263,11 +263,7 @@
 {
 	struct vc4_dev *vc4 = to_vc4_dev(dev);
 
-<<<<<<< HEAD
-	if (WARN_ON_ONCE(vc4->gen == VC4_GEN_5))
-=======
-	if (WARN_ON_ONCE(vc4->gen > VC4_GEN_4))
->>>>>>> 4e3ac415
+	if (WARN_ON_ONCE(vc4->gen > VC4_GEN_4))
 		return;
 
 	if (!vc4->v3d)
@@ -284,11 +280,7 @@
 {
 	struct vc4_dev *vc4 = to_vc4_dev(dev);
 
-<<<<<<< HEAD
-	if (WARN_ON_ONCE(vc4->gen == VC4_GEN_5))
-=======
-	if (WARN_ON_ONCE(vc4->gen > VC4_GEN_4))
->>>>>>> 4e3ac415
+	if (WARN_ON_ONCE(vc4->gen > VC4_GEN_4))
 		return;
 
 	if (!vc4->v3d)
@@ -311,11 +303,7 @@
 	struct vc4_dev *vc4 = to_vc4_dev(dev);
 	int ret;
 
-<<<<<<< HEAD
-	if (WARN_ON_ONCE(vc4->gen == VC4_GEN_5))
-=======
-	if (WARN_ON_ONCE(vc4->gen > VC4_GEN_4))
->>>>>>> 4e3ac415
+	if (WARN_ON_ONCE(vc4->gen > VC4_GEN_4))
 		return -ENODEV;
 
 	if (irq == IRQ_NOTCONNECTED)
@@ -336,11 +324,7 @@
 {
 	struct vc4_dev *vc4 = to_vc4_dev(dev);
 
-<<<<<<< HEAD
-	if (WARN_ON_ONCE(vc4->gen == VC4_GEN_5))
-=======
-	if (WARN_ON_ONCE(vc4->gen > VC4_GEN_4))
->>>>>>> 4e3ac415
+	if (WARN_ON_ONCE(vc4->gen > VC4_GEN_4))
 		return;
 
 	vc4_irq_disable(dev);
@@ -353,11 +337,7 @@
 	struct vc4_dev *vc4 = to_vc4_dev(dev);
 	unsigned long irqflags;
 
-<<<<<<< HEAD
-	if (WARN_ON_ONCE(vc4->gen == VC4_GEN_5))
-=======
-	if (WARN_ON_ONCE(vc4->gen > VC4_GEN_4))
->>>>>>> 4e3ac415
+	if (WARN_ON_ONCE(vc4->gen > VC4_GEN_4))
 		return;
 
 	/* Acknowledge any stale IRQs. */
