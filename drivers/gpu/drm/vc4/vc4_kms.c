--- conflicted
+++ resolved
@@ -461,11 +461,7 @@
 	struct vc4_dev *vc4 = to_vc4_dev(dev);
 	struct drm_mode_fb_cmd2 mode_cmd_local;
 
-<<<<<<< HEAD
-	if (WARN_ON_ONCE(vc4->gen == VC4_GEN_5))
-=======
 	if (WARN_ON_ONCE(vc4->gen > VC4_GEN_4))
->>>>>>> 4e3ac415
 		return ERR_PTR(-ENODEV);
 
 	/* If the user didn't specify a modifier, use the
