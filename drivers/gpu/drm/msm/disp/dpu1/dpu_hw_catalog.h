--- conflicted
+++ resolved
@@ -246,13 +246,9 @@
 
 /**
  * struct dpu_scaler_blk: Scaler information
-<<<<<<< HEAD
- * @info:   HW register and features supported by this sub-blk
-=======
  * @name: string name for debug purposes
  * @base: offset of this sub-block relative to the block offset
  * @len: register block length of this sub-block
->>>>>>> a6ad5510
  * @version: qseed block revision, on QSEED3+ platforms this is the value of
  *           scaler_blk.base + QSEED3_HW_VERSION registers.
  */
