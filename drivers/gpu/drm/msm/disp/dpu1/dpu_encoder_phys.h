/* SPDX-License-Identifier: GPL-2.0-only */
/*
 * Copyright (c) 2022 Qualcomm Innovation Center, Inc. All rights reserved.
 * Copyright (c) 2015-2018 The Linux Foundation. All rights reserved.
 */

#ifndef __DPU_ENCODER_PHYS_H__
#define __DPU_ENCODER_PHYS_H__

#include <drm/drm_writeback.h>
#include <linux/jiffies.h>

#include "dpu_kms.h"
#include "dpu_hw_intf.h"
#include "dpu_hw_wb.h"
#include "dpu_hw_pingpong.h"
#include "dpu_hw_cdm.h"
#include "dpu_hw_ctl.h"
#include "dpu_hw_top.h"
#include "dpu_hw_util.h"
#include "dpu_encoder.h"
#include "dpu_crtc.h"

#define DPU_ENCODER_NAME_MAX	16

/* wait for at most 2 vsync for lowest refresh rate (24hz) */
#define KICKOFF_TIMEOUT_MS		84
#define KICKOFF_TIMEOUT_JIFFIES		msecs_to_jiffies(KICKOFF_TIMEOUT_MS)

/**
 * enum dpu_enc_split_role - Role this physical encoder will play in a
 *	split-panel configuration, where one panel is master, and others slaves.
 *	Masters have extra responsibilities, like managing the VBLANK IRQ.
 * @ENC_ROLE_SOLO:	This is the one and only panel. This encoder is master.
 * @ENC_ROLE_MASTER:	This encoder is the master of a split panel config.
 * @ENC_ROLE_SLAVE:	This encoder is not the master of a split panel config.
 */
enum dpu_enc_split_role {
	ENC_ROLE_SOLO,
	ENC_ROLE_MASTER,
	ENC_ROLE_SLAVE,
};

/**
 * enum dpu_enc_enable_state - current enabled state of the physical encoder
 * @DPU_ENC_DISABLING:	Encoder transitioning to disable state
 *			Events bounding transition are encoder type specific
 * @DPU_ENC_DISABLED:	Encoder is disabled
 * @DPU_ENC_ENABLING:	Encoder transitioning to enabled
 *			Events bounding transition are encoder type specific
 * @DPU_ENC_ENABLED:	Encoder is enabled
 * @DPU_ENC_ERR_NEEDS_HW_RESET:	Encoder is enabled, but requires a hw_reset
 *				to recover from a previous error
 */
enum dpu_enc_enable_state {
	DPU_ENC_DISABLING,
	DPU_ENC_DISABLED,
	DPU_ENC_ENABLING,
	DPU_ENC_ENABLED,
	DPU_ENC_ERR_NEEDS_HW_RESET
};

struct dpu_encoder_phys;

/**
 * struct dpu_encoder_phys_ops - Interface the physical encoders provide to
 *	the containing virtual encoder.
 * @prepare_commit:		MSM Atomic Call, start of atomic commit sequence
 * @is_master:			Whether this phys_enc is the current master
 *				encoder. Can be switched at enable time. Based
 *				on split_role and current mode (CMD/VID).
 * @atomic_mode_set:		DRM Call. Set a DRM mode.
 *				This likely caches the mode, for use at enable.
 * @enable:			DRM Call. Enable a DRM mode.
 * @disable:			DRM Call. Disable mode.
 * @control_vblank_irq		Register/Deregister for VBLANK IRQ
 * @wait_for_commit_done:	Wait for hardware to have flushed the
 *				current pending frames to hardware
 * @wait_for_tx_complete:	Wait for hardware to transfer the pixels
 *				to the panel
 * @wait_for_vblank:		Wait for VBLANK, for sub-driver internal use
 * @prepare_for_kickoff:	Do any work necessary prior to a kickoff
 *				For CMD encoder, may wait for previous tx done
 * @handle_post_kickoff:	Do any work necessary post-kickoff work
 * @trigger_start:		Process start event on physical encoder
 * @needs_single_flush:		Whether encoder slaves need to be flushed
 * @irq_enable:			Handler to enable all the encoder IRQs
 * @irq_disable:		Handler to disable all the encoder IRQs
 * @prepare_idle_pc:		phys encoder can update the vsync_enable status
 *                              on idle power collapse prepare
 * @restore:			Restore all the encoder configs.
 * @get_line_count:		Obtain current vertical line count
 */

struct dpu_encoder_phys_ops {
	void (*prepare_commit)(struct dpu_encoder_phys *encoder);
	bool (*is_master)(struct dpu_encoder_phys *encoder);
	void (*atomic_mode_set)(struct dpu_encoder_phys *encoder,
			struct drm_crtc_state *crtc_state,
			struct drm_connector_state *conn_state);
	void (*enable)(struct dpu_encoder_phys *encoder);
	void (*disable)(struct dpu_encoder_phys *encoder);
	int (*control_vblank_irq)(struct dpu_encoder_phys *enc, bool enable);
	int (*wait_for_commit_done)(struct dpu_encoder_phys *phys_enc);
	int (*wait_for_tx_complete)(struct dpu_encoder_phys *phys_enc);
	void (*prepare_for_kickoff)(struct dpu_encoder_phys *phys_enc);
	void (*handle_post_kickoff)(struct dpu_encoder_phys *phys_enc);
	void (*trigger_start)(struct dpu_encoder_phys *phys_enc);
	bool (*needs_single_flush)(struct dpu_encoder_phys *phys_enc);
	void (*irq_enable)(struct dpu_encoder_phys *phys);
	void (*irq_disable)(struct dpu_encoder_phys *phys);
	void (*prepare_idle_pc)(struct dpu_encoder_phys *phys_enc);
	void (*restore)(struct dpu_encoder_phys *phys);
	int (*get_line_count)(struct dpu_encoder_phys *phys);
	int (*get_frame_count)(struct dpu_encoder_phys *phys);
	void (*prepare_wb_job)(struct dpu_encoder_phys *phys_enc,
			struct drm_writeback_job *job);
	void (*cleanup_wb_job)(struct dpu_encoder_phys *phys_enc,
			struct drm_writeback_job *job);
	bool (*is_valid_for_commit)(struct dpu_encoder_phys *phys_enc);
};

/**
 * enum dpu_intr_idx - dpu encoder interrupt index
 * @INTR_IDX_VSYNC:    Vsync interrupt for video mode panel
 * @INTR_IDX_PINGPONG: Pingpong done interrupt for cmd mode panel
 * @INTR_IDX_UNDERRUN: Underrun interrupt for video and cmd mode panel
 * @INTR_IDX_RDPTR:    Readpointer done interrupt for cmd mode panel
 * @INTR_IDX_WB_DONE:  Writeback done interrupt for virtual connector
 */
enum dpu_intr_idx {
	INTR_IDX_VSYNC,
	INTR_IDX_PINGPONG,
	INTR_IDX_UNDERRUN,
	INTR_IDX_CTL_START,
	INTR_IDX_RDPTR,
	INTR_IDX_WB_DONE,
	INTR_IDX_MAX,
};

/**
 * struct dpu_encoder_phys - physical encoder that drives a single INTF block
 *	tied to a specific panel / sub-panel. Abstract type, sub-classed by
 *	phys_vid or phys_cmd for video mode or command mode encs respectively.
 * @parent:		Pointer to the containing virtual encoder
 * @ops:		Operations exposed to the virtual encoder
 * @parent_ops:		Callbacks exposed by the parent to the phys_enc
 * @hw_mdptop:		Hardware interface to the top registers
 * @hw_ctl:		Hardware interface to the ctl registers
 * @hw_pp:		Hardware interface to the ping pong registers
 * @hw_intf:		Hardware interface to the intf registers
 * @hw_wb:		Hardware interface to the wb registers
 * @hw_cdm:		Hardware interface to the CDM registers
 * @dpu_kms:		Pointer to the dpu_kms top level
 * @cdm_cfg:		CDM block config needed to store WB/DP block's CDM configuration
 * @cached_mode:	DRM mode cached at mode_set time, acted on in enable
 * @vblank_ctl_lock:	Vblank ctl mutex lock to protect vblank_refcount
 * @enabled:		Whether the encoder has enabled and running a mode
 * @split_role:		Role to play in a split-panel configuration
 * @intf_mode:		Interface mode
 * @enc_spinlock:	Virtual-Encoder-Wide Spin Lock for IRQ purposes
 * @enable_state:	Enable state tracking
 * @vblank_refcount:	Reference count of vblank request
 * @vsync_cnt:		Vsync count for the physical encoder
 * @underrun_cnt:	Underrun count for the physical encoder
 * @pending_kickoff_cnt:	Atomic counter tracking the number of kickoffs
 *				vs. the number of done/vblank irqs. Should hover
 *				between 0-2 Incremented when a new kickoff is
 *				scheduled. Decremented in irq handler
 * @pending_ctlstart_cnt:	Atomic counter tracking the number of ctl start
 *                              pending.
 * @pending_kickoff_wq:		Wait queue for blocking until kickoff completes
 * @irq:			IRQ indices
 * @has_intf_te:		Interface TE configuration support
 */
struct dpu_encoder_phys {
	struct drm_encoder *parent;
	struct dpu_encoder_phys_ops ops;
	struct dpu_hw_mdp *hw_mdptop;
	struct dpu_hw_ctl *hw_ctl;
	struct dpu_hw_pingpong *hw_pp;
	struct dpu_hw_intf *hw_intf;
	struct dpu_hw_wb *hw_wb;
	struct dpu_hw_cdm *hw_cdm;
	struct dpu_kms *dpu_kms;
	struct dpu_hw_cdm_cfg cdm_cfg;
	struct drm_display_mode cached_mode;
	struct mutex vblank_ctl_lock;
	enum dpu_enc_split_role split_role;
	enum dpu_intf_mode intf_mode;
	spinlock_t *enc_spinlock;
	enum dpu_enc_enable_state enable_state;
	int vblank_refcount;
	atomic_t vsync_cnt;
	atomic_t underrun_cnt;
	atomic_t pending_ctlstart_cnt;
	atomic_t pending_kickoff_cnt;
	wait_queue_head_t pending_kickoff_wq;
	unsigned int irq[INTR_IDX_MAX];
	bool has_intf_te;
};

static inline int dpu_encoder_phys_inc_pending(struct dpu_encoder_phys *phys)
{
	atomic_inc_return(&phys->pending_ctlstart_cnt);
	return atomic_inc_return(&phys->pending_kickoff_cnt);
}

/**
 * struct dpu_encoder_phys_wb - sub-class of dpu_encoder_phys to handle command
 *	mode specific operations
 * @base:	Baseclass physical encoder structure
 * @wbirq_refcount:     Reference count of writeback interrupt
 * @wb_done_timeout_cnt: number of wb done irq timeout errors
 * @wb_cfg:  writeback block config to store fb related details
 * @wb_conn: backpointer to writeback connector
 * @wb_job: backpointer to current writeback job
 * @dest:   dpu buffer layout for current writeback output buffer
 */
struct dpu_encoder_phys_wb {
	struct dpu_encoder_phys base;
	atomic_t wbirq_refcount;
	int wb_done_timeout_cnt;
	struct dpu_hw_wb_cfg wb_cfg;
	struct drm_writeback_connector *wb_conn;
	struct drm_writeback_job *wb_job;
	struct dpu_hw_fmt_layout dest;
};

/**
 * struct dpu_encoder_phys_cmd - sub-class of dpu_encoder_phys to handle command
 *	mode specific operations
 * @base:	Baseclass physical encoder structure
 * @intf_idx:	Intf Block index used by this phys encoder
 * @stream_sel:	Stream selection for multi-stream interfaces
 * @serialize_wait4pp:	serialize wait4pp feature waits for pp_done interrupt
 *			after ctl_start instead of before next frame kickoff
 * @pp_timeout_report_cnt: number of pingpong done irq timeout errors
 * @pending_vblank_cnt: Atomic counter tracking pending wait for VBLANK
 * @pending_vblank_wq: Wait queue for blocking until VBLANK received
 */
struct dpu_encoder_phys_cmd {
	struct dpu_encoder_phys base;
	int stream_sel;
	bool serialize_wait4pp;
	int pp_timeout_report_cnt;
	atomic_t pending_vblank_cnt;
	wait_queue_head_t pending_vblank_wq;
};

/**
 * struct dpu_enc_phys_init_params - initialization parameters for phys encs
 * @dpu_kms:		Pointer to the dpu_kms top level
 * @parent:		Pointer to the containing virtual encoder
 * @parent_ops:		Callbacks exposed by the parent to the phys_enc
 * @split_role:		Role to play in a split-panel configuration
 * @hw_intf:		Hardware interface to the intf registers
 * @hw_wb:		Hardware interface to the wb registers
 * @enc_spinlock:	Virtual-Encoder-Wide Spin Lock for IRQ purposes
 */
struct dpu_enc_phys_init_params {
	struct dpu_kms *dpu_kms;
	struct drm_encoder *parent;
	enum dpu_enc_split_role split_role;
	struct dpu_hw_intf *hw_intf;
	struct dpu_hw_wb *hw_wb;
	spinlock_t *enc_spinlock;
};

/**
 * dpu_encoder_wait_info - container for passing arguments to irq wait functions
 * @wq: wait queue structure
 * @atomic_cnt: wait until atomic_cnt equals zero
 * @timeout_ms: timeout value in milliseconds
 */
struct dpu_encoder_wait_info {
	wait_queue_head_t *wq;
	atomic_t *atomic_cnt;
	s64 timeout_ms;
};

/**
 * dpu_encoder_phys_vid_init - Construct a new video mode physical encoder
 * @p:	Pointer to init params structure
 * Return: Error code or newly allocated encoder
 */
struct dpu_encoder_phys *dpu_encoder_phys_vid_init(struct drm_device *dev,
		struct dpu_enc_phys_init_params *p);

/**
 * dpu_encoder_phys_cmd_init - Construct a new command mode physical encoder
 * @dev:  Corresponding device for devres management
 * @p:	Pointer to init params structure
 * Return: Error code or newly allocated encoder
 */
struct dpu_encoder_phys *dpu_encoder_phys_cmd_init(struct drm_device *dev,
		struct dpu_enc_phys_init_params *p);

/**
 * dpu_encoder_phys_wb_init - initialize writeback encoder
 * @dev:  Corresponding device for devres management
 * @init:	Pointer to init info structure with initialization params
 */
struct dpu_encoder_phys *dpu_encoder_phys_wb_init(struct drm_device *dev,
		struct dpu_enc_phys_init_params *p);

/**
 * dpu_encoder_helper_trigger_start - control start helper function
 *	This helper function may be optionally specified by physical
 *	encoders if they require ctl_start triggering.
 * @phys_enc: Pointer to physical encoder structure
 */
void dpu_encoder_helper_trigger_start(struct dpu_encoder_phys *phys_enc);

static inline enum dpu_3d_blend_mode dpu_encoder_helper_get_3d_blend_mode(
		struct dpu_encoder_phys *phys_enc)
{
	struct dpu_crtc_state *dpu_cstate;

	if (!phys_enc || phys_enc->enable_state == DPU_ENC_DISABLING)
		return BLEND_3D_NONE;

	dpu_cstate = to_dpu_crtc_state(phys_enc->parent->crtc->state);

	/* Use merge_3d unless DSC MERGE topology is used */
	if (phys_enc->split_role == ENC_ROLE_SOLO &&
	    dpu_cstate->num_mixers == CRTC_DUAL_MIXERS &&
	    !dpu_encoder_use_dsc_merge(phys_enc->parent))
		return BLEND_3D_H_ROW_INT;

	return BLEND_3D_NONE;
}

/**
 * dpu_encoder_helper_get_dsc - get DSC blocks mask for the DPU encoder
 *   This helper function is used by physical encoder to get DSC blocks mask
 *   used for this encoder.
 * @phys_enc: Pointer to physical encoder structure
 */
unsigned int dpu_encoder_helper_get_dsc(struct dpu_encoder_phys *phys_enc);

/**
 * dpu_encoder_get_dsc_config - get DSC config for the DPU encoder
 *   This helper function is used by physical encoder to get DSC config
 *   used for this encoder.
 * @drm_enc: Pointer to encoder structure
 */
struct drm_dsc_config *dpu_encoder_get_dsc_config(struct drm_encoder *drm_enc);

/**
 * dpu_encoder_get_drm_fmt - return DRM fourcc format
 * @phys_enc: Pointer to physical encoder structure
 */
u32 dpu_encoder_get_drm_fmt(struct dpu_encoder_phys *phys_enc);

/**
 * dpu_encoder_needs_periph_flush - return true if physical encoder requires
 *	peripheral flush
 * @phys_enc: Pointer to physical encoder structure
 */
bool dpu_encoder_needs_periph_flush(struct dpu_encoder_phys *phys_enc);

/**
 * dpu_encoder_helper_split_config - split display configuration helper function
 *	This helper function may be used by physical encoders to configure
 *	the split display related registers.
 * @phys_enc: Pointer to physical encoder structure
 * @interface: enum dpu_intf setting
 */
void dpu_encoder_helper_split_config(
		struct dpu_encoder_phys *phys_enc,
		enum dpu_intf interface);

/**
 * dpu_encoder_helper_report_irq_timeout - utility to report error that irq has
 *	timed out, including reporting frame error event to crtc and debug dump
 * @phys_enc: Pointer to physical encoder structure
 * @intr_idx: Failing interrupt index
 */
void dpu_encoder_helper_report_irq_timeout(struct dpu_encoder_phys *phys_enc,
		enum dpu_intr_idx intr_idx);

/**
 * dpu_encoder_helper_wait_for_irq - utility to wait on an irq.
 *	note: will call dpu_encoder_helper_wait_for_irq on timeout
 * @phys_enc: Pointer to physical encoder structure
 * @irq: IRQ index
 * @func: IRQ callback to be called in case of timeout
 * @wait_info: wait info struct
 * @Return: 0 or -ERROR
 */
int dpu_encoder_helper_wait_for_irq(struct dpu_encoder_phys *phys_enc,
<<<<<<< HEAD
		int irq,
=======
		unsigned int irq,
>>>>>>> a6ad5510
		void (*func)(void *arg),
		struct dpu_encoder_wait_info *wait_info);

/**
 * dpu_encoder_helper_phys_cleanup - helper to cleanup dpu pipeline
 * @phys_enc: Pointer to physical encoder structure
 */
void dpu_encoder_helper_phys_cleanup(struct dpu_encoder_phys *phys_enc);

/**
 * dpu_encoder_helper_phys_setup_cdm - setup chroma down sampling block
 * @phys_enc: Pointer to physical encoder
 * @output_type: HDMI/WB
 */
void dpu_encoder_helper_phys_setup_cdm(struct dpu_encoder_phys *phys_enc,
				       const struct msm_format *dpu_fmt,
				       u32 output_type);

/**
 * dpu_encoder_vblank_callback - Notify virtual encoder of vblank IRQ reception
 * @drm_enc:    Pointer to drm encoder structure
 * @phys_enc:	Pointer to physical encoder
 * Note: This is called from IRQ handler context.
 */
void dpu_encoder_vblank_callback(struct drm_encoder *drm_enc,
				 struct dpu_encoder_phys *phy_enc);

/** dpu_encoder_underrun_callback - Notify virtual encoder of underrun IRQ reception
 * @drm_enc:    Pointer to drm encoder structure
 * @phys_enc:	Pointer to physical encoder
 * Note: This is called from IRQ handler context.
 */
void dpu_encoder_underrun_callback(struct drm_encoder *drm_enc,
				   struct dpu_encoder_phys *phy_enc);

/** dpu_encoder_frame_done_callback -- Notify virtual encoder that this phys encoder completes last request frame
 * @drm_enc:    Pointer to drm encoder structure
 * @phys_enc:	Pointer to physical encoder
 * @event:	Event to process
 */
void dpu_encoder_frame_done_callback(
		struct drm_encoder *drm_enc,
		struct dpu_encoder_phys *ready_phys, u32 event);

void dpu_encoder_phys_init(struct dpu_encoder_phys *phys,
			   struct dpu_enc_phys_init_params *p);

#endif /* __dpu_encoder_phys_H__ */<|MERGE_RESOLUTION|>--- conflicted
+++ resolved
@@ -390,11 +390,7 @@
  * @Return: 0 or -ERROR
  */
 int dpu_encoder_helper_wait_for_irq(struct dpu_encoder_phys *phys_enc,
-<<<<<<< HEAD
-		int irq,
-=======
 		unsigned int irq,
->>>>>>> a6ad5510
 		void (*func)(void *arg),
 		struct dpu_encoder_wait_info *wait_info);
 
