--- conflicted
+++ resolved
@@ -76,11 +76,7 @@
 		.name = "sspp_0", .id = SSPP_VIG0,
 		.base = 0x4000, .len = 0x1f0,
 		.features = VIG_SDM845_MASK,
-<<<<<<< HEAD
-		.sblk = &sm8150_vig_sblk_0,
-=======
 		.sblk = &dpu_vig_sblk_qseed3_1_4,
->>>>>>> a6ad5510
 		.xin_id = 0,
 		.type = SSPP_TYPE_VIG,
 		.clk_ctrl = DPU_CLK_CTRL_VIG0,
@@ -88,11 +84,7 @@
 		.name = "sspp_1", .id = SSPP_VIG1,
 		.base = 0x6000, .len = 0x1f0,
 		.features = VIG_SDM845_MASK,
-<<<<<<< HEAD
-		.sblk = &sm8150_vig_sblk_1,
-=======
 		.sblk = &dpu_vig_sblk_qseed3_1_4,
->>>>>>> a6ad5510
 		.xin_id = 4,
 		.type = SSPP_TYPE_VIG,
 		.clk_ctrl = DPU_CLK_CTRL_VIG1,
@@ -100,11 +92,7 @@
 		.name = "sspp_2", .id = SSPP_VIG2,
 		.base = 0x8000, .len = 0x1f0,
 		.features = VIG_SDM845_MASK,
-<<<<<<< HEAD
-		.sblk = &sm8150_vig_sblk_2,
-=======
 		.sblk = &dpu_vig_sblk_qseed3_1_4,
->>>>>>> a6ad5510
 		.xin_id = 8,
 		.type = SSPP_TYPE_VIG,
 		.clk_ctrl = DPU_CLK_CTRL_VIG2,
@@ -112,11 +100,7 @@
 		.name = "sspp_3", .id = SSPP_VIG3,
 		.base = 0xa000, .len = 0x1f0,
 		.features = VIG_SDM845_MASK,
-<<<<<<< HEAD
-		.sblk = &sm8150_vig_sblk_3,
-=======
 		.sblk = &dpu_vig_sblk_qseed3_1_4,
->>>>>>> a6ad5510
 		.xin_id = 12,
 		.type = SSPP_TYPE_VIG,
 		.clk_ctrl = DPU_CLK_CTRL_VIG3,
