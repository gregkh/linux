// SPDX-License-Identifier: GPL-2.0-only
/*
 * Copyright (C) 2013-2014 Red Hat
 * Author: Rob Clark <robdclark@gmail.com>
 *
 * Copyright (c) 2014,2017 The Linux Foundation. All rights reserved.
 */

#include "adreno_gpu.h"

bool hang_debug = false;
MODULE_PARM_DESC(hang_debug, "Dump registers when hang is detected (can be slow!)");
module_param_named(hang_debug, hang_debug, bool, 0600);

bool snapshot_debugbus = false;
MODULE_PARM_DESC(snapshot_debugbus, "Include debugbus sections in GPU devcoredump (if not fused off)");
module_param_named(snapshot_debugbus, snapshot_debugbus, bool, 0600);

bool allow_vram_carveout = false;
MODULE_PARM_DESC(allow_vram_carveout, "Allow using VRAM Carveout, in place of IOMMU");
module_param_named(allow_vram_carveout, allow_vram_carveout, bool, 0600);

static const struct adreno_info gpulist[] = {
	{
		.chip_ids = ADRENO_CHIP_IDS(0x02000000),
		.family = ADRENO_2XX_GEN1,
		.revn  = 200,
		.fw = {
			[ADRENO_FW_PM4] = "yamato_pm4.fw",
			[ADRENO_FW_PFP] = "yamato_pfp.fw",
		},
		.gmem  = SZ_256K,
		.inactive_period = DRM_MSM_INACTIVE_PERIOD,
		.init  = a2xx_gpu_init,
	}, { /* a200 on i.mx51 has only 128kib gmem */
		.chip_ids = ADRENO_CHIP_IDS(0x02000001),
		.family = ADRENO_2XX_GEN1,
		.revn  = 201,
		.fw = {
			[ADRENO_FW_PM4] = "yamato_pm4.fw",
			[ADRENO_FW_PFP] = "yamato_pfp.fw",
		},
		.gmem  = SZ_128K,
		.inactive_period = DRM_MSM_INACTIVE_PERIOD,
		.init  = a2xx_gpu_init,
	}, {
		.chip_ids = ADRENO_CHIP_IDS(0x02020000),
		.family = ADRENO_2XX_GEN2,
		.revn  = 220,
		.fw = {
			[ADRENO_FW_PM4] = "leia_pm4_470.fw",
			[ADRENO_FW_PFP] = "leia_pfp_470.fw",
		},
		.gmem  = SZ_512K,
		.inactive_period = DRM_MSM_INACTIVE_PERIOD,
		.init  = a2xx_gpu_init,
	}, {
		.chip_ids = ADRENO_CHIP_IDS(
			0x03000512,
			0x03000520
		),
		.family = ADRENO_3XX,
		.revn  = 305,
		.fw = {
			[ADRENO_FW_PM4] = "a300_pm4.fw",
			[ADRENO_FW_PFP] = "a300_pfp.fw",
		},
		.gmem  = SZ_256K,
		.inactive_period = DRM_MSM_INACTIVE_PERIOD,
		.init  = a3xx_gpu_init,
	}, {
		.chip_ids = ADRENO_CHIP_IDS(0x03000600),
		.family = ADRENO_3XX,
		.revn  = 307,        /* because a305c is revn==306 */
		.fw = {
			[ADRENO_FW_PM4] = "a300_pm4.fw",
			[ADRENO_FW_PFP] = "a300_pfp.fw",
		},
		.gmem  = SZ_128K,
		.inactive_period = DRM_MSM_INACTIVE_PERIOD,
		.init  = a3xx_gpu_init,
	}, {
		.chip_ids = ADRENO_CHIP_IDS(
			0x03020000,
			0x03020001,
			0x03020002
		),
		.family = ADRENO_3XX,
		.revn  = 320,
		.fw = {
			[ADRENO_FW_PM4] = "a300_pm4.fw",
			[ADRENO_FW_PFP] = "a300_pfp.fw",
		},
		.gmem  = SZ_512K,
		.inactive_period = DRM_MSM_INACTIVE_PERIOD,
		.init  = a3xx_gpu_init,
	}, {
		.chip_ids = ADRENO_CHIP_IDS(
			0x03030000,
			0x03030001,
			0x03030002
		),
		.family = ADRENO_3XX,
		.revn  = 330,
		.fw = {
			[ADRENO_FW_PM4] = "a330_pm4.fw",
			[ADRENO_FW_PFP] = "a330_pfp.fw",
		},
		.gmem  = SZ_1M,
		.inactive_period = DRM_MSM_INACTIVE_PERIOD,
		.init  = a3xx_gpu_init,
	}, {
		.chip_ids = ADRENO_CHIP_IDS(0x04000500),
		.family = ADRENO_4XX,
		.revn  = 405,
		.fw = {
			[ADRENO_FW_PM4] = "a420_pm4.fw",
			[ADRENO_FW_PFP] = "a420_pfp.fw",
		},
		.gmem  = SZ_256K,
		.inactive_period = DRM_MSM_INACTIVE_PERIOD,
		.init  = a4xx_gpu_init,
	}, {
		.chip_ids = ADRENO_CHIP_IDS(0x04020000),
		.family = ADRENO_4XX,
		.revn  = 420,
		.fw = {
			[ADRENO_FW_PM4] = "a420_pm4.fw",
			[ADRENO_FW_PFP] = "a420_pfp.fw",
		},
		.gmem  = (SZ_1M + SZ_512K),
		.inactive_period = DRM_MSM_INACTIVE_PERIOD,
		.init  = a4xx_gpu_init,
	}, {
		.chip_ids = ADRENO_CHIP_IDS(0x04030002),
		.family = ADRENO_4XX,
		.revn  = 430,
		.fw = {
			[ADRENO_FW_PM4] = "a420_pm4.fw",
			[ADRENO_FW_PFP] = "a420_pfp.fw",
		},
		.gmem  = (SZ_1M + SZ_512K),
		.inactive_period = DRM_MSM_INACTIVE_PERIOD,
		.init  = a4xx_gpu_init,
	}, {
		.chip_ids = ADRENO_CHIP_IDS(0x05000600),
		.family = ADRENO_5XX,
		.revn = 506,
		.fw = {
			[ADRENO_FW_PM4] = "a530_pm4.fw",
			[ADRENO_FW_PFP] = "a530_pfp.fw",
		},
		.gmem = (SZ_128K + SZ_8K),
		/*
		 * Increase inactive period to 250 to avoid bouncing
		 * the GDSC which appears to make it grumpy
		 */
		.inactive_period = 250,
		.quirks = ADRENO_QUIRK_TWO_PASS_USE_WFI |
			  ADRENO_QUIRK_LMLOADKILL_DISABLE,
		.init = a5xx_gpu_init,
		.zapfw = "a506_zap.mdt",
	}, {
		.chip_ids = ADRENO_CHIP_IDS(0x05000800),
		.family = ADRENO_5XX,
		.revn = 508,
		.fw = {
			[ADRENO_FW_PM4] = "a530_pm4.fw",
			[ADRENO_FW_PFP] = "a530_pfp.fw",
		},
		.gmem = (SZ_128K + SZ_8K),
		/*
		 * Increase inactive period to 250 to avoid bouncing
		 * the GDSC which appears to make it grumpy
		 */
		.inactive_period = 250,
		.quirks = ADRENO_QUIRK_LMLOADKILL_DISABLE,
		.init = a5xx_gpu_init,
		.zapfw = "a508_zap.mdt",
	}, {
		.chip_ids = ADRENO_CHIP_IDS(0x05000900),
		.family = ADRENO_5XX,
		.revn = 509,
		.fw = {
			[ADRENO_FW_PM4] = "a530_pm4.fw",
			[ADRENO_FW_PFP] = "a530_pfp.fw",
		},
		.gmem = (SZ_256K + SZ_16K),
		/*
		 * Increase inactive period to 250 to avoid bouncing
		 * the GDSC which appears to make it grumpy
		 */
		.inactive_period = 250,
		.quirks = ADRENO_QUIRK_LMLOADKILL_DISABLE,
		.init = a5xx_gpu_init,
		/* Adreno 509 uses the same ZAP as 512 */
		.zapfw = "a512_zap.mdt",
	}, {
		.chip_ids = ADRENO_CHIP_IDS(0x05010000),
		.family = ADRENO_5XX,
		.revn = 510,
		.fw = {
			[ADRENO_FW_PM4] = "a530_pm4.fw",
			[ADRENO_FW_PFP] = "a530_pfp.fw",
		},
		.gmem = SZ_256K,
		/*
		 * Increase inactive period to 250 to avoid bouncing
		 * the GDSC which appears to make it grumpy
		 */
		.inactive_period = 250,
		.init = a5xx_gpu_init,
	}, {
		.chip_ids = ADRENO_CHIP_IDS(0x05010200),
		.family = ADRENO_5XX,
		.revn = 512,
		.fw = {
			[ADRENO_FW_PM4] = "a530_pm4.fw",
			[ADRENO_FW_PFP] = "a530_pfp.fw",
		},
		.gmem = (SZ_256K + SZ_16K),
		/*
		 * Increase inactive period to 250 to avoid bouncing
		 * the GDSC which appears to make it grumpy
		 */
		.inactive_period = 250,
		.quirks = ADRENO_QUIRK_LMLOADKILL_DISABLE,
		.init = a5xx_gpu_init,
		.zapfw = "a512_zap.mdt",
	}, {
		.chip_ids = ADRENO_CHIP_IDS(
			0x05030002,
			0x05030004
		),
		.family = ADRENO_5XX,
		.revn = 530,
		.fw = {
			[ADRENO_FW_PM4] = "a530_pm4.fw",
			[ADRENO_FW_PFP] = "a530_pfp.fw",
			[ADRENO_FW_GPMU] = "a530v3_gpmu.fw2",
		},
		.gmem = SZ_1M,
		/*
		 * Increase inactive period to 250 to avoid bouncing
		 * the GDSC which appears to make it grumpy
		 */
		.inactive_period = 250,
		.quirks = ADRENO_QUIRK_TWO_PASS_USE_WFI |
			ADRENO_QUIRK_FAULT_DETECT_MASK,
		.init = a5xx_gpu_init,
		.zapfw = "a530_zap.mdt",
	}, {
		.chip_ids = ADRENO_CHIP_IDS(0x05040001),
		.family = ADRENO_5XX,
		.revn = 540,
		.fw = {
			[ADRENO_FW_PM4] = "a530_pm4.fw",
			[ADRENO_FW_PFP] = "a530_pfp.fw",
			[ADRENO_FW_GPMU] = "a540_gpmu.fw2",
		},
		.gmem = SZ_1M,
		/*
		 * Increase inactive period to 250 to avoid bouncing
		 * the GDSC which appears to make it grumpy
		 */
		.inactive_period = 250,
		.quirks = ADRENO_QUIRK_LMLOADKILL_DISABLE,
		.init = a5xx_gpu_init,
		.zapfw = "a540_zap.mdt",
	}, {
		.chip_ids = ADRENO_CHIP_IDS(0x06010000),
		.family = ADRENO_6XX_GEN1,
		.revn = 610,
		.fw = {
			[ADRENO_FW_SQE] = "a630_sqe.fw",
		},
		.gmem = (SZ_128K + SZ_4K),
		.inactive_period = DRM_MSM_INACTIVE_PERIOD,
		.init = a6xx_gpu_init,
		.zapfw = "a610_zap.mdt",
		.hwcg = a612_hwcg,
		/*
		 * There are (at least) three SoCs implementing A610: SM6125
		 * (trinket), SM6115 (bengal) and SM6225 (khaje). Trinket does
		 * not have speedbinning, as only a single SKU exists and we
		 * don't support khaje upstream yet.  Hence, this matching
		 * table is only valid for bengal.
		 */
		.speedbins = ADRENO_SPEEDBINS(
			{ 0,   0 },
			{ 206, 1 },
			{ 200, 2 },
			{ 157, 3 },
			{ 127, 4 },
		),
	}, {
		.chip_ids = ADRENO_CHIP_IDS(0x06010800),
		.family = ADRENO_6XX_GEN1,
		.revn = 618,
		.fw = {
			[ADRENO_FW_SQE] = "a630_sqe.fw",
			[ADRENO_FW_GMU] = "a630_gmu.bin",
		},
		.gmem = SZ_512K,
		.inactive_period = DRM_MSM_INACTIVE_PERIOD,
		.quirks = ADRENO_QUIRK_HAS_CACHED_COHERENT,
<<<<<<< HEAD
=======
		.init = a6xx_gpu_init,
		.speedbins = ADRENO_SPEEDBINS(
			{ 0,   0 },
			{ 169, 1 },
			{ 174, 2 },
		),
	}, {
		.machine = "qcom,sm4350",
		.chip_ids = ADRENO_CHIP_IDS(0x06010900),
		.family = ADRENO_6XX_GEN1,
		.revn = 619,
		.fw = {
			[ADRENO_FW_SQE] = "a630_sqe.fw",
			[ADRENO_FW_GMU] = "a619_gmu.bin",
		},
		.gmem = SZ_512K,
		.inactive_period = DRM_MSM_INACTIVE_PERIOD,
>>>>>>> bd3a9e57
		.init = a6xx_gpu_init,
		.zapfw = "a615_zap.mdt",
		.hwcg = a615_hwcg,
		.speedbins = ADRENO_SPEEDBINS(
			{ 0,   0 },
			{ 138, 1 },
			{ 92,  2 },
		),
	}, {
		.machine = "qcom,sm6375",
		.chip_ids = ADRENO_CHIP_IDS(0x06010901),
		.family = ADRENO_6XX_GEN1,
		.revn = 619,
		.fw = {
			[ADRENO_FW_SQE] = "a630_sqe.fw",
			[ADRENO_FW_GMU] = "a619_gmu.bin",
		},
		.gmem = SZ_512K,
		.inactive_period = DRM_MSM_INACTIVE_PERIOD,
		.quirks = ADRENO_QUIRK_HAS_CACHED_COHERENT,
		.init = a6xx_gpu_init,
		.zapfw = "a615_zap.mdt",
		.hwcg = a615_hwcg,
		.speedbins = ADRENO_SPEEDBINS(
			{ 0,   0 },
			{ 190, 1 },
			{ 177, 2 },
		),
	}, {
		.chip_ids = ADRENO_CHIP_IDS(0x06010900),
		.family = ADRENO_6XX_GEN1,
		.revn = 619,
		.fw = {
			[ADRENO_FW_SQE] = "a630_sqe.fw",
			[ADRENO_FW_GMU] = "a619_gmu.bin",
		},
		.gmem = SZ_512K,
		.inactive_period = DRM_MSM_INACTIVE_PERIOD,
		.quirks = ADRENO_QUIRK_HAS_CACHED_COHERENT,
		.init = a6xx_gpu_init,
		.zapfw = "a615_zap.mdt",
		.hwcg = a615_hwcg,
		.speedbins = ADRENO_SPEEDBINS(
			{ 0,   0 },
			{ 120, 4 },
			{ 138, 3 },
			{ 169, 2 },
			{ 180, 1 },
		),
	}, {
		.chip_ids = ADRENO_CHIP_IDS(
			0x06030001,
			0x06030002
		),
		.family = ADRENO_6XX_GEN1,
		.revn = 630,
		.fw = {
			[ADRENO_FW_SQE] = "a630_sqe.fw",
			[ADRENO_FW_GMU] = "a630_gmu.bin",
		},
		.gmem = SZ_1M,
		.inactive_period = DRM_MSM_INACTIVE_PERIOD,
		.quirks = ADRENO_QUIRK_HAS_CACHED_COHERENT,
		.init = a6xx_gpu_init,
		.zapfw = "a630_zap.mdt",
		.hwcg = a630_hwcg,
	}, {
		.chip_ids = ADRENO_CHIP_IDS(0x06040001),
		.family = ADRENO_6XX_GEN2,
		.revn = 640,
		.fw = {
			[ADRENO_FW_SQE] = "a630_sqe.fw",
			[ADRENO_FW_GMU] = "a640_gmu.bin",
		},
		.gmem = SZ_1M,
		.inactive_period = DRM_MSM_INACTIVE_PERIOD,
		.quirks = ADRENO_QUIRK_HAS_CACHED_COHERENT,
		.init = a6xx_gpu_init,
		.zapfw = "a640_zap.mdt",
		.hwcg = a640_hwcg,
		.speedbins = ADRENO_SPEEDBINS(
			{ 0, 0 },
			{ 1, 1 },
		),
	}, {
		.chip_ids = ADRENO_CHIP_IDS(0x06050002),
		.family = ADRENO_6XX_GEN3,
		.revn = 650,
		.fw = {
			[ADRENO_FW_SQE] = "a650_sqe.fw",
			[ADRENO_FW_GMU] = "a650_gmu.bin",
		},
		.gmem = SZ_1M + SZ_128K,
		.inactive_period = DRM_MSM_INACTIVE_PERIOD,
		.quirks = ADRENO_QUIRK_HAS_CACHED_COHERENT |
			ADRENO_QUIRK_HAS_HW_APRIV,
		.init = a6xx_gpu_init,
		.zapfw = "a650_zap.mdt",
		.hwcg = a650_hwcg,
		.address_space_size = SZ_16G,
		.speedbins = ADRENO_SPEEDBINS(
			{ 0, 0 },
			{ 1, 1 },
			{ 2, 3 }, /* Yep, 2 and 3 are swapped! :/ */
			{ 3, 2 },
		),
	}, {
		.chip_ids = ADRENO_CHIP_IDS(0x06060001),
		.family = ADRENO_6XX_GEN4,
		.revn = 660,
		.fw = {
			[ADRENO_FW_SQE] = "a660_sqe.fw",
			[ADRENO_FW_GMU] = "a660_gmu.bin",
		},
		.gmem = SZ_1M + SZ_512K,
		.inactive_period = DRM_MSM_INACTIVE_PERIOD,
		.quirks = ADRENO_QUIRK_HAS_CACHED_COHERENT |
			ADRENO_QUIRK_HAS_HW_APRIV,
		.init = a6xx_gpu_init,
		.zapfw = "a660_zap.mdt",
		.hwcg = a660_hwcg,
		.address_space_size = SZ_16G,
	}, {
		.chip_ids = ADRENO_CHIP_IDS(0x06030500),
		.family = ADRENO_6XX_GEN4,
		.fw = {
			[ADRENO_FW_SQE] = "a660_sqe.fw",
			[ADRENO_FW_GMU] = "a660_gmu.bin",
		},
		.gmem = SZ_512K,
		.inactive_period = DRM_MSM_INACTIVE_PERIOD,
		.quirks = ADRENO_QUIRK_HAS_CACHED_COHERENT |
			ADRENO_QUIRK_HAS_HW_APRIV,
		.init = a6xx_gpu_init,
		.hwcg = a660_hwcg,
		.address_space_size = SZ_16G,
		.speedbins = ADRENO_SPEEDBINS(
			{ 0,   0 },
			{ 117, 0 },
			{ 190, 1 },
		),
	}, {
		.chip_ids = ADRENO_CHIP_IDS(0x06080000),
		.family = ADRENO_6XX_GEN2,
		.revn = 680,
		.fw = {
			[ADRENO_FW_SQE] = "a630_sqe.fw",
			[ADRENO_FW_GMU] = "a640_gmu.bin",
		},
		.gmem = SZ_2M,
		.inactive_period = DRM_MSM_INACTIVE_PERIOD,
		.quirks = ADRENO_QUIRK_HAS_CACHED_COHERENT,
		.init = a6xx_gpu_init,
		.zapfw = "a640_zap.mdt",
		.hwcg = a640_hwcg,
	}, {
		.chip_ids = ADRENO_CHIP_IDS(0x06090000),
		.family = ADRENO_6XX_GEN4,
		.fw = {
			[ADRENO_FW_SQE] = "a660_sqe.fw",
			[ADRENO_FW_GMU] = "a660_gmu.bin",
		},
		.gmem = SZ_4M,
		.inactive_period = DRM_MSM_INACTIVE_PERIOD,
		.quirks = ADRENO_QUIRK_HAS_CACHED_COHERENT |
			ADRENO_QUIRK_HAS_HW_APRIV,
		.init = a6xx_gpu_init,
		.zapfw = "a690_zap.mdt",
		.hwcg = a690_hwcg,
		.address_space_size = SZ_16G,
	},
};

MODULE_FIRMWARE("qcom/a300_pm4.fw");
MODULE_FIRMWARE("qcom/a300_pfp.fw");
MODULE_FIRMWARE("qcom/a330_pm4.fw");
MODULE_FIRMWARE("qcom/a330_pfp.fw");
MODULE_FIRMWARE("qcom/a420_pm4.fw");
MODULE_FIRMWARE("qcom/a420_pfp.fw");
MODULE_FIRMWARE("qcom/a530_pm4.fw");
MODULE_FIRMWARE("qcom/a530_pfp.fw");
MODULE_FIRMWARE("qcom/a530v3_gpmu.fw2");
MODULE_FIRMWARE("qcom/a530_zap.mdt");
MODULE_FIRMWARE("qcom/a530_zap.b00");
MODULE_FIRMWARE("qcom/a530_zap.b01");
MODULE_FIRMWARE("qcom/a530_zap.b02");
MODULE_FIRMWARE("qcom/a540_gpmu.fw2");
MODULE_FIRMWARE("qcom/a619_gmu.bin");
MODULE_FIRMWARE("qcom/a630_sqe.fw");
MODULE_FIRMWARE("qcom/a630_gmu.bin");
MODULE_FIRMWARE("qcom/a630_zap.mbn");
MODULE_FIRMWARE("qcom/a640_gmu.bin");
MODULE_FIRMWARE("qcom/a650_gmu.bin");
MODULE_FIRMWARE("qcom/a650_sqe.fw");
MODULE_FIRMWARE("qcom/a660_gmu.bin");
MODULE_FIRMWARE("qcom/a660_sqe.fw");
MODULE_FIRMWARE("qcom/leia_pfp_470.fw");
MODULE_FIRMWARE("qcom/leia_pm4_470.fw");
MODULE_FIRMWARE("qcom/yamato_pfp.fw");
MODULE_FIRMWARE("qcom/yamato_pm4.fw");

static const struct adreno_info *adreno_info(uint32_t chip_id)
{
	/* identify gpu: */
	for (int i = 0; i < ARRAY_SIZE(gpulist); i++) {
		const struct adreno_info *info = &gpulist[i];
		if (info->machine && !of_machine_is_compatible(info->machine))
			continue;
		for (int j = 0; info->chip_ids[j]; j++)
			if (info->chip_ids[j] == chip_id)
				return info;
	}

	return NULL;
}

struct msm_gpu *adreno_load_gpu(struct drm_device *dev)
{
	struct msm_drm_private *priv = dev->dev_private;
	struct platform_device *pdev = priv->gpu_pdev;
	struct msm_gpu *gpu = NULL;
	struct adreno_gpu *adreno_gpu;
	int ret;

	if (pdev)
		gpu = dev_to_gpu(&pdev->dev);

	if (!gpu) {
		dev_err_once(dev->dev, "no GPU device was found\n");
		return NULL;
	}

	adreno_gpu = to_adreno_gpu(gpu);

	/*
	 * The number one reason for HW init to fail is if the firmware isn't
	 * loaded yet. Try that first and don't bother continuing on
	 * otherwise
	 */

	ret = adreno_load_fw(adreno_gpu);
	if (ret)
		return NULL;

	if (gpu->funcs->ucode_load) {
		ret = gpu->funcs->ucode_load(gpu);
		if (ret)
			return NULL;
	}

	/*
	 * Now that we have firmware loaded, and are ready to begin
	 * booting the gpu, go ahead and enable runpm:
	 */
	pm_runtime_enable(&pdev->dev);

	ret = pm_runtime_get_sync(&pdev->dev);
	if (ret < 0) {
		pm_runtime_put_noidle(&pdev->dev);
		DRM_DEV_ERROR(dev->dev, "Couldn't power up the GPU: %d\n", ret);
		goto err_disable_rpm;
	}

	mutex_lock(&gpu->lock);
	ret = msm_gpu_hw_init(gpu);
	mutex_unlock(&gpu->lock);
	if (ret) {
		DRM_DEV_ERROR(dev->dev, "gpu hw init failed: %d\n", ret);
		goto err_put_rpm;
	}

	pm_runtime_put_autosuspend(&pdev->dev);

#ifdef CONFIG_DEBUG_FS
	if (gpu->funcs->debugfs_init) {
		gpu->funcs->debugfs_init(gpu, dev->primary);
		gpu->funcs->debugfs_init(gpu, dev->render);
	}
#endif

	return gpu;

err_put_rpm:
	pm_runtime_put_sync_suspend(&pdev->dev);
err_disable_rpm:
	pm_runtime_disable(&pdev->dev);

	return NULL;
}

static int find_chipid(struct device *dev, uint32_t *chipid)
{
	struct device_node *node = dev->of_node;
	const char *compat;
	int ret;

	/* first search the compat strings for qcom,adreno-XYZ.W: */
	ret = of_property_read_string_index(node, "compatible", 0, &compat);
	if (ret == 0) {
		unsigned int r, patch;

		if (sscanf(compat, "qcom,adreno-%u.%u", &r, &patch) == 2 ||
		    sscanf(compat, "amd,imageon-%u.%u", &r, &patch) == 2) {
			uint32_t core, major, minor;

			core = r / 100;
			r %= 100;
			major = r / 10;
			r %= 10;
			minor = r;

			*chipid = (core << 24) |
				(major << 16) |
				(minor << 8) |
				patch;

			return 0;
		}

		if (sscanf(compat, "qcom,adreno-%08x", chipid) == 1)
			return 0;
	}

	/* and if that fails, fall back to legacy "qcom,chipid" property: */
	ret = of_property_read_u32(node, "qcom,chipid", chipid);
	if (ret) {
		DRM_DEV_ERROR(dev, "could not parse qcom,chipid: %d\n", ret);
		return ret;
	}

	dev_warn(dev, "Using legacy qcom,chipid binding!\n");

	return 0;
}

static int adreno_bind(struct device *dev, struct device *master, void *data)
{
	static struct adreno_platform_config config = {};
	const struct adreno_info *info;
	struct msm_drm_private *priv = dev_get_drvdata(master);
	struct drm_device *drm = priv->dev;
	struct msm_gpu *gpu;
	int ret;

	ret = find_chipid(dev, &config.chip_id);
	if (ret)
		return ret;

	dev->platform_data = &config;
	priv->gpu_pdev = to_platform_device(dev);

	info = adreno_info(config.chip_id);
	if (!info) {
		dev_warn(drm->dev, "Unknown GPU revision: %"ADRENO_CHIPID_FMT"\n",
			ADRENO_CHIPID_ARGS(config.chip_id));
		return -ENXIO;
	}

	config.info = info;

	DBG("Found GPU: %"ADRENO_CHIPID_FMT, ADRENO_CHIPID_ARGS(config.chip_id));

	priv->is_a2xx = info->family < ADRENO_3XX;
	priv->has_cached_coherent =
		!!(info->quirks & ADRENO_QUIRK_HAS_CACHED_COHERENT);

	gpu = info->init(drm);
	if (IS_ERR(gpu)) {
		dev_warn(drm->dev, "failed to load adreno gpu\n");
		return PTR_ERR(gpu);
	}

	ret = dev_pm_opp_of_find_icc_paths(dev, NULL);
	if (ret)
		return ret;

<<<<<<< HEAD
	priv->has_cached_coherent =
		!!(info->quirks & ADRENO_QUIRK_HAS_CACHED_COHERENT) &&
		!adreno_has_gmu_wrapper(to_adreno_gpu(gpu));

=======
>>>>>>> bd3a9e57
	return 0;
}

static int adreno_system_suspend(struct device *dev);
static void adreno_unbind(struct device *dev, struct device *master,
		void *data)
{
	struct msm_drm_private *priv = dev_get_drvdata(master);
	struct msm_gpu *gpu = dev_to_gpu(dev);

	if (pm_runtime_enabled(dev))
		WARN_ON_ONCE(adreno_system_suspend(dev));
	gpu->funcs->destroy(gpu);

	priv->gpu_pdev = NULL;
}

static const struct component_ops a3xx_ops = {
	.bind   = adreno_bind,
	.unbind = adreno_unbind,
};

static void adreno_device_register_headless(void)
{
	/* on imx5, we don't have a top-level mdp/dpu node
	 * this creates a dummy node for the driver for that case
	 */
	struct platform_device_info dummy_info = {
		.parent = NULL,
		.name = "msm",
		.id = -1,
		.res = NULL,
		.num_res = 0,
		.data = NULL,
		.size_data = 0,
		.dma_mask = ~0,
	};
	platform_device_register_full(&dummy_info);
}

static int adreno_probe(struct platform_device *pdev)
{

	int ret;

	ret = component_add(&pdev->dev, &a3xx_ops);
	if (ret)
		return ret;

	if (of_device_is_compatible(pdev->dev.of_node, "amd,imageon"))
		adreno_device_register_headless();

	return 0;
}

static int adreno_remove(struct platform_device *pdev)
{
	component_del(&pdev->dev, &a3xx_ops);
	return 0;
}

static void adreno_shutdown(struct platform_device *pdev)
{
	WARN_ON_ONCE(adreno_system_suspend(&pdev->dev));
}

static const struct of_device_id dt_match[] = {
	{ .compatible = "qcom,adreno" },
	{ .compatible = "qcom,adreno-3xx" },
	/* for compatibility with imx5 gpu: */
	{ .compatible = "amd,imageon" },
	/* for backwards compat w/ downstream kgsl DT files: */
	{ .compatible = "qcom,kgsl-3d0" },
	{}
};

static int adreno_runtime_resume(struct device *dev)
{
	struct msm_gpu *gpu = dev_to_gpu(dev);

	return gpu->funcs->pm_resume(gpu);
}

static int adreno_runtime_suspend(struct device *dev)
{
	struct msm_gpu *gpu = dev_to_gpu(dev);

	/*
	 * We should be holding a runpm ref, which will prevent
	 * runtime suspend.  In the system suspend path, we've
	 * already waited for active jobs to complete.
	 */
	WARN_ON_ONCE(gpu->active_submits);

	return gpu->funcs->pm_suspend(gpu);
}

static void suspend_scheduler(struct msm_gpu *gpu)
{
	int i;

	/*
	 * Shut down the scheduler before we force suspend, so that
	 * suspend isn't racing with scheduler kthread feeding us
	 * more work.
	 *
	 * Note, we just want to park the thread, and let any jobs
	 * that are already on the hw queue complete normally, as
	 * opposed to the drm_sched_stop() path used for handling
	 * faulting/timed-out jobs.  We can't really cancel any jobs
	 * already on the hw queue without racing with the GPU.
	 */
	for (i = 0; i < gpu->nr_rings; i++) {
		struct drm_gpu_scheduler *sched = &gpu->rb[i]->sched;
		kthread_park(sched->thread);
	}
}

static void resume_scheduler(struct msm_gpu *gpu)
{
	int i;

	for (i = 0; i < gpu->nr_rings; i++) {
		struct drm_gpu_scheduler *sched = &gpu->rb[i]->sched;
		kthread_unpark(sched->thread);
	}
}

static int adreno_system_suspend(struct device *dev)
{
	struct msm_gpu *gpu = dev_to_gpu(dev);
	int remaining, ret;

	if (!gpu)
		return 0;

	suspend_scheduler(gpu);

	remaining = wait_event_timeout(gpu->retire_event,
				       gpu->active_submits == 0,
				       msecs_to_jiffies(1000));
	if (remaining == 0) {
		dev_err(dev, "Timeout waiting for GPU to suspend\n");
		ret = -EBUSY;
		goto out;
	}

	ret = pm_runtime_force_suspend(dev);
out:
	if (ret)
		resume_scheduler(gpu);

	return ret;
}

static int adreno_system_resume(struct device *dev)
{
	struct msm_gpu *gpu = dev_to_gpu(dev);

	if (!gpu)
		return 0;

	resume_scheduler(gpu);
	return pm_runtime_force_resume(dev);
}

static const struct dev_pm_ops adreno_pm_ops = {
	SYSTEM_SLEEP_PM_OPS(adreno_system_suspend, adreno_system_resume)
	RUNTIME_PM_OPS(adreno_runtime_suspend, adreno_runtime_resume, NULL)
};

static struct platform_driver adreno_driver = {
	.probe = adreno_probe,
	.remove = adreno_remove,
	.shutdown = adreno_shutdown,
	.driver = {
		.name = "adreno",
		.of_match_table = dt_match,
		.pm = &adreno_pm_ops,
	},
};

void __init adreno_register(void)
{
	platform_driver_register(&adreno_driver);
}

void __exit adreno_unregister(void)
{
	platform_driver_unregister(&adreno_driver);
}<|MERGE_RESOLUTION|>--- conflicted
+++ resolved
@@ -304,8 +304,6 @@
 		.gmem = SZ_512K,
 		.inactive_period = DRM_MSM_INACTIVE_PERIOD,
 		.quirks = ADRENO_QUIRK_HAS_CACHED_COHERENT,
-<<<<<<< HEAD
-=======
 		.init = a6xx_gpu_init,
 		.speedbins = ADRENO_SPEEDBINS(
 			{ 0,   0 },
@@ -323,7 +321,6 @@
 		},
 		.gmem = SZ_512K,
 		.inactive_period = DRM_MSM_INACTIVE_PERIOD,
->>>>>>> bd3a9e57
 		.init = a6xx_gpu_init,
 		.zapfw = "a615_zap.mdt",
 		.hwcg = a615_hwcg,
@@ -343,7 +340,6 @@
 		},
 		.gmem = SZ_512K,
 		.inactive_period = DRM_MSM_INACTIVE_PERIOD,
-		.quirks = ADRENO_QUIRK_HAS_CACHED_COHERENT,
 		.init = a6xx_gpu_init,
 		.zapfw = "a615_zap.mdt",
 		.hwcg = a615_hwcg,
@@ -700,13 +696,6 @@
 	if (ret)
 		return ret;
 
-<<<<<<< HEAD
-	priv->has_cached_coherent =
-		!!(info->quirks & ADRENO_QUIRK_HAS_CACHED_COHERENT) &&
-		!adreno_has_gmu_wrapper(to_adreno_gpu(gpu));
-
-=======
->>>>>>> bd3a9e57
 	return 0;
 }
 
