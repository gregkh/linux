--- conflicted
+++ resolved
@@ -605,11 +605,6 @@
 		a5xx_ucode_check_version(a5xx_gpu, a5xx_gpu->pfp_bo);
 	}
 
-<<<<<<< HEAD
-	gpu_write64(gpu, REG_A5XX_CP_ME_INSTR_BASE_LO, a5xx_gpu->pm4_iova);
-
-	gpu_write64(gpu, REG_A5XX_CP_PFP_INSTR_BASE_LO, a5xx_gpu->pfp_iova);
-=======
 	if (a5xx_gpu->has_whereami) {
 		if (!a5xx_gpu->shadow_bo) {
 			a5xx_gpu->shadow = msm_gem_kernel_new(gpu->dev,
@@ -628,7 +623,6 @@
 		a5xx_preempt_fini(gpu);
 		gpu->nr_rings = 1;
 	}
->>>>>>> 98817289
 
 	return 0;
 }
@@ -940,13 +934,6 @@
 	if (a5xx_gpu->shadow_bo) {
 		gpu_write64(gpu, REG_A5XX_CP_RB_RPTR_ADDR,
 			    shadowptr(a5xx_gpu, gpu->rb[0]));
-<<<<<<< HEAD
-	} else if (gpu->nr_rings > 1) {
-		/* Disable preemption if WHERE_AM_I isn't available */
-		a5xx_preempt_fini(gpu);
-		gpu->nr_rings = 1;
-=======
->>>>>>> 98817289
 	}
 
 	a5xx_preempt_hw_init(gpu);
@@ -1783,11 +1770,7 @@
 
 	nr_rings = 4;
 
-<<<<<<< HEAD
-	if (adreno_cmp_rev(ADRENO_REV(5, 1, 0, ANY_ID), config->rev))
-=======
 	if (config->info->revn == 510)
->>>>>>> 98817289
 		nr_rings = 1;
 
 	ret = adreno_gpu_init(dev, pdev, adreno_gpu, &funcs, nr_rings);
