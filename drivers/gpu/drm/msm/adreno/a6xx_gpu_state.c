// SPDX-License-Identifier: GPL-2.0
/* Copyright (c) 2018-2019 The Linux Foundation. All rights reserved. */

#include <linux/ascii85.h>
#include "msm_gem.h"
#include "a6xx_gpu.h"
#include "a6xx_gmu.h"
#include "a6xx_gpu_state.h"
#include "a6xx_gmu.xml.h"

struct a6xx_gpu_state_obj {
	const void *handle;
	u32 *data;
};

struct a6xx_gpu_state {
	struct msm_gpu_state base;

	struct a6xx_gpu_state_obj *gmu_registers;
	int nr_gmu_registers;

	struct a6xx_gpu_state_obj *registers;
	int nr_registers;

	struct a6xx_gpu_state_obj *shaders;
	int nr_shaders;

	struct a6xx_gpu_state_obj *clusters;
	int nr_clusters;

	struct a6xx_gpu_state_obj *dbgahb_clusters;
	int nr_dbgahb_clusters;

	struct a6xx_gpu_state_obj *indexed_regs;
	int nr_indexed_regs;

	struct a6xx_gpu_state_obj *debugbus;
	int nr_debugbus;

	struct a6xx_gpu_state_obj *vbif_debugbus;

	struct a6xx_gpu_state_obj *cx_debugbus;
	int nr_cx_debugbus;

	struct msm_gpu_state_bo *gmu_log;
	struct msm_gpu_state_bo *gmu_hfi;
	struct msm_gpu_state_bo *gmu_debug;

	s32 hfi_queue_history[2][HFI_HISTORY_SZ];

	struct list_head objs;

	bool gpu_initialized;
};

static inline int CRASHDUMP_WRITE(u64 *in, u32 reg, u32 val)
{
	in[0] = val;
	in[1] = (((u64) reg) << 44 | (1 << 21) | 1);

	return 2;
}

static inline int CRASHDUMP_READ(u64 *in, u32 reg, u32 dwords, u64 target)
{
	in[0] = target;
	in[1] = (((u64) reg) << 44 | dwords);

	return 2;
}

static inline int CRASHDUMP_FINI(u64 *in)
{
	in[0] = 0;
	in[1] = 0;

	return 2;
}

struct a6xx_crashdumper {
	void *ptr;
	struct drm_gem_object *bo;
	u64 iova;
};

struct a6xx_state_memobj {
	struct list_head node;
	unsigned long long data[];
};

static void *state_kcalloc(struct a6xx_gpu_state *a6xx_state, int nr, size_t objsize)
{
	struct a6xx_state_memobj *obj =
		kvzalloc((nr * objsize) + sizeof(*obj), GFP_KERNEL);

	if (!obj)
		return NULL;

	list_add_tail(&obj->node, &a6xx_state->objs);
	return &obj->data;
}

static void *state_kmemdup(struct a6xx_gpu_state *a6xx_state, void *src,
		size_t size)
{
	void *dst = state_kcalloc(a6xx_state, 1, size);

	if (dst)
		memcpy(dst, src, size);
	return dst;
}

/*
 * Allocate 1MB for the crashdumper scratch region - 8k for the script and
 * the rest for the data
 */
#define A6XX_CD_DATA_OFFSET 8192
#define A6XX_CD_DATA_SIZE  (SZ_1M - 8192)

static int a6xx_crashdumper_init(struct msm_gpu *gpu,
		struct a6xx_crashdumper *dumper)
{
	dumper->ptr = msm_gem_kernel_new(gpu->dev,
		SZ_1M, MSM_BO_WC, gpu->aspace,
		&dumper->bo, &dumper->iova);

	if (!IS_ERR(dumper->ptr))
		msm_gem_object_set_name(dumper->bo, "crashdump");

	return PTR_ERR_OR_ZERO(dumper->ptr);
}

static int a6xx_crashdumper_run(struct msm_gpu *gpu,
		struct a6xx_crashdumper *dumper)
{
	struct adreno_gpu *adreno_gpu = to_adreno_gpu(gpu);
	struct a6xx_gpu *a6xx_gpu = to_a6xx_gpu(adreno_gpu);
	u32 val;
	int ret;

	if (IS_ERR_OR_NULL(dumper->ptr))
		return -EINVAL;

	if (!a6xx_gmu_sptprac_is_on(&a6xx_gpu->gmu))
		return -EINVAL;

	/* Make sure all pending memory writes are posted */
	wmb();

	gpu_write64(gpu, REG_A6XX_CP_CRASH_SCRIPT_BASE_LO,
		REG_A6XX_CP_CRASH_SCRIPT_BASE_HI, dumper->iova);

	gpu_write(gpu, REG_A6XX_CP_CRASH_DUMP_CNTL, 1);

	ret = gpu_poll_timeout(gpu, REG_A6XX_CP_CRASH_DUMP_STATUS, val,
		val & 0x02, 100, 10000);

	gpu_write(gpu, REG_A6XX_CP_CRASH_DUMP_CNTL, 0);

	return ret;
}

/* read a value from the GX debug bus */
static int debugbus_read(struct msm_gpu *gpu, u32 block, u32 offset,
		u32 *data)
{
	u32 reg = A6XX_DBGC_CFG_DBGBUS_SEL_D_PING_INDEX(offset) |
		A6XX_DBGC_CFG_DBGBUS_SEL_D_PING_BLK_SEL(block);

	gpu_write(gpu, REG_A6XX_DBGC_CFG_DBGBUS_SEL_A, reg);
	gpu_write(gpu, REG_A6XX_DBGC_CFG_DBGBUS_SEL_B, reg);
	gpu_write(gpu, REG_A6XX_DBGC_CFG_DBGBUS_SEL_C, reg);
	gpu_write(gpu, REG_A6XX_DBGC_CFG_DBGBUS_SEL_D, reg);

	/* Wait 1 us to make sure the data is flowing */
	udelay(1);

	data[0] = gpu_read(gpu, REG_A6XX_DBGC_CFG_DBGBUS_TRACE_BUF2);
	data[1] = gpu_read(gpu, REG_A6XX_DBGC_CFG_DBGBUS_TRACE_BUF1);

	return 2;
}

#define cxdbg_write(ptr, offset, val) \
	msm_writel((val), (ptr) + ((offset) << 2))

#define cxdbg_read(ptr, offset) \
	msm_readl((ptr) + ((offset) << 2))

/* read a value from the CX debug bus */
static int cx_debugbus_read(void __iomem *cxdbg, u32 block, u32 offset,
		u32 *data)
{
	u32 reg = A6XX_CX_DBGC_CFG_DBGBUS_SEL_A_PING_INDEX(offset) |
		A6XX_CX_DBGC_CFG_DBGBUS_SEL_A_PING_BLK_SEL(block);

	cxdbg_write(cxdbg, REG_A6XX_CX_DBGC_CFG_DBGBUS_SEL_A, reg);
	cxdbg_write(cxdbg, REG_A6XX_CX_DBGC_CFG_DBGBUS_SEL_B, reg);
	cxdbg_write(cxdbg, REG_A6XX_CX_DBGC_CFG_DBGBUS_SEL_C, reg);
	cxdbg_write(cxdbg, REG_A6XX_CX_DBGC_CFG_DBGBUS_SEL_D, reg);

	/* Wait 1 us to make sure the data is flowing */
	udelay(1);

	data[0] = cxdbg_read(cxdbg, REG_A6XX_CX_DBGC_CFG_DBGBUS_TRACE_BUF2);
	data[1] = cxdbg_read(cxdbg, REG_A6XX_CX_DBGC_CFG_DBGBUS_TRACE_BUF1);

	return 2;
}

/* Read a chunk of data from the VBIF debug bus */
static int vbif_debugbus_read(struct msm_gpu *gpu, u32 ctrl0, u32 ctrl1,
		u32 reg, int count, u32 *data)
{
	int i;

	gpu_write(gpu, ctrl0, reg);

	for (i = 0; i < count; i++) {
		gpu_write(gpu, ctrl1, i);
		data[i] = gpu_read(gpu, REG_A6XX_VBIF_TEST_BUS_OUT);
	}

	return count;
}

#define AXI_ARB_BLOCKS 2
#define XIN_AXI_BLOCKS 5
#define XIN_CORE_BLOCKS 4

#define VBIF_DEBUGBUS_BLOCK_SIZE \
	((16 * AXI_ARB_BLOCKS) + \
	 (18 * XIN_AXI_BLOCKS) + \
	 (12 * XIN_CORE_BLOCKS))

static void a6xx_get_vbif_debugbus_block(struct msm_gpu *gpu,
		struct a6xx_gpu_state *a6xx_state,
		struct a6xx_gpu_state_obj *obj)
{
	u32 clk, *ptr;
	int i;

	obj->data = state_kcalloc(a6xx_state, VBIF_DEBUGBUS_BLOCK_SIZE,
		sizeof(u32));
	if (!obj->data)
		return;

	obj->handle = NULL;

	/* Get the current clock setting */
	clk = gpu_read(gpu, REG_A6XX_VBIF_CLKON);

	/* Force on the bus so we can read it */
	gpu_write(gpu, REG_A6XX_VBIF_CLKON,
		clk | A6XX_VBIF_CLKON_FORCE_ON_TESTBUS);

	/* We will read from BUS2 first, so disable BUS1 */
	gpu_write(gpu, REG_A6XX_VBIF_TEST_BUS1_CTRL0, 0);

	/* Enable the VBIF bus for reading */
	gpu_write(gpu, REG_A6XX_VBIF_TEST_BUS_OUT_CTRL, 1);

	ptr = obj->data;

	for (i = 0; i < AXI_ARB_BLOCKS; i++)
		ptr += vbif_debugbus_read(gpu,
			REG_A6XX_VBIF_TEST_BUS2_CTRL0,
			REG_A6XX_VBIF_TEST_BUS2_CTRL1,
			1 << (i + 16), 16, ptr);

	for (i = 0; i < XIN_AXI_BLOCKS; i++)
		ptr += vbif_debugbus_read(gpu,
			REG_A6XX_VBIF_TEST_BUS2_CTRL0,
			REG_A6XX_VBIF_TEST_BUS2_CTRL1,
			1 << i, 18, ptr);

	/* Stop BUS2 so we can turn on BUS1 */
	gpu_write(gpu, REG_A6XX_VBIF_TEST_BUS2_CTRL0, 0);

	for (i = 0; i < XIN_CORE_BLOCKS; i++)
		ptr += vbif_debugbus_read(gpu,
			REG_A6XX_VBIF_TEST_BUS1_CTRL0,
			REG_A6XX_VBIF_TEST_BUS1_CTRL1,
			1 << i, 12, ptr);

	/* Restore the VBIF clock setting */
	gpu_write(gpu, REG_A6XX_VBIF_CLKON, clk);
}

static void a6xx_get_debugbus_block(struct msm_gpu *gpu,
		struct a6xx_gpu_state *a6xx_state,
		const struct a6xx_debugbus_block *block,
		struct a6xx_gpu_state_obj *obj)
{
	int i;
	u32 *ptr;

	obj->data = state_kcalloc(a6xx_state, block->count, sizeof(u64));
	if (!obj->data)
		return;

	obj->handle = block;

	for (ptr = obj->data, i = 0; i < block->count; i++)
		ptr += debugbus_read(gpu, block->id, i, ptr);
}

static void a6xx_get_cx_debugbus_block(void __iomem *cxdbg,
		struct a6xx_gpu_state *a6xx_state,
		const struct a6xx_debugbus_block *block,
		struct a6xx_gpu_state_obj *obj)
{
	int i;
	u32 *ptr;

	obj->data = state_kcalloc(a6xx_state, block->count, sizeof(u64));
	if (!obj->data)
		return;

	obj->handle = block;

	for (ptr = obj->data, i = 0; i < block->count; i++)
		ptr += cx_debugbus_read(cxdbg, block->id, i, ptr);
}

static void a6xx_get_debugbus(struct msm_gpu *gpu,
		struct a6xx_gpu_state *a6xx_state)
{
	struct resource *res;
	void __iomem *cxdbg = NULL;
	int nr_debugbus_blocks;

	/* Set up the GX debug bus */

	gpu_write(gpu, REG_A6XX_DBGC_CFG_DBGBUS_CNTLT,
		A6XX_DBGC_CFG_DBGBUS_CNTLT_SEGT(0xf));

	gpu_write(gpu, REG_A6XX_DBGC_CFG_DBGBUS_CNTLM,
		A6XX_DBGC_CFG_DBGBUS_CNTLM_ENABLE(0xf));

	gpu_write(gpu, REG_A6XX_DBGC_CFG_DBGBUS_IVTL_0, 0);
	gpu_write(gpu, REG_A6XX_DBGC_CFG_DBGBUS_IVTL_1, 0);
	gpu_write(gpu, REG_A6XX_DBGC_CFG_DBGBUS_IVTL_2, 0);
	gpu_write(gpu, REG_A6XX_DBGC_CFG_DBGBUS_IVTL_3, 0);

	gpu_write(gpu, REG_A6XX_DBGC_CFG_DBGBUS_BYTEL_0, 0x76543210);
	gpu_write(gpu, REG_A6XX_DBGC_CFG_DBGBUS_BYTEL_1, 0xFEDCBA98);

	gpu_write(gpu, REG_A6XX_DBGC_CFG_DBGBUS_MASKL_0, 0);
	gpu_write(gpu, REG_A6XX_DBGC_CFG_DBGBUS_MASKL_1, 0);
	gpu_write(gpu, REG_A6XX_DBGC_CFG_DBGBUS_MASKL_2, 0);
	gpu_write(gpu, REG_A6XX_DBGC_CFG_DBGBUS_MASKL_3, 0);

	/* Set up the CX debug bus - it lives elsewhere in the system so do a
	 * temporary ioremap for the registers
	 */
	res = platform_get_resource_byname(gpu->pdev, IORESOURCE_MEM,
			"cx_dbgc");

	if (res)
		cxdbg = ioremap(res->start, resource_size(res));

	if (cxdbg) {
		cxdbg_write(cxdbg, REG_A6XX_CX_DBGC_CFG_DBGBUS_CNTLT,
			A6XX_DBGC_CFG_DBGBUS_CNTLT_SEGT(0xf));

		cxdbg_write(cxdbg, REG_A6XX_CX_DBGC_CFG_DBGBUS_CNTLM,
			A6XX_DBGC_CFG_DBGBUS_CNTLM_ENABLE(0xf));

		cxdbg_write(cxdbg, REG_A6XX_CX_DBGC_CFG_DBGBUS_IVTL_0, 0);
		cxdbg_write(cxdbg, REG_A6XX_CX_DBGC_CFG_DBGBUS_IVTL_1, 0);
		cxdbg_write(cxdbg, REG_A6XX_CX_DBGC_CFG_DBGBUS_IVTL_2, 0);
		cxdbg_write(cxdbg, REG_A6XX_CX_DBGC_CFG_DBGBUS_IVTL_3, 0);

		cxdbg_write(cxdbg, REG_A6XX_CX_DBGC_CFG_DBGBUS_BYTEL_0,
			0x76543210);
		cxdbg_write(cxdbg, REG_A6XX_CX_DBGC_CFG_DBGBUS_BYTEL_1,
			0xFEDCBA98);

		cxdbg_write(cxdbg, REG_A6XX_CX_DBGC_CFG_DBGBUS_MASKL_0, 0);
		cxdbg_write(cxdbg, REG_A6XX_CX_DBGC_CFG_DBGBUS_MASKL_1, 0);
		cxdbg_write(cxdbg, REG_A6XX_CX_DBGC_CFG_DBGBUS_MASKL_2, 0);
		cxdbg_write(cxdbg, REG_A6XX_CX_DBGC_CFG_DBGBUS_MASKL_3, 0);
	}

	nr_debugbus_blocks = ARRAY_SIZE(a6xx_debugbus_blocks) +
		(a6xx_has_gbif(to_adreno_gpu(gpu)) ? 1 : 0);

	a6xx_state->debugbus = state_kcalloc(a6xx_state, nr_debugbus_blocks,
			sizeof(*a6xx_state->debugbus));

	if (a6xx_state->debugbus) {
		int i;

		for (i = 0; i < ARRAY_SIZE(a6xx_debugbus_blocks); i++)
			a6xx_get_debugbus_block(gpu,
				a6xx_state,
				&a6xx_debugbus_blocks[i],
				&a6xx_state->debugbus[i]);

		a6xx_state->nr_debugbus = ARRAY_SIZE(a6xx_debugbus_blocks);

		/*
		 * GBIF has same debugbus as of other GPU blocks, fall back to
		 * default path if GPU uses GBIF, also GBIF uses exactly same
		 * ID as of VBIF.
		 */
		if (a6xx_has_gbif(to_adreno_gpu(gpu))) {
			a6xx_get_debugbus_block(gpu, a6xx_state,
				&a6xx_gbif_debugbus_block,
				&a6xx_state->debugbus[i]);

			a6xx_state->nr_debugbus += 1;
		}
	}

	/*  Dump the VBIF debugbus on applicable targets */
	if (!a6xx_has_gbif(to_adreno_gpu(gpu))) {
		a6xx_state->vbif_debugbus =
			state_kcalloc(a6xx_state, 1,
					sizeof(*a6xx_state->vbif_debugbus));

		if (a6xx_state->vbif_debugbus)
			a6xx_get_vbif_debugbus_block(gpu, a6xx_state,
					a6xx_state->vbif_debugbus);
	}

	if (cxdbg) {
		a6xx_state->cx_debugbus =
			state_kcalloc(a6xx_state,
			ARRAY_SIZE(a6xx_cx_debugbus_blocks),
			sizeof(*a6xx_state->cx_debugbus));

		if (a6xx_state->cx_debugbus) {
			int i;

			for (i = 0; i < ARRAY_SIZE(a6xx_cx_debugbus_blocks); i++)
				a6xx_get_cx_debugbus_block(cxdbg,
					a6xx_state,
					&a6xx_cx_debugbus_blocks[i],
					&a6xx_state->cx_debugbus[i]);

			a6xx_state->nr_cx_debugbus =
				ARRAY_SIZE(a6xx_cx_debugbus_blocks);
		}

		iounmap(cxdbg);
	}
}

#define RANGE(reg, a) ((reg)[(a) + 1] - (reg)[(a)] + 1)

/* Read a data cluster from behind the AHB aperture */
static void a6xx_get_dbgahb_cluster(struct msm_gpu *gpu,
		struct a6xx_gpu_state *a6xx_state,
		const struct a6xx_dbgahb_cluster *dbgahb,
		struct a6xx_gpu_state_obj *obj,
		struct a6xx_crashdumper *dumper)
{
	u64 *in = dumper->ptr;
	u64 out = dumper->iova + A6XX_CD_DATA_OFFSET;
	size_t datasize;
	int i, regcount = 0;

	for (i = 0; i < A6XX_NUM_CONTEXTS; i++) {
		int j;

		in += CRASHDUMP_WRITE(in, REG_A6XX_HLSQ_DBG_READ_SEL,
			(dbgahb->statetype + i * 2) << 8);

		for (j = 0; j < dbgahb->count; j += 2) {
			int count = RANGE(dbgahb->registers, j);
			u32 offset = REG_A6XX_HLSQ_DBG_AHB_READ_APERTURE +
				dbgahb->registers[j] - (dbgahb->base >> 2);

			in += CRASHDUMP_READ(in, offset, count, out);

			out += count * sizeof(u32);

			if (i == 0)
				regcount += count;
		}
	}

	CRASHDUMP_FINI(in);

	datasize = regcount * A6XX_NUM_CONTEXTS * sizeof(u32);

	if (WARN_ON(datasize > A6XX_CD_DATA_SIZE))
		return;

	if (a6xx_crashdumper_run(gpu, dumper))
		return;

	obj->handle = dbgahb;
	obj->data = state_kmemdup(a6xx_state, dumper->ptr + A6XX_CD_DATA_OFFSET,
		datasize);
}

static void a6xx_get_dbgahb_clusters(struct msm_gpu *gpu,
		struct a6xx_gpu_state *a6xx_state,
		struct a6xx_crashdumper *dumper)
{
	int i;

	a6xx_state->dbgahb_clusters = state_kcalloc(a6xx_state,
		ARRAY_SIZE(a6xx_dbgahb_clusters),
		sizeof(*a6xx_state->dbgahb_clusters));

	if (!a6xx_state->dbgahb_clusters)
		return;

	a6xx_state->nr_dbgahb_clusters = ARRAY_SIZE(a6xx_dbgahb_clusters);

	for (i = 0; i < ARRAY_SIZE(a6xx_dbgahb_clusters); i++)
		a6xx_get_dbgahb_cluster(gpu, a6xx_state,
			&a6xx_dbgahb_clusters[i],
			&a6xx_state->dbgahb_clusters[i], dumper);
}

/* Read a data cluster from the CP aperture with the crashdumper */
static void a6xx_get_cluster(struct msm_gpu *gpu,
		struct a6xx_gpu_state *a6xx_state,
		const struct a6xx_cluster *cluster,
		struct a6xx_gpu_state_obj *obj,
		struct a6xx_crashdumper *dumper)
{
	u64 *in = dumper->ptr;
	u64 out = dumper->iova + A6XX_CD_DATA_OFFSET;
	size_t datasize;
	int i, regcount = 0;

	/* Some clusters need a selector register to be programmed too */
	if (cluster->sel_reg)
		in += CRASHDUMP_WRITE(in, cluster->sel_reg, cluster->sel_val);

	for (i = 0; i < A6XX_NUM_CONTEXTS; i++) {
		int j;

		in += CRASHDUMP_WRITE(in, REG_A6XX_CP_APERTURE_CNTL_CD,
			(cluster->id << 8) | (i << 4) | i);

		for (j = 0; j < cluster->count; j += 2) {
			int count = RANGE(cluster->registers, j);

			in += CRASHDUMP_READ(in, cluster->registers[j],
				count, out);

			out += count * sizeof(u32);

			if (i == 0)
				regcount += count;
		}
	}

	CRASHDUMP_FINI(in);

	datasize = regcount * A6XX_NUM_CONTEXTS * sizeof(u32);

	if (WARN_ON(datasize > A6XX_CD_DATA_SIZE))
		return;

	if (a6xx_crashdumper_run(gpu, dumper))
		return;

	obj->handle = cluster;
	obj->data = state_kmemdup(a6xx_state, dumper->ptr + A6XX_CD_DATA_OFFSET,
		datasize);
}

static void a6xx_get_clusters(struct msm_gpu *gpu,
		struct a6xx_gpu_state *a6xx_state,
		struct a6xx_crashdumper *dumper)
{
	int i;

	a6xx_state->clusters = state_kcalloc(a6xx_state,
		ARRAY_SIZE(a6xx_clusters), sizeof(*a6xx_state->clusters));

	if (!a6xx_state->clusters)
		return;

	a6xx_state->nr_clusters = ARRAY_SIZE(a6xx_clusters);

	for (i = 0; i < ARRAY_SIZE(a6xx_clusters); i++)
		a6xx_get_cluster(gpu, a6xx_state, &a6xx_clusters[i],
			&a6xx_state->clusters[i], dumper);
}

/* Read a shader / debug block from the HLSQ aperture with the crashdumper */
static void a6xx_get_shader_block(struct msm_gpu *gpu,
		struct a6xx_gpu_state *a6xx_state,
		const struct a6xx_shader_block *block,
		struct a6xx_gpu_state_obj *obj,
		struct a6xx_crashdumper *dumper)
{
	u64 *in = dumper->ptr;
	size_t datasize = block->size * A6XX_NUM_SHADER_BANKS * sizeof(u32);
	int i;

	if (WARN_ON(datasize > A6XX_CD_DATA_SIZE))
		return;

	for (i = 0; i < A6XX_NUM_SHADER_BANKS; i++) {
		in += CRASHDUMP_WRITE(in, REG_A6XX_HLSQ_DBG_READ_SEL,
			(block->type << 8) | i);

		in += CRASHDUMP_READ(in, REG_A6XX_HLSQ_DBG_AHB_READ_APERTURE,
			block->size, dumper->iova + A6XX_CD_DATA_OFFSET);
	}

	CRASHDUMP_FINI(in);

	if (a6xx_crashdumper_run(gpu, dumper))
		return;

	obj->handle = block;
	obj->data = state_kmemdup(a6xx_state, dumper->ptr + A6XX_CD_DATA_OFFSET,
		datasize);
}

static void a6xx_get_shaders(struct msm_gpu *gpu,
		struct a6xx_gpu_state *a6xx_state,
		struct a6xx_crashdumper *dumper)
{
	int i;

	a6xx_state->shaders = state_kcalloc(a6xx_state,
		ARRAY_SIZE(a6xx_shader_blocks), sizeof(*a6xx_state->shaders));

	if (!a6xx_state->shaders)
		return;

	a6xx_state->nr_shaders = ARRAY_SIZE(a6xx_shader_blocks);

	for (i = 0; i < ARRAY_SIZE(a6xx_shader_blocks); i++)
		a6xx_get_shader_block(gpu, a6xx_state, &a6xx_shader_blocks[i],
			&a6xx_state->shaders[i], dumper);
}

/* Read registers from behind the HLSQ aperture with the crashdumper */
static void a6xx_get_crashdumper_hlsq_registers(struct msm_gpu *gpu,
		struct a6xx_gpu_state *a6xx_state,
		const struct a6xx_registers *regs,
		struct a6xx_gpu_state_obj *obj,
		struct a6xx_crashdumper *dumper)

{
	u64 *in = dumper->ptr;
	u64 out = dumper->iova + A6XX_CD_DATA_OFFSET;
	int i, regcount = 0;

	in += CRASHDUMP_WRITE(in, REG_A6XX_HLSQ_DBG_READ_SEL, regs->val1);

	for (i = 0; i < regs->count; i += 2) {
		u32 count = RANGE(regs->registers, i);
		u32 offset = REG_A6XX_HLSQ_DBG_AHB_READ_APERTURE +
			regs->registers[i] - (regs->val0 >> 2);

		in += CRASHDUMP_READ(in, offset, count, out);

		out += count * sizeof(u32);
		regcount += count;
	}

	CRASHDUMP_FINI(in);

	if (WARN_ON((regcount * sizeof(u32)) > A6XX_CD_DATA_SIZE))
		return;

	if (a6xx_crashdumper_run(gpu, dumper))
		return;

	obj->handle = regs;
	obj->data = state_kmemdup(a6xx_state, dumper->ptr + A6XX_CD_DATA_OFFSET,
		regcount * sizeof(u32));
}

/* Read a block of registers using the crashdumper */
static void a6xx_get_crashdumper_registers(struct msm_gpu *gpu,
		struct a6xx_gpu_state *a6xx_state,
		const struct a6xx_registers *regs,
		struct a6xx_gpu_state_obj *obj,
		struct a6xx_crashdumper *dumper)

{
	u64 *in = dumper->ptr;
	u64 out = dumper->iova + A6XX_CD_DATA_OFFSET;
	int i, regcount = 0;

	/* Some blocks might need to program a selector register first */
	if (regs->val0)
		in += CRASHDUMP_WRITE(in, regs->val0, regs->val1);

	for (i = 0; i < regs->count; i += 2) {
		u32 count = RANGE(regs->registers, i);

		in += CRASHDUMP_READ(in, regs->registers[i], count, out);

		out += count * sizeof(u32);
		regcount += count;
	}

	CRASHDUMP_FINI(in);

	if (WARN_ON((regcount * sizeof(u32)) > A6XX_CD_DATA_SIZE))
		return;

	if (a6xx_crashdumper_run(gpu, dumper))
		return;

	obj->handle = regs;
	obj->data = state_kmemdup(a6xx_state, dumper->ptr + A6XX_CD_DATA_OFFSET,
		regcount * sizeof(u32));
}

/* Read a block of registers via AHB */
static void a6xx_get_ahb_gpu_registers(struct msm_gpu *gpu,
		struct a6xx_gpu_state *a6xx_state,
		const struct a6xx_registers *regs,
		struct a6xx_gpu_state_obj *obj)
{
	int i, regcount = 0, index = 0;

	for (i = 0; i < regs->count; i += 2)
		regcount += RANGE(regs->registers, i);

	obj->handle = (const void *) regs;
	obj->data = state_kcalloc(a6xx_state, regcount, sizeof(u32));
	if (!obj->data)
		return;

	for (i = 0; i < regs->count; i += 2) {
		u32 count = RANGE(regs->registers, i);
		int j;

		for (j = 0; j < count; j++)
			obj->data[index++] = gpu_read(gpu,
				regs->registers[i] + j);
	}
}

/* Read a block of GMU registers */
static void _a6xx_get_gmu_registers(struct msm_gpu *gpu,
		struct a6xx_gpu_state *a6xx_state,
		const struct a6xx_registers *regs,
		struct a6xx_gpu_state_obj *obj,
		bool rscc)
{
	struct adreno_gpu *adreno_gpu = to_adreno_gpu(gpu);
	struct a6xx_gpu *a6xx_gpu = to_a6xx_gpu(adreno_gpu);
	struct a6xx_gmu *gmu = &a6xx_gpu->gmu;
	int i, regcount = 0, index = 0;

	for (i = 0; i < regs->count; i += 2)
		regcount += RANGE(regs->registers, i);

	obj->handle = (const void *) regs;
	obj->data = state_kcalloc(a6xx_state, regcount, sizeof(u32));
	if (!obj->data)
		return;

	for (i = 0; i < regs->count; i += 2) {
		u32 count = RANGE(regs->registers, i);
		int j;

		for (j = 0; j < count; j++) {
			u32 offset = regs->registers[i] + j;
			u32 val;

			if (rscc)
				val = gmu_read_rscc(gmu, offset);
			else
				val = gmu_read(gmu, offset);

			obj->data[index++] = val;
		}
	}
}

static void a6xx_get_gmu_registers(struct msm_gpu *gpu,
		struct a6xx_gpu_state *a6xx_state)
{
	struct adreno_gpu *adreno_gpu = to_adreno_gpu(gpu);
	struct a6xx_gpu *a6xx_gpu = to_a6xx_gpu(adreno_gpu);

	a6xx_state->gmu_registers = state_kcalloc(a6xx_state,
		3, sizeof(*a6xx_state->gmu_registers));

	if (!a6xx_state->gmu_registers)
		return;

	a6xx_state->nr_gmu_registers = 3;

	/* Get the CX GMU registers from AHB */
	_a6xx_get_gmu_registers(gpu, a6xx_state, &a6xx_gmu_reglist[0],
		&a6xx_state->gmu_registers[0], false);
	_a6xx_get_gmu_registers(gpu, a6xx_state, &a6xx_gmu_reglist[1],
		&a6xx_state->gmu_registers[1], true);

	if (!a6xx_gmu_gx_is_on(&a6xx_gpu->gmu))
		return;

	/* Set the fence to ALLOW mode so we can access the registers */
	gpu_write(gpu, REG_A6XX_GMU_AO_AHB_FENCE_CTRL, 0);

	_a6xx_get_gmu_registers(gpu, a6xx_state, &a6xx_gmu_reglist[2],
		&a6xx_state->gmu_registers[2], false);
}

static struct msm_gpu_state_bo *a6xx_snapshot_gmu_bo(
		struct a6xx_gpu_state *a6xx_state, struct a6xx_gmu_bo *bo)
{
	struct msm_gpu_state_bo *snapshot;

	if (!bo->size)
		return NULL;

	snapshot = state_kcalloc(a6xx_state, 1, sizeof(*snapshot));
	if (!snapshot)
		return NULL;

	snapshot->iova = bo->iova;
	snapshot->size = bo->size;
	snapshot->data = kvzalloc(snapshot->size, GFP_KERNEL);
	if (!snapshot->data)
		return NULL;

	memcpy(snapshot->data, bo->virt, bo->size);

	return snapshot;
}

static void a6xx_snapshot_gmu_hfi_history(struct msm_gpu *gpu,
					  struct a6xx_gpu_state *a6xx_state)
{
	struct adreno_gpu *adreno_gpu = to_adreno_gpu(gpu);
	struct a6xx_gpu *a6xx_gpu = to_a6xx_gpu(adreno_gpu);
	struct a6xx_gmu *gmu = &a6xx_gpu->gmu;
	unsigned i, j;

	BUILD_BUG_ON(ARRAY_SIZE(gmu->queues) != ARRAY_SIZE(a6xx_state->hfi_queue_history));

	for (i = 0; i < ARRAY_SIZE(gmu->queues); i++) {
		struct a6xx_hfi_queue *queue = &gmu->queues[i];
		for (j = 0; j < HFI_HISTORY_SZ; j++) {
			unsigned idx = (j + queue->history_idx) % HFI_HISTORY_SZ;
			a6xx_state->hfi_queue_history[i][j] = queue->history[idx];
		}
	}
}

#define A6XX_GBIF_REGLIST_SIZE   1
static void a6xx_get_registers(struct msm_gpu *gpu,
		struct a6xx_gpu_state *a6xx_state,
		struct a6xx_crashdumper *dumper)
{
	int i, count = ARRAY_SIZE(a6xx_ahb_reglist) +
		ARRAY_SIZE(a6xx_reglist) +
		ARRAY_SIZE(a6xx_hlsq_reglist) + A6XX_GBIF_REGLIST_SIZE;
	int index = 0;
	struct adreno_gpu *adreno_gpu = to_adreno_gpu(gpu);

	a6xx_state->registers = state_kcalloc(a6xx_state,
		count, sizeof(*a6xx_state->registers));

	if (!a6xx_state->registers)
		return;

	a6xx_state->nr_registers = count;

	for (i = 0; i < ARRAY_SIZE(a6xx_ahb_reglist); i++)
		a6xx_get_ahb_gpu_registers(gpu,
			a6xx_state, &a6xx_ahb_reglist[i],
			&a6xx_state->registers[index++]);

	if (a6xx_has_gbif(adreno_gpu))
		a6xx_get_ahb_gpu_registers(gpu,
				a6xx_state, &a6xx_gbif_reglist,
				&a6xx_state->registers[index++]);
	else
		a6xx_get_ahb_gpu_registers(gpu,
				a6xx_state, &a6xx_vbif_reglist,
				&a6xx_state->registers[index++]);
	if (!dumper) {
		/*
		 * We can't use the crashdumper when the SMMU is stalled,
		 * because the GPU has no memory access until we resume
		 * translation (but we don't want to do that until after
		 * we have captured as much useful GPU state as possible).
		 * So instead collect registers via the CPU:
		 */
		for (i = 0; i < ARRAY_SIZE(a6xx_reglist); i++)
			a6xx_get_ahb_gpu_registers(gpu,
				a6xx_state, &a6xx_reglist[i],
				&a6xx_state->registers[index++]);
		return;
	}

	for (i = 0; i < ARRAY_SIZE(a6xx_reglist); i++)
		a6xx_get_crashdumper_registers(gpu,
			a6xx_state, &a6xx_reglist[i],
			&a6xx_state->registers[index++],
			dumper);

	for (i = 0; i < ARRAY_SIZE(a6xx_hlsq_reglist); i++)
		a6xx_get_crashdumper_hlsq_registers(gpu,
			a6xx_state, &a6xx_hlsq_reglist[i],
			&a6xx_state->registers[index++],
			dumper);
}

/* Read a block of data from an indexed register pair */
static void a6xx_get_indexed_regs(struct msm_gpu *gpu,
		struct a6xx_gpu_state *a6xx_state,
		const struct a6xx_indexed_registers *indexed,
		struct a6xx_gpu_state_obj *obj)
{
	int i;

	obj->handle = (const void *) indexed;
	obj->data = state_kcalloc(a6xx_state, indexed->count, sizeof(u32));
	if (!obj->data)
		return;

	/* All the indexed banks start at address 0 */
	gpu_write(gpu, indexed->addr, 0);

	/* Read the data - each read increments the internal address by 1 */
	for (i = 0; i < indexed->count; i++)
		obj->data[i] = gpu_read(gpu, indexed->data);
}

static void a6xx_get_indexed_registers(struct msm_gpu *gpu,
		struct a6xx_gpu_state *a6xx_state)
{
	u32 mempool_size;
	int count = ARRAY_SIZE(a6xx_indexed_reglist) + 1;
	int i;

	a6xx_state->indexed_regs = state_kcalloc(a6xx_state, count,
		sizeof(*a6xx_state->indexed_regs));
	if (!a6xx_state->indexed_regs)
		return;

	for (i = 0; i < ARRAY_SIZE(a6xx_indexed_reglist); i++)
		a6xx_get_indexed_regs(gpu, a6xx_state, &a6xx_indexed_reglist[i],
			&a6xx_state->indexed_regs[i]);

	/* Set the CP mempool size to 0 to stabilize it while dumping */
	mempool_size = gpu_read(gpu, REG_A6XX_CP_MEM_POOL_SIZE);
	gpu_write(gpu, REG_A6XX_CP_MEM_POOL_SIZE, 0);

	/* Get the contents of the CP mempool */
	a6xx_get_indexed_regs(gpu, a6xx_state, &a6xx_cp_mempool_indexed,
		&a6xx_state->indexed_regs[i]);

	/*
	 * Offset 0x2000 in the mempool is the size - copy the saved size over
	 * so the data is consistent
	 */
	a6xx_state->indexed_regs[i].data[0x2000] = mempool_size;

	/* Restore the size in the hardware */
	gpu_write(gpu, REG_A6XX_CP_MEM_POOL_SIZE, mempool_size);

	a6xx_state->nr_indexed_regs = count;
}

struct msm_gpu_state *a6xx_gpu_state_get(struct msm_gpu *gpu)
{
	struct a6xx_crashdumper _dumper = { 0 }, *dumper = NULL;
	struct adreno_gpu *adreno_gpu = to_adreno_gpu(gpu);
	struct a6xx_gpu *a6xx_gpu = to_a6xx_gpu(adreno_gpu);
	struct a6xx_gpu_state *a6xx_state = kzalloc(sizeof(*a6xx_state),
		GFP_KERNEL);
	bool stalled = !!(gpu_read(gpu, REG_A6XX_RBBM_STATUS3) &
			A6XX_RBBM_STATUS3_SMMU_STALLED_ON_FAULT);

	if (!a6xx_state)
		return ERR_PTR(-ENOMEM);

	INIT_LIST_HEAD(&a6xx_state->objs);

	/* Get the generic state from the adreno core */
	adreno_gpu_state_get(gpu, &a6xx_state->base);

	a6xx_get_gmu_registers(gpu, a6xx_state);

	a6xx_state->gmu_log = a6xx_snapshot_gmu_bo(a6xx_state, &a6xx_gpu->gmu.log);
	a6xx_state->gmu_hfi = a6xx_snapshot_gmu_bo(a6xx_state, &a6xx_gpu->gmu.hfi);
	a6xx_state->gmu_debug = a6xx_snapshot_gmu_bo(a6xx_state, &a6xx_gpu->gmu.debug);

	a6xx_snapshot_gmu_hfi_history(gpu, a6xx_state);

	/* If GX isn't on the rest of the data isn't going to be accessible */
	if (!a6xx_gmu_gx_is_on(&a6xx_gpu->gmu))
		return &a6xx_state->base;

	/* Get the banks of indexed registers */
	a6xx_get_indexed_registers(gpu, a6xx_state);

	/*
	 * Try to initialize the crashdumper, if we are not dumping state
	 * with the SMMU stalled.  The crashdumper needs memory access to
	 * write out GPU state, so we need to skip this when the SMMU is
	 * stalled in response to an iova fault
	 */
	if (!stalled && !gpu->needs_hw_init &&
	    !a6xx_crashdumper_init(gpu, &_dumper)) {
		dumper = &_dumper;
	}

	a6xx_get_registers(gpu, a6xx_state, dumper);

	if (dumper) {
		a6xx_get_shaders(gpu, a6xx_state, dumper);
		a6xx_get_clusters(gpu, a6xx_state, dumper);
		a6xx_get_dbgahb_clusters(gpu, a6xx_state, dumper);

		msm_gem_kernel_put(dumper->bo, gpu->aspace);
	}

	if (snapshot_debugbus)
		a6xx_get_debugbus(gpu, a6xx_state);

	a6xx_state->gpu_initialized = !gpu->needs_hw_init;

	return  &a6xx_state->base;
}

static void a6xx_gpu_state_destroy(struct kref *kref)
{
	struct a6xx_state_memobj *obj, *tmp;
	struct msm_gpu_state *state = container_of(kref,
			struct msm_gpu_state, ref);
	struct a6xx_gpu_state *a6xx_state = container_of(state,
			struct a6xx_gpu_state, base);

	if (a6xx_state->gmu_log)
		kvfree(a6xx_state->gmu_log->data);

	if (a6xx_state->gmu_hfi)
		kvfree(a6xx_state->gmu_hfi->data);

	if (a6xx_state->gmu_debug)
		kvfree(a6xx_state->gmu_debug->data);

<<<<<<< HEAD
	list_for_each_entry_safe(obj, tmp, &a6xx_state->objs, node)
		kvfree(obj);
=======
	list_for_each_entry_safe(obj, tmp, &a6xx_state->objs, node) {
		list_del(&obj->node);
		kvfree(obj);
	}
>>>>>>> 2cb8e624

	adreno_gpu_state_destroy(state);
	kfree(a6xx_state);
}

int a6xx_gpu_state_put(struct msm_gpu_state *state)
{
	if (IS_ERR_OR_NULL(state))
		return 1;

	return kref_put(&state->ref, a6xx_gpu_state_destroy);
}

static void a6xx_show_registers(const u32 *registers, u32 *data, size_t count,
		struct drm_printer *p)
{
	int i, index = 0;

	if (!data)
		return;

	for (i = 0; i < count; i += 2) {
		u32 count = RANGE(registers, i);
		u32 offset = registers[i];
		int j;

		for (j = 0; j < count; index++, offset++, j++) {
			if (data[index] == 0xdeafbead)
				continue;

			drm_printf(p, "  - { offset: 0x%06x, value: 0x%08x }\n",
				offset << 2, data[index]);
		}
	}
}

static void print_ascii85(struct drm_printer *p, size_t len, u32 *data)
{
	char out[ASCII85_BUFSZ];
	long i, l, datalen = 0;

	for (i = 0; i < len >> 2; i++) {
		if (data[i])
			datalen = (i + 1) << 2;
	}

	if (datalen == 0)
		return;

	drm_puts(p, "    data: !!ascii85 |\n");
	drm_puts(p, "      ");


	l = ascii85_encode_len(datalen);

	for (i = 0; i < l; i++)
		drm_puts(p, ascii85_encode(data[i], out));

	drm_puts(p, "\n");
}

static void print_name(struct drm_printer *p, const char *fmt, const char *name)
{
	drm_puts(p, fmt);
	drm_puts(p, name);
	drm_puts(p, "\n");
}

static void a6xx_show_shader(struct a6xx_gpu_state_obj *obj,
		struct drm_printer *p)
{
	const struct a6xx_shader_block *block = obj->handle;
	int i;

	if (!obj->handle)
		return;

	print_name(p, "  - type: ", block->name);

	for (i = 0; i < A6XX_NUM_SHADER_BANKS; i++) {
		drm_printf(p, "    - bank: %d\n", i);
		drm_printf(p, "      size: %d\n", block->size);

		if (!obj->data)
			continue;

		print_ascii85(p, block->size << 2,
			obj->data + (block->size * i));
	}
}

static void a6xx_show_cluster_data(const u32 *registers, int size, u32 *data,
		struct drm_printer *p)
{
	int ctx, index = 0;

	for (ctx = 0; ctx < A6XX_NUM_CONTEXTS; ctx++) {
		int j;

		drm_printf(p, "    - context: %d\n", ctx);

		for (j = 0; j < size; j += 2) {
			u32 count = RANGE(registers, j);
			u32 offset = registers[j];
			int k;

			for (k = 0; k < count; index++, offset++, k++) {
				if (data[index] == 0xdeafbead)
					continue;

				drm_printf(p, "      - { offset: 0x%06x, value: 0x%08x }\n",
					offset << 2, data[index]);
			}
		}
	}
}

static void a6xx_show_dbgahb_cluster(struct a6xx_gpu_state_obj *obj,
		struct drm_printer *p)
{
	const struct a6xx_dbgahb_cluster *dbgahb = obj->handle;

	if (dbgahb) {
		print_name(p, "  - cluster-name: ", dbgahb->name);
		a6xx_show_cluster_data(dbgahb->registers, dbgahb->count,
			obj->data, p);
	}
}

static void a6xx_show_cluster(struct a6xx_gpu_state_obj *obj,
		struct drm_printer *p)
{
	const struct a6xx_cluster *cluster = obj->handle;

	if (cluster) {
		print_name(p, "  - cluster-name: ", cluster->name);
		a6xx_show_cluster_data(cluster->registers, cluster->count,
			obj->data, p);
	}
}

static void a6xx_show_indexed_regs(struct a6xx_gpu_state_obj *obj,
		struct drm_printer *p)
{
	const struct a6xx_indexed_registers *indexed = obj->handle;

	if (!indexed)
		return;

	print_name(p, "  - regs-name: ", indexed->name);
	drm_printf(p, "    dwords: %d\n", indexed->count);

	print_ascii85(p, indexed->count << 2, obj->data);
}

static void a6xx_show_debugbus_block(const struct a6xx_debugbus_block *block,
		u32 *data, struct drm_printer *p)
{
	if (block) {
		print_name(p, "  - debugbus-block: ", block->name);

		/*
		 * count for regular debugbus data is in quadwords,
		 * but print the size in dwords for consistency
		 */
		drm_printf(p, "    count: %d\n", block->count << 1);

		print_ascii85(p, block->count << 3, data);
	}
}

static void a6xx_show_debugbus(struct a6xx_gpu_state *a6xx_state,
		struct drm_printer *p)
{
	int i;

	for (i = 0; i < a6xx_state->nr_debugbus; i++) {
		struct a6xx_gpu_state_obj *obj = &a6xx_state->debugbus[i];

		a6xx_show_debugbus_block(obj->handle, obj->data, p);
	}

	if (a6xx_state->vbif_debugbus) {
		struct a6xx_gpu_state_obj *obj = a6xx_state->vbif_debugbus;

		drm_puts(p, "  - debugbus-block: A6XX_DBGBUS_VBIF\n");
		drm_printf(p, "    count: %d\n", VBIF_DEBUGBUS_BLOCK_SIZE);

		/* vbif debugbus data is in dwords.  Confusing, huh? */
		print_ascii85(p, VBIF_DEBUGBUS_BLOCK_SIZE << 2, obj->data);
	}

	for (i = 0; i < a6xx_state->nr_cx_debugbus; i++) {
		struct a6xx_gpu_state_obj *obj = &a6xx_state->cx_debugbus[i];

		a6xx_show_debugbus_block(obj->handle, obj->data, p);
	}
}

void a6xx_show(struct msm_gpu *gpu, struct msm_gpu_state *state,
		struct drm_printer *p)
{
	struct a6xx_gpu_state *a6xx_state = container_of(state,
			struct a6xx_gpu_state, base);
	int i;

	if (IS_ERR_OR_NULL(state))
		return;

	drm_printf(p, "gpu-initialized: %d\n", a6xx_state->gpu_initialized);

	adreno_show(gpu, state, p);

	drm_puts(p, "gmu-log:\n");
	if (a6xx_state->gmu_log) {
		struct msm_gpu_state_bo *gmu_log = a6xx_state->gmu_log;

		drm_printf(p, "    iova: 0x%016llx\n", gmu_log->iova);
		drm_printf(p, "    size: %zu\n", gmu_log->size);
		adreno_show_object(p, &gmu_log->data, gmu_log->size,
				&gmu_log->encoded);
	}

	drm_puts(p, "gmu-hfi:\n");
	if (a6xx_state->gmu_hfi) {
		struct msm_gpu_state_bo *gmu_hfi = a6xx_state->gmu_hfi;
		unsigned i, j;

		drm_printf(p, "    iova: 0x%016llx\n", gmu_hfi->iova);
		drm_printf(p, "    size: %zu\n", gmu_hfi->size);
		for (i = 0; i < ARRAY_SIZE(a6xx_state->hfi_queue_history); i++) {
			drm_printf(p, "    queue-history[%u]:", i);
			for (j = 0; j < HFI_HISTORY_SZ; j++) {
				drm_printf(p, " %d", a6xx_state->hfi_queue_history[i][j]);
			}
			drm_printf(p, "\n");
		}
		adreno_show_object(p, &gmu_hfi->data, gmu_hfi->size,
				&gmu_hfi->encoded);
	}

	drm_puts(p, "gmu-debug:\n");
	if (a6xx_state->gmu_debug) {
		struct msm_gpu_state_bo *gmu_debug = a6xx_state->gmu_debug;

		drm_printf(p, "    iova: 0x%016llx\n", gmu_debug->iova);
		drm_printf(p, "    size: %zu\n", gmu_debug->size);
		adreno_show_object(p, &gmu_debug->data, gmu_debug->size,
				&gmu_debug->encoded);
	}

	drm_puts(p, "registers:\n");
	for (i = 0; i < a6xx_state->nr_registers; i++) {
		struct a6xx_gpu_state_obj *obj = &a6xx_state->registers[i];
		const struct a6xx_registers *regs = obj->handle;

		if (!obj->handle)
			continue;

		a6xx_show_registers(regs->registers, obj->data, regs->count, p);
	}

	drm_puts(p, "registers-gmu:\n");
	for (i = 0; i < a6xx_state->nr_gmu_registers; i++) {
		struct a6xx_gpu_state_obj *obj = &a6xx_state->gmu_registers[i];
		const struct a6xx_registers *regs = obj->handle;

		if (!obj->handle)
			continue;

		a6xx_show_registers(regs->registers, obj->data, regs->count, p);
	}

	drm_puts(p, "indexed-registers:\n");
	for (i = 0; i < a6xx_state->nr_indexed_regs; i++)
		a6xx_show_indexed_regs(&a6xx_state->indexed_regs[i], p);

	drm_puts(p, "shader-blocks:\n");
	for (i = 0; i < a6xx_state->nr_shaders; i++)
		a6xx_show_shader(&a6xx_state->shaders[i], p);

	drm_puts(p, "clusters:\n");
	for (i = 0; i < a6xx_state->nr_clusters; i++)
		a6xx_show_cluster(&a6xx_state->clusters[i], p);

	for (i = 0; i < a6xx_state->nr_dbgahb_clusters; i++)
		a6xx_show_dbgahb_cluster(&a6xx_state->dbgahb_clusters[i], p);

	drm_puts(p, "debugbus:\n");
	a6xx_show_debugbus(a6xx_state, p);
}<|MERGE_RESOLUTION|>--- conflicted
+++ resolved
@@ -1046,15 +1046,10 @@
 	if (a6xx_state->gmu_debug)
 		kvfree(a6xx_state->gmu_debug->data);
 
-<<<<<<< HEAD
-	list_for_each_entry_safe(obj, tmp, &a6xx_state->objs, node)
-		kvfree(obj);
-=======
 	list_for_each_entry_safe(obj, tmp, &a6xx_state->objs, node) {
 		list_del(&obj->node);
 		kvfree(obj);
 	}
->>>>>>> 2cb8e624
 
 	adreno_gpu_state_destroy(state);
 	kfree(a6xx_state);
