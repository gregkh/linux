// SPDX-License-Identifier: GPL-2.0
/* Copyright (c) 2017-2018 The Linux Foundation. All rights reserved. */

#include <linux/clk.h>
#include <linux/interconnect.h>
#include <linux/pm_domain.h>
#include <linux/pm_opp.h>
#include <soc/qcom/cmd-db.h>

#include "a6xx_gpu.h"
#include "a6xx_gmu.xml.h"

static void a6xx_gmu_fault(struct a6xx_gmu *gmu)
{
	struct a6xx_gpu *a6xx_gpu = container_of(gmu, struct a6xx_gpu, gmu);
	struct adreno_gpu *adreno_gpu = &a6xx_gpu->base;
	struct msm_gpu *gpu = &adreno_gpu->base;
	struct drm_device *dev = gpu->dev;
	struct msm_drm_private *priv = dev->dev_private;

	/* FIXME: add a banner here */
	gmu->hung = true;

	/* Turn off the hangcheck timer while we are resetting */
	del_timer(&gpu->hangcheck_timer);

	/* Queue the GPU handler because we need to treat this as a recovery */
	queue_work(priv->wq, &gpu->recover_work);
}

static irqreturn_t a6xx_gmu_irq(int irq, void *data)
{
	struct a6xx_gmu *gmu = data;
	u32 status;

	status = gmu_read(gmu, REG_A6XX_GMU_AO_HOST_INTERRUPT_STATUS);
	gmu_write(gmu, REG_A6XX_GMU_AO_HOST_INTERRUPT_CLR, status);

	if (status & A6XX_GMU_AO_HOST_INTERRUPT_STATUS_WDOG_BITE) {
		dev_err_ratelimited(gmu->dev, "GMU watchdog expired\n");

		a6xx_gmu_fault(gmu);
	}

	if (status &  A6XX_GMU_AO_HOST_INTERRUPT_STATUS_HOST_AHB_BUS_ERROR)
		dev_err_ratelimited(gmu->dev, "GMU AHB bus error\n");

	if (status & A6XX_GMU_AO_HOST_INTERRUPT_STATUS_FENCE_ERR)
		dev_err_ratelimited(gmu->dev, "GMU fence error: 0x%x\n",
			gmu_read(gmu, REG_A6XX_GMU_AHB_FENCE_STATUS));

	return IRQ_HANDLED;
}

static irqreturn_t a6xx_hfi_irq(int irq, void *data)
{
	struct a6xx_gmu *gmu = data;
	u32 status;

	status = gmu_read(gmu, REG_A6XX_GMU_GMU2HOST_INTR_INFO);
	gmu_write(gmu, REG_A6XX_GMU_GMU2HOST_INTR_CLR, status);

	if (status & A6XX_GMU_GMU2HOST_INTR_INFO_CM3_FAULT) {
		dev_err_ratelimited(gmu->dev, "GMU firmware fault\n");

		a6xx_gmu_fault(gmu);
	}

	return IRQ_HANDLED;
}

bool a6xx_gmu_sptprac_is_on(struct a6xx_gmu *gmu)
{
	u32 val;

	/* This can be called from gpu state code so make sure GMU is valid */
	if (!gmu->initialized)
		return false;

	val = gmu_read(gmu, REG_A6XX_GMU_SPTPRAC_PWR_CLK_STATUS);

	return !(val &
		(A6XX_GMU_SPTPRAC_PWR_CLK_STATUS_SPTPRAC_GDSC_POWER_OFF |
		A6XX_GMU_SPTPRAC_PWR_CLK_STATUS_SP_CLOCK_OFF));
}

/* Check to see if the GX rail is still powered */
bool a6xx_gmu_gx_is_on(struct a6xx_gmu *gmu)
{
	u32 val;

	/* This can be called from gpu state code so make sure GMU is valid */
	if (!gmu->initialized)
		return false;

	val = gmu_read(gmu, REG_A6XX_GMU_SPTPRAC_PWR_CLK_STATUS);

	return !(val &
		(A6XX_GMU_SPTPRAC_PWR_CLK_STATUS_GX_HM_GDSC_POWER_OFF |
		A6XX_GMU_SPTPRAC_PWR_CLK_STATUS_GX_HM_CLK_OFF));
}

static void __a6xx_gmu_set_freq(struct a6xx_gmu *gmu, int index)
{
	struct a6xx_gpu *a6xx_gpu = container_of(gmu, struct a6xx_gpu, gmu);
	struct adreno_gpu *adreno_gpu = &a6xx_gpu->base;
	struct msm_gpu *gpu = &adreno_gpu->base;
	int ret;

	gmu_write(gmu, REG_A6XX_GMU_DCVS_ACK_OPTION, 0);

	gmu_write(gmu, REG_A6XX_GMU_DCVS_PERF_SETTING,
		((3 & 0xf) << 28) | index);

	/*
	 * Send an invalid index as a vote for the bus bandwidth and let the
	 * firmware decide on the right vote
	 */
	gmu_write(gmu, REG_A6XX_GMU_DCVS_BW_SETTING, 0xff);

	/* Set and clear the OOB for DCVS to trigger the GMU */
	a6xx_gmu_set_oob(gmu, GMU_OOB_DCVS_SET);
	a6xx_gmu_clear_oob(gmu, GMU_OOB_DCVS_SET);

	ret = gmu_read(gmu, REG_A6XX_GMU_DCVS_RETURN);
	if (ret)
		dev_err(gmu->dev, "GMU set GPU frequency error: %d\n", ret);

	gmu->freq = gmu->gpu_freqs[index];

	/*
	 * Eventually we will want to scale the path vote with the frequency but
	 * for now leave it at max so that the performance is nominal.
	 */
	icc_set_bw(gpu->icc_path, 0, MBps_to_icc(7216));
}

void a6xx_gmu_set_freq(struct msm_gpu *gpu, unsigned long freq)
{
	struct adreno_gpu *adreno_gpu = to_adreno_gpu(gpu);
	struct a6xx_gpu *a6xx_gpu = to_a6xx_gpu(adreno_gpu);
	struct a6xx_gmu *gmu = &a6xx_gpu->gmu;
	u32 perf_index = 0;

	if (freq == gmu->freq)
		return;

	for (perf_index = 0; perf_index < gmu->nr_gpu_freqs - 1; perf_index++)
		if (freq == gmu->gpu_freqs[perf_index])
			break;

	__a6xx_gmu_set_freq(gmu, perf_index);
}

unsigned long a6xx_gmu_get_freq(struct msm_gpu *gpu)
{
	struct adreno_gpu *adreno_gpu = to_adreno_gpu(gpu);
	struct a6xx_gpu *a6xx_gpu = to_a6xx_gpu(adreno_gpu);
	struct a6xx_gmu *gmu = &a6xx_gpu->gmu;

	return  gmu->freq;
}

static bool a6xx_gmu_check_idle_level(struct a6xx_gmu *gmu)
{
	u32 val;
	int local = gmu->idle_level;

	/* SPTP and IFPC both report as IFPC */
	if (gmu->idle_level == GMU_IDLE_STATE_SPTP)
		local = GMU_IDLE_STATE_IFPC;

	val = gmu_read(gmu, REG_A6XX_GPU_GMU_CX_GMU_RPMH_POWER_STATE);

	if (val == local) {
		if (gmu->idle_level != GMU_IDLE_STATE_IFPC ||
			!a6xx_gmu_gx_is_on(gmu))
			return true;
	}

	return false;
}

/* Wait for the GMU to get to its most idle state */
int a6xx_gmu_wait_for_idle(struct a6xx_gmu *gmu)
{
	return spin_until(a6xx_gmu_check_idle_level(gmu));
}

static int a6xx_gmu_start(struct a6xx_gmu *gmu)
{
	int ret;
	u32 val;

	gmu_write(gmu, REG_A6XX_GMU_CM3_SYSRESET, 1);
	gmu_write(gmu, REG_A6XX_GMU_CM3_SYSRESET, 0);

	ret = gmu_poll_timeout(gmu, REG_A6XX_GMU_CM3_FW_INIT_RESULT, val,
		val == 0xbabeface, 100, 10000);

	if (ret)
		DRM_DEV_ERROR(gmu->dev, "GMU firmware initialization timed out\n");

	return ret;
}

static int a6xx_gmu_hfi_start(struct a6xx_gmu *gmu)
{
	u32 val;
	int ret;

	gmu_write(gmu, REG_A6XX_GMU_HFI_CTRL_INIT, 1);

	ret = gmu_poll_timeout(gmu, REG_A6XX_GMU_HFI_CTRL_STATUS, val,
		val & 1, 100, 10000);
	if (ret)
		DRM_DEV_ERROR(gmu->dev, "Unable to start the HFI queues\n");

	return ret;
}

/* Trigger a OOB (out of band) request to the GMU */
int a6xx_gmu_set_oob(struct a6xx_gmu *gmu, enum a6xx_gmu_oob_state state)
{
	int ret;
	u32 val;
	int request, ack;
	const char *name;

	switch (state) {
	case GMU_OOB_GPU_SET:
		request = GMU_OOB_GPU_SET_REQUEST;
		ack = GMU_OOB_GPU_SET_ACK;
		name = "GPU_SET";
		break;
	case GMU_OOB_BOOT_SLUMBER:
		request = GMU_OOB_BOOT_SLUMBER_REQUEST;
		ack = GMU_OOB_BOOT_SLUMBER_ACK;
		name = "BOOT_SLUMBER";
		break;
	case GMU_OOB_DCVS_SET:
		request = GMU_OOB_DCVS_REQUEST;
		ack = GMU_OOB_DCVS_ACK;
		name = "GPU_DCVS";
		break;
	default:
		return -EINVAL;
	}

	/* Trigger the equested OOB operation */
	gmu_write(gmu, REG_A6XX_GMU_HOST2GMU_INTR_SET, 1 << request);

	/* Wait for the acknowledge interrupt */
	ret = gmu_poll_timeout(gmu, REG_A6XX_GMU_GMU2HOST_INTR_INFO, val,
		val & (1 << ack), 100, 10000);

	if (ret)
		DRM_DEV_ERROR(gmu->dev,
			"Timeout waiting for GMU OOB set %s: 0x%x\n",
				name,
				gmu_read(gmu, REG_A6XX_GMU_GMU2HOST_INTR_INFO));

	/* Clear the acknowledge interrupt */
	gmu_write(gmu, REG_A6XX_GMU_GMU2HOST_INTR_CLR, 1 << ack);

	return ret;
}

/* Clear a pending OOB state in the GMU */
void a6xx_gmu_clear_oob(struct a6xx_gmu *gmu, enum a6xx_gmu_oob_state state)
{
	switch (state) {
	case GMU_OOB_GPU_SET:
		gmu_write(gmu, REG_A6XX_GMU_HOST2GMU_INTR_SET,
			1 << GMU_OOB_GPU_SET_CLEAR);
		break;
	case GMU_OOB_BOOT_SLUMBER:
		gmu_write(gmu, REG_A6XX_GMU_HOST2GMU_INTR_SET,
			1 << GMU_OOB_BOOT_SLUMBER_CLEAR);
		break;
	case GMU_OOB_DCVS_SET:
		gmu_write(gmu, REG_A6XX_GMU_HOST2GMU_INTR_SET,
			1 << GMU_OOB_DCVS_CLEAR);
		break;
	}
}

/* Enable CPU control of SPTP power power collapse */
static int a6xx_sptprac_enable(struct a6xx_gmu *gmu)
{
	int ret;
	u32 val;

	gmu_write(gmu, REG_A6XX_GMU_GX_SPTPRAC_POWER_CONTROL, 0x778000);

	ret = gmu_poll_timeout(gmu, REG_A6XX_GMU_SPTPRAC_PWR_CLK_STATUS, val,
		(val & 0x38) == 0x28, 1, 100);

	if (ret) {
		DRM_DEV_ERROR(gmu->dev, "Unable to power on SPTPRAC: 0x%x\n",
			gmu_read(gmu, REG_A6XX_GMU_SPTPRAC_PWR_CLK_STATUS));
	}

	return 0;
}

/* Disable CPU control of SPTP power power collapse */
static void a6xx_sptprac_disable(struct a6xx_gmu *gmu)
{
	u32 val;
	int ret;

	/* Make sure retention is on */
	gmu_rmw(gmu, REG_A6XX_GPU_CC_GX_GDSCR, 0, (1 << 11));

	gmu_write(gmu, REG_A6XX_GMU_GX_SPTPRAC_POWER_CONTROL, 0x778001);

	ret = gmu_poll_timeout(gmu, REG_A6XX_GMU_SPTPRAC_PWR_CLK_STATUS, val,
		(val & 0x04), 100, 10000);

	if (ret)
		DRM_DEV_ERROR(gmu->dev, "failed to power off SPTPRAC: 0x%x\n",
			gmu_read(gmu, REG_A6XX_GMU_SPTPRAC_PWR_CLK_STATUS));
}

/* Let the GMU know we are starting a boot sequence */
static int a6xx_gmu_gfx_rail_on(struct a6xx_gmu *gmu)
{
	u32 vote;

	/* Let the GMU know we are getting ready for boot */
	gmu_write(gmu, REG_A6XX_GMU_BOOT_SLUMBER_OPTION, 0);

	/* Choose the "default" power level as the highest available */
	vote = gmu->gx_arc_votes[gmu->nr_gpu_freqs - 1];

	gmu_write(gmu, REG_A6XX_GMU_GX_VOTE_IDX, vote & 0xff);
	gmu_write(gmu, REG_A6XX_GMU_MX_VOTE_IDX, (vote >> 8) & 0xff);

	/* Let the GMU know the boot sequence has started */
	return a6xx_gmu_set_oob(gmu, GMU_OOB_BOOT_SLUMBER);
}

/* Let the GMU know that we are about to go into slumber */
static int a6xx_gmu_notify_slumber(struct a6xx_gmu *gmu)
{
	int ret;

	/* Disable the power counter so the GMU isn't busy */
	gmu_write(gmu, REG_A6XX_GMU_CX_GMU_POWER_COUNTER_ENABLE, 0);

	/* Disable SPTP_PC if the CPU is responsible for it */
	if (gmu->idle_level < GMU_IDLE_STATE_SPTP)
		a6xx_sptprac_disable(gmu);

	/* Tell the GMU to get ready to slumber */
	gmu_write(gmu, REG_A6XX_GMU_BOOT_SLUMBER_OPTION, 1);

	ret = a6xx_gmu_set_oob(gmu, GMU_OOB_BOOT_SLUMBER);
	a6xx_gmu_clear_oob(gmu, GMU_OOB_BOOT_SLUMBER);

	if (!ret) {
		/* Check to see if the GMU really did slumber */
		if (gmu_read(gmu, REG_A6XX_GPU_GMU_CX_GMU_RPMH_POWER_STATE)
			!= 0x0f) {
			DRM_DEV_ERROR(gmu->dev, "The GMU did not go into slumber\n");
			ret = -ETIMEDOUT;
		}
	}

	/* Put fence into allow mode */
	gmu_write(gmu, REG_A6XX_GMU_AO_AHB_FENCE_CTRL, 0);
	return ret;
}

static int a6xx_rpmh_start(struct a6xx_gmu *gmu)
{
	int ret;
	u32 val;

	gmu_write(gmu, REG_A6XX_GMU_RSCC_CONTROL_REQ, 1 << 1);
	/* Wait for the register to finish posting */
	wmb();

	ret = gmu_poll_timeout(gmu, REG_A6XX_GMU_RSCC_CONTROL_ACK, val,
		val & (1 << 1), 100, 10000);
	if (ret) {
		DRM_DEV_ERROR(gmu->dev, "Unable to power on the GPU RSC\n");
		return ret;
	}

	ret = gmu_poll_timeout(gmu, REG_A6XX_RSCC_SEQ_BUSY_DRV0, val,
		!val, 100, 10000);

	if (ret) {
		DRM_DEV_ERROR(gmu->dev, "GPU RSC sequence stuck while waking up the GPU\n");
		return ret;
	}

	gmu_write(gmu, REG_A6XX_GMU_RSCC_CONTROL_REQ, 0);

	/* Set up CX GMU counter 0 to count busy ticks */
	gmu_write(gmu, REG_A6XX_GPU_GMU_AO_GPU_CX_BUSY_MASK, 0xff000000);
	gmu_rmw(gmu, REG_A6XX_GMU_CX_GMU_POWER_COUNTER_SELECT_0, 0xff, 0x20);

	/* Enable the power counter */
	gmu_write(gmu, REG_A6XX_GMU_CX_GMU_POWER_COUNTER_ENABLE, 1);
	return 0;
}

static void a6xx_rpmh_stop(struct a6xx_gmu *gmu)
{
	int ret;
	u32 val;

	gmu_write(gmu, REG_A6XX_GMU_RSCC_CONTROL_REQ, 1);

	ret = gmu_poll_timeout(gmu, REG_A6XX_GPU_RSCC_RSC_STATUS0_DRV0,
		val, val & (1 << 16), 100, 10000);
	if (ret)
		DRM_DEV_ERROR(gmu->dev, "Unable to power off the GPU RSC\n");

	gmu_write(gmu, REG_A6XX_GMU_RSCC_CONTROL_REQ, 0);
}

static inline void pdc_write(void __iomem *ptr, u32 offset, u32 value)
{
	return msm_writel(value, ptr + (offset << 2));
}

static void __iomem *a6xx_gmu_get_mmio(struct platform_device *pdev,
		const char *name);

static void a6xx_gmu_rpmh_init(struct a6xx_gmu *gmu)
{
	struct platform_device *pdev = to_platform_device(gmu->dev);
	void __iomem *pdcptr = a6xx_gmu_get_mmio(pdev, "gmu_pdc");
	void __iomem *seqptr = a6xx_gmu_get_mmio(pdev, "gmu_pdc_seq");

	if (!pdcptr || !seqptr)
		goto err;

	/* Disable SDE clock gating */
	gmu_write(gmu, REG_A6XX_GPU_RSCC_RSC_STATUS0_DRV0, BIT(24));

	/* Setup RSC PDC handshake for sleep and wakeup */
	gmu_write(gmu, REG_A6XX_RSCC_PDC_SLAVE_ID_DRV0, 1);
	gmu_write(gmu, REG_A6XX_RSCC_HIDDEN_TCS_CMD0_DATA, 0);
	gmu_write(gmu, REG_A6XX_RSCC_HIDDEN_TCS_CMD0_ADDR, 0);
	gmu_write(gmu, REG_A6XX_RSCC_HIDDEN_TCS_CMD0_DATA + 2, 0);
	gmu_write(gmu, REG_A6XX_RSCC_HIDDEN_TCS_CMD0_ADDR + 2, 0);
	gmu_write(gmu, REG_A6XX_RSCC_HIDDEN_TCS_CMD0_DATA + 4, 0x80000000);
	gmu_write(gmu, REG_A6XX_RSCC_HIDDEN_TCS_CMD0_ADDR + 4, 0);
	gmu_write(gmu, REG_A6XX_RSCC_OVERRIDE_START_ADDR, 0);
	gmu_write(gmu, REG_A6XX_RSCC_PDC_SEQ_START_ADDR, 0x4520);
	gmu_write(gmu, REG_A6XX_RSCC_PDC_MATCH_VALUE_LO, 0x4510);
	gmu_write(gmu, REG_A6XX_RSCC_PDC_MATCH_VALUE_HI, 0x4514);

	/* Load RSC sequencer uCode for sleep and wakeup */
	gmu_write(gmu, REG_A6XX_RSCC_SEQ_MEM_0_DRV0, 0xa7a506a0);
	gmu_write(gmu, REG_A6XX_RSCC_SEQ_MEM_0_DRV0 + 1, 0xa1e6a6e7);
	gmu_write(gmu, REG_A6XX_RSCC_SEQ_MEM_0_DRV0 + 2, 0xa2e081e1);
	gmu_write(gmu, REG_A6XX_RSCC_SEQ_MEM_0_DRV0 + 3, 0xe9a982e2);
	gmu_write(gmu, REG_A6XX_RSCC_SEQ_MEM_0_DRV0 + 4, 0x0020e8a8);

	/* Load PDC sequencer uCode for power up and power down sequence */
	pdc_write(seqptr, REG_A6XX_PDC_GPU_SEQ_MEM_0, 0xfebea1e1);
	pdc_write(seqptr, REG_A6XX_PDC_GPU_SEQ_MEM_0 + 1, 0xa5a4a3a2);
	pdc_write(seqptr, REG_A6XX_PDC_GPU_SEQ_MEM_0 + 2, 0x8382a6e0);
	pdc_write(seqptr, REG_A6XX_PDC_GPU_SEQ_MEM_0 + 3, 0xbce3e284);
	pdc_write(seqptr, REG_A6XX_PDC_GPU_SEQ_MEM_0 + 4, 0x002081fc);

	/* Set TCS commands used by PDC sequence for low power modes */
	pdc_write(pdcptr, REG_A6XX_PDC_GPU_TCS1_CMD_ENABLE_BANK, 7);
	pdc_write(pdcptr, REG_A6XX_PDC_GPU_TCS1_CMD_WAIT_FOR_CMPL_BANK, 0);
	pdc_write(pdcptr, REG_A6XX_PDC_GPU_TCS1_CONTROL, 0);
	pdc_write(pdcptr, REG_A6XX_PDC_GPU_TCS1_CMD0_MSGID, 0x10108);
	pdc_write(pdcptr, REG_A6XX_PDC_GPU_TCS1_CMD0_ADDR, 0x30010);
	pdc_write(pdcptr, REG_A6XX_PDC_GPU_TCS1_CMD0_DATA, 1);
	pdc_write(pdcptr, REG_A6XX_PDC_GPU_TCS1_CMD0_MSGID + 4, 0x10108);
	pdc_write(pdcptr, REG_A6XX_PDC_GPU_TCS1_CMD0_ADDR + 4, 0x30000);
	pdc_write(pdcptr, REG_A6XX_PDC_GPU_TCS1_CMD0_DATA + 4, 0x0);
	pdc_write(pdcptr, REG_A6XX_PDC_GPU_TCS1_CMD0_MSGID + 8, 0x10108);
	pdc_write(pdcptr, REG_A6XX_PDC_GPU_TCS1_CMD0_ADDR + 8, 0x30080);
	pdc_write(pdcptr, REG_A6XX_PDC_GPU_TCS1_CMD0_DATA + 8, 0x0);
	pdc_write(pdcptr, REG_A6XX_PDC_GPU_TCS3_CMD_ENABLE_BANK, 7);
	pdc_write(pdcptr, REG_A6XX_PDC_GPU_TCS3_CMD_WAIT_FOR_CMPL_BANK, 0);
	pdc_write(pdcptr, REG_A6XX_PDC_GPU_TCS3_CONTROL, 0);
	pdc_write(pdcptr, REG_A6XX_PDC_GPU_TCS3_CMD0_MSGID, 0x10108);
	pdc_write(pdcptr, REG_A6XX_PDC_GPU_TCS3_CMD0_ADDR, 0x30010);
	pdc_write(pdcptr, REG_A6XX_PDC_GPU_TCS3_CMD0_DATA, 2);
	pdc_write(pdcptr, REG_A6XX_PDC_GPU_TCS3_CMD0_MSGID + 4, 0x10108);
	pdc_write(pdcptr, REG_A6XX_PDC_GPU_TCS3_CMD0_ADDR + 4, 0x30000);
	pdc_write(pdcptr, REG_A6XX_PDC_GPU_TCS3_CMD0_DATA + 4, 0x3);
	pdc_write(pdcptr, REG_A6XX_PDC_GPU_TCS3_CMD0_MSGID + 8, 0x10108);
	pdc_write(pdcptr, REG_A6XX_PDC_GPU_TCS3_CMD0_ADDR + 8, 0x30080);
	pdc_write(pdcptr, REG_A6XX_PDC_GPU_TCS3_CMD0_DATA + 8, 0x3);

	/* Setup GPU PDC */
	pdc_write(pdcptr, REG_A6XX_PDC_GPU_SEQ_START_ADDR, 0);
	pdc_write(pdcptr, REG_A6XX_PDC_GPU_ENABLE_PDC, 0x80000001);

	/* ensure no writes happen before the uCode is fully written */
	wmb();

err:
	if (!IS_ERR_OR_NULL(pdcptr))
		iounmap(pdcptr);
	if (!IS_ERR_OR_NULL(seqptr))
		iounmap(seqptr);
}

/*
 * The lowest 16 bits of this value are the number of XO clock cycles for main
 * hysteresis which is set at 0x1680 cycles (300 us).  The higher 16 bits are
 * for the shorter hysteresis that happens after main - this is 0xa (.5 us)
 */

#define GMU_PWR_COL_HYST 0x000a1680

/* Set up the idle state for the GMU */
static void a6xx_gmu_power_config(struct a6xx_gmu *gmu)
{
	/* Disable GMU WB/RB buffer */
	gmu_write(gmu, REG_A6XX_GMU_SYS_BUS_CONFIG, 0x1);

	gmu_write(gmu, REG_A6XX_GMU_PWR_COL_INTER_FRAME_CTRL, 0x9c40400);

	switch (gmu->idle_level) {
	case GMU_IDLE_STATE_IFPC:
		gmu_write(gmu, REG_A6XX_GMU_PWR_COL_INTER_FRAME_HYST,
			GMU_PWR_COL_HYST);
		gmu_rmw(gmu, REG_A6XX_GMU_PWR_COL_INTER_FRAME_CTRL, 0,
			A6XX_GMU_PWR_COL_INTER_FRAME_CTRL_IFPC_ENABLE |
			A6XX_GMU_PWR_COL_INTER_FRAME_CTRL_HM_POWER_COLLAPSE_ENABLE);
		/* Fall through */
	case GMU_IDLE_STATE_SPTP:
		gmu_write(gmu, REG_A6XX_GMU_PWR_COL_SPTPRAC_HYST,
			GMU_PWR_COL_HYST);
		gmu_rmw(gmu, REG_A6XX_GMU_PWR_COL_INTER_FRAME_CTRL, 0,
			A6XX_GMU_PWR_COL_INTER_FRAME_CTRL_IFPC_ENABLE |
			A6XX_GMU_PWR_COL_INTER_FRAME_CTRL_SPTPRAC_POWER_CONTROL_ENABLE);
	}

	/* Enable RPMh GPU client */
	gmu_rmw(gmu, REG_A6XX_GMU_RPMH_CTRL, 0,
		A6XX_GMU_RPMH_CTRL_RPMH_INTERFACE_ENABLE |
		A6XX_GMU_RPMH_CTRL_LLC_VOTE_ENABLE |
		A6XX_GMU_RPMH_CTRL_DDR_VOTE_ENABLE |
		A6XX_GMU_RPMH_CTRL_MX_VOTE_ENABLE |
		A6XX_GMU_RPMH_CTRL_CX_VOTE_ENABLE |
		A6XX_GMU_RPMH_CTRL_GFX_VOTE_ENABLE);
}

static int a6xx_gmu_fw_start(struct a6xx_gmu *gmu, unsigned int state)
{
	static bool rpmh_init;
	struct a6xx_gpu *a6xx_gpu = container_of(gmu, struct a6xx_gpu, gmu);
	struct adreno_gpu *adreno_gpu = &a6xx_gpu->base;
	int i, ret;
	u32 chipid;
	u32 *image;

	if (state == GMU_WARM_BOOT) {
		ret = a6xx_rpmh_start(gmu);
		if (ret)
			return ret;
	} else {
		if (WARN(!adreno_gpu->fw[ADRENO_FW_GMU],
			"GMU firmware is not loaded\n"))
			return -ENOENT;

		/* Sanity check the size of the firmware that was loaded */
		if (adreno_gpu->fw[ADRENO_FW_GMU]->size > 0x8000) {
			DRM_DEV_ERROR(gmu->dev,
				"GMU firmware is bigger than the available region\n");
			return -EINVAL;
		}

		/* Turn on register retention */
		gmu_write(gmu, REG_A6XX_GMU_GENERAL_7, 1);

		/* We only need to load the RPMh microcode once */
		if (!rpmh_init) {
			a6xx_gmu_rpmh_init(gmu);
			rpmh_init = true;
		} else {
			ret = a6xx_rpmh_start(gmu);
			if (ret)
				return ret;
		}

		image = (u32 *) adreno_gpu->fw[ADRENO_FW_GMU]->data;

		for (i = 0; i < adreno_gpu->fw[ADRENO_FW_GMU]->size >> 2; i++)
			gmu_write(gmu, REG_A6XX_GMU_CM3_ITCM_START + i,
				image[i]);
	}

	gmu_write(gmu, REG_A6XX_GMU_CM3_FW_INIT_RESULT, 0);
	gmu_write(gmu, REG_A6XX_GMU_CM3_BOOT_CONFIG, 0x02);

	/* Write the iova of the HFI table */
	gmu_write(gmu, REG_A6XX_GMU_HFI_QTBL_ADDR, gmu->hfi->iova);
	gmu_write(gmu, REG_A6XX_GMU_HFI_QTBL_INFO, 1);

	gmu_write(gmu, REG_A6XX_GMU_AHB_FENCE_RANGE_0,
		(1 << 31) | (0xa << 18) | (0xa0));

	chipid = adreno_gpu->rev.core << 24;
	chipid |= adreno_gpu->rev.major << 16;
	chipid |= adreno_gpu->rev.minor << 12;
	chipid |= adreno_gpu->rev.patchid << 8;

	gmu_write(gmu, REG_A6XX_GMU_HFI_SFR_ADDR, chipid);

	/* Set up the lowest idle level on the GMU */
	a6xx_gmu_power_config(gmu);

	ret = a6xx_gmu_start(gmu);
	if (ret)
		return ret;

	ret = a6xx_gmu_gfx_rail_on(gmu);
	if (ret)
		return ret;

	/* Enable SPTP_PC if the CPU is responsible for it */
	if (gmu->idle_level < GMU_IDLE_STATE_SPTP) {
		ret = a6xx_sptprac_enable(gmu);
		if (ret)
			return ret;
	}

	ret = a6xx_gmu_hfi_start(gmu);
	if (ret)
		return ret;

	/* FIXME: Do we need this wmb() here? */
	wmb();

	return 0;
}

#define A6XX_HFI_IRQ_MASK \
	(A6XX_GMU_GMU2HOST_INTR_INFO_CM3_FAULT)

#define A6XX_GMU_IRQ_MASK \
	(A6XX_GMU_AO_HOST_INTERRUPT_STATUS_WDOG_BITE | \
	 A6XX_GMU_AO_HOST_INTERRUPT_STATUS_HOST_AHB_BUS_ERROR | \
	 A6XX_GMU_AO_HOST_INTERRUPT_STATUS_FENCE_ERR)

static void a6xx_gmu_irq_disable(struct a6xx_gmu *gmu)
{
	disable_irq(gmu->gmu_irq);
	disable_irq(gmu->hfi_irq);

	gmu_write(gmu, REG_A6XX_GMU_AO_HOST_INTERRUPT_MASK, ~0);
	gmu_write(gmu, REG_A6XX_GMU_GMU2HOST_INTR_MASK, ~0);
}

static void a6xx_gmu_rpmh_off(struct a6xx_gmu *gmu)
{
	u32 val;

	/* Make sure there are no outstanding RPMh votes */
	gmu_poll_timeout(gmu, REG_A6XX_RSCC_TCS0_DRV0_STATUS, val,
		(val & 1), 100, 10000);
	gmu_poll_timeout(gmu, REG_A6XX_RSCC_TCS1_DRV0_STATUS, val,
		(val & 1), 100, 10000);
	gmu_poll_timeout(gmu, REG_A6XX_RSCC_TCS2_DRV0_STATUS, val,
		(val & 1), 100, 10000);
	gmu_poll_timeout(gmu, REG_A6XX_RSCC_TCS3_DRV0_STATUS, val,
		(val & 1), 100, 1000);
}

/* Force the GMU off in case it isn't responsive */
static void a6xx_gmu_force_off(struct a6xx_gmu *gmu)
{
	/* Flush all the queues */
	a6xx_hfi_stop(gmu);

	/* Stop the interrupts */
	a6xx_gmu_irq_disable(gmu);

	/* Force off SPTP in case the GMU is managing it */
	a6xx_sptprac_disable(gmu);

	/* Make sure there are no outstanding RPMh votes */
	a6xx_gmu_rpmh_off(gmu);
}

int a6xx_gmu_resume(struct a6xx_gpu *a6xx_gpu)
{
	struct adreno_gpu *adreno_gpu = &a6xx_gpu->base;
	struct msm_gpu *gpu = &adreno_gpu->base;
	struct a6xx_gmu *gmu = &a6xx_gpu->gmu;
	int status, ret;

	if (WARN(!gmu->initialized, "The GMU is not set up yet\n"))
		return 0;

	gmu->hung = false;

	/* Turn on the resources */
	pm_runtime_get_sync(gmu->dev);

	/* Use a known rate to bring up the GMU */
	clk_set_rate(gmu->core_clk, 200000000);
	ret = clk_bulk_prepare_enable(gmu->nr_clocks, gmu->clocks);
	if (ret) {
		pm_runtime_put(gmu->dev);
		return ret;
	}

	/* Set the bus quota to a reasonable value for boot */
	icc_set_bw(gpu->icc_path, 0, MBps_to_icc(3072));

	/* Enable the GMU interrupt */
	gmu_write(gmu, REG_A6XX_GMU_AO_HOST_INTERRUPT_CLR, ~0);
	gmu_write(gmu, REG_A6XX_GMU_AO_HOST_INTERRUPT_MASK, ~A6XX_GMU_IRQ_MASK);
	enable_irq(gmu->gmu_irq);

	/* Check to see if we are doing a cold or warm boot */
	status = gmu_read(gmu, REG_A6XX_GMU_GENERAL_7) == 1 ?
		GMU_WARM_BOOT : GMU_COLD_BOOT;

	ret = a6xx_gmu_fw_start(gmu, status);
	if (ret)
		goto out;

	ret = a6xx_hfi_start(gmu, status);
	if (ret)
		goto out;

	/*
	 * Turn on the GMU firmware fault interrupt after we know the boot
	 * sequence is successful
	 */
	gmu_write(gmu, REG_A6XX_GMU_GMU2HOST_INTR_CLR, ~0);
	gmu_write(gmu, REG_A6XX_GMU_GMU2HOST_INTR_MASK, ~A6XX_HFI_IRQ_MASK);
	enable_irq(gmu->hfi_irq);

	/* Set the GPU to the highest power frequency */
	__a6xx_gmu_set_freq(gmu, gmu->nr_gpu_freqs - 1);

	/*
	 * "enable" the GX power domain which won't actually do anything but it
	 * will make sure that the refcounting is correct in case we need to
	 * bring down the GX after a GMU failure
	 */
	if (!IS_ERR_OR_NULL(gmu->gxpd))
		pm_runtime_get(gmu->gxpd);

out:
	/* On failure, shut down the GMU to leave it in a good state */
	if (ret) {
		disable_irq(gmu->gmu_irq);
		a6xx_rpmh_stop(gmu);
		pm_runtime_put(gmu->dev);
	}

	return ret;
}

bool a6xx_gmu_isidle(struct a6xx_gmu *gmu)
{
	u32 reg;

	if (!gmu->initialized)
		return true;

	reg = gmu_read(gmu, REG_A6XX_GPU_GMU_AO_GPU_CX_BUSY_STATUS);

	if (reg &  A6XX_GPU_GMU_AO_GPU_CX_BUSY_STATUS_GPUBUSYIGNAHB)
		return false;

	return true;
}

/* Gracefully try to shut down the GMU and by extension the GPU */
static void a6xx_gmu_shutdown(struct a6xx_gmu *gmu)
{
	struct a6xx_gpu *a6xx_gpu = container_of(gmu, struct a6xx_gpu, gmu);
	struct adreno_gpu *adreno_gpu = &a6xx_gpu->base;
	struct msm_gpu *gpu = &adreno_gpu->base;
	u32 val;

	/*
	 * The GMU may still be in slumber unless the GPU started so check and
	 * skip putting it back into slumber if so
	 */
	val = gmu_read(gmu, REG_A6XX_GPU_GMU_CX_GMU_RPMH_POWER_STATE);

	if (val != 0xf) {
		int ret = a6xx_gmu_wait_for_idle(gmu);

		/* If the GMU isn't responding assume it is hung */
		if (ret) {
			a6xx_gmu_force_off(gmu);
			return;
		}

		/* Clear the VBIF pipe before shutting down */
		gpu_write(gpu, REG_A6XX_VBIF_XIN_HALT_CTRL0, 0xf);
		spin_until((gpu_read(gpu, REG_A6XX_VBIF_XIN_HALT_CTRL1) & 0xf)
			== 0xf);
		gpu_write(gpu, REG_A6XX_VBIF_XIN_HALT_CTRL0, 0);

		/* tell the GMU we want to slumber */
		a6xx_gmu_notify_slumber(gmu);

		ret = gmu_poll_timeout(gmu,
			REG_A6XX_GPU_GMU_AO_GPU_CX_BUSY_STATUS, val,
			!(val & A6XX_GPU_GMU_AO_GPU_CX_BUSY_STATUS_GPUBUSYIGNAHB),
			100, 10000);

		/*
		 * Let the user know we failed to slumber but don't worry too
		 * much because we are powering down anyway
		 */

		if (ret)
			DRM_DEV_ERROR(gmu->dev,
				"Unable to slumber GMU: status = 0%x/0%x\n",
				gmu_read(gmu,
					REG_A6XX_GPU_GMU_AO_GPU_CX_BUSY_STATUS),
				gmu_read(gmu,
					REG_A6XX_GPU_GMU_AO_GPU_CX_BUSY_STATUS2));
	}

	/* Turn off HFI */
	a6xx_hfi_stop(gmu);

	/* Stop the interrupts and mask the hardware */
	a6xx_gmu_irq_disable(gmu);

	/* Tell RPMh to power off the GPU */
	a6xx_rpmh_stop(gmu);
}


int a6xx_gmu_stop(struct a6xx_gpu *a6xx_gpu)
{
	struct a6xx_gmu *gmu = &a6xx_gpu->gmu;
	struct msm_gpu *gpu = &a6xx_gpu->base.base;

	if (!pm_runtime_active(gmu->dev))
		return 0;

	/*
	 * Force the GMU off if we detected a hang, otherwise try to shut it
	 * down gracefully
	 */
	if (gmu->hung)
		a6xx_gmu_force_off(gmu);
	else
		a6xx_gmu_shutdown(gmu);

	/* Remove the bus vote */
	icc_set_bw(gpu->icc_path, 0, 0);

	/*
	 * Make sure the GX domain is off before turning off the GMU (CX)
	 * domain. Usually the GMU does this but only if the shutdown sequence
	 * was successful
	 */
	if (!IS_ERR_OR_NULL(gmu->gxpd))
		pm_runtime_put_sync(gmu->gxpd);

	clk_bulk_disable_unprepare(gmu->nr_clocks, gmu->clocks);

	pm_runtime_put_sync(gmu->dev);

	return 0;
}

static void a6xx_gmu_memory_free(struct a6xx_gmu *gmu, struct a6xx_gmu_bo *bo)
{
	int count, i;
	u64 iova;

	if (IS_ERR_OR_NULL(bo))
		return;

	count = bo->size >> PAGE_SHIFT;
	iova = bo->iova;

	for (i = 0; i < count; i++, iova += PAGE_SIZE) {
		iommu_unmap(gmu->domain, iova, PAGE_SIZE);
		__free_pages(bo->pages[i], 0);
	}

	kfree(bo->pages);
	kfree(bo);
}

static struct a6xx_gmu_bo *a6xx_gmu_memory_alloc(struct a6xx_gmu *gmu,
		size_t size)
{
	struct a6xx_gmu_bo *bo;
	int ret, count, i;

	bo = kzalloc(sizeof(*bo), GFP_KERNEL);
	if (!bo)
		return ERR_PTR(-ENOMEM);

	bo->size = PAGE_ALIGN(size);

	count = bo->size >> PAGE_SHIFT;

	bo->pages = kcalloc(count, sizeof(struct page *), GFP_KERNEL);
	if (!bo->pages) {
		kfree(bo);
		return ERR_PTR(-ENOMEM);
	}

	for (i = 0; i < count; i++) {
		bo->pages[i] = alloc_page(GFP_KERNEL);
		if (!bo->pages[i])
			goto err;
	}

	bo->iova = gmu->uncached_iova_base;

	for (i = 0; i < count; i++) {
		ret = iommu_map(gmu->domain,
			bo->iova + (PAGE_SIZE * i),
			page_to_phys(bo->pages[i]), PAGE_SIZE,
			IOMMU_READ | IOMMU_WRITE);

		if (ret) {
			DRM_DEV_ERROR(gmu->dev, "Unable to map GMU buffer object\n");

			for (i = i - 1 ; i >= 0; i--)
				iommu_unmap(gmu->domain,
					bo->iova + (PAGE_SIZE * i),
					PAGE_SIZE);

			goto err;
		}
	}

	bo->virt = vmap(bo->pages, count, VM_IOREMAP,
		pgprot_writecombine(PAGE_KERNEL));
	if (!bo->virt)
		goto err;

	/* Align future IOVA addresses on 1MB boundaries */
	gmu->uncached_iova_base += ALIGN(size, SZ_1M);

	return bo;

err:
	for (i = 0; i < count; i++) {
		if (bo->pages[i])
			__free_pages(bo->pages[i], 0);
	}

	kfree(bo->pages);
	kfree(bo);

	return ERR_PTR(-ENOMEM);
}

static int a6xx_gmu_memory_probe(struct a6xx_gmu *gmu)
{
	int ret;

	/*
	 * The GMU address space is hardcoded to treat the range
	 * 0x60000000 - 0x80000000 as un-cached memory. All buffers shared
	 * between the GMU and the CPU will live in this space
	 */
	gmu->uncached_iova_base = 0x60000000;


	gmu->domain = iommu_domain_alloc(&platform_bus_type);
	if (!gmu->domain)
		return -ENODEV;

	ret = iommu_attach_device(gmu->domain, gmu->dev);

	if (ret) {
		iommu_domain_free(gmu->domain);
		gmu->domain = NULL;
	}

	return ret;
}

/* Return the 'arc-level' for the given frequency */
static unsigned int a6xx_gmu_get_arc_level(struct device *dev,
					   unsigned long freq)
{
	struct dev_pm_opp *opp;
	unsigned int val;

	if (!freq)
		return 0;

	opp = dev_pm_opp_find_freq_exact(dev, freq, true);
	if (IS_ERR(opp))
		return 0;

<<<<<<< HEAD
	np = dev_pm_opp_get_of_node(opp);

	if (np) {
		of_property_read_u32(np, "opp-level", &val);
		of_node_put(np);
	}
=======
	val = dev_pm_opp_get_level(opp);
>>>>>>> f7688b48

	dev_pm_opp_put(opp);

	return val;
}

static int a6xx_gmu_rpmh_arc_votes_init(struct device *dev, u32 *votes,
		unsigned long *freqs, int freqs_count, const char *id)
{
	int i, j;
	const u16 *pri, *sec;
	size_t pri_count, sec_count;

	pri = cmd_db_read_aux_data(id, &pri_count);
	if (IS_ERR(pri))
		return PTR_ERR(pri);
	/*
	 * The data comes back as an array of unsigned shorts so adjust the
	 * count accordingly
	 */
	pri_count >>= 1;
	if (!pri_count)
		return -EINVAL;

	sec = cmd_db_read_aux_data("mx.lvl", &sec_count);
	if (IS_ERR(sec))
		return PTR_ERR(sec);

	sec_count >>= 1;
	if (!sec_count)
		return -EINVAL;

	/* Construct a vote for each frequency */
	for (i = 0; i < freqs_count; i++) {
		u8 pindex = 0, sindex = 0;
		unsigned int level = a6xx_gmu_get_arc_level(dev, freqs[i]);

		/* Get the primary index that matches the arc level */
		for (j = 0; j < pri_count; j++) {
			if (pri[j] >= level) {
				pindex = j;
				break;
			}
		}

		if (j == pri_count) {
			DRM_DEV_ERROR(dev,
				"Level %u not found in in the RPMh list\n",
					level);
			DRM_DEV_ERROR(dev, "Available levels:\n");
			for (j = 0; j < pri_count; j++)
				DRM_DEV_ERROR(dev, "  %u\n", pri[j]);

			return -EINVAL;
		}

		/*
		 * Look for a level in in the secondary list that matches. If
		 * nothing fits, use the maximum non zero vote
		 */

		for (j = 0; j < sec_count; j++) {
			if (sec[j] >= level) {
				sindex = j;
				break;
			} else if (sec[j]) {
				sindex = j;
			}
		}

		/* Construct the vote */
		votes[i] = ((pri[pindex] & 0xffff) << 16) |
			(sindex << 8) | pindex;
	}

	return 0;
}

/*
 * The GMU votes with the RPMh for itself and on behalf of the GPU but we need
 * to construct the list of votes on the CPU and send it over. Query the RPMh
 * voltage levels and build the votes
 */

static int a6xx_gmu_rpmh_votes_init(struct a6xx_gmu *gmu)
{
	struct a6xx_gpu *a6xx_gpu = container_of(gmu, struct a6xx_gpu, gmu);
	struct adreno_gpu *adreno_gpu = &a6xx_gpu->base;
	struct msm_gpu *gpu = &adreno_gpu->base;
	int ret;

	/* Build the GX votes */
	ret = a6xx_gmu_rpmh_arc_votes_init(&gpu->pdev->dev, gmu->gx_arc_votes,
		gmu->gpu_freqs, gmu->nr_gpu_freqs, "gfx.lvl");

	/* Build the CX votes */
	ret |= a6xx_gmu_rpmh_arc_votes_init(gmu->dev, gmu->cx_arc_votes,
		gmu->gmu_freqs, gmu->nr_gmu_freqs, "cx.lvl");

	return ret;
}

static int a6xx_gmu_build_freq_table(struct device *dev, unsigned long *freqs,
		u32 size)
{
	int count = dev_pm_opp_get_opp_count(dev);
	struct dev_pm_opp *opp;
	int i, index = 0;
	unsigned long freq = 1;

	/*
	 * The OPP table doesn't contain the "off" frequency level so we need to
	 * add 1 to the table size to account for it
	 */

	if (WARN(count + 1 > size,
		"The GMU frequency table is being truncated\n"))
		count = size - 1;

	/* Set the "off" frequency */
	freqs[index++] = 0;

	for (i = 0; i < count; i++) {
		opp = dev_pm_opp_find_freq_ceil(dev, &freq);
		if (IS_ERR(opp))
			break;

		dev_pm_opp_put(opp);
		freqs[index++] = freq++;
	}

	return index;
}

static int a6xx_gmu_pwrlevels_probe(struct a6xx_gmu *gmu)
{
	struct a6xx_gpu *a6xx_gpu = container_of(gmu, struct a6xx_gpu, gmu);
	struct adreno_gpu *adreno_gpu = &a6xx_gpu->base;
	struct msm_gpu *gpu = &adreno_gpu->base;

	int ret = 0;

	/*
	 * The GMU handles its own frequency switching so build a list of
	 * available frequencies to send during initialization
	 */
	ret = dev_pm_opp_of_add_table(gmu->dev);
	if (ret) {
		DRM_DEV_ERROR(gmu->dev, "Unable to set the OPP table for the GMU\n");
		return ret;
	}

	gmu->nr_gmu_freqs = a6xx_gmu_build_freq_table(gmu->dev,
		gmu->gmu_freqs, ARRAY_SIZE(gmu->gmu_freqs));

	/*
	 * The GMU also handles GPU frequency switching so build a list
	 * from the GPU OPP table
	 */
	gmu->nr_gpu_freqs = a6xx_gmu_build_freq_table(&gpu->pdev->dev,
		gmu->gpu_freqs, ARRAY_SIZE(gmu->gpu_freqs));

	/* Build the list of RPMh votes that we'll send to the GMU */
	return a6xx_gmu_rpmh_votes_init(gmu);
}

static int a6xx_gmu_clocks_probe(struct a6xx_gmu *gmu)
{
	int ret = devm_clk_bulk_get_all(gmu->dev, &gmu->clocks);

	if (ret < 1)
		return ret;

	gmu->nr_clocks = ret;

	gmu->core_clk = msm_clk_bulk_get_clock(gmu->clocks,
		gmu->nr_clocks, "gmu");

	return 0;
}

static void __iomem *a6xx_gmu_get_mmio(struct platform_device *pdev,
		const char *name)
{
	void __iomem *ret;
	struct resource *res = platform_get_resource_byname(pdev,
			IORESOURCE_MEM, name);

	if (!res) {
		DRM_DEV_ERROR(&pdev->dev, "Unable to find the %s registers\n", name);
		return ERR_PTR(-EINVAL);
	}

	ret = ioremap(res->start, resource_size(res));
	if (!ret) {
		DRM_DEV_ERROR(&pdev->dev, "Unable to map the %s registers\n", name);
		return ERR_PTR(-EINVAL);
	}

	return ret;
}

static int a6xx_gmu_get_irq(struct a6xx_gmu *gmu, struct platform_device *pdev,
		const char *name, irq_handler_t handler)
{
	int irq, ret;

	irq = platform_get_irq_byname(pdev, name);

	ret = request_irq(irq, handler, IRQF_TRIGGER_HIGH, name, gmu);
	if (ret) {
		DRM_DEV_ERROR(&pdev->dev, "Unable to get interrupt %s %d\n",
			      name, ret);
		return ret;
	}

	disable_irq(irq);

	return irq;
}

void a6xx_gmu_remove(struct a6xx_gpu *a6xx_gpu)
{
	struct a6xx_gmu *gmu = &a6xx_gpu->gmu;

	if (!gmu->initialized)
		return;

	pm_runtime_force_suspend(gmu->dev);

	if (!IS_ERR_OR_NULL(gmu->gxpd)) {
		pm_runtime_disable(gmu->gxpd);
		dev_pm_domain_detach(gmu->gxpd, false);
	}

	iounmap(gmu->mmio);
	gmu->mmio = NULL;

	a6xx_gmu_memory_free(gmu, gmu->hfi);

	iommu_detach_device(gmu->domain, gmu->dev);

	iommu_domain_free(gmu->domain);

	free_irq(gmu->gmu_irq, gmu);
	free_irq(gmu->hfi_irq, gmu);

	/* Drop reference taken in of_find_device_by_node */
	put_device(gmu->dev);

	gmu->initialized = false;
}

int a6xx_gmu_init(struct a6xx_gpu *a6xx_gpu, struct device_node *node)
{
	struct a6xx_gmu *gmu = &a6xx_gpu->gmu;
	struct platform_device *pdev = of_find_device_by_node(node);
	int ret;

	if (!pdev)
		return -ENODEV;

	gmu->dev = &pdev->dev;

	of_dma_configure(gmu->dev, node, true);

	/* Fow now, don't do anything fancy until we get our feet under us */
	gmu->idle_level = GMU_IDLE_STATE_ACTIVE;

	pm_runtime_enable(gmu->dev);

	/* Get the list of clocks */
	ret = a6xx_gmu_clocks_probe(gmu);
	if (ret)
		goto err_put_device;

	/* Set up the IOMMU context bank */
	ret = a6xx_gmu_memory_probe(gmu);
	if (ret)
		goto err_put_device;

	/* Allocate memory for for the HFI queues */
	gmu->hfi = a6xx_gmu_memory_alloc(gmu, SZ_16K);
	if (IS_ERR(gmu->hfi))
		goto err_memory;

	/* Allocate memory for the GMU debug region */
	gmu->debug = a6xx_gmu_memory_alloc(gmu, SZ_16K);
	if (IS_ERR(gmu->debug))
		goto err_memory;

	/* Map the GMU registers */
	gmu->mmio = a6xx_gmu_get_mmio(pdev, "gmu");
	if (IS_ERR(gmu->mmio))
		goto err_memory;

	/* Get the HFI and GMU interrupts */
	gmu->hfi_irq = a6xx_gmu_get_irq(gmu, pdev, "hfi", a6xx_hfi_irq);
	gmu->gmu_irq = a6xx_gmu_get_irq(gmu, pdev, "gmu", a6xx_gmu_irq);

	if (gmu->hfi_irq < 0 || gmu->gmu_irq < 0)
		goto err_mmio;

	/*
	 * Get a link to the GX power domain to reset the GPU in case of GMU
	 * crash
	 */
	gmu->gxpd = dev_pm_domain_attach_by_name(gmu->dev, "gx");

	/* Get the power levels for the GMU and GPU */
	a6xx_gmu_pwrlevels_probe(gmu);

	/* Set up the HFI queues */
	a6xx_hfi_init(gmu);

	gmu->initialized = true;

	return 0;

err_mmio:
	iounmap(gmu->mmio);
	free_irq(gmu->gmu_irq, gmu);
	free_irq(gmu->hfi_irq, gmu);
err_memory:
	a6xx_gmu_memory_free(gmu, gmu->hfi);

	if (gmu->domain) {
		iommu_detach_device(gmu->domain, gmu->dev);

		iommu_domain_free(gmu->domain);
	}
	ret = -ENODEV;

err_put_device:
	/* Drop reference taken in of_find_device_by_node */
	put_device(gmu->dev);

	return ret;
}<|MERGE_RESOLUTION|>--- conflicted
+++ resolved
@@ -1003,16 +1003,7 @@
 	if (IS_ERR(opp))
 		return 0;
 
-<<<<<<< HEAD
-	np = dev_pm_opp_get_of_node(opp);
-
-	if (np) {
-		of_property_read_u32(np, "opp-level", &val);
-		of_node_put(np);
-	}
-=======
 	val = dev_pm_opp_get_level(opp);
->>>>>>> f7688b48
 
 	dev_pm_opp_put(opp);
 
