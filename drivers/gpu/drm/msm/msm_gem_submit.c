--- conflicted
+++ resolved
@@ -909,11 +909,8 @@
 
 	submit->nr_cmds = i;
 
-<<<<<<< HEAD
-=======
 	idr_preload(GFP_KERNEL);
 
->>>>>>> 98817289
 	spin_lock(&queue->idr_lock);
 
 	/*
@@ -925,10 +922,7 @@
 	if ((args->flags & MSM_SUBMIT_FENCE_SN_IN) &&
 			(!args->fence || idr_find(&queue->fence_idr, args->fence))) {
 		spin_unlock(&queue->idr_lock);
-<<<<<<< HEAD
-=======
 		idr_preload_end();
->>>>>>> 98817289
 		ret = -EINVAL;
 		goto out;
 	}
@@ -963,10 +957,7 @@
 	}
 
 	spin_unlock(&queue->idr_lock);
-<<<<<<< HEAD
-=======
 	idr_preload_end();
->>>>>>> 98817289
 
 	if (submit->fence_id < 0) {
 		ret = submit->fence_id;
