--- conflicted
+++ resolved
@@ -1396,11 +1396,8 @@
 
 	dp_catalog_ctrl_phy_reset(ctrl->catalog);
 	phy_init(phy);
-<<<<<<< HEAD
-=======
 	DRM_DEBUG_DP("phy=%p init=%d power_on=%d\n",
 			phy, phy->init_count, phy->power_count);
->>>>>>> 3a82f341
 }
 
 void dp_ctrl_phy_exit(struct dp_ctrl *dp_ctrl)
@@ -1415,11 +1412,8 @@
 
 	dp_catalog_ctrl_phy_reset(ctrl->catalog);
 	phy_exit(phy);
-<<<<<<< HEAD
-=======
 	DRM_DEBUG_DP("phy=%p init=%d power_on=%d\n",
 			phy, phy->init_count, phy->power_count);
->>>>>>> 3a82f341
 }
 
 static bool dp_ctrl_use_fixed_nvid(struct dp_ctrl_private *ctrl)
@@ -1905,9 +1899,6 @@
 
 	phy_power_off(phy);
 
-	DRM_DEBUG_DP("After, phy=%x init_count=%d power_on=%d\n",
-		(u32)(uintptr_t)phy, phy->init_count, phy->power_count);
-
 	/* aux channel down, reinit phy */
 	phy_exit(phy);
 	phy_init(phy);
@@ -1944,20 +1935,10 @@
 		DRM_ERROR("Failed to disable link clocks. ret=%d\n", ret);
 	}
 
-	DRM_DEBUG_DP("Before, phy=%x init_count=%d power_on=%d\n",
-		(u32)(uintptr_t)phy, phy->init_count, phy->power_count);
-
 	phy_power_off(phy);
-<<<<<<< HEAD
-
-	DRM_DEBUG_DP("After, phy=%x init_count=%d power_on=%d\n",
-		(u32)(uintptr_t)phy, phy->init_count, phy->power_count);
-
-=======
 	DRM_DEBUG_DP("phy=%p init=%d power_on=%d\n",
 			phy, phy->init_count, phy->power_count);
 
->>>>>>> 3a82f341
 	return ret;
 }
 
