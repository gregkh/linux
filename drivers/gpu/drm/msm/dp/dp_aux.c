// SPDX-License-Identifier: GPL-2.0-only
/*
 * Copyright (c) 2012-2020, The Linux Foundation. All rights reserved.
 */

#include <linux/delay.h>
#include <drm/drm_print.h>

#include "dp_reg.h"
#include "dp_aux.h"

enum msm_dp_aux_err {
	DP_AUX_ERR_NONE,
	DP_AUX_ERR_ADDR,
	DP_AUX_ERR_TOUT,
	DP_AUX_ERR_NACK,
	DP_AUX_ERR_DEFER,
	DP_AUX_ERR_NACK_DEFER,
	DP_AUX_ERR_PHY,
};

struct dp_aux_private {
	struct device *dev;
	struct dp_catalog *catalog;

	struct mutex mutex;
	struct completion comp;

	enum msm_dp_aux_err aux_error_num;
	u32 retry_cnt;
	bool cmd_busy;
	bool native;
	bool read;
	bool no_send_addr;
	bool no_send_stop;
	bool initted;
<<<<<<< HEAD
=======
	bool is_edp;
>>>>>>> d60c95ef
	u32 offset;
	u32 segment;

	struct drm_dp_aux dp_aux;
};

#define MAX_AUX_RETRIES			5

static ssize_t dp_aux_write(struct dp_aux_private *aux,
			struct drm_dp_aux_msg *msg)
{
	u8 data[4];
	u32 reg;
	ssize_t len;
	u8 *msgdata = msg->buffer;
	int const AUX_CMD_FIFO_LEN = 128;
	int i = 0;

	if (aux->read)
		len = 0;
	else
		len = msg->size;

	/*
	 * cmd fifo only has depth of 144 bytes
	 * limit buf length to 128 bytes here
	 */
	if (len > AUX_CMD_FIFO_LEN - 4) {
		DRM_ERROR("buf size greater than allowed size of 128 bytes\n");
		return -EINVAL;
	}

	/* Pack cmd and write to HW */
	data[0] = (msg->address >> 16) & 0xf;	/* addr[19:16] */
	if (aux->read)
		data[0] |=  BIT(4);		/* R/W */

	data[1] = msg->address >> 8;		/* addr[15:8] */
	data[2] = msg->address;			/* addr[7:0] */
	data[3] = msg->size - 1;		/* len[7:0] */

	for (i = 0; i < len + 4; i++) {
		reg = (i < 4) ? data[i] : msgdata[i - 4];
		reg <<= DP_AUX_DATA_OFFSET;
		reg &= DP_AUX_DATA_MASK;
		reg |= DP_AUX_DATA_WRITE;
		/* index = 0, write */
		if (i == 0)
			reg |= DP_AUX_DATA_INDEX_WRITE;
		aux->catalog->aux_data = reg;
		dp_catalog_aux_write_data(aux->catalog);
	}

	dp_catalog_aux_clear_trans(aux->catalog, false);
	dp_catalog_aux_clear_hw_interrupts(aux->catalog);

	reg = 0; /* Transaction number == 1 */
	if (!aux->native) { /* i2c */
		reg |= DP_AUX_TRANS_CTRL_I2C;

		if (aux->no_send_addr)
			reg |= DP_AUX_TRANS_CTRL_NO_SEND_ADDR;

		if (aux->no_send_stop)
			reg |= DP_AUX_TRANS_CTRL_NO_SEND_STOP;
	}

	reg |= DP_AUX_TRANS_CTRL_GO;
	aux->catalog->aux_data = reg;
	dp_catalog_aux_write_trans(aux->catalog);

	return len;
}

static ssize_t dp_aux_cmd_fifo_tx(struct dp_aux_private *aux,
			      struct drm_dp_aux_msg *msg)
{
	ssize_t ret;
	unsigned long time_left;

	reinit_completion(&aux->comp);

	ret = dp_aux_write(aux, msg);
	if (ret < 0)
		return ret;

	time_left = wait_for_completion_timeout(&aux->comp,
						msecs_to_jiffies(250));
	if (!time_left)
		return -ETIMEDOUT;

	return ret;
}

static ssize_t dp_aux_cmd_fifo_rx(struct dp_aux_private *aux,
		struct drm_dp_aux_msg *msg)
{
	u32 data;
	u8 *dp;
	u32 i, actual_i;
	u32 len = msg->size;

	dp_catalog_aux_clear_trans(aux->catalog, true);

	data = DP_AUX_DATA_INDEX_WRITE; /* INDEX_WRITE */
	data |= DP_AUX_DATA_READ;  /* read */

	aux->catalog->aux_data = data;
	dp_catalog_aux_write_data(aux->catalog);

	dp = msg->buffer;

	/* discard first byte */
	data = dp_catalog_aux_read_data(aux->catalog);

	for (i = 0; i < len; i++) {
		data = dp_catalog_aux_read_data(aux->catalog);
		*dp++ = (u8)((data >> DP_AUX_DATA_OFFSET) & 0xff);

		actual_i = (data >> DP_AUX_DATA_INDEX_OFFSET) & 0xFF;
		if (i != actual_i)
			break;
	}

	return i;
}

static void dp_aux_native_handler(struct dp_aux_private *aux, u32 isr)
{
	if (isr & DP_INTR_AUX_I2C_DONE)
		aux->aux_error_num = DP_AUX_ERR_NONE;
	else if (isr & DP_INTR_WRONG_ADDR)
		aux->aux_error_num = DP_AUX_ERR_ADDR;
	else if (isr & DP_INTR_TIMEOUT)
		aux->aux_error_num = DP_AUX_ERR_TOUT;
	if (isr & DP_INTR_NACK_DEFER)
		aux->aux_error_num = DP_AUX_ERR_NACK;
	if (isr & DP_INTR_AUX_ERROR) {
		aux->aux_error_num = DP_AUX_ERR_PHY;
		dp_catalog_aux_clear_hw_interrupts(aux->catalog);
	}
}

static void dp_aux_i2c_handler(struct dp_aux_private *aux, u32 isr)
{
	if (isr & DP_INTR_AUX_I2C_DONE) {
		if (isr & (DP_INTR_I2C_NACK | DP_INTR_I2C_DEFER))
			aux->aux_error_num = DP_AUX_ERR_NACK;
		else
			aux->aux_error_num = DP_AUX_ERR_NONE;
	} else {
		if (isr & DP_INTR_WRONG_ADDR)
			aux->aux_error_num = DP_AUX_ERR_ADDR;
		else if (isr & DP_INTR_TIMEOUT)
			aux->aux_error_num = DP_AUX_ERR_TOUT;
		if (isr & DP_INTR_NACK_DEFER)
			aux->aux_error_num = DP_AUX_ERR_NACK_DEFER;
		if (isr & DP_INTR_I2C_NACK)
			aux->aux_error_num = DP_AUX_ERR_NACK;
		if (isr & DP_INTR_I2C_DEFER)
			aux->aux_error_num = DP_AUX_ERR_DEFER;
		if (isr & DP_INTR_AUX_ERROR) {
			aux->aux_error_num = DP_AUX_ERR_PHY;
			dp_catalog_aux_clear_hw_interrupts(aux->catalog);
		}
	}
}

static void dp_aux_update_offset_and_segment(struct dp_aux_private *aux,
					     struct drm_dp_aux_msg *input_msg)
{
	u32 edid_address = 0x50;
	u32 segment_address = 0x30;
	bool i2c_read = input_msg->request &
		(DP_AUX_I2C_READ & DP_AUX_NATIVE_READ);
	u8 *data;

	if (aux->native || i2c_read || ((input_msg->address != edid_address) &&
		(input_msg->address != segment_address)))
		return;


	data = input_msg->buffer;
	if (input_msg->address == segment_address)
		aux->segment = *data;
	else
		aux->offset = *data;
}

/**
 * dp_aux_transfer_helper() - helper function for EDID read transactions
 *
 * @aux: DP AUX private structure
 * @input_msg: input message from DRM upstream APIs
 * @send_seg: send the segment to sink
 *
 * return: void
 *
 * This helper function is used to fix EDID reads for non-compliant
 * sinks that do not handle the i2c middle-of-transaction flag correctly.
 */
static void dp_aux_transfer_helper(struct dp_aux_private *aux,
				   struct drm_dp_aux_msg *input_msg,
				   bool send_seg)
{
	struct drm_dp_aux_msg helper_msg;
	u32 message_size = 0x10;
	u32 segment_address = 0x30;
	u32 const edid_block_length = 0x80;
	bool i2c_mot = input_msg->request & DP_AUX_I2C_MOT;
	bool i2c_read = input_msg->request &
		(DP_AUX_I2C_READ & DP_AUX_NATIVE_READ);

	if (!i2c_mot || !i2c_read || (input_msg->size == 0))
		return;

	/*
	 * Sending the segment value and EDID offset will be performed
	 * from the DRM upstream EDID driver for each block. Avoid
	 * duplicate AUX transactions related to this while reading the
	 * first 16 bytes of each block.
	 */
	if (!(aux->offset % edid_block_length) || !send_seg)
		goto end;

	aux->read = false;
	aux->cmd_busy = true;
	aux->no_send_addr = true;
	aux->no_send_stop = true;

	/*
	 * Send the segment address for every i2c read in which the
	 * middle-of-tranaction flag is set. This is required to support EDID
	 * reads of more than 2 blocks as the segment address is reset to 0
	 * since we are overriding the middle-of-transaction flag for read
	 * transactions.
	 */

	if (aux->segment) {
		memset(&helper_msg, 0, sizeof(helper_msg));
		helper_msg.address = segment_address;
		helper_msg.buffer = &aux->segment;
		helper_msg.size = 1;
		dp_aux_cmd_fifo_tx(aux, &helper_msg);
	}

	/*
	 * Send the offset address for every i2c read in which the
	 * middle-of-transaction flag is set. This will ensure that the sink
	 * will update its read pointer and return the correct portion of the
	 * EDID buffer in the subsequent i2c read trasntion triggered in the
	 * native AUX transfer function.
	 */
	memset(&helper_msg, 0, sizeof(helper_msg));
	helper_msg.address = input_msg->address;
	helper_msg.buffer = &aux->offset;
	helper_msg.size = 1;
	dp_aux_cmd_fifo_tx(aux, &helper_msg);

end:
	aux->offset += message_size;
	if (aux->offset == 0x80 || aux->offset == 0x100)
		aux->segment = 0x0; /* reset segment at end of block */
}

/*
 * This function does the real job to process an AUX transaction.
 * It will call aux_reset() function to reset the AUX channel,
 * if the waiting is timeout.
 */
static ssize_t dp_aux_transfer(struct drm_dp_aux *dp_aux,
			       struct drm_dp_aux_msg *msg)
{
	ssize_t ret;
	int const aux_cmd_native_max = 16;
	int const aux_cmd_i2c_max = 128;
	struct dp_aux_private *aux;

	aux = container_of(dp_aux, struct dp_aux_private, dp_aux);

	aux->native = msg->request & (DP_AUX_NATIVE_WRITE & DP_AUX_NATIVE_READ);

	/* Ignore address only message */
	if (msg->size == 0 || !msg->buffer) {
		msg->reply = aux->native ?
			DP_AUX_NATIVE_REPLY_ACK : DP_AUX_I2C_REPLY_ACK;
		return msg->size;
	}

	/* msg sanity check */
	if ((aux->native && msg->size > aux_cmd_native_max) ||
	    msg->size > aux_cmd_i2c_max) {
		DRM_ERROR("%s: invalid msg: size(%zu), request(%x)\n",
			__func__, msg->size, msg->request);
		return -EINVAL;
	}

	mutex_lock(&aux->mutex);
	if (!aux->initted) {
		ret = -EIO;
		goto exit;
	}
<<<<<<< HEAD
=======

	/*
	 * For eDP it's important to give a reasonably long wait here for HPD
	 * to be asserted. This is because the panel driver may have _just_
	 * turned on the panel and then tried to do an AUX transfer. The panel
	 * driver has no way of knowing when the panel is ready, so it's up
	 * to us to wait. For DP we never get into this situation so let's
	 * avoid ever doing the extra long wait for DP.
	 */
	if (aux->is_edp) {
		ret = dp_catalog_aux_wait_for_hpd_connect_state(aux->catalog);
		if (ret) {
			DRM_DEBUG_DP("Panel not ready for aux transactions\n");
			goto exit;
		}
	}
>>>>>>> d60c95ef

	dp_aux_update_offset_and_segment(aux, msg);
	dp_aux_transfer_helper(aux, msg, true);

	aux->read = msg->request & (DP_AUX_I2C_READ & DP_AUX_NATIVE_READ);
	aux->cmd_busy = true;

	if (aux->read) {
		aux->no_send_addr = true;
		aux->no_send_stop = false;
	} else {
		aux->no_send_addr = true;
		aux->no_send_stop = true;
	}

	ret = dp_aux_cmd_fifo_tx(aux, msg);
	if (ret < 0) {
		if (aux->native) {
			aux->retry_cnt++;
			if (!(aux->retry_cnt % MAX_AUX_RETRIES))
				dp_catalog_aux_update_cfg(aux->catalog);
		}
		/* reset aux if link is in connected state */
		if (dp_catalog_link_is_connected(aux->catalog))
			dp_catalog_aux_reset(aux->catalog);
	} else {
		aux->retry_cnt = 0;
		switch (aux->aux_error_num) {
		case DP_AUX_ERR_NONE:
			if (aux->read)
				ret = dp_aux_cmd_fifo_rx(aux, msg);
			msg->reply = aux->native ? DP_AUX_NATIVE_REPLY_ACK : DP_AUX_I2C_REPLY_ACK;
			break;
		case DP_AUX_ERR_DEFER:
			msg->reply = aux->native ? DP_AUX_NATIVE_REPLY_DEFER : DP_AUX_I2C_REPLY_DEFER;
			break;
		case DP_AUX_ERR_PHY:
		case DP_AUX_ERR_ADDR:
		case DP_AUX_ERR_NACK:
		case DP_AUX_ERR_NACK_DEFER:
			msg->reply = aux->native ? DP_AUX_NATIVE_REPLY_NACK : DP_AUX_I2C_REPLY_NACK;
			break;
		case DP_AUX_ERR_TOUT:
			ret = -ETIMEDOUT;
			break;
		}
	}

	aux->cmd_busy = false;

exit:
	mutex_unlock(&aux->mutex);

	return ret;
}

void dp_aux_isr(struct drm_dp_aux *dp_aux)
{
	u32 isr;
	struct dp_aux_private *aux;

	if (!dp_aux) {
		DRM_ERROR("invalid input\n");
		return;
	}

	aux = container_of(dp_aux, struct dp_aux_private, dp_aux);

	isr = dp_catalog_aux_get_irq(aux->catalog);

	/* no interrupts pending, return immediately */
	if (!isr)
		return;

	if (!aux->cmd_busy)
		return;

	if (aux->native)
		dp_aux_native_handler(aux, isr);
	else
		dp_aux_i2c_handler(aux, isr);

	complete(&aux->comp);
}

void dp_aux_reconfig(struct drm_dp_aux *dp_aux)
{
	struct dp_aux_private *aux;

	aux = container_of(dp_aux, struct dp_aux_private, dp_aux);

	dp_catalog_aux_update_cfg(aux->catalog);
	dp_catalog_aux_reset(aux->catalog);
}

void dp_aux_init(struct drm_dp_aux *dp_aux)
{
	struct dp_aux_private *aux;

	if (!dp_aux) {
		DRM_ERROR("invalid input\n");
		return;
	}

	aux = container_of(dp_aux, struct dp_aux_private, dp_aux);

	mutex_lock(&aux->mutex);

	dp_catalog_aux_enable(aux->catalog, true);
	aux->retry_cnt = 0;
	aux->initted = true;

	mutex_unlock(&aux->mutex);
}

void dp_aux_deinit(struct drm_dp_aux *dp_aux)
{
	struct dp_aux_private *aux;

	aux = container_of(dp_aux, struct dp_aux_private, dp_aux);

	mutex_lock(&aux->mutex);

	aux->initted = false;
	dp_catalog_aux_enable(aux->catalog, false);

	mutex_unlock(&aux->mutex);
}

int dp_aux_register(struct drm_dp_aux *dp_aux)
{
	struct dp_aux_private *aux;
	int ret;

	if (!dp_aux) {
		DRM_ERROR("invalid input\n");
		return -EINVAL;
	}

	aux = container_of(dp_aux, struct dp_aux_private, dp_aux);

	aux->dp_aux.name = "dpu_dp_aux";
	aux->dp_aux.dev = aux->dev;
	aux->dp_aux.transfer = dp_aux_transfer;
	ret = drm_dp_aux_register(&aux->dp_aux);
	if (ret) {
		DRM_ERROR("%s: failed to register drm aux: %d\n", __func__,
				ret);
		return ret;
	}

	return 0;
}

void dp_aux_unregister(struct drm_dp_aux *dp_aux)
{
	drm_dp_aux_unregister(dp_aux);
}

struct drm_dp_aux *dp_aux_get(struct device *dev, struct dp_catalog *catalog,
			      bool is_edp)
{
	struct dp_aux_private *aux;

	if (!catalog) {
		DRM_ERROR("invalid input\n");
		return ERR_PTR(-ENODEV);
	}

	aux = devm_kzalloc(dev, sizeof(*aux), GFP_KERNEL);
	if (!aux)
		return ERR_PTR(-ENOMEM);

	init_completion(&aux->comp);
	aux->cmd_busy = false;
	aux->is_edp = is_edp;
	mutex_init(&aux->mutex);

	aux->dev = dev;
	aux->catalog = catalog;
	aux->retry_cnt = 0;

	return &aux->dp_aux;
}

void dp_aux_put(struct drm_dp_aux *dp_aux)
{
	struct dp_aux_private *aux;

	if (!dp_aux)
		return;

	aux = container_of(dp_aux, struct dp_aux_private, dp_aux);

	mutex_destroy(&aux->mutex);

	devm_kfree(aux->dev, aux);
}<|MERGE_RESOLUTION|>--- conflicted
+++ resolved
@@ -34,10 +34,7 @@
 	bool no_send_addr;
 	bool no_send_stop;
 	bool initted;
-<<<<<<< HEAD
-=======
 	bool is_edp;
->>>>>>> d60c95ef
 	u32 offset;
 	u32 segment;
 
@@ -340,8 +337,6 @@
 		ret = -EIO;
 		goto exit;
 	}
-<<<<<<< HEAD
-=======
 
 	/*
 	 * For eDP it's important to give a reasonably long wait here for HPD
@@ -358,7 +353,6 @@
 			goto exit;
 		}
 	}
->>>>>>> d60c95ef
 
 	dp_aux_update_offset_and_segment(aux, msg);
 	dp_aux_transfer_helper(aux, msg, true);
