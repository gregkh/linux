// SPDX-License-Identifier: GPL-2.0-only
/*
 * Copyright (c) 2012-2020, The Linux Foundation. All rights reserved.
 */

#include <linux/delay.h>
#include <linux/phy/phy.h>
#include <drm/drm_print.h>

#include "dp_reg.h"
#include "dp_aux.h"

enum msm_dp_aux_err {
	DP_AUX_ERR_NONE,
	DP_AUX_ERR_ADDR,
	DP_AUX_ERR_TOUT,
	DP_AUX_ERR_NACK,
	DP_AUX_ERR_DEFER,
	DP_AUX_ERR_NACK_DEFER,
	DP_AUX_ERR_PHY,
};

struct dp_aux_private {
	struct device *dev;
	struct dp_catalog *catalog;

	struct phy *phy;

	struct mutex mutex;
	struct completion comp;

	enum msm_dp_aux_err aux_error_num;
	u32 retry_cnt;
	bool cmd_busy;
	bool native;
	bool read;
	bool no_send_addr;
	bool no_send_stop;
	bool initted;
	bool is_edp;
	bool enable_xfers;
	u32 offset;
	u32 segment;

	struct drm_dp_aux dp_aux;
};

#define MAX_AUX_RETRIES			5

static ssize_t dp_aux_write(struct dp_aux_private *aux,
			struct drm_dp_aux_msg *msg)
{
	u8 data[4];
	u32 reg;
	ssize_t len;
	u8 *msgdata = msg->buffer;
	int const AUX_CMD_FIFO_LEN = 128;
	int i = 0;

	if (aux->read)
		len = 0;
	else
		len = msg->size;

	/*
	 * cmd fifo only has depth of 144 bytes
	 * limit buf length to 128 bytes here
	 */
	if (len > AUX_CMD_FIFO_LEN - 4) {
		DRM_ERROR("buf size greater than allowed size of 128 bytes\n");
		return -EINVAL;
	}

	/* Pack cmd and write to HW */
	data[0] = (msg->address >> 16) & 0xf;	/* addr[19:16] */
	if (aux->read)
		data[0] |=  BIT(4);		/* R/W */

	data[1] = msg->address >> 8;		/* addr[15:8] */
	data[2] = msg->address;			/* addr[7:0] */
	data[3] = msg->size - 1;		/* len[7:0] */

	for (i = 0; i < len + 4; i++) {
		reg = (i < 4) ? data[i] : msgdata[i - 4];
		reg <<= DP_AUX_DATA_OFFSET;
		reg &= DP_AUX_DATA_MASK;
		reg |= DP_AUX_DATA_WRITE;
		/* index = 0, write */
		if (i == 0)
			reg |= DP_AUX_DATA_INDEX_WRITE;
		dp_catalog_aux_write_data(aux->catalog, reg);
	}

	dp_catalog_aux_clear_trans(aux->catalog, false);
	dp_catalog_aux_clear_hw_interrupts(aux->catalog);

	reg = 0; /* Transaction number == 1 */
	if (!aux->native) { /* i2c */
		reg |= DP_AUX_TRANS_CTRL_I2C;

		if (aux->no_send_addr)
			reg |= DP_AUX_TRANS_CTRL_NO_SEND_ADDR;

		if (aux->no_send_stop)
			reg |= DP_AUX_TRANS_CTRL_NO_SEND_STOP;
	}

	reg |= DP_AUX_TRANS_CTRL_GO;
	dp_catalog_aux_write_trans(aux->catalog, reg);

	return len;
}

static ssize_t dp_aux_cmd_fifo_tx(struct dp_aux_private *aux,
			      struct drm_dp_aux_msg *msg)
{
	ssize_t ret;
	unsigned long time_left;

	reinit_completion(&aux->comp);

	ret = dp_aux_write(aux, msg);
	if (ret < 0)
		return ret;

	time_left = wait_for_completion_timeout(&aux->comp,
						msecs_to_jiffies(250));
	if (!time_left)
		return -ETIMEDOUT;

	return ret;
}

static ssize_t dp_aux_cmd_fifo_rx(struct dp_aux_private *aux,
		struct drm_dp_aux_msg *msg)
{
	u32 data;
	u8 *dp;
	u32 i, actual_i;
	u32 len = msg->size;

	dp_catalog_aux_clear_trans(aux->catalog, true);

	data = DP_AUX_DATA_INDEX_WRITE; /* INDEX_WRITE */
	data |= DP_AUX_DATA_READ;  /* read */

	dp_catalog_aux_write_data(aux->catalog, data);

	dp = msg->buffer;

	/* discard first byte */
	data = dp_catalog_aux_read_data(aux->catalog);

	for (i = 0; i < len; i++) {
		data = dp_catalog_aux_read_data(aux->catalog);
		*dp++ = (u8)((data >> DP_AUX_DATA_OFFSET) & 0xff);

		actual_i = (data >> DP_AUX_DATA_INDEX_OFFSET) & 0xFF;
		if (i != actual_i)
			break;
	}

	return i;
}

static void dp_aux_update_offset_and_segment(struct dp_aux_private *aux,
					     struct drm_dp_aux_msg *input_msg)
{
	u32 edid_address = 0x50;
	u32 segment_address = 0x30;
	bool i2c_read = input_msg->request &
		(DP_AUX_I2C_READ & DP_AUX_NATIVE_READ);
	u8 *data;

	if (aux->native || i2c_read || ((input_msg->address != edid_address) &&
		(input_msg->address != segment_address)))
		return;


	data = input_msg->buffer;
	if (input_msg->address == segment_address)
		aux->segment = *data;
	else
		aux->offset = *data;
}

/**
 * dp_aux_transfer_helper() - helper function for EDID read transactions
 *
 * @aux: DP AUX private structure
 * @input_msg: input message from DRM upstream APIs
 * @send_seg: send the segment to sink
 *
 * return: void
 *
 * This helper function is used to fix EDID reads for non-compliant
 * sinks that do not handle the i2c middle-of-transaction flag correctly.
 */
static void dp_aux_transfer_helper(struct dp_aux_private *aux,
				   struct drm_dp_aux_msg *input_msg,
				   bool send_seg)
{
	struct drm_dp_aux_msg helper_msg;
	u32 message_size = 0x10;
	u32 segment_address = 0x30;
	u32 const edid_block_length = 0x80;
	bool i2c_mot = input_msg->request & DP_AUX_I2C_MOT;
	bool i2c_read = input_msg->request &
		(DP_AUX_I2C_READ & DP_AUX_NATIVE_READ);

	if (!i2c_mot || !i2c_read || (input_msg->size == 0))
		return;

	/*
	 * Sending the segment value and EDID offset will be performed
	 * from the DRM upstream EDID driver for each block. Avoid
	 * duplicate AUX transactions related to this while reading the
	 * first 16 bytes of each block.
	 */
	if (!(aux->offset % edid_block_length) || !send_seg)
		goto end;

	aux->read = false;
	aux->cmd_busy = true;
	aux->no_send_addr = true;
	aux->no_send_stop = true;

	/*
	 * Send the segment address for every i2c read in which the
	 * middle-of-tranaction flag is set. This is required to support EDID
	 * reads of more than 2 blocks as the segment address is reset to 0
	 * since we are overriding the middle-of-transaction flag for read
	 * transactions.
	 */

	if (aux->segment) {
		memset(&helper_msg, 0, sizeof(helper_msg));
		helper_msg.address = segment_address;
		helper_msg.buffer = &aux->segment;
		helper_msg.size = 1;
		dp_aux_cmd_fifo_tx(aux, &helper_msg);
	}

	/*
	 * Send the offset address for every i2c read in which the
	 * middle-of-transaction flag is set. This will ensure that the sink
	 * will update its read pointer and return the correct portion of the
	 * EDID buffer in the subsequent i2c read trasntion triggered in the
	 * native AUX transfer function.
	 */
	memset(&helper_msg, 0, sizeof(helper_msg));
	helper_msg.address = input_msg->address;
	helper_msg.buffer = &aux->offset;
	helper_msg.size = 1;
	dp_aux_cmd_fifo_tx(aux, &helper_msg);

end:
	aux->offset += message_size;
	if (aux->offset == 0x80 || aux->offset == 0x100)
		aux->segment = 0x0; /* reset segment at end of block */
}

/*
 * This function does the real job to process an AUX transaction.
 * It will call aux_reset() function to reset the AUX channel,
 * if the waiting is timeout.
 */
static ssize_t dp_aux_transfer(struct drm_dp_aux *dp_aux,
			       struct drm_dp_aux_msg *msg)
{
	ssize_t ret;
	int const aux_cmd_native_max = 16;
	int const aux_cmd_i2c_max = 128;
	struct dp_aux_private *aux;

	aux = container_of(dp_aux, struct dp_aux_private, dp_aux);

	aux->native = msg->request & (DP_AUX_NATIVE_WRITE & DP_AUX_NATIVE_READ);

	/* Ignore address only message */
	if (msg->size == 0 || !msg->buffer) {
		msg->reply = aux->native ?
			DP_AUX_NATIVE_REPLY_ACK : DP_AUX_I2C_REPLY_ACK;
		return msg->size;
	}

	/* msg sanity check */
	if ((aux->native && msg->size > aux_cmd_native_max) ||
	    msg->size > aux_cmd_i2c_max) {
		DRM_ERROR("%s: invalid msg: size(%zu), request(%x)\n",
			__func__, msg->size, msg->request);
		return -EINVAL;
	}

	ret = pm_runtime_resume_and_get(dp_aux->dev);
	if (ret)
		return  ret;

	mutex_lock(&aux->mutex);
	if (!aux->initted) {
		ret = -EIO;
		goto exit;
	}

	/*
	 * If we're using DP and an external display isn't connected then the
	 * transfer won't succeed. Return right away. If we don't do this we
	 * can end up with long timeouts if someone tries to access the DP AUX
	 * character device when no DP device is connected.
<<<<<<< HEAD
	 */
	if (!aux->is_edp && !aux->enable_xfers) {
		ret = -ENXIO;
		goto exit;
	}

	/*
	 * For eDP it's important to give a reasonably long wait here for HPD
	 * to be asserted. This is because the panel driver may have _just_
	 * turned on the panel and then tried to do an AUX transfer. The panel
	 * driver has no way of knowing when the panel is ready, so it's up
	 * to us to wait. For DP we never get into this situation so let's
	 * avoid ever doing the extra long wait for DP.
=======
>>>>>>> a6ad5510
	 */
	if (!aux->is_edp && !aux->enable_xfers) {
		ret = -ENXIO;
		goto exit;
	}

	dp_aux_update_offset_and_segment(aux, msg);
	dp_aux_transfer_helper(aux, msg, true);

	aux->read = msg->request & (DP_AUX_I2C_READ & DP_AUX_NATIVE_READ);
	aux->cmd_busy = true;

	if (aux->read) {
		aux->no_send_addr = true;
		aux->no_send_stop = false;
	} else {
		aux->no_send_addr = true;
		aux->no_send_stop = true;
	}

	ret = dp_aux_cmd_fifo_tx(aux, msg);
	if (ret < 0) {
		if (aux->native) {
			aux->retry_cnt++;
			if (!(aux->retry_cnt % MAX_AUX_RETRIES))
				phy_calibrate(aux->phy);
		}
		/* reset aux if link is in connected state */
		if (dp_catalog_link_is_connected(aux->catalog))
			dp_catalog_aux_reset(aux->catalog);
	} else {
		aux->retry_cnt = 0;
		switch (aux->aux_error_num) {
		case DP_AUX_ERR_NONE:
			if (aux->read)
				ret = dp_aux_cmd_fifo_rx(aux, msg);
			msg->reply = aux->native ? DP_AUX_NATIVE_REPLY_ACK : DP_AUX_I2C_REPLY_ACK;
			break;
		case DP_AUX_ERR_DEFER:
			msg->reply = aux->native ? DP_AUX_NATIVE_REPLY_DEFER : DP_AUX_I2C_REPLY_DEFER;
			break;
		case DP_AUX_ERR_PHY:
		case DP_AUX_ERR_ADDR:
		case DP_AUX_ERR_NACK:
		case DP_AUX_ERR_NACK_DEFER:
			msg->reply = aux->native ? DP_AUX_NATIVE_REPLY_NACK : DP_AUX_I2C_REPLY_NACK;
			break;
		case DP_AUX_ERR_TOUT:
			ret = -ETIMEDOUT;
			break;
		}
	}

	aux->cmd_busy = false;

exit:
	mutex_unlock(&aux->mutex);
	pm_runtime_put_sync(dp_aux->dev);

	return ret;
}

irqreturn_t dp_aux_isr(struct drm_dp_aux *dp_aux)
{
	u32 isr;
	struct dp_aux_private *aux;

	if (!dp_aux) {
		DRM_ERROR("invalid input\n");
		return IRQ_NONE;
	}

	aux = container_of(dp_aux, struct dp_aux_private, dp_aux);

	isr = dp_catalog_aux_get_irq(aux->catalog);

	/* no interrupts pending, return immediately */
	if (!isr)
		return IRQ_NONE;

	if (!aux->cmd_busy) {
		DRM_ERROR("Unexpected DP AUX IRQ %#010x when not busy\n", isr);
		return IRQ_NONE;
	}

	/*
	 * The logic below assumes only one error bit is set (other than "done"
	 * which can apparently be set at the same time as some of the other
	 * bits). Warn if more than one get set so we know we need to improve
	 * the logic.
	 */
	if (hweight32(isr & ~DP_INTR_AUX_XFER_DONE) > 1)
		DRM_WARN("Some DP AUX interrupts unhandled: %#010x\n", isr);

	if (isr & DP_INTR_AUX_ERROR) {
		aux->aux_error_num = DP_AUX_ERR_PHY;
		dp_catalog_aux_clear_hw_interrupts(aux->catalog);
	} else if (isr & DP_INTR_NACK_DEFER) {
		aux->aux_error_num = DP_AUX_ERR_NACK_DEFER;
	} else if (isr & DP_INTR_WRONG_ADDR) {
		aux->aux_error_num = DP_AUX_ERR_ADDR;
	} else if (isr & DP_INTR_TIMEOUT) {
		aux->aux_error_num = DP_AUX_ERR_TOUT;
	} else if (!aux->native && (isr & DP_INTR_I2C_NACK)) {
		aux->aux_error_num = DP_AUX_ERR_NACK;
	} else if (!aux->native && (isr & DP_INTR_I2C_DEFER)) {
		if (isr & DP_INTR_AUX_XFER_DONE)
			aux->aux_error_num = DP_AUX_ERR_NACK;
		else
			aux->aux_error_num = DP_AUX_ERR_DEFER;
	} else if (isr & DP_INTR_AUX_XFER_DONE) {
		aux->aux_error_num = DP_AUX_ERR_NONE;
	} else {
		DRM_WARN("Unexpected interrupt: %#010x\n", isr);
		return IRQ_NONE;
	}

	complete(&aux->comp);

	return IRQ_HANDLED;
}

void dp_aux_enable_xfers(struct drm_dp_aux *dp_aux, bool enabled)
{
	struct dp_aux_private *aux;

	aux = container_of(dp_aux, struct dp_aux_private, dp_aux);
	aux->enable_xfers = enabled;
}

void dp_aux_reconfig(struct drm_dp_aux *dp_aux)
{
	struct dp_aux_private *aux;

	aux = container_of(dp_aux, struct dp_aux_private, dp_aux);

	phy_calibrate(aux->phy);
	dp_catalog_aux_reset(aux->catalog);
}

void dp_aux_init(struct drm_dp_aux *dp_aux)
{
	struct dp_aux_private *aux;

	if (!dp_aux) {
		DRM_ERROR("invalid input\n");
		return;
	}

	aux = container_of(dp_aux, struct dp_aux_private, dp_aux);

	mutex_lock(&aux->mutex);

	dp_catalog_aux_enable(aux->catalog, true);
	aux->retry_cnt = 0;
	aux->initted = true;

	mutex_unlock(&aux->mutex);
}

void dp_aux_deinit(struct drm_dp_aux *dp_aux)
{
	struct dp_aux_private *aux;

	aux = container_of(dp_aux, struct dp_aux_private, dp_aux);

	mutex_lock(&aux->mutex);

	aux->initted = false;
	dp_catalog_aux_enable(aux->catalog, false);

	mutex_unlock(&aux->mutex);
}

int dp_aux_register(struct drm_dp_aux *dp_aux)
{
	int ret;

	if (!dp_aux) {
		DRM_ERROR("invalid input\n");
		return -EINVAL;
	}

	ret = drm_dp_aux_register(dp_aux);
	if (ret) {
		DRM_ERROR("%s: failed to register drm aux: %d\n", __func__,
				ret);
		return ret;
	}

	return 0;
}

void dp_aux_unregister(struct drm_dp_aux *dp_aux)
{
	drm_dp_aux_unregister(dp_aux);
}

static int dp_wait_hpd_asserted(struct drm_dp_aux *dp_aux,
				 unsigned long wait_us)
{
	int ret;
	struct dp_aux_private *aux;

	aux = container_of(dp_aux, struct dp_aux_private, dp_aux);

	ret = pm_runtime_resume_and_get(aux->dev);
	if (ret)
		return ret;

	ret = dp_catalog_aux_wait_for_hpd_connect_state(aux->catalog, wait_us);
	pm_runtime_put_sync(aux->dev);

	return ret;
}

struct drm_dp_aux *dp_aux_get(struct device *dev, struct dp_catalog *catalog,
			      struct phy *phy,
			      bool is_edp)
{
	struct dp_aux_private *aux;

	if (!catalog) {
		DRM_ERROR("invalid input\n");
		return ERR_PTR(-ENODEV);
	}

	aux = devm_kzalloc(dev, sizeof(*aux), GFP_KERNEL);
	if (!aux)
		return ERR_PTR(-ENOMEM);

	init_completion(&aux->comp);
	aux->cmd_busy = false;
	aux->is_edp = is_edp;
	mutex_init(&aux->mutex);

	aux->dev = dev;
	aux->catalog = catalog;
	aux->phy = phy;
	aux->retry_cnt = 0;

	/*
	 * Use the drm_dp_aux_init() to use the aux adapter
	 * before registering AUX with the DRM device so that
	 * msm eDP panel can be detected by generic_dep_panel_probe().
	 */
	aux->dp_aux.name = "dpu_dp_aux";
	aux->dp_aux.dev = dev;
	aux->dp_aux.transfer = dp_aux_transfer;
	aux->dp_aux.wait_hpd_asserted = dp_wait_hpd_asserted;
	drm_dp_aux_init(&aux->dp_aux);

	return &aux->dp_aux;
}

void dp_aux_put(struct drm_dp_aux *dp_aux)
{
	struct dp_aux_private *aux;

	if (!dp_aux)
		return;

	aux = container_of(dp_aux, struct dp_aux_private, dp_aux);

	mutex_destroy(&aux->mutex);

	devm_kfree(aux->dev, aux);
}<|MERGE_RESOLUTION|>--- conflicted
+++ resolved
@@ -307,22 +307,6 @@
 	 * transfer won't succeed. Return right away. If we don't do this we
 	 * can end up with long timeouts if someone tries to access the DP AUX
 	 * character device when no DP device is connected.
-<<<<<<< HEAD
-	 */
-	if (!aux->is_edp && !aux->enable_xfers) {
-		ret = -ENXIO;
-		goto exit;
-	}
-
-	/*
-	 * For eDP it's important to give a reasonably long wait here for HPD
-	 * to be asserted. This is because the panel driver may have _just_
-	 * turned on the panel and then tried to do an AUX transfer. The panel
-	 * driver has no way of knowing when the panel is ready, so it's up
-	 * to us to wait. For DP we never get into this situation so let's
-	 * avoid ever doing the extra long wait for DP.
-=======
->>>>>>> a6ad5510
 	 */
 	if (!aux->is_edp && !aux->enable_xfers) {
 		ret = -ENXIO;
