--- conflicted
+++ resolved
@@ -333,15 +333,10 @@
 	struct drm_device *dev = &v3d->drm;
 	struct dma_fence *fence;
 
-<<<<<<< HEAD
-	if (unlikely(job->base.base.s_fence->finished.error))
-		return NULL;
-=======
 	if (unlikely(job->base.base.s_fence->finished.error)) {
 		v3d->tfu_job = NULL;
 		return NULL;
 	}
->>>>>>> d12acd7b
 
 	v3d->tfu_job = job;
 
@@ -386,15 +381,10 @@
 	struct dma_fence *fence;
 	int i, csd_cfg0_reg;
 
-<<<<<<< HEAD
-	if (unlikely(job->base.base.s_fence->finished.error))
-		return NULL;
-=======
 	if (unlikely(job->base.base.s_fence->finished.error)) {
 		v3d->csd_job = NULL;
 		return NULL;
 	}
->>>>>>> d12acd7b
 
 	v3d->csd_job = job;
 
