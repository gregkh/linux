--- conflicted
+++ resolved
@@ -59,15 +59,9 @@
 	unsigned int id;
 	dispc_irq_t irqstatus;
 
-<<<<<<< HEAD
-	spin_lock(&tidss->wait_lock);
-	irqstatus = dispc_read_and_clear_irqstatus(tidss->dispc);
-	spin_unlock(&tidss->wait_lock);
-=======
 	spin_lock(&tidss->irq_lock);
 	irqstatus = dispc_read_and_clear_irqstatus(tidss->dispc);
 	spin_unlock(&tidss->irq_lock);
->>>>>>> d12acd7b
 
 	for (id = 0; id < tidss->num_crtcs; id++) {
 		struct drm_crtc *crtc = tidss->crtcs[id];
