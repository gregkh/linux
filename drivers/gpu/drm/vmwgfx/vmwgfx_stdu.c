// SPDX-License-Identifier: GPL-2.0 OR MIT
/******************************************************************************
 *
 * Copyright (c) 2014-2024 Broadcom. All Rights Reserved. The term
 * “Broadcom” refers to Broadcom Inc. and/or its subsidiaries.
 *
 * Permission is hereby granted, free of charge, to any person obtaining a
 * copy of this software and associated documentation files (the
 * "Software"), to deal in the Software without restriction, including
 * without limitation the rights to use, copy, modify, merge, publish,
 * distribute, sub license, and/or sell copies of the Software, and to
 * permit persons to whom the Software is furnished to do so, subject to
 * the following conditions:
 *
 * The above copyright notice and this permission notice (including the
 * next paragraph) shall be included in all copies or substantial portions
 * of the Software.
 *
 * THE SOFTWARE IS PROVIDED "AS IS", WITHOUT WARRANTY OF ANY KIND, EXPRESS OR
 * IMPLIED, INCLUDING BUT NOT LIMITED TO THE WARRANTIES OF MERCHANTABILITY,
 * FITNESS FOR A PARTICULAR PURPOSE AND NON-INFRINGEMENT. IN NO EVENT SHALL
 * THE COPYRIGHT HOLDERS, AUTHORS AND/OR ITS SUPPLIERS BE LIABLE FOR ANY CLAIM,
 * DAMAGES OR OTHER LIABILITY, WHETHER IN AN ACTION OF CONTRACT, TORT OR
 * OTHERWISE, ARISING FROM, OUT OF OR IN CONNECTION WITH THE SOFTWARE OR THE
 * USE OR OTHER DEALINGS IN THE SOFTWARE.
 *
 ******************************************************************************/

#include "vmwgfx_bo.h"
#include "vmwgfx_kms.h"
#include "vmwgfx_vkms.h"
#include "vmw_surface_cache.h"
#include <linux/fsnotify.h>

#include <drm/drm_atomic.h>
#include <drm/drm_atomic_helper.h>
#include <drm/drm_damage_helper.h>
#include <drm/drm_fourcc.h>
#include <drm/drm_vblank.h>

#define vmw_crtc_to_stdu(x) \
	container_of(x, struct vmw_screen_target_display_unit, base.crtc)
#define vmw_encoder_to_stdu(x) \
	container_of(x, struct vmw_screen_target_display_unit, base.encoder)
#define vmw_connector_to_stdu(x) \
	container_of(x, struct vmw_screen_target_display_unit, base.connector)

/*
 * Some renderers such as llvmpipe will align the width and height of their
 * buffers to match their tile size. We need to keep this in mind when exposing
 * modes to userspace so that this possible over-allocation will not exceed
 * graphics memory. 64x64 pixels seems to be a reasonable upper bound for the
 * tile size of current renderers.
 */
#define GPU_TILE_SIZE 64

enum stdu_content_type {
	SAME_AS_DISPLAY = 0,
	SEPARATE_SURFACE,
	SEPARATE_BO
};

/**
 * struct vmw_stdu_dirty - closure structure for the update functions
 *
 * @base: The base type we derive from. Used by vmw_kms_helper_dirty().
 * @left: Left side of bounding box.
 * @right: Right side of bounding box.
 * @top: Top side of bounding box.
 * @bottom: Bottom side of bounding box.
 * @fb_left: Left side of the framebuffer/content bounding box
 * @fb_top: Top of the framebuffer/content bounding box
 * @pitch: framebuffer pitch (stride)
 * @buf: buffer object when DMA-ing between buffer and screen targets.
 * @sid: Surface ID when copying between surface and screen targets.
 */
struct vmw_stdu_dirty {
	struct vmw_kms_dirty base;
	s32 left, right, top, bottom;
	s32 fb_left, fb_top;
	u32 pitch;
	union {
		struct vmw_bo *buf;
		u32 sid;
	};
};

/*
 * SVGA commands that are used by this code. Please see the device headers
 * for explanation.
 */
struct vmw_stdu_update {
	SVGA3dCmdHeader header;
	SVGA3dCmdUpdateGBScreenTarget body;
};

struct vmw_stdu_surface_copy {
	SVGA3dCmdHeader      header;
	SVGA3dCmdSurfaceCopy body;
};

struct vmw_stdu_update_gb_image {
	SVGA3dCmdHeader header;
	SVGA3dCmdUpdateGBImage body;
};

/**
 * struct vmw_screen_target_display_unit - conglomerated STDU structure
 *
 * @base: VMW specific DU structure
 * @display_srf: surface to be displayed.  The dimension of this will always
 *               match the display mode.  If the display mode matches
 *               content_vfbs dimensions, then this is a pointer into the
 *               corresponding field in content_vfbs.  If not, then this
 *               is a separate buffer to which content_vfbs will blit to.
 * @content_fb_type: content_fb type
 * @display_width:  display width
 * @display_height: display height
 * @defined:     true if the current display unit has been initialized
 * @cpp:         Bytes per pixel
 */
struct vmw_screen_target_display_unit {
	struct vmw_display_unit base;
	struct vmw_surface *display_srf;
	enum stdu_content_type content_fb_type;
	s32 display_width, display_height;

	bool defined;

	/* For CPU Blit */
	unsigned int cpp;
};



static void vmw_stdu_destroy(struct vmw_screen_target_display_unit *stdu);



/******************************************************************************
 * Screen Target Display Unit CRTC Functions
 *****************************************************************************/

/**
 * vmw_stdu_crtc_destroy - cleans up the STDU
 *
 * @crtc: used to get a reference to the containing STDU
 */
static void vmw_stdu_crtc_destroy(struct drm_crtc *crtc)
{
	vmw_stdu_destroy(vmw_crtc_to_stdu(crtc));
}

/**
 * vmw_stdu_define_st - Defines a Screen Target
 *
 * @dev_priv:  VMW DRM device
 * @stdu: display unit to create a Screen Target for
 * @mode: The mode to set.
 * @crtc_x: X coordinate of screen target relative to framebuffer origin.
 * @crtc_y: Y coordinate of screen target relative to framebuffer origin.
 *
 * Creates a STDU that we can used later.  This function is called whenever the
 * framebuffer size changes.
 *
 * RETURNs:
 * 0 on success, error code on failure
 */
static int vmw_stdu_define_st(struct vmw_private *dev_priv,
			      struct vmw_screen_target_display_unit *stdu,
			      struct drm_display_mode *mode,
			      int crtc_x, int crtc_y)
{
	struct {
		SVGA3dCmdHeader header;
		SVGA3dCmdDefineGBScreenTarget body;
	} *cmd;

	cmd = VMW_CMD_RESERVE(dev_priv, sizeof(*cmd));
	if (unlikely(cmd == NULL))
		return -ENOMEM;

	cmd->header.id   = SVGA_3D_CMD_DEFINE_GB_SCREENTARGET;
	cmd->header.size = sizeof(cmd->body);

	cmd->body.stid   = stdu->base.unit;
	cmd->body.width  = mode->hdisplay;
	cmd->body.height = mode->vdisplay;
	cmd->body.flags  = (0 == cmd->body.stid) ? SVGA_STFLAG_PRIMARY : 0;
	cmd->body.dpi    = 0;
	cmd->body.xRoot  = crtc_x;
	cmd->body.yRoot  = crtc_y;

	stdu->base.set_gui_x = cmd->body.xRoot;
	stdu->base.set_gui_y = cmd->body.yRoot;

	vmw_cmd_commit(dev_priv, sizeof(*cmd));

	stdu->defined = true;
	stdu->display_width  = mode->hdisplay;
	stdu->display_height = mode->vdisplay;

	return 0;
}



/**
 * vmw_stdu_bind_st - Binds a surface to a Screen Target
 *
 * @dev_priv: VMW DRM device
 * @stdu: display unit affected
 * @res: Buffer to bind to the screen target.  Set to NULL to blank screen.
 *
 * Binding a surface to a Screen Target the same as flipping
 *
 * Returns: %0 on success or -errno code on failure
 */
static int vmw_stdu_bind_st(struct vmw_private *dev_priv,
			    struct vmw_screen_target_display_unit *stdu,
			    const struct vmw_resource *res)
{
	SVGA3dSurfaceImageId image;

	struct {
		SVGA3dCmdHeader header;
		SVGA3dCmdBindGBScreenTarget body;
	} *cmd;


	if (!stdu->defined) {
		DRM_ERROR("No screen target defined\n");
		return -EINVAL;
	}

	/* Set up image using information in vfb */
	memset(&image, 0, sizeof(image));
	image.sid = res ? res->id : SVGA3D_INVALID_ID;

	cmd = VMW_CMD_RESERVE(dev_priv, sizeof(*cmd));
	if (unlikely(cmd == NULL))
		return -ENOMEM;

	cmd->header.id   = SVGA_3D_CMD_BIND_GB_SCREENTARGET;
	cmd->header.size = sizeof(cmd->body);

	cmd->body.stid   = stdu->base.unit;
	cmd->body.image  = image;

	vmw_cmd_commit(dev_priv, sizeof(*cmd));

	return 0;
}

/**
 * vmw_stdu_populate_update - populate an UPDATE_GB_SCREENTARGET command with a
 * bounding box.
 *
 * @cmd: Pointer to command stream.
 * @unit: Screen target unit.
 * @left: Left side of bounding box.
 * @right: Right side of bounding box.
 * @top: Top side of bounding box.
 * @bottom: Bottom side of bounding box.
 */
static void vmw_stdu_populate_update(void *cmd, int unit,
				     s32 left, s32 right, s32 top, s32 bottom)
{
	struct vmw_stdu_update *update = cmd;

	update->header.id   = SVGA_3D_CMD_UPDATE_GB_SCREENTARGET;
	update->header.size = sizeof(update->body);

	update->body.stid   = unit;
	update->body.rect.x = left;
	update->body.rect.y = top;
	update->body.rect.w = right - left;
	update->body.rect.h = bottom - top;
}

/**
 * vmw_stdu_update_st - Full update of a Screen Target
 *
 * @dev_priv: VMW DRM device
 * @stdu: display unit affected
 *
 * This function needs to be called whenever the content of a screen
 * target has changed completely. Typically as a result of a backing
 * surface change.
 *
 * RETURNS:
 * 0 on success, error code on failure
 */
static int vmw_stdu_update_st(struct vmw_private *dev_priv,
			      struct vmw_screen_target_display_unit *stdu)
{
	struct vmw_stdu_update *cmd;

	if (!stdu->defined) {
		DRM_ERROR("No screen target defined");
		return -EINVAL;
	}

	cmd = VMW_CMD_RESERVE(dev_priv, sizeof(*cmd));
	if (unlikely(cmd == NULL))
		return -ENOMEM;

	vmw_stdu_populate_update(cmd, stdu->base.unit,
				 0, stdu->display_width,
				 0, stdu->display_height);

	vmw_cmd_commit(dev_priv, sizeof(*cmd));

	return 0;
}



/**
 * vmw_stdu_destroy_st - Destroy a Screen Target
 *
 * @dev_priv:  VMW DRM device
 * @stdu: display unit to destroy
 *
 * Returns: %0 on success, negative error code on failure. -ERESTARTSYS if
 * interrupted.
 */
static int vmw_stdu_destroy_st(struct vmw_private *dev_priv,
			       struct vmw_screen_target_display_unit *stdu)
{
	int    ret;

	struct {
		SVGA3dCmdHeader header;
		SVGA3dCmdDestroyGBScreenTarget body;
	} *cmd;


	/* Nothing to do if not successfully defined */
	if (unlikely(!stdu->defined))
		return 0;

	cmd = VMW_CMD_RESERVE(dev_priv, sizeof(*cmd));
	if (unlikely(cmd == NULL))
		return -ENOMEM;

	cmd->header.id   = SVGA_3D_CMD_DESTROY_GB_SCREENTARGET;
	cmd->header.size = sizeof(cmd->body);

	cmd->body.stid   = stdu->base.unit;

	vmw_cmd_commit(dev_priv, sizeof(*cmd));

	/* Force sync */
	ret = vmw_fallback_wait(dev_priv, false, true, 0, false, 3*HZ);
	if (unlikely(ret != 0))
		DRM_ERROR("Failed to sync with HW");

	stdu->defined = false;
	stdu->display_width  = 0;
	stdu->display_height = 0;

	return ret;
}


/**
 * vmw_stdu_crtc_mode_set_nofb - Updates screen target size
 *
 * @crtc: CRTC associated with the screen target
 *
 * This function defines/destroys a screen target
 *
 */
static void vmw_stdu_crtc_mode_set_nofb(struct drm_crtc *crtc)
{
	struct vmw_private *dev_priv;
	struct vmw_screen_target_display_unit *stdu;
	struct drm_connector_state *conn_state;
	struct vmw_connector_state *vmw_conn_state;
	int x, y, ret;

	stdu = vmw_crtc_to_stdu(crtc);
	dev_priv = vmw_priv(crtc->dev);
	conn_state = stdu->base.connector.state;
	vmw_conn_state = vmw_connector_state_to_vcs(conn_state);

	if (stdu->defined) {
		ret = vmw_stdu_bind_st(dev_priv, stdu, NULL);
		if (ret)
			DRM_ERROR("Failed to blank CRTC\n");

		(void) vmw_stdu_update_st(dev_priv, stdu);

		ret = vmw_stdu_destroy_st(dev_priv, stdu);
		if (ret)
			DRM_ERROR("Failed to destroy Screen Target\n");

		stdu->content_fb_type = SAME_AS_DISPLAY;
	}

	if (!crtc->state->enable)
		return;

	x = vmw_conn_state->gui_x;
	y = vmw_conn_state->gui_y;

	vmw_svga_enable(dev_priv);
	ret = vmw_stdu_define_st(dev_priv, stdu, &crtc->mode, x, y);

	if (ret)
		DRM_ERROR("Failed to define Screen Target of size %dx%d\n",
			  crtc->x, crtc->y);
}

static void vmw_stdu_crtc_atomic_disable(struct drm_crtc *crtc,
					 struct drm_atomic_state *state)
{
	struct vmw_private *dev_priv;
	struct vmw_screen_target_display_unit *stdu;
	struct drm_crtc_state *new_crtc_state;
	int ret;

	if (!crtc) {
		DRM_ERROR("CRTC is NULL\n");
		return;
	}

	stdu     = vmw_crtc_to_stdu(crtc);
	dev_priv = vmw_priv(crtc->dev);
	new_crtc_state = drm_atomic_get_new_crtc_state(state, crtc);

	if (dev_priv->vkms_enabled)
		drm_crtc_vblank_off(crtc);

	if (stdu->defined) {
		ret = vmw_stdu_bind_st(dev_priv, stdu, NULL);
		if (ret)
			DRM_ERROR("Failed to blank CRTC\n");

		(void) vmw_stdu_update_st(dev_priv, stdu);

		/* Don't destroy the Screen Target if we are only setting the
		 * display as inactive
		 */
		if (new_crtc_state->enable &&
		    !new_crtc_state->active &&
		    !new_crtc_state->mode_changed)
			return;

		ret = vmw_stdu_destroy_st(dev_priv, stdu);
		if (ret)
			DRM_ERROR("Failed to destroy Screen Target\n");

		stdu->content_fb_type = SAME_AS_DISPLAY;
	}
}

/**
 * vmw_stdu_bo_cpu_clip - Callback to encode a CPU blit
 *
 * @dirty: The closure structure.
 *
 * This function calculates the bounding box for all the incoming clips.
 */
static void vmw_stdu_bo_cpu_clip(struct vmw_kms_dirty *dirty)
{
	struct vmw_stdu_dirty *ddirty =
		container_of(dirty, struct vmw_stdu_dirty, base);

	dirty->num_hits = 1;

	/* Calculate destination bounding box */
	ddirty->left = min_t(s32, ddirty->left, dirty->unit_x1);
	ddirty->top = min_t(s32, ddirty->top, dirty->unit_y1);
	ddirty->right = max_t(s32, ddirty->right, dirty->unit_x2);
	ddirty->bottom = max_t(s32, ddirty->bottom, dirty->unit_y2);

	/*
	 * Calculate content bounding box.  We only need the top-left
	 * coordinate because width and height will be the same as the
	 * destination bounding box above
	 */
	ddirty->fb_left = min_t(s32, ddirty->fb_left, dirty->fb_x);
	ddirty->fb_top  = min_t(s32, ddirty->fb_top, dirty->fb_y);
}


/**
 * vmw_stdu_bo_cpu_commit - Callback to do a CPU blit from buffer object
 *
 * @dirty: The closure structure.
 *
 * For the special case when we cannot create a proxy surface in a
 * 2D VM, we have to do a CPU blit ourselves.
 */
static void vmw_stdu_bo_cpu_commit(struct vmw_kms_dirty *dirty)
{
	struct vmw_stdu_dirty *ddirty =
		container_of(dirty, struct vmw_stdu_dirty, base);
	struct vmw_screen_target_display_unit *stdu =
		container_of(dirty->unit, typeof(*stdu), base);
	s32 width, height;
	s32 src_pitch, dst_pitch;
	struct vmw_bo *src_bo, *dst_bo;
	u32 src_offset, dst_offset;
	struct vmw_diff_cpy diff = VMW_CPU_BLIT_DIFF_INITIALIZER(stdu->cpp);

	if (!dirty->num_hits)
		return;

	width = ddirty->right - ddirty->left;
	height = ddirty->bottom - ddirty->top;

	if (width == 0 || height == 0)
		return;

	/* Assume we are blitting from Guest (bo) to Host (display_srf) */
	src_pitch = stdu->display_srf->metadata.base_size.width * stdu->cpp;
	src_bo = stdu->display_srf->res.guest_memory_bo;
	src_offset = ddirty->top * src_pitch + ddirty->left * stdu->cpp;

	dst_pitch = ddirty->pitch;
	dst_bo = ddirty->buf;
	dst_offset = ddirty->fb_top * dst_pitch + ddirty->fb_left * stdu->cpp;

	(void) vmw_bo_cpu_blit(dst_bo, dst_offset, dst_pitch,
			       src_bo, src_offset, src_pitch,
			       width * stdu->cpp, height, &diff);
}

/**
 * vmw_kms_stdu_readback - Perform a readback from a buffer-object backed
 * framebuffer and the screen target system.
 *
 * @dev_priv: Pointer to the device private structure.
 * @file_priv: Pointer to a struct drm-file identifying the caller. May be
 * set to NULL, but then @user_fence_rep must also be set to NULL.
 * @vfb: Pointer to the buffer-object backed framebuffer.
 * @user_fence_rep: User-space provided structure for fence information.
 * @clips: Array of clip rects. Either @clips or @vclips must be NULL.
 * @vclips: Alternate array of clip rects. Either @clips or @vclips must
 * be NULL.
 * @num_clips: Number of clip rects in @clips or @vclips.
 * @increment: Increment to use when looping over @clips or @vclips.
 * @crtc: If crtc is passed, perform stdu dma on that crtc only.
 *
 * If DMA-ing till the screen target system, the function will also notify
 * the screen target system that a bounding box of the cliprects has been
 * updated.
 *
 * Returns: %0 on success, negative error code on failure. -ERESTARTSYS if
 * interrupted.
 */
int vmw_kms_stdu_readback(struct vmw_private *dev_priv,
			  struct drm_file *file_priv,
			  struct vmw_framebuffer *vfb,
			  struct drm_vmw_fence_rep __user *user_fence_rep,
			  struct drm_clip_rect *clips,
			  struct drm_vmw_rect *vclips,
			  uint32_t num_clips,
			  int increment,
			  struct drm_crtc *crtc)
{
	struct vmw_bo *buf =
		container_of(vfb, struct vmw_framebuffer_bo, base)->buffer;
	struct vmw_stdu_dirty ddirty;
	int ret;
	DECLARE_VAL_CONTEXT(val_ctx, NULL, 0);

	/*
	 * The GMR domain might seem confusing because it might seem like it should
	 * never happen with screen targets but e.g. the xorg vmware driver issues
	 * CMD_SURFACE_DMA for various pixmap updates which might transition our bo to
	 * a GMR. Instead of forcing another transition we can optimize the readback
	 * by reading directly from the GMR.
	 */
	vmw_bo_placement_set(buf,
			     VMW_BO_DOMAIN_MOB | VMW_BO_DOMAIN_SYS | VMW_BO_DOMAIN_GMR,
			     VMW_BO_DOMAIN_MOB | VMW_BO_DOMAIN_SYS | VMW_BO_DOMAIN_GMR);
	ret = vmw_validation_add_bo(&val_ctx, buf);
	if (ret)
		return ret;

	ret = vmw_validation_prepare(&val_ctx, NULL, true);
	if (ret)
		goto out_unref;

	ddirty.left = ddirty.top = S32_MAX;
	ddirty.right = ddirty.bottom = S32_MIN;
	ddirty.fb_left = ddirty.fb_top = S32_MAX;
	ddirty.pitch = vfb->base.pitches[0];
	ddirty.buf = buf;

	ddirty.base.fifo_commit = vmw_stdu_bo_cpu_commit;
	ddirty.base.clip = vmw_stdu_bo_cpu_clip;
	ddirty.base.fifo_reserve_size = 0;

	ddirty.base.crtc = crtc;

	ret = vmw_kms_helper_dirty(dev_priv, vfb, clips, vclips,
				   0, 0, num_clips, increment, &ddirty.base);

	vmw_kms_helper_validation_finish(dev_priv, file_priv, &val_ctx, NULL,
					 user_fence_rep);
	return ret;

out_unref:
	vmw_validation_unref_lists(&val_ctx);
	return ret;
}

/**
 * vmw_kms_stdu_surface_clip - Callback to encode a surface copy command cliprect
 *
 * @dirty: The closure structure.
 *
 * Encodes a surface copy command cliprect and updates the bounding box
 * for the copy.
 */
static void vmw_kms_stdu_surface_clip(struct vmw_kms_dirty *dirty)
{
	struct vmw_stdu_dirty *sdirty =
		container_of(dirty, struct vmw_stdu_dirty, base);
	struct vmw_stdu_surface_copy *cmd = dirty->cmd;
	struct vmw_screen_target_display_unit *stdu =
		container_of(dirty->unit, typeof(*stdu), base);

	if (sdirty->sid != stdu->display_srf->res.id) {
		struct SVGA3dCopyBox *blit = (struct SVGA3dCopyBox *) &cmd[1];

		blit += dirty->num_hits;
		blit->srcx = dirty->fb_x;
		blit->srcy = dirty->fb_y;
		blit->x = dirty->unit_x1;
		blit->y = dirty->unit_y1;
		blit->d = 1;
		blit->w = dirty->unit_x2 - dirty->unit_x1;
		blit->h = dirty->unit_y2 - dirty->unit_y1;
	}

	dirty->num_hits++;

	/* Destination bounding box */
	sdirty->left = min_t(s32, sdirty->left, dirty->unit_x1);
	sdirty->top = min_t(s32, sdirty->top, dirty->unit_y1);
	sdirty->right = max_t(s32, sdirty->right, dirty->unit_x2);
	sdirty->bottom = max_t(s32, sdirty->bottom, dirty->unit_y2);
}

/**
 * vmw_kms_stdu_surface_fifo_commit - Callback to fill in and submit a surface
 * copy command.
 *
 * @dirty: The closure structure.
 *
 * Fills in the missing fields in a surface copy command, and encodes a screen
 * target update command.
 */
static void vmw_kms_stdu_surface_fifo_commit(struct vmw_kms_dirty *dirty)
{
	struct vmw_stdu_dirty *sdirty =
		container_of(dirty, struct vmw_stdu_dirty, base);
	struct vmw_screen_target_display_unit *stdu =
		container_of(dirty->unit, typeof(*stdu), base);
	struct vmw_stdu_surface_copy *cmd = dirty->cmd;
	struct vmw_stdu_update *update;
	size_t blit_size = sizeof(SVGA3dCopyBox) * dirty->num_hits;
	size_t commit_size;

	if (!dirty->num_hits) {
		vmw_cmd_commit(dirty->dev_priv, 0);
		return;
	}

	if (sdirty->sid != stdu->display_srf->res.id) {
		struct SVGA3dCopyBox *blit = (struct SVGA3dCopyBox *) &cmd[1];

		cmd->header.id = SVGA_3D_CMD_SURFACE_COPY;
		cmd->header.size = sizeof(cmd->body) + blit_size;
		cmd->body.src.sid = sdirty->sid;
		cmd->body.dest.sid = stdu->display_srf->res.id;
		update = (struct vmw_stdu_update *) &blit[dirty->num_hits];
		commit_size = sizeof(*cmd) + blit_size + sizeof(*update);
		stdu->display_srf->res.res_dirty = true;
	} else {
		update = dirty->cmd;
		commit_size = sizeof(*update);
	}

	vmw_stdu_populate_update(update, stdu->base.unit, sdirty->left,
				 sdirty->right, sdirty->top, sdirty->bottom);

	vmw_cmd_commit(dirty->dev_priv, commit_size);

	sdirty->left = sdirty->top = S32_MAX;
	sdirty->right = sdirty->bottom = S32_MIN;
}

/**
 * vmw_kms_stdu_surface_dirty - Dirty part of a surface backed framebuffer
 *
 * @dev_priv: Pointer to the device private structure.
 * @framebuffer: Pointer to the surface-buffer backed framebuffer.
 * @clips: Array of clip rects. Either @clips or @vclips must be NULL.
 * @vclips: Alternate array of clip rects. Either @clips or @vclips must
 * be NULL.
 * @srf: Pointer to surface to blit from. If NULL, the surface attached
 * to @framebuffer will be used.
 * @dest_x: X coordinate offset to align @srf with framebuffer coordinates.
 * @dest_y: Y coordinate offset to align @srf with framebuffer coordinates.
 * @num_clips: Number of clip rects in @clips.
 * @inc: Increment to use when looping over @clips.
 * @out_fence: If non-NULL, will return a ref-counted pointer to a
 * struct vmw_fence_obj. The returned fence pointer may be NULL in which
 * case the device has already synchronized.
 * @crtc: If crtc is passed, perform surface dirty on that crtc only.
 *
 * Returns: %0 on success, negative error code on failure. -ERESTARTSYS if
 * interrupted.
 */
int vmw_kms_stdu_surface_dirty(struct vmw_private *dev_priv,
			       struct vmw_framebuffer *framebuffer,
			       struct drm_clip_rect *clips,
			       struct drm_vmw_rect *vclips,
			       struct vmw_resource *srf,
			       s32 dest_x,
			       s32 dest_y,
			       unsigned num_clips, int inc,
			       struct vmw_fence_obj **out_fence,
			       struct drm_crtc *crtc)
{
	struct vmw_framebuffer_surface *vfbs =
		container_of(framebuffer, typeof(*vfbs), base);
	struct vmw_stdu_dirty sdirty;
	DECLARE_VAL_CONTEXT(val_ctx, NULL, 0);
	int ret;

	if (!srf)
		srf = &vmw_user_object_surface(&vfbs->uo)->res;

	ret = vmw_validation_add_resource(&val_ctx, srf, 0, VMW_RES_DIRTY_NONE,
					  NULL, NULL);
	if (ret)
		return ret;

	ret = vmw_validation_prepare(&val_ctx, &dev_priv->cmdbuf_mutex, true);
	if (ret)
		goto out_unref;

	sdirty.base.fifo_commit = vmw_kms_stdu_surface_fifo_commit;
	sdirty.base.clip = vmw_kms_stdu_surface_clip;
	sdirty.base.fifo_reserve_size = sizeof(struct vmw_stdu_surface_copy) +
		sizeof(SVGA3dCopyBox) * num_clips +
		sizeof(struct vmw_stdu_update);
	sdirty.base.crtc = crtc;
	sdirty.sid = srf->id;
	sdirty.left = sdirty.top = S32_MAX;
	sdirty.right = sdirty.bottom = S32_MIN;

	ret = vmw_kms_helper_dirty(dev_priv, framebuffer, clips, vclips,
				   dest_x, dest_y, num_clips, inc,
				   &sdirty.base);

	vmw_kms_helper_validation_finish(dev_priv, NULL, &val_ctx, out_fence,
					 NULL);

	return ret;

out_unref:
	vmw_validation_unref_lists(&val_ctx);
	return ret;
}

/*
 *  Screen Target CRTC dispatch table
 */
static const struct drm_crtc_funcs vmw_stdu_crtc_funcs = {
	.gamma_set = vmw_du_crtc_gamma_set,
	.destroy = vmw_stdu_crtc_destroy,
	.reset = vmw_du_crtc_reset,
	.atomic_duplicate_state = vmw_du_crtc_duplicate_state,
	.atomic_destroy_state = vmw_du_crtc_destroy_state,
	.set_config = drm_atomic_helper_set_config,
	.page_flip = drm_atomic_helper_page_flip,
	.enable_vblank		= vmw_vkms_enable_vblank,
	.disable_vblank		= vmw_vkms_disable_vblank,
	.get_vblank_timestamp	= vmw_vkms_get_vblank_timestamp,
	.get_crc_sources	= vmw_vkms_get_crc_sources,
	.set_crc_source		= vmw_vkms_set_crc_source,
	.verify_crc_source	= vmw_vkms_verify_crc_source,
};



/******************************************************************************
 * Screen Target Display Unit Encoder Functions
 *****************************************************************************/

/**
 * vmw_stdu_encoder_destroy - cleans up the STDU
 *
 * @encoder: used the get the containing STDU
 *
 * vmwgfx cleans up crtc/encoder/connector all at the same time so technically
 * this can be a no-op.  Nevertheless, it doesn't hurt of have this in case
 * the common KMS code changes and somehow vmw_stdu_crtc_destroy() doesn't
 * get called.
 */
static void vmw_stdu_encoder_destroy(struct drm_encoder *encoder)
{
	vmw_stdu_destroy(vmw_encoder_to_stdu(encoder));
}

static const struct drm_encoder_funcs vmw_stdu_encoder_funcs = {
	.destroy = vmw_stdu_encoder_destroy,
};



/******************************************************************************
 * Screen Target Display Unit Connector Functions
 *****************************************************************************/

/**
 * vmw_stdu_connector_destroy - cleans up the STDU
 *
 * @connector: used to get the containing STDU
 *
 * vmwgfx cleans up crtc/encoder/connector all at the same time so technically
 * this can be a no-op.  Nevertheless, it doesn't hurt of have this in case
 * the common KMS code changes and somehow vmw_stdu_crtc_destroy() doesn't
 * get called.
 */
static void vmw_stdu_connector_destroy(struct drm_connector *connector)
{
	vmw_stdu_destroy(vmw_connector_to_stdu(connector));
}

static enum drm_mode_status
vmw_stdu_connector_mode_valid(struct drm_connector *connector,
			      struct drm_display_mode *mode)
{
	enum drm_mode_status ret;
	struct drm_device *dev = connector->dev;
	struct vmw_private *dev_priv = vmw_priv(dev);
	u64 assumed_cpp = dev_priv->assume_16bpp ? 2 : 4;
	/* Align width and height to account for GPU tile over-alignment */
	u64 required_mem = ALIGN(mode->hdisplay, GPU_TILE_SIZE) *
			   ALIGN(mode->vdisplay, GPU_TILE_SIZE) *
			   assumed_cpp;
	required_mem = ALIGN(required_mem, PAGE_SIZE);

	ret = drm_mode_validate_size(mode, dev_priv->stdu_max_width,
				     dev_priv->stdu_max_height);
	if (ret != MODE_OK)
		return ret;

	ret = drm_mode_validate_size(mode, dev_priv->texture_max_width,
				     dev_priv->texture_max_height);
	if (ret != MODE_OK)
		return ret;
<<<<<<< HEAD

	if (required_mem > dev_priv->max_primary_mem)
		return MODE_MEM;

	if (required_mem > dev_priv->max_mob_pages * PAGE_SIZE)
		return MODE_MEM;

	if (required_mem > dev_priv->max_mob_size)
		return MODE_MEM;

	return MODE_OK;
}

/*
 * Trigger a modeset if the X,Y position of the Screen Target changes.
 * This is needed when multi-mon is cycled. The original Screen Target will have
 * the same mode but its relative X,Y position in the topology will change.
 */
static int vmw_stdu_connector_atomic_check(struct drm_connector *conn,
					   struct drm_atomic_state *state)
{
	struct drm_connector_state *conn_state;
	struct vmw_screen_target_display_unit *du;
	struct drm_crtc_state *new_crtc_state;

	conn_state = drm_atomic_get_connector_state(state, conn);

	if (IS_ERR(conn_state))
		return PTR_ERR(conn_state);

=======

	if (required_mem > dev_priv->max_primary_mem)
		return MODE_MEM;

	if (required_mem > dev_priv->max_mob_pages * PAGE_SIZE)
		return MODE_MEM;

	if (required_mem > dev_priv->max_mob_size)
		return MODE_MEM;

	return MODE_OK;
}

/*
 * Trigger a modeset if the X,Y position of the Screen Target changes.
 * This is needed when multi-mon is cycled. The original Screen Target will have
 * the same mode but its relative X,Y position in the topology will change.
 */
static int vmw_stdu_connector_atomic_check(struct drm_connector *conn,
					   struct drm_atomic_state *state)
{
	struct drm_connector_state *conn_state;
	struct vmw_screen_target_display_unit *du;
	struct drm_crtc_state *new_crtc_state;

	conn_state = drm_atomic_get_connector_state(state, conn);

	if (IS_ERR(conn_state))
		return PTR_ERR(conn_state);

>>>>>>> a6ad5510
	du = vmw_connector_to_stdu(conn);

	if (!conn_state->crtc)
		return 0;

	new_crtc_state = drm_atomic_get_new_crtc_state(state, conn_state->crtc);
	if (du->base.gui_x != du->base.set_gui_x ||
	    du->base.gui_y != du->base.set_gui_y)
		new_crtc_state->mode_changed = true;

	return 0;
}

static const struct drm_connector_funcs vmw_stdu_connector_funcs = {
	.dpms = vmw_du_connector_dpms,
	.detect = vmw_du_connector_detect,
	.fill_modes = drm_helper_probe_single_connector_modes,
	.destroy = vmw_stdu_connector_destroy,
	.reset = vmw_du_connector_reset,
	.atomic_duplicate_state = vmw_du_connector_duplicate_state,
	.atomic_destroy_state = vmw_du_connector_destroy_state,
};


static const struct
drm_connector_helper_funcs vmw_stdu_connector_helper_funcs = {
	.get_modes = vmw_connector_get_modes,
	.mode_valid = vmw_stdu_connector_mode_valid,
	.atomic_check = vmw_stdu_connector_atomic_check,
};



/******************************************************************************
 * Screen Target Display Plane Functions
 *****************************************************************************/



/**
 * vmw_stdu_primary_plane_cleanup_fb - Unpins the display surface
 *
 * @plane:  display plane
 * @old_state: Contains the FB to clean up
 *
 * Unpins the display surface
 *
 * Returns 0 on success
 */
static void
vmw_stdu_primary_plane_cleanup_fb(struct drm_plane *plane,
				  struct drm_plane_state *old_state)
{
	struct vmw_plane_state *vps = vmw_plane_state_to_vps(old_state);

	if (vmw_user_object_surface(&vps->uo))
		WARN_ON(!vps->pinned);
	vmw_du_plane_cleanup_fb(plane, old_state);

	vps->content_fb_type = SAME_AS_DISPLAY;
	vps->cpp = 0;
}


/**
 * vmw_stdu_primary_plane_prepare_fb - Readies the display surface
 *
 * @plane:  display plane
 * @new_state: info on the new plane state, including the FB
 *
 * This function allocates a new display surface if the content is
 * backed by a buffer object.  The display surface is pinned here, and it'll
 * be unpinned in .cleanup_fb()
 *
 * Returns: %0 on success
 */
static int
vmw_stdu_primary_plane_prepare_fb(struct drm_plane *plane,
				  struct drm_plane_state *new_state)
{
	struct vmw_private *dev_priv = vmw_priv(plane->dev);
	struct drm_framebuffer *new_fb = new_state->fb;
	struct vmw_framebuffer *vfb;
	struct vmw_plane_state *vps = vmw_plane_state_to_vps(new_state);
	enum stdu_content_type new_content_type;
	struct vmw_framebuffer_surface *new_vfbs;
	uint32_t hdisplay = new_state->crtc_w, vdisplay = new_state->crtc_h;
	struct drm_plane_state *old_state = plane->state;
	struct drm_rect rect;
	int ret;

	/* No FB to prepare */
	if (!new_fb) {
		if (vmw_user_object_surface(&vps->uo)) {
			WARN_ON(vps->pinned != 0);
			vmw_user_object_unref(&vps->uo);
		}

		return 0;
	}

	vfb = vmw_framebuffer_to_vfb(new_fb);
	new_vfbs = (vfb->bo) ? NULL : vmw_framebuffer_to_vfbs(new_fb);

	if (new_vfbs &&
	    vmw_user_object_surface(&new_vfbs->uo)->metadata.base_size.width == hdisplay &&
	    vmw_user_object_surface(&new_vfbs->uo)->metadata.base_size.height == vdisplay)
		new_content_type = SAME_AS_DISPLAY;
	else if (vfb->bo)
		new_content_type = SEPARATE_BO;
	else
		new_content_type = SEPARATE_SURFACE;

	if (new_content_type != SAME_AS_DISPLAY) {
		struct vmw_surface_metadata metadata = {0};

		/*
		 * If content buffer is a buffer object, then we have to
		 * construct surface info
		 */
		if (new_content_type == SEPARATE_BO) {

			switch (new_fb->format->cpp[0]*8) {
			case 32:
				metadata.format = SVGA3D_X8R8G8B8;
				break;

			case 16:
				metadata.format = SVGA3D_R5G6B5;
				break;

			case 8:
				metadata.format = SVGA3D_P8;
				break;

			default:
				DRM_ERROR("Invalid format\n");
				return -EINVAL;
			}

			metadata.mip_levels[0] = 1;
			metadata.num_sizes = 1;
			metadata.scanout = true;
		} else {
			metadata = vmw_user_object_surface(&new_vfbs->uo)->metadata;
		}

		metadata.base_size.width = hdisplay;
		metadata.base_size.height = vdisplay;
		metadata.base_size.depth = 1;

		if (vmw_user_object_surface(&vps->uo)) {
			struct drm_vmw_size cur_base_size =
				vmw_user_object_surface(&vps->uo)->metadata.base_size;

			if (cur_base_size.width != metadata.base_size.width ||
			    cur_base_size.height != metadata.base_size.height ||
			    vmw_user_object_surface(&vps->uo)->metadata.format != metadata.format) {
				WARN_ON(vps->pinned != 0);
				vmw_user_object_unref(&vps->uo);
			}

		}

		if (!vmw_user_object_surface(&vps->uo)) {
			ret = vmw_gb_surface_define(dev_priv, &metadata,
						    &vps->uo.surface);
			if (ret != 0) {
				DRM_ERROR("Couldn't allocate STDU surface.\n");
				return ret;
			}
		}
	} else {
		/*
		 * prepare_fb and clean_fb should only take care of pinning
		 * and unpinning.  References are tracked by state objects.
		 * The only time we add a reference in prepare_fb is if the
		 * state object doesn't have a reference to begin with
		 */
		if (vmw_user_object_surface(&vps->uo)) {
			WARN_ON(vps->pinned != 0);
			vmw_user_object_unref(&vps->uo);
		}

		memcpy(&vps->uo, &new_vfbs->uo, sizeof(vps->uo));
		vmw_user_object_ref(&vps->uo);
	}

	if (vmw_user_object_surface(&vps->uo)) {

		/* Pin new surface before flipping */
		ret = vmw_resource_pin(&vmw_user_object_surface(&vps->uo)->res, false);
		if (ret)
			goto out_srf_unref;

		vps->pinned++;
	}

	vps->content_fb_type = new_content_type;

	/*
	 * The drm fb code will do blit's via the vmap interface, which doesn't
	 * trigger vmw_bo page dirty tracking due to being kernel side (and thus
	 * doesn't require mmap'ing) so we have to update the surface's dirty
	 * regions by hand but we want to be careful to not overwrite the
	 * resource if it has been written to by the gpu (res_dirty).
	 */
	if (vps->uo.buffer && vps->uo.buffer->is_dumb) {
		struct vmw_surface *surf = vmw_user_object_surface(&vps->uo);
		struct vmw_resource *res = &surf->res;

		if (!res->res_dirty && drm_atomic_helper_damage_merged(old_state,
								       new_state,
								       &rect)) {
			/*
			 * At some point it might be useful to actually translate
			 * (rect.x1, rect.y1) => start, and (rect.x2, rect.y2) => end,
			 * but currently the fb code will just report the entire fb
			 * dirty so in practice it doesn't matter.
			 */
			pgoff_t start = res->guest_memory_offset >> PAGE_SHIFT;
			pgoff_t end = __KERNEL_DIV_ROUND_UP(res->guest_memory_offset +
							    res->guest_memory_size,
							    PAGE_SIZE);
			vmw_resource_dirty_update(res, start, end);
		}
	}

	/*
	 * This should only happen if the buffer object is too large to create a
	 * proxy surface for.
	 */
	if (vps->content_fb_type == SEPARATE_BO)
		vps->cpp = new_fb->pitches[0] / new_fb->width;

	return 0;

out_srf_unref:
	vmw_user_object_unref(&vps->uo);
	return ret;
}

static uint32_t vmw_stdu_bo_fifo_size_cpu(struct vmw_du_update_plane *update,
					  uint32_t num_hits)
{
	return sizeof(struct vmw_stdu_update_gb_image) +
		sizeof(struct vmw_stdu_update);
}

static uint32_t vmw_stdu_bo_pre_clip_cpu(struct vmw_du_update_plane  *update,
					 void *cmd, uint32_t num_hits)
{
	struct vmw_du_update_plane_buffer *bo_update =
		container_of(update, typeof(*bo_update), base);

	bo_update->fb_left = INT_MAX;
	bo_update->fb_top = INT_MAX;

	return 0;
}

static uint32_t vmw_stdu_bo_clip_cpu(struct vmw_du_update_plane  *update,
				     void *cmd, struct drm_rect *clip,
				     uint32_t fb_x, uint32_t fb_y)
{
	struct vmw_du_update_plane_buffer *bo_update =
		container_of(update, typeof(*bo_update), base);

	bo_update->fb_left = min_t(int, bo_update->fb_left, fb_x);
	bo_update->fb_top = min_t(int, bo_update->fb_top, fb_y);

	return 0;
}

static uint32_t
vmw_stdu_bo_populate_update_cpu(struct vmw_du_update_plane  *update, void *cmd,
				struct drm_rect *bb)
{
	struct vmw_du_update_plane_buffer *bo_update;
	struct vmw_screen_target_display_unit *stdu;
	struct vmw_framebuffer_bo *vfbbo;
	struct vmw_diff_cpy diff = VMW_CPU_BLIT_DIFF_INITIALIZER(0);
	struct vmw_stdu_update_gb_image *cmd_img = cmd;
	struct vmw_stdu_update *cmd_update;
	struct vmw_bo *src_bo, *dst_bo;
	u32 src_offset, dst_offset;
	s32 src_pitch, dst_pitch;
	s32 width, height;

	bo_update = container_of(update, typeof(*bo_update), base);
	stdu = container_of(update->du, typeof(*stdu), base);
	vfbbo = container_of(update->vfb, typeof(*vfbbo), base);

	width = bb->x2 - bb->x1;
	height = bb->y2 - bb->y1;

	diff.cpp = stdu->cpp;

	dst_bo = stdu->display_srf->res.guest_memory_bo;
	dst_pitch = stdu->display_srf->metadata.base_size.width * stdu->cpp;
	dst_offset = bb->y1 * dst_pitch + bb->x1 * stdu->cpp;

	src_bo = vfbbo->buffer;
	src_pitch = update->vfb->base.pitches[0];
	src_offset = bo_update->fb_top * src_pitch + bo_update->fb_left *
		stdu->cpp;

	(void) vmw_bo_cpu_blit(dst_bo, dst_offset, dst_pitch, src_bo,
			       src_offset, src_pitch, width * stdu->cpp, height,
			       &diff);

	if (drm_rect_visible(&diff.rect)) {
		SVGA3dBox *box = &cmd_img->body.box;

		cmd_img->header.id = SVGA_3D_CMD_UPDATE_GB_IMAGE;
		cmd_img->header.size = sizeof(cmd_img->body);
		cmd_img->body.image.sid = stdu->display_srf->res.id;
		cmd_img->body.image.face = 0;
		cmd_img->body.image.mipmap = 0;

		box->x = diff.rect.x1;
		box->y = diff.rect.y1;
		box->z = 0;
		box->w = drm_rect_width(&diff.rect);
		box->h = drm_rect_height(&diff.rect);
		box->d = 1;

		cmd_update = (struct vmw_stdu_update *)&cmd_img[1];
		vmw_stdu_populate_update(cmd_update, stdu->base.unit,
					 diff.rect.x1, diff.rect.x2,
					 diff.rect.y1, diff.rect.y2);

		return sizeof(*cmd_img) + sizeof(*cmd_update);
	}

	return 0;
}

/**
 * vmw_stdu_plane_update_bo - Update display unit for bo backed fb.
 * @dev_priv: device private.
 * @plane: plane state.
 * @old_state: old plane state.
 * @vfb: framebuffer which is blitted to display unit.
 * @out_fence: If non-NULL, will return a ref-counted pointer to vmw_fence_obj.
 *             The returned fence pointer may be NULL in which case the device
 *             has already synchronized.
 *
 * Return: 0 on success or a negative error code on failure.
 */
static int vmw_stdu_plane_update_bo(struct vmw_private *dev_priv,
				    struct drm_plane *plane,
				    struct drm_plane_state *old_state,
				    struct vmw_framebuffer *vfb,
				    struct vmw_fence_obj **out_fence)
{
	struct vmw_du_update_plane_buffer bo_update;

	memset(&bo_update, 0, sizeof(struct vmw_du_update_plane_buffer));
	bo_update.base.plane = plane;
	bo_update.base.old_state = old_state;
	bo_update.base.dev_priv = dev_priv;
	bo_update.base.du = vmw_crtc_to_du(plane->state->crtc);
	bo_update.base.vfb = vfb;
	bo_update.base.out_fence = out_fence;
	bo_update.base.mutex = NULL;
	bo_update.base.intr = false;

	bo_update.base.calc_fifo_size = vmw_stdu_bo_fifo_size_cpu;
	bo_update.base.pre_clip = vmw_stdu_bo_pre_clip_cpu;
	bo_update.base.clip = vmw_stdu_bo_clip_cpu;
	bo_update.base.post_clip = vmw_stdu_bo_populate_update_cpu;

	return vmw_du_helper_plane_update(&bo_update.base);
}

static uint32_t
vmw_stdu_surface_fifo_size_same_display(struct vmw_du_update_plane *update,
					uint32_t num_hits)
{
	uint32_t size = 0;

	size += sizeof(struct vmw_stdu_update);

	return size;
}

static uint32_t vmw_stdu_surface_fifo_size(struct vmw_du_update_plane *update,
					   uint32_t num_hits)
{
	uint32_t size = 0;

	size += sizeof(struct vmw_stdu_surface_copy) + sizeof(SVGA3dCopyBox) *
		num_hits + sizeof(struct vmw_stdu_update);

	return size;
}

static uint32_t
vmw_stdu_surface_populate_copy(struct vmw_du_update_plane  *update, void *cmd,
			       uint32_t num_hits)
{
	struct vmw_screen_target_display_unit *stdu;
	struct vmw_framebuffer_surface *vfbs;
	struct vmw_stdu_surface_copy *cmd_copy = cmd;

	stdu = container_of(update->du, typeof(*stdu), base);
	vfbs = container_of(update->vfb, typeof(*vfbs), base);

	cmd_copy->header.id = SVGA_3D_CMD_SURFACE_COPY;
	cmd_copy->header.size = sizeof(cmd_copy->body) + sizeof(SVGA3dCopyBox) *
		num_hits;
	cmd_copy->body.src.sid = vmw_user_object_surface(&vfbs->uo)->res.id;
	cmd_copy->body.dest.sid = stdu->display_srf->res.id;

	return sizeof(*cmd_copy);
}

static uint32_t
vmw_stdu_surface_populate_clip(struct vmw_du_update_plane  *update, void *cmd,
			       struct drm_rect *clip, uint32_t fb_x,
			       uint32_t fb_y)
{
	struct SVGA3dCopyBox *box = cmd;

	box->srcx = fb_x;
	box->srcy = fb_y;
	box->srcz = 0;
	box->x = clip->x1;
	box->y = clip->y1;
	box->z = 0;
	box->w = drm_rect_width(clip);
	box->h = drm_rect_height(clip);
	box->d = 1;

	return sizeof(*box);
}

static uint32_t
vmw_stdu_surface_populate_update(struct vmw_du_update_plane  *update, void *cmd,
				 struct drm_rect *bb)
{
	vmw_stdu_populate_update(cmd, update->du->unit, bb->x1, bb->x2, bb->y1,
				 bb->y2);

	return sizeof(struct vmw_stdu_update);
}

/**
 * vmw_stdu_plane_update_surface - Update display unit for surface backed fb
 * @dev_priv: Device private
 * @plane: Plane state
 * @old_state: Old plane state
 * @vfb: Framebuffer which is blitted to display unit
 * @out_fence: If non-NULL, will return a ref-counted pointer to vmw_fence_obj.
 *             The returned fence pointer may be NULL in which case the device
 *             has already synchronized.
 *
 * Return: 0 on success or a negative error code on failure.
 */
static int vmw_stdu_plane_update_surface(struct vmw_private *dev_priv,
					 struct drm_plane *plane,
					 struct drm_plane_state *old_state,
					 struct vmw_framebuffer *vfb,
					 struct vmw_fence_obj **out_fence)
{
	struct vmw_du_update_plane srf_update;
	struct vmw_screen_target_display_unit *stdu;
	struct vmw_framebuffer_surface *vfbs;

	stdu = vmw_crtc_to_stdu(plane->state->crtc);
	vfbs = container_of(vfb, typeof(*vfbs), base);

	memset(&srf_update, 0, sizeof(struct vmw_du_update_plane));
	srf_update.plane = plane;
	srf_update.old_state = old_state;
	srf_update.dev_priv = dev_priv;
	srf_update.du = vmw_crtc_to_du(plane->state->crtc);
	srf_update.vfb = vfb;
	srf_update.out_fence = out_fence;
	srf_update.mutex = &dev_priv->cmdbuf_mutex;
	srf_update.intr = true;

	if (vmw_user_object_surface(&vfbs->uo)->res.id != stdu->display_srf->res.id) {
		srf_update.calc_fifo_size = vmw_stdu_surface_fifo_size;
		srf_update.pre_clip = vmw_stdu_surface_populate_copy;
		srf_update.clip = vmw_stdu_surface_populate_clip;
	} else {
		srf_update.calc_fifo_size =
			vmw_stdu_surface_fifo_size_same_display;
	}

	srf_update.post_clip = vmw_stdu_surface_populate_update;

	return vmw_du_helper_plane_update(&srf_update);
}

/**
 * vmw_stdu_primary_plane_atomic_update - formally switches STDU to new plane
 * @plane: display plane
 * @state: Only used to get crtc info
 *
 * Formally update stdu->display_srf to the new plane, and bind the new
 * plane STDU.  This function is called during the commit phase when
 * all the preparation have been done and all the configurations have
 * been checked.
 */
static void
vmw_stdu_primary_plane_atomic_update(struct drm_plane *plane,
				     struct drm_atomic_state *state)
{
	struct drm_plane_state *old_state = drm_atomic_get_old_plane_state(state, plane);
	struct drm_plane_state *new_state = drm_atomic_get_new_plane_state(state, plane);
	struct vmw_plane_state *vps = vmw_plane_state_to_vps(new_state);
	struct drm_crtc *crtc = new_state->crtc;
	struct vmw_screen_target_display_unit *stdu;
	struct vmw_fence_obj *fence = NULL;
	struct vmw_private *dev_priv;
	int ret;

	/* If case of device error, maintain consistent atomic state */
	if (crtc && new_state->fb) {
		struct vmw_framebuffer *vfb =
			vmw_framebuffer_to_vfb(new_state->fb);
		stdu = vmw_crtc_to_stdu(crtc);
		dev_priv = vmw_priv(crtc->dev);

		stdu->display_srf = vmw_user_object_surface(&vps->uo);
		stdu->content_fb_type = vps->content_fb_type;
		stdu->cpp = vps->cpp;

		ret = vmw_stdu_bind_st(dev_priv, stdu, &stdu->display_srf->res);
		if (ret)
			DRM_ERROR("Failed to bind surface to STDU.\n");

		if (vfb->bo)
			ret = vmw_stdu_plane_update_bo(dev_priv, plane,
						       old_state, vfb, &fence);
		else
			ret = vmw_stdu_plane_update_surface(dev_priv, plane,
							    old_state, vfb,
							    &fence);
		if (ret)
			DRM_ERROR("Failed to update STDU.\n");
	} else {
		crtc = old_state->crtc;
		stdu = vmw_crtc_to_stdu(crtc);
		dev_priv = vmw_priv(crtc->dev);

		/* Blank STDU when fb and crtc are NULL */
		if (!stdu->defined)
			return;

		ret = vmw_stdu_bind_st(dev_priv, stdu, NULL);
		if (ret)
			DRM_ERROR("Failed to blank STDU\n");

		ret = vmw_stdu_update_st(dev_priv, stdu);
		if (ret)
			DRM_ERROR("Failed to update STDU.\n");

		return;
	}

	if (fence)
		vmw_fence_obj_unreference(&fence);
}

static void
vmw_stdu_crtc_atomic_flush(struct drm_crtc *crtc,
			   struct drm_atomic_state *state)
{
	struct vmw_private *vmw = vmw_priv(crtc->dev);
	struct vmw_screen_target_display_unit *stdu = vmw_crtc_to_stdu(crtc);

	if (vmw->vkms_enabled)
		vmw_vkms_set_crc_surface(crtc, stdu->display_srf);
	vmw_vkms_crtc_atomic_flush(crtc, state);
}

static const struct drm_plane_funcs vmw_stdu_plane_funcs = {
	.update_plane = drm_atomic_helper_update_plane,
	.disable_plane = drm_atomic_helper_disable_plane,
	.destroy = vmw_du_primary_plane_destroy,
	.reset = vmw_du_plane_reset,
	.atomic_duplicate_state = vmw_du_plane_duplicate_state,
	.atomic_destroy_state = vmw_du_plane_destroy_state,
};

static const struct drm_plane_funcs vmw_stdu_cursor_funcs = {
	.update_plane = drm_atomic_helper_update_plane,
	.disable_plane = drm_atomic_helper_disable_plane,
	.destroy = vmw_du_cursor_plane_destroy,
	.reset = vmw_du_plane_reset,
	.atomic_duplicate_state = vmw_du_plane_duplicate_state,
	.atomic_destroy_state = vmw_du_plane_destroy_state,
};


/*
 * Atomic Helpers
 */
static const struct
drm_plane_helper_funcs vmw_stdu_cursor_plane_helper_funcs = {
	.atomic_check = vmw_du_cursor_plane_atomic_check,
	.atomic_update = vmw_du_cursor_plane_atomic_update,
	.prepare_fb = vmw_du_cursor_plane_prepare_fb,
	.cleanup_fb = vmw_du_cursor_plane_cleanup_fb,
};

static const struct
drm_plane_helper_funcs vmw_stdu_primary_plane_helper_funcs = {
	.atomic_check = vmw_du_primary_plane_atomic_check,
	.atomic_update = vmw_stdu_primary_plane_atomic_update,
	.prepare_fb = vmw_stdu_primary_plane_prepare_fb,
	.cleanup_fb = vmw_stdu_primary_plane_cleanup_fb,
};

static const struct drm_crtc_helper_funcs vmw_stdu_crtc_helper_funcs = {
	.mode_set_nofb = vmw_stdu_crtc_mode_set_nofb,
	.atomic_check = vmw_du_crtc_atomic_check,
	.atomic_begin = vmw_du_crtc_atomic_begin,
	.atomic_flush = vmw_stdu_crtc_atomic_flush,
	.atomic_enable = vmw_vkms_crtc_atomic_enable,
	.atomic_disable = vmw_stdu_crtc_atomic_disable,
};


/**
 * vmw_stdu_init - Sets up a Screen Target Display Unit
 *
 * @dev_priv: VMW DRM device
 * @unit: unit number range from 0 to VMWGFX_NUM_DISPLAY_UNITS
 *
 * This function is called once per CRTC, and allocates one Screen Target
 * display unit to represent that CRTC.  Since the SVGA device does not separate
 * out encoder and connector, they are represented as part of the STDU as well.
 *
 * Returns: %0 on success or -errno code on failure
 */
static int vmw_stdu_init(struct vmw_private *dev_priv, unsigned unit)
{
	struct vmw_screen_target_display_unit *stdu;
	struct drm_device *dev = &dev_priv->drm;
	struct drm_connector *connector;
	struct drm_encoder *encoder;
	struct drm_plane *primary;
	struct vmw_cursor_plane *cursor;
	struct drm_crtc *crtc;
	int    ret;

	stdu = kzalloc(sizeof(*stdu), GFP_KERNEL);
	if (!stdu)
		return -ENOMEM;

	stdu->base.unit = unit;
	crtc = &stdu->base.crtc;
	encoder = &stdu->base.encoder;
	connector = &stdu->base.connector;
	primary = &stdu->base.primary;
	cursor = &stdu->base.cursor;

	stdu->base.pref_active = (unit == 0);
	stdu->base.pref_width  = dev_priv->initial_width;
	stdu->base.pref_height = dev_priv->initial_height;
	stdu->base.is_implicit = false;

	/* Initialize primary plane */
	ret = drm_universal_plane_init(dev, primary,
				       0, &vmw_stdu_plane_funcs,
				       vmw_primary_plane_formats,
				       ARRAY_SIZE(vmw_primary_plane_formats),
				       NULL, DRM_PLANE_TYPE_PRIMARY, NULL);
	if (ret) {
		DRM_ERROR("Failed to initialize primary plane");
		goto err_free;
	}

	drm_plane_helper_add(primary, &vmw_stdu_primary_plane_helper_funcs);
	drm_plane_enable_fb_damage_clips(primary);

	/* Initialize cursor plane */
	ret = drm_universal_plane_init(dev, &cursor->base,
			0, &vmw_stdu_cursor_funcs,
			vmw_cursor_plane_formats,
			ARRAY_SIZE(vmw_cursor_plane_formats),
			NULL, DRM_PLANE_TYPE_CURSOR, NULL);
	if (ret) {
		DRM_ERROR("Failed to initialize cursor plane");
		drm_plane_cleanup(&stdu->base.primary);
		goto err_free;
	}

	drm_plane_helper_add(&cursor->base, &vmw_stdu_cursor_plane_helper_funcs);

	ret = drm_connector_init(dev, connector, &vmw_stdu_connector_funcs,
				 DRM_MODE_CONNECTOR_VIRTUAL);
	if (ret) {
		DRM_ERROR("Failed to initialize connector\n");
		goto err_free;
	}

	drm_connector_helper_add(connector, &vmw_stdu_connector_helper_funcs);
	connector->status = vmw_du_connector_detect(connector, false);

	ret = drm_encoder_init(dev, encoder, &vmw_stdu_encoder_funcs,
			       DRM_MODE_ENCODER_VIRTUAL, NULL);
	if (ret) {
		DRM_ERROR("Failed to initialize encoder\n");
		goto err_free_connector;
	}

	(void) drm_connector_attach_encoder(connector, encoder);
	encoder->possible_crtcs = (1 << unit);
	encoder->possible_clones = 0;

	ret = drm_connector_register(connector);
	if (ret) {
		DRM_ERROR("Failed to register connector\n");
		goto err_free_encoder;
	}

	ret = drm_crtc_init_with_planes(dev, crtc, primary,
					&cursor->base,
					&vmw_stdu_crtc_funcs, NULL);
	if (ret) {
		DRM_ERROR("Failed to initialize CRTC\n");
		goto err_free_unregister;
	}

	drm_crtc_helper_add(crtc, &vmw_stdu_crtc_helper_funcs);

	drm_mode_crtc_set_gamma_size(crtc, 256);

	drm_object_attach_property(&connector->base,
				   dev_priv->hotplug_mode_update_property, 1);
	drm_object_attach_property(&connector->base,
				   dev->mode_config.suggested_x_property, 0);
	drm_object_attach_property(&connector->base,
				   dev->mode_config.suggested_y_property, 0);

	vmw_du_init(&stdu->base);

	return 0;

err_free_unregister:
	drm_connector_unregister(connector);
err_free_encoder:
	drm_encoder_cleanup(encoder);
err_free_connector:
	drm_connector_cleanup(connector);
err_free:
	kfree(stdu);
	return ret;
}



/**
 *  vmw_stdu_destroy - Cleans up a vmw_screen_target_display_unit
 *
 *  @stdu:  Screen Target Display Unit to be destroyed
 *
 *  Clean up after vmw_stdu_init
 */
static void vmw_stdu_destroy(struct vmw_screen_target_display_unit *stdu)
{
	vmw_du_cleanup(&stdu->base);
	kfree(stdu);
}



/******************************************************************************
 * Screen Target Display KMS Functions
 *
 * These functions are called by the common KMS code in vmwgfx_kms.c
 *****************************************************************************/

/**
 * vmw_kms_stdu_init_display - Initializes a Screen Target based display
 *
 * @dev_priv: VMW DRM device
 *
 * This function initialize a Screen Target based display device.  It checks
 * the capability bits to make sure the underlying hardware can support
 * screen targets, and then creates the maximum number of CRTCs, a.k.a Display
 * Units, as supported by the display hardware.
 *
 * RETURNS:
 * 0 on success, error code otherwise
 */
int vmw_kms_stdu_init_display(struct vmw_private *dev_priv)
{
	struct drm_device *dev = &dev_priv->drm;
	int i, ret;


	/* Do nothing if there's no support for MOBs */
	if (!dev_priv->has_mob)
		return -ENOSYS;

	if (!(dev_priv->capabilities & SVGA_CAP_GBOBJECTS))
		return -ENOSYS;

	dev_priv->active_display_unit = vmw_du_screen_target;

	for (i = 0; i < VMWGFX_NUM_DISPLAY_UNITS; ++i) {
		ret = vmw_stdu_init(dev_priv, i);

		if (unlikely(ret != 0)) {
			drm_err(&dev_priv->drm,
				"Failed to initialize STDU %d", i);
			return ret;
		}
	}

	drm_mode_config_reset(dev);

	return 0;
}<|MERGE_RESOLUTION|>--- conflicted
+++ resolved
@@ -860,7 +860,6 @@
 				     dev_priv->texture_max_height);
 	if (ret != MODE_OK)
 		return ret;
-<<<<<<< HEAD
 
 	if (required_mem > dev_priv->max_primary_mem)
 		return MODE_MEM;
@@ -891,38 +890,6 @@
 	if (IS_ERR(conn_state))
 		return PTR_ERR(conn_state);
 
-=======
-
-	if (required_mem > dev_priv->max_primary_mem)
-		return MODE_MEM;
-
-	if (required_mem > dev_priv->max_mob_pages * PAGE_SIZE)
-		return MODE_MEM;
-
-	if (required_mem > dev_priv->max_mob_size)
-		return MODE_MEM;
-
-	return MODE_OK;
-}
-
-/*
- * Trigger a modeset if the X,Y position of the Screen Target changes.
- * This is needed when multi-mon is cycled. The original Screen Target will have
- * the same mode but its relative X,Y position in the topology will change.
- */
-static int vmw_stdu_connector_atomic_check(struct drm_connector *conn,
-					   struct drm_atomic_state *state)
-{
-	struct drm_connector_state *conn_state;
-	struct vmw_screen_target_display_unit *du;
-	struct drm_crtc_state *new_crtc_state;
-
-	conn_state = drm_atomic_get_connector_state(state, conn);
-
-	if (IS_ERR(conn_state))
-		return PTR_ERR(conn_state);
-
->>>>>>> a6ad5510
 	du = vmw_connector_to_stdu(conn);
 
 	if (!conn_state->crtc)
