--- conflicted
+++ resolved
@@ -234,12 +234,9 @@
 		else if (connector->status == connector_status_disconnected)
 			return NOUVEAU_DP_NONE;
 	}
-<<<<<<< HEAD
-=======
 
 	// Ensure that the aux bus is enabled for probing
 	drm_dp_dpcd_set_powered(&nv_connector->aux, true);
->>>>>>> a6ad5510
 
 	mutex_lock(&nv_encoder->dp.hpd_irq_lock);
 	if (mstm) {
