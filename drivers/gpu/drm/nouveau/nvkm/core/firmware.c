--- conflicted
+++ resolved
@@ -207,15 +207,12 @@
 		nvkm_memory_unref(&memory);
 		dma_free_noncoherent(fw->device->dev, sg_dma_len(&fw->mem.sgl),
 				     fw->img, fw->phys, DMA_TO_DEVICE);
-<<<<<<< HEAD
-=======
 		break;
 	case NVKM_FIRMWARE_IMG_SGT:
 		nvkm_memory_unref(&memory);
 		dma_unmap_sgtable(fw->device->dev, &fw->mem.sgt, DMA_TO_DEVICE, 0);
 		sg_free_table(&fw->mem.sgt);
 		vfree(fw->img);
->>>>>>> a6ad5510
 		break;
 	default:
 		WARN_ON(1);
