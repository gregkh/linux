--- conflicted
+++ resolved
@@ -753,16 +753,6 @@
 		goto done;
 	}
 
-<<<<<<< HEAD
-	nouveau_cli_fini(&drm->client);
-	nouveau_cli_fini(&drm->master);
-
-	nouveau_sched_fini(drm);
-
-	nvif_parent_dtor(&drm->parent);
-	mutex_destroy(&drm->clients_lock);
-	kfree(drm);
-=======
 	ret = nvif_mclass(&drm->device.object, mmus);
 	if (ret < 0) {
 		NV_ERROR(drm, "No supported MMU class\n");
@@ -782,7 +772,6 @@
 	}
 
 	return ret ? ERR_PTR(ret) : drm;
->>>>>>> a6ad5510
 }
 
 /*
