--- conflicted
+++ resolved
@@ -2922,12 +2922,8 @@
 		   level * 3 + 1, "",
 		   30 - level * 3, c->name,
 		   c->enable_count, c->prepare_count, c->protect_count,
-<<<<<<< HEAD
-		   clk_core_get_rate(c), clk_core_get_accuracy(c));
-=======
 		   clk_core_get_rate_recalc(c),
 		   clk_core_get_accuracy_recalc(c));
->>>>>>> d1988041
 
 	phase = clk_core_get_phase(c);
 	if (phase >= 0)
@@ -2985,11 +2981,7 @@
 	seq_printf(s, "\"rate\": %lu,", clk_core_get_rate_recalc(c));
 	seq_printf(s, "\"min_rate\": %lu,", min_rate);
 	seq_printf(s, "\"max_rate\": %lu,", max_rate);
-<<<<<<< HEAD
-	seq_printf(s, "\"accuracy\": %lu,", clk_core_get_accuracy(c));
-=======
 	seq_printf(s, "\"accuracy\": %lu,", clk_core_get_accuracy_recalc(c));
->>>>>>> d1988041
 	phase = clk_core_get_phase(c);
 	if (phase >= 0)
 		seq_printf(s, "\"phase\": %d,", phase);
@@ -3388,10 +3380,7 @@
 static int __clk_core_init(struct clk_core *core)
 {
 	int ret;
-<<<<<<< HEAD
-=======
 	struct clk_core *parent;
->>>>>>> d1988041
 	unsigned long rate;
 	int phase;
 
@@ -3448,29 +3437,16 @@
 	 * optional platform-specific magic
 	 *
 	 * The .init callback is not used by any of the basic clock types, but
-<<<<<<< HEAD
-	 * exists for weird hardware that must perform initialization magic.
-	 * Please consider other ways of solving initialization problems before
-	 * using this callback, as its use is discouraged.
-=======
 	 * exists for weird hardware that must perform initialization magic for
 	 * CCF to get an accurate view of clock for any other callbacks. It may
 	 * also be used needs to perform dynamic allocations. Such allocation
 	 * must be freed in the terminate() callback.
 	 * This callback shall not be used to initialize the parameters state,
 	 * such as rate, parent, etc ...
->>>>>>> d1988041
 	 *
 	 * If it exist, this callback should called before any other callback of
 	 * the clock
 	 */
-<<<<<<< HEAD
-	if (core->ops->init)
-		core->ops->init(core->hw);
-
-
-	core->parent = __clk_init_parent(core);
-=======
 	if (core->ops->init) {
 		ret = core->ops->init(core->hw);
 		if (ret)
@@ -3478,7 +3454,6 @@
 	}
 
 	parent = core->parent = __clk_init_parent(core);
->>>>>>> d1988041
 
 	/*
 	 * Populate core->parent if parent has already been clk_core_init'd. If
@@ -3521,9 +3496,6 @@
 	 * Since a phase is by definition relative to its parent, just
 	 * query the current clock phase, or just assume it's in phase.
 	 */
-<<<<<<< HEAD
-	clk_core_get_phase(core);
-=======
 	phase = clk_core_get_phase(core);
 	if (phase < 0) {
 		ret = phase;
@@ -3531,7 +3503,6 @@
 			core->name);
 		goto out;
 	}
->>>>>>> d1988041
 
 	/*
 	 * Set clk's duty cycle.
@@ -3562,26 +3533,18 @@
 		unsigned long flags;
 
 		ret = clk_core_prepare(core);
-<<<<<<< HEAD
-		if (ret)
-			goto out;
-=======
 		if (ret) {
 			pr_warn("%s: critical clk '%s' failed to prepare\n",
 			       __func__, core->name);
 			goto out;
 		}
->>>>>>> d1988041
 
 		flags = clk_enable_lock();
 		ret = clk_core_enable(core);
 		clk_enable_unlock(flags);
 		if (ret) {
-<<<<<<< HEAD
-=======
 			pr_warn("%s: critical clk '%s' failed to enable\n",
 			       __func__, core->name);
->>>>>>> d1988041
 			clk_core_unprepare(core);
 			goto out;
 		}
