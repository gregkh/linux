--- conflicted
+++ resolved
@@ -82,11 +82,7 @@
 	val = readl(reg);
 	if (!(val & PCG_PR_MASK)) {
 		pr_info("PCC PR is 0 for clk:%s, bypass\n", name);
-<<<<<<< HEAD
-		return 0;
-=======
 		return NULL;
->>>>>>> a6ad5510
 	}
 
 	if (mux_present) {
