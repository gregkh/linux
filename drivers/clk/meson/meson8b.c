--- conflicted
+++ resolved
@@ -258,10 +258,7 @@
 			&meson8b_sys_pll_dco.hw
 		},
 		.num_parents = 1,
-<<<<<<< HEAD
-=======
-		.flags = CLK_SET_RATE_PARENT,
->>>>>>> f7688b48
+		.flags = CLK_SET_RATE_PARENT,
 	},
 };
 
@@ -713,18 +710,6 @@
 	},
 	.hw.init = &(struct clk_init_data){
 		.name = "cpu_scale_out_sel",
-<<<<<<< HEAD
-		.ops = &clk_regmap_mux_ro_ops,
-		/*
-		 * NOTE: We are skipping the parent with value 0x2 (which is
-		 * "cpu_div3") because it results in a duty cycle of 33% which
-		 * makes the system unstable and can result in a lockup of the
-		 * whole system.
-		 */
-		.parent_names = (const char *[]) { "cpu_in_sel",
-						   "cpu_div2",
-						   "cpu_scale_div" },
-=======
 		.ops = &clk_regmap_mux_ops,
 		/*
 		 * NOTE: We are skipping the parent with value 0x2 (which is
@@ -737,7 +722,6 @@
 			&meson8b_cpu_in_div2.hw,
 			&meson8b_cpu_scale_div.hw,
 		},
->>>>>>> f7688b48
 		.num_parents = 3,
 		.flags = CLK_SET_RATE_PARENT,
 	},
