--- conflicted
+++ resolved
@@ -347,12 +347,8 @@
 
 static const char * const de_parents[] = { "pll-video", "pll-periph0" };
 static SUNXI_CCU_M_WITH_MUX_GATE(de_clk, "de", de_parents,
-<<<<<<< HEAD
-				 0x104, 0, 4, 24, 3, BIT(31), 0);
-=======
 				 0x104, 0, 4, 24, 3, BIT(31),
 				 CLK_SET_RATE_NO_REPARENT);
->>>>>>> 449d48b1
 
 static const char * const tcon_parents[] = { "pll-video", "pll-periph0" };
 static SUNXI_CCU_M_WITH_MUX_GATE(tcon_clk, "tcon", tcon_parents,
