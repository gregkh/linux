--- conflicted
+++ resolved
@@ -475,10 +475,7 @@
 	slave_np = of_parse_phandle(dev->of_node, "slave-dev", 0);
 	if (slave_np) {
 		slave_adap = of_get_i2c_adapter_by_node(slave_np);
-<<<<<<< HEAD
-=======
 		of_node_put(slave_np);
->>>>>>> 88084a3d
 		if (!slave_adap) {
 			dev_notice(&client->dev,
 				   "Could not find slave adapter\n");
