// SPDX-License-Identifier: GPL-2.0-or-later
/*
 * linux/drivers/char/ppdev.c
 *
 * This is the code behind /dev/parport* -- it allows a user-space
 * application to use the parport subsystem.
 *
 * Copyright (C) 1998-2000, 2002 Tim Waugh <tim@cyberelk.net>
 *
 * A /dev/parportx device node represents an arbitrary device
 * on port 'x'.  The following operations are possible:
 *
 * open		do nothing, set up default IEEE 1284 protocol to be COMPAT
 * close	release port and unregister device (if necessary)
 * ioctl
 *   EXCL	register device exclusively (may fail)
 *   CLAIM	(register device first time) parport_claim_or_block
 *   RELEASE	parport_release
 *   SETMODE	set the IEEE 1284 protocol to use for read/write
 *   SETPHASE	set the IEEE 1284 phase of a particular mode.  Not to be
 *              confused with ioctl(fd, SETPHASER, &stun). ;-)
 *   DATADIR	data_forward / data_reverse
 *   WDATA	write_data
 *   RDATA	read_data
 *   WCONTROL	write_control
 *   RCONTROL	read_control
 *   FCONTROL	frob_control
 *   RSTATUS	read_status
 *   NEGOT	parport_negotiate
 *   YIELD	parport_yield_blocking
 *   WCTLONIRQ	on interrupt, set control lines
 *   CLRIRQ	clear (and return) interrupt count
 *   SETTIME	sets device timeout (struct timeval)
 *   GETTIME	gets device timeout (struct timeval)
 *   GETMODES	gets hardware supported modes (unsigned int)
 *   GETMODE	gets the current IEEE1284 mode
 *   GETPHASE   gets the current IEEE1284 phase
 *   GETFLAGS   gets current (user-visible) flags
 *   SETFLAGS   sets current (user-visible) flags
 * read/write	read or write in current IEEE 1284 protocol
 * select	wait for interrupt (in readfds)
 *
 * Changes:
 * Added SETTIME/GETTIME ioctl, Fred Barnes, 1999.
 *
 * Arnaldo Carvalho de Melo <acme@conectiva.com.br> 2000/08/25
 * - On error, copy_from_user and copy_to_user do not return -EFAULT,
 *   They return the positive number of bytes *not* copied due to address
 *   space errors.
 *
 * Added GETMODES/GETMODE/GETPHASE ioctls, Fred Barnes <frmb2@ukc.ac.uk>, 03/01/2001.
 * Added GETFLAGS/SETFLAGS ioctls, Fred Barnes, 04/2001
 */

#include <linux/module.h>
#include <linux/init.h>
#include <linux/sched/signal.h>
#include <linux/device.h>
#include <linux/ioctl.h>
#include <linux/parport.h>
#include <linux/ctype.h>
#include <linux/poll.h>
#include <linux/slab.h>
#include <linux/major.h>
#include <linux/ppdev.h>
#include <linux/mutex.h>
#include <linux/uaccess.h>
#include <linux/compat.h>

#define PP_VERSION "ppdev: user-space parallel port driver"
#define CHRDEV "ppdev"

struct pp_struct {
	struct pardevice *pdev;
	wait_queue_head_t irq_wait;
	atomic_t irqc;
	unsigned int flags;
	int irqresponse;
	unsigned char irqctl;
	struct ieee1284_info state;
	struct ieee1284_info saved_state;
	long default_inactivity;
	int index;
};

/* should we use PARDEVICE_MAX here? */
static struct device *devices[PARPORT_MAX];

static DEFINE_IDA(ida_index);

/* pp_struct.flags bitfields */
#define PP_CLAIMED    (1<<0)
#define PP_EXCL       (1<<1)

/* Other constants */
#define PP_INTERRUPT_TIMEOUT (10 * HZ) /* 10s */
#define PP_BUFFER_SIZE 1024
#define PARDEVICE_MAX 8

static DEFINE_MUTEX(pp_do_mutex);

/* define fixed sized ioctl cmd for y2038 migration */
#define PPGETTIME32	_IOR(PP_IOCTL, 0x95, s32[2])
#define PPSETTIME32	_IOW(PP_IOCTL, 0x96, s32[2])
#define PPGETTIME64	_IOR(PP_IOCTL, 0x95, s64[2])
#define PPSETTIME64	_IOW(PP_IOCTL, 0x96, s64[2])

static inline void pp_enable_irq(struct pp_struct *pp)
{
	struct parport *port = pp->pdev->port;

	port->ops->enable_irq(port);
}

static ssize_t pp_read(struct file *file, char __user *buf, size_t count,
		       loff_t *ppos)
{
	unsigned int minor = iminor(file_inode(file));
	struct pp_struct *pp = file->private_data;
	char *kbuffer;
	ssize_t bytes_read = 0;
	struct parport *pport;
	int mode;

	if (!(pp->flags & PP_CLAIMED)) {
		/* Don't have the port claimed */
		pr_debug(CHRDEV "%x: claim the port first\n", minor);
		return -EINVAL;
	}

	/* Trivial case. */
	if (count == 0)
		return 0;

	kbuffer = kmalloc(min_t(size_t, count, PP_BUFFER_SIZE), GFP_KERNEL);
	if (!kbuffer)
		return -ENOMEM;
	pport = pp->pdev->port;
	mode = pport->ieee1284.mode & ~(IEEE1284_DEVICEID | IEEE1284_ADDR);

	parport_set_timeout(pp->pdev,
			    (file->f_flags & O_NONBLOCK) ?
			    PARPORT_INACTIVITY_O_NONBLOCK :
			    pp->default_inactivity);

	while (bytes_read == 0) {
		ssize_t need = min_t(unsigned long, count, PP_BUFFER_SIZE);

		if (mode == IEEE1284_MODE_EPP) {
			/* various specials for EPP mode */
			int flags = 0;
			size_t (*fn)(struct parport *, void *, size_t, int);

			if (pp->flags & PP_W91284PIC)
				flags |= PARPORT_W91284PIC;
			if (pp->flags & PP_FASTREAD)
				flags |= PARPORT_EPP_FAST;
			if (pport->ieee1284.mode & IEEE1284_ADDR)
				fn = pport->ops->epp_read_addr;
			else
				fn = pport->ops->epp_read_data;
			bytes_read = (*fn)(pport, kbuffer, need, flags);
		} else {
			bytes_read = parport_read(pport, kbuffer, need);
		}

		if (bytes_read != 0)
			break;

		if (file->f_flags & O_NONBLOCK) {
			bytes_read = -EAGAIN;
			break;
		}

		if (signal_pending(current)) {
			bytes_read = -ERESTARTSYS;
			break;
		}

		cond_resched();
	}

	parport_set_timeout(pp->pdev, pp->default_inactivity);

	if (bytes_read > 0 && copy_to_user(buf, kbuffer, bytes_read))
		bytes_read = -EFAULT;

	kfree(kbuffer);
	pp_enable_irq(pp);
	return bytes_read;
}

static ssize_t pp_write(struct file *file, const char __user *buf,
			size_t count, loff_t *ppos)
{
	unsigned int minor = iminor(file_inode(file));
	struct pp_struct *pp = file->private_data;
	char *kbuffer;
	ssize_t bytes_written = 0;
	ssize_t wrote;
	int mode;
	struct parport *pport;

	if (!(pp->flags & PP_CLAIMED)) {
		/* Don't have the port claimed */
		pr_debug(CHRDEV "%x: claim the port first\n", minor);
		return -EINVAL;
	}

	kbuffer = kmalloc(min_t(size_t, count, PP_BUFFER_SIZE), GFP_KERNEL);
	if (!kbuffer)
		return -ENOMEM;

	pport = pp->pdev->port;
	mode = pport->ieee1284.mode & ~(IEEE1284_DEVICEID | IEEE1284_ADDR);

	parport_set_timeout(pp->pdev,
			    (file->f_flags & O_NONBLOCK) ?
			    PARPORT_INACTIVITY_O_NONBLOCK :
			    pp->default_inactivity);

	while (bytes_written < count) {
		ssize_t n = min_t(unsigned long, count - bytes_written, PP_BUFFER_SIZE);

		if (copy_from_user(kbuffer, buf + bytes_written, n)) {
			bytes_written = -EFAULT;
			break;
		}

		if ((pp->flags & PP_FASTWRITE) && (mode == IEEE1284_MODE_EPP)) {
			/* do a fast EPP write */
			if (pport->ieee1284.mode & IEEE1284_ADDR) {
				wrote = pport->ops->epp_write_addr(pport,
					kbuffer, n, PARPORT_EPP_FAST);
			} else {
				wrote = pport->ops->epp_write_data(pport,
					kbuffer, n, PARPORT_EPP_FAST);
			}
		} else {
			wrote = parport_write(pp->pdev->port, kbuffer, n);
		}

		if (wrote <= 0) {
			if (!bytes_written)
				bytes_written = wrote;
			break;
		}

		bytes_written += wrote;

		if (file->f_flags & O_NONBLOCK) {
			if (!bytes_written)
				bytes_written = -EAGAIN;
			break;
		}

		if (signal_pending(current))
			break;

		cond_resched();
	}

	parport_set_timeout(pp->pdev, pp->default_inactivity);

	kfree(kbuffer);
	pp_enable_irq(pp);
	return bytes_written;
}

static void pp_irq(void *private)
{
	struct pp_struct *pp = private;

	if (pp->irqresponse) {
		parport_write_control(pp->pdev->port, pp->irqctl);
		pp->irqresponse = 0;
	}

	atomic_inc(&pp->irqc);
	wake_up_interruptible(&pp->irq_wait);
}

static int register_device(int minor, struct pp_struct *pp)
{
	struct parport *port;
	struct pardevice *pdev = NULL;
	char *name;
	struct pardev_cb ppdev_cb;
	int rc = 0, index;

	name = kasprintf(GFP_KERNEL, CHRDEV "%x", minor);
	if (name == NULL)
		return -ENOMEM;

	port = parport_find_number(minor);
	if (!port) {
		pr_warn("%s: no associated port!\n", name);
		rc = -ENXIO;
		goto err_free_name;
	}

	index = ida_alloc(&ida_index, GFP_KERNEL);
	if (index < 0) {
		pr_warn("%s: failed to get index!\n", name);
		rc = index;
		goto err_put_port;
	}

<<<<<<< HEAD
	index = ida_alloc(&ida_index, GFP_KERNEL);
=======
>>>>>>> 0c383648
	memset(&ppdev_cb, 0, sizeof(ppdev_cb));
	ppdev_cb.irq_func = pp_irq;
	ppdev_cb.flags = (pp->flags & PP_EXCL) ? PARPORT_FLAG_EXCL : 0;
	ppdev_cb.private = pp;
	pdev = parport_register_dev_model(port, name, &ppdev_cb, index);

	if (!pdev) {
		pr_warn("%s: failed to register device!\n", name);
		rc = -ENXIO;
		ida_free(&ida_index, index);
<<<<<<< HEAD
		goto err;
=======
		goto err_put_port;
>>>>>>> 0c383648
	}

	pp->pdev = pdev;
	pp->index = index;
	dev_dbg(&pdev->dev, "registered pardevice\n");
err_put_port:
	parport_put_port(port);
err_free_name:
	kfree(name);
	return rc;
}

static enum ieee1284_phase init_phase(int mode)
{
	switch (mode & ~(IEEE1284_DEVICEID
			 | IEEE1284_ADDR)) {
	case IEEE1284_MODE_NIBBLE:
	case IEEE1284_MODE_BYTE:
		return IEEE1284_PH_REV_IDLE;
	}
	return IEEE1284_PH_FWD_IDLE;
}

static int pp_set_timeout(struct pardevice *pdev, long tv_sec, int tv_usec)
{
	long to_jiffies;

	if ((tv_sec < 0) || (tv_usec < 0))
		return -EINVAL;

	to_jiffies = usecs_to_jiffies(tv_usec);
	to_jiffies += tv_sec * HZ;
	if (to_jiffies <= 0)
		return -EINVAL;

	pdev->timeout = to_jiffies;
	return 0;
}

static int pp_do_ioctl(struct file *file, unsigned int cmd, unsigned long arg)
{
	unsigned int minor = iminor(file_inode(file));
	struct pp_struct *pp = file->private_data;
	struct parport *port;
	void __user *argp = (void __user *)arg;
	struct ieee1284_info *info;
	unsigned char reg;
	unsigned char mask;
	int mode;
	s32 time32[2];
	s64 time64[2];
	struct timespec64 ts;
	int ret;

	/* First handle the cases that don't take arguments. */
	switch (cmd) {
	case PPCLAIM:
	    {
		if (pp->flags & PP_CLAIMED) {
			dev_dbg(&pp->pdev->dev, "you've already got it!\n");
			return -EINVAL;
		}

		/* Deferred device registration. */
		if (!pp->pdev) {
			int err = register_device(minor, pp);

			if (err)
				return err;
		}

		ret = parport_claim_or_block(pp->pdev);
		if (ret < 0)
			return ret;

		pp->flags |= PP_CLAIMED;

		/* For interrupt-reporting to work, we need to be
		 * informed of each interrupt. */
		pp_enable_irq(pp);

		/* We may need to fix up the state machine. */
		info = &pp->pdev->port->ieee1284;
		pp->saved_state.mode = info->mode;
		pp->saved_state.phase = info->phase;
		info->mode = pp->state.mode;
		info->phase = pp->state.phase;
		pp->default_inactivity = parport_set_timeout(pp->pdev, 0);
		parport_set_timeout(pp->pdev, pp->default_inactivity);

		return 0;
	    }
	case PPEXCL:
		if (pp->pdev) {
			dev_dbg(&pp->pdev->dev,
				"too late for PPEXCL; already registered\n");
			if (pp->flags & PP_EXCL)
				/* But it's not really an error. */
				return 0;
			/* There's no chance of making the driver happy. */
			return -EINVAL;
		}

		/* Just remember to register the device exclusively
		 * when we finally do the registration. */
		pp->flags |= PP_EXCL;
		return 0;
	case PPSETMODE:
	    {
		int mode;

		if (copy_from_user(&mode, argp, sizeof(mode)))
			return -EFAULT;
		/* FIXME: validate mode */
		pp->state.mode = mode;
		pp->state.phase = init_phase(mode);

		if (pp->flags & PP_CLAIMED) {
			pp->pdev->port->ieee1284.mode = mode;
			pp->pdev->port->ieee1284.phase = pp->state.phase;
		}

		return 0;
	    }
	case PPGETMODE:
	    {
		int mode;

		if (pp->flags & PP_CLAIMED)
			mode = pp->pdev->port->ieee1284.mode;
		else
			mode = pp->state.mode;

		if (copy_to_user(argp, &mode, sizeof(mode)))
			return -EFAULT;
		return 0;
	    }
	case PPSETPHASE:
	    {
		int phase;

		if (copy_from_user(&phase, argp, sizeof(phase)))
			return -EFAULT;

		/* FIXME: validate phase */
		pp->state.phase = phase;

		if (pp->flags & PP_CLAIMED)
			pp->pdev->port->ieee1284.phase = phase;

		return 0;
	    }
	case PPGETPHASE:
	    {
		int phase;

		if (pp->flags & PP_CLAIMED)
			phase = pp->pdev->port->ieee1284.phase;
		else
			phase = pp->state.phase;
		if (copy_to_user(argp, &phase, sizeof(phase)))
			return -EFAULT;
		return 0;
	    }
	case PPGETMODES:
	    {
		unsigned int modes;

		port = parport_find_number(minor);
		if (!port)
			return -ENODEV;

		modes = port->modes;
		parport_put_port(port);
		if (copy_to_user(argp, &modes, sizeof(modes)))
			return -EFAULT;
		return 0;
	    }
	case PPSETFLAGS:
	    {
		int uflags;

		if (copy_from_user(&uflags, argp, sizeof(uflags)))
			return -EFAULT;
		pp->flags &= ~PP_FLAGMASK;
		pp->flags |= (uflags & PP_FLAGMASK);
		return 0;
	    }
	case PPGETFLAGS:
	    {
		int uflags;

		uflags = pp->flags & PP_FLAGMASK;
		if (copy_to_user(argp, &uflags, sizeof(uflags)))
			return -EFAULT;
		return 0;
	    }
	}	/* end switch() */

	/* Everything else requires the port to be claimed, so check
	 * that now. */
	if ((pp->flags & PP_CLAIMED) == 0) {
		pr_debug(CHRDEV "%x: claim the port first\n", minor);
		return -EINVAL;
	}

	port = pp->pdev->port;
	switch (cmd) {
	case PPRSTATUS:
		reg = parport_read_status(port);
		if (copy_to_user(argp, &reg, sizeof(reg)))
			return -EFAULT;
		return 0;
	case PPRDATA:
		reg = parport_read_data(port);
		if (copy_to_user(argp, &reg, sizeof(reg)))
			return -EFAULT;
		return 0;
	case PPRCONTROL:
		reg = parport_read_control(port);
		if (copy_to_user(argp, &reg, sizeof(reg)))
			return -EFAULT;
		return 0;
	case PPYIELD:
		parport_yield_blocking(pp->pdev);
		return 0;

	case PPRELEASE:
		/* Save the state machine's state. */
		info = &pp->pdev->port->ieee1284;
		pp->state.mode = info->mode;
		pp->state.phase = info->phase;
		info->mode = pp->saved_state.mode;
		info->phase = pp->saved_state.phase;
		parport_release(pp->pdev);
		pp->flags &= ~PP_CLAIMED;
		return 0;

	case PPWCONTROL:
		if (copy_from_user(&reg, argp, sizeof(reg)))
			return -EFAULT;
		parport_write_control(port, reg);
		return 0;

	case PPWDATA:
		if (copy_from_user(&reg, argp, sizeof(reg)))
			return -EFAULT;
		parport_write_data(port, reg);
		return 0;

	case PPFCONTROL:
		if (copy_from_user(&mask, argp,
				   sizeof(mask)))
			return -EFAULT;
		if (copy_from_user(&reg, 1 + (unsigned char __user *) arg,
				   sizeof(reg)))
			return -EFAULT;
		parport_frob_control(port, mask, reg);
		return 0;

	case PPDATADIR:
		if (copy_from_user(&mode, argp, sizeof(mode)))
			return -EFAULT;
		if (mode)
			port->ops->data_reverse(port);
		else
			port->ops->data_forward(port);
		return 0;

	case PPNEGOT:
		if (copy_from_user(&mode, argp, sizeof(mode)))
			return -EFAULT;
		switch ((ret = parport_negotiate(port, mode))) {
		case 0: break;
		case -1: /* handshake failed, peripheral not IEEE 1284 */
			ret = -EIO;
			break;
		case 1:  /* handshake succeeded, peripheral rejected mode */
			ret = -ENXIO;
			break;
		}
		pp_enable_irq(pp);
		return ret;

	case PPWCTLONIRQ:
		if (copy_from_user(&reg, argp, sizeof(reg)))
			return -EFAULT;

		/* Remember what to set the control lines to, for next
		 * time we get an interrupt. */
		pp->irqctl = reg;
		pp->irqresponse = 1;
		return 0;

	case PPCLRIRQ:
		ret = atomic_read(&pp->irqc);
		if (copy_to_user(argp, &ret, sizeof(ret)))
			return -EFAULT;
		atomic_sub(ret, &pp->irqc);
		return 0;

	case PPSETTIME32:
		if (copy_from_user(time32, argp, sizeof(time32)))
			return -EFAULT;

		if ((time32[0] < 0) || (time32[1] < 0))
			return -EINVAL;

		return pp_set_timeout(pp->pdev, time32[0], time32[1]);

	case PPSETTIME64:
		if (copy_from_user(time64, argp, sizeof(time64)))
			return -EFAULT;

		if ((time64[0] < 0) || (time64[1] < 0))
			return -EINVAL;

		if (IS_ENABLED(CONFIG_SPARC64) && !in_compat_syscall())
			time64[1] >>= 32;

		return pp_set_timeout(pp->pdev, time64[0], time64[1]);

	case PPGETTIME32:
		jiffies_to_timespec64(pp->pdev->timeout, &ts);
		time32[0] = ts.tv_sec;
		time32[1] = ts.tv_nsec / NSEC_PER_USEC;

		if (copy_to_user(argp, time32, sizeof(time32)))
			return -EFAULT;

		return 0;

	case PPGETTIME64:
		jiffies_to_timespec64(pp->pdev->timeout, &ts);
		time64[0] = ts.tv_sec;
		time64[1] = ts.tv_nsec / NSEC_PER_USEC;

		if (IS_ENABLED(CONFIG_SPARC64) && !in_compat_syscall())
			time64[1] <<= 32;

		if (copy_to_user(argp, time64, sizeof(time64)))
			return -EFAULT;

		return 0;

	default:
		dev_dbg(&pp->pdev->dev, "What? (cmd=0x%x)\n", cmd);
		return -EINVAL;
	}

	/* Keep the compiler happy */
	return 0;
}

static long pp_ioctl(struct file *file, unsigned int cmd, unsigned long arg)
{
	long ret;

	mutex_lock(&pp_do_mutex);
	ret = pp_do_ioctl(file, cmd, arg);
	mutex_unlock(&pp_do_mutex);
	return ret;
}

static int pp_open(struct inode *inode, struct file *file)
{
	unsigned int minor = iminor(inode);
	struct pp_struct *pp;

	if (minor >= PARPORT_MAX)
		return -ENXIO;

	pp = kmalloc(sizeof(struct pp_struct), GFP_KERNEL);
	if (!pp)
		return -ENOMEM;

	pp->state.mode = IEEE1284_MODE_COMPAT;
	pp->state.phase = init_phase(pp->state.mode);
	pp->flags = 0;
	pp->irqresponse = 0;
	atomic_set(&pp->irqc, 0);
	init_waitqueue_head(&pp->irq_wait);

	/* Defer the actual device registration until the first claim.
	 * That way, we know whether or not the driver wants to have
	 * exclusive access to the port (PPEXCL).
	 */
	pp->pdev = NULL;
	file->private_data = pp;

	return 0;
}

static int pp_release(struct inode *inode, struct file *file)
{
	unsigned int minor = iminor(inode);
	struct pp_struct *pp = file->private_data;
	int compat_negot;

	compat_negot = 0;
	if (!(pp->flags & PP_CLAIMED) && pp->pdev &&
	    (pp->state.mode != IEEE1284_MODE_COMPAT)) {
		struct ieee1284_info *info;

		/* parport released, but not in compatibility mode */
		parport_claim_or_block(pp->pdev);
		pp->flags |= PP_CLAIMED;
		info = &pp->pdev->port->ieee1284;
		pp->saved_state.mode = info->mode;
		pp->saved_state.phase = info->phase;
		info->mode = pp->state.mode;
		info->phase = pp->state.phase;
		compat_negot = 1;
	} else if ((pp->flags & PP_CLAIMED) && pp->pdev &&
	    (pp->pdev->port->ieee1284.mode != IEEE1284_MODE_COMPAT)) {
		compat_negot = 2;
	}
	if (compat_negot) {
		parport_negotiate(pp->pdev->port, IEEE1284_MODE_COMPAT);
		dev_dbg(&pp->pdev->dev,
			"negotiated back to compatibility mode because user-space forgot\n");
	}

	if ((pp->flags & PP_CLAIMED) && pp->pdev) {
		struct ieee1284_info *info;

		info = &pp->pdev->port->ieee1284;
		pp->state.mode = info->mode;
		pp->state.phase = info->phase;
		info->mode = pp->saved_state.mode;
		info->phase = pp->saved_state.phase;
		parport_release(pp->pdev);
		if (compat_negot != 1) {
			pr_debug(CHRDEV "%x: released pardevice "
				"because user-space forgot\n", minor);
		}
	}

	if (pp->pdev) {
		parport_unregister_device(pp->pdev);
		ida_free(&ida_index, pp->index);
		pp->pdev = NULL;
		pr_debug(CHRDEV "%x: unregistered pardevice\n", minor);
	}

	kfree(pp);

	return 0;
}

/* No kernel lock held - fine */
static __poll_t pp_poll(struct file *file, poll_table *wait)
{
	struct pp_struct *pp = file->private_data;
	__poll_t mask = 0;

	poll_wait(file, &pp->irq_wait, wait);
	if (atomic_read(&pp->irqc))
		mask |= EPOLLIN | EPOLLRDNORM;

	return mask;
}

static const struct class ppdev_class = {
	.name = CHRDEV,
};

static const struct file_operations pp_fops = {
	.owner		= THIS_MODULE,
	.llseek		= no_llseek,
	.read		= pp_read,
	.write		= pp_write,
	.poll		= pp_poll,
	.unlocked_ioctl	= pp_ioctl,
	.compat_ioctl   = compat_ptr_ioctl,
	.open		= pp_open,
	.release	= pp_release,
};

static void pp_attach(struct parport *port)
{
	struct device *ret;

	if (devices[port->number])
		return;

	ret = device_create(&ppdev_class, port->dev,
			    MKDEV(PP_MAJOR, port->number), NULL,
			    "parport%d", port->number);
	if (IS_ERR(ret)) {
		pr_err("Failed to create device parport%d\n",
		       port->number);
		return;
	}
	devices[port->number] = ret;
}

static void pp_detach(struct parport *port)
{
	if (!devices[port->number])
		return;

	device_destroy(&ppdev_class, MKDEV(PP_MAJOR, port->number));
	devices[port->number] = NULL;
}

static int pp_probe(struct pardevice *par_dev)
{
	struct device_driver *drv = par_dev->dev.driver;
	int len = strlen(drv->name);

	if (strncmp(par_dev->name, drv->name, len))
		return -ENODEV;

	return 0;
}

static struct parport_driver pp_driver = {
	.name		= CHRDEV,
	.probe		= pp_probe,
	.match_port	= pp_attach,
	.detach		= pp_detach,
	.devmodel	= true,
};

static int __init ppdev_init(void)
{
	int err = 0;

	if (register_chrdev(PP_MAJOR, CHRDEV, &pp_fops)) {
		pr_warn(CHRDEV ": unable to get major %d\n", PP_MAJOR);
		return -EIO;
	}
	err = class_register(&ppdev_class);
	if (err)
		goto out_chrdev;

	err = parport_register_driver(&pp_driver);
	if (err < 0) {
		pr_warn(CHRDEV ": unable to register with parport\n");
		goto out_class;
	}

	pr_info(PP_VERSION "\n");
	goto out;

out_class:
	class_unregister(&ppdev_class);
out_chrdev:
	unregister_chrdev(PP_MAJOR, CHRDEV);
out:
	return err;
}

static void __exit ppdev_cleanup(void)
{
	/* Clean up all parport stuff */
	parport_unregister_driver(&pp_driver);
	class_unregister(&ppdev_class);
	unregister_chrdev(PP_MAJOR, CHRDEV);
}

module_init(ppdev_init);
module_exit(ppdev_cleanup);

MODULE_LICENSE("GPL");
MODULE_ALIAS_CHARDEV_MAJOR(PP_MAJOR);<|MERGE_RESOLUTION|>--- conflicted
+++ resolved
@@ -306,10 +306,6 @@
 		goto err_put_port;
 	}
 
-<<<<<<< HEAD
-	index = ida_alloc(&ida_index, GFP_KERNEL);
-=======
->>>>>>> 0c383648
 	memset(&ppdev_cb, 0, sizeof(ppdev_cb));
 	ppdev_cb.irq_func = pp_irq;
 	ppdev_cb.flags = (pp->flags & PP_EXCL) ? PARPORT_FLAG_EXCL : 0;
@@ -320,11 +316,7 @@
 		pr_warn("%s: failed to register device!\n", name);
 		rc = -ENXIO;
 		ida_free(&ida_index, index);
-<<<<<<< HEAD
-		goto err;
-=======
 		goto err_put_port;
->>>>>>> 0c383648
 	}
 
 	pp->pdev = pdev;
