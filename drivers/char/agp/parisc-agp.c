// SPDX-License-Identifier: GPL-2.0-only
/*
 * HP Quicksilver AGP GART routines
 *
 * Copyright (c) 2006, Kyle McMartin <kyle@parisc-linux.org>
 *
 * Based on drivers/char/agpgart/hp-agp.c which is
 * (c) Copyright 2002, 2003 Hewlett-Packard Development Company, L.P.
 *	Bjorn Helgaas <bjorn.helgaas@hp.com>
 */

#include <linux/module.h>
#include <linux/pci.h>
#include <linux/init.h>
#include <linux/klist.h>
#include <linux/agp_backend.h>
#include <linux/log2.h>
#include <linux/slab.h>

#include <asm/parisc-device.h>
#include <asm/ropes.h>

#include "agp.h"

#define DRVNAME	"quicksilver"
#define DRVPFX	DRVNAME ": "

#define AGP8X_MODE_BIT		3
#define AGP8X_MODE		(1 << AGP8X_MODE_BIT)

static unsigned long
parisc_agp_mask_memory(struct agp_bridge_data *bridge, dma_addr_t addr,
		       int type);

static struct _parisc_agp_info {
	void __iomem *ioc_regs;
	void __iomem *lba_regs;

	int lba_cap_offset;

	__le64 *gatt;
	u64 gatt_entries;

	u64 gart_base;
	u64 gart_size;

	int io_page_size;
	int io_pages_per_kpage;
} parisc_agp_info;

static struct gatt_mask parisc_agp_masks[] =
{
        {
		.mask = SBA_PDIR_VALID_BIT,
		.type = 0
	}
};

static struct aper_size_info_fixed parisc_agp_sizes[] =
{
        {0, 0, 0},              /* filled in by parisc_agp_fetch_size() */
};

static int
parisc_agp_fetch_size(void)
{
	int size;

	size = parisc_agp_info.gart_size / MB(1);
	parisc_agp_sizes[0].size = size;
	agp_bridge->current_size = (void *) &parisc_agp_sizes[0];

	return size;
}

static int
parisc_agp_configure(void)
{
	struct _parisc_agp_info *info = &parisc_agp_info;

	agp_bridge->gart_bus_addr = info->gart_base;
	agp_bridge->capndx = info->lba_cap_offset;
	agp_bridge->mode = readl(info->lba_regs+info->lba_cap_offset+PCI_AGP_STATUS);

	return 0;
}

static void
parisc_agp_tlbflush(struct agp_memory *mem)
{
	struct _parisc_agp_info *info = &parisc_agp_info;

	/* force fdc ops to be visible to IOMMU */
	asm_io_sync();

	writeq(info->gart_base | ilog2(info->gart_size), info->ioc_regs+IOC_PCOM);
	readq(info->ioc_regs+IOC_PCOM);	/* flush */
}

static int
parisc_agp_create_gatt_table(struct agp_bridge_data *bridge)
{
	struct _parisc_agp_info *info = &parisc_agp_info;
	int i;

	for (i = 0; i < info->gatt_entries; i++) {
		info->gatt[i] = cpu_to_le64(agp_bridge->scratch_page);
	}

	return 0;
}

static int
parisc_agp_free_gatt_table(struct agp_bridge_data *bridge)
{
	struct _parisc_agp_info *info = &parisc_agp_info;

	info->gatt[0] = SBA_AGPGART_COOKIE;

	return 0;
}

static int
parisc_agp_insert_memory(struct agp_memory *mem, off_t pg_start, int type)
{
	struct _parisc_agp_info *info = &parisc_agp_info;
	int i, k;
	off_t j, io_pg_start;
	int io_pg_count;

	if (type != mem->type ||
		agp_bridge->driver->agp_type_to_mask_type(agp_bridge, type)) {
		return -EINVAL;
	}

	io_pg_start = info->io_pages_per_kpage * pg_start;
	io_pg_count = info->io_pages_per_kpage * mem->page_count;
	if ((io_pg_start + io_pg_count) > info->gatt_entries) {
		return -EINVAL;
	}

	j = io_pg_start;
	while (j < (io_pg_start + io_pg_count)) {
		if (info->gatt[j])
			return -EBUSY;
		j++;
	}

	if (!mem->is_flushed) {
		global_cache_flush();
		mem->is_flushed = true;
	}

	for (i = 0, j = io_pg_start; i < mem->page_count; i++) {
		unsigned long paddr;

		paddr = page_to_phys(mem->pages[i]);
		for (k = 0;
		     k < info->io_pages_per_kpage;
		     k++, j++, paddr += info->io_page_size) {
			info->gatt[j] = cpu_to_le64(
				parisc_agp_mask_memory(agp_bridge,
<<<<<<< HEAD
					paddr, type);
=======
					paddr, type));
>>>>>>> 98817289
			asm_io_fdc(&info->gatt[j]);
		}
	}

	agp_bridge->driver->tlb_flush(mem);

	return 0;
}

static int
parisc_agp_remove_memory(struct agp_memory *mem, off_t pg_start, int type)
{
	struct _parisc_agp_info *info = &parisc_agp_info;
	int i, io_pg_start, io_pg_count;

	if (type != mem->type ||
		agp_bridge->driver->agp_type_to_mask_type(agp_bridge, type)) {
		return -EINVAL;
	}

	io_pg_start = info->io_pages_per_kpage * pg_start;
	io_pg_count = info->io_pages_per_kpage * mem->page_count;
	for (i = io_pg_start; i < io_pg_count + io_pg_start; i++) {
		info->gatt[i] = cpu_to_le64(agp_bridge->scratch_page);
	}

	agp_bridge->driver->tlb_flush(mem);
	return 0;
}

static unsigned long
parisc_agp_mask_memory(struct agp_bridge_data *bridge, dma_addr_t addr,
		       int type)
{
	unsigned ci;			/* coherent index */
	dma_addr_t pa;

	pa = addr & IOVP_MASK;
	asm("lci 0(%1), %0" : "=r" (ci) : "r" (phys_to_virt(pa)));

	pa |= (ci >> PAGE_SHIFT) & 0xff;/* move CI (8 bits) into lowest byte */
	pa |= SBA_PDIR_VALID_BIT;	/* set "valid" bit */

<<<<<<< HEAD
	return cpu_to_le64(pa);
=======
	/* return native (big-endian) PDIR entry */
	return pa;
>>>>>>> 98817289
}

static void
parisc_agp_enable(struct agp_bridge_data *bridge, u32 mode)
{
	struct _parisc_agp_info *info = &parisc_agp_info;
	u32 command;

	command = readl(info->lba_regs + info->lba_cap_offset + PCI_AGP_STATUS);

	command = agp_collect_device_status(bridge, mode, command);
	command |= 0x00000100;

	writel(command, info->lba_regs + info->lba_cap_offset + PCI_AGP_COMMAND);

	agp_device_command(command, (mode & AGP8X_MODE) != 0);
}

static const struct agp_bridge_driver parisc_agp_driver = {
	.owner			= THIS_MODULE,
	.size_type		= FIXED_APER_SIZE,
	.configure		= parisc_agp_configure,
	.fetch_size		= parisc_agp_fetch_size,
	.tlb_flush		= parisc_agp_tlbflush,
	.mask_memory		= parisc_agp_mask_memory,
	.masks			= parisc_agp_masks,
	.agp_enable		= parisc_agp_enable,
	.cache_flush		= global_cache_flush,
	.create_gatt_table	= parisc_agp_create_gatt_table,
	.free_gatt_table	= parisc_agp_free_gatt_table,
	.insert_memory		= parisc_agp_insert_memory,
	.remove_memory		= parisc_agp_remove_memory,
	.alloc_by_type		= agp_generic_alloc_by_type,
	.free_by_type		= agp_generic_free_by_type,
	.agp_alloc_page		= agp_generic_alloc_page,
	.agp_alloc_pages	= agp_generic_alloc_pages,
	.agp_destroy_page	= agp_generic_destroy_page,
	.agp_destroy_pages	= agp_generic_destroy_pages,
	.agp_type_to_mask_type  = agp_generic_type_to_mask_type,
	.cant_use_aperture	= true,
};

static int __init
agp_ioc_init(void __iomem *ioc_regs)
{
	struct _parisc_agp_info *info = &parisc_agp_info;
        u64 iova_base, io_tlb_ps;
	__le64 *io_pdir;
        int io_tlb_shift;

        printk(KERN_INFO DRVPFX "IO PDIR shared with sba_iommu\n");

        info->ioc_regs = ioc_regs;

        io_tlb_ps = readq(info->ioc_regs+IOC_TCNFG);
        switch (io_tlb_ps) {
        case 0: io_tlb_shift = 12; break;
        case 1: io_tlb_shift = 13; break;
        case 2: io_tlb_shift = 14; break;
        case 3: io_tlb_shift = 16; break;
        default:
                printk(KERN_ERR DRVPFX "Invalid IOTLB page size "
                       "configuration 0x%llx\n", io_tlb_ps);
                info->gatt = NULL;
                info->gatt_entries = 0;
                return -ENODEV;
        }
        info->io_page_size = 1 << io_tlb_shift;
        info->io_pages_per_kpage = PAGE_SIZE / info->io_page_size;

        iova_base = readq(info->ioc_regs+IOC_IBASE) & ~0x1;
        info->gart_base = iova_base + PLUTO_IOVA_SIZE - PLUTO_GART_SIZE;

        info->gart_size = PLUTO_GART_SIZE;
        info->gatt_entries = info->gart_size / info->io_page_size;

        io_pdir = phys_to_virt(readq(info->ioc_regs+IOC_PDIR_BASE));
        info->gatt = &io_pdir[(PLUTO_IOVA_SIZE/2) >> PAGE_SHIFT];

        if (info->gatt[0] != SBA_AGPGART_COOKIE) {
                info->gatt = NULL;
                info->gatt_entries = 0;
                printk(KERN_ERR DRVPFX "No reserved IO PDIR entry found; "
                       "GART disabled\n");
                return -ENODEV;
        }

        return 0;
}

static int __init
lba_find_capability(int cap)
{
	struct _parisc_agp_info *info = &parisc_agp_info;
        u16 status;
        u8 pos, id;
        int ttl = 48;

        status = readw(info->lba_regs + PCI_STATUS);
        if (!(status & PCI_STATUS_CAP_LIST))
                return 0;
        pos = readb(info->lba_regs + PCI_CAPABILITY_LIST);
        while (ttl-- && pos >= 0x40) {
                pos &= ~3;
                id = readb(info->lba_regs + pos + PCI_CAP_LIST_ID);
                if (id == 0xff)
                        break;
                if (id == cap)
                        return pos;
                pos = readb(info->lba_regs + pos + PCI_CAP_LIST_NEXT);
        }
        return 0;
}

static int __init
agp_lba_init(void __iomem *lba_hpa)
{
	struct _parisc_agp_info *info = &parisc_agp_info;
        int cap;

	info->lba_regs = lba_hpa;
        info->lba_cap_offset = lba_find_capability(PCI_CAP_ID_AGP);

        cap = readl(lba_hpa + info->lba_cap_offset) & 0xff;
        if (cap != PCI_CAP_ID_AGP) {
                printk(KERN_ERR DRVPFX "Invalid capability ID 0x%02x at 0x%x\n",
                       cap, info->lba_cap_offset);
                return -ENODEV;
        }

        return 0;
}

static int __init
parisc_agp_setup(void __iomem *ioc_hpa, void __iomem *lba_hpa)
{
	struct pci_dev *fake_bridge_dev = NULL;
	struct agp_bridge_data *bridge;
	int error = 0;

	fake_bridge_dev = pci_alloc_dev(NULL);
	if (!fake_bridge_dev) {
		error = -ENOMEM;
		goto fail;
	}

	error = agp_ioc_init(ioc_hpa);
	if (error)
		goto fail;

	error = agp_lba_init(lba_hpa);
	if (error)
		goto fail;

	bridge = agp_alloc_bridge();
	if (!bridge) {
		error = -ENOMEM;
		goto fail;
	}
	bridge->driver = &parisc_agp_driver;

	fake_bridge_dev->vendor = PCI_VENDOR_ID_HP;
	fake_bridge_dev->device = PCI_DEVICE_ID_HP_PCIX_LBA;
	bridge->dev = fake_bridge_dev;

	error = agp_add_bridge(bridge);
	if (error)
		goto fail;
	return 0;

fail:
	kfree(fake_bridge_dev);
	return error;
}

static int __init
find_quicksilver(struct device *dev, void *data)
{
	struct parisc_device **lba = data;
	struct parisc_device *padev = to_parisc_device(dev);

	if (IS_QUICKSILVER(padev))
		*lba = padev;

	return 0;
}

static int __init
parisc_agp_init(void)
{
	int err = -1;
	struct parisc_device *sba = NULL, *lba = NULL;
	struct lba_device *lbadev = NULL;

	if (!sba_list)
		goto out;

	/* Find our parent Pluto */
	sba = sba_list->dev;
	if (!IS_PLUTO(sba)) {
		printk(KERN_INFO DRVPFX "No Pluto found, so no AGPGART for you.\n");
		goto out;
	}

	/* Now search our Pluto for our precious AGP device... */
	device_for_each_child(&sba->dev, &lba, find_quicksilver);

	if (!lba) {
		printk(KERN_INFO DRVPFX "No AGP devices found.\n");
		goto out;
	}

	lbadev = parisc_get_drvdata(lba);

	/* w00t, let's go find our cookies... */
	parisc_agp_setup(sba_list->ioc[0].ioc_hpa, lbadev->hba.base_addr);

	return 0;

out:
	return err;
}

module_init(parisc_agp_init);

MODULE_AUTHOR("Kyle McMartin <kyle@parisc-linux.org>");
MODULE_LICENSE("GPL");<|MERGE_RESOLUTION|>--- conflicted
+++ resolved
@@ -160,11 +160,7 @@
 		     k++, j++, paddr += info->io_page_size) {
 			info->gatt[j] = cpu_to_le64(
 				parisc_agp_mask_memory(agp_bridge,
-<<<<<<< HEAD
-					paddr, type);
-=======
 					paddr, type));
->>>>>>> 98817289
 			asm_io_fdc(&info->gatt[j]);
 		}
 	}
@@ -208,12 +204,8 @@
 	pa |= (ci >> PAGE_SHIFT) & 0xff;/* move CI (8 bits) into lowest byte */
 	pa |= SBA_PDIR_VALID_BIT;	/* set "valid" bit */
 
-<<<<<<< HEAD
-	return cpu_to_le64(pa);
-=======
 	/* return native (big-endian) PDIR entry */
 	return pa;
->>>>>>> 98817289
 }
 
 static void
