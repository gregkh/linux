# SPDX-License-Identifier: GPL-2.0
#
# Character device configuration
#

menu "Character devices"

source "drivers/tty/Kconfig"

config TTY_PRINTK
	tristate "TTY driver to output user messages via printk"
	depends on EXPERT && TTY
	default n
	help
	  If you say Y here, the support for writing user messages (i.e.
	  console messages) via printk is available.

	  The feature is useful to inline user messages with kernel
	  messages.
	  In order to use this feature, you should output user messages
	  to /dev/ttyprintk or redirect console to this TTY, or boot
	  the kernel with console=ttyprintk.

	  If unsure, say N.

config TTY_PRINTK_LEVEL
	depends on TTY_PRINTK
	int "ttyprintk log level (1-7)"
	range 1 7
	default "6"
	help
	  Printk log level to use for ttyprintk messages.

config PRINTER
	tristate "Parallel printer support"
	depends on PARPORT
	help
	  If you intend to attach a printer to the parallel port of your Linux
	  box (as opposed to using a serial printer; if the connector at the
	  printer has 9 or 25 holes ["female"], then it's serial), say Y.
	  Also read the Printing-HOWTO, available from
	  <https://www.tldp.org/docs.html#howto>.

	  It is possible to share one parallel port among several devices
	  (e.g. printer and ZIP drive) and it is safe to compile the
	  corresponding drivers into the kernel.

	  To compile this driver as a module, choose M here and read
	  <file:Documentation/admin-guide/parport.rst>.  The module will be called lp.

	  If you have several parallel ports, you can specify which ports to
	  use with the "lp" kernel command line option.  (Try "man bootparam"
	  or see the documentation of your boot loader (lilo or loadlin) about
	  how to pass options to the kernel at boot time.)  The syntax of the
	  "lp" command line option can be found in <file:drivers/char/lp.c>.

	  If you have more than 8 printers, you need to increase the LP_NO
	  macro in lp.c and the PARPORT_MAX macro in parport.h.

config LP_CONSOLE
	bool "Support for console on line printer"
	depends on PRINTER
	help
	  If you want kernel messages to be printed out as they occur, you
	  can have a console on the printer. This option adds support for
	  doing that; to actually get it to happen you need to pass the
	  option "console=lp0" to the kernel at boot time.

	  If the printer is out of paper (or off, or unplugged, or too
	  busy..) the kernel will stall until the printer is ready again.
	  By defining CONSOLE_LP_STRICT to 0 (at your own risk) you
	  can make the kernel continue when this happens,
	  but it'll lose the kernel messages.

	  If unsure, say N.

config PPDEV
	tristate "Support for user-space parallel port device drivers"
	depends on PARPORT
	help
	  Saying Y to this adds support for /dev/parport device nodes.  This
	  is needed for programs that want portable access to the parallel
	  port, for instance deviceid (which displays Plug-and-Play device
	  IDs).

	  This is the parallel port equivalent of SCSI generic support (sg).
	  It is safe to say N to this -- it is not needed for normal printing
	  or parallel port CD-ROM/disk support.

	  To compile this driver as a module, choose M here: the
	  module will be called ppdev.

	  If unsure, say N.

config VIRTIO_CONSOLE
	tristate "Virtio console"
	depends on TTY
	select HVC_DRIVER
	select VIRTIO
	help
	  Virtio console for use with hypervisors.

	  Also serves as a general-purpose serial device for data
	  transfer between the guest and host.  Character devices at
	  /dev/vportNpn will be created when corresponding ports are
	  found, where N is the device number and n is the port number
	  within that device.  If specified by the host, a sysfs
	  attribute called 'name' will be populated with a name for
	  the port which can be used by udev scripts to create a
	  symlink to the device.

config IBM_BSR
	tristate "IBM POWER Barrier Synchronization Register support"
	depends on PPC_PSERIES
	help
	  This devices exposes a hardware mechanism for fast synchronization
	  of threads across a large system which avoids bouncing a cacheline
	  between several cores on a system

config POWERNV_OP_PANEL
	tristate "IBM POWERNV Operator Panel Display support"
	depends on PPC_POWERNV
	default m
	help
	  If you say Y here, a special character device node, /dev/op_panel,
	  will be created which exposes the operator panel display on IBM
	  Power Systems machines with FSPs.

	  If you don't require access to the operator panel display from user
	  space, say N.

	  If unsure, say M here to build it as a module called powernv-op-panel.

source "drivers/char/ipmi/Kconfig"

config DS1620
	tristate "NetWinder thermometer support"
	depends on ARCH_NETWINDER
	help
	  Say Y here to include support for the thermal management hardware
	  found in the NetWinder. This driver allows the user to control the
	  temperature set points and to read the current temperature.

	  It is also possible to say M here to build it as a module (ds1620)
	  It is recommended to be used on a NetWinder, but it is not a
	  necessity.

config NWBUTTON
	tristate "NetWinder Button"
	depends on ARCH_NETWINDER
	help
	  If you say Y here and create a character device node /dev/nwbutton
	  with major and minor numbers 10 and 158 ("man mknod"), then every
	  time the orange button is pressed a number of times, the number of
	  times the button was pressed will be written to that device.

	  This is most useful for applications, as yet unwritten, which
	  perform actions based on how many times the button is pressed in a
	  row.

	  Do not hold the button down for too long, as the driver does not
	  alter the behaviour of the hardware reset circuitry attached to the
	  button; it will still execute a hard reset if the button is held
	  down for longer than approximately five seconds.

	  To compile this driver as a module, choose M here: the
	  module will be called nwbutton.

	  Most people will answer Y to this question and "Reboot Using Button"
	  below to be able to initiate a system shutdown from the button.

config NWBUTTON_REBOOT
	bool "Reboot Using Button"
	depends on NWBUTTON
	help
	  If you say Y here, then you will be able to initiate a system
	  shutdown and reboot by pressing the orange button a number of times.
	  The number of presses to initiate the shutdown is two by default,
	  but this can be altered by modifying the value of NUM_PRESSES_REBOOT
	  in nwbutton.h and recompiling the driver or, if you compile the
	  driver as a module, you can specify the number of presses at load
	  time with "insmod button reboot_count=<something>".

config NWFLASH
	tristate "NetWinder flash support"
	depends on ARCH_NETWINDER
	help
	  If you say Y here and create a character device /dev/flash with
	  major 10 and minor 160 you can manipulate the flash ROM containing
	  the NetWinder firmware. Be careful as accidentally overwriting the
	  flash contents can render your computer unbootable. On no account
	  allow random users access to this device. :-)

	  To compile this driver as a module, choose M here: the
	  module will be called nwflash.

	  If you're not sure, say N.

source "drivers/char/hw_random/Kconfig"

config DTLK
	tristate "Double Talk PC internal speech card support"
	depends on ISA
	help
	  This driver is for the DoubleTalk PC, a speech synthesizer
	  manufactured by RC Systems (<https://www.rcsys.com/>).  It is also
	  called the `internal DoubleTalk'.

	  To compile this driver as a module, choose M here: the
	  module will be called dtlk.

config XILINX_HWICAP
	tristate "Xilinx HWICAP Support"
	depends on MICROBLAZE
	help
	  This option enables support for Xilinx Internal Configuration
	  Access Port (ICAP) driver.  The ICAP is used on Xilinx Virtex
	  FPGA platforms to partially reconfigure the FPGA at runtime.

	  If unsure, say N.

config APPLICOM
	tristate "Applicom intelligent fieldbus card support"
	depends on PCI
	help
	  This driver provides the kernel-side support for the intelligent
	  fieldbus cards made by Applicom International. More information
	  about these cards can be found on the WWW at the address
	  <https://www.applicom-int.com/>, or by email from David Woodhouse
	  <dwmw2@infradead.org>.

	  To compile this driver as a module, choose M here: the
	  module will be called applicom.

	  If unsure, say N.

config SONYPI
	tristate "Sony Vaio Programmable I/O Control Device support"
	depends on X86_32 && PCI && INPUT
	help
	  This driver enables access to the Sony Programmable I/O Control
	  Device which can be found in many (all ?) Sony Vaio laptops.

	  If you have one of those laptops, read
	  <file:Documentation/admin-guide/laptops/sonypi.rst>, and say Y or M here.

	  To compile this driver as a module, choose M here: the
	  module will be called sonypi.

source "drivers/char/pcmcia/Kconfig"

config MWAVE
	tristate "ACP Modem (Mwave) support"
	depends on X86 && TTY
	select SERIAL_8250
	help
	  The ACP modem (Mwave) for Linux is a WinModem. It is composed of a
	  kernel driver and a user level application. Together these components
	  support direct attachment to public switched telephone networks (PSTNs)
	  and support selected world wide countries.

	  This version of the ACP Modem driver supports the IBM Thinkpad 600E,
	  600, and 770 that include on board ACP modem hardware.

	  The modem also supports the standard communications port interface
	  (ttySx) and is compatible with the Hayes AT Command Set.

	  The user level application needed to use this driver can be found at
	  the IBM Linux Technology Center (LTC) web site:
	  <http://www.ibm.com/linux/ltc/>.

	  If you own one of the above IBM Thinkpads which has the Mwave chipset
	  in it, say Y.

	  To compile this driver as a module, choose M here: the
	  module will be called mwave.

config SCx200_GPIO
	tristate "NatSemi SCx200 GPIO Support"
	depends on SCx200
	select NSC_GPIO
	help
	  Give userspace access to the GPIO pins on the National
	  Semiconductor SCx200 processors.

	  If compiled as a module, it will be called scx200_gpio.

config PC8736x_GPIO
	tristate "NatSemi PC8736x GPIO Support"
	depends on X86_32 && !UML
	default SCx200_GPIO	# mostly N
	select NSC_GPIO		# needed for support routines
	help
	  Give userspace access to the GPIO pins on the National
	  Semiconductor PC-8736x (x=[03456]) SuperIO chip.  The chip
	  has multiple functional units, inc several managed by
	  hwmon/pc87360 driver.  Tested with PC-87366

	  If compiled as a module, it will be called pc8736x_gpio.

config NSC_GPIO
	tristate "NatSemi Base GPIO Support"
	depends on X86_32
	# selected by SCx200_GPIO and PC8736x_GPIO
	# what about 2 selectors differing: m != y
	help
	  Common support used (and needed) by scx200_gpio and
	  pc8736x_gpio drivers.  If those drivers are built as
	  modules, this one will be too, named nsc_gpio

config DEVMEM
	bool "/dev/mem virtual device support"
	default y
	help
	  Say Y here if you want to support the /dev/mem device.
	  The /dev/mem device is used to access areas of physical
	  memory.
	  When in doubt, say "Y".

config NVRAM
	tristate "/dev/nvram support"
	depends on X86 || HAVE_ARCH_NVRAM_OPS
	default M68K || PPC
	help
	  If you say Y here and create a character special file /dev/nvram
	  with major number 10 and minor number 144 using mknod ("man mknod"),
	  you get read and write access to the non-volatile memory.

	  /dev/nvram may be used to view settings in NVRAM or to change them
	  (with some utility). It could also be used to frequently
	  save a few bits of very important data that may not be lost over
	  power-off and for which writing to disk is too insecure. Note
	  however that most NVRAM space in a PC belongs to the BIOS and you
	  should NEVER idly tamper with it. See Ralf Brown's interrupt list
	  for a guide to the use of CMOS bytes by your BIOS.

	  This memory is conventionally called "NVRAM" on PowerPC machines,
	  "CMOS RAM" on PCs, "NVRAM" on Ataris and "PRAM" on Macintoshes.

	  To compile this driver as a module, choose M here: the
	  module will be called nvram.

config DEVPORT
	bool "/dev/port character device"
	depends on ISA || PCI
	default y
	help
	  Say Y here if you want to support the /dev/port device. The /dev/port
	  device is similar to /dev/mem, but for I/O ports.

config HPET
	bool "HPET - High Precision Event Timer" if (X86 || IA64)
	default n
	depends on ACPI
	help
	  If you say Y here, you will have a miscdevice named "/dev/hpet/".  Each
	  open selects one of the timers supported by the HPET.  The timers are
	  non-periodic and/or periodic.

config HPET_MMAP
	bool "Allow mmap of HPET"
	default y
	depends on HPET
	help
	  If you say Y here, user applications will be able to mmap
	  the HPET registers.

config HPET_MMAP_DEFAULT
	bool "Enable HPET MMAP access by default"
	default y
	depends on HPET_MMAP
	help
	  In some hardware implementations, the page containing HPET
	  registers may also contain other things that shouldn't be
	  exposed to the user.  This option selects the default (if
	  kernel parameter hpet_mmap is not set) user access to the
	  registers for applications that require it.

config HANGCHECK_TIMER
	tristate "Hangcheck timer"
	depends on X86 || IA64 || PPC64 || S390
	help
	  The hangcheck-timer module detects when the system has gone
	  out to lunch past a certain margin.  It can reboot the system
	  or merely print a warning.

config UV_MMTIMER
	tristate "UV_MMTIMER Memory mapped RTC for SGI UV"
	depends on X86_UV
	default m
	help
	  The uv_mmtimer device allows direct userspace access to the
	  UV system timer.

source "drivers/char/tpm/Kconfig"

config TELCLOCK
	tristate "Telecom clock driver for ATCA SBC"
	depends on X86
	default n
	help
	  The telecom clock device is specific to the MPCBL0010 and MPCBL0050
	  ATCA computers and allows direct userspace access to the
	  configuration of the telecom clock configuration settings.  This
	  device is used for hardware synchronization across the ATCA backplane
	  fabric.  Upon loading, the driver exports a sysfs directory,
	  /sys/devices/platform/telco_clock, with a number of files for
	  controlling the behavior of this hardware.

source "drivers/s390/char/Kconfig"

source "drivers/char/xillybus/Kconfig"

config ADI
	tristate "SPARC Privileged ADI driver"
	depends on SPARC64
	default m
	help
	  SPARC M7 and newer processors utilize ADI (Application Data
	  Integrity) to version and protect memory.  This driver provides
	  read/write access to the ADI versions for privileged processes.
	  This feature is also known as MCD (Memory Corruption Detection)
	  and SSM (Silicon Secured Memory).  Intended consumers of this
	  driver include crash and makedumpfile.

config RANDOM_TRUST_CPU
	bool "Initialize RNG using CPU RNG instructions"
	default y
<<<<<<< HEAD
	depends on ARCH_RANDOM
=======
>>>>>>> d60c95ef
	help
	  Initialize the RNG using random numbers supplied by the CPU's
	  RNG instructions (e.g. RDRAND), if supported and available. These
	  random numbers are never used directly, but are rather hashed into
	  the main input pool, and this happens regardless of whether or not
	  this option is enabled. Instead, this option controls whether the
	  they are credited and hence can initialize the RNG. Additionally,
	  other sources of randomness are always used, regardless of this
	  setting.  Enabling this implies trusting that the CPU can supply high
	  quality and non-backdoored random numbers.

	  Say Y here unless you have reason to mistrust your CPU or believe
	  its RNG facilities may be faulty. This may also be configured at
	  boot time with "random.trust_cpu=on/off".

config RANDOM_TRUST_BOOTLOADER
	bool "Initialize RNG using bootloader-supplied seed"
	default y
	help
	  Initialize the RNG using a seed supplied by the bootloader or boot
	  environment (e.g. EFI or a bootloader-generated device tree). This
	  seed is not used directly, but is rather hashed into the main input
	  pool, and this happens regardless of whether or not this option is
	  enabled. Instead, this option controls whether the seed is credited
	  and hence can initialize the RNG. Additionally, other sources of
	  randomness are always used, regardless of this setting. Enabling
	  this implies trusting that the bootloader can supply high quality and
	  non-backdoored seeds.

	  Say Y here unless you have reason to mistrust your bootloader or
	  believe its RNG facilities may be faulty. This may also be configured
	  at boot time with "random.trust_bootloader=on/off".

endmenu<|MERGE_RESOLUTION|>--- conflicted
+++ resolved
@@ -426,10 +426,6 @@
 config RANDOM_TRUST_CPU
 	bool "Initialize RNG using CPU RNG instructions"
 	default y
-<<<<<<< HEAD
-	depends on ARCH_RANDOM
-=======
->>>>>>> d60c95ef
 	help
 	  Initialize the RNG using random numbers supplied by the CPU's
 	  RNG instructions (e.g. RDRAND), if supported and available. These
