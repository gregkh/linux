// SPDX-License-Identifier: GPL-2.0-only
/*
 * menu.c - the menu idle governor
 *
 * Copyright (C) 2006-2007 Adam Belay <abelay@novell.com>
 * Copyright (C) 2009 Intel Corporation
 * Author:
 *        Arjan van de Ven <arjan@linux.intel.com>
 */

#include <linux/kernel.h>
#include <linux/cpuidle.h>
#include <linux/time.h>
#include <linux/ktime.h>
#include <linux/hrtimer.h>
#include <linux/tick.h>
#include <linux/sched/stat.h>
#include <linux/math64.h>

#include "gov.h"

#define BUCKETS 6
#define INTERVAL_SHIFT 3
#define INTERVALS (1UL << INTERVAL_SHIFT)
#define RESOLUTION 1024
#define DECAY 8
#define MAX_INTERESTING (50000 * NSEC_PER_USEC)

/*
 * Concepts and ideas behind the menu governor
 *
 * For the menu governor, there are 2 decision factors for picking a C
 * state:
 * 1) Energy break even point
 * 2) Latency tolerance (from pmqos infrastructure)
 * These two factors are treated independently.
 *
 * Energy break even point
 * -----------------------
 * C state entry and exit have an energy cost, and a certain amount of time in
 * the  C state is required to actually break even on this cost. CPUIDLE
 * provides us this duration in the "target_residency" field. So all that we
 * need is a good prediction of how long we'll be idle. Like the traditional
 * menu governor, we take the actual known "next timer event" time.
 *
 * Since there are other source of wakeups (interrupts for example) than
 * the next timer event, this estimation is rather optimistic. To get a
 * more realistic estimate, a correction factor is applied to the estimate,
 * that is based on historic behavior. For example, if in the past the actual
 * duration always was 50% of the next timer tick, the correction factor will
 * be 0.5.
 *
 * menu uses a running average for this correction factor, but it uses a set of
 * factors, not just a single factor. This stems from the realization that the
 * ratio is dependent on the order of magnitude of the expected duration; if we
 * expect 500 milliseconds of idle time the likelihood of getting an interrupt
 * very early is much higher than if we expect 50 micro seconds of idle time.
 * For this reason, menu keeps an array of 6 independent factors, that gets
 * indexed based on the magnitude of the expected duration.
 *
 * Repeatable-interval-detector
 * ----------------------------
 * There are some cases where "next timer" is a completely unusable predictor:
 * Those cases where the interval is fixed, for example due to hardware
 * interrupt mitigation, but also due to fixed transfer rate devices like mice.
 * For this, we use a different predictor: We track the duration of the last 8
 * intervals and use them to estimate the duration of the next one.
 */

struct menu_device {
	int             needs_update;
	int             tick_wakeup;

	u64		next_timer_ns;
	unsigned int	bucket;
	unsigned int	correction_factor[BUCKETS];
	unsigned int	intervals[INTERVALS];
	int		interval_ptr;
};

static inline int which_bucket(u64 duration_ns)
{
	int bucket = 0;

	if (duration_ns < 10ULL * NSEC_PER_USEC)
		return bucket;
	if (duration_ns < 100ULL * NSEC_PER_USEC)
		return bucket + 1;
	if (duration_ns < 1000ULL * NSEC_PER_USEC)
		return bucket + 2;
	if (duration_ns < 10000ULL * NSEC_PER_USEC)
		return bucket + 3;
	if (duration_ns < 100000ULL * NSEC_PER_USEC)
		return bucket + 4;
	return bucket + 5;
}

static DEFINE_PER_CPU(struct menu_device, menu_devices);

static void menu_update(struct cpuidle_driver *drv, struct cpuidle_device *dev);

/*
 * Try detecting repeating patterns by keeping track of the last 8
 * intervals, and checking if the standard deviation of that set
 * of points is below a threshold. If it is... then use the
 * average of these 8 points as the estimated value.
 */
static unsigned int get_typical_interval(struct menu_device *data)
{
	s64 value, min_thresh = -1, max_thresh = UINT_MAX;
	unsigned int max, min, divisor;
	u64 avg, variance, avg_sq;
	int i;

again:
	/* Compute the average and variance of past intervals. */
	max = 0;
	min = UINT_MAX;
	avg = 0;
	variance = 0;
	divisor = 0;
	for (i = 0; i < INTERVALS; i++) {
		value = data->intervals[i];
		/*
		 * Discard the samples outside the interval between the min and
		 * max thresholds.
		 */
		if (value <= min_thresh || value >= max_thresh)
			continue;

		divisor++;

		avg += value;
		variance += value * value;

		if (value > max)
			max = value;

		if (value < min)
			min = value;
	}

	if (!max)
		return UINT_MAX;

	if (divisor == INTERVALS) {
		avg >>= INTERVAL_SHIFT;
		variance >>= INTERVAL_SHIFT;
	} else {
		do_div(avg, divisor);
		do_div(variance, divisor);
	}

	avg_sq = avg * avg;
	variance -= avg_sq;

	/*
	 * The typical interval is obtained when standard deviation is
	 * small (stddev <= 20 us, variance <= 400 us^2) or standard
	 * deviation is small compared to the average interval (avg >
	 * 6*stddev, avg^2 > 36*variance). The average is smaller than
	 * UINT_MAX aka U32_MAX, so computing its square does not
	 * overflow a u64. We simply reject this candidate average if
	 * the standard deviation is greater than 715 s (which is
	 * rather unlikely).
	 *
	 * Use this result only if there is no timer to wake us up sooner.
	 */
	if (likely(variance <= U64_MAX/36)) {
		if ((avg_sq > variance * 36 && divisor * 4 >= INTERVALS * 3) ||
		    variance <= 400)
			return avg;
	}

	/*
	 * If there are outliers, discard them by setting thresholds to exclude
	 * data points at a large enough distance from the average, then
	 * calculate the average and standard deviation again. Once we get
	 * down to the last 3/4 of our samples, stop excluding samples.
	 *
	 * This can deal with workloads that have long pauses interspersed
	 * with sporadic activity with a bunch of short pauses.
	 */
	if (divisor * 4 <= INTERVALS * 3) {
		/*
		 * If there are sufficiently many data points still under
		 * consideration after the outliers have been eliminated,
		 * returning without a prediction would be a mistake because it
		 * is likely that the next interval will not exceed the current
		 * maximum, so return the latter in that case.
		 */
		if (divisor >= INTERVALS / 2)
			return max;

		return UINT_MAX;
	}
<<<<<<< HEAD
=======

	/* Update the thresholds for the next round. */
	if (avg - min > max - avg)
		min_thresh = min;
	else
		max_thresh = max;
>>>>>>> fc85704c

	goto again;
}

/**
 * menu_select - selects the next idle state to enter
 * @drv: cpuidle driver containing state data
 * @dev: the CPU
 * @stop_tick: indication on whether or not to stop the tick
 */
static int menu_select(struct cpuidle_driver *drv, struct cpuidle_device *dev,
		       bool *stop_tick)
{
	struct menu_device *data = this_cpu_ptr(&menu_devices);
	s64 latency_req = cpuidle_governor_latency_req(dev->cpu);
	u64 predicted_ns;
	ktime_t delta, delta_tick;
	int i, idx;

	if (data->needs_update) {
		menu_update(drv, dev);
		data->needs_update = 0;
	}

	/* Find the shortest expected idle interval. */
	predicted_ns = get_typical_interval(data) * NSEC_PER_USEC;
	if (predicted_ns > RESIDENCY_THRESHOLD_NS) {
		unsigned int timer_us;

		/* Determine the time till the closest timer. */
		delta = tick_nohz_get_sleep_length(&delta_tick);
		if (unlikely(delta < 0)) {
			delta = 0;
			delta_tick = 0;
		}

		data->next_timer_ns = delta;
		data->bucket = which_bucket(data->next_timer_ns);

		/* Round up the result for half microseconds. */
		timer_us = div_u64((RESOLUTION * DECAY * NSEC_PER_USEC) / 2 +
					data->next_timer_ns *
						data->correction_factor[data->bucket],
				   RESOLUTION * DECAY * NSEC_PER_USEC);
		/* Use the lowest expected idle interval to pick the idle state. */
		predicted_ns = min((u64)timer_us * NSEC_PER_USEC, predicted_ns);
	} else {
		/*
		 * Because the next timer event is not going to be determined
		 * in this case, assume that without the tick the closest timer
		 * will be in distant future and that the closest tick will occur
		 * after 1/2 of the tick period.
		 */
		data->next_timer_ns = KTIME_MAX;
		delta_tick = TICK_NSEC / 2;
		data->bucket = which_bucket(KTIME_MAX);
	}

	if (unlikely(drv->state_count <= 1 || latency_req == 0) ||
	    ((data->next_timer_ns < drv->states[1].target_residency_ns ||
	      latency_req < drv->states[1].exit_latency_ns) &&
	     !dev->states_usage[0].disable)) {
		/*
		 * In this case state[0] will be used no matter what, so return
		 * it right away and keep the tick running if state[0] is a
		 * polling one.
		 */
		*stop_tick = !(drv->states[0].flags & CPUIDLE_FLAG_POLLING);
		return 0;
	}

	if (tick_nohz_tick_stopped()) {
		/*
		 * If the tick is already stopped, the cost of possible short
		 * idle duration misprediction is much higher, because the CPU
		 * may be stuck in a shallow idle state for a long time as a
		 * result of it.  In that case say we might mispredict and use
		 * the known time till the closest timer event for the idle
		 * state selection.
		 */
		if (predicted_ns < TICK_NSEC)
			predicted_ns = data->next_timer_ns;
	} else if (latency_req > predicted_ns) {
		latency_req = predicted_ns;
	}

	/*
	 * Find the idle state with the lowest power while satisfying
	 * our constraints.
	 */
	idx = -1;
	for (i = 0; i < drv->state_count; i++) {
		struct cpuidle_state *s = &drv->states[i];

		if (dev->states_usage[i].disable)
			continue;

		if (idx == -1)
			idx = i; /* first enabled state */

		if (s->target_residency_ns > predicted_ns) {
			/*
			 * Use a physical idle state, not busy polling, unless
			 * a timer is going to trigger soon enough.
			 */
			if ((drv->states[idx].flags & CPUIDLE_FLAG_POLLING) &&
			    s->exit_latency_ns <= latency_req &&
			    s->target_residency_ns <= data->next_timer_ns) {
				predicted_ns = s->target_residency_ns;
				idx = i;
				break;
			}
			if (predicted_ns < TICK_NSEC)
				break;

			if (!tick_nohz_tick_stopped()) {
				/*
				 * If the state selected so far is shallow,
				 * waking up early won't hurt, so retain the
				 * tick in that case and let the governor run
				 * again in the next iteration of the loop.
				 */
				predicted_ns = drv->states[idx].target_residency_ns;
				break;
			}

			/*
			 * If the state selected so far is shallow and this
			 * state's target residency matches the time till the
			 * closest timer event, select this one to avoid getting
			 * stuck in the shallow one for too long.
			 */
			if (drv->states[idx].target_residency_ns < TICK_NSEC &&
			    s->target_residency_ns <= delta_tick)
				idx = i;

			return idx;
		}
		if (s->exit_latency_ns > latency_req)
			break;

		idx = i;
	}

	if (idx == -1)
		idx = 0; /* No states enabled. Must use 0. */

	/*
	 * Don't stop the tick if the selected state is a polling one or if the
	 * expected idle duration is shorter than the tick period length.
	 */
	if (((drv->states[idx].flags & CPUIDLE_FLAG_POLLING) ||
	     predicted_ns < TICK_NSEC) && !tick_nohz_tick_stopped()) {
		*stop_tick = false;

		if (idx > 0 && drv->states[idx].target_residency_ns > delta_tick) {
			/*
			 * The tick is not going to be stopped and the target
			 * residency of the state to be returned is not within
			 * the time until the next timer event including the
			 * tick, so try to correct that.
			 */
			for (i = idx - 1; i >= 0; i--) {
				if (dev->states_usage[i].disable)
					continue;

				idx = i;
				if (drv->states[i].target_residency_ns <= delta_tick)
					break;
			}
		}
	}

	return idx;
}

/**
 * menu_reflect - records that data structures need update
 * @dev: the CPU
 * @index: the index of actual entered state
 *
 * NOTE: it's important to be fast here because this operation will add to
 *       the overall exit latency.
 */
static void menu_reflect(struct cpuidle_device *dev, int index)
{
	struct menu_device *data = this_cpu_ptr(&menu_devices);

	dev->last_state_idx = index;
	data->needs_update = 1;
	data->tick_wakeup = tick_nohz_idle_got_tick();
}

/**
 * menu_update - attempts to guess what happened after entry
 * @drv: cpuidle driver containing state data
 * @dev: the CPU
 */
static void menu_update(struct cpuidle_driver *drv, struct cpuidle_device *dev)
{
	struct menu_device *data = this_cpu_ptr(&menu_devices);
	int last_idx = dev->last_state_idx;
	struct cpuidle_state *target = &drv->states[last_idx];
	u64 measured_ns;
	unsigned int new_factor;

	/*
	 * Try to figure out how much time passed between entry to low
	 * power state and occurrence of the wakeup event.
	 *
	 * If the entered idle state didn't support residency measurements,
	 * we use them anyway if they are short, and if long,
	 * truncate to the whole expected time.
	 *
	 * Any measured amount of time will include the exit latency.
	 * Since we are interested in when the wakeup begun, not when it
	 * was completed, we must subtract the exit latency. However, if
	 * the measured amount of time is less than the exit latency,
	 * assume the state was never reached and the exit latency is 0.
	 */

	if (data->tick_wakeup && data->next_timer_ns > TICK_NSEC) {
		/*
		 * The nohz code said that there wouldn't be any events within
		 * the tick boundary (if the tick was stopped), but the idle
		 * duration predictor had a differing opinion.  Since the CPU
		 * was woken up by a tick (that wasn't stopped after all), the
		 * predictor was not quite right, so assume that the CPU could
		 * have been idle long (but not forever) to help the idle
		 * duration predictor do a better job next time.
		 */
		measured_ns = 9 * MAX_INTERESTING / 10;
	} else if ((drv->states[last_idx].flags & CPUIDLE_FLAG_POLLING) &&
		   dev->poll_time_limit) {
		/*
		 * The CPU exited the "polling" state due to a time limit, so
		 * the idle duration prediction leading to the selection of that
		 * state was inaccurate.  If a better prediction had been made,
		 * the CPU might have been woken up from idle by the next timer.
		 * Assume that to be the case.
		 */
		measured_ns = data->next_timer_ns;
	} else {
		/* measured value */
		measured_ns = dev->last_residency_ns;

		/* Deduct exit latency */
		if (measured_ns > 2 * target->exit_latency_ns)
			measured_ns -= target->exit_latency_ns;
		else
			measured_ns /= 2;
	}

	/* Make sure our coefficients do not exceed unity */
	if (measured_ns > data->next_timer_ns)
		measured_ns = data->next_timer_ns;

	/* Update our correction ratio */
	new_factor = data->correction_factor[data->bucket];
	new_factor -= new_factor / DECAY;

	if (data->next_timer_ns > 0 && measured_ns < MAX_INTERESTING)
		new_factor += div64_u64(RESOLUTION * measured_ns,
					data->next_timer_ns);
	else
		/*
		 * we were idle so long that we count it as a perfect
		 * prediction
		 */
		new_factor += RESOLUTION;

	/*
	 * We don't want 0 as factor; we always want at least
	 * a tiny bit of estimated time. Fortunately, due to rounding,
	 * new_factor will stay nonzero regardless of measured_us values
	 * and the compiler can eliminate this test as long as DECAY > 1.
	 */
	if (DECAY == 1 && unlikely(new_factor == 0))
		new_factor = 1;

	data->correction_factor[data->bucket] = new_factor;

	/* update the repeating-pattern data */
	data->intervals[data->interval_ptr++] = ktime_to_us(measured_ns);
	if (data->interval_ptr >= INTERVALS)
		data->interval_ptr = 0;
}

/**
 * menu_enable_device - scans a CPU's states and does setup
 * @drv: cpuidle driver
 * @dev: the CPU
 */
static int menu_enable_device(struct cpuidle_driver *drv,
				struct cpuidle_device *dev)
{
	struct menu_device *data = &per_cpu(menu_devices, dev->cpu);
	int i;

	memset(data, 0, sizeof(struct menu_device));

	/*
	 * if the correction factor is 0 (eg first time init or cpu hotplug
	 * etc), we actually want to start out with a unity factor.
	 */
	for(i = 0; i < BUCKETS; i++)
		data->correction_factor[i] = RESOLUTION * DECAY;

	return 0;
}

static struct cpuidle_governor menu_governor = {
	.name =		"menu",
	.rating =	20,
	.enable =	menu_enable_device,
	.select =	menu_select,
	.reflect =	menu_reflect,
};

/**
 * init_menu - initializes the governor
 */
static int __init init_menu(void)
{
	return cpuidle_register_governor(&menu_governor);
}

postcore_initcall(init_menu);<|MERGE_RESOLUTION|>--- conflicted
+++ resolved
@@ -194,15 +194,12 @@
 
 		return UINT_MAX;
 	}
-<<<<<<< HEAD
-=======
 
 	/* Update the thresholds for the next round. */
 	if (avg - min > max - avg)
 		min_thresh = min;
 	else
 		max_thresh = max;
->>>>>>> fc85704c
 
 	goto again;
 }
