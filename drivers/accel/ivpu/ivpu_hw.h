--- conflicted
+++ resolved
@@ -92,14 +92,11 @@
 	return ivpu_hw_btrs_dpu_freq_get(vdev);
 }
 
-<<<<<<< HEAD
-=======
 static inline void ivpu_hw_irq_clear(struct ivpu_device *vdev)
 {
 	ivpu_hw_ip_irq_clear(vdev);
 }
 
->>>>>>> fc85704c
 static inline u32 ivpu_hw_profiling_freq_get(struct ivpu_device *vdev)
 {
 	return vdev->hw->pll.profiling_freq;
