--- conflicted
+++ resolved
@@ -352,8 +352,6 @@
 		ivpu_pm_trigger_recovery(vdev, "IPC timeout");
 
 rpm_put:
-<<<<<<< HEAD
-=======
 	ivpu_rpm_put(vdev);
 	return ret;
 }
@@ -380,7 +378,6 @@
 
 consumer_del:
 	ivpu_ipc_consumer_del(vdev, &cons);
->>>>>>> 4e3ac415
 	ivpu_rpm_put(vdev);
 	return ret;
 }
