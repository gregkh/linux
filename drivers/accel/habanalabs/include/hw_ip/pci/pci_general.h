--- conflicted
+++ resolved
@@ -25,12 +25,8 @@
 	REV_ID_INVALID				= 0x00,
 	REV_ID_A				= 0x01,
 	REV_ID_B				= 0x02,
-<<<<<<< HEAD
-	REV_ID_C				= 0x03
-=======
 	REV_ID_C				= 0x03,
 	REV_ID_D				= 0x04
->>>>>>> a6ad5510
 };
 
 #endif /* INCLUDE_PCI_GENERAL_H_ */