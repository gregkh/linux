--- conflicted
+++ resolved
@@ -872,13 +872,10 @@
 	case ASIC_GAUDI2C:
 		gaudi2_set_asic_funcs(hdev);
 		strscpy(hdev->asic_name, "GAUDI2C", sizeof(hdev->asic_name));
-<<<<<<< HEAD
-=======
 		break;
 	case ASIC_GAUDI2D:
 		gaudi2_set_asic_funcs(hdev);
 		strscpy(hdev->asic_name, "GAUDI2D", sizeof(hdev->asic_name));
->>>>>>> a6ad5510
 		break;
 	default:
 		dev_err(hdev->dev, "Unrecognized ASIC type %d\n",
