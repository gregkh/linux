// SPDX-License-Identifier: GPL-2.0-only
/*
 * Copyright 2021 Linaro Limited
 *
 * Author: Daniel Lezcano <daniel.lezcano@linaro.org>
 *
 * The devfreq device combined with the energy model and the load can
 * give an estimation of the power consumption as well as limiting the
 * power.
 *
 */
#define pr_fmt(fmt) KBUILD_MODNAME ": " fmt

#include <linux/cpumask.h>
#include <linux/devfreq.h>
#include <linux/dtpm.h>
#include <linux/energy_model.h>
#include <linux/of.h>
#include <linux/pm_qos.h>
#include <linux/slab.h>
#include <linux/units.h>

struct dtpm_devfreq {
	struct dtpm dtpm;
	struct dev_pm_qos_request qos_req;
	struct devfreq *devfreq;
};

static struct dtpm_devfreq *to_dtpm_devfreq(struct dtpm *dtpm)
{
	return container_of(dtpm, struct dtpm_devfreq, dtpm);
}

static int update_pd_power_uw(struct dtpm *dtpm)
{
	struct dtpm_devfreq *dtpm_devfreq = to_dtpm_devfreq(dtpm);
	struct devfreq *devfreq = dtpm_devfreq->devfreq;
	struct device *dev = devfreq->dev.parent;
	struct em_perf_domain *pd = em_pd_get(dev);
	struct em_perf_state *table;

<<<<<<< HEAD
	dtpm->power_min = pd->table[0].power;

	dtpm->power_max = pd->table[pd->nr_perf_states - 1].power;
=======
	rcu_read_lock();
	table = em_perf_state_from_pd(pd);

	dtpm->power_min = table[0].power;
>>>>>>> a6ad5510

	dtpm->power_max = table[pd->nr_perf_states - 1].power;

	rcu_read_unlock();
	return 0;
}

static u64 set_pd_power_limit(struct dtpm *dtpm, u64 power_limit)
{
	struct dtpm_devfreq *dtpm_devfreq = to_dtpm_devfreq(dtpm);
	struct devfreq *devfreq = dtpm_devfreq->devfreq;
	struct device *dev = devfreq->dev.parent;
	struct em_perf_domain *pd = em_pd_get(dev);
	struct em_perf_state *table;
	unsigned long freq;
	int i;

	rcu_read_lock();
	table = em_perf_state_from_pd(pd);
	for (i = 0; i < pd->nr_perf_states; i++) {
<<<<<<< HEAD
		if (pd->table[i].power > power_limit)
=======
		if (table[i].power > power_limit)
>>>>>>> a6ad5510
			break;
	}

	freq = table[i - 1].frequency;
	power_limit = table[i - 1].power;
	rcu_read_unlock();

	dev_pm_qos_update_request(&dtpm_devfreq->qos_req, freq);

<<<<<<< HEAD
	power_limit = pd->table[i - 1].power;

=======
>>>>>>> a6ad5510
	return power_limit;
}

static void _normalize_load(struct devfreq_dev_status *status)
{
	if (status->total_time > 0xfffff) {
		status->total_time >>= 10;
		status->busy_time >>= 10;
	}

	status->busy_time <<= 10;
	status->busy_time /= status->total_time ? : 1;

	status->busy_time = status->busy_time ? : 1;
	status->total_time = 1024;
}

static u64 get_pd_power_uw(struct dtpm *dtpm)
{
	struct dtpm_devfreq *dtpm_devfreq = to_dtpm_devfreq(dtpm);
	struct devfreq *devfreq = dtpm_devfreq->devfreq;
	struct device *dev = devfreq->dev.parent;
	struct em_perf_domain *pd = em_pd_get(dev);
	struct devfreq_dev_status status;
	struct em_perf_state *table;
	unsigned long freq;
	u64 power = 0;
	int i;

	mutex_lock(&devfreq->lock);
	status = devfreq->last_status;
	mutex_unlock(&devfreq->lock);

	freq = DIV_ROUND_UP(status.current_frequency, HZ_PER_KHZ);
	_normalize_load(&status);

	rcu_read_lock();
	table = em_perf_state_from_pd(pd);
	for (i = 0; i < pd->nr_perf_states; i++) {

		if (table[i].frequency < freq)
			continue;

<<<<<<< HEAD
		power = pd->table[i].power;
=======
		power = table[i].power;
>>>>>>> a6ad5510
		power *= status.busy_time;
		power >>= 10;

		break;
	}
	rcu_read_unlock();

	return power;
}

static void pd_release(struct dtpm *dtpm)
{
	struct dtpm_devfreq *dtpm_devfreq = to_dtpm_devfreq(dtpm);

	if (dev_pm_qos_request_active(&dtpm_devfreq->qos_req))
		dev_pm_qos_remove_request(&dtpm_devfreq->qos_req);

	kfree(dtpm_devfreq);
}

static struct dtpm_ops dtpm_ops = {
	.set_power_uw = set_pd_power_limit,
	.get_power_uw = get_pd_power_uw,
	.update_power_uw = update_pd_power_uw,
	.release = pd_release,
};

static int __dtpm_devfreq_setup(struct devfreq *devfreq, struct dtpm *parent)
{
	struct device *dev = devfreq->dev.parent;
	struct dtpm_devfreq *dtpm_devfreq;
	struct em_perf_domain *pd;
	int ret = -ENOMEM;

	pd = em_pd_get(dev);
	if (!pd) {
		ret = dev_pm_opp_of_register_em(dev, NULL);
		if (ret) {
			pr_err("No energy model available for '%s'\n", dev_name(dev));
			return -EINVAL;
		}
	}

	dtpm_devfreq = kzalloc(sizeof(*dtpm_devfreq), GFP_KERNEL);
	if (!dtpm_devfreq)
		return -ENOMEM;

	dtpm_init(&dtpm_devfreq->dtpm, &dtpm_ops);

	dtpm_devfreq->devfreq = devfreq;

	ret = dtpm_register(dev_name(dev), &dtpm_devfreq->dtpm, parent);
	if (ret) {
		pr_err("Failed to register '%s': %d\n", dev_name(dev), ret);
		kfree(dtpm_devfreq);
		return ret;
	}

	ret = dev_pm_qos_add_request(dev, &dtpm_devfreq->qos_req,
				     DEV_PM_QOS_MAX_FREQUENCY,
				     PM_QOS_MAX_FREQUENCY_DEFAULT_VALUE);
	if (ret < 0) {
		pr_err("Failed to add QoS request: %d\n", ret);
		goto out_dtpm_unregister;
	}

	dtpm_update_power(&dtpm_devfreq->dtpm);

	return 0;

out_dtpm_unregister:
	dtpm_unregister(&dtpm_devfreq->dtpm);

	return ret;
}

static int dtpm_devfreq_setup(struct dtpm *dtpm, struct device_node *np)
{
	struct devfreq *devfreq;

	devfreq = devfreq_get_devfreq_by_node(np);
	if (IS_ERR(devfreq))
		return 0;

	return __dtpm_devfreq_setup(devfreq, dtpm);
}

struct dtpm_subsys_ops dtpm_devfreq_ops = {
	.name = KBUILD_MODNAME,
	.setup = dtpm_devfreq_setup,
};<|MERGE_RESOLUTION|>--- conflicted
+++ resolved
@@ -39,16 +39,10 @@
 	struct em_perf_domain *pd = em_pd_get(dev);
 	struct em_perf_state *table;
 
-<<<<<<< HEAD
-	dtpm->power_min = pd->table[0].power;
-
-	dtpm->power_max = pd->table[pd->nr_perf_states - 1].power;
-=======
 	rcu_read_lock();
 	table = em_perf_state_from_pd(pd);
 
 	dtpm->power_min = table[0].power;
->>>>>>> a6ad5510
 
 	dtpm->power_max = table[pd->nr_perf_states - 1].power;
 
@@ -69,11 +63,7 @@
 	rcu_read_lock();
 	table = em_perf_state_from_pd(pd);
 	for (i = 0; i < pd->nr_perf_states; i++) {
-<<<<<<< HEAD
-		if (pd->table[i].power > power_limit)
-=======
 		if (table[i].power > power_limit)
->>>>>>> a6ad5510
 			break;
 	}
 
@@ -83,11 +73,6 @@
 
 	dev_pm_qos_update_request(&dtpm_devfreq->qos_req, freq);
 
-<<<<<<< HEAD
-	power_limit = pd->table[i - 1].power;
-
-=======
->>>>>>> a6ad5510
 	return power_limit;
 }
 
@@ -131,11 +116,7 @@
 		if (table[i].frequency < freq)
 			continue;
 
-<<<<<<< HEAD
-		power = pd->table[i].power;
-=======
 		power = table[i].power;
->>>>>>> a6ad5510
 		power *= status.busy_time;
 		power >>= 10;
 
