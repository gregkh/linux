// SPDX-License-Identifier: GPL-2.0+
/*
 * HWMON driver for ASUS motherboards that publish some sensor values
 * via the embedded controller registers.
 *
 * Copyright (C) 2021 Eugene Shalygin <eugene.shalygin@gmail.com>

 * EC provides:
 * - Chipset temperature
 * - CPU temperature
 * - Motherboard temperature
 * - T_Sensor temperature
 * - VRM temperature
 * - Water In temperature
 * - Water Out temperature
 * - CPU Optional fan RPM
 * - Chipset fan RPM
 * - VRM Heat Sink fan RPM
 * - Water Flow fan RPM
 * - CPU current
 * - CPU core voltage
 */

#include <linux/acpi.h>
#include <linux/bitops.h>
#include <linux/dev_printk.h>
#include <linux/dmi.h>
#include <linux/hwmon.h>
#include <linux/init.h>
#include <linux/jiffies.h>
#include <linux/kernel.h>
#include <linux/module.h>
#include <linux/platform_device.h>
#include <linux/sort.h>
#include <linux/units.h>

#include <asm/unaligned.h>

static char *mutex_path_override;

/* Writing to this EC register switches EC bank */
#define ASUS_EC_BANK_REGISTER	0xff
#define SENSOR_LABEL_LEN	16

/*
 * Arbitrary set max. allowed bank number. Required for sorting banks and
 * currently is overkill with just 2 banks used at max, but for the sake
 * of alignment let's set it to a higher value.
 */
#define ASUS_EC_MAX_BANK	3

#define ACPI_LOCK_DELAY_MS	500

/* ACPI mutex for locking access to the EC for the firmware */
#define ASUS_HW_ACCESS_MUTEX_ASMX	"\\AMW0.ASMX"

#define ASUS_HW_ACCESS_MUTEX_RMTW_ASMX	"\\RMTW.ASMX"

#define ASUS_HW_ACCESS_MUTEX_SB_PCI0_SBRG_SIO1_MUT0 "\\_SB_.PCI0.SBRG.SIO1.MUT0"

#define MAX_IDENTICAL_BOARD_VARIATIONS	3

/* Moniker for the ACPI global lock (':' is not allowed in ASL identifiers) */
#define ACPI_GLOBAL_LOCK_PSEUDO_PATH	":GLOBAL_LOCK"

typedef union {
	u32 value;
	struct {
		u8 index;
		u8 bank;
		u8 size;
		u8 dummy;
	} components;
} sensor_address;

#define MAKE_SENSOR_ADDRESS(size, bank, index) {                               \
		.value = (size << 16) + (bank << 8) + index                    \
	}

static u32 hwmon_attributes[hwmon_max] = {
	[hwmon_chip] = HWMON_C_REGISTER_TZ,
	[hwmon_temp] = HWMON_T_INPUT | HWMON_T_LABEL,
	[hwmon_in] = HWMON_I_INPUT | HWMON_I_LABEL,
	[hwmon_curr] = HWMON_C_INPUT | HWMON_C_LABEL,
	[hwmon_fan] = HWMON_F_INPUT | HWMON_F_LABEL,
};

struct ec_sensor_info {
	char label[SENSOR_LABEL_LEN];
	enum hwmon_sensor_types type;
	sensor_address addr;
};

#define EC_SENSOR(sensor_label, sensor_type, size, bank, index) {              \
		.label = sensor_label, .type = sensor_type,                    \
		.addr = MAKE_SENSOR_ADDRESS(size, bank, index),                \
	}

enum ec_sensors {
	/* chipset temperature [℃] */
	ec_sensor_temp_chipset,
	/* CPU temperature [℃] */
	ec_sensor_temp_cpu,
	/* CPU package temperature [℃] */
	ec_sensor_temp_cpu_package,
	/* motherboard temperature [℃] */
	ec_sensor_temp_mb,
	/* "T_Sensor" temperature sensor reading [℃] */
	ec_sensor_temp_t_sensor,
	/* VRM temperature [℃] */
	ec_sensor_temp_vrm,
	/* CPU Core voltage [mV] */
	ec_sensor_in_cpu_core,
	/* CPU_Opt fan [RPM] */
	ec_sensor_fan_cpu_opt,
	/* VRM heat sink fan [RPM] */
	ec_sensor_fan_vrm_hs,
	/* Chipset fan [RPM] */
	ec_sensor_fan_chipset,
	/* Water flow sensor reading [RPM] */
	ec_sensor_fan_water_flow,
	/* CPU current [A] */
	ec_sensor_curr_cpu,
	/* "Water_In" temperature sensor reading [℃] */
	ec_sensor_temp_water_in,
	/* "Water_Out" temperature sensor reading [℃] */
	ec_sensor_temp_water_out,
	/* "Water_Block_In" temperature sensor reading [℃] */
	ec_sensor_temp_water_block_in,
	/* "Water_Block_Out" temperature sensor reading [℃] */
	ec_sensor_temp_water_block_out,
	/* "T_sensor_2" temperature sensor reading [℃] */
	ec_sensor_temp_t_sensor_2,
	/* "Extra_1" temperature sensor reading [℃] */
	ec_sensor_temp_sensor_extra_1,
	/* "Extra_2" temperature sensor reading [℃] */
	ec_sensor_temp_sensor_extra_2,
	/* "Extra_3" temperature sensor reading [℃] */
	ec_sensor_temp_sensor_extra_3,
};

#define SENSOR_TEMP_CHIPSET BIT(ec_sensor_temp_chipset)
#define SENSOR_TEMP_CPU BIT(ec_sensor_temp_cpu)
#define SENSOR_TEMP_CPU_PACKAGE BIT(ec_sensor_temp_cpu_package)
#define SENSOR_TEMP_MB BIT(ec_sensor_temp_mb)
#define SENSOR_TEMP_T_SENSOR BIT(ec_sensor_temp_t_sensor)
#define SENSOR_TEMP_VRM BIT(ec_sensor_temp_vrm)
#define SENSOR_IN_CPU_CORE BIT(ec_sensor_in_cpu_core)
#define SENSOR_FAN_CPU_OPT BIT(ec_sensor_fan_cpu_opt)
#define SENSOR_FAN_VRM_HS BIT(ec_sensor_fan_vrm_hs)
#define SENSOR_FAN_CHIPSET BIT(ec_sensor_fan_chipset)
#define SENSOR_FAN_WATER_FLOW BIT(ec_sensor_fan_water_flow)
#define SENSOR_CURR_CPU BIT(ec_sensor_curr_cpu)
#define SENSOR_TEMP_WATER_IN BIT(ec_sensor_temp_water_in)
#define SENSOR_TEMP_WATER_OUT BIT(ec_sensor_temp_water_out)
#define SENSOR_TEMP_WATER_BLOCK_IN BIT(ec_sensor_temp_water_block_in)
#define SENSOR_TEMP_WATER_BLOCK_OUT BIT(ec_sensor_temp_water_block_out)
#define SENSOR_TEMP_T_SENSOR_2 BIT(ec_sensor_temp_t_sensor_2)
#define SENSOR_TEMP_SENSOR_EXTRA_1 BIT(ec_sensor_temp_sensor_extra_1)
#define SENSOR_TEMP_SENSOR_EXTRA_2 BIT(ec_sensor_temp_sensor_extra_2)
#define SENSOR_TEMP_SENSOR_EXTRA_3 BIT(ec_sensor_temp_sensor_extra_3)

enum board_family {
	family_unknown,
	family_amd_400_series,
	family_amd_500_series,
	family_amd_600_series,
	family_intel_300_series,
	family_intel_600_series
};

/* All the known sensors for ASUS EC controllers */
static const struct ec_sensor_info sensors_family_amd_400[] = {
	[ec_sensor_temp_chipset] =
		EC_SENSOR("Chipset", hwmon_temp, 1, 0x00, 0x3a),
	[ec_sensor_temp_cpu] =
		EC_SENSOR("CPU", hwmon_temp, 1, 0x00, 0x3b),
	[ec_sensor_temp_mb] =
		EC_SENSOR("Motherboard", hwmon_temp, 1, 0x00, 0x3c),
	[ec_sensor_temp_t_sensor] =
		EC_SENSOR("T_Sensor", hwmon_temp, 1, 0x00, 0x3d),
	[ec_sensor_temp_vrm] =
		EC_SENSOR("VRM", hwmon_temp, 1, 0x00, 0x3e),
	[ec_sensor_in_cpu_core] =
		EC_SENSOR("CPU Core", hwmon_in, 2, 0x00, 0xa2),
	[ec_sensor_fan_cpu_opt] =
		EC_SENSOR("CPU_Opt", hwmon_fan, 2, 0x00, 0xbc),
	[ec_sensor_fan_vrm_hs] =
		EC_SENSOR("VRM HS", hwmon_fan, 2, 0x00, 0xb2),
	[ec_sensor_fan_chipset] =
		/* no chipset fans in this generation */
		EC_SENSOR("Chipset", hwmon_fan, 0, 0x00, 0x00),
	[ec_sensor_fan_water_flow] =
		EC_SENSOR("Water_Flow", hwmon_fan, 2, 0x00, 0xb4),
	[ec_sensor_curr_cpu] =
		EC_SENSOR("CPU", hwmon_curr, 1, 0x00, 0xf4),
	[ec_sensor_temp_water_in] =
		EC_SENSOR("Water_In", hwmon_temp, 1, 0x01, 0x0d),
	[ec_sensor_temp_water_out] =
		EC_SENSOR("Water_Out", hwmon_temp, 1, 0x01, 0x0b),
};

static const struct ec_sensor_info sensors_family_amd_500[] = {
	[ec_sensor_temp_chipset] =
		EC_SENSOR("Chipset", hwmon_temp, 1, 0x00, 0x3a),
	[ec_sensor_temp_cpu] = EC_SENSOR("CPU", hwmon_temp, 1, 0x00, 0x3b),
	[ec_sensor_temp_mb] =
		EC_SENSOR("Motherboard", hwmon_temp, 1, 0x00, 0x3c),
	[ec_sensor_temp_t_sensor] =
		EC_SENSOR("T_Sensor", hwmon_temp, 1, 0x00, 0x3d),
	[ec_sensor_temp_vrm] = EC_SENSOR("VRM", hwmon_temp, 1, 0x00, 0x3e),
	[ec_sensor_in_cpu_core] =
		EC_SENSOR("CPU Core", hwmon_in, 2, 0x00, 0xa2),
	[ec_sensor_fan_cpu_opt] =
		EC_SENSOR("CPU_Opt", hwmon_fan, 2, 0x00, 0xb0),
	[ec_sensor_fan_vrm_hs] = EC_SENSOR("VRM HS", hwmon_fan, 2, 0x00, 0xb2),
	[ec_sensor_fan_chipset] =
		EC_SENSOR("Chipset", hwmon_fan, 2, 0x00, 0xb4),
	[ec_sensor_fan_water_flow] =
		EC_SENSOR("Water_Flow", hwmon_fan, 2, 0x00, 0xbc),
	[ec_sensor_curr_cpu] = EC_SENSOR("CPU", hwmon_curr, 1, 0x00, 0xf4),
	[ec_sensor_temp_water_in] =
		EC_SENSOR("Water_In", hwmon_temp, 1, 0x01, 0x00),
	[ec_sensor_temp_water_out] =
		EC_SENSOR("Water_Out", hwmon_temp, 1, 0x01, 0x01),
	[ec_sensor_temp_water_block_in] =
		EC_SENSOR("Water_Block_In", hwmon_temp, 1, 0x01, 0x02),
	[ec_sensor_temp_water_block_out] =
		EC_SENSOR("Water_Block_Out", hwmon_temp, 1, 0x01, 0x03),
	[ec_sensor_temp_sensor_extra_1] =
		EC_SENSOR("Extra_1", hwmon_temp, 1, 0x01, 0x09),
	[ec_sensor_temp_t_sensor_2] =
		EC_SENSOR("T_sensor_2", hwmon_temp, 1, 0x01, 0x0a),
	[ec_sensor_temp_sensor_extra_2] =
		EC_SENSOR("Extra_2", hwmon_temp, 1, 0x01, 0x0b),
	[ec_sensor_temp_sensor_extra_3] =
		EC_SENSOR("Extra_3", hwmon_temp, 1, 0x01, 0x0c),
};

static const struct ec_sensor_info sensors_family_amd_600[] = {
	[ec_sensor_temp_cpu] = EC_SENSOR("CPU", hwmon_temp, 1, 0x00, 0x30),
	[ec_sensor_temp_cpu_package] = EC_SENSOR("CPU Package", hwmon_temp, 1, 0x00, 0x31),
	[ec_sensor_temp_mb] =
	EC_SENSOR("Motherboard", hwmon_temp, 1, 0x00, 0x32),
	[ec_sensor_temp_vrm] =
		EC_SENSOR("VRM", hwmon_temp, 1, 0x00, 0x33),
	[ec_sensor_temp_water_in] =
		EC_SENSOR("Water_In", hwmon_temp, 1, 0x01, 0x00),
	[ec_sensor_temp_water_out] =
		EC_SENSOR("Water_Out", hwmon_temp, 1, 0x01, 0x01),
};

static const struct ec_sensor_info sensors_family_intel_300[] = {
	[ec_sensor_temp_chipset] =
		EC_SENSOR("Chipset", hwmon_temp, 1, 0x00, 0x3a),
	[ec_sensor_temp_cpu] = EC_SENSOR("CPU", hwmon_temp, 1, 0x00, 0x3b),
	[ec_sensor_temp_mb] =
		EC_SENSOR("Motherboard", hwmon_temp, 1, 0x00, 0x3c),
	[ec_sensor_temp_t_sensor] =
		EC_SENSOR("T_Sensor", hwmon_temp, 1, 0x00, 0x3d),
	[ec_sensor_temp_vrm] = EC_SENSOR("VRM", hwmon_temp, 1, 0x00, 0x3e),
	[ec_sensor_fan_cpu_opt] =
		EC_SENSOR("CPU_Opt", hwmon_fan, 2, 0x00, 0xb0),
	[ec_sensor_fan_vrm_hs] = EC_SENSOR("VRM HS", hwmon_fan, 2, 0x00, 0xb2),
	[ec_sensor_fan_water_flow] =
		EC_SENSOR("Water_Flow", hwmon_fan, 2, 0x00, 0xbc),
	[ec_sensor_temp_water_in] =
		EC_SENSOR("Water_In", hwmon_temp, 1, 0x01, 0x00),
	[ec_sensor_temp_water_out] =
		EC_SENSOR("Water_Out", hwmon_temp, 1, 0x01, 0x01),
};

static const struct ec_sensor_info sensors_family_intel_600[] = {
	[ec_sensor_temp_t_sensor] =
		EC_SENSOR("T_Sensor", hwmon_temp, 1, 0x00, 0x3d),
	[ec_sensor_temp_vrm] = EC_SENSOR("VRM", hwmon_temp, 1, 0x00, 0x3e),
};

/* Shortcuts for common combinations */
#define SENSOR_SET_TEMP_CHIPSET_CPU_MB                                         \
	(SENSOR_TEMP_CHIPSET | SENSOR_TEMP_CPU | SENSOR_TEMP_MB)
#define SENSOR_SET_TEMP_WATER (SENSOR_TEMP_WATER_IN | SENSOR_TEMP_WATER_OUT)
#define SENSOR_SET_WATER_BLOCK                                                 \
	(SENSOR_TEMP_WATER_BLOCK_IN | SENSOR_TEMP_WATER_BLOCK_OUT)

struct ec_board_info {
	unsigned long sensors;
	/*
	 * Defines which mutex to use for guarding access to the state and the
	 * hardware. Can be either a full path to an AML mutex or the
	 * pseudo-path ACPI_GLOBAL_LOCK_PSEUDO_PATH to use the global ACPI lock,
	 * or left empty to use a regular mutex object, in which case access to
	 * the hardware is not guarded.
	 */
	const char *mutex_path;
	enum board_family family;
};

static const struct ec_board_info board_info_prime_x470_pro = {
	.sensors = SENSOR_SET_TEMP_CHIPSET_CPU_MB |
		SENSOR_TEMP_T_SENSOR | SENSOR_TEMP_VRM |
		SENSOR_FAN_CPU_OPT |
		SENSOR_CURR_CPU | SENSOR_IN_CPU_CORE,
	.mutex_path = ACPI_GLOBAL_LOCK_PSEUDO_PATH,
	.family = family_amd_400_series,
};

static const struct ec_board_info board_info_prime_x570_pro = {
	.sensors = SENSOR_SET_TEMP_CHIPSET_CPU_MB | SENSOR_TEMP_VRM |
		SENSOR_TEMP_T_SENSOR | SENSOR_FAN_CHIPSET,
	.mutex_path = ASUS_HW_ACCESS_MUTEX_ASMX,
	.family = family_amd_500_series,
};

static const struct ec_board_info board_info_pro_art_x570_creator_wifi = {
	.sensors = SENSOR_SET_TEMP_CHIPSET_CPU_MB | SENSOR_TEMP_VRM |
		SENSOR_TEMP_T_SENSOR | SENSOR_FAN_CPU_OPT |
		SENSOR_CURR_CPU | SENSOR_IN_CPU_CORE,
	.mutex_path = ASUS_HW_ACCESS_MUTEX_ASMX,
<<<<<<< HEAD
=======
	.family = family_amd_500_series,
};

static const struct ec_board_info board_info_pro_art_b550_creator = {
	.sensors = SENSOR_SET_TEMP_CHIPSET_CPU_MB |
		SENSOR_TEMP_T_SENSOR |
		SENSOR_FAN_CPU_OPT,
	.mutex_path = ASUS_HW_ACCESS_MUTEX_ASMX,
>>>>>>> 98817289
	.family = family_amd_500_series,
};

static const struct ec_board_info board_info_pro_ws_x570_ace = {
	.sensors = SENSOR_SET_TEMP_CHIPSET_CPU_MB | SENSOR_TEMP_VRM |
		SENSOR_TEMP_T_SENSOR | SENSOR_FAN_CHIPSET |
		SENSOR_CURR_CPU | SENSOR_IN_CPU_CORE,
	.mutex_path = ASUS_HW_ACCESS_MUTEX_ASMX,
	.family = family_amd_500_series,
};

static const struct ec_board_info board_info_crosshair_x670e_hero = {
	.sensors = SENSOR_TEMP_CPU | SENSOR_TEMP_CPU_PACKAGE |
		SENSOR_TEMP_MB | SENSOR_TEMP_VRM |
		SENSOR_SET_TEMP_WATER,
	.mutex_path = ACPI_GLOBAL_LOCK_PSEUDO_PATH,
	.family = family_amd_600_series,
};

static const struct ec_board_info board_info_crosshair_viii_dark_hero = {
	.sensors = SENSOR_SET_TEMP_CHIPSET_CPU_MB |
		SENSOR_TEMP_T_SENSOR |
		SENSOR_TEMP_VRM | SENSOR_SET_TEMP_WATER |
		SENSOR_FAN_CPU_OPT | SENSOR_FAN_WATER_FLOW |
		SENSOR_CURR_CPU | SENSOR_IN_CPU_CORE,
	.mutex_path = ASUS_HW_ACCESS_MUTEX_ASMX,
	.family = family_amd_500_series,
};

static const struct ec_board_info board_info_crosshair_viii_hero = {
	.sensors = SENSOR_SET_TEMP_CHIPSET_CPU_MB |
		SENSOR_TEMP_T_SENSOR |
		SENSOR_TEMP_VRM | SENSOR_SET_TEMP_WATER |
		SENSOR_FAN_CPU_OPT | SENSOR_FAN_CHIPSET |
		SENSOR_FAN_WATER_FLOW | SENSOR_CURR_CPU |
		SENSOR_IN_CPU_CORE,
	.mutex_path = ASUS_HW_ACCESS_MUTEX_ASMX,
	.family = family_amd_500_series,
};

static const struct ec_board_info board_info_maximus_xi_hero = {
	.sensors = SENSOR_SET_TEMP_CHIPSET_CPU_MB |
		SENSOR_TEMP_T_SENSOR |
		SENSOR_TEMP_VRM | SENSOR_SET_TEMP_WATER |
		SENSOR_FAN_CPU_OPT | SENSOR_FAN_WATER_FLOW,
	.mutex_path = ASUS_HW_ACCESS_MUTEX_ASMX,
	.family = family_intel_300_series,
};

static const struct ec_board_info board_info_crosshair_viii_impact = {
	.sensors = SENSOR_SET_TEMP_CHIPSET_CPU_MB |
		SENSOR_TEMP_T_SENSOR | SENSOR_TEMP_VRM |
		SENSOR_FAN_CHIPSET | SENSOR_CURR_CPU |
		SENSOR_IN_CPU_CORE,
	.mutex_path = ASUS_HW_ACCESS_MUTEX_ASMX,
	.family = family_amd_500_series,
};

static const struct ec_board_info board_info_strix_b550_e_gaming = {
	.sensors = SENSOR_SET_TEMP_CHIPSET_CPU_MB |
		SENSOR_TEMP_T_SENSOR | SENSOR_TEMP_VRM |
		SENSOR_FAN_CPU_OPT,
	.mutex_path = ASUS_HW_ACCESS_MUTEX_ASMX,
	.family = family_amd_500_series,
};

static const struct ec_board_info board_info_strix_b550_i_gaming = {
	.sensors = SENSOR_SET_TEMP_CHIPSET_CPU_MB |
		SENSOR_TEMP_T_SENSOR | SENSOR_TEMP_VRM |
		SENSOR_FAN_VRM_HS | SENSOR_CURR_CPU |
		SENSOR_IN_CPU_CORE,
	.mutex_path = ASUS_HW_ACCESS_MUTEX_ASMX,
	.family = family_amd_500_series,
};

static const struct ec_board_info board_info_strix_x570_e_gaming = {
	.sensors = SENSOR_SET_TEMP_CHIPSET_CPU_MB |
		SENSOR_TEMP_T_SENSOR | SENSOR_TEMP_VRM |
		SENSOR_FAN_CHIPSET | SENSOR_CURR_CPU |
		SENSOR_IN_CPU_CORE,
	.mutex_path = ASUS_HW_ACCESS_MUTEX_ASMX,
	.family = family_amd_500_series,
};

static const struct ec_board_info board_info_strix_x570_e_gaming_wifi_ii = {
	.sensors = SENSOR_SET_TEMP_CHIPSET_CPU_MB |
		SENSOR_TEMP_T_SENSOR | SENSOR_CURR_CPU |
		SENSOR_IN_CPU_CORE,
	.mutex_path = ASUS_HW_ACCESS_MUTEX_ASMX,
	.family = family_amd_500_series,
};

static const struct ec_board_info board_info_strix_x570_f_gaming = {
	.sensors = SENSOR_SET_TEMP_CHIPSET_CPU_MB |
		SENSOR_TEMP_T_SENSOR | SENSOR_FAN_CHIPSET,
	.mutex_path = ASUS_HW_ACCESS_MUTEX_ASMX,
	.family = family_amd_500_series,
};

static const struct ec_board_info board_info_strix_x570_i_gaming = {
	.sensors = SENSOR_TEMP_CHIPSET | SENSOR_TEMP_VRM |
		SENSOR_TEMP_T_SENSOR |
		SENSOR_FAN_VRM_HS | SENSOR_FAN_CHIPSET |
		SENSOR_CURR_CPU | SENSOR_IN_CPU_CORE,
	.mutex_path = ASUS_HW_ACCESS_MUTEX_ASMX,
	.family = family_amd_500_series,
};

static const struct ec_board_info board_info_strix_z390_f_gaming = {
	.sensors = SENSOR_TEMP_CHIPSET | SENSOR_TEMP_VRM |
		SENSOR_TEMP_T_SENSOR |
		SENSOR_FAN_CPU_OPT,
	.mutex_path = ASUS_HW_ACCESS_MUTEX_ASMX,
	.family = family_intel_300_series,
};

static const struct ec_board_info board_info_strix_z690_a_gaming_wifi_d4 = {
	.sensors = SENSOR_TEMP_T_SENSOR | SENSOR_TEMP_VRM,
	.mutex_path = ASUS_HW_ACCESS_MUTEX_RMTW_ASMX,
	.family = family_intel_600_series,
};

static const struct ec_board_info board_info_zenith_ii_extreme = {
	.sensors = SENSOR_SET_TEMP_CHIPSET_CPU_MB | SENSOR_TEMP_T_SENSOR |
		SENSOR_TEMP_VRM | SENSOR_SET_TEMP_WATER |
		SENSOR_FAN_CPU_OPT | SENSOR_FAN_CHIPSET | SENSOR_FAN_VRM_HS |
		SENSOR_FAN_WATER_FLOW | SENSOR_CURR_CPU | SENSOR_IN_CPU_CORE |
		SENSOR_SET_WATER_BLOCK |
		SENSOR_TEMP_T_SENSOR_2 | SENSOR_TEMP_SENSOR_EXTRA_1 |
		SENSOR_TEMP_SENSOR_EXTRA_2 | SENSOR_TEMP_SENSOR_EXTRA_3,
	.mutex_path = ASUS_HW_ACCESS_MUTEX_SB_PCI0_SBRG_SIO1_MUT0,
	.family = family_amd_500_series,
};

#define DMI_EXACT_MATCH_ASUS_BOARD_NAME(name, board_info)                      \
	{                                                                      \
		.matches = {                                                   \
			DMI_EXACT_MATCH(DMI_BOARD_VENDOR,                      \
					"ASUSTeK COMPUTER INC."),              \
			DMI_EXACT_MATCH(DMI_BOARD_NAME, name),                 \
		},                                                             \
		.driver_data = (void *)board_info,                              \
	}

static const struct dmi_system_id dmi_table[] = {
	DMI_EXACT_MATCH_ASUS_BOARD_NAME("PRIME X470-PRO",
					&board_info_prime_x470_pro),
	DMI_EXACT_MATCH_ASUS_BOARD_NAME("PRIME X570-PRO",
					&board_info_prime_x570_pro),
	DMI_EXACT_MATCH_ASUS_BOARD_NAME("ProArt X570-CREATOR WIFI",
					&board_info_pro_art_x570_creator_wifi),
	DMI_EXACT_MATCH_ASUS_BOARD_NAME("ProArt B550-CREATOR",
					&board_info_pro_art_b550_creator),
	DMI_EXACT_MATCH_ASUS_BOARD_NAME("Pro WS X570-ACE",
					&board_info_pro_ws_x570_ace),
	DMI_EXACT_MATCH_ASUS_BOARD_NAME("ROG CROSSHAIR VIII DARK HERO",
					&board_info_crosshair_viii_dark_hero),
	DMI_EXACT_MATCH_ASUS_BOARD_NAME("ROG CROSSHAIR VIII FORMULA",
					&board_info_crosshair_viii_hero),
	DMI_EXACT_MATCH_ASUS_BOARD_NAME("ROG CROSSHAIR VIII HERO",
					&board_info_crosshair_viii_hero),
	DMI_EXACT_MATCH_ASUS_BOARD_NAME("ROG CROSSHAIR VIII HERO (WI-FI)",
					&board_info_crosshair_viii_hero),
	DMI_EXACT_MATCH_ASUS_BOARD_NAME("ROG CROSSHAIR X670E HERO",
					&board_info_crosshair_x670e_hero),
	DMI_EXACT_MATCH_ASUS_BOARD_NAME("ROG MAXIMUS XI HERO",
					&board_info_maximus_xi_hero),
	DMI_EXACT_MATCH_ASUS_BOARD_NAME("ROG MAXIMUS XI HERO (WI-FI)",
					&board_info_maximus_xi_hero),
	DMI_EXACT_MATCH_ASUS_BOARD_NAME("ROG CROSSHAIR VIII IMPACT",
					&board_info_crosshair_viii_impact),
	DMI_EXACT_MATCH_ASUS_BOARD_NAME("ROG STRIX B550-E GAMING",
					&board_info_strix_b550_e_gaming),
	DMI_EXACT_MATCH_ASUS_BOARD_NAME("ROG STRIX B550-I GAMING",
					&board_info_strix_b550_i_gaming),
	DMI_EXACT_MATCH_ASUS_BOARD_NAME("ROG STRIX X570-E GAMING",
					&board_info_strix_x570_e_gaming),
	DMI_EXACT_MATCH_ASUS_BOARD_NAME("ROG STRIX X570-E GAMING WIFI II",
					&board_info_strix_x570_e_gaming_wifi_ii),
	DMI_EXACT_MATCH_ASUS_BOARD_NAME("ROG STRIX X570-F GAMING",
					&board_info_strix_x570_f_gaming),
	DMI_EXACT_MATCH_ASUS_BOARD_NAME("ROG STRIX X570-I GAMING",
					&board_info_strix_x570_i_gaming),
	DMI_EXACT_MATCH_ASUS_BOARD_NAME("ROG STRIX Z390-F GAMING",
					&board_info_strix_z390_f_gaming),
	DMI_EXACT_MATCH_ASUS_BOARD_NAME("ROG STRIX Z690-A GAMING WIFI D4",
					&board_info_strix_z690_a_gaming_wifi_d4),
	DMI_EXACT_MATCH_ASUS_BOARD_NAME("ROG ZENITH II EXTREME",
					&board_info_zenith_ii_extreme),
	DMI_EXACT_MATCH_ASUS_BOARD_NAME("ROG ZENITH II EXTREME ALPHA",
					&board_info_zenith_ii_extreme),
	{},
};

struct ec_sensor {
	unsigned int info_index;
	s32 cached_value;
};

struct lock_data {
	union {
		acpi_handle aml;
		/* global lock handle */
		u32 glk;
	} mutex;
	bool (*lock)(struct lock_data *data);
	bool (*unlock)(struct lock_data *data);
};

/*
 * The next function pairs implement options for locking access to the
 * state and the EC
 */
static bool lock_via_acpi_mutex(struct lock_data *data)
{
	/*
	 * ASUS DSDT does not specify that access to the EC has to be guarded,
	 * but firmware does access it via ACPI
	 */
	return ACPI_SUCCESS(acpi_acquire_mutex(data->mutex.aml,
					       NULL, ACPI_LOCK_DELAY_MS));
}

static bool unlock_acpi_mutex(struct lock_data *data)
{
	return ACPI_SUCCESS(acpi_release_mutex(data->mutex.aml, NULL));
}

static bool lock_via_global_acpi_lock(struct lock_data *data)
{
	return ACPI_SUCCESS(acpi_acquire_global_lock(ACPI_LOCK_DELAY_MS,
						     &data->mutex.glk));
}

static bool unlock_global_acpi_lock(struct lock_data *data)
{
	return ACPI_SUCCESS(acpi_release_global_lock(data->mutex.glk));
}

struct ec_sensors_data {
	const struct ec_board_info *board_info;
	const struct ec_sensor_info *sensors_info;
	struct ec_sensor *sensors;
	/* EC registers to read from */
	u16 *registers;
	u8 *read_buffer;
	/* sorted list of unique register banks */
	u8 banks[ASUS_EC_MAX_BANK + 1];
	/* in jiffies */
	unsigned long last_updated;
	struct lock_data lock_data;
	/* number of board EC sensors */
	u8 nr_sensors;
	/*
	 * number of EC registers to read
	 * (sensor might span more than 1 register)
	 */
	u8 nr_registers;
	/* number of unique register banks */
	u8 nr_banks;
};

static u8 register_bank(u16 reg)
{
	return reg >> 8;
}

static u8 register_index(u16 reg)
{
	return reg & 0x00ff;
}

static bool is_sensor_data_signed(const struct ec_sensor_info *si)
{
	/*
	 * guessed from WMI functions in DSDT code for boards
	 * of the X470 generation
	 */
	return si->type == hwmon_temp;
}

static const struct ec_sensor_info *
get_sensor_info(const struct ec_sensors_data *state, int index)
{
	return state->sensors_info + state->sensors[index].info_index;
}

static int find_ec_sensor_index(const struct ec_sensors_data *ec,
				enum hwmon_sensor_types type, int channel)
{
	unsigned int i;

	for (i = 0; i < ec->nr_sensors; i++) {
		if (get_sensor_info(ec, i)->type == type) {
			if (channel == 0)
				return i;
			channel--;
		}
	}
	return -ENOENT;
}

static int bank_compare(const void *a, const void *b)
{
	return *((const s8 *)a) - *((const s8 *)b);
}

static void setup_sensor_data(struct ec_sensors_data *ec)
{
	struct ec_sensor *s = ec->sensors;
	bool bank_found;
	int i, j;
	u8 bank;

	ec->nr_banks = 0;
	ec->nr_registers = 0;

	for_each_set_bit(i, &ec->board_info->sensors,
			 BITS_PER_TYPE(ec->board_info->sensors)) {
		s->info_index = i;
		s->cached_value = 0;
		ec->nr_registers +=
			ec->sensors_info[s->info_index].addr.components.size;
		bank_found = false;
		bank = ec->sensors_info[s->info_index].addr.components.bank;
		for (j = 0; j < ec->nr_banks; j++) {
			if (ec->banks[j] == bank) {
				bank_found = true;
				break;
			}
		}
		if (!bank_found) {
			ec->banks[ec->nr_banks++] = bank;
		}
		s++;
	}
	sort(ec->banks, ec->nr_banks, 1, bank_compare, NULL);
}

static void fill_ec_registers(struct ec_sensors_data *ec)
{
	const struct ec_sensor_info *si;
	unsigned int i, j, register_idx = 0;

	for (i = 0; i < ec->nr_sensors; ++i) {
		si = get_sensor_info(ec, i);
		for (j = 0; j < si->addr.components.size; ++j, ++register_idx) {
			ec->registers[register_idx] =
				(si->addr.components.bank << 8) +
				si->addr.components.index + j;
		}
	}
}

static int setup_lock_data(struct device *dev)
{
	const char *mutex_path;
	int status;
	struct ec_sensors_data *state = dev_get_drvdata(dev);

	mutex_path = mutex_path_override ?
		mutex_path_override : state->board_info->mutex_path;

	if (!mutex_path || !strlen(mutex_path)) {
		dev_err(dev, "Hardware access guard mutex name is empty");
		return -EINVAL;
	}
	if (!strcmp(mutex_path, ACPI_GLOBAL_LOCK_PSEUDO_PATH)) {
		state->lock_data.mutex.glk = 0;
		state->lock_data.lock = lock_via_global_acpi_lock;
		state->lock_data.unlock = unlock_global_acpi_lock;
	} else {
		status = acpi_get_handle(NULL, (acpi_string)mutex_path,
					 &state->lock_data.mutex.aml);
		if (ACPI_FAILURE(status)) {
			dev_err(dev,
				"Failed to get hardware access guard AML mutex '%s': error %d",
				mutex_path, status);
			return -ENOENT;
		}
		state->lock_data.lock = lock_via_acpi_mutex;
		state->lock_data.unlock = unlock_acpi_mutex;
	}
	return 0;
}

static int asus_ec_bank_switch(u8 bank, u8 *old)
{
	int status = 0;

	if (old) {
		status = ec_read(ASUS_EC_BANK_REGISTER, old);
	}
	if (status || (old && (*old == bank)))
		return status;
	return ec_write(ASUS_EC_BANK_REGISTER, bank);
}

static int asus_ec_block_read(const struct device *dev,
			      struct ec_sensors_data *ec)
{
	int ireg, ibank, status;
	u8 bank, reg_bank, prev_bank;

	bank = 0;
	status = asus_ec_bank_switch(bank, &prev_bank);
	if (status) {
		dev_warn(dev, "EC bank switch failed");
		return status;
	}

	if (prev_bank) {
		/* oops... somebody else is working with the EC too */
		dev_warn(dev,
			"Concurrent access to the ACPI EC detected.\nRace condition possible.");
	}

	/* read registers minimizing bank switches. */
	for (ibank = 0; ibank < ec->nr_banks; ibank++) {
		if (bank != ec->banks[ibank]) {
			bank = ec->banks[ibank];
			if (asus_ec_bank_switch(bank, NULL)) {
				dev_warn(dev, "EC bank switch to %d failed",
					 bank);
				break;
			}
		}
		for (ireg = 0; ireg < ec->nr_registers; ireg++) {
			reg_bank = register_bank(ec->registers[ireg]);
			if (reg_bank < bank) {
				continue;
			}
			ec_read(register_index(ec->registers[ireg]),
				ec->read_buffer + ireg);
		}
	}

	status = asus_ec_bank_switch(prev_bank, NULL);
	return status;
}

static inline s32 get_sensor_value(const struct ec_sensor_info *si, u8 *data)
{
	if (is_sensor_data_signed(si)) {
		switch (si->addr.components.size) {
		case 1:
			return (s8)*data;
		case 2:
			return (s16)get_unaligned_be16(data);
		case 4:
			return (s32)get_unaligned_be32(data);
		default:
			return 0;
		}
	} else {
		switch (si->addr.components.size) {
		case 1:
			return *data;
		case 2:
			return get_unaligned_be16(data);
		case 4:
			return get_unaligned_be32(data);
		default:
			return 0;
		}
	}
}

static void update_sensor_values(struct ec_sensors_data *ec, u8 *data)
{
	const struct ec_sensor_info *si;
	struct ec_sensor *s, *sensor_end;

	sensor_end = ec->sensors + ec->nr_sensors;
	for (s = ec->sensors; s != sensor_end; s++) {
		si = ec->sensors_info + s->info_index;
		s->cached_value = get_sensor_value(si, data);
		data += si->addr.components.size;
	}
}

static int update_ec_sensors(const struct device *dev,
			     struct ec_sensors_data *ec)
{
	int status;

	if (!ec->lock_data.lock(&ec->lock_data)) {
		dev_warn(dev, "Failed to acquire mutex");
		return -EBUSY;
	}

	status = asus_ec_block_read(dev, ec);

	if (!status) {
		update_sensor_values(ec, ec->read_buffer);
	}

	if (!ec->lock_data.unlock(&ec->lock_data))
		dev_err(dev, "Failed to release mutex");

	return status;
}

static long scale_sensor_value(s32 value, int data_type)
{
	switch (data_type) {
	case hwmon_curr:
	case hwmon_temp:
		return value * MILLI;
	default:
		return value;
	}
}

static int get_cached_value_or_update(const struct device *dev,
				      int sensor_index,
				      struct ec_sensors_data *state, s32 *value)
{
	if (time_after(jiffies, state->last_updated + HZ)) {
		if (update_ec_sensors(dev, state)) {
			dev_err(dev, "update_ec_sensors() failure\n");
			return -EIO;
		}

		state->last_updated = jiffies;
	}

	*value = state->sensors[sensor_index].cached_value;
	return 0;
}

/*
 * Now follow the functions that implement the hwmon interface
 */

static int asus_ec_hwmon_read(struct device *dev, enum hwmon_sensor_types type,
			      u32 attr, int channel, long *val)
{
	int ret;
	s32 value = 0;

	struct ec_sensors_data *state = dev_get_drvdata(dev);
	int sidx = find_ec_sensor_index(state, type, channel);

	if (sidx < 0) {
		return sidx;
	}

	ret = get_cached_value_or_update(dev, sidx, state, &value);
	if (!ret) {
		*val = scale_sensor_value(value,
					  get_sensor_info(state, sidx)->type);
	}

	return ret;
}

static int asus_ec_hwmon_read_string(struct device *dev,
				     enum hwmon_sensor_types type, u32 attr,
				     int channel, const char **str)
{
	struct ec_sensors_data *state = dev_get_drvdata(dev);
	int sensor_index = find_ec_sensor_index(state, type, channel);
	*str = get_sensor_info(state, sensor_index)->label;

	return 0;
}

static umode_t asus_ec_hwmon_is_visible(const void *drvdata,
					enum hwmon_sensor_types type, u32 attr,
					int channel)
{
	const struct ec_sensors_data *state = drvdata;

	return find_ec_sensor_index(state, type, channel) >= 0 ? S_IRUGO : 0;
}

static int
asus_ec_hwmon_add_chan_info(struct hwmon_channel_info *asus_ec_hwmon_chan,
			     struct device *dev, int num,
			     enum hwmon_sensor_types type, u32 config)
{
	int i;
	u32 *cfg = devm_kcalloc(dev, num + 1, sizeof(*cfg), GFP_KERNEL);

	if (!cfg)
		return -ENOMEM;

	asus_ec_hwmon_chan->type = type;
	asus_ec_hwmon_chan->config = cfg;
	for (i = 0; i < num; i++, cfg++)
		*cfg = config;

	return 0;
}

static const struct hwmon_ops asus_ec_hwmon_ops = {
	.is_visible = asus_ec_hwmon_is_visible,
	.read = asus_ec_hwmon_read,
	.read_string = asus_ec_hwmon_read_string,
};

static struct hwmon_chip_info asus_ec_chip_info = {
	.ops = &asus_ec_hwmon_ops,
};

static const struct ec_board_info *get_board_info(void)
{
	const struct dmi_system_id *dmi_entry;

	dmi_entry = dmi_first_match(dmi_table);
	return dmi_entry ? dmi_entry->driver_data : NULL;
}

static int asus_ec_probe(struct platform_device *pdev)
{
	const struct hwmon_channel_info **ptr_asus_ec_ci;
	int nr_count[hwmon_max] = { 0 }, nr_types = 0;
	struct hwmon_channel_info *asus_ec_hwmon_chan;
	const struct ec_board_info *pboard_info;
	const struct hwmon_chip_info *chip_info;
	struct device *dev = &pdev->dev;
	struct ec_sensors_data *ec_data;
	const struct ec_sensor_info *si;
	enum hwmon_sensor_types type;
	struct device *hwdev;
	unsigned int i;
	int status;

	pboard_info = get_board_info();
	if (!pboard_info)
		return -ENODEV;

	ec_data = devm_kzalloc(dev, sizeof(struct ec_sensors_data),
			       GFP_KERNEL);
	if (!ec_data)
		return -ENOMEM;

	dev_set_drvdata(dev, ec_data);
	ec_data->board_info = pboard_info;

	switch (ec_data->board_info->family) {
	case family_amd_400_series:
		ec_data->sensors_info = sensors_family_amd_400;
		break;
	case family_amd_500_series:
		ec_data->sensors_info = sensors_family_amd_500;
		break;
	case family_amd_600_series:
		ec_data->sensors_info = sensors_family_amd_600;
		break;
	case family_intel_300_series:
		ec_data->sensors_info = sensors_family_intel_300;
		break;
	case family_intel_600_series:
		ec_data->sensors_info = sensors_family_intel_600;
		break;
	default:
		dev_err(dev, "Unknown board family: %d",
			ec_data->board_info->family);
		return -EINVAL;
	}

	ec_data->nr_sensors = hweight_long(ec_data->board_info->sensors);
	ec_data->sensors = devm_kcalloc(dev, ec_data->nr_sensors,
					sizeof(struct ec_sensor), GFP_KERNEL);
	if (!ec_data->sensors)
		return -ENOMEM;

	status = setup_lock_data(dev);
	if (status) {
		dev_err(dev, "Failed to setup state/EC locking: %d", status);
		return status;
	}

	setup_sensor_data(ec_data);
	ec_data->registers = devm_kcalloc(dev, ec_data->nr_registers,
					  sizeof(u16), GFP_KERNEL);
	ec_data->read_buffer = devm_kcalloc(dev, ec_data->nr_registers,
					    sizeof(u8), GFP_KERNEL);

	if (!ec_data->registers || !ec_data->read_buffer)
		return -ENOMEM;

	fill_ec_registers(ec_data);

	for (i = 0; i < ec_data->nr_sensors; ++i) {
		si = get_sensor_info(ec_data, i);
		if (!nr_count[si->type])
			++nr_types;
		++nr_count[si->type];
	}

	if (nr_count[hwmon_temp])
		nr_count[hwmon_chip]++, nr_types++;

	asus_ec_hwmon_chan = devm_kcalloc(
		dev, nr_types, sizeof(*asus_ec_hwmon_chan), GFP_KERNEL);
	if (!asus_ec_hwmon_chan)
		return -ENOMEM;

	ptr_asus_ec_ci = devm_kcalloc(dev, nr_types + 1,
				       sizeof(*ptr_asus_ec_ci), GFP_KERNEL);
	if (!ptr_asus_ec_ci)
		return -ENOMEM;

	asus_ec_chip_info.info = ptr_asus_ec_ci;
	chip_info = &asus_ec_chip_info;

	for (type = 0; type < hwmon_max; ++type) {
		if (!nr_count[type])
			continue;

		asus_ec_hwmon_add_chan_info(asus_ec_hwmon_chan, dev,
					     nr_count[type], type,
					     hwmon_attributes[type]);
		*ptr_asus_ec_ci++ = asus_ec_hwmon_chan++;
	}

	dev_info(dev, "board has %d EC sensors that span %d registers",
		 ec_data->nr_sensors, ec_data->nr_registers);

	hwdev = devm_hwmon_device_register_with_info(dev, "asusec",
						     ec_data, chip_info, NULL);

	return PTR_ERR_OR_ZERO(hwdev);
}

MODULE_DEVICE_TABLE(dmi, dmi_table);

static struct platform_driver asus_ec_sensors_platform_driver = {
	.driver = {
		.name	= "asus-ec-sensors",
	},
	.probe = asus_ec_probe,
};

static struct platform_device *asus_ec_sensors_platform_device;

static int __init asus_ec_init(void)
{
	asus_ec_sensors_platform_device =
		platform_create_bundle(&asus_ec_sensors_platform_driver,
				       asus_ec_probe, NULL, 0, NULL, 0);

	if (IS_ERR(asus_ec_sensors_platform_device))
		return PTR_ERR(asus_ec_sensors_platform_device);

	return 0;
}

static void __exit asus_ec_exit(void)
{
	platform_device_unregister(asus_ec_sensors_platform_device);
	platform_driver_unregister(&asus_ec_sensors_platform_driver);
}

module_init(asus_ec_init);
module_exit(asus_ec_exit);

module_param_named(mutex_path, mutex_path_override, charp, 0);
MODULE_PARM_DESC(mutex_path,
		 "Override ACPI mutex path used to guard access to hardware");

MODULE_AUTHOR("Eugene Shalygin <eugene.shalygin@gmail.com>");
MODULE_DESCRIPTION(
	"HWMON driver for sensors accessible via ACPI EC in ASUS motherboards");
MODULE_LICENSE("GPL");<|MERGE_RESOLUTION|>--- conflicted
+++ resolved
@@ -317,8 +317,6 @@
 		SENSOR_TEMP_T_SENSOR | SENSOR_FAN_CPU_OPT |
 		SENSOR_CURR_CPU | SENSOR_IN_CPU_CORE,
 	.mutex_path = ASUS_HW_ACCESS_MUTEX_ASMX,
-<<<<<<< HEAD
-=======
 	.family = family_amd_500_series,
 };
 
@@ -327,7 +325,6 @@
 		SENSOR_TEMP_T_SENSOR |
 		SENSOR_FAN_CPU_OPT,
 	.mutex_path = ASUS_HW_ACCESS_MUTEX_ASMX,
->>>>>>> 98817289
 	.family = family_amd_500_series,
 };
 
