--- conflicted
+++ resolved
@@ -545,212 +545,6 @@
 	return sprintf(buf, "%d\n", temp);
 }
 
-<<<<<<< HEAD
-static ssize_t show_fan_full_speed(struct device *dev,
-				   struct device_attribute *devattr, char *buf)
-{
-	struct f71882fg_data *data = f71882fg_update_device(dev);
-	int nr = to_sensor_dev_attr_2(devattr)->index;
-	int speed = fan_from_reg(data->fan_full_speed[nr]);
-	return sprintf(buf, "%d\n", speed);
-}
-
-static ssize_t store_fan_full_speed(struct device *dev,
-				    struct device_attribute *devattr,
-				    const char *buf, size_t count)
-{
-	struct f71882fg_data *data = dev_get_drvdata(dev);
-	int err, nr = to_sensor_dev_attr_2(devattr)->index;
-	long val;
-
-	err = kstrtol(buf, 10, &val);
-	if (err)
-		return err;
-
-	val = clamp_val(val, 23, 1500000);
-	val = fan_to_reg(val);
-
-	mutex_lock(&data->update_lock);
-	f71882fg_write16(data, F71882FG_REG_FAN_FULL_SPEED(nr), val);
-	data->fan_full_speed[nr] = val;
-	mutex_unlock(&data->update_lock);
-
-	return count;
-}
-
-static ssize_t show_fan_beep(struct device *dev, struct device_attribute
-	*devattr, char *buf)
-{
-	struct f71882fg_data *data = f71882fg_update_device(dev);
-	int nr = to_sensor_dev_attr_2(devattr)->index;
-
-	if (data->fan_beep & (1 << nr))
-		return sprintf(buf, "1\n");
-	else
-		return sprintf(buf, "0\n");
-}
-
-static ssize_t store_fan_beep(struct device *dev, struct device_attribute
-	*devattr, const char *buf, size_t count)
-{
-	struct f71882fg_data *data = dev_get_drvdata(dev);
-	int err, nr = to_sensor_dev_attr_2(devattr)->index;
-	unsigned long val;
-
-	err = kstrtoul(buf, 10, &val);
-	if (err)
-		return err;
-
-	mutex_lock(&data->update_lock);
-	data->fan_beep = f71882fg_read8(data, F71882FG_REG_FAN_BEEP);
-	if (val)
-		data->fan_beep |= 1 << nr;
-	else
-		data->fan_beep &= ~(1 << nr);
-
-	f71882fg_write8(data, F71882FG_REG_FAN_BEEP, data->fan_beep);
-	mutex_unlock(&data->update_lock);
-
-	return count;
-}
-
-static ssize_t show_fan_alarm(struct device *dev, struct device_attribute
-	*devattr, char *buf)
-{
-	struct f71882fg_data *data = f71882fg_update_device(dev);
-	int nr = to_sensor_dev_attr_2(devattr)->index;
-
-	if (data->fan_status & (1 << nr))
-		return sprintf(buf, "1\n");
-	else
-		return sprintf(buf, "0\n");
-}
-
-static ssize_t show_in(struct device *dev, struct device_attribute *devattr,
-	char *buf)
-{
-	struct f71882fg_data *data = f71882fg_update_device(dev);
-	int nr = to_sensor_dev_attr_2(devattr)->index;
-
-	return sprintf(buf, "%d\n", data->in[nr] * 8);
-}
-
-static ssize_t show_in_max(struct device *dev, struct device_attribute
-	*devattr, char *buf)
-{
-	struct f71882fg_data *data = f71882fg_update_device(dev);
-
-	return sprintf(buf, "%d\n", data->in1_max * 8);
-}
-
-static ssize_t store_in_max(struct device *dev, struct device_attribute
-	*devattr, const char *buf, size_t count)
-{
-	struct f71882fg_data *data = dev_get_drvdata(dev);
-	int err;
-	long val;
-
-	err = kstrtol(buf, 10, &val);
-	if (err)
-		return err;
-
-	val /= 8;
-	val = clamp_val(val, 0, 255);
-
-	mutex_lock(&data->update_lock);
-	if (data->type == f81866a)
-		f71882fg_write8(data, F81866_REG_IN1_HIGH, val);
-	else
-		f71882fg_write8(data, F71882FG_REG_IN1_HIGH, val);
-	data->in1_max = val;
-	mutex_unlock(&data->update_lock);
-
-	return count;
-}
-
-static ssize_t show_in_beep(struct device *dev, struct device_attribute
-	*devattr, char *buf)
-{
-	struct f71882fg_data *data = f71882fg_update_device(dev);
-	int nr = to_sensor_dev_attr_2(devattr)->index;
-
-	if (data->in_beep & (1 << nr))
-		return sprintf(buf, "1\n");
-	else
-		return sprintf(buf, "0\n");
-}
-
-static ssize_t store_in_beep(struct device *dev, struct device_attribute
-	*devattr, const char *buf, size_t count)
-{
-	struct f71882fg_data *data = dev_get_drvdata(dev);
-	int err, nr = to_sensor_dev_attr_2(devattr)->index;
-	unsigned long val;
-
-	err = kstrtoul(buf, 10, &val);
-	if (err)
-		return err;
-
-	mutex_lock(&data->update_lock);
-	if (data->type == f81866a)
-		data->in_beep = f71882fg_read8(data, F81866_REG_IN_BEEP);
-	else
-		data->in_beep = f71882fg_read8(data, F71882FG_REG_IN_BEEP);
-
-	if (val)
-		data->in_beep |= 1 << nr;
-	else
-		data->in_beep &= ~(1 << nr);
-
-	if (data->type == f81866a)
-		f71882fg_write8(data, F81866_REG_IN_BEEP, data->in_beep);
-	else
-		f71882fg_write8(data, F71882FG_REG_IN_BEEP, data->in_beep);
-	mutex_unlock(&data->update_lock);
-
-	return count;
-}
-
-static ssize_t show_in_alarm(struct device *dev, struct device_attribute
-	*devattr, char *buf)
-{
-	struct f71882fg_data *data = f71882fg_update_device(dev);
-	int nr = to_sensor_dev_attr_2(devattr)->index;
-
-	if (data->in_status & (1 << nr))
-		return sprintf(buf, "1\n");
-	else
-		return sprintf(buf, "0\n");
-}
-
-static ssize_t show_temp(struct device *dev, struct device_attribute *devattr,
-	char *buf)
-{
-	struct f71882fg_data *data = f71882fg_update_device(dev);
-	int nr = to_sensor_dev_attr_2(devattr)->index;
-	int sign, temp;
-
-	if (data->type == f71858fg) {
-		/* TEMP_TABLE_SEL 1 or 3 ? */
-		if (data->temp_config & 1) {
-			sign = data->temp[nr] & 0x0001;
-			temp = (data->temp[nr] >> 5) & 0x7ff;
-		} else {
-			sign = data->temp[nr] & 0x8000;
-			temp = (data->temp[nr] >> 5) & 0x3ff;
-		}
-		temp *= 125;
-		if (sign)
-			temp -= 128000;
-	} else {
-		temp = ((s8)data->temp[nr]) * 1000;
-	}
-
-	return sprintf(buf, "%d\n", temp);
-}
-
-=======
->>>>>>> d60c95ef
 static ssize_t show_temp_max(struct device *dev, struct device_attribute
 	*devattr, char *buf)
 {
