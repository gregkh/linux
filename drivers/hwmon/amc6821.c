// SPDX-License-Identifier: GPL-2.0-or-later
/*
 * amc6821.c - Part of lm_sensors, Linux kernel modules for hardware
 *	       monitoring
 * Copyright (C) 2009 T. Mertelj <tomaz.mertelj@guest.arnes.si>
 *
 * Based on max6650.c:
 * Copyright (C) 2007 Hans J. Koch <hjk@hansjkoch.de>
 *
 * Conversion to regmap and with_info API:
 * Copyright (C) 2024 Guenter Roeck <linux@roeck-us.net>
 */

#include <linux/bitfield.h>
#include <linux/bitops.h>
#include <linux/bits.h>
#include <linux/err.h>
#include <linux/hwmon.h>
#include <linux/hwmon-sysfs.h>
#include <linux/i2c.h>
#include <linux/init.h>
#include <linux/minmax.h>
#include <linux/module.h>
#include <linux/mutex.h>
#include <linux/regmap.h>
#include <linux/slab.h>

/*
 * Addresses to scan.
 */

static const unsigned short normal_i2c[] = {0x18, 0x19, 0x1a, 0x2c, 0x2d, 0x2e,
	0x4c, 0x4d, 0x4e, I2C_CLIENT_END};

/*
 * Insmod parameters
 */

static int pwminv;	/*Inverted PWM output. */
module_param(pwminv, int, 0444);

static int init = 1; /*Power-on initialization.*/
module_param(init, int, 0444);

#define AMC6821_REG_DEV_ID		0x3D
#define AMC6821_REG_COMP_ID		0x3E
#define AMC6821_REG_CONF1		0x00
#define AMC6821_REG_CONF2		0x01
#define AMC6821_REG_CONF3		0x3F
#define AMC6821_REG_CONF4		0x04
#define AMC6821_REG_STAT1		0x02
#define AMC6821_REG_STAT2		0x03
#define AMC6821_REG_TEMP_LO		0x06
#define AMC6821_REG_TDATA_LOW		0x08
#define AMC6821_REG_TDATA_HI		0x09
#define AMC6821_REG_LTEMP_HI		0x0A
#define AMC6821_REG_RTEMP_HI		0x0B
#define AMC6821_REG_LTEMP_LIMIT_MIN	0x15
#define AMC6821_REG_LTEMP_LIMIT_MAX	0x14
#define AMC6821_REG_RTEMP_LIMIT_MIN	0x19
#define AMC6821_REG_RTEMP_LIMIT_MAX	0x18
#define AMC6821_REG_LTEMP_CRIT		0x1B
#define AMC6821_REG_RTEMP_CRIT		0x1D
#define AMC6821_REG_PSV_TEMP		0x1C
#define AMC6821_REG_DCY			0x22
#define AMC6821_REG_LTEMP_FAN_CTRL	0x24
#define AMC6821_REG_RTEMP_FAN_CTRL	0x25
#define AMC6821_REG_DCY_LOW_TEMP	0x21

#define AMC6821_REG_TACH_LLIMITL	0x10
#define AMC6821_REG_TACH_HLIMITL	0x12
#define AMC6821_REG_TACH_SETTINGL	0x1e

#define AMC6821_CONF1_START		BIT(0)
#define AMC6821_CONF1_FAN_INT_EN	BIT(1)
#define AMC6821_CONF1_FANIE		BIT(2)
#define AMC6821_CONF1_PWMINV		BIT(3)
#define AMC6821_CONF1_FAN_FAULT_EN	BIT(4)
#define AMC6821_CONF1_FDRC0		BIT(5)
#define AMC6821_CONF1_FDRC1		BIT(6)
#define AMC6821_CONF1_THERMOVIE		BIT(7)

#define AMC6821_CONF2_PWM_EN		BIT(0)
#define AMC6821_CONF2_TACH_MODE		BIT(1)
#define AMC6821_CONF2_TACH_EN		BIT(2)
#define AMC6821_CONF2_RTFIE		BIT(3)
#define AMC6821_CONF2_LTOIE		BIT(4)
#define AMC6821_CONF2_RTOIE		BIT(5)
#define AMC6821_CONF2_PSVIE		BIT(6)
#define AMC6821_CONF2_RST		BIT(7)

#define AMC6821_CONF3_THERM_FAN_EN	BIT(7)
#define AMC6821_CONF3_REV_MASK		GENMASK(3, 0)

#define AMC6821_CONF4_OVREN		BIT(4)
#define AMC6821_CONF4_TACH_FAST		BIT(5)
#define AMC6821_CONF4_PSPR		BIT(6)
#define AMC6821_CONF4_MODE		BIT(7)

#define AMC6821_STAT1_RPM_ALARM		BIT(0)
#define AMC6821_STAT1_FANS		BIT(1)
#define AMC6821_STAT1_RTH		BIT(2)
#define AMC6821_STAT1_RTL		BIT(3)
#define AMC6821_STAT1_R_THERM		BIT(4)
#define AMC6821_STAT1_RTF		BIT(5)
#define AMC6821_STAT1_LTH		BIT(6)
#define AMC6821_STAT1_LTL		BIT(7)

#define AMC6821_STAT2_RTC		BIT(3)
#define AMC6821_STAT2_LTC		BIT(4)
#define AMC6821_STAT2_LPSV		BIT(5)
#define AMC6821_STAT2_L_THERM		BIT(6)
#define AMC6821_STAT2_THERM_IN		BIT(7)

#define AMC6821_TEMP_SLOPE_MASK		GENMASK(2, 0)
#define AMC6821_TEMP_LIMIT_MASK		GENMASK(7, 3)

/*
 * Client data (each client gets its own)
 */

struct amc6821_data {
	struct regmap *regmap;
	struct mutex update_lock;
};

/*
 * Return 0 on success or negative error code.
 *
 * temps returns set of three temperatures, in °C:
 * temps[0]: Passive cooling temperature, applies to both channels
 * temps[1]: Low temperature, start slope calculations
 * temps[2]: High temperature
 *
 * Channel 0: local, channel 1: remote.
 */
static int amc6821_get_auto_point_temps(struct regmap *regmap, int channel, u8 *temps)
{
	u32 regs[] = {
		AMC6821_REG_DCY_LOW_TEMP,
		AMC6821_REG_PSV_TEMP,
		channel ? AMC6821_REG_RTEMP_FAN_CTRL : AMC6821_REG_LTEMP_FAN_CTRL
	};
	u8 regvals[3];
	int slope;
	int err;

	err = regmap_multi_reg_read(regmap, regs, regvals, 3);
	if (err)
		return err;
	temps[0] = regvals[1];
	temps[1] = FIELD_GET(AMC6821_TEMP_LIMIT_MASK, regvals[2]) * 4;

	/* slope is 32 >> <slope bits> in °C */
	slope = 32 >> FIELD_GET(AMC6821_TEMP_SLOPE_MASK, regvals[2]);
	if (slope)
		temps[2] = temps[1] + DIV_ROUND_CLOSEST(255 - regvals[0], slope);
	else
		temps[2] = 255;

	return 0;
}

static int amc6821_temp_read_values(struct regmap *regmap, u32 attr, int channel, long *val)
{
	int reg, err;
	u32 regval;

	switch (attr) {
	case hwmon_temp_input:
		reg = channel ? AMC6821_REG_RTEMP_HI : AMC6821_REG_LTEMP_HI;
		break;
	case hwmon_temp_min:
		reg = channel ? AMC6821_REG_RTEMP_LIMIT_MIN : AMC6821_REG_LTEMP_LIMIT_MIN;
		break;
	case hwmon_temp_max:
		reg = channel ? AMC6821_REG_RTEMP_LIMIT_MAX : AMC6821_REG_LTEMP_LIMIT_MAX;
		break;
	case hwmon_temp_crit:
		reg = channel ? AMC6821_REG_RTEMP_CRIT : AMC6821_REG_LTEMP_CRIT;
		break;
	default:
		return -EOPNOTSUPP;
	}
	err = regmap_read(regmap, reg, &regval);
	if (err)
		return err;
	*val = sign_extend32(regval, 7) * 1000;
	return 0;
}

static int amc6821_read_alarms(struct regmap *regmap, enum hwmon_sensor_types type,
			       u32 attr, int channel, long *val)
{
	int reg, mask, err;
	u32 regval;

	switch (type) {
	case hwmon_temp:
		switch (attr) {
		case hwmon_temp_min_alarm:
			reg = AMC6821_REG_STAT1;
			mask = channel ? AMC6821_STAT1_RTL : AMC6821_STAT1_LTL;
			break;
		case hwmon_temp_max_alarm:
			reg = AMC6821_REG_STAT1;
			mask = channel ? AMC6821_STAT1_RTH : AMC6821_STAT1_LTH;
			break;
		case hwmon_temp_crit_alarm:
			reg = AMC6821_REG_STAT2;
			mask = channel ? AMC6821_STAT2_RTC : AMC6821_STAT2_LTC;
			break;
		case hwmon_temp_fault:
			reg = AMC6821_REG_STAT1;
			mask = AMC6821_STAT1_RTF;
			break;
		default:
			return -EOPNOTSUPP;
		}
		break;
	case hwmon_fan:
		switch (attr) {
		case hwmon_fan_fault:
			reg = AMC6821_REG_STAT1;
			mask = AMC6821_STAT1_FANS;
			break;
		default:
			return -EOPNOTSUPP;
		}
		break;
	default:
		return -EOPNOTSUPP;
	}
	err = regmap_read(regmap, reg, &regval);
	if (err)
		return err;
	*val = !!(regval & mask);
	return 0;
}

static int amc6821_temp_read(struct device *dev, u32 attr, int channel, long *val)
{
	struct amc6821_data *data = dev_get_drvdata(dev);

	switch (attr) {
	case hwmon_temp_input:
	case hwmon_temp_min:
	case hwmon_temp_max:
	case hwmon_temp_crit:
		return amc6821_temp_read_values(data->regmap, attr, channel, val);
	case hwmon_temp_min_alarm:
	case hwmon_temp_max_alarm:
	case hwmon_temp_crit_alarm:
	case hwmon_temp_fault:
		return amc6821_read_alarms(data->regmap, hwmon_temp, attr, channel, val);
	default:
		return -EOPNOTSUPP;
	}
}

static int amc6821_temp_write(struct device *dev, u32 attr, int channel, long val)
{
	struct amc6821_data *data = dev_get_drvdata(dev);
	int reg;

	val = DIV_ROUND_CLOSEST(clamp_val(val, -128000, 127000), 1000);

	switch (attr) {
	case hwmon_temp_min:
		reg = channel ? AMC6821_REG_RTEMP_LIMIT_MIN : AMC6821_REG_LTEMP_LIMIT_MIN;
		break;
	case hwmon_temp_max:
		reg = channel ? AMC6821_REG_RTEMP_LIMIT_MAX : AMC6821_REG_LTEMP_LIMIT_MAX;
		break;
	case hwmon_temp_crit:
		reg = channel ? AMC6821_REG_RTEMP_CRIT : AMC6821_REG_LTEMP_CRIT;
		break;
	default:
		return -EOPNOTSUPP;
	}
	return regmap_write(data->regmap, reg, val);
}

static int amc6821_pwm_read(struct device *dev, u32 attr, long *val)
{
	struct amc6821_data *data = dev_get_drvdata(dev);
	struct regmap *regmap = data->regmap;
	u32 regval;
	int err;

	switch (attr) {
	case hwmon_pwm_enable:
		err = regmap_read(regmap, AMC6821_REG_CONF1, &regval);
		if (err)
			return err;
		switch (regval & (AMC6821_CONF1_FDRC0 | AMC6821_CONF1_FDRC1)) {
		case 0:
			*val = 1;	/* manual */
			break;
		case AMC6821_CONF1_FDRC0:
			*val = 4;	/* target rpm (fan1_target) controlled */
			break;
		case AMC6821_CONF1_FDRC1:
			*val = 2;	/* remote temp controlled */
			break;
		default:
			*val = 3;	/* max(local, remote) temp controlled */
			break;
		}
		return 0;
	case hwmon_pwm_mode:
		err = regmap_read(regmap, AMC6821_REG_CONF2, &regval);
		if (err)
			return err;
		*val = !!(regval & AMC6821_CONF2_TACH_MODE);
		return 0;
	case hwmon_pwm_auto_channels_temp:
		err = regmap_read(regmap, AMC6821_REG_CONF1, &regval);
		if (err)
			return err;
		switch (regval & (AMC6821_CONF1_FDRC0 | AMC6821_CONF1_FDRC1)) {
		case 0:
		case AMC6821_CONF1_FDRC0:
			*val = 0;	/* manual or target rpm controlled */
			break;
		case AMC6821_CONF1_FDRC1:
			*val = 2;	/* remote temp controlled */
			break;
		default:
			*val = 3;	/* max(local, remote) temp controlled */
			break;
		}
		return 0;
	case hwmon_pwm_input:
		err = regmap_read(regmap, AMC6821_REG_DCY, &regval);
		if (err)
			return err;
		*val = regval;
		return 0;
	default:
		return -EOPNOTSUPP;
	}
}

static int amc6821_pwm_write(struct device *dev, u32 attr, long val)
{
	struct amc6821_data *data = dev_get_drvdata(dev);
	struct regmap *regmap = data->regmap;
	u32 mode;

	switch (attr) {
	case hwmon_pwm_enable:
		switch (val) {
		case 1:
			mode = 0;
			break;
		case 2:
			mode = AMC6821_CONF1_FDRC1;
			break;
		case 3:
			mode = AMC6821_CONF1_FDRC0 | AMC6821_CONF1_FDRC1;
			break;
		case 4:
			mode = AMC6821_CONF1_FDRC0;
			break;
		default:
			return -EINVAL;
		}
		return regmap_update_bits(regmap, AMC6821_REG_CONF1,
					  AMC6821_CONF1_FDRC0 | AMC6821_CONF1_FDRC1,
					  mode);
	case hwmon_pwm_mode:
		if (val < 0 || val > 1)
			return -EINVAL;
		return regmap_update_bits(regmap, AMC6821_REG_CONF2,
					  AMC6821_CONF2_TACH_MODE,
					  val ? AMC6821_CONF2_TACH_MODE : 0);
		break;
	case hwmon_pwm_input:
		if (val < 0 || val > 255)
			return -EINVAL;
		return regmap_write(regmap, AMC6821_REG_DCY, val);
	default:
		return -EOPNOTSUPP;
	}
}

static int amc6821_fan_read_rpm(struct regmap *regmap, u32 attr, long *val)
{
	int reg, err;
	u8 regs[2];
	u32 regval;

	switch (attr) {
	case hwmon_fan_input:
		reg = AMC6821_REG_TDATA_LOW;
		break;
	case hwmon_fan_min:
		reg = AMC6821_REG_TACH_LLIMITL;
		break;
	case hwmon_fan_max:
		reg = AMC6821_REG_TACH_HLIMITL;
		break;
	case hwmon_fan_target:
		reg = AMC6821_REG_TACH_SETTINGL;
		break;
	default:
		return -EOPNOTSUPP;
	}

	err = regmap_bulk_read(regmap, reg, regs, 2);
	if (err)
		return err;

	regval = (regs[1] << 8) | regs[0];
	*val = regval ? 6000000 / regval : 0;

	return 0;
}

static int amc6821_fan_read(struct device *dev, u32 attr, long *val)
{
	struct amc6821_data *data = dev_get_drvdata(dev);
	struct regmap *regmap = data->regmap;
	u32 regval;
	int err;

	switch (attr) {
	case hwmon_fan_input:
	case hwmon_fan_min:
	case hwmon_fan_max:
	case hwmon_fan_target:
		return amc6821_fan_read_rpm(regmap, attr, val);
	case hwmon_fan_fault:
		return amc6821_read_alarms(regmap, hwmon_fan, attr, 0, val);
	case hwmon_fan_pulses:
		err = regmap_read(regmap, AMC6821_REG_CONF4, &regval);
		if (err)
			return err;
		*val = (regval & AMC6821_CONF4_PSPR) ? 4 : 2;
		return 0;
	default:
		return -EOPNOTSUPP;
	}
}

static int amc6821_fan_write(struct device *dev, u32 attr, long val)
{
	struct amc6821_data *data = dev_get_drvdata(dev);
	struct regmap *regmap = data->regmap;
	u8 regs[2];
	int reg;

	if (attr == hwmon_fan_pulses) {
		if (val != 2 && val != 4)
			return -EINVAL;
		return regmap_update_bits(regmap, AMC6821_REG_CONF4,
					 AMC6821_CONF4_PSPR,
					 val == 4 ? AMC6821_CONF4_PSPR : 0);
	}

	if (val < 0)
		return -EINVAL;

	switch (attr) {
	case hwmon_fan_min:
		if (!val)	/* no unlimited minimum speed */
			return -EINVAL;
		reg = AMC6821_REG_TACH_LLIMITL;
		break;
	case hwmon_fan_max:
		reg = AMC6821_REG_TACH_HLIMITL;
		break;
	case hwmon_fan_target:
		if (!val)	/* no unlimited target speed */
			return -EINVAL;
		reg = AMC6821_REG_TACH_SETTINGL;
		break;
	default:
		return -EOPNOTSUPP;
	}

	val = val ? 6000000 / clamp_val(val, 1, 6000000) : 0;
	val = clamp_val(val, 0, 0xffff);

	regs[0] = val & 0xff;
	regs[1] = val >> 8;

	return regmap_bulk_write(data->regmap, reg, regs, 2);
}

static ssize_t temp_auto_point_temp_show(struct device *dev,
					 struct device_attribute *devattr,
					 char *buf)
{
	struct amc6821_data *data = dev_get_drvdata(dev);
	int ix = to_sensor_dev_attr_2(devattr)->index;
	int nr = to_sensor_dev_attr_2(devattr)->nr;
	u8 temps[3];
	int err;

	mutex_lock(&data->update_lock);
	err = amc6821_get_auto_point_temps(data->regmap, nr, temps);
	mutex_unlock(&data->update_lock);
	if (err)
		return err;

	return sysfs_emit(buf, "%d\n", temps[ix] * 1000);
}

static ssize_t pwm1_auto_point_pwm_show(struct device *dev,
					struct device_attribute *devattr,
					char *buf)
{
	struct amc6821_data *data = dev_get_drvdata(dev);
	int ix = to_sensor_dev_attr(devattr)->index;
	u32 val;
	int err;

	switch (ix) {
	case 0:
		val = 0;
		break;
	case 1:
		err = regmap_read(data->regmap, AMC6821_REG_DCY_LOW_TEMP, &val);
		if (err)
			return err;
		break;
	default:
		val = 255;
		break;
	}
	return sysfs_emit(buf, "%d\n", val);
}

/*
 * Set TEMP[0-4] (low temperature) and SLP[0-2] (slope) of local or remote
 * TEMP-FAN control register.
 *
 * Return 0 on success or negative error code.
 *
 * Channel 0: local, channel 1: remote
 */
static inline int set_slope_register(struct regmap *regmap, int channel, u8 *temps)
{
	u8 regval = FIELD_PREP(AMC6821_TEMP_LIMIT_MASK, temps[1] / 4);
	u8 tmp, dpwm;
	int err, dt;
	u32 pwm;

	err = regmap_read(regmap, AMC6821_REG_DCY_LOW_TEMP, &pwm);
	if (err)
		return err;

	dpwm = 255 - pwm;

	dt = temps[2] - temps[1];
	for (tmp = 4; tmp > 0; tmp--) {
		if (dt * (32 >> tmp) >= dpwm)
			break;
	}
	regval |= FIELD_PREP(AMC6821_TEMP_SLOPE_MASK, tmp);

	return regmap_write(regmap,
			    channel ? AMC6821_REG_RTEMP_FAN_CTRL : AMC6821_REG_LTEMP_FAN_CTRL,
			    regval);
}

static ssize_t temp_auto_point_temp_store(struct device *dev,
					  struct device_attribute *attr,
					  const char *buf, size_t count)
{
	struct amc6821_data *data = dev_get_drvdata(dev);
	int ix = to_sensor_dev_attr_2(attr)->index;
	int nr = to_sensor_dev_attr_2(attr)->nr;
	struct regmap *regmap = data->regmap;
	u8 temps[3], otemps[3];
	long val;
	int ret;

	ret = kstrtol(buf, 10, &val);
	if (ret)
		return ret;

	mutex_lock(&data->update_lock);

	ret = amc6821_get_auto_point_temps(data->regmap, nr, temps);
	if (ret)
		goto unlock;

	switch (ix) {
	case 0:
		/*
		 * Passive cooling temperature. Range limit against low limit
		 * of both channels.
		 */
		ret = amc6821_get_auto_point_temps(data->regmap, 1 - nr, otemps);
		if (ret)
			goto unlock;
		val = DIV_ROUND_CLOSEST(clamp_val(val, 0, 63000), 1000);
		val = clamp_val(val, 0, min(temps[1], otemps[1]));
		ret = regmap_write(regmap, AMC6821_REG_PSV_TEMP, val);
		break;
	case 1:
		/*
		 * Low limit; must be between passive and high limit,
		 * and not exceed 124. Step size is 4 degrees C.
		 */
		val = clamp_val(val, DIV_ROUND_UP(temps[0], 4) * 4000, 124000);
		temps[1] = DIV_ROUND_CLOSEST(val, 4000) * 4;
		val = temps[1] / 4;
		/* Auto-adjust high limit if necessary */
		temps[2] = clamp_val(temps[2], temps[1] + 1, 255);
		ret = set_slope_register(regmap, nr, temps);
		break;
	case 2:
		/* high limit, must be higher than low limit */
		val = clamp_val(val, (temps[1] + 1) * 1000, 255000);
		temps[2] = DIV_ROUND_CLOSEST(val, 1000);
		ret = set_slope_register(regmap, nr, temps);
		break;
	default:
		ret = -EINVAL;
		break;
	}
unlock:
	mutex_unlock(&data->update_lock);
	return ret ? : count;
}

static ssize_t pwm1_auto_point_pwm_store(struct device *dev,
					 struct device_attribute *attr,
					 const char *buf, size_t count)
{
	struct amc6821_data *data = dev_get_drvdata(dev);
	struct regmap *regmap = data->regmap;
	int i, ret;
	u8 val;

	ret = kstrtou8(buf, 10, &val);
	if (ret)
		return ret;

	mutex_lock(&data->update_lock);
	ret = regmap_write(regmap, AMC6821_REG_DCY_LOW_TEMP, val);
	if (ret)
		goto unlock;

	for (i = 0; i < 2; i++) {
		u8 temps[3];

		ret = amc6821_get_auto_point_temps(regmap, i, temps);
		if (ret)
			break;
		ret = set_slope_register(regmap, i, temps);
		if (ret)
			break;
	}
unlock:
	mutex_unlock(&data->update_lock);
	return ret ? : count;
}

static SENSOR_DEVICE_ATTR_RO(pwm1_auto_point1_pwm, pwm1_auto_point_pwm, 0);
static SENSOR_DEVICE_ATTR_RW(pwm1_auto_point2_pwm, pwm1_auto_point_pwm, 1);
static SENSOR_DEVICE_ATTR_RO(pwm1_auto_point3_pwm, pwm1_auto_point_pwm, 2);
static SENSOR_DEVICE_ATTR_2_RO(temp1_auto_point1_temp, temp_auto_point_temp,
			       0, 0);
static SENSOR_DEVICE_ATTR_2_RW(temp1_auto_point2_temp, temp_auto_point_temp,
			       0, 1);
static SENSOR_DEVICE_ATTR_2_RW(temp1_auto_point3_temp, temp_auto_point_temp,
			       0, 2);

static SENSOR_DEVICE_ATTR_2_RW(temp2_auto_point1_temp, temp_auto_point_temp,
			       1, 0);
static SENSOR_DEVICE_ATTR_2_RW(temp2_auto_point2_temp, temp_auto_point_temp,
			       1, 1);
static SENSOR_DEVICE_ATTR_2_RW(temp2_auto_point3_temp, temp_auto_point_temp,
			       1, 2);

static struct attribute *amc6821_attrs[] = {
	&sensor_dev_attr_pwm1_auto_point1_pwm.dev_attr.attr,
	&sensor_dev_attr_pwm1_auto_point2_pwm.dev_attr.attr,
	&sensor_dev_attr_pwm1_auto_point3_pwm.dev_attr.attr,
	&sensor_dev_attr_temp1_auto_point1_temp.dev_attr.attr,
	&sensor_dev_attr_temp1_auto_point2_temp.dev_attr.attr,
	&sensor_dev_attr_temp1_auto_point3_temp.dev_attr.attr,
	&sensor_dev_attr_temp2_auto_point1_temp.dev_attr.attr,
	&sensor_dev_attr_temp2_auto_point2_temp.dev_attr.attr,
	&sensor_dev_attr_temp2_auto_point3_temp.dev_attr.attr,
	NULL
};
ATTRIBUTE_GROUPS(amc6821);

static int amc6821_read(struct device *dev, enum hwmon_sensor_types type,
			u32 attr, int channel, long *val)
{
	switch (type) {
	case hwmon_temp:
		return amc6821_temp_read(dev, attr, channel, val);
	case hwmon_fan:
		return amc6821_fan_read(dev, attr, val);
	case hwmon_pwm:
		return amc6821_pwm_read(dev, attr, val);
	default:
		return -EOPNOTSUPP;
	}
}

static int amc6821_write(struct device *dev, enum hwmon_sensor_types type,
			 u32 attr, int channel, long val)
{
	switch (type) {
	case hwmon_temp:
		return amc6821_temp_write(dev, attr, channel, val);
	case hwmon_fan:
		return amc6821_fan_write(dev, attr, val);
	case hwmon_pwm:
		return amc6821_pwm_write(dev, attr, val);
	default:
		return -EOPNOTSUPP;
	}
}

static umode_t amc6821_is_visible(const void *data,
				  enum hwmon_sensor_types type,
				  u32 attr, int channel)
{
	switch (type) {
	case hwmon_temp:
		switch (attr) {
		case hwmon_temp_input:
		case hwmon_temp_min_alarm:
		case hwmon_temp_max_alarm:
		case hwmon_temp_crit_alarm:
		case hwmon_temp_fault:
			return 0444;
		case hwmon_temp_min:
		case hwmon_temp_max:
		case hwmon_temp_crit:
			return 0644;
		default:
			return 0;
		}
	case hwmon_fan:
		switch (attr) {
		case hwmon_fan_input:
		case hwmon_fan_fault:
			return 0444;
		case hwmon_fan_pulses:
		case hwmon_fan_min:
		case hwmon_fan_max:
		case hwmon_fan_target:
			return 0644;
		default:
			return 0;
		}
	case hwmon_pwm:
		switch (attr) {
		case hwmon_pwm_mode:
		case hwmon_pwm_enable:
		case hwmon_pwm_input:
			return 0644;
		case hwmon_pwm_auto_channels_temp:
			return 0444;
		default:
			return 0;
		}
	default:
		return 0;
	}
}

static const struct hwmon_channel_info * const amc6821_info[] = {
	HWMON_CHANNEL_INFO(temp,
			   HWMON_T_INPUT | HWMON_T_MIN | HWMON_T_MAX |
			   HWMON_T_CRIT | HWMON_T_MIN_ALARM |
			   HWMON_T_MAX_ALARM | HWMON_T_CRIT_ALARM,
			   HWMON_T_INPUT | HWMON_T_MIN | HWMON_T_MAX |
			   HWMON_T_CRIT | HWMON_T_MIN_ALARM |
			   HWMON_T_MAX_ALARM | HWMON_T_CRIT_ALARM |
			   HWMON_T_FAULT),
	HWMON_CHANNEL_INFO(fan,
			   HWMON_F_INPUT | HWMON_F_MIN | HWMON_F_MAX |
			   HWMON_F_TARGET | HWMON_F_PULSES | HWMON_F_FAULT),
	HWMON_CHANNEL_INFO(pwm,
			   HWMON_PWM_INPUT | HWMON_PWM_ENABLE | HWMON_PWM_MODE |
			   HWMON_PWM_AUTO_CHANNELS_TEMP),
	NULL
};

static const struct hwmon_ops amc6821_hwmon_ops = {
	.is_visible = amc6821_is_visible,
	.read = amc6821_read,
	.write = amc6821_write,
};

static const struct hwmon_chip_info amc6821_chip_info = {
	.ops = &amc6821_hwmon_ops,
	.info = amc6821_info,
};

/* Return 0 if detection is successful, -ENODEV otherwise */
static int amc6821_detect(struct i2c_client *client, struct i2c_board_info *info)
{
	struct i2c_adapter *adapter = client->adapter;
	int address = client->addr;
	int dev_id, comp_id;

	dev_dbg(&adapter->dev, "amc6821_detect called.\n");

	if (!i2c_check_functionality(adapter, I2C_FUNC_SMBUS_BYTE_DATA)) {
		dev_dbg(&adapter->dev,
			"amc6821: I2C bus doesn't support byte mode, "
			"skipping.\n");
		return -ENODEV;
	}

	dev_id = i2c_smbus_read_byte_data(client, AMC6821_REG_DEV_ID);
	comp_id = i2c_smbus_read_byte_data(client, AMC6821_REG_COMP_ID);
	if (dev_id != 0x21 || comp_id != 0x49) {
		dev_dbg(&adapter->dev,
			"amc6821: detection failed at 0x%02x.\n",
			address);
		return -ENODEV;
	}

	/*
	 * Bit 7 of the address register is ignored, so we can check the
	 * ID registers again
	 */
	dev_id = i2c_smbus_read_byte_data(client, 0x80 | AMC6821_REG_DEV_ID);
	comp_id = i2c_smbus_read_byte_data(client, 0x80 | AMC6821_REG_COMP_ID);
	if (dev_id != 0x21 || comp_id != 0x49) {
		dev_dbg(&adapter->dev,
			"amc6821: detection failed at 0x%02x.\n",
			address);
		return -ENODEV;
	}

	dev_info(&adapter->dev, "amc6821: chip found at 0x%02x.\n", address);
	strscpy(info->type, "amc6821", I2C_NAME_SIZE);

	return 0;
}

static int amc6821_init_client(struct amc6821_data *data)
{
	struct regmap *regmap = data->regmap;
	int err;

	if (init) {
		err = regmap_set_bits(regmap, AMC6821_REG_CONF4, AMC6821_CONF4_MODE);
		if (err)
			return err;
		err = regmap_clear_bits(regmap, AMC6821_REG_CONF3, AMC6821_CONF3_THERM_FAN_EN);
		if (err)
			return err;
		err = regmap_clear_bits(regmap, AMC6821_REG_CONF2,
					AMC6821_CONF2_RTFIE |
					AMC6821_CONF2_LTOIE |
					AMC6821_CONF2_RTOIE);
		if (err)
			return err;

		err = regmap_update_bits(regmap, AMC6821_REG_CONF1,
					 AMC6821_CONF1_THERMOVIE | AMC6821_CONF1_FANIE |
					 AMC6821_CONF1_START | AMC6821_CONF1_PWMINV,
					 AMC6821_CONF1_START |
					 (pwminv ? AMC6821_CONF1_PWMINV : 0));
		if (err)
			return err;
	}
	return 0;
}

static bool amc6821_volatile_reg(struct device *dev, unsigned int reg)
{
	switch (reg) {
	case AMC6821_REG_STAT1:
	case AMC6821_REG_STAT2:
	case AMC6821_REG_TEMP_LO:
	case AMC6821_REG_TDATA_LOW:
	case AMC6821_REG_LTEMP_HI:
	case AMC6821_REG_RTEMP_HI:
	case AMC6821_REG_TDATA_HI:
		return true;
	default:
		return false;
	}
}

static const struct regmap_config amc6821_regmap_config = {
	.reg_bits = 8,
	.val_bits = 8,
	.max_register = AMC6821_REG_CONF3,
	.volatile_reg = amc6821_volatile_reg,
	.cache_type = REGCACHE_MAPLE,
};

static int amc6821_probe(struct i2c_client *client)
{
	struct device *dev = &client->dev;
	struct amc6821_data *data;
	struct device *hwmon_dev;
	struct regmap *regmap;
	int err;

	data = devm_kzalloc(dev, sizeof(struct amc6821_data), GFP_KERNEL);
	if (!data)
		return -ENOMEM;

	regmap = devm_regmap_init_i2c(client, &amc6821_regmap_config);
	if (IS_ERR(regmap))
		return dev_err_probe(dev, PTR_ERR(regmap),
				     "Failed to initialize regmap\n");
	data->regmap = regmap;

	err = amc6821_init_client(data);
	if (err)
		return err;

	hwmon_dev = devm_hwmon_device_register_with_info(dev, client->name,
							 data, &amc6821_chip_info,
							 amc6821_groups);
	return PTR_ERR_OR_ZERO(hwmon_dev);
}

static const struct i2c_device_id amc6821_id[] = {
	{ "amc6821", 0 },
	{ }
};

MODULE_DEVICE_TABLE(i2c, amc6821_id);

static const struct of_device_id __maybe_unused amc6821_of_match[] = {
	{
		.compatible = "ti,amc6821",
<<<<<<< HEAD
		.data = (void *)amc6821,
=======
>>>>>>> a6ad5510
	},
	{ }
};

MODULE_DEVICE_TABLE(of, amc6821_of_match);

static struct i2c_driver amc6821_driver = {
	.class = I2C_CLASS_HWMON,
	.driver = {
		.name	= "amc6821",
		.of_match_table = of_match_ptr(amc6821_of_match),
	},
	.probe = amc6821_probe,
	.id_table = amc6821_id,
	.detect = amc6821_detect,
	.address_list = normal_i2c,
};

module_i2c_driver(amc6821_driver);

MODULE_LICENSE("GPL");
MODULE_AUTHOR("T. Mertelj <tomaz.mertelj@guest.arnes.si>");
MODULE_DESCRIPTION("Texas Instruments amc6821 hwmon driver");<|MERGE_RESOLUTION|>--- conflicted
+++ resolved
@@ -936,10 +936,6 @@
 static const struct of_device_id __maybe_unused amc6821_of_match[] = {
 	{
 		.compatible = "ti,amc6821",
-<<<<<<< HEAD
-		.data = (void *)amc6821,
-=======
->>>>>>> a6ad5510
 	},
 	{ }
 };
