--- conflicted
+++ resolved
@@ -30,12 +30,9 @@
 	if (size < 2)
 		return 0;
 
-<<<<<<< HEAD
-=======
 	major_rev = buf[0];
 	minor_rev = buf[1];
 
->>>>>>> d1988041
 	/* Find all null-terminated (including zero length) strings in
 	   the TPLLV1_INFO field. Trailing garbage is ignored. */
 	buf += 2;
