--- conflicted
+++ resolved
@@ -1451,14 +1451,10 @@
 	}
 
 	if (!oldcard) {
-<<<<<<< HEAD
-		err = mmc_sd_get_csd(card, false);
-=======
 		u32 sduc_arg = SD_OCR_CCS | SD_OCR_2T;
 		bool is_sduc = (rocr & sduc_arg) == sduc_arg;
 
 		err = mmc_sd_get_csd(card, is_sduc);
->>>>>>> 4e3ac415
 		if (err)
 			goto free_card;
 
