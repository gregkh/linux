// SPDX-License-Identifier: GPL-2.0-or-later
/*
 *  linux/drivers/mmc/core/mmc_ops.h
 *
 *  Copyright 2006-2007 Pierre Ossman
 */

#include <linux/slab.h>
#include <linux/export.h>
#include <linux/types.h>
#include <linux/scatterlist.h>

#include <linux/mmc/host.h>
#include <linux/mmc/card.h>
#include <linux/mmc/mmc.h>

#include "core.h"
#include "card.h"
#include "host.h"
#include "mmc_ops.h"

#define MMC_BKOPS_TIMEOUT_MS		(120 * 1000) /* 120s */
#define MMC_CACHE_FLUSH_TIMEOUT_MS	(30 * 1000) /* 30s */
#define MMC_SANITIZE_TIMEOUT_MS		(240 * 1000) /* 240s */

static const u8 tuning_blk_pattern_4bit[] = {
	0xff, 0x0f, 0xff, 0x00, 0xff, 0xcc, 0xc3, 0xcc,
	0xc3, 0x3c, 0xcc, 0xff, 0xfe, 0xff, 0xfe, 0xef,
	0xff, 0xdf, 0xff, 0xdd, 0xff, 0xfb, 0xff, 0xfb,
	0xbf, 0xff, 0x7f, 0xff, 0x77, 0xf7, 0xbd, 0xef,
	0xff, 0xf0, 0xff, 0xf0, 0x0f, 0xfc, 0xcc, 0x3c,
	0xcc, 0x33, 0xcc, 0xcf, 0xff, 0xef, 0xff, 0xee,
	0xff, 0xfd, 0xff, 0xfd, 0xdf, 0xff, 0xbf, 0xff,
	0xbb, 0xff, 0xf7, 0xff, 0xf7, 0x7f, 0x7b, 0xde,
};

static const u8 tuning_blk_pattern_8bit[] = {
	0xff, 0xff, 0x00, 0xff, 0xff, 0xff, 0x00, 0x00,
	0xff, 0xff, 0xcc, 0xcc, 0xcc, 0x33, 0xcc, 0xcc,
	0xcc, 0x33, 0x33, 0xcc, 0xcc, 0xcc, 0xff, 0xff,
	0xff, 0xee, 0xff, 0xff, 0xff, 0xee, 0xee, 0xff,
	0xff, 0xff, 0xdd, 0xff, 0xff, 0xff, 0xdd, 0xdd,
	0xff, 0xff, 0xff, 0xbb, 0xff, 0xff, 0xff, 0xbb,
	0xbb, 0xff, 0xff, 0xff, 0x77, 0xff, 0xff, 0xff,
	0x77, 0x77, 0xff, 0x77, 0xbb, 0xdd, 0xee, 0xff,
	0xff, 0xff, 0xff, 0x00, 0xff, 0xff, 0xff, 0x00,
	0x00, 0xff, 0xff, 0xcc, 0xcc, 0xcc, 0x33, 0xcc,
	0xcc, 0xcc, 0x33, 0x33, 0xcc, 0xcc, 0xcc, 0xff,
	0xff, 0xff, 0xee, 0xff, 0xff, 0xff, 0xee, 0xee,
	0xff, 0xff, 0xff, 0xdd, 0xff, 0xff, 0xff, 0xdd,
	0xdd, 0xff, 0xff, 0xff, 0xbb, 0xff, 0xff, 0xff,
	0xbb, 0xbb, 0xff, 0xff, 0xff, 0x77, 0xff, 0xff,
	0xff, 0x77, 0x77, 0xff, 0x77, 0xbb, 0xdd, 0xee,
};

int __mmc_send_status(struct mmc_card *card, u32 *status, unsigned int retries)
{
	int err;
	struct mmc_command cmd = {};

	cmd.opcode = MMC_SEND_STATUS;
	if (!mmc_host_is_spi(card->host))
		cmd.arg = card->rca << 16;
	cmd.flags = MMC_RSP_SPI_R2 | MMC_RSP_R1 | MMC_CMD_AC;

	err = mmc_wait_for_cmd(card->host, &cmd, retries);
	if (err)
		return err;

	/* NOTE: callers are required to understand the difference
	 * between "native" and SPI format status words!
	 */
	if (status)
		*status = cmd.resp[0];

	return 0;
}
EXPORT_SYMBOL_GPL(__mmc_send_status);

int mmc_send_status(struct mmc_card *card, u32 *status)
{
	return __mmc_send_status(card, status, MMC_CMD_RETRIES);
}
EXPORT_SYMBOL_GPL(mmc_send_status);

static int _mmc_select_card(struct mmc_host *host, struct mmc_card *card)
{
	struct mmc_command cmd = {};

	cmd.opcode = MMC_SELECT_CARD;

	if (card) {
		cmd.arg = card->rca << 16;
		cmd.flags = MMC_RSP_R1 | MMC_CMD_AC;
	} else {
		cmd.arg = 0;
		cmd.flags = MMC_RSP_NONE | MMC_CMD_AC;
	}

	return mmc_wait_for_cmd(host, &cmd, MMC_CMD_RETRIES);
}

int mmc_select_card(struct mmc_card *card)
{

	return _mmc_select_card(card->host, card);
}

int mmc_deselect_cards(struct mmc_host *host)
{
	return _mmc_select_card(host, NULL);
}

/*
 * Write the value specified in the device tree or board code into the optional
 * 16 bit Driver Stage Register. This can be used to tune raise/fall times and
 * drive strength of the DAT and CMD outputs. The actual meaning of a given
 * value is hardware dependant.
 * The presence of the DSR register can be determined from the CSD register,
 * bit 76.
 */
int mmc_set_dsr(struct mmc_host *host)
{
	struct mmc_command cmd = {};

	cmd.opcode = MMC_SET_DSR;

	cmd.arg = (host->dsr << 16) | 0xffff;
	cmd.flags = MMC_RSP_NONE | MMC_CMD_AC;

	return mmc_wait_for_cmd(host, &cmd, MMC_CMD_RETRIES);
}

int mmc_go_idle(struct mmc_host *host)
{
	int err;
	struct mmc_command cmd = {};

	/*
	 * Non-SPI hosts need to prevent chipselect going active during
	 * GO_IDLE; that would put chips into SPI mode.  Remind them of
	 * that in case of hardware that won't pull up DAT3/nCS otherwise.
	 *
	 * SPI hosts ignore ios.chip_select; it's managed according to
	 * rules that must accommodate non-MMC slaves which this layer
	 * won't even know about.
	 */
	if (!mmc_host_is_spi(host)) {
		mmc_set_chip_select(host, MMC_CS_HIGH);
		mmc_delay(1);
	}

	cmd.opcode = MMC_GO_IDLE_STATE;
	cmd.arg = 0;
	cmd.flags = MMC_RSP_SPI_R1 | MMC_RSP_NONE | MMC_CMD_BC;

	err = mmc_wait_for_cmd(host, &cmd, 0);

	mmc_delay(1);

	if (!mmc_host_is_spi(host)) {
		mmc_set_chip_select(host, MMC_CS_DONTCARE);
		mmc_delay(1);
	}

	host->use_spi_crc = 0;

	return err;
}

int mmc_send_op_cond(struct mmc_host *host, u32 ocr, u32 *rocr)
{
	struct mmc_command cmd = {};
	int i, err = 0;

	cmd.opcode = MMC_SEND_OP_COND;
	cmd.arg = mmc_host_is_spi(host) ? 0 : ocr;
	cmd.flags = MMC_RSP_SPI_R1 | MMC_RSP_R3 | MMC_CMD_BCR;

	for (i = 100; i; i--) {
		err = mmc_wait_for_cmd(host, &cmd, 0);
		if (err)
			break;

		/* wait until reset completes */
		if (mmc_host_is_spi(host)) {
			if (!(cmd.resp[0] & R1_SPI_IDLE))
				break;
		} else {
			if (cmd.resp[0] & MMC_CARD_BUSY)
				break;
		}

		err = -ETIMEDOUT;

		mmc_delay(10);

		/*
		 * According to eMMC specification v5.1 section 6.4.3, we
		 * should issue CMD1 repeatedly in the idle state until
		 * the eMMC is ready. Otherwise some eMMC devices seem to enter
		 * the inactive mode after mmc_init_card() issued CMD0 when
		 * the eMMC device is busy.
		 */
		if (!ocr && !mmc_host_is_spi(host))
			cmd.arg = cmd.resp[0] | BIT(30);
	}

	if (rocr && !mmc_host_is_spi(host))
		*rocr = cmd.resp[0];

	return err;
}

int mmc_set_relative_addr(struct mmc_card *card)
{
	struct mmc_command cmd = {};

	cmd.opcode = MMC_SET_RELATIVE_ADDR;
	cmd.arg = card->rca << 16;
	cmd.flags = MMC_RSP_R1 | MMC_CMD_AC;

	return mmc_wait_for_cmd(card->host, &cmd, MMC_CMD_RETRIES);
}

static int
mmc_send_cxd_native(struct mmc_host *host, u32 arg, u32 *cxd, int opcode)
{
	int err;
	struct mmc_command cmd = {};

	cmd.opcode = opcode;
	cmd.arg = arg;
	cmd.flags = MMC_RSP_R2 | MMC_CMD_AC;

	err = mmc_wait_for_cmd(host, &cmd, MMC_CMD_RETRIES);
	if (err)
		return err;

	memcpy(cxd, cmd.resp, sizeof(u32) * 4);

	return 0;
}

/*
 * NOTE: void *buf, caller for the buf is required to use DMA-capable
 * buffer or on-stack buffer (with some overhead in callee).
 */
static int
mmc_send_cxd_data(struct mmc_card *card, struct mmc_host *host,
		u32 opcode, void *buf, unsigned len)
{
	struct mmc_request mrq = {};
	struct mmc_command cmd = {};
	struct mmc_data data = {};
	struct scatterlist sg;

	mrq.cmd = &cmd;
	mrq.data = &data;

	cmd.opcode = opcode;
	cmd.arg = 0;

	/* NOTE HACK:  the MMC_RSP_SPI_R1 is always correct here, but we
	 * rely on callers to never use this with "native" calls for reading
	 * CSD or CID.  Native versions of those commands use the R2 type,
	 * not R1 plus a data block.
	 */
	cmd.flags = MMC_RSP_SPI_R1 | MMC_RSP_R1 | MMC_CMD_ADTC;

	data.blksz = len;
	data.blocks = 1;
	data.flags = MMC_DATA_READ;
	data.sg = &sg;
	data.sg_len = 1;

	sg_init_one(&sg, buf, len);

	if (opcode == MMC_SEND_CSD || opcode == MMC_SEND_CID) {
		/*
		 * The spec states that CSR and CID accesses have a timeout
		 * of 64 clock cycles.
		 */
		data.timeout_ns = 0;
		data.timeout_clks = 64;
	} else
		mmc_set_data_timeout(&data, card);

	mmc_wait_for_req(host, &mrq);

	if (cmd.error)
		return cmd.error;
	if (data.error)
		return data.error;

	return 0;
}

static int mmc_spi_send_csd(struct mmc_card *card, u32 *csd)
{
	int ret, i;
	__be32 *csd_tmp;

	csd_tmp = kzalloc(16, GFP_KERNEL);
	if (!csd_tmp)
		return -ENOMEM;

	ret = mmc_send_cxd_data(card, card->host, MMC_SEND_CSD, csd_tmp, 16);
	if (ret)
		goto err;

	for (i = 0; i < 4; i++)
		csd[i] = be32_to_cpu(csd_tmp[i]);

err:
	kfree(csd_tmp);
	return ret;
}

int mmc_send_csd(struct mmc_card *card, u32 *csd)
{
	if (mmc_host_is_spi(card->host))
		return mmc_spi_send_csd(card, csd);

	return mmc_send_cxd_native(card->host, card->rca << 16,	csd,
				MMC_SEND_CSD);
}

static int mmc_spi_send_cid(struct mmc_host *host, u32 *cid)
{
	int ret, i;
	__be32 *cid_tmp;

	cid_tmp = kzalloc(16, GFP_KERNEL);
	if (!cid_tmp)
		return -ENOMEM;

	ret = mmc_send_cxd_data(NULL, host, MMC_SEND_CID, cid_tmp, 16);
	if (ret)
		goto err;

	for (i = 0; i < 4; i++)
		cid[i] = be32_to_cpu(cid_tmp[i]);

err:
	kfree(cid_tmp);
	return ret;
}

int mmc_send_cid(struct mmc_host *host, u32 *cid)
{
	if (mmc_host_is_spi(host))
		return mmc_spi_send_cid(host, cid);

	return mmc_send_cxd_native(host, 0, cid, MMC_ALL_SEND_CID);
}

int mmc_get_ext_csd(struct mmc_card *card, u8 **new_ext_csd)
{
	int err;
	u8 *ext_csd;

	if (!card || !new_ext_csd)
		return -EINVAL;

	if (!mmc_can_ext_csd(card))
		return -EOPNOTSUPP;

	/*
	 * As the ext_csd is so large and mostly unused, we don't store the
	 * raw block in mmc_card.
	 */
	ext_csd = kzalloc(512, GFP_KERNEL);
	if (!ext_csd)
		return -ENOMEM;

	err = mmc_send_cxd_data(card, card->host, MMC_SEND_EXT_CSD, ext_csd,
				512);
	if (err)
		kfree(ext_csd);
	else
		*new_ext_csd = ext_csd;

	return err;
}
EXPORT_SYMBOL_GPL(mmc_get_ext_csd);

int mmc_spi_read_ocr(struct mmc_host *host, int highcap, u32 *ocrp)
{
	struct mmc_command cmd = {};
	int err;

	cmd.opcode = MMC_SPI_READ_OCR;
	cmd.arg = highcap ? (1 << 30) : 0;
	cmd.flags = MMC_RSP_SPI_R3;

	err = mmc_wait_for_cmd(host, &cmd, 0);

	*ocrp = cmd.resp[1];
	return err;
}

int mmc_spi_set_crc(struct mmc_host *host, int use_crc)
{
	struct mmc_command cmd = {};
	int err;

	cmd.opcode = MMC_SPI_CRC_ON_OFF;
	cmd.flags = MMC_RSP_SPI_R1;
	cmd.arg = use_crc;

	err = mmc_wait_for_cmd(host, &cmd, 0);
	if (!err)
		host->use_spi_crc = use_crc;
	return err;
}

static int mmc_switch_status_error(struct mmc_host *host, u32 status)
{
	if (mmc_host_is_spi(host)) {
		if (status & R1_SPI_ILLEGAL_COMMAND)
			return -EBADMSG;
	} else {
		if (R1_STATUS(status))
			pr_warn("%s: unexpected status %#x after switch\n",
				mmc_hostname(host), status);
		if (status & R1_SWITCH_ERROR)
			return -EBADMSG;
	}
	return 0;
}

/* Caller must hold re-tuning */
int mmc_switch_status(struct mmc_card *card, bool crc_err_fatal)
{
	u32 status;
	int err;

	err = mmc_send_status(card, &status);
	if (!crc_err_fatal && err == -EILSEQ)
		return 0;
	if (err)
		return err;

	return mmc_switch_status_error(card->host, status);
}

static int mmc_busy_status(struct mmc_card *card, bool retry_crc_err,
			   enum mmc_busy_cmd busy_cmd, bool *busy)
{
	struct mmc_host *host = card->host;
	u32 status = 0;
	int err;

	if (host->ops->card_busy) {
		*busy = host->ops->card_busy(host);
		return 0;
	}

	err = mmc_send_status(card, &status);
	if (retry_crc_err && err == -EILSEQ) {
		*busy = true;
		return 0;
	}
	if (err)
		return err;

	switch (busy_cmd) {
	case MMC_BUSY_CMD6:
		err = mmc_switch_status_error(card->host, status);
		break;
	case MMC_BUSY_ERASE:
		err = R1_STATUS(status) ? -EIO : 0;
		break;
	case MMC_BUSY_HPI:
		break;
	default:
		err = -EINVAL;
	}

	if (err)
		return err;

	*busy = !mmc_ready_for_data(status);
	return 0;
}

static int __mmc_poll_for_busy(struct mmc_card *card, unsigned int timeout_ms,
			       bool send_status, bool retry_crc_err,
			       enum mmc_busy_cmd busy_cmd)
{
	struct mmc_host *host = card->host;
	int err;
	unsigned long timeout;
	unsigned int udelay = 32, udelay_max = 32768;
	bool expired = false;
	bool busy = false;

	/*
	 * In cases when not allowed to poll by using CMD13 or because we aren't
	 * capable of polling by using ->card_busy(), then rely on waiting the
	 * stated timeout to be sufficient.
	 */
	if (!send_status && !host->ops->card_busy) {
		mmc_delay(timeout_ms);
		return 0;
	}

	timeout = jiffies + msecs_to_jiffies(timeout_ms) + 1;
	do {
		/*
		 * Due to the possibility of being preempted while polling,
		 * check the expiration time first.
		 */
		expired = time_after(jiffies, timeout);

		err = mmc_busy_status(card, retry_crc_err, busy_cmd, &busy);
		if (err)
			return err;

		/* Timeout if the device still remains busy. */
		if (expired && busy) {
			pr_err("%s: Card stuck being busy! %s\n",
				mmc_hostname(host), __func__);
			return -ETIMEDOUT;
		}

		/* Throttle the polling rate to avoid hogging the CPU. */
		if (busy) {
			usleep_range(udelay, udelay * 2);
			if (udelay < udelay_max)
				udelay *= 2;
		}
	} while (busy);

	return 0;
}

int mmc_poll_for_busy(struct mmc_card *card, unsigned int timeout_ms,
		      enum mmc_busy_cmd busy_cmd)
{
	return __mmc_poll_for_busy(card, timeout_ms, true, false, busy_cmd);
}

/**
 *	__mmc_switch - modify EXT_CSD register
 *	@card: the MMC card associated with the data transfer
 *	@set: cmd set values
 *	@index: EXT_CSD register index
 *	@value: value to program into EXT_CSD register
 *	@timeout_ms: timeout (ms) for operation performed by register write,
 *                   timeout of zero implies maximum possible timeout
 *	@timing: new timing to change to
 *	@send_status: send status cmd to poll for busy
 *	@retry_crc_err: retry when CRC errors when polling with CMD13 for busy
 *
 *	Modifies the EXT_CSD register for selected card.
 */
int __mmc_switch(struct mmc_card *card, u8 set, u8 index, u8 value,
		unsigned int timeout_ms, unsigned char timing,
		bool send_status, bool retry_crc_err)
{
	struct mmc_host *host = card->host;
	int err;
	struct mmc_command cmd = {};
	bool use_r1b_resp = true;
	unsigned char old_timing = host->ios.timing;

	mmc_retune_hold(host);

	if (!timeout_ms) {
		pr_warn("%s: unspecified timeout for CMD6 - use generic\n",
			mmc_hostname(host));
		timeout_ms = card->ext_csd.generic_cmd6_time;
	}

	/*
<<<<<<< HEAD
	 * If the cmd timeout and the max_busy_timeout of the host are both
	 * specified, let's validate them. A failure means we need to prevent
	 * the host from doing hw busy detection, which is done by converting
	 * to a R1 response instead of a R1B. Note, some hosts requires R1B,
	 * which also means they are on their own when it comes to deal with the
	 * busy timeout.
	 */
	if (!(host->caps & MMC_CAP_NEED_RSP_BUSY) && timeout_ms &&
	    host->max_busy_timeout && (timeout_ms > host->max_busy_timeout))
=======
	 * If the max_busy_timeout of the host is specified, make sure it's
	 * enough to fit the used timeout_ms. In case it's not, let's instruct
	 * the host to avoid HW busy detection, by converting to a R1 response
	 * instead of a R1B. Note, some hosts requires R1B, which also means
	 * they are on their own when it comes to deal with the busy timeout.
	 */
	if (!(host->caps & MMC_CAP_NEED_RSP_BUSY) && host->max_busy_timeout &&
	    (timeout_ms > host->max_busy_timeout))
>>>>>>> d1988041
		use_r1b_resp = false;

	cmd.opcode = MMC_SWITCH;
	cmd.arg = (MMC_SWITCH_MODE_WRITE_BYTE << 24) |
		  (index << 16) |
		  (value << 8) |
		  set;
	cmd.flags = MMC_CMD_AC;
	if (use_r1b_resp) {
		cmd.flags |= MMC_RSP_SPI_R1B | MMC_RSP_R1B;
		cmd.busy_timeout = timeout_ms;
	} else {
		cmd.flags |= MMC_RSP_SPI_R1 | MMC_RSP_R1;
	}

	err = mmc_wait_for_cmd(host, &cmd, MMC_CMD_RETRIES);
	if (err)
		goto out;

	/*If SPI or used HW busy detection above, then we don't need to poll. */
	if (((host->caps & MMC_CAP_WAIT_WHILE_BUSY) && use_r1b_resp) ||
		mmc_host_is_spi(host))
		goto out_tim;

	/* Let's try to poll to find out when the command is completed. */
	err = __mmc_poll_for_busy(card, timeout_ms, send_status, retry_crc_err,
				  MMC_BUSY_CMD6);
	if (err)
		goto out;

out_tim:
	/* Switch to new timing before check switch status. */
	if (timing)
		mmc_set_timing(host, timing);

	if (send_status) {
		err = mmc_switch_status(card, true);
		if (err && timing)
			mmc_set_timing(host, old_timing);
	}
out:
	mmc_retune_release(host);

	return err;
}

int mmc_switch(struct mmc_card *card, u8 set, u8 index, u8 value,
		unsigned int timeout_ms)
{
	return __mmc_switch(card, set, index, value, timeout_ms, 0,
			    true, false);
}
EXPORT_SYMBOL_GPL(mmc_switch);

int mmc_send_tuning(struct mmc_host *host, u32 opcode, int *cmd_error)
{
	struct mmc_request mrq = {};
	struct mmc_command cmd = {};
	struct mmc_data data = {};
	struct scatterlist sg;
	struct mmc_ios *ios = &host->ios;
	const u8 *tuning_block_pattern;
	int size, err = 0;
	u8 *data_buf;

	if (ios->bus_width == MMC_BUS_WIDTH_8) {
		tuning_block_pattern = tuning_blk_pattern_8bit;
		size = sizeof(tuning_blk_pattern_8bit);
	} else if (ios->bus_width == MMC_BUS_WIDTH_4) {
		tuning_block_pattern = tuning_blk_pattern_4bit;
		size = sizeof(tuning_blk_pattern_4bit);
	} else
		return -EINVAL;

	data_buf = kzalloc(size, GFP_KERNEL);
	if (!data_buf)
		return -ENOMEM;

	mrq.cmd = &cmd;
	mrq.data = &data;

	cmd.opcode = opcode;
	cmd.flags = MMC_RSP_R1 | MMC_CMD_ADTC;

	data.blksz = size;
	data.blocks = 1;
	data.flags = MMC_DATA_READ;

	/*
	 * According to the tuning specs, Tuning process
	 * is normally shorter 40 executions of CMD19,
	 * and timeout value should be shorter than 150 ms
	 */
	data.timeout_ns = 150 * NSEC_PER_MSEC;

	data.sg = &sg;
	data.sg_len = 1;
	sg_init_one(&sg, data_buf, size);

	mmc_wait_for_req(host, &mrq);

	if (cmd_error)
		*cmd_error = cmd.error;

	if (cmd.error) {
		err = cmd.error;
		goto out;
	}

	if (data.error) {
		err = data.error;
		goto out;
	}

	if (memcmp(data_buf, tuning_block_pattern, size))
		err = -EIO;

out:
	kfree(data_buf);
	return err;
}
EXPORT_SYMBOL_GPL(mmc_send_tuning);

int mmc_abort_tuning(struct mmc_host *host, u32 opcode)
{
	struct mmc_command cmd = {};

	/*
	 * eMMC specification specifies that CMD12 can be used to stop a tuning
	 * command, but SD specification does not, so do nothing unless it is
	 * eMMC.
	 */
	if (opcode != MMC_SEND_TUNING_BLOCK_HS200)
		return 0;

	cmd.opcode = MMC_STOP_TRANSMISSION;
	cmd.flags = MMC_RSP_SPI_R1 | MMC_RSP_R1 | MMC_CMD_AC;

	/*
	 * For drivers that override R1 to R1b, set an arbitrary timeout based
	 * on the tuning timeout i.e. 150ms.
	 */
	cmd.busy_timeout = 150;

	return mmc_wait_for_cmd(host, &cmd, 0);
}
EXPORT_SYMBOL_GPL(mmc_abort_tuning);

static int
mmc_send_bus_test(struct mmc_card *card, struct mmc_host *host, u8 opcode,
		  u8 len)
{
	struct mmc_request mrq = {};
	struct mmc_command cmd = {};
	struct mmc_data data = {};
	struct scatterlist sg;
	u8 *data_buf;
	u8 *test_buf;
	int i, err;
	static u8 testdata_8bit[8] = { 0x55, 0xaa, 0, 0, 0, 0, 0, 0 };
	static u8 testdata_4bit[4] = { 0x5a, 0, 0, 0 };

	/* dma onto stack is unsafe/nonportable, but callers to this
	 * routine normally provide temporary on-stack buffers ...
	 */
	data_buf = kmalloc(len, GFP_KERNEL);
	if (!data_buf)
		return -ENOMEM;

	if (len == 8)
		test_buf = testdata_8bit;
	else if (len == 4)
		test_buf = testdata_4bit;
	else {
		pr_err("%s: Invalid bus_width %d\n",
		       mmc_hostname(host), len);
		kfree(data_buf);
		return -EINVAL;
	}

	if (opcode == MMC_BUS_TEST_W)
		memcpy(data_buf, test_buf, len);

	mrq.cmd = &cmd;
	mrq.data = &data;
	cmd.opcode = opcode;
	cmd.arg = 0;

	/* NOTE HACK:  the MMC_RSP_SPI_R1 is always correct here, but we
	 * rely on callers to never use this with "native" calls for reading
	 * CSD or CID.  Native versions of those commands use the R2 type,
	 * not R1 plus a data block.
	 */
	cmd.flags = MMC_RSP_SPI_R1 | MMC_RSP_R1 | MMC_CMD_ADTC;

	data.blksz = len;
	data.blocks = 1;
	if (opcode == MMC_BUS_TEST_R)
		data.flags = MMC_DATA_READ;
	else
		data.flags = MMC_DATA_WRITE;

	data.sg = &sg;
	data.sg_len = 1;
	mmc_set_data_timeout(&data, card);
	sg_init_one(&sg, data_buf, len);
	mmc_wait_for_req(host, &mrq);
	err = 0;
	if (opcode == MMC_BUS_TEST_R) {
		for (i = 0; i < len / 4; i++)
			if ((test_buf[i] ^ data_buf[i]) != 0xff) {
				err = -EIO;
				break;
			}
	}
	kfree(data_buf);

	if (cmd.error)
		return cmd.error;
	if (data.error)
		return data.error;

	return err;
}

int mmc_bus_test(struct mmc_card *card, u8 bus_width)
{
	int width;

	if (bus_width == MMC_BUS_WIDTH_8)
		width = 8;
	else if (bus_width == MMC_BUS_WIDTH_4)
		width = 4;
	else if (bus_width == MMC_BUS_WIDTH_1)
		return 0; /* no need for test */
	else
		return -EINVAL;

	/*
	 * Ignore errors from BUS_TEST_W.  BUS_TEST_R will fail if there
	 * is a problem.  This improves chances that the test will work.
	 */
	mmc_send_bus_test(card, card->host, MMC_BUS_TEST_W, width);
	return mmc_send_bus_test(card, card->host, MMC_BUS_TEST_R, width);
}

static int mmc_send_hpi_cmd(struct mmc_card *card)
{
	unsigned int busy_timeout_ms = card->ext_csd.out_of_int_time;
	struct mmc_host *host = card->host;
	bool use_r1b_resp = true;
	struct mmc_command cmd = {};
	int err;

	cmd.opcode = card->ext_csd.hpi_cmd;
	cmd.arg = card->rca << 16 | 1;

	/*
	 * Make sure the host's max_busy_timeout fit the needed timeout for HPI.
	 * In case it doesn't, let's instruct the host to avoid HW busy
	 * detection, by using a R1 response instead of R1B.
	 */
	if (host->max_busy_timeout && busy_timeout_ms > host->max_busy_timeout)
		use_r1b_resp = false;

	if (cmd.opcode == MMC_STOP_TRANSMISSION && use_r1b_resp) {
		cmd.flags = MMC_RSP_R1B | MMC_CMD_AC;
		cmd.busy_timeout = busy_timeout_ms;
	} else {
		cmd.flags = MMC_RSP_R1 | MMC_CMD_AC;
		use_r1b_resp = false;
	}

	err = mmc_wait_for_cmd(host, &cmd, 0);
	if (err) {
		pr_warn("%s: HPI error %d. Command response %#x\n",
			mmc_hostname(host), err, cmd.resp[0]);
		return err;
	}

	/* No need to poll when using HW busy detection. */
	if (host->caps & MMC_CAP_WAIT_WHILE_BUSY && use_r1b_resp)
		return 0;

	/* Let's poll to find out when the HPI request completes. */
	return mmc_poll_for_busy(card, busy_timeout_ms, MMC_BUSY_HPI);
}

/**
 *	mmc_interrupt_hpi - Issue for High priority Interrupt
 *	@card: the MMC card associated with the HPI transfer
 *
 *	Issued High Priority Interrupt, and check for card status
 *	until out-of prg-state.
 */
static int mmc_interrupt_hpi(struct mmc_card *card)
{
	int err;
	u32 status;

	if (!card->ext_csd.hpi_en) {
		pr_info("%s: HPI enable bit unset\n", mmc_hostname(card->host));
		return 1;
	}

	err = mmc_send_status(card, &status);
	if (err) {
		pr_err("%s: Get card status fail\n", mmc_hostname(card->host));
		goto out;
	}

	switch (R1_CURRENT_STATE(status)) {
	case R1_STATE_IDLE:
	case R1_STATE_READY:
	case R1_STATE_STBY:
	case R1_STATE_TRAN:
		/*
		 * In idle and transfer states, HPI is not needed and the caller
		 * can issue the next intended command immediately
		 */
		goto out;
	case R1_STATE_PRG:
		break;
	default:
		/* In all other states, it's illegal to issue HPI */
		pr_debug("%s: HPI cannot be sent. Card state=%d\n",
			mmc_hostname(card->host), R1_CURRENT_STATE(status));
		err = -EINVAL;
		goto out;
	}

	err = mmc_send_hpi_cmd(card);
out:
	return err;
}

int mmc_can_ext_csd(struct mmc_card *card)
{
	return (card && card->csd.mmca_vsn > CSD_SPEC_VER_3);
}

static int mmc_read_bkops_status(struct mmc_card *card)
{
	int err;
	u8 *ext_csd;

	err = mmc_get_ext_csd(card, &ext_csd);
	if (err)
		return err;

	card->ext_csd.raw_bkops_status = ext_csd[EXT_CSD_BKOPS_STATUS];
	card->ext_csd.raw_exception_status = ext_csd[EXT_CSD_EXP_EVENTS_STATUS];
	kfree(ext_csd);
	return 0;
}

/**
 *	mmc_run_bkops - Run BKOPS for supported cards
 *	@card: MMC card to run BKOPS for
 *
 *	Run background operations synchronously for cards having manual BKOPS
 *	enabled and in case it reports urgent BKOPS level.
*/
void mmc_run_bkops(struct mmc_card *card)
{
	int err;

	if (!card->ext_csd.man_bkops_en)
		return;

	err = mmc_read_bkops_status(card);
	if (err) {
		pr_err("%s: Failed to read bkops status: %d\n",
		       mmc_hostname(card->host), err);
		return;
	}

	if (!card->ext_csd.raw_bkops_status ||
	    card->ext_csd.raw_bkops_status < EXT_CSD_BKOPS_LEVEL_2)
		return;

	mmc_retune_hold(card->host);

	/*
	 * For urgent BKOPS status, LEVEL_2 and higher, let's execute
	 * synchronously. Future wise, we may consider to start BKOPS, for less
	 * urgent levels by using an asynchronous background task, when idle.
	 */
	err = mmc_switch(card, EXT_CSD_CMD_SET_NORMAL,
			 EXT_CSD_BKOPS_START, 1, MMC_BKOPS_TIMEOUT_MS);
	if (err)
		pr_warn("%s: Error %d starting bkops\n",
			mmc_hostname(card->host), err);

	mmc_retune_release(card->host);
}
EXPORT_SYMBOL(mmc_run_bkops);

/*
 * Flush the cache to the non-volatile storage.
 */
int mmc_flush_cache(struct mmc_card *card)
{
	int err = 0;

	if (mmc_card_mmc(card) &&
			(card->ext_csd.cache_size > 0) &&
			(card->ext_csd.cache_ctrl & 1)) {
		err = mmc_switch(card, EXT_CSD_CMD_SET_NORMAL,
				 EXT_CSD_FLUSH_CACHE, 1,
				 MMC_CACHE_FLUSH_TIMEOUT_MS);
		if (err)
			pr_err("%s: cache flush error %d\n",
					mmc_hostname(card->host), err);
	}

	return err;
}
EXPORT_SYMBOL(mmc_flush_cache);

static int mmc_cmdq_switch(struct mmc_card *card, bool enable)
{
	u8 val = enable ? EXT_CSD_CMDQ_MODE_ENABLED : 0;
	int err;

	if (!card->ext_csd.cmdq_support)
		return -EOPNOTSUPP;

	err = mmc_switch(card, EXT_CSD_CMD_SET_NORMAL, EXT_CSD_CMDQ_MODE_EN,
			 val, card->ext_csd.generic_cmd6_time);
	if (!err)
		card->ext_csd.cmdq_en = enable;

	return err;
}

int mmc_cmdq_enable(struct mmc_card *card)
{
	return mmc_cmdq_switch(card, true);
}
EXPORT_SYMBOL_GPL(mmc_cmdq_enable);

int mmc_cmdq_disable(struct mmc_card *card)
{
	return mmc_cmdq_switch(card, false);
}
EXPORT_SYMBOL_GPL(mmc_cmdq_disable);

int mmc_sanitize(struct mmc_card *card)
{
	struct mmc_host *host = card->host;
	int err;

	if (!mmc_can_sanitize(card)) {
		pr_warn("%s: Sanitize not supported\n", mmc_hostname(host));
		return -EOPNOTSUPP;
	}

	pr_debug("%s: Sanitize in progress...\n", mmc_hostname(host));

	mmc_retune_hold(host);

	err = mmc_switch(card, EXT_CSD_CMD_SET_NORMAL, EXT_CSD_SANITIZE_START,
			 1, MMC_SANITIZE_TIMEOUT_MS);
	if (err)
		pr_err("%s: Sanitize failed err=%d\n", mmc_hostname(host), err);

	/*
	 * If the sanitize operation timed out, the card is probably still busy
	 * in the R1_STATE_PRG. Rather than continue to wait, let's try to abort
	 * it with a HPI command to get back into R1_STATE_TRAN.
	 */
	if (err == -ETIMEDOUT && !mmc_interrupt_hpi(card))
		pr_warn("%s: Sanitize aborted\n", mmc_hostname(host));

	mmc_retune_release(host);

	pr_debug("%s: Sanitize completed\n", mmc_hostname(host));
	return err;
}
EXPORT_SYMBOL_GPL(mmc_sanitize);<|MERGE_RESOLUTION|>--- conflicted
+++ resolved
@@ -575,17 +575,6 @@
 	}
 
 	/*
-<<<<<<< HEAD
-	 * If the cmd timeout and the max_busy_timeout of the host are both
-	 * specified, let's validate them. A failure means we need to prevent
-	 * the host from doing hw busy detection, which is done by converting
-	 * to a R1 response instead of a R1B. Note, some hosts requires R1B,
-	 * which also means they are on their own when it comes to deal with the
-	 * busy timeout.
-	 */
-	if (!(host->caps & MMC_CAP_NEED_RSP_BUSY) && timeout_ms &&
-	    host->max_busy_timeout && (timeout_ms > host->max_busy_timeout))
-=======
 	 * If the max_busy_timeout of the host is specified, make sure it's
 	 * enough to fit the used timeout_ms. In case it's not, let's instruct
 	 * the host to avoid HW busy detection, by converting to a R1 response
@@ -594,7 +583,6 @@
 	 */
 	if (!(host->caps & MMC_CAP_NEED_RSP_BUSY) && host->max_busy_timeout &&
 	    (timeout_ms > host->max_busy_timeout))
->>>>>>> d1988041
 		use_r1b_resp = false;
 
 	cmd.opcode = MMC_SWITCH;
