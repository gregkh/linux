--- conflicted
+++ resolved
@@ -158,8 +158,6 @@
 #define PCI_GLI_9755_CORRERR_MASK				0x214
 #define   PCI_GLI_9755_CORRERR_MASK_REPLAY_TIMER_TIMEOUT	  BIT(12)
 
-<<<<<<< HEAD
-=======
 #define SDHCI_GLI_9767_GM_BURST_SIZE			0x510
 #define   SDHCI_GLI_9767_GM_BURST_SIZE_AXI_ALWAYS_SET	  BIT(8)
 
@@ -226,7 +224,6 @@
 #define PCIE_GLI_9767_NORMAL_ERR_INT_SIGNAL_EN_REG2				0x958
 #define   PCIE_GLI_9767_NORMAL_ERR_INT_SIGNAL_EN_REG2_SDEI_COMPLETE_SIGNAL_EN	  BIT(0)
 
->>>>>>> 98817289
 #define GLI_MAX_TUNING_LOOP 40
 
 /* Genesys Logic chipset */
