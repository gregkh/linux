--- conflicted
+++ resolved
@@ -622,11 +622,7 @@
 		cqhci_writel(cq_host, 0, CQHCI_CTL);
 		mmc->cqe_on = true;
 		pr_debug("%s: cqhci: CQE on\n", mmc_hostname(mmc));
-<<<<<<< HEAD
-		if (cqhci_readl(cq_host, CQHCI_CTL) & CQHCI_HALT) {
-=======
 		if (cqhci_halted(cq_host)) {
->>>>>>> a6ad5510
 			pr_err("%s: cqhci: CQE failed to exit halt state\n",
 			       mmc_hostname(mmc));
 		}
