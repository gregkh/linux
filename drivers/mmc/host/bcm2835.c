// SPDX-License-Identifier: GPL-2.0
/*
 * bcm2835 sdhost driver.
 *
 * The 2835 has two SD controllers: The Arasan sdhci controller
 * (supported by the iproc driver) and a custom sdhost controller
 * (supported by this driver).
 *
 * The sdhci controller supports both sdcard and sdio.  The sdhost
 * controller supports the sdcard only, but has better performance.
 * Also note that the rpi3 has sdio wifi, so driving the sdcard with
 * the sdhost controller allows to use the sdhci controller for wifi
 * support.
 *
 * The configuration is done by devicetree via pin muxing.  Both
 * SD controller are available on the same pins (2 pin groups = pin 22
 * to 27 + pin 48 to 53).  So it's possible to use both SD controllers
 * at the same time with different pin groups.
 *
 * Author:      Phil Elwell <phil@raspberrypi.org>
 *              Copyright (C) 2015-2016 Raspberry Pi (Trading) Ltd.
 *
 * Based on
 *  mmc-bcm2835.c by Gellert Weisz
 * which is, in turn, based on
 *  sdhci-bcm2708.c by Broadcom
 *  sdhci-bcm2835.c by Stephen Warren and Oleksandr Tymoshenko
 *  sdhci.c and sdhci-pci.c by Pierre Ossman
 */
#include <linux/clk.h>
#include <linux/delay.h>
#include <linux/device.h>
#include <linux/dmaengine.h>
#include <linux/dma-mapping.h>
#include <linux/err.h>
#include <linux/highmem.h>
#include <linux/interrupt.h>
#include <linux/io.h>
#include <linux/iopoll.h>
#include <linux/module.h>
#include <linux/of_address.h>
#include <linux/of_irq.h>
#include <linux/platform_device.h>
#include <linux/scatterlist.h>
#include <linux/time.h>
#include <linux/workqueue.h>

#include <linux/mmc/host.h>
#include <linux/mmc/mmc.h>
#include <linux/mmc/sd.h>

#define SDCMD  0x00 /* Command to SD card              - 16 R/W */
#define SDARG  0x04 /* Argument to SD card             - 32 R/W */
#define SDTOUT 0x08 /* Start value for timeout counter - 32 R/W */
#define SDCDIV 0x0c /* Start value for clock divider   - 11 R/W */
#define SDRSP0 0x10 /* SD card response (31:0)         - 32 R   */
#define SDRSP1 0x14 /* SD card response (63:32)        - 32 R   */
#define SDRSP2 0x18 /* SD card response (95:64)        - 32 R   */
#define SDRSP3 0x1c /* SD card response (127:96)       - 32 R   */
#define SDHSTS 0x20 /* SD host status                  - 11 R/W */
#define SDVDD  0x30 /* SD card power control           -  1 R/W */
#define SDEDM  0x34 /* Emergency Debug Mode            - 13 R/W */
#define SDHCFG 0x38 /* Host configuration              -  2 R/W */
#define SDHBCT 0x3c /* Host byte count (debug)         - 32 R/W */
#define SDDATA 0x40 /* Data to/from SD card            - 32 R/W */
#define SDHBLC 0x50 /* Host block count (SDIO/SDHC)    -  9 R/W */

#define SDCMD_NEW_FLAG			0x8000
#define SDCMD_FAIL_FLAG			0x4000
#define SDCMD_BUSYWAIT			0x800
#define SDCMD_NO_RESPONSE		0x400
#define SDCMD_LONG_RESPONSE		0x200
#define SDCMD_WRITE_CMD			0x80
#define SDCMD_READ_CMD			0x40
#define SDCMD_CMD_MASK			0x3f

#define SDCDIV_MAX_CDIV			0x7ff

#define SDHSTS_BUSY_IRPT		0x400
#define SDHSTS_BLOCK_IRPT		0x200
#define SDHSTS_SDIO_IRPT		0x100
#define SDHSTS_REW_TIME_OUT		0x80
#define SDHSTS_CMD_TIME_OUT		0x40
#define SDHSTS_CRC16_ERROR		0x20
#define SDHSTS_CRC7_ERROR		0x10
#define SDHSTS_FIFO_ERROR		0x08
/* Reserved */
/* Reserved */
#define SDHSTS_DATA_FLAG		0x01

#define SDHSTS_TRANSFER_ERROR_MASK	(SDHSTS_CRC7_ERROR | \
					 SDHSTS_CRC16_ERROR | \
					 SDHSTS_REW_TIME_OUT | \
					 SDHSTS_FIFO_ERROR)

#define SDHSTS_ERROR_MASK		(SDHSTS_CMD_TIME_OUT | \
					 SDHSTS_TRANSFER_ERROR_MASK)

#define SDHCFG_BUSY_IRPT_EN	BIT(10)
#define SDHCFG_BLOCK_IRPT_EN	BIT(8)
#define SDHCFG_SDIO_IRPT_EN	BIT(5)
#define SDHCFG_DATA_IRPT_EN	BIT(4)
#define SDHCFG_SLOW_CARD	BIT(3)
#define SDHCFG_WIDE_EXT_BUS	BIT(2)
#define SDHCFG_WIDE_INT_BUS	BIT(1)
#define SDHCFG_REL_CMD_LINE	BIT(0)

#define SDVDD_POWER_OFF		0
#define SDVDD_POWER_ON		1

#define SDEDM_FORCE_DATA_MODE	BIT(19)
#define SDEDM_CLOCK_PULSE	BIT(20)
#define SDEDM_BYPASS		BIT(21)

#define SDEDM_WRITE_THRESHOLD_SHIFT	9
#define SDEDM_READ_THRESHOLD_SHIFT	14
#define SDEDM_THRESHOLD_MASK		0x1f

#define SDEDM_FSM_MASK		0xf
#define SDEDM_FSM_IDENTMODE	0x0
#define SDEDM_FSM_DATAMODE	0x1
#define SDEDM_FSM_READDATA	0x2
#define SDEDM_FSM_WRITEDATA	0x3
#define SDEDM_FSM_READWAIT	0x4
#define SDEDM_FSM_READCRC	0x5
#define SDEDM_FSM_WRITECRC	0x6
#define SDEDM_FSM_WRITEWAIT1	0x7
#define SDEDM_FSM_POWERDOWN	0x8
#define SDEDM_FSM_POWERUP	0x9
#define SDEDM_FSM_WRITESTART1	0xa
#define SDEDM_FSM_WRITESTART2	0xb
#define SDEDM_FSM_GENPULSES	0xc
#define SDEDM_FSM_WRITEWAIT2	0xd
#define SDEDM_FSM_STARTPOWDOWN	0xf

#define SDDATA_FIFO_WORDS	16

#define FIFO_READ_THRESHOLD	4
#define FIFO_WRITE_THRESHOLD	4
#define SDDATA_FIFO_PIO_BURST	8

#define PIO_THRESHOLD	1  /* Maximum block count for PIO (0 = always DMA) */

struct bcm2835_host {
	spinlock_t		lock;
	struct mutex		mutex;

	void __iomem		*ioaddr;
	u32			phys_addr;

	struct platform_device	*pdev;

	int			clock;		/* Current clock speed */
	unsigned int		max_clk;	/* Max possible freq */
	struct work_struct	dma_work;
	struct delayed_work	timeout_work;	/* Timer for timeouts */
	struct sg_mapping_iter	sg_miter;	/* SG state for PIO */
	unsigned int		blocks;		/* remaining PIO blocks */
	int			irq;		/* Device IRQ */

	u32			ns_per_fifo_word;

	/* cached registers */
	u32			hcfg;
	u32			cdiv;

	struct mmc_request	*mrq;		/* Current request */
	struct mmc_command	*cmd;		/* Current command */
	struct mmc_data		*data;		/* Current data request */
	bool			data_complete:1;/* Data finished before cmd */
	bool			use_busy:1;	/* Wait for busy interrupt */
	bool			use_sbc:1;	/* Send CMD23 */

	/* for threaded irq handler */
	bool			irq_block;
	bool			irq_busy;
	bool			irq_data;

	/* DMA part */
	struct dma_chan		*dma_chan_rxtx;
	struct dma_chan		*dma_chan;
	struct dma_slave_config dma_cfg_rx;
	struct dma_slave_config dma_cfg_tx;
	struct dma_async_tx_descriptor	*dma_desc;
	u32			dma_dir;
	u32			drain_words;
	struct page		*drain_page;
	u32			drain_offset;
	bool			use_dma;
};

static void bcm2835_dumpcmd(struct bcm2835_host *host, struct mmc_command *cmd,
			    const char *label)
{
	struct device *dev = &host->pdev->dev;

	if (!cmd)
		return;

	dev_dbg(dev, "%c%s op %d arg 0x%x flags 0x%x - resp %08x %08x %08x %08x, err %d\n",
		(cmd == host->cmd) ? '>' : ' ',
		label, cmd->opcode, cmd->arg, cmd->flags,
		cmd->resp[0], cmd->resp[1], cmd->resp[2], cmd->resp[3],
		cmd->error);
}

static void bcm2835_dumpregs(struct bcm2835_host *host)
{
	struct mmc_request *mrq = host->mrq;
	struct device *dev = &host->pdev->dev;

	if (mrq) {
		bcm2835_dumpcmd(host, mrq->sbc, "sbc");
		bcm2835_dumpcmd(host, mrq->cmd, "cmd");
		if (mrq->data) {
			dev_dbg(dev, "data blocks %x blksz %x - err %d\n",
				mrq->data->blocks,
				mrq->data->blksz,
				mrq->data->error);
		}
		bcm2835_dumpcmd(host, mrq->stop, "stop");
	}

	dev_dbg(dev, "=========== REGISTER DUMP ===========\n");
	dev_dbg(dev, "SDCMD  0x%08x\n", readl(host->ioaddr + SDCMD));
	dev_dbg(dev, "SDARG  0x%08x\n", readl(host->ioaddr + SDARG));
	dev_dbg(dev, "SDTOUT 0x%08x\n", readl(host->ioaddr + SDTOUT));
	dev_dbg(dev, "SDCDIV 0x%08x\n", readl(host->ioaddr + SDCDIV));
	dev_dbg(dev, "SDRSP0 0x%08x\n", readl(host->ioaddr + SDRSP0));
	dev_dbg(dev, "SDRSP1 0x%08x\n", readl(host->ioaddr + SDRSP1));
	dev_dbg(dev, "SDRSP2 0x%08x\n", readl(host->ioaddr + SDRSP2));
	dev_dbg(dev, "SDRSP3 0x%08x\n", readl(host->ioaddr + SDRSP3));
	dev_dbg(dev, "SDHSTS 0x%08x\n", readl(host->ioaddr + SDHSTS));
	dev_dbg(dev, "SDVDD  0x%08x\n", readl(host->ioaddr + SDVDD));
	dev_dbg(dev, "SDEDM  0x%08x\n", readl(host->ioaddr + SDEDM));
	dev_dbg(dev, "SDHCFG 0x%08x\n", readl(host->ioaddr + SDHCFG));
	dev_dbg(dev, "SDHBCT 0x%08x\n", readl(host->ioaddr + SDHBCT));
	dev_dbg(dev, "SDHBLC 0x%08x\n", readl(host->ioaddr + SDHBLC));
	dev_dbg(dev, "===========================================\n");
}

static void bcm2835_reset_internal(struct bcm2835_host *host)
{
	u32 temp;

	writel(SDVDD_POWER_OFF, host->ioaddr + SDVDD);
	writel(0, host->ioaddr + SDCMD);
	writel(0, host->ioaddr + SDARG);
	writel(0xf00000, host->ioaddr + SDTOUT);
	writel(0, host->ioaddr + SDCDIV);
	writel(0x7f8, host->ioaddr + SDHSTS); /* Write 1s to clear */
	writel(0, host->ioaddr + SDHCFG);
	writel(0, host->ioaddr + SDHBCT);
	writel(0, host->ioaddr + SDHBLC);

	/* Limit fifo usage due to silicon bug */
	temp = readl(host->ioaddr + SDEDM);
	temp &= ~((SDEDM_THRESHOLD_MASK << SDEDM_READ_THRESHOLD_SHIFT) |
		  (SDEDM_THRESHOLD_MASK << SDEDM_WRITE_THRESHOLD_SHIFT));
	temp |= (FIFO_READ_THRESHOLD << SDEDM_READ_THRESHOLD_SHIFT) |
		(FIFO_WRITE_THRESHOLD << SDEDM_WRITE_THRESHOLD_SHIFT);
	writel(temp, host->ioaddr + SDEDM);
	msleep(20);
	writel(SDVDD_POWER_ON, host->ioaddr + SDVDD);
	msleep(20);
	host->clock = 0;
	writel(host->hcfg, host->ioaddr + SDHCFG);
	writel(host->cdiv, host->ioaddr + SDCDIV);
}

static void bcm2835_reset(struct mmc_host *mmc)
{
	struct bcm2835_host *host = mmc_priv(mmc);

	if (host->dma_chan)
		dmaengine_terminate_sync(host->dma_chan);
	host->dma_chan = NULL;
	bcm2835_reset_internal(host);
}

static void bcm2835_finish_command(struct bcm2835_host *host);

static void bcm2835_wait_transfer_complete(struct bcm2835_host *host)
{
	int timediff;
	u32 alternate_idle;

	alternate_idle = (host->mrq->data->flags & MMC_DATA_READ) ?
		SDEDM_FSM_READWAIT : SDEDM_FSM_WRITESTART1;

	timediff = 0;

	while (1) {
		u32 edm, fsm;

		edm = readl(host->ioaddr + SDEDM);
		fsm = edm & SDEDM_FSM_MASK;

		if ((fsm == SDEDM_FSM_IDENTMODE) ||
		    (fsm == SDEDM_FSM_DATAMODE))
			break;
		if (fsm == alternate_idle) {
			writel(edm | SDEDM_FORCE_DATA_MODE,
			       host->ioaddr + SDEDM);
			break;
		}

		timediff++;
		if (timediff == 100000) {
			dev_err(&host->pdev->dev,
				"wait_transfer_complete - still waiting after %d retries\n",
				timediff);
			bcm2835_dumpregs(host);
			host->mrq->data->error = -ETIMEDOUT;
			return;
		}
		cpu_relax();
	}
}

static void bcm2835_dma_complete(void *param)
{
	struct bcm2835_host *host = param;

	schedule_work(&host->dma_work);
}

static void bcm2835_transfer_block_pio(struct bcm2835_host *host, bool is_read)
{
	unsigned long flags;
	size_t blksize;
	unsigned long wait_max;

	blksize = host->data->blksz;

	wait_max = jiffies + msecs_to_jiffies(500);

	local_irq_save(flags);

	while (blksize) {
		int copy_words;
		u32 hsts = 0;
		size_t len;
		u32 *buf;

		if (!sg_miter_next(&host->sg_miter)) {
			host->data->error = -EINVAL;
			break;
		}

		len = min(host->sg_miter.length, blksize);
		if (len % 4) {
			host->data->error = -EINVAL;
			break;
		}

		blksize -= len;
		host->sg_miter.consumed = len;

		buf = (u32 *)host->sg_miter.addr;

		copy_words = len / 4;

		while (copy_words) {
			int burst_words, words;
			u32 edm;

			burst_words = min(SDDATA_FIFO_PIO_BURST, copy_words);
			edm = readl(host->ioaddr + SDEDM);
			if (is_read)
				words = ((edm >> 4) & 0x1f);
			else
				words = SDDATA_FIFO_WORDS - ((edm >> 4) & 0x1f);

			if (words < burst_words) {
				int fsm_state = (edm & SDEDM_FSM_MASK);
				struct device *dev = &host->pdev->dev;

				if ((is_read &&
				     (fsm_state != SDEDM_FSM_READDATA &&
				      fsm_state != SDEDM_FSM_READWAIT &&
				      fsm_state != SDEDM_FSM_READCRC)) ||
				    (!is_read &&
				     (fsm_state != SDEDM_FSM_WRITEDATA &&
				      fsm_state != SDEDM_FSM_WRITESTART1 &&
				      fsm_state != SDEDM_FSM_WRITESTART2))) {
					hsts = readl(host->ioaddr + SDHSTS);
					dev_err(dev, "fsm %x, hsts %08x\n",
						fsm_state, hsts);
					if (hsts & SDHSTS_ERROR_MASK)
						break;
				}

				if (time_after(jiffies, wait_max)) {
					dev_err(dev, "PIO %s timeout - EDM %08x\n",
						is_read ? "read" : "write",
						edm);
					hsts = SDHSTS_REW_TIME_OUT;
					break;
				}
				ndelay((burst_words - words) *
				       host->ns_per_fifo_word);
				continue;
			} else if (words > copy_words) {
				words = copy_words;
			}

			copy_words -= words;

			while (words) {
				if (is_read)
					*(buf++) = readl(host->ioaddr + SDDATA);
				else
					writel(*(buf++), host->ioaddr + SDDATA);
				words--;
			}
		}

		if (hsts & SDHSTS_ERROR_MASK)
			break;
	}

	sg_miter_stop(&host->sg_miter);

	local_irq_restore(flags);
}

static void bcm2835_transfer_pio(struct bcm2835_host *host)
{
	struct device *dev = &host->pdev->dev;
	u32 sdhsts;
	bool is_read;

	is_read = (host->data->flags & MMC_DATA_READ) != 0;
	bcm2835_transfer_block_pio(host, is_read);

	sdhsts = readl(host->ioaddr + SDHSTS);
	if (sdhsts & (SDHSTS_CRC16_ERROR |
		      SDHSTS_CRC7_ERROR |
		      SDHSTS_FIFO_ERROR)) {
		dev_err(dev, "%s transfer error - HSTS %08x\n",
			is_read ? "read" : "write", sdhsts);
		host->data->error = -EILSEQ;
	} else if ((sdhsts & (SDHSTS_CMD_TIME_OUT |
			      SDHSTS_REW_TIME_OUT))) {
		dev_err(dev, "%s timeout error - HSTS %08x\n",
			is_read ? "read" : "write", sdhsts);
		host->data->error = -ETIMEDOUT;
	}
}

static
void bcm2835_prepare_dma(struct bcm2835_host *host, struct mmc_data *data)
{
	int sg_len, dir_data, dir_slave;
	struct dma_async_tx_descriptor *desc = NULL;
	struct dma_chan *dma_chan;

	dma_chan = host->dma_chan_rxtx;
	if (data->flags & MMC_DATA_READ) {
		dir_data = DMA_FROM_DEVICE;
		dir_slave = DMA_DEV_TO_MEM;
	} else {
		dir_data = DMA_TO_DEVICE;
		dir_slave = DMA_MEM_TO_DEV;
	}

	/* The block doesn't manage the FIFO DREQs properly for
	 * multi-block transfers, so don't attempt to DMA the final
	 * few words.  Unfortunately this requires the final sg entry
	 * to be trimmed.  N.B. This code demands that the overspill
	 * is contained in a single sg entry.
	 */

	host->drain_words = 0;
	if ((data->blocks > 1) && (dir_data == DMA_FROM_DEVICE)) {
		struct scatterlist *sg;
		u32 len;
		int i;

		len = min((u32)(FIFO_READ_THRESHOLD - 1) * 4,
			  (u32)data->blocks * data->blksz);

		for_each_sg(data->sg, sg, data->sg_len, i) {
			if (sg_is_last(sg)) {
				WARN_ON(sg->length < len);
				sg->length -= len;
				host->drain_page = sg_page(sg);
				host->drain_offset = sg->offset + sg->length;
			}
		}
		host->drain_words = len / 4;
	}

	/* The parameters have already been validated, so this will not fail */
	(void)dmaengine_slave_config(dma_chan,
				     (dir_data == DMA_FROM_DEVICE) ?
				     &host->dma_cfg_rx :
				     &host->dma_cfg_tx);

	sg_len = dma_map_sg(dma_chan->device->dev, data->sg, data->sg_len,
			    dir_data);
	if (!sg_len)
		return;

	desc = dmaengine_prep_slave_sg(dma_chan, data->sg, sg_len, dir_slave,
				       DMA_PREP_INTERRUPT | DMA_CTRL_ACK);

	if (!desc) {
		dma_unmap_sg(dma_chan->device->dev, data->sg, sg_len, dir_data);
		return;
	}

	desc->callback = bcm2835_dma_complete;
	desc->callback_param = host;
	host->dma_desc = desc;
	host->dma_chan = dma_chan;
	host->dma_dir = dir_data;
}

static void bcm2835_start_dma(struct bcm2835_host *host)
{
	dmaengine_submit(host->dma_desc);
	dma_async_issue_pending(host->dma_chan);
}

static void bcm2835_set_transfer_irqs(struct bcm2835_host *host)
{
	u32 all_irqs = SDHCFG_DATA_IRPT_EN | SDHCFG_BLOCK_IRPT_EN |
		SDHCFG_BUSY_IRPT_EN;

	if (host->dma_desc) {
		host->hcfg = (host->hcfg & ~all_irqs) |
			SDHCFG_BUSY_IRPT_EN;
	} else {
		host->hcfg = (host->hcfg & ~all_irqs) |
			SDHCFG_DATA_IRPT_EN |
			SDHCFG_BUSY_IRPT_EN;
	}

	writel(host->hcfg, host->ioaddr + SDHCFG);
}

static
void bcm2835_prepare_data(struct bcm2835_host *host, struct mmc_command *cmd)
{
	struct mmc_data *data = cmd->data;

	WARN_ON(host->data);

	host->data = data;
	if (!data)
		return;

	host->data_complete = false;
	host->data->bytes_xfered = 0;

	if (!host->dma_desc) {
		/* Use PIO */
		int flags = SG_MITER_ATOMIC;

		if (data->flags & MMC_DATA_READ)
			flags |= SG_MITER_TO_SG;
		else
			flags |= SG_MITER_FROM_SG;
		sg_miter_start(&host->sg_miter, data->sg, data->sg_len, flags);
		host->blocks = data->blocks;
	}

	bcm2835_set_transfer_irqs(host);

	writel(data->blksz, host->ioaddr + SDHBCT);
	writel(data->blocks, host->ioaddr + SDHBLC);
}

static u32 bcm2835_read_wait_sdcmd(struct bcm2835_host *host, u32 max_ms)
{
	struct device *dev = &host->pdev->dev;
	u32 value;
	int ret;

	ret = readl_poll_timeout(host->ioaddr + SDCMD, value,
				 !(value & SDCMD_NEW_FLAG), 1, 10);
	if (ret == -ETIMEDOUT)
		/* if it takes a while make poll interval bigger */
		ret = readl_poll_timeout(host->ioaddr + SDCMD, value,
					 !(value & SDCMD_NEW_FLAG),
					 10, max_ms * 1000);
	if (ret == -ETIMEDOUT)
		dev_err(dev, "%s: timeout (%d ms)\n", __func__, max_ms);

	return value;
}

static void bcm2835_finish_request(struct bcm2835_host *host)
{
	struct dma_chan *terminate_chan = NULL;
	struct mmc_request *mrq;

	cancel_delayed_work(&host->timeout_work);

	mrq = host->mrq;

	host->mrq = NULL;
	host->cmd = NULL;
	host->data = NULL;

	host->dma_desc = NULL;
	terminate_chan = host->dma_chan;
	host->dma_chan = NULL;

	if (terminate_chan) {
		int err = dmaengine_terminate_all(terminate_chan);

		if (err)
			dev_err(&host->pdev->dev,
				"failed to terminate DMA (%d)\n", err);
	}

	mmc_request_done(mmc_from_priv(host), mrq);
}

static
bool bcm2835_send_command(struct bcm2835_host *host, struct mmc_command *cmd)
{
	struct device *dev = &host->pdev->dev;
	u32 sdcmd, sdhsts;
	unsigned long timeout;

	WARN_ON(host->cmd);

	sdcmd = bcm2835_read_wait_sdcmd(host, 100);
	if (sdcmd & SDCMD_NEW_FLAG) {
		dev_err(dev, "previous command never completed.\n");
		bcm2835_dumpregs(host);
		cmd->error = -EILSEQ;
		bcm2835_finish_request(host);
		return false;
	}

	if (!cmd->data && cmd->busy_timeout > 9000)
		timeout = DIV_ROUND_UP(cmd->busy_timeout, 1000) * HZ + HZ;
	else
		timeout = 10 * HZ;
	schedule_delayed_work(&host->timeout_work, timeout);

	host->cmd = cmd;

	/* Clear any error flags */
	sdhsts = readl(host->ioaddr + SDHSTS);
	if (sdhsts & SDHSTS_ERROR_MASK)
		writel(sdhsts, host->ioaddr + SDHSTS);

	if ((cmd->flags & MMC_RSP_136) && (cmd->flags & MMC_RSP_BUSY)) {
		dev_err(dev, "unsupported response type!\n");
		cmd->error = -EINVAL;
		bcm2835_finish_request(host);
		return false;
	}

	bcm2835_prepare_data(host, cmd);

	writel(cmd->arg, host->ioaddr + SDARG);

	sdcmd = cmd->opcode & SDCMD_CMD_MASK;

	host->use_busy = false;
	if (!(cmd->flags & MMC_RSP_PRESENT)) {
		sdcmd |= SDCMD_NO_RESPONSE;
	} else {
		if (cmd->flags & MMC_RSP_136)
			sdcmd |= SDCMD_LONG_RESPONSE;
		if (cmd->flags & MMC_RSP_BUSY) {
			sdcmd |= SDCMD_BUSYWAIT;
			host->use_busy = true;
		}
	}

	if (cmd->data) {
		if (cmd->data->flags & MMC_DATA_WRITE)
			sdcmd |= SDCMD_WRITE_CMD;
		if (cmd->data->flags & MMC_DATA_READ)
			sdcmd |= SDCMD_READ_CMD;
	}

	writel(sdcmd | SDCMD_NEW_FLAG, host->ioaddr + SDCMD);

	return true;
}

static void bcm2835_transfer_complete(struct bcm2835_host *host)
{
	struct mmc_data *data;

	WARN_ON(!host->data_complete);

	data = host->data;
	host->data = NULL;

	/* Need to send CMD12 if -
	 * a) open-ended multiblock transfer (no CMD23)
	 * b) error in multiblock transfer
	 */
	if (host->mrq->stop && (data->error || !host->use_sbc)) {
		if (bcm2835_send_command(host, host->mrq->stop)) {
			/* No busy, so poll for completion */
			if (!host->use_busy)
				bcm2835_finish_command(host);
		}
	} else {
		bcm2835_wait_transfer_complete(host);
		bcm2835_finish_request(host);
	}
}

static void bcm2835_finish_data(struct bcm2835_host *host)
{
	struct device *dev = &host->pdev->dev;
	struct mmc_data *data;

	data = host->data;

	host->hcfg &= ~(SDHCFG_DATA_IRPT_EN | SDHCFG_BLOCK_IRPT_EN);
	writel(host->hcfg, host->ioaddr + SDHCFG);

	data->bytes_xfered = data->error ? 0 : (data->blksz * data->blocks);

	host->data_complete = true;

	if (host->cmd) {
		/* Data managed to finish before the
		 * command completed. Make sure we do
		 * things in the proper order.
		 */
		dev_dbg(dev, "Finished early - HSTS %08x\n",
			readl(host->ioaddr + SDHSTS));
	} else {
		bcm2835_transfer_complete(host);
	}
}

static void bcm2835_finish_command(struct bcm2835_host *host)
{
	struct device *dev = &host->pdev->dev;
	struct mmc_command *cmd = host->cmd;
	u32 sdcmd;

	sdcmd = bcm2835_read_wait_sdcmd(host, 100);

	/* Check for errors */
	if (sdcmd & SDCMD_NEW_FLAG) {
		dev_err(dev, "command never completed.\n");
		bcm2835_dumpregs(host);
		host->cmd->error = -EIO;
		bcm2835_finish_request(host);
		return;
	} else if (sdcmd & SDCMD_FAIL_FLAG) {
		u32 sdhsts = readl(host->ioaddr + SDHSTS);

		/* Clear the errors */
		writel(SDHSTS_ERROR_MASK, host->ioaddr + SDHSTS);

		if (!(sdhsts & SDHSTS_CRC7_ERROR) ||
		    (host->cmd->opcode != MMC_SEND_OP_COND)) {
			u32 edm, fsm;

			if (sdhsts & SDHSTS_CMD_TIME_OUT) {
				host->cmd->error = -ETIMEDOUT;
			} else {
				dev_err(dev, "unexpected command %d error\n",
					host->cmd->opcode);
				bcm2835_dumpregs(host);
				host->cmd->error = -EILSEQ;
			}
			edm = readl(host->ioaddr + SDEDM);
			fsm = edm & SDEDM_FSM_MASK;
			if (fsm == SDEDM_FSM_READWAIT ||
			    fsm == SDEDM_FSM_WRITESTART1)
				/* Kick the FSM out of its wait */
				writel(edm | SDEDM_FORCE_DATA_MODE,
				       host->ioaddr + SDEDM);
			bcm2835_finish_request(host);
			return;
		}
	}

	if (cmd->flags & MMC_RSP_PRESENT) {
		if (cmd->flags & MMC_RSP_136) {
			int i;

			for (i = 0; i < 4; i++) {
				cmd->resp[3 - i] =
					readl(host->ioaddr + SDRSP0 + i * 4);
			}
		} else {
			cmd->resp[0] = readl(host->ioaddr + SDRSP0);
		}
	}

	if (cmd == host->mrq->sbc) {
		/* Finished CMD23, now send actual command. */
		host->cmd = NULL;
		if (bcm2835_send_command(host, host->mrq->cmd)) {
			if (host->data && host->dma_desc)
				/* DMA transfer starts now, PIO starts
				 * after irq
				 */
				bcm2835_start_dma(host);

			if (!host->use_busy)
				bcm2835_finish_command(host);
		}
	} else if (cmd == host->mrq->stop) {
		/* Finished CMD12 */
		bcm2835_finish_request(host);
	} else {
		/* Processed actual command. */
		host->cmd = NULL;
		if (!host->data)
			bcm2835_finish_request(host);
		else if (host->data_complete)
			bcm2835_transfer_complete(host);
	}
}

static void bcm2835_timeout(struct work_struct *work)
{
	struct delayed_work *d = to_delayed_work(work);
	struct bcm2835_host *host =
		container_of(d, struct bcm2835_host, timeout_work);
	struct device *dev = &host->pdev->dev;

	mutex_lock(&host->mutex);

	if (host->mrq) {
		dev_err(dev, "timeout waiting for hardware interrupt.\n");
		bcm2835_dumpregs(host);

<<<<<<< HEAD
		bcm2835_reset(host->mmc);
=======
		bcm2835_reset(mmc_from_priv(host));
>>>>>>> f7688b48

		if (host->data) {
			host->data->error = -ETIMEDOUT;
			bcm2835_finish_data(host);
		} else {
			if (host->cmd)
				host->cmd->error = -ETIMEDOUT;
			else
				host->mrq->cmd->error = -ETIMEDOUT;

			bcm2835_finish_request(host);
		}
	}

	mutex_unlock(&host->mutex);
}

static bool bcm2835_check_cmd_error(struct bcm2835_host *host, u32 intmask)
{
	struct device *dev = &host->pdev->dev;

	if (!(intmask & SDHSTS_ERROR_MASK))
		return false;

	if (!host->cmd)
		return true;

	dev_err(dev, "sdhost_busy_irq: intmask %08x\n", intmask);
	if (intmask & SDHSTS_CRC7_ERROR) {
		host->cmd->error = -EILSEQ;
	} else if (intmask & (SDHSTS_CRC16_ERROR |
			      SDHSTS_FIFO_ERROR)) {
		if (host->mrq->data)
			host->mrq->data->error = -EILSEQ;
		else
			host->cmd->error = -EILSEQ;
	} else if (intmask & SDHSTS_REW_TIME_OUT) {
		if (host->mrq->data)
			host->mrq->data->error = -ETIMEDOUT;
		else
			host->cmd->error = -ETIMEDOUT;
	} else if (intmask & SDHSTS_CMD_TIME_OUT) {
		host->cmd->error = -ETIMEDOUT;
	}
	bcm2835_dumpregs(host);
	return true;
}

static void bcm2835_check_data_error(struct bcm2835_host *host, u32 intmask)
{
	if (!host->data)
		return;
	if (intmask & (SDHSTS_CRC16_ERROR | SDHSTS_FIFO_ERROR))
		host->data->error = -EILSEQ;
	if (intmask & SDHSTS_REW_TIME_OUT)
		host->data->error = -ETIMEDOUT;
}

static void bcm2835_busy_irq(struct bcm2835_host *host)
{
	if (WARN_ON(!host->cmd)) {
		bcm2835_dumpregs(host);
		return;
	}

	if (WARN_ON(!host->use_busy)) {
		bcm2835_dumpregs(host);
		return;
	}
	host->use_busy = false;

	bcm2835_finish_command(host);
}

static void bcm2835_data_irq(struct bcm2835_host *host, u32 intmask)
{
	/* There are no dedicated data/space available interrupt
	 * status bits, so it is necessary to use the single shared
	 * data/space available FIFO status bits. It is therefore not
	 * an error to get here when there is no data transfer in
	 * progress.
	 */
	if (!host->data)
		return;

	bcm2835_check_data_error(host, intmask);
	if (host->data->error)
		goto finished;

	if (host->data->flags & MMC_DATA_WRITE) {
		/* Use the block interrupt for writes after the first block */
		host->hcfg &= ~(SDHCFG_DATA_IRPT_EN);
		host->hcfg |= SDHCFG_BLOCK_IRPT_EN;
		writel(host->hcfg, host->ioaddr + SDHCFG);
		bcm2835_transfer_pio(host);
	} else {
		bcm2835_transfer_pio(host);
		host->blocks--;
		if ((host->blocks == 0) || host->data->error)
			goto finished;
	}
	return;

finished:
	host->hcfg &= ~(SDHCFG_DATA_IRPT_EN | SDHCFG_BLOCK_IRPT_EN);
	writel(host->hcfg, host->ioaddr + SDHCFG);
}

static void bcm2835_data_threaded_irq(struct bcm2835_host *host)
{
	if (!host->data)
		return;
	if ((host->blocks == 0) || host->data->error)
		bcm2835_finish_data(host);
}

static void bcm2835_block_irq(struct bcm2835_host *host)
{
	if (WARN_ON(!host->data)) {
		bcm2835_dumpregs(host);
		return;
	}

	if (!host->dma_desc) {
		WARN_ON(!host->blocks);
		if (host->data->error || (--host->blocks == 0))
			bcm2835_finish_data(host);
		else
			bcm2835_transfer_pio(host);
	} else if (host->data->flags & MMC_DATA_WRITE) {
		bcm2835_finish_data(host);
	}
}

static irqreturn_t bcm2835_irq(int irq, void *dev_id)
{
	irqreturn_t result = IRQ_NONE;
	struct bcm2835_host *host = dev_id;
	u32 intmask;

	spin_lock(&host->lock);

	intmask = readl(host->ioaddr + SDHSTS);

	writel(SDHSTS_BUSY_IRPT |
	       SDHSTS_BLOCK_IRPT |
	       SDHSTS_SDIO_IRPT |
	       SDHSTS_DATA_FLAG,
	       host->ioaddr + SDHSTS);

	if (intmask & SDHSTS_BLOCK_IRPT) {
		bcm2835_check_data_error(host, intmask);
		host->irq_block = true;
		result = IRQ_WAKE_THREAD;
	}

	if (intmask & SDHSTS_BUSY_IRPT) {
		if (!bcm2835_check_cmd_error(host, intmask)) {
			host->irq_busy = true;
			result = IRQ_WAKE_THREAD;
		} else {
			result = IRQ_HANDLED;
		}
	}

	/* There is no true data interrupt status bit, so it is
	 * necessary to qualify the data flag with the interrupt
	 * enable bit.
	 */
	if ((intmask & SDHSTS_DATA_FLAG) &&
	    (host->hcfg & SDHCFG_DATA_IRPT_EN)) {
		bcm2835_data_irq(host, intmask);
		host->irq_data = true;
		result = IRQ_WAKE_THREAD;
	}

	spin_unlock(&host->lock);

	return result;
}

static irqreturn_t bcm2835_threaded_irq(int irq, void *dev_id)
{
	struct bcm2835_host *host = dev_id;
	unsigned long flags;
	bool block, busy, data;

	spin_lock_irqsave(&host->lock, flags);

	block = host->irq_block;
	busy  = host->irq_busy;
	data  = host->irq_data;
	host->irq_block = false;
	host->irq_busy  = false;
	host->irq_data  = false;

	spin_unlock_irqrestore(&host->lock, flags);

	mutex_lock(&host->mutex);

	if (block)
		bcm2835_block_irq(host);
	if (busy)
		bcm2835_busy_irq(host);
	if (data)
		bcm2835_data_threaded_irq(host);

	mutex_unlock(&host->mutex);

	return IRQ_HANDLED;
}

static void bcm2835_dma_complete_work(struct work_struct *work)
{
	struct bcm2835_host *host =
		container_of(work, struct bcm2835_host, dma_work);
	struct mmc_data *data;

	mutex_lock(&host->mutex);

	data = host->data;

	if (host->dma_chan) {
		dma_unmap_sg(host->dma_chan->device->dev,
			     data->sg, data->sg_len,
			     host->dma_dir);

		host->dma_chan = NULL;
	}

	if (host->drain_words) {
		unsigned long flags;
		void *page;
		u32 *buf;

		if (host->drain_offset & PAGE_MASK) {
			host->drain_page += host->drain_offset >> PAGE_SHIFT;
			host->drain_offset &= ~PAGE_MASK;
		}
		local_irq_save(flags);
		page = kmap_atomic(host->drain_page);
		buf = page + host->drain_offset;

		while (host->drain_words) {
			u32 edm = readl(host->ioaddr + SDEDM);

			if ((edm >> 4) & 0x1f)
				*(buf++) = readl(host->ioaddr + SDDATA);
			host->drain_words--;
		}

		kunmap_atomic(page);
		local_irq_restore(flags);
	}

	bcm2835_finish_data(host);

	mutex_unlock(&host->mutex);
}

static void bcm2835_set_clock(struct bcm2835_host *host, unsigned int clock)
{
	struct mmc_host *mmc = mmc_from_priv(host);
	int div;

	/* The SDCDIV register has 11 bits, and holds (div - 2).  But
	 * in data mode the max is 50MHz wihout a minimum, and only
	 * the bottom 3 bits are used. Since the switch over is
	 * automatic (unless we have marked the card as slow...),
	 * chosen values have to make sense in both modes.  Ident mode
	 * must be 100-400KHz, so can range check the requested
	 * clock. CMD15 must be used to return to data mode, so this
	 * can be monitored.
	 *
	 * clock 250MHz -> 0->125MHz, 1->83.3MHz, 2->62.5MHz, 3->50.0MHz
	 *                 4->41.7MHz, 5->35.7MHz, 6->31.3MHz, 7->27.8MHz
	 *
	 *		 623->400KHz/27.8MHz
	 *		 reset value (507)->491159/50MHz
	 *
	 * BUT, the 3-bit clock divisor in data mode is too small if
	 * the core clock is higher than 250MHz, so instead use the
	 * SLOW_CARD configuration bit to force the use of the ident
	 * clock divisor at all times.
	 */

	if (clock < 100000) {
		/* Can't stop the clock, but make it as slow as possible
		 * to show willing
		 */
		host->cdiv = SDCDIV_MAX_CDIV;
		writel(host->cdiv, host->ioaddr + SDCDIV);
		return;
	}

	div = host->max_clk / clock;
	if (div < 2)
		div = 2;
	if ((host->max_clk / div) > clock)
		div++;
	div -= 2;

	if (div > SDCDIV_MAX_CDIV)
		div = SDCDIV_MAX_CDIV;

	clock = host->max_clk / (div + 2);
	mmc->actual_clock = clock;

	/* Calibrate some delays */

	host->ns_per_fifo_word = (1000000000 / clock) *
		((mmc->caps & MMC_CAP_4_BIT_DATA) ? 8 : 32);

	host->cdiv = div;
	writel(host->cdiv, host->ioaddr + SDCDIV);

	/* Set the timeout to 500ms */
	writel(mmc->actual_clock / 2, host->ioaddr + SDTOUT);
}

static void bcm2835_request(struct mmc_host *mmc, struct mmc_request *mrq)
{
	struct bcm2835_host *host = mmc_priv(mmc);
	struct device *dev = &host->pdev->dev;
	u32 edm, fsm;

	/* Reset the error statuses in case this is a retry */
	if (mrq->sbc)
		mrq->sbc->error = 0;
	if (mrq->cmd)
		mrq->cmd->error = 0;
	if (mrq->data)
		mrq->data->error = 0;
	if (mrq->stop)
		mrq->stop->error = 0;

	if (mrq->data && !is_power_of_2(mrq->data->blksz)) {
		dev_err(dev, "unsupported block size (%d bytes)\n",
			mrq->data->blksz);

		if (mrq->cmd)
			mrq->cmd->error = -EINVAL;

		mmc_request_done(mmc, mrq);
		return;
	}

	mutex_lock(&host->mutex);

	WARN_ON(host->mrq);
	host->mrq = mrq;

	edm = readl(host->ioaddr + SDEDM);
	fsm = edm & SDEDM_FSM_MASK;

	if ((fsm != SDEDM_FSM_IDENTMODE) &&
	    (fsm != SDEDM_FSM_DATAMODE)) {
		dev_err(dev, "previous command (%d) not complete (EDM %08x)\n",
			readl(host->ioaddr + SDCMD) & SDCMD_CMD_MASK,
			edm);
		bcm2835_dumpregs(host);

		if (mrq->cmd)
			mrq->cmd->error = -EILSEQ;

		bcm2835_finish_request(host);
		mutex_unlock(&host->mutex);
		return;
	}

	if (host->use_dma && mrq->data && (mrq->data->blocks > PIO_THRESHOLD))
		bcm2835_prepare_dma(host, mrq->data);

	host->use_sbc = !!mrq->sbc && host->mrq->data &&
			(host->mrq->data->flags & MMC_DATA_READ);
	if (host->use_sbc) {
		if (bcm2835_send_command(host, mrq->sbc)) {
			if (!host->use_busy)
				bcm2835_finish_command(host);
		}
	} else if (mrq->cmd && bcm2835_send_command(host, mrq->cmd)) {
		if (host->data && host->dma_desc) {
			/* DMA transfer starts now, PIO starts after irq */
			bcm2835_start_dma(host);
		}

		if (!host->use_busy)
			bcm2835_finish_command(host);
	}

	mutex_unlock(&host->mutex);
}

static void bcm2835_set_ios(struct mmc_host *mmc, struct mmc_ios *ios)
{
	struct bcm2835_host *host = mmc_priv(mmc);

	mutex_lock(&host->mutex);

	if (!ios->clock || ios->clock != host->clock) {
		bcm2835_set_clock(host, ios->clock);
		host->clock = ios->clock;
	}

	/* set bus width */
	host->hcfg &= ~SDHCFG_WIDE_EXT_BUS;
	if (ios->bus_width == MMC_BUS_WIDTH_4)
		host->hcfg |= SDHCFG_WIDE_EXT_BUS;

	host->hcfg |= SDHCFG_WIDE_INT_BUS;

	/* Disable clever clock switching, to cope with fast core clocks */
	host->hcfg |= SDHCFG_SLOW_CARD;

	writel(host->hcfg, host->ioaddr + SDHCFG);

	mutex_unlock(&host->mutex);
}

static const struct mmc_host_ops bcm2835_ops = {
	.request = bcm2835_request,
	.set_ios = bcm2835_set_ios,
	.hw_reset = bcm2835_reset,
};

static int bcm2835_add_host(struct bcm2835_host *host)
{
	struct mmc_host *mmc = mmc_from_priv(host);
	struct device *dev = &host->pdev->dev;
	char pio_limit_string[20];
	int ret;

	if (!mmc->f_max || mmc->f_max > host->max_clk)
		mmc->f_max = host->max_clk;
	mmc->f_min = host->max_clk / SDCDIV_MAX_CDIV;

	mmc->max_busy_timeout = ~0 / (mmc->f_max / 1000);

	dev_dbg(dev, "f_max %d, f_min %d, max_busy_timeout %d\n",
		mmc->f_max, mmc->f_min, mmc->max_busy_timeout);

	/* host controller capabilities */
	mmc->caps |= MMC_CAP_SD_HIGHSPEED | MMC_CAP_MMC_HIGHSPEED |
		     MMC_CAP_NEEDS_POLL | MMC_CAP_HW_RESET | MMC_CAP_ERASE |
		     MMC_CAP_CMD23;

	spin_lock_init(&host->lock);
	mutex_init(&host->mutex);

	if (!host->dma_chan_rxtx) {
		dev_warn(dev, "unable to initialise DMA channel. Falling back to PIO\n");
		host->use_dma = false;
	} else {
		host->use_dma = true;

		host->dma_cfg_tx.src_addr_width = DMA_SLAVE_BUSWIDTH_4_BYTES;
		host->dma_cfg_tx.dst_addr_width = DMA_SLAVE_BUSWIDTH_4_BYTES;
		host->dma_cfg_tx.slave_id = 13;		/* DREQ channel */
		host->dma_cfg_tx.direction = DMA_MEM_TO_DEV;
		host->dma_cfg_tx.src_addr = 0;
		host->dma_cfg_tx.dst_addr = host->phys_addr + SDDATA;

		host->dma_cfg_rx.src_addr_width = DMA_SLAVE_BUSWIDTH_4_BYTES;
		host->dma_cfg_rx.dst_addr_width = DMA_SLAVE_BUSWIDTH_4_BYTES;
		host->dma_cfg_rx.slave_id = 13;		/* DREQ channel */
		host->dma_cfg_rx.direction = DMA_DEV_TO_MEM;
		host->dma_cfg_rx.src_addr = host->phys_addr + SDDATA;
		host->dma_cfg_rx.dst_addr = 0;

		if (dmaengine_slave_config(host->dma_chan_rxtx,
					   &host->dma_cfg_tx) != 0 ||
		    dmaengine_slave_config(host->dma_chan_rxtx,
					   &host->dma_cfg_rx) != 0)
			host->use_dma = false;
	}

	mmc->max_segs = 128;
	mmc->max_req_size = min_t(size_t, 524288, dma_max_mapping_size(dev));
	mmc->max_seg_size = mmc->max_req_size;
	mmc->max_blk_size = 1024;
	mmc->max_blk_count =  65535;

	/* report supported voltage ranges */
	mmc->ocr_avail = MMC_VDD_32_33 | MMC_VDD_33_34;

	INIT_WORK(&host->dma_work, bcm2835_dma_complete_work);
	INIT_DELAYED_WORK(&host->timeout_work, bcm2835_timeout);

	/* Set interrupt enables */
	host->hcfg = SDHCFG_BUSY_IRPT_EN;

	bcm2835_reset_internal(host);

	ret = request_threaded_irq(host->irq, bcm2835_irq,
				   bcm2835_threaded_irq,
				   0, mmc_hostname(mmc), host);
	if (ret) {
		dev_err(dev, "failed to request IRQ %d: %d\n", host->irq, ret);
		return ret;
	}

	ret = mmc_add_host(mmc);
	if (ret) {
		free_irq(host->irq, host);
		return ret;
	}

	pio_limit_string[0] = '\0';
	if (host->use_dma && (PIO_THRESHOLD > 0))
		sprintf(pio_limit_string, " (>%d)", PIO_THRESHOLD);
	dev_info(dev, "loaded - DMA %s%s\n",
		 host->use_dma ? "enabled" : "disabled", pio_limit_string);

	return 0;
}

static int bcm2835_probe(struct platform_device *pdev)
{
	struct device *dev = &pdev->dev;
	struct clk *clk;
	struct resource *iomem;
	struct bcm2835_host *host;
	struct mmc_host *mmc;
	const __be32 *regaddr_p;
	int ret;

	dev_dbg(dev, "%s\n", __func__);
	mmc = mmc_alloc_host(sizeof(*host), dev);
	if (!mmc)
		return -ENOMEM;

	mmc->ops = &bcm2835_ops;
	host = mmc_priv(mmc);
	host->pdev = pdev;
	spin_lock_init(&host->lock);

	iomem = platform_get_resource(pdev, IORESOURCE_MEM, 0);
	host->ioaddr = devm_ioremap_resource(dev, iomem);
	if (IS_ERR(host->ioaddr)) {
		ret = PTR_ERR(host->ioaddr);
		goto err;
	}

	/* Parse OF address directly to get the physical address for
	 * DMA to our registers.
	 */
	regaddr_p = of_get_address(pdev->dev.of_node, 0, NULL, NULL);
	if (!regaddr_p) {
		dev_err(dev, "Can't get phys address\n");
		ret = -EINVAL;
		goto err;
	}

	host->phys_addr = be32_to_cpup(regaddr_p);

	host->dma_chan = NULL;
	host->dma_desc = NULL;

	host->dma_chan_rxtx = dma_request_slave_channel(dev, "rx-tx");

	clk = devm_clk_get(dev, NULL);
	if (IS_ERR(clk)) {
		ret = PTR_ERR(clk);
		if (ret != -EPROBE_DEFER)
			dev_err(dev, "could not get clk: %d\n", ret);
		goto err;
	}

	host->max_clk = clk_get_rate(clk);

	host->irq = platform_get_irq(pdev, 0);
	if (host->irq <= 0) {
		ret = -EINVAL;
		goto err;
	}

	ret = mmc_of_parse(mmc);
	if (ret)
		goto err;

	ret = bcm2835_add_host(host);
	if (ret)
		goto err;

	platform_set_drvdata(pdev, host);

	dev_dbg(dev, "%s -> OK\n", __func__);

	return 0;

err:
	dev_dbg(dev, "%s -> err %d\n", __func__, ret);
	if (host->dma_chan_rxtx)
		dma_release_channel(host->dma_chan_rxtx);
	mmc_free_host(mmc);

	return ret;
}

static int bcm2835_remove(struct platform_device *pdev)
{
	struct bcm2835_host *host = platform_get_drvdata(pdev);
	struct mmc_host *mmc = mmc_from_priv(host);

	mmc_remove_host(mmc);

	writel(SDVDD_POWER_OFF, host->ioaddr + SDVDD);

	free_irq(host->irq, host);

	cancel_work_sync(&host->dma_work);
	cancel_delayed_work_sync(&host->timeout_work);

	if (host->dma_chan_rxtx)
		dma_release_channel(host->dma_chan_rxtx);

	mmc_free_host(mmc);

	return 0;
}

static const struct of_device_id bcm2835_match[] = {
	{ .compatible = "brcm,bcm2835-sdhost" },
	{ }
};
MODULE_DEVICE_TABLE(of, bcm2835_match);

static struct platform_driver bcm2835_driver = {
	.probe      = bcm2835_probe,
	.remove     = bcm2835_remove,
	.driver     = {
		.name		= "sdhost-bcm2835",
		.of_match_table	= bcm2835_match,
	},
};
module_platform_driver(bcm2835_driver);

MODULE_ALIAS("platform:sdhost-bcm2835");
MODULE_DESCRIPTION("BCM2835 SDHost driver");
MODULE_LICENSE("GPL v2");
MODULE_AUTHOR("Phil Elwell");<|MERGE_RESOLUTION|>--- conflicted
+++ resolved
@@ -836,11 +836,7 @@
 		dev_err(dev, "timeout waiting for hardware interrupt.\n");
 		bcm2835_dumpregs(host);
 
-<<<<<<< HEAD
-		bcm2835_reset(host->mmc);
-=======
 		bcm2835_reset(mmc_from_priv(host));
->>>>>>> f7688b48
 
 		if (host->data) {
 			host->data->error = -ETIMEDOUT;
