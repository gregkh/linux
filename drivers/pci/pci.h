/* SPDX-License-Identifier: GPL-2.0 */
#ifndef DRIVERS_PCI_H
#define DRIVERS_PCI_H

#include <linux/pci.h>

/* Number of possible devfns: 0.0 to 1f.7 inclusive */
#define MAX_NR_DEVFNS 256

#define PCI_FIND_CAP_TTL	48

#define PCI_VSEC_ID_INTEL_TBT	0x1234	/* Thunderbolt */

extern const unsigned char pcie_link_speed[];
extern bool pci_early_dump;

bool pcie_cap_has_lnkctl(const struct pci_dev *dev);
bool pcie_cap_has_rtctl(const struct pci_dev *dev);

/* Functions internal to the PCI core code */

int pci_create_sysfs_dev_files(struct pci_dev *pdev);
void pci_remove_sysfs_dev_files(struct pci_dev *pdev);
void pci_cleanup_rom(struct pci_dev *dev);
#ifdef CONFIG_DMI
extern const struct attribute_group pci_dev_smbios_attr_group;
#endif

enum pci_mmap_api {
	PCI_MMAP_SYSFS,	/* mmap on /sys/bus/pci/devices/<BDF>/resource<N> */
	PCI_MMAP_PROCFS	/* mmap on /proc/bus/pci/<BDF> */
};
int pci_mmap_fits(struct pci_dev *pdev, int resno, struct vm_area_struct *vmai,
		  enum pci_mmap_api mmap_api);

bool pci_reset_supported(struct pci_dev *dev);
void pci_init_reset_methods(struct pci_dev *dev);
int pci_bridge_secondary_bus_reset(struct pci_dev *dev);
int pci_bus_error_reset(struct pci_dev *dev);

struct pci_cap_saved_data {
	u16		cap_nr;
	bool		cap_extended;
	unsigned int	size;
	u32		data[];
};

struct pci_cap_saved_state {
	struct hlist_node		next;
	struct pci_cap_saved_data	cap;
};

void pci_allocate_cap_save_buffers(struct pci_dev *dev);
void pci_free_cap_save_buffers(struct pci_dev *dev);
int pci_add_cap_save_buffer(struct pci_dev *dev, char cap, unsigned int size);
int pci_add_ext_cap_save_buffer(struct pci_dev *dev,
				u16 cap, unsigned int size);
struct pci_cap_saved_state *pci_find_saved_cap(struct pci_dev *dev, char cap);
struct pci_cap_saved_state *pci_find_saved_ext_cap(struct pci_dev *dev,
						   u16 cap);

#define PCI_PM_D2_DELAY         200	/* usec; see PCIe r4.0, sec 5.9.1 */
#define PCI_PM_D3HOT_WAIT       10	/* msec */
#define PCI_PM_D3COLD_WAIT      100	/* msec */

/**
 * struct pci_platform_pm_ops - Firmware PM callbacks
 *
 * @bridge_d3: Does the bridge allow entering into D3
 *
 * @is_manageable: returns 'true' if given device is power manageable by the
 *		   platform firmware
 *
 * @set_state: invokes the platform firmware to set the device's power state
 *
 * @get_state: queries the platform firmware for a device's current power state
 *
 * @refresh_state: asks the platform to refresh the device's power state data
 *
 * @choose_state: returns PCI power state of given device preferred by the
 *		  platform; to be used during system-wide transitions from a
 *		  sleeping state to the working state and vice versa
 *
 * @set_wakeup: enables/disables wakeup capability for the device
 *
 * @need_resume: returns 'true' if the given device (which is currently
 *		 suspended) needs to be resumed to be configured for system
 *		 wakeup.
 *
 * If given platform is generally capable of power managing PCI devices, all of
 * these callbacks are mandatory.
 */
struct pci_platform_pm_ops {
	bool (*bridge_d3)(struct pci_dev *dev);
	bool (*is_manageable)(struct pci_dev *dev);
	int (*set_state)(struct pci_dev *dev, pci_power_t state);
	pci_power_t (*get_state)(struct pci_dev *dev);
	void (*refresh_state)(struct pci_dev *dev);
	pci_power_t (*choose_state)(struct pci_dev *dev);
	int (*set_wakeup)(struct pci_dev *dev, bool enable);
	bool (*need_resume)(struct pci_dev *dev);
};

int pci_set_platform_pm(const struct pci_platform_pm_ops *ops);
void pci_update_current_state(struct pci_dev *dev, pci_power_t state);
void pci_refresh_power_state(struct pci_dev *dev);
int pci_power_up(struct pci_dev *dev);
void pci_disable_enabled_device(struct pci_dev *dev);
int pci_finish_runtime_suspend(struct pci_dev *dev);
void pcie_clear_device_status(struct pci_dev *dev);
void pcie_clear_root_pme_status(struct pci_dev *dev);
bool pci_check_pme_status(struct pci_dev *dev);
void pci_pme_wakeup_bus(struct pci_bus *bus);
int __pci_pme_wakeup(struct pci_dev *dev, void *ign);
void pci_pme_restore(struct pci_dev *dev);
bool pci_dev_need_resume(struct pci_dev *dev);
void pci_dev_adjust_pme(struct pci_dev *dev);
void pci_dev_complete_resume(struct pci_dev *pci_dev);
void pci_config_pm_runtime_get(struct pci_dev *dev);
void pci_config_pm_runtime_put(struct pci_dev *dev);
void pci_pm_init(struct pci_dev *dev);
void pci_ea_init(struct pci_dev *dev);
void pci_msi_init(struct pci_dev *dev);
void pci_msix_init(struct pci_dev *dev);
bool pci_bridge_d3_possible(struct pci_dev *dev);
void pci_bridge_d3_update(struct pci_dev *dev);
void pci_bridge_wait_for_secondary_bus(struct pci_dev *dev);

static inline void pci_wakeup_event(struct pci_dev *dev)
{
	/* Wait 100 ms before the system can be put into a sleep state. */
	pm_wakeup_event(&dev->dev, 100);
}

static inline bool pci_has_subordinate(struct pci_dev *pci_dev)
{
	return !!(pci_dev->subordinate);
}

static inline bool pci_power_manageable(struct pci_dev *pci_dev)
{
	/*
	 * Currently we allow normal PCI devices and PCI bridges transition
	 * into D3 if their bridge_d3 is set.
	 */
	return !pci_has_subordinate(pci_dev) || pci_dev->bridge_d3;
}

static inline bool pcie_downstream_port(const struct pci_dev *dev)
{
	int type = pci_pcie_type(dev);

	return type == PCI_EXP_TYPE_ROOT_PORT ||
	       type == PCI_EXP_TYPE_DOWNSTREAM ||
	       type == PCI_EXP_TYPE_PCIE_BRIDGE;
}

void pci_vpd_init(struct pci_dev *dev);
void pci_vpd_release(struct pci_dev *dev);
extern const struct attribute_group pci_dev_vpd_attr_group;

/* PCI Virtual Channel */
int pci_save_vc_state(struct pci_dev *dev);
void pci_restore_vc_state(struct pci_dev *dev);
void pci_allocate_vc_save_buffers(struct pci_dev *dev);

/* PCI /proc functions */
#ifdef CONFIG_PROC_FS
int pci_proc_attach_device(struct pci_dev *dev);
int pci_proc_detach_device(struct pci_dev *dev);
int pci_proc_detach_bus(struct pci_bus *bus);
#else
static inline int pci_proc_attach_device(struct pci_dev *dev) { return 0; }
static inline int pci_proc_detach_device(struct pci_dev *dev) { return 0; }
static inline int pci_proc_detach_bus(struct pci_bus *bus) { return 0; }
#endif

/* Functions for PCI Hotplug drivers to use */
int pci_hp_add_bridge(struct pci_dev *dev);

#ifdef HAVE_PCI_LEGACY
void pci_create_legacy_files(struct pci_bus *bus);
void pci_remove_legacy_files(struct pci_bus *bus);
#else
static inline void pci_create_legacy_files(struct pci_bus *bus) { return; }
static inline void pci_remove_legacy_files(struct pci_bus *bus) { return; }
#endif

/* Lock for read/write access to pci device and bus lists */
extern struct rw_semaphore pci_bus_sem;
extern struct mutex pci_slot_mutex;

extern raw_spinlock_t pci_lock;

extern unsigned int pci_pm_d3hot_delay;

#ifdef CONFIG_PCI_MSI
void pci_no_msi(void);
#else
static inline void pci_no_msi(void) { }
#endif

void pci_realloc_get_opt(char *);

static inline int pci_no_d1d2(struct pci_dev *dev)
{
	unsigned int parent_dstates = 0;

	if (dev->bus->self)
		parent_dstates = dev->bus->self->no_d1d2;
	return (dev->no_d1d2 || parent_dstates);

}
extern const struct attribute_group *pci_dev_groups[];
extern const struct attribute_group *pcibus_groups[];
extern const struct device_type pci_dev_type;
extern const struct attribute_group *pci_bus_groups[];

extern unsigned long pci_hotplug_io_size;
extern unsigned long pci_hotplug_mmio_size;
extern unsigned long pci_hotplug_mmio_pref_size;
extern unsigned long pci_hotplug_bus_size;

/**
 * pci_match_one_device - Tell if a PCI device structure has a matching
 *			  PCI device id structure
 * @id: single PCI device id structure to match
 * @dev: the PCI device structure to match against
 *
 * Returns the matching pci_device_id structure or %NULL if there is no match.
 */
static inline const struct pci_device_id *
pci_match_one_device(const struct pci_device_id *id, const struct pci_dev *dev)
{
	if ((id->vendor == PCI_ANY_ID || id->vendor == dev->vendor) &&
	    (id->device == PCI_ANY_ID || id->device == dev->device) &&
	    (id->subvendor == PCI_ANY_ID || id->subvendor == dev->subsystem_vendor) &&
	    (id->subdevice == PCI_ANY_ID || id->subdevice == dev->subsystem_device) &&
	    !((id->class ^ dev->class) & id->class_mask))
		return id;
	return NULL;
}

/* PCI slot sysfs helper code */
#define to_pci_slot(s) container_of(s, struct pci_slot, kobj)

extern struct kset *pci_slots_kset;

struct pci_slot_attribute {
	struct attribute attr;
	ssize_t (*show)(struct pci_slot *, char *);
	ssize_t (*store)(struct pci_slot *, const char *, size_t);
};
#define to_pci_slot_attr(s) container_of(s, struct pci_slot_attribute, attr)

enum pci_bar_type {
	pci_bar_unknown,	/* Standard PCI BAR probe */
	pci_bar_io,		/* An I/O port BAR */
	pci_bar_mem32,		/* A 32-bit memory BAR */
	pci_bar_mem64,		/* A 64-bit memory BAR */
};

struct device *pci_get_host_bridge_device(struct pci_dev *dev);
void pci_put_host_bridge_device(struct device *dev);

int pci_configure_extended_tags(struct pci_dev *dev, void *ign);
bool pci_bus_read_dev_vendor_id(struct pci_bus *bus, int devfn, u32 *pl,
				int crs_timeout);
bool pci_bus_generic_read_dev_vendor_id(struct pci_bus *bus, int devfn, u32 *pl,
					int crs_timeout);
int pci_idt_bus_quirk(struct pci_bus *bus, int devfn, u32 *pl, int crs_timeout);

int pci_setup_device(struct pci_dev *dev);
int __pci_read_base(struct pci_dev *dev, enum pci_bar_type type,
		    struct resource *res, unsigned int reg);
void pci_configure_ari(struct pci_dev *dev);
void __pci_bus_size_bridges(struct pci_bus *bus,
			struct list_head *realloc_head);
void __pci_bus_assign_resources(const struct pci_bus *bus,
				struct list_head *realloc_head,
				struct list_head *fail_head);
bool pci_bus_clip_resource(struct pci_dev *dev, int idx);

void pci_reassigndev_resource_alignment(struct pci_dev *dev);
void pci_disable_bridge_window(struct pci_dev *dev);
struct pci_bus *pci_bus_get(struct pci_bus *bus);
void pci_bus_put(struct pci_bus *bus);

/* PCIe link information from Link Capabilities 2 */
#define PCIE_LNKCAP2_SLS2SPEED(lnkcap2) \
	((lnkcap2) & PCI_EXP_LNKCAP2_SLS_64_0GB ? PCIE_SPEED_64_0GT : \
	 (lnkcap2) & PCI_EXP_LNKCAP2_SLS_32_0GB ? PCIE_SPEED_32_0GT : \
	 (lnkcap2) & PCI_EXP_LNKCAP2_SLS_16_0GB ? PCIE_SPEED_16_0GT : \
	 (lnkcap2) & PCI_EXP_LNKCAP2_SLS_8_0GB ? PCIE_SPEED_8_0GT : \
	 (lnkcap2) & PCI_EXP_LNKCAP2_SLS_5_0GB ? PCIE_SPEED_5_0GT : \
	 (lnkcap2) & PCI_EXP_LNKCAP2_SLS_2_5GB ? PCIE_SPEED_2_5GT : \
	 PCI_SPEED_UNKNOWN)

/* PCIe speed to Mb/s reduced by encoding overhead */
#define PCIE_SPEED2MBS_ENC(speed) \
	((speed) == PCIE_SPEED_64_0GT ? 64000*128/130 : \
	 (speed) == PCIE_SPEED_32_0GT ? 32000*128/130 : \
	 (speed) == PCIE_SPEED_16_0GT ? 16000*128/130 : \
	 (speed) == PCIE_SPEED_8_0GT  ?  8000*128/130 : \
	 (speed) == PCIE_SPEED_5_0GT  ?  5000*8/10 : \
	 (speed) == PCIE_SPEED_2_5GT  ?  2500*8/10 : \
	 0)

const char *pci_speed_string(enum pci_bus_speed speed);
enum pci_bus_speed pcie_get_speed_cap(struct pci_dev *dev);
enum pcie_link_width pcie_get_width_cap(struct pci_dev *dev);
u32 pcie_bandwidth_capable(struct pci_dev *dev, enum pci_bus_speed *speed,
			   enum pcie_link_width *width);
void __pcie_print_link_status(struct pci_dev *dev, bool verbose);
void pcie_report_downtraining(struct pci_dev *dev);
void pcie_update_link_speed(struct pci_bus *bus, u16 link_status);

/* Single Root I/O Virtualization */
struct pci_sriov {
	int		pos;		/* Capability position */
	int		nres;		/* Number of resources */
	u32		cap;		/* SR-IOV Capabilities */
	u16		ctrl;		/* SR-IOV Control */
	u16		total_VFs;	/* Total VFs associated with the PF */
	u16		initial_VFs;	/* Initial VFs associated with the PF */
	u16		num_VFs;	/* Number of VFs available */
	u16		offset;		/* First VF Routing ID offset */
	u16		stride;		/* Following VF stride */
	u16		vf_device;	/* VF device ID */
	u32		pgsz;		/* Page size for BAR alignment */
	u8		link;		/* Function Dependency Link */
	u8		max_VF_buses;	/* Max buses consumed by VFs */
	u16		driver_max_VFs;	/* Max num VFs driver supports */
	struct pci_dev	*dev;		/* Lowest numbered PF */
	struct pci_dev	*self;		/* This PF */
	u32		class;		/* VF device */
	u8		hdr_type;	/* VF header type */
	u16		subsystem_vendor; /* VF subsystem vendor */
	u16		subsystem_device; /* VF subsystem device */
	resource_size_t	barsz[PCI_SRIOV_NUM_BARS];	/* VF BAR size */
	bool		drivers_autoprobe; /* Auto probing of VFs by driver */
};

/**
 * pci_dev_set_io_state - Set the new error state if possible.
 *
 * @dev: PCI device to set new error_state
 * @new: the state we want dev to be in
 *
 * Must be called with device_lock held.
 *
 * Returns true if state has been changed to the requested state.
 */
static inline bool pci_dev_set_io_state(struct pci_dev *dev,
					pci_channel_state_t new)
{
	bool changed = false;

	device_lock_assert(&dev->dev);
	switch (new) {
	case pci_channel_io_perm_failure:
		switch (dev->error_state) {
		case pci_channel_io_frozen:
		case pci_channel_io_normal:
		case pci_channel_io_perm_failure:
			changed = true;
			break;
		}
		break;
	case pci_channel_io_frozen:
		switch (dev->error_state) {
		case pci_channel_io_frozen:
		case pci_channel_io_normal:
			changed = true;
			break;
		}
		break;
	case pci_channel_io_normal:
		switch (dev->error_state) {
		case pci_channel_io_frozen:
		case pci_channel_io_normal:
			changed = true;
			break;
		}
		break;
	}
	if (changed)
		dev->error_state = new;
	return changed;
}

static inline int pci_dev_set_disconnected(struct pci_dev *dev, void *unused)
{
	device_lock(&dev->dev);
	pci_dev_set_io_state(dev, pci_channel_io_perm_failure);
	device_unlock(&dev->dev);

	return 0;
}

static inline bool pci_dev_is_disconnected(const struct pci_dev *dev)
{
	return dev->error_state == pci_channel_io_perm_failure;
}

/* pci_dev priv_flags */
#define PCI_DEV_ADDED 0
#define PCI_DPC_RECOVERED 1
#define PCI_DPC_RECOVERING 2

static inline void pci_dev_assign_added(struct pci_dev *dev, bool added)
{
	assign_bit(PCI_DEV_ADDED, &dev->priv_flags, added);
}

static inline bool pci_dev_is_added(const struct pci_dev *dev)
{
	return test_bit(PCI_DEV_ADDED, &dev->priv_flags);
}

#ifdef CONFIG_PCIEAER
#include <linux/aer.h>

#define AER_MAX_MULTI_ERR_DEVICES	5	/* Not likely to have more */

struct aer_err_info {
	struct pci_dev *dev[AER_MAX_MULTI_ERR_DEVICES];
	int error_dev_num;

	unsigned int id:16;

	unsigned int severity:2;	/* 0:NONFATAL | 1:FATAL | 2:COR */
	unsigned int __pad1:5;
	unsigned int multi_error_valid:1;

	unsigned int first_error:5;
	unsigned int __pad2:2;
	unsigned int tlp_header_valid:1;

	unsigned int status;		/* COR/UNCOR Error Status */
	unsigned int mask;		/* COR/UNCOR Error Mask */
	struct aer_header_log_regs tlp;	/* TLP Header */
};

int aer_get_device_error_info(struct pci_dev *dev, struct aer_err_info *info);
void aer_print_error(struct pci_dev *dev, struct aer_err_info *info);
#endif	/* CONFIG_PCIEAER */

#ifdef CONFIG_PCIEPORTBUS
/* Cached RCEC Endpoint Association */
struct rcec_ea {
	u8		nextbusn;
	u8		lastbusn;
	u32		bitmap;
};
#endif

#ifdef CONFIG_PCIE_DPC
void pci_save_dpc_state(struct pci_dev *dev);
void pci_restore_dpc_state(struct pci_dev *dev);
void pci_dpc_init(struct pci_dev *pdev);
void dpc_process_error(struct pci_dev *pdev);
pci_ers_result_t dpc_reset_link(struct pci_dev *pdev);
bool pci_dpc_recovered(struct pci_dev *pdev);
#else
static inline void pci_save_dpc_state(struct pci_dev *dev) {}
static inline void pci_restore_dpc_state(struct pci_dev *dev) {}
static inline void pci_dpc_init(struct pci_dev *pdev) {}
static inline bool pci_dpc_recovered(struct pci_dev *pdev) { return false; }
<<<<<<< HEAD
=======
#endif

#ifdef CONFIG_PCIEPORTBUS
void pci_rcec_init(struct pci_dev *dev);
void pci_rcec_exit(struct pci_dev *dev);
void pcie_link_rcec(struct pci_dev *rcec);
void pcie_walk_rcec(struct pci_dev *rcec,
		    int (*cb)(struct pci_dev *, void *),
		    void *userdata);
#else
static inline void pci_rcec_init(struct pci_dev *dev) {}
static inline void pci_rcec_exit(struct pci_dev *dev) {}
static inline void pcie_link_rcec(struct pci_dev *rcec) {}
static inline void pcie_walk_rcec(struct pci_dev *rcec,
				  int (*cb)(struct pci_dev *, void *),
				  void *userdata) {}
>>>>>>> 3b17187f
#endif

#ifdef CONFIG_PCI_ATS
/* Address Translation Service */
void pci_ats_init(struct pci_dev *dev);
void pci_restore_ats_state(struct pci_dev *dev);
#else
static inline void pci_ats_init(struct pci_dev *d) { }
static inline void pci_restore_ats_state(struct pci_dev *dev) { }
#endif /* CONFIG_PCI_ATS */

#ifdef CONFIG_PCI_PRI
void pci_pri_init(struct pci_dev *dev);
void pci_restore_pri_state(struct pci_dev *pdev);
#else
static inline void pci_pri_init(struct pci_dev *dev) { }
static inline void pci_restore_pri_state(struct pci_dev *pdev) { }
#endif

#ifdef CONFIG_PCI_PASID
void pci_pasid_init(struct pci_dev *dev);
void pci_restore_pasid_state(struct pci_dev *pdev);
#else
static inline void pci_pasid_init(struct pci_dev *dev) { }
static inline void pci_restore_pasid_state(struct pci_dev *pdev) { }
#endif

#ifdef CONFIG_PCI_IOV
int pci_iov_init(struct pci_dev *dev);
void pci_iov_release(struct pci_dev *dev);
void pci_iov_remove(struct pci_dev *dev);
void pci_iov_update_resource(struct pci_dev *dev, int resno);
resource_size_t pci_sriov_resource_alignment(struct pci_dev *dev, int resno);
void pci_restore_iov_state(struct pci_dev *dev);
int pci_iov_bus_range(struct pci_bus *bus);
extern const struct attribute_group sriov_pf_dev_attr_group;
extern const struct attribute_group sriov_vf_dev_attr_group;
#else
static inline int pci_iov_init(struct pci_dev *dev)
{
	return -ENODEV;
}
static inline void pci_iov_release(struct pci_dev *dev)

{
}
static inline void pci_iov_remove(struct pci_dev *dev)
{
}
static inline void pci_restore_iov_state(struct pci_dev *dev)
{
}
static inline int pci_iov_bus_range(struct pci_bus *bus)
{
	return 0;
}

#endif /* CONFIG_PCI_IOV */

#ifdef CONFIG_PCIE_PTM
void pci_save_ptm_state(struct pci_dev *dev);
void pci_restore_ptm_state(struct pci_dev *dev);
void pci_disable_ptm(struct pci_dev *dev);
#else
static inline void pci_save_ptm_state(struct pci_dev *dev) { }
static inline void pci_restore_ptm_state(struct pci_dev *dev) { }
static inline void pci_disable_ptm(struct pci_dev *dev) { }
#endif

unsigned long pci_cardbus_resource_alignment(struct resource *);

static inline resource_size_t pci_resource_alignment(struct pci_dev *dev,
						     struct resource *res)
{
#ifdef CONFIG_PCI_IOV
	int resno = res - dev->resource;

	if (resno >= PCI_IOV_RESOURCES && resno <= PCI_IOV_RESOURCE_END)
		return pci_sriov_resource_alignment(dev, resno);
#endif
	if (dev->class >> 8 == PCI_CLASS_BRIDGE_CARDBUS)
		return pci_cardbus_resource_alignment(res);
	return resource_alignment(res);
}

void pci_acs_init(struct pci_dev *dev);
#ifdef CONFIG_PCI_QUIRKS
int pci_dev_specific_acs_enabled(struct pci_dev *dev, u16 acs_flags);
int pci_dev_specific_enable_acs(struct pci_dev *dev);
int pci_dev_specific_disable_acs_redir(struct pci_dev *dev);
#else
static inline int pci_dev_specific_acs_enabled(struct pci_dev *dev,
					       u16 acs_flags)
{
	return -ENOTTY;
}
static inline int pci_dev_specific_enable_acs(struct pci_dev *dev)
{
	return -ENOTTY;
}
static inline int pci_dev_specific_disable_acs_redir(struct pci_dev *dev)
{
	return -ENOTTY;
}
#endif

/* PCI error reporting and recovery */
pci_ers_result_t pcie_do_recovery(struct pci_dev *dev,
		pci_channel_state_t state,
		pci_ers_result_t (*reset_subordinates)(struct pci_dev *pdev));

bool pcie_wait_for_link(struct pci_dev *pdev, bool active);
#ifdef CONFIG_PCIEASPM
void pcie_aspm_init_link_state(struct pci_dev *pdev);
void pcie_aspm_exit_link_state(struct pci_dev *pdev);
void pcie_aspm_pm_state_change(struct pci_dev *pdev);
void pcie_aspm_powersave_config_link(struct pci_dev *pdev);
#else
static inline void pcie_aspm_init_link_state(struct pci_dev *pdev) { }
static inline void pcie_aspm_exit_link_state(struct pci_dev *pdev) { }
static inline void pcie_aspm_pm_state_change(struct pci_dev *pdev) { }
static inline void pcie_aspm_powersave_config_link(struct pci_dev *pdev) { }
#endif

#ifdef CONFIG_PCIE_ECRC
void pcie_set_ecrc_checking(struct pci_dev *dev);
void pcie_ecrc_get_policy(char *str);
#else
static inline void pcie_set_ecrc_checking(struct pci_dev *dev) { }
static inline void pcie_ecrc_get_policy(char *str) { }
#endif

#ifdef CONFIG_PCIE_PTM
void pci_ptm_init(struct pci_dev *dev);
#else
static inline void pci_ptm_init(struct pci_dev *dev) { }
#endif

struct pci_dev_reset_methods {
	u16 vendor;
	u16 device;
	int (*reset)(struct pci_dev *dev, bool probe);
};

struct pci_reset_fn_method {
	int (*reset_fn)(struct pci_dev *pdev, bool probe);
	char *name;
};

#ifdef CONFIG_PCI_QUIRKS
int pci_dev_specific_reset(struct pci_dev *dev, bool probe);
#else
static inline int pci_dev_specific_reset(struct pci_dev *dev, bool probe)
{
	return -ENOTTY;
}
#endif

#if defined(CONFIG_PCI_QUIRKS) && defined(CONFIG_ARM64)
int acpi_get_rc_resources(struct device *dev, const char *hid, u16 segment,
			  struct resource *res);
#else
static inline int acpi_get_rc_resources(struct device *dev, const char *hid,
					u16 segment, struct resource *res)
{
	return -ENODEV;
}
#endif

int pci_rebar_get_current_size(struct pci_dev *pdev, int bar);
int pci_rebar_set_size(struct pci_dev *pdev, int bar, int size);
static inline u64 pci_rebar_size_to_bytes(int size)
{
	return 1ULL << (size + 20);
}

struct device_node;

#ifdef CONFIG_OF
int of_pci_parse_bus_range(struct device_node *node, struct resource *res);
int of_get_pci_domain_nr(struct device_node *node);
int of_pci_get_max_link_speed(struct device_node *node);
void pci_set_of_node(struct pci_dev *dev);
void pci_release_of_node(struct pci_dev *dev);
void pci_set_bus_of_node(struct pci_bus *bus);
void pci_release_bus_of_node(struct pci_bus *bus);

int devm_of_pci_bridge_init(struct device *dev, struct pci_host_bridge *bridge);

#else
static inline int
of_pci_parse_bus_range(struct device_node *node, struct resource *res)
{
	return -EINVAL;
}

static inline int
of_get_pci_domain_nr(struct device_node *node)
{
	return -1;
}

static inline int
of_pci_get_max_link_speed(struct device_node *node)
{
	return -EINVAL;
}

static inline void pci_set_of_node(struct pci_dev *dev) { }
static inline void pci_release_of_node(struct pci_dev *dev) { }
static inline void pci_set_bus_of_node(struct pci_bus *bus) { }
static inline void pci_release_bus_of_node(struct pci_bus *bus) { }

static inline int devm_of_pci_bridge_init(struct device *dev, struct pci_host_bridge *bridge)
{
	return 0;
}

#endif /* CONFIG_OF */

#ifdef CONFIG_PCIEAER
void pci_no_aer(void);
void pci_aer_init(struct pci_dev *dev);
void pci_aer_exit(struct pci_dev *dev);
extern const struct attribute_group aer_stats_attr_group;
void pci_aer_clear_fatal_status(struct pci_dev *dev);
int pci_aer_clear_status(struct pci_dev *dev);
int pci_aer_raw_clear_status(struct pci_dev *dev);
#else
static inline void pci_no_aer(void) { }
static inline void pci_aer_init(struct pci_dev *d) { }
static inline void pci_aer_exit(struct pci_dev *d) { }
static inline void pci_aer_clear_fatal_status(struct pci_dev *dev) { }
static inline int pci_aer_clear_status(struct pci_dev *dev) { return -EINVAL; }
static inline int pci_aer_raw_clear_status(struct pci_dev *dev) { return -EINVAL; }
#endif

#ifdef CONFIG_ACPI
int pci_acpi_program_hp_params(struct pci_dev *dev);
extern const struct attribute_group pci_dev_acpi_attr_group;
void pci_set_acpi_fwnode(struct pci_dev *dev);
int pci_dev_acpi_reset(struct pci_dev *dev, bool probe);
#else
static inline int pci_dev_acpi_reset(struct pci_dev *dev, bool probe)
{
	return -ENOTTY;
}

static inline void pci_set_acpi_fwnode(struct pci_dev *dev) {}
static inline int pci_acpi_program_hp_params(struct pci_dev *dev)
{
	return -ENODEV;
}
#endif

#ifdef CONFIG_PCIEASPM
extern const struct attribute_group aspm_ctrl_attr_group;
#endif

extern const struct attribute_group pci_dev_reset_method_attr_group;

#endif /* DRIVERS_PCI_H */<|MERGE_RESOLUTION|>--- conflicted
+++ resolved
@@ -467,8 +467,6 @@
 static inline void pci_restore_dpc_state(struct pci_dev *dev) {}
 static inline void pci_dpc_init(struct pci_dev *pdev) {}
 static inline bool pci_dpc_recovered(struct pci_dev *pdev) { return false; }
-<<<<<<< HEAD
-=======
 #endif
 
 #ifdef CONFIG_PCIEPORTBUS
@@ -485,7 +483,6 @@
 static inline void pcie_walk_rcec(struct pci_dev *rcec,
 				  int (*cb)(struct pci_dev *, void *),
 				  void *userdata) {}
->>>>>>> 3b17187f
 #endif
 
 #ifdef CONFIG_PCI_ATS
