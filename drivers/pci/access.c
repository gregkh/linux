--- conflicted
+++ resolved
@@ -525,23 +525,6 @@
 
 	return ret;
 }
-<<<<<<< HEAD
-EXPORT_SYMBOL(pcie_capability_clear_and_set_word_unlocked);
-
-int pcie_capability_clear_and_set_word_locked(struct pci_dev *dev, int pos,
-					      u16 clear, u16 set)
-{
-	unsigned long flags;
-	int ret;
-
-	spin_lock_irqsave(&dev->pcie_cap_lock, flags);
-	ret = pcie_capability_clear_and_set_word_unlocked(dev, pos, clear, set);
-	spin_unlock_irqrestore(&dev->pcie_cap_lock, flags);
-
-	return ret;
-}
-=======
->>>>>>> 98817289
 EXPORT_SYMBOL(pcie_capability_clear_and_set_word_locked);
 
 int pcie_capability_clear_and_set_dword(struct pci_dev *dev, int pos,
