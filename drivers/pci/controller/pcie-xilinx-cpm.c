--- conflicted
+++ resolved
@@ -585,17 +585,10 @@
 
 	port->variant = of_device_get_match_data(dev);
 
-<<<<<<< HEAD
-	bus = resource_list_first_type(&bridge->windows, IORESOURCE_BUS);
-	if (!bus) {
-		err = -ENODEV;
-		goto err_free_irq_domains;
-=======
 	if (port->variant->version != CPM5NC_HOST) {
 		err = xilinx_cpm_pcie_init_irq_domain(port);
 		if (err)
 			return err;
->>>>>>> fc85704c
 	}
 
 	bus = resource_list_first_type(&bridge->windows, IORESOURCE_BUS);
@@ -635,12 +628,8 @@
 err_setup_irq:
 	pci_ecam_free(port->cfg);
 err_free_irq_domains:
-<<<<<<< HEAD
-	xilinx_cpm_free_irq_domains(port);
-=======
 	if (port->variant->version != CPM5NC_HOST)
 		xilinx_cpm_free_irq_domains(port);
->>>>>>> fc85704c
 	return err;
 }
 
