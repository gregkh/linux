// SPDX-License-Identifier: GPL-2.0
/*
 * Copyright (c) Microsoft Corporation.
 *
 * Author:
 *   Jake Oshins <jakeo@microsoft.com>
 *
 * This driver acts as a paravirtual front-end for PCI Express root buses.
 * When a PCI Express function (either an entire device or an SR-IOV
 * Virtual Function) is being passed through to the VM, this driver exposes
 * a new bus to the guest VM.  This is modeled as a root PCI bus because
 * no bridges are being exposed to the VM.  In fact, with a "Generation 2"
 * VM within Hyper-V, there may seem to be no PCI bus at all in the VM
 * until a device as been exposed using this driver.
 *
 * Each root PCI bus has its own PCI domain, which is called "Segment" in
 * the PCI Firmware Specifications.  Thus while each device passed through
 * to the VM using this front-end will appear at "device 0", the domain will
 * be unique.  Typically, each bus will have one PCI function on it, though
 * this driver does support more than one.
 *
 * In order to map the interrupts from the device through to the guest VM,
 * this driver also implements an IRQ Domain, which handles interrupts (either
 * MSI or MSI-X) associated with the functions on the bus.  As interrupts are
 * set up, torn down, or reaffined, this driver communicates with the
 * underlying hypervisor to adjust the mappings in the I/O MMU so that each
 * interrupt will be delivered to the correct virtual processor at the right
 * vector.  This driver does not support level-triggered (line-based)
 * interrupts, and will report that the Interrupt Line register in the
 * function's configuration space is zero.
 *
 * The rest of this driver mostly maps PCI concepts onto underlying Hyper-V
 * facilities.  For instance, the configuration space of a function exposed
 * by Hyper-V is mapped into a single page of memory space, and the
 * read and write handlers for config space must be aware of this mechanism.
 * Similarly, device setup and teardown involves messages sent to and from
 * the PCI back-end driver in Hyper-V.
 */

#include <linux/kernel.h>
#include <linux/module.h>
#include <linux/pci.h>
#include <linux/delay.h>
#include <linux/semaphore.h>
#include <linux/irqdomain.h>
#include <asm/irqdomain.h>
#include <asm/apic.h>
#include <linux/irq.h>
#include <linux/msi.h>
#include <linux/hyperv.h>
#include <linux/refcount.h>
#include <asm/mshyperv.h>

/*
 * Protocol versions. The low word is the minor version, the high word the
 * major version.
 */

#define PCI_MAKE_VERSION(major, minor) ((u32)(((major) << 16) | (minor)))
#define PCI_MAJOR_VERSION(version) ((u32)(version) >> 16)
#define PCI_MINOR_VERSION(version) ((u32)(version) & 0xff)

enum pci_protocol_version_t {
	PCI_PROTOCOL_VERSION_1_1 = PCI_MAKE_VERSION(1, 1),	/* Win10 */
	PCI_PROTOCOL_VERSION_1_2 = PCI_MAKE_VERSION(1, 2),	/* RS1 */
};

#define CPU_AFFINITY_ALL	-1ULL

/*
 * Supported protocol versions in the order of probing - highest go
 * first.
 */
static enum pci_protocol_version_t pci_protocol_versions[] = {
	PCI_PROTOCOL_VERSION_1_2,
	PCI_PROTOCOL_VERSION_1_1,
};

/*
 * Protocol version negotiated by hv_pci_protocol_negotiation().
 */
static enum pci_protocol_version_t pci_protocol_version;

#define PCI_CONFIG_MMIO_LENGTH	0x2000
#define CFG_PAGE_OFFSET 0x1000
#define CFG_PAGE_SIZE (PCI_CONFIG_MMIO_LENGTH - CFG_PAGE_OFFSET)

#define MAX_SUPPORTED_MSI_MESSAGES 0x400

#define STATUS_REVISION_MISMATCH 0xC0000059

/* space for 32bit serial number as string */
#define SLOT_NAME_SIZE 11

/*
 * Message Types
 */

enum pci_message_type {
	/*
	 * Version 1.1
	 */
	PCI_MESSAGE_BASE                = 0x42490000,
	PCI_BUS_RELATIONS               = PCI_MESSAGE_BASE + 0,
	PCI_QUERY_BUS_RELATIONS         = PCI_MESSAGE_BASE + 1,
	PCI_POWER_STATE_CHANGE          = PCI_MESSAGE_BASE + 4,
	PCI_QUERY_RESOURCE_REQUIREMENTS = PCI_MESSAGE_BASE + 5,
	PCI_QUERY_RESOURCE_RESOURCES    = PCI_MESSAGE_BASE + 6,
	PCI_BUS_D0ENTRY                 = PCI_MESSAGE_BASE + 7,
	PCI_BUS_D0EXIT                  = PCI_MESSAGE_BASE + 8,
	PCI_READ_BLOCK                  = PCI_MESSAGE_BASE + 9,
	PCI_WRITE_BLOCK                 = PCI_MESSAGE_BASE + 0xA,
	PCI_EJECT                       = PCI_MESSAGE_BASE + 0xB,
	PCI_QUERY_STOP                  = PCI_MESSAGE_BASE + 0xC,
	PCI_REENABLE                    = PCI_MESSAGE_BASE + 0xD,
	PCI_QUERY_STOP_FAILED           = PCI_MESSAGE_BASE + 0xE,
	PCI_EJECTION_COMPLETE           = PCI_MESSAGE_BASE + 0xF,
	PCI_RESOURCES_ASSIGNED          = PCI_MESSAGE_BASE + 0x10,
	PCI_RESOURCES_RELEASED          = PCI_MESSAGE_BASE + 0x11,
	PCI_INVALIDATE_BLOCK            = PCI_MESSAGE_BASE + 0x12,
	PCI_QUERY_PROTOCOL_VERSION      = PCI_MESSAGE_BASE + 0x13,
	PCI_CREATE_INTERRUPT_MESSAGE    = PCI_MESSAGE_BASE + 0x14,
	PCI_DELETE_INTERRUPT_MESSAGE    = PCI_MESSAGE_BASE + 0x15,
	PCI_RESOURCES_ASSIGNED2		= PCI_MESSAGE_BASE + 0x16,
	PCI_CREATE_INTERRUPT_MESSAGE2	= PCI_MESSAGE_BASE + 0x17,
	PCI_DELETE_INTERRUPT_MESSAGE2	= PCI_MESSAGE_BASE + 0x18, /* unused */
	PCI_MESSAGE_MAXIMUM
};

/*
 * Structures defining the virtual PCI Express protocol.
 */

union pci_version {
	struct {
		u16 minor_version;
		u16 major_version;
	} parts;
	u32 version;
} __packed;

/*
 * Function numbers are 8-bits wide on Express, as interpreted through ARI,
 * which is all this driver does.  This representation is the one used in
 * Windows, which is what is expected when sending this back and forth with
 * the Hyper-V parent partition.
 */
union win_slot_encoding {
	struct {
		u32	dev:5;
		u32	func:3;
		u32	reserved:24;
	} bits;
	u32 slot;
} __packed;

/*
 * Pretty much as defined in the PCI Specifications.
 */
struct pci_function_description {
	u16	v_id;	/* vendor ID */
	u16	d_id;	/* device ID */
	u8	rev;
	u8	prog_intf;
	u8	subclass;
	u8	base_class;
	u32	subsystem_id;
	union win_slot_encoding win_slot;
	u32	ser;	/* serial number */
} __packed;

/**
 * struct hv_msi_desc
 * @vector:		IDT entry
 * @delivery_mode:	As defined in Intel's Programmer's
 *			Reference Manual, Volume 3, Chapter 8.
 * @vector_count:	Number of contiguous entries in the
 *			Interrupt Descriptor Table that are
 *			occupied by this Message-Signaled
 *			Interrupt. For "MSI", as first defined
 *			in PCI 2.2, this can be between 1 and
 *			32. For "MSI-X," as first defined in PCI
 *			3.0, this must be 1, as each MSI-X table
 *			entry would have its own descriptor.
 * @reserved:		Empty space
 * @cpu_mask:		All the target virtual processors.
 */
struct hv_msi_desc {
	u8	vector;
	u8	delivery_mode;
	u16	vector_count;
	u32	reserved;
	u64	cpu_mask;
} __packed;

/**
 * struct hv_msi_desc2 - 1.2 version of hv_msi_desc
 * @vector:		IDT entry
 * @delivery_mode:	As defined in Intel's Programmer's
 *			Reference Manual, Volume 3, Chapter 8.
 * @vector_count:	Number of contiguous entries in the
 *			Interrupt Descriptor Table that are
 *			occupied by this Message-Signaled
 *			Interrupt. For "MSI", as first defined
 *			in PCI 2.2, this can be between 1 and
 *			32. For "MSI-X," as first defined in PCI
 *			3.0, this must be 1, as each MSI-X table
 *			entry would have its own descriptor.
 * @processor_count:	number of bits enabled in array.
 * @processor_array:	All the target virtual processors.
 */
struct hv_msi_desc2 {
	u8	vector;
	u8	delivery_mode;
	u16	vector_count;
	u16	processor_count;
	u16	processor_array[32];
} __packed;

/**
 * struct tran_int_desc
 * @reserved:		unused, padding
 * @vector_count:	same as in hv_msi_desc
 * @data:		This is the "data payload" value that is
 *			written by the device when it generates
 *			a message-signaled interrupt, either MSI
 *			or MSI-X.
 * @address:		This is the address to which the data
 *			payload is written on interrupt
 *			generation.
 */
struct tran_int_desc {
	u16	reserved;
	u16	vector_count;
	u32	data;
	u64	address;
} __packed;

/*
 * A generic message format for virtual PCI.
 * Specific message formats are defined later in the file.
 */

struct pci_message {
	u32 type;
} __packed;

struct pci_child_message {
	struct pci_message message_type;
	union win_slot_encoding wslot;
} __packed;

struct pci_incoming_message {
	struct vmpacket_descriptor hdr;
	struct pci_message message_type;
} __packed;

struct pci_response {
	struct vmpacket_descriptor hdr;
	s32 status;			/* negative values are failures */
} __packed;

struct pci_packet {
	void (*completion_func)(void *context, struct pci_response *resp,
				int resp_packet_size);
	void *compl_ctxt;

	struct pci_message message[0];
};

/*
 * Specific message types supporting the PCI protocol.
 */

/*
 * Version negotiation message. Sent from the guest to the host.
 * The guest is free to try different versions until the host
 * accepts the version.
 *
 * pci_version: The protocol version requested.
 * is_last_attempt: If TRUE, this is the last version guest will request.
 * reservedz: Reserved field, set to zero.
 */

struct pci_version_request {
	struct pci_message message_type;
	u32 protocol_version;
} __packed;

/*
 * Bus D0 Entry.  This is sent from the guest to the host when the virtual
 * bus (PCI Express port) is ready for action.
 */

struct pci_bus_d0_entry {
	struct pci_message message_type;
	u32 reserved;
	u64 mmio_base;
} __packed;

struct pci_bus_relations {
	struct pci_incoming_message incoming;
	u32 device_count;
	struct pci_function_description func[0];
} __packed;

struct pci_q_res_req_response {
	struct vmpacket_descriptor hdr;
	s32 status;			/* negative values are failures */
	u32 probed_bar[6];
} __packed;

struct pci_set_power {
	struct pci_message message_type;
	union win_slot_encoding wslot;
	u32 power_state;		/* In Windows terms */
	u32 reserved;
} __packed;

struct pci_set_power_response {
	struct vmpacket_descriptor hdr;
	s32 status;			/* negative values are failures */
	union win_slot_encoding wslot;
	u32 resultant_state;		/* In Windows terms */
	u32 reserved;
} __packed;

struct pci_resources_assigned {
	struct pci_message message_type;
	union win_slot_encoding wslot;
	u8 memory_range[0x14][6];	/* not used here */
	u32 msi_descriptors;
	u32 reserved[4];
} __packed;

struct pci_resources_assigned2 {
	struct pci_message message_type;
	union win_slot_encoding wslot;
	u8 memory_range[0x14][6];	/* not used here */
	u32 msi_descriptor_count;
	u8 reserved[70];
} __packed;

struct pci_create_interrupt {
	struct pci_message message_type;
	union win_slot_encoding wslot;
	struct hv_msi_desc int_desc;
} __packed;

struct pci_create_int_response {
	struct pci_response response;
	u32 reserved;
	struct tran_int_desc int_desc;
} __packed;

struct pci_create_interrupt2 {
	struct pci_message message_type;
	union win_slot_encoding wslot;
	struct hv_msi_desc2 int_desc;
} __packed;

struct pci_delete_interrupt {
	struct pci_message message_type;
	union win_slot_encoding wslot;
	struct tran_int_desc int_desc;
} __packed;

/*
 * Note: the VM must pass a valid block id, wslot and bytes_requested.
 */
struct pci_read_block {
	struct pci_message message_type;
	u32 block_id;
	union win_slot_encoding wslot;
	u32 bytes_requested;
} __packed;

struct pci_read_block_response {
	struct vmpacket_descriptor hdr;
	u32 status;
	u8 bytes[HV_CONFIG_BLOCK_SIZE_MAX];
} __packed;

/*
 * Note: the VM must pass a valid block id, wslot and byte_count.
 */
struct pci_write_block {
	struct pci_message message_type;
	u32 block_id;
	union win_slot_encoding wslot;
	u32 byte_count;
	u8 bytes[HV_CONFIG_BLOCK_SIZE_MAX];
} __packed;

struct pci_dev_inval_block {
	struct pci_incoming_message incoming;
	union win_slot_encoding wslot;
	u64 block_mask;
} __packed;

struct pci_dev_incoming {
	struct pci_incoming_message incoming;
	union win_slot_encoding wslot;
} __packed;

struct pci_eject_response {
	struct pci_message message_type;
	union win_slot_encoding wslot;
	u32 status;
} __packed;

static int pci_ring_size = (4 * PAGE_SIZE);

/*
 * Definitions or interrupt steering hypercall.
 */
#define HV_PARTITION_ID_SELF		((u64)-1)
#define HVCALL_RETARGET_INTERRUPT	0x7e

struct hv_interrupt_entry {
	u32	source;			/* 1 for MSI(-X) */
	u32	reserved1;
	u32	address;
	u32	data;
};

/*
 * flags for hv_device_interrupt_target.flags
 */
#define HV_DEVICE_INTERRUPT_TARGET_MULTICAST		1
#define HV_DEVICE_INTERRUPT_TARGET_PROCESSOR_SET	2

struct hv_device_interrupt_target {
	u32	vector;
	u32	flags;
	union {
		u64		 vp_mask;
		struct hv_vpset vp_set;
	};
};

struct retarget_msi_interrupt {
	u64	partition_id;		/* use "self" */
	u64	device_id;
	struct hv_interrupt_entry int_entry;
	u64	reserved2;
	struct hv_device_interrupt_target int_target;
} __packed __aligned(8);

/*
 * Driver specific state.
 */

enum hv_pcibus_state {
	hv_pcibus_init = 0,
	hv_pcibus_probed,
	hv_pcibus_installed,
	hv_pcibus_removed,
	hv_pcibus_maximum
};

struct hv_pcibus_device {
	struct pci_sysdata sysdata;
	enum hv_pcibus_state state;
	refcount_t remove_lock;
	struct hv_device *hdev;
	resource_size_t low_mmio_space;
	resource_size_t high_mmio_space;
	struct resource *mem_config;
	struct resource *low_mmio_res;
	struct resource *high_mmio_res;
	struct completion *survey_event;
	struct completion remove_event;
	struct pci_bus *pci_bus;
	spinlock_t config_lock;	/* Avoid two threads writing index page */
	spinlock_t device_list_lock;	/* Protect lists below */
	void __iomem *cfg_addr;

	struct list_head resources_for_children;

	struct list_head children;
	struct list_head dr_list;

	struct msi_domain_info msi_info;
	struct msi_controller msi_chip;
	struct irq_domain *irq_domain;

	spinlock_t retarget_msi_interrupt_lock;

	struct workqueue_struct *wq;

	/* hypercall arg, must not cross page boundary */
	struct retarget_msi_interrupt retarget_msi_interrupt_params;

	/*
	 * Don't put anything here: retarget_msi_interrupt_params must be last
	 */
};

/*
 * Tracks "Device Relations" messages from the host, which must be both
 * processed in order and deferred so that they don't run in the context
 * of the incoming packet callback.
 */
struct hv_dr_work {
	struct work_struct wrk;
	struct hv_pcibus_device *bus;
};

struct hv_dr_state {
	struct list_head list_entry;
	u32 device_count;
	struct pci_function_description func[0];
};

enum hv_pcichild_state {
	hv_pcichild_init = 0,
	hv_pcichild_requirements,
	hv_pcichild_resourced,
	hv_pcichild_ejecting,
	hv_pcichild_maximum
};

struct hv_pci_dev {
	/* List protected by pci_rescan_remove_lock */
	struct list_head list_entry;
	refcount_t refs;
	enum hv_pcichild_state state;
	struct pci_slot *pci_slot;
	struct pci_function_description desc;
	bool reported_missing;
	struct hv_pcibus_device *hbus;
	struct work_struct wrk;

	void (*block_invalidate)(void *context, u64 block_mask);
	void *invalidate_context;

	/*
	 * What would be observed if one wrote 0xFFFFFFFF to a BAR and then
	 * read it back, for each of the BAR offsets within config space.
	 */
	u32 probed_bar[6];
};

struct hv_pci_compl {
	struct completion host_event;
	s32 completion_status;
};

static void hv_pci_onchannelcallback(void *context);

/**
 * hv_pci_generic_compl() - Invoked for a completion packet
 * @context:		Set up by the sender of the packet.
 * @resp:		The response packet
 * @resp_packet_size:	Size in bytes of the packet
 *
 * This function is used to trigger an event and report status
 * for any message for which the completion packet contains a
 * status and nothing else.
 */
static void hv_pci_generic_compl(void *context, struct pci_response *resp,
				 int resp_packet_size)
{
	struct hv_pci_compl *comp_pkt = context;

	if (resp_packet_size >= offsetofend(struct pci_response, status))
		comp_pkt->completion_status = resp->status;
	else
		comp_pkt->completion_status = -1;

	complete(&comp_pkt->host_event);
}

static struct hv_pci_dev *get_pcichild_wslot(struct hv_pcibus_device *hbus,
						u32 wslot);

static void get_pcichild(struct hv_pci_dev *hpdev)
{
	refcount_inc(&hpdev->refs);
}

static void put_pcichild(struct hv_pci_dev *hpdev)
{
	if (refcount_dec_and_test(&hpdev->refs))
		kfree(hpdev);
}

static void get_hvpcibus(struct hv_pcibus_device *hv_pcibus);
static void put_hvpcibus(struct hv_pcibus_device *hv_pcibus);

/*
 * There is no good way to get notified from vmbus_onoffer_rescind(),
 * so let's use polling here, since this is not a hot path.
 */
static int wait_for_response(struct hv_device *hdev,
			     struct completion *comp)
{
	while (true) {
		if (hdev->channel->rescind) {
			dev_warn_once(&hdev->device, "The device is gone.\n");
			return -ENODEV;
		}

		if (wait_for_completion_timeout(comp, HZ / 10))
			break;
	}

	return 0;
}

/**
 * devfn_to_wslot() - Convert from Linux PCI slot to Windows
 * @devfn:	The Linux representation of PCI slot
 *
 * Windows uses a slightly different representation of PCI slot.
 *
 * Return: The Windows representation
 */
static u32 devfn_to_wslot(int devfn)
{
	union win_slot_encoding wslot;

	wslot.slot = 0;
	wslot.bits.dev = PCI_SLOT(devfn);
	wslot.bits.func = PCI_FUNC(devfn);

	return wslot.slot;
}

/**
 * wslot_to_devfn() - Convert from Windows PCI slot to Linux
 * @wslot:	The Windows representation of PCI slot
 *
 * Windows uses a slightly different representation of PCI slot.
 *
 * Return: The Linux representation
 */
static int wslot_to_devfn(u32 wslot)
{
	union win_slot_encoding slot_no;

	slot_no.slot = wslot;
	return PCI_DEVFN(slot_no.bits.dev, slot_no.bits.func);
}

/*
 * PCI Configuration Space for these root PCI buses is implemented as a pair
 * of pages in memory-mapped I/O space.  Writing to the first page chooses
 * the PCI function being written or read.  Once the first page has been
 * written to, the following page maps in the entire configuration space of
 * the function.
 */

/**
 * _hv_pcifront_read_config() - Internal PCI config read
 * @hpdev:	The PCI driver's representation of the device
 * @where:	Offset within config space
 * @size:	Size of the transfer
 * @val:	Pointer to the buffer receiving the data
 */
static void _hv_pcifront_read_config(struct hv_pci_dev *hpdev, int where,
				     int size, u32 *val)
{
	unsigned long flags;
	void __iomem *addr = hpdev->hbus->cfg_addr + CFG_PAGE_OFFSET + where;

	/*
	 * If the attempt is to read the IDs or the ROM BAR, simulate that.
	 */
	if (where + size <= PCI_COMMAND) {
		memcpy(val, ((u8 *)&hpdev->desc.v_id) + where, size);
	} else if (where >= PCI_CLASS_REVISION && where + size <=
		   PCI_CACHE_LINE_SIZE) {
		memcpy(val, ((u8 *)&hpdev->desc.rev) + where -
		       PCI_CLASS_REVISION, size);
	} else if (where >= PCI_SUBSYSTEM_VENDOR_ID && where + size <=
		   PCI_ROM_ADDRESS) {
		memcpy(val, (u8 *)&hpdev->desc.subsystem_id + where -
		       PCI_SUBSYSTEM_VENDOR_ID, size);
	} else if (where >= PCI_ROM_ADDRESS && where + size <=
		   PCI_CAPABILITY_LIST) {
		/* ROM BARs are unimplemented */
		*val = 0;
	} else if (where >= PCI_INTERRUPT_LINE && where + size <=
		   PCI_INTERRUPT_PIN) {
		/*
		 * Interrupt Line and Interrupt PIN are hard-wired to zero
		 * because this front-end only supports message-signaled
		 * interrupts.
		 */
		*val = 0;
	} else if (where + size <= CFG_PAGE_SIZE) {
		spin_lock_irqsave(&hpdev->hbus->config_lock, flags);
		/* Choose the function to be read. (See comment above) */
		writel(hpdev->desc.win_slot.slot, hpdev->hbus->cfg_addr);
		/* Make sure the function was chosen before we start reading. */
		mb();
		/* Read from that function's config space. */
		switch (size) {
		case 1:
			*val = readb(addr);
			break;
		case 2:
			*val = readw(addr);
			break;
		default:
			*val = readl(addr);
			break;
		}
		/*
		 * Make sure the read was done before we release the spinlock
		 * allowing consecutive reads/writes.
		 */
		mb();
		spin_unlock_irqrestore(&hpdev->hbus->config_lock, flags);
	} else {
		dev_err(&hpdev->hbus->hdev->device,
			"Attempt to read beyond a function's config space.\n");
	}
}

static u16 hv_pcifront_get_vendor_id(struct hv_pci_dev *hpdev)
{
	u16 ret;
	unsigned long flags;
	void __iomem *addr = hpdev->hbus->cfg_addr + CFG_PAGE_OFFSET +
			     PCI_VENDOR_ID;

	spin_lock_irqsave(&hpdev->hbus->config_lock, flags);

	/* Choose the function to be read. (See comment above) */
	writel(hpdev->desc.win_slot.slot, hpdev->hbus->cfg_addr);
	/* Make sure the function was chosen before we start reading. */
	mb();
	/* Read from that function's config space. */
	ret = readw(addr);
	/*
	 * mb() is not required here, because the spin_unlock_irqrestore()
	 * is a barrier.
	 */

	spin_unlock_irqrestore(&hpdev->hbus->config_lock, flags);

	return ret;
}

/**
 * _hv_pcifront_write_config() - Internal PCI config write
 * @hpdev:	The PCI driver's representation of the device
 * @where:	Offset within config space
 * @size:	Size of the transfer
 * @val:	The data being transferred
 */
static void _hv_pcifront_write_config(struct hv_pci_dev *hpdev, int where,
				      int size, u32 val)
{
	unsigned long flags;
	void __iomem *addr = hpdev->hbus->cfg_addr + CFG_PAGE_OFFSET + where;

	if (where >= PCI_SUBSYSTEM_VENDOR_ID &&
	    where + size <= PCI_CAPABILITY_LIST) {
		/* SSIDs and ROM BARs are read-only */
	} else if (where >= PCI_COMMAND && where + size <= CFG_PAGE_SIZE) {
		spin_lock_irqsave(&hpdev->hbus->config_lock, flags);
		/* Choose the function to be written. (See comment above) */
		writel(hpdev->desc.win_slot.slot, hpdev->hbus->cfg_addr);
		/* Make sure the function was chosen before we start writing. */
		wmb();
		/* Write to that function's config space. */
		switch (size) {
		case 1:
			writeb(val, addr);
			break;
		case 2:
			writew(val, addr);
			break;
		default:
			writel(val, addr);
			break;
		}
		/*
		 * Make sure the write was done before we release the spinlock
		 * allowing consecutive reads/writes.
		 */
		mb();
		spin_unlock_irqrestore(&hpdev->hbus->config_lock, flags);
	} else {
		dev_err(&hpdev->hbus->hdev->device,
			"Attempt to write beyond a function's config space.\n");
	}
}

/**
 * hv_pcifront_read_config() - Read configuration space
 * @bus: PCI Bus structure
 * @devfn: Device/function
 * @where: Offset from base
 * @size: Byte/word/dword
 * @val: Value to be read
 *
 * Return: PCIBIOS_SUCCESSFUL on success
 *	   PCIBIOS_DEVICE_NOT_FOUND on failure
 */
static int hv_pcifront_read_config(struct pci_bus *bus, unsigned int devfn,
				   int where, int size, u32 *val)
{
	struct hv_pcibus_device *hbus =
		container_of(bus->sysdata, struct hv_pcibus_device, sysdata);
	struct hv_pci_dev *hpdev;

	hpdev = get_pcichild_wslot(hbus, devfn_to_wslot(devfn));
	if (!hpdev)
		return PCIBIOS_DEVICE_NOT_FOUND;

	_hv_pcifront_read_config(hpdev, where, size, val);

	put_pcichild(hpdev);
	return PCIBIOS_SUCCESSFUL;
}

/**
 * hv_pcifront_write_config() - Write configuration space
 * @bus: PCI Bus structure
 * @devfn: Device/function
 * @where: Offset from base
 * @size: Byte/word/dword
 * @val: Value to be written to device
 *
 * Return: PCIBIOS_SUCCESSFUL on success
 *	   PCIBIOS_DEVICE_NOT_FOUND on failure
 */
static int hv_pcifront_write_config(struct pci_bus *bus, unsigned int devfn,
				    int where, int size, u32 val)
{
	struct hv_pcibus_device *hbus =
	    container_of(bus->sysdata, struct hv_pcibus_device, sysdata);
	struct hv_pci_dev *hpdev;

	hpdev = get_pcichild_wslot(hbus, devfn_to_wslot(devfn));
	if (!hpdev)
		return PCIBIOS_DEVICE_NOT_FOUND;

	_hv_pcifront_write_config(hpdev, where, size, val);

	put_pcichild(hpdev);
	return PCIBIOS_SUCCESSFUL;
}

/* PCIe operations */
static struct pci_ops hv_pcifront_ops = {
	.read  = hv_pcifront_read_config,
	.write = hv_pcifront_write_config,
};

/*
 * Paravirtual backchannel
 *
 * Hyper-V SR-IOV provides a backchannel mechanism in software for
 * communication between a VF driver and a PF driver.  These
 * "configuration blocks" are similar in concept to PCI configuration space,
 * but instead of doing reads and writes in 32-bit chunks through a very slow
 * path, packets of up to 128 bytes can be sent or received asynchronously.
 *
 * Nearly every SR-IOV device contains just such a communications channel in
 * hardware, so using this one in software is usually optional.  Using the
 * software channel, however, allows driver implementers to leverage software
 * tools that fuzz the communications channel looking for vulnerabilities.
 *
 * The usage model for these packets puts the responsibility for reading or
 * writing on the VF driver.  The VF driver sends a read or a write packet,
 * indicating which "block" is being referred to by number.
 *
 * If the PF driver wishes to initiate communication, it can "invalidate" one or
 * more of the first 64 blocks.  This invalidation is delivered via a callback
 * supplied by the VF driver by this driver.
 *
 * No protocol is implied, except that supplied by the PF and VF drivers.
 */

struct hv_read_config_compl {
	struct hv_pci_compl comp_pkt;
	void *buf;
	unsigned int len;
	unsigned int bytes_returned;
};

/**
 * hv_pci_read_config_compl() - Invoked when a response packet
 * for a read config block operation arrives.
 * @context:		Identifies the read config operation
 * @resp:		The response packet itself
 * @resp_packet_size:	Size in bytes of the response packet
 */
static void hv_pci_read_config_compl(void *context, struct pci_response *resp,
				     int resp_packet_size)
{
	struct hv_read_config_compl *comp = context;
	struct pci_read_block_response *read_resp =
		(struct pci_read_block_response *)resp;
	unsigned int data_len, hdr_len;

	hdr_len = offsetof(struct pci_read_block_response, bytes);
	if (resp_packet_size < hdr_len) {
		comp->comp_pkt.completion_status = -1;
		goto out;
	}

	data_len = resp_packet_size - hdr_len;
	if (data_len > 0 && read_resp->status == 0) {
		comp->bytes_returned = min(comp->len, data_len);
		memcpy(comp->buf, read_resp->bytes, comp->bytes_returned);
	} else {
		comp->bytes_returned = 0;
	}

	comp->comp_pkt.completion_status = read_resp->status;
out:
	complete(&comp->comp_pkt.host_event);
}

/**
 * hv_read_config_block() - Sends a read config block request to
 * the back-end driver running in the Hyper-V parent partition.
 * @pdev:		The PCI driver's representation for this device.
 * @buf:		Buffer into which the config block will be copied.
 * @len:		Size in bytes of buf.
 * @block_id:		Identifies the config block which has been requested.
 * @bytes_returned:	Size which came back from the back-end driver.
 *
 * Return: 0 on success, -errno on failure
 */
int hv_read_config_block(struct pci_dev *pdev, void *buf, unsigned int len,
			 unsigned int block_id, unsigned int *bytes_returned)
{
	struct hv_pcibus_device *hbus =
		container_of(pdev->bus->sysdata, struct hv_pcibus_device,
			     sysdata);
	struct {
		struct pci_packet pkt;
		char buf[sizeof(struct pci_read_block)];
	} pkt;
	struct hv_read_config_compl comp_pkt;
	struct pci_read_block *read_blk;
	int ret;

	if (len == 0 || len > HV_CONFIG_BLOCK_SIZE_MAX)
		return -EINVAL;

	init_completion(&comp_pkt.comp_pkt.host_event);
	comp_pkt.buf = buf;
	comp_pkt.len = len;

	memset(&pkt, 0, sizeof(pkt));
	pkt.pkt.completion_func = hv_pci_read_config_compl;
	pkt.pkt.compl_ctxt = &comp_pkt;
	read_blk = (struct pci_read_block *)&pkt.pkt.message;
	read_blk->message_type.type = PCI_READ_BLOCK;
	read_blk->wslot.slot = devfn_to_wslot(pdev->devfn);
	read_blk->block_id = block_id;
	read_blk->bytes_requested = len;

	ret = vmbus_sendpacket(hbus->hdev->channel, read_blk,
			       sizeof(*read_blk), (unsigned long)&pkt.pkt,
			       VM_PKT_DATA_INBAND,
			       VMBUS_DATA_PACKET_FLAG_COMPLETION_REQUESTED);
	if (ret)
		return ret;

	ret = wait_for_response(hbus->hdev, &comp_pkt.comp_pkt.host_event);
	if (ret)
		return ret;

	if (comp_pkt.comp_pkt.completion_status != 0 ||
	    comp_pkt.bytes_returned == 0) {
		dev_err(&hbus->hdev->device,
			"Read Config Block failed: 0x%x, bytes_returned=%d\n",
			comp_pkt.comp_pkt.completion_status,
			comp_pkt.bytes_returned);
		return -EIO;
	}

	*bytes_returned = comp_pkt.bytes_returned;
	return 0;
}

/**
 * hv_pci_write_config_compl() - Invoked when a response packet for a write
 * config block operation arrives.
 * @context:		Identifies the write config operation
 * @resp:		The response packet itself
 * @resp_packet_size:	Size in bytes of the response packet
 */
static void hv_pci_write_config_compl(void *context, struct pci_response *resp,
				      int resp_packet_size)
{
	struct hv_pci_compl *comp_pkt = context;

	comp_pkt->completion_status = resp->status;
	complete(&comp_pkt->host_event);
}

/**
 * hv_write_config_block() - Sends a write config block request to the
 * back-end driver running in the Hyper-V parent partition.
 * @pdev:		The PCI driver's representation for this device.
 * @buf:		Buffer from which the config block will	be copied.
 * @len:		Size in bytes of buf.
 * @block_id:		Identifies the config block which is being written.
 *
 * Return: 0 on success, -errno on failure
 */
int hv_write_config_block(struct pci_dev *pdev, void *buf, unsigned int len,
			  unsigned int block_id)
{
	struct hv_pcibus_device *hbus =
		container_of(pdev->bus->sysdata, struct hv_pcibus_device,
			     sysdata);
	struct {
		struct pci_packet pkt;
		char buf[sizeof(struct pci_write_block)];
		u32 reserved;
	} pkt;
	struct hv_pci_compl comp_pkt;
	struct pci_write_block *write_blk;
	u32 pkt_size;
	int ret;

	if (len == 0 || len > HV_CONFIG_BLOCK_SIZE_MAX)
		return -EINVAL;

	init_completion(&comp_pkt.host_event);

	memset(&pkt, 0, sizeof(pkt));
	pkt.pkt.completion_func = hv_pci_write_config_compl;
	pkt.pkt.compl_ctxt = &comp_pkt;
	write_blk = (struct pci_write_block *)&pkt.pkt.message;
	write_blk->message_type.type = PCI_WRITE_BLOCK;
	write_blk->wslot.slot = devfn_to_wslot(pdev->devfn);
	write_blk->block_id = block_id;
	write_blk->byte_count = len;
	memcpy(write_blk->bytes, buf, len);
	pkt_size = offsetof(struct pci_write_block, bytes) + len;
	/*
	 * This quirk is required on some hosts shipped around 2018, because
	 * these hosts don't check the pkt_size correctly (new hosts have been
	 * fixed since early 2019). The quirk is also safe on very old hosts
	 * and new hosts, because, on them, what really matters is the length
	 * specified in write_blk->byte_count.
	 */
	pkt_size += sizeof(pkt.reserved);

	ret = vmbus_sendpacket(hbus->hdev->channel, write_blk, pkt_size,
			       (unsigned long)&pkt.pkt, VM_PKT_DATA_INBAND,
			       VMBUS_DATA_PACKET_FLAG_COMPLETION_REQUESTED);
	if (ret)
		return ret;

	ret = wait_for_response(hbus->hdev, &comp_pkt.host_event);
	if (ret)
		return ret;

	if (comp_pkt.completion_status != 0) {
		dev_err(&hbus->hdev->device,
			"Write Config Block failed: 0x%x\n",
			comp_pkt.completion_status);
		return -EIO;
	}

	return 0;
}

/**
 * hv_register_block_invalidate() - Invoked when a config block invalidation
 * arrives from the back-end driver.
 * @pdev:		The PCI driver's representation for this device.
 * @context:		Identifies the device.
 * @block_invalidate:	Identifies all of the blocks being invalidated.
 *
 * Return: 0 on success, -errno on failure
 */
int hv_register_block_invalidate(struct pci_dev *pdev, void *context,
				 void (*block_invalidate)(void *context,
							  u64 block_mask))
{
	struct hv_pcibus_device *hbus =
		container_of(pdev->bus->sysdata, struct hv_pcibus_device,
			     sysdata);
	struct hv_pci_dev *hpdev;

	hpdev = get_pcichild_wslot(hbus, devfn_to_wslot(pdev->devfn));
	if (!hpdev)
		return -ENODEV;

	hpdev->block_invalidate = block_invalidate;
	hpdev->invalidate_context = context;

	put_pcichild(hpdev);
	return 0;

}

/* Interrupt management hooks */
static void hv_int_desc_free(struct hv_pci_dev *hpdev,
			     struct tran_int_desc *int_desc)
{
	struct pci_delete_interrupt *int_pkt;
	struct {
		struct pci_packet pkt;
		u8 buffer[sizeof(struct pci_delete_interrupt)];
	} ctxt;

	memset(&ctxt, 0, sizeof(ctxt));
	int_pkt = (struct pci_delete_interrupt *)&ctxt.pkt.message;
	int_pkt->message_type.type =
		PCI_DELETE_INTERRUPT_MESSAGE;
	int_pkt->wslot.slot = hpdev->desc.win_slot.slot;
	int_pkt->int_desc = *int_desc;
	vmbus_sendpacket(hpdev->hbus->hdev->channel, int_pkt, sizeof(*int_pkt),
			 (unsigned long)&ctxt.pkt, VM_PKT_DATA_INBAND, 0);
	kfree(int_desc);
}

/**
 * hv_msi_free() - Free the MSI.
 * @domain:	The interrupt domain pointer
 * @info:	Extra MSI-related context
 * @irq:	Identifies the IRQ.
 *
 * The Hyper-V parent partition and hypervisor are tracking the
 * messages that are in use, keeping the interrupt redirection
 * table up to date.  This callback sends a message that frees
 * the IRT entry and related tracking nonsense.
 */
static void hv_msi_free(struct irq_domain *domain, struct msi_domain_info *info,
			unsigned int irq)
{
	struct hv_pcibus_device *hbus;
	struct hv_pci_dev *hpdev;
	struct pci_dev *pdev;
	struct tran_int_desc *int_desc;
	struct irq_data *irq_data = irq_domain_get_irq_data(domain, irq);
	struct msi_desc *msi = irq_data_get_msi_desc(irq_data);

	pdev = msi_desc_to_pci_dev(msi);
	hbus = info->data;
	int_desc = irq_data_get_irq_chip_data(irq_data);
	if (!int_desc)
		return;

	irq_data->chip_data = NULL;
	hpdev = get_pcichild_wslot(hbus, devfn_to_wslot(pdev->devfn));
	if (!hpdev) {
		kfree(int_desc);
		return;
	}

	hv_int_desc_free(hpdev, int_desc);
	put_pcichild(hpdev);
}

static int hv_set_affinity(struct irq_data *data, const struct cpumask *dest,
			   bool force)
{
	struct irq_data *parent = data->parent_data;

	return parent->chip->irq_set_affinity(parent, dest, force);
}

static void hv_irq_mask(struct irq_data *data)
{
	pci_msi_mask_irq(data);
}

/**
 * hv_irq_unmask() - "Unmask" the IRQ by setting its current
 * affinity.
 * @data:	Describes the IRQ
 *
 * Build new a destination for the MSI and make a hypercall to
 * update the Interrupt Redirection Table. "Device Logical ID"
 * is built out of this PCI bus's instance GUID and the function
 * number of the device.
 */
static void hv_irq_unmask(struct irq_data *data)
{
	struct msi_desc *msi_desc = irq_data_get_msi_desc(data);
	struct irq_cfg *cfg = irqd_cfg(data);
	struct retarget_msi_interrupt *params;
	struct hv_pcibus_device *hbus;
	struct cpumask *dest;
	cpumask_var_t tmp;
	struct pci_bus *pbus;
	struct pci_dev *pdev;
	unsigned long flags;
	u32 var_size = 0;
	int cpu, nr_bank;
	u64 res;

	dest = irq_data_get_effective_affinity_mask(data);
	pdev = msi_desc_to_pci_dev(msi_desc);
	pbus = pdev->bus;
	hbus = container_of(pbus->sysdata, struct hv_pcibus_device, sysdata);

	spin_lock_irqsave(&hbus->retarget_msi_interrupt_lock, flags);

	params = &hbus->retarget_msi_interrupt_params;
	memset(params, 0, sizeof(*params));
	params->partition_id = HV_PARTITION_ID_SELF;
	params->int_entry.source = 1; /* MSI(-X) */
	params->int_entry.address = msi_desc->msg.address_lo;
	params->int_entry.data = msi_desc->msg.data;
	params->device_id = (hbus->hdev->dev_instance.b[5] << 24) |
			   (hbus->hdev->dev_instance.b[4] << 16) |
			   (hbus->hdev->dev_instance.b[7] << 8) |
			   (hbus->hdev->dev_instance.b[6] & 0xf8) |
			   PCI_FUNC(pdev->devfn);
	params->int_target.vector = cfg->vector;

	/*
	 * Honoring apic->irq_delivery_mode set to dest_Fixed by
	 * setting the HV_DEVICE_INTERRUPT_TARGET_MULTICAST flag results in a
	 * spurious interrupt storm. Not doing so does not seem to have a
	 * negative effect (yet?).
	 */

	if (pci_protocol_version >= PCI_PROTOCOL_VERSION_1_2) {
		/*
		 * PCI_PROTOCOL_VERSION_1_2 supports the VP_SET version of the
		 * HVCALL_RETARGET_INTERRUPT hypercall, which also coincides
		 * with >64 VP support.
		 * ms_hyperv.hints & HV_X64_EX_PROCESSOR_MASKS_RECOMMENDED
		 * is not sufficient for this hypercall.
		 */
		params->int_target.flags |=
			HV_DEVICE_INTERRUPT_TARGET_PROCESSOR_SET;

		if (!alloc_cpumask_var(&tmp, GFP_ATOMIC)) {
			res = 1;
			goto exit_unlock;
		}

		cpumask_and(tmp, dest, cpu_online_mask);
		nr_bank = cpumask_to_vpset(&params->int_target.vp_set, tmp);
		free_cpumask_var(tmp);

		if (nr_bank <= 0) {
			res = 1;
			goto exit_unlock;
		}

		/*
		 * var-sized hypercall, var-size starts after vp_mask (thus
		 * vp_set.format does not count, but vp_set.valid_bank_mask
		 * does).
		 */
		var_size = 1 + nr_bank;
	} else {
		for_each_cpu_and(cpu, dest, cpu_online_mask) {
			params->int_target.vp_mask |=
				(1ULL << hv_cpu_number_to_vp_number(cpu));
		}
	}

	res = hv_do_hypercall(HVCALL_RETARGET_INTERRUPT | (var_size << 17),
			      params, NULL);

exit_unlock:
	spin_unlock_irqrestore(&hbus->retarget_msi_interrupt_lock, flags);

	if (res) {
		dev_err(&hbus->hdev->device,
			"%s() failed: %#llx", __func__, res);
		return;
	}

	pci_msi_unmask_irq(data);
}

struct compose_comp_ctxt {
	struct hv_pci_compl comp_pkt;
	struct tran_int_desc int_desc;
};

static void hv_pci_compose_compl(void *context, struct pci_response *resp,
				 int resp_packet_size)
{
	struct compose_comp_ctxt *comp_pkt = context;
	struct pci_create_int_response *int_resp =
		(struct pci_create_int_response *)resp;

	comp_pkt->comp_pkt.completion_status = resp->status;
	comp_pkt->int_desc = int_resp->int_desc;
	complete(&comp_pkt->comp_pkt.host_event);
}

static u32 hv_compose_msi_req_v1(
	struct pci_create_interrupt *int_pkt, struct cpumask *affinity,
	u32 slot, u8 vector)
{
	int_pkt->message_type.type = PCI_CREATE_INTERRUPT_MESSAGE;
	int_pkt->wslot.slot = slot;
	int_pkt->int_desc.vector = vector;
	int_pkt->int_desc.vector_count = 1;
	int_pkt->int_desc.delivery_mode = dest_Fixed;

	/*
	 * Create MSI w/ dummy vCPU set, overwritten by subsequent retarget in
	 * hv_irq_unmask().
	 */
	int_pkt->int_desc.cpu_mask = CPU_AFFINITY_ALL;

	return sizeof(*int_pkt);
}

static u32 hv_compose_msi_req_v2(
	struct pci_create_interrupt2 *int_pkt, struct cpumask *affinity,
	u32 slot, u8 vector)
{
	int cpu;

	int_pkt->message_type.type = PCI_CREATE_INTERRUPT_MESSAGE2;
	int_pkt->wslot.slot = slot;
	int_pkt->int_desc.vector = vector;
	int_pkt->int_desc.vector_count = 1;
	int_pkt->int_desc.delivery_mode = dest_Fixed;

	/*
	 * Create MSI w/ dummy vCPU set targeting just one vCPU, overwritten
	 * by subsequent retarget in hv_irq_unmask().
	 */
	cpu = cpumask_first_and(affinity, cpu_online_mask);
	int_pkt->int_desc.processor_array[0] =
		hv_cpu_number_to_vp_number(cpu);
	int_pkt->int_desc.processor_count = 1;

	return sizeof(*int_pkt);
}

/**
 * hv_compose_msi_msg() - Supplies a valid MSI address/data
 * @data:	Everything about this MSI
 * @msg:	Buffer that is filled in by this function
 *
 * This function unpacks the IRQ looking for target CPU set, IDT
 * vector and mode and sends a message to the parent partition
 * asking for a mapping for that tuple in this partition.  The
 * response supplies a data value and address to which that data
 * should be written to trigger that interrupt.
 */
static void hv_compose_msi_msg(struct irq_data *data, struct msi_msg *msg)
{
	struct irq_cfg *cfg = irqd_cfg(data);
	struct hv_pcibus_device *hbus;
	struct hv_pci_dev *hpdev;
	struct pci_bus *pbus;
	struct pci_dev *pdev;
	struct cpumask *dest;
	unsigned long flags;
	struct compose_comp_ctxt comp;
	struct tran_int_desc *int_desc;
	struct {
		struct pci_packet pci_pkt;
		union {
			struct pci_create_interrupt v1;
			struct pci_create_interrupt2 v2;
		} int_pkts;
	} __packed ctxt;

	u32 size;
	int ret;

	pdev = msi_desc_to_pci_dev(irq_data_get_msi_desc(data));
	dest = irq_data_get_effective_affinity_mask(data);
	pbus = pdev->bus;
	hbus = container_of(pbus->sysdata, struct hv_pcibus_device, sysdata);
	hpdev = get_pcichild_wslot(hbus, devfn_to_wslot(pdev->devfn));
	if (!hpdev)
		goto return_null_message;

	/* Free any previous message that might have already been composed. */
	if (data->chip_data) {
		int_desc = data->chip_data;
		data->chip_data = NULL;
		hv_int_desc_free(hpdev, int_desc);
	}

	int_desc = kzalloc(sizeof(*int_desc), GFP_ATOMIC);
	if (!int_desc)
		goto drop_reference;

	memset(&ctxt, 0, sizeof(ctxt));
	init_completion(&comp.comp_pkt.host_event);
	ctxt.pci_pkt.completion_func = hv_pci_compose_compl;
	ctxt.pci_pkt.compl_ctxt = &comp;

	switch (pci_protocol_version) {
	case PCI_PROTOCOL_VERSION_1_1:
		size = hv_compose_msi_req_v1(&ctxt.int_pkts.v1,
					dest,
					hpdev->desc.win_slot.slot,
					cfg->vector);
		break;

	case PCI_PROTOCOL_VERSION_1_2:
		size = hv_compose_msi_req_v2(&ctxt.int_pkts.v2,
					dest,
					hpdev->desc.win_slot.slot,
					cfg->vector);
		break;

	default:
		/* As we only negotiate protocol versions known to this driver,
		 * this path should never hit. However, this is it not a hot
		 * path so we print a message to aid future updates.
		 */
		dev_err(&hbus->hdev->device,
			"Unexpected vPCI protocol, update driver.");
		goto free_int_desc;
	}

	ret = vmbus_sendpacket(hpdev->hbus->hdev->channel, &ctxt.int_pkts,
			       size, (unsigned long)&ctxt.pci_pkt,
			       VM_PKT_DATA_INBAND,
			       VMBUS_DATA_PACKET_FLAG_COMPLETION_REQUESTED);
	if (ret) {
		dev_err(&hbus->hdev->device,
			"Sending request for interrupt failed: 0x%x",
			comp.comp_pkt.completion_status);
		goto free_int_desc;
	}

	/*
	 * Since this function is called with IRQ locks held, can't
	 * do normal wait for completion; instead poll.
	 */
	while (!try_wait_for_completion(&comp.comp_pkt.host_event)) {
		/* 0xFFFF means an invalid PCI VENDOR ID. */
		if (hv_pcifront_get_vendor_id(hpdev) == 0xFFFF) {
			dev_err_once(&hbus->hdev->device,
				     "the device has gone\n");
			goto free_int_desc;
		}

		/*
		 * When the higher level interrupt code calls us with
		 * interrupt disabled, we must poll the channel by calling
		 * the channel callback directly when channel->target_cpu is
		 * the current CPU. When the higher level interrupt code
		 * calls us with interrupt enabled, let's add the
		 * local_irq_save()/restore() to avoid race:
		 * hv_pci_onchannelcallback() can also run in tasklet.
		 */
		local_irq_save(flags);

		if (hbus->hdev->channel->target_cpu == smp_processor_id())
			hv_pci_onchannelcallback(hbus);

		local_irq_restore(flags);

		if (hpdev->state == hv_pcichild_ejecting) {
			dev_err_once(&hbus->hdev->device,
				     "the device is being ejected\n");
			goto free_int_desc;
		}

		udelay(100);
	}

	if (comp.comp_pkt.completion_status < 0) {
		dev_err(&hbus->hdev->device,
			"Request for interrupt failed: 0x%x",
			comp.comp_pkt.completion_status);
		goto free_int_desc;
	}

	/*
	 * Record the assignment so that this can be unwound later. Using
	 * irq_set_chip_data() here would be appropriate, but the lock it takes
	 * is already held.
	 */
	*int_desc = comp.int_desc;
	data->chip_data = int_desc;

	/* Pass up the result. */
	msg->address_hi = comp.int_desc.address >> 32;
	msg->address_lo = comp.int_desc.address & 0xffffffff;
	msg->data = comp.int_desc.data;

	put_pcichild(hpdev);
	return;

free_int_desc:
	kfree(int_desc);
drop_reference:
	put_pcichild(hpdev);
return_null_message:
	msg->address_hi = 0;
	msg->address_lo = 0;
	msg->data = 0;
}

/* HW Interrupt Chip Descriptor */
static struct irq_chip hv_msi_irq_chip = {
	.name			= "Hyper-V PCIe MSI",
	.irq_compose_msi_msg	= hv_compose_msi_msg,
	.irq_set_affinity	= hv_set_affinity,
	.irq_ack		= irq_chip_ack_parent,
	.irq_mask		= hv_irq_mask,
	.irq_unmask		= hv_irq_unmask,
};

static irq_hw_number_t hv_msi_domain_ops_get_hwirq(struct msi_domain_info *info,
						   msi_alloc_info_t *arg)
{
	return arg->msi_hwirq;
}

static struct msi_domain_ops hv_msi_ops = {
	.get_hwirq	= hv_msi_domain_ops_get_hwirq,
	.msi_prepare	= pci_msi_prepare,
	.set_desc	= pci_msi_set_desc,
	.msi_free	= hv_msi_free,
};

/**
 * hv_pcie_init_irq_domain() - Initialize IRQ domain
 * @hbus:	The root PCI bus
 *
 * This function creates an IRQ domain which will be used for
 * interrupts from devices that have been passed through.  These
 * devices only support MSI and MSI-X, not line-based interrupts
 * or simulations of line-based interrupts through PCIe's
 * fabric-layer messages.  Because interrupts are remapped, we
 * can support multi-message MSI here.
 *
 * Return: '0' on success and error value on failure
 */
static int hv_pcie_init_irq_domain(struct hv_pcibus_device *hbus)
{
	hbus->msi_info.chip = &hv_msi_irq_chip;
	hbus->msi_info.ops = &hv_msi_ops;
	hbus->msi_info.flags = (MSI_FLAG_USE_DEF_DOM_OPS |
		MSI_FLAG_USE_DEF_CHIP_OPS | MSI_FLAG_MULTI_PCI_MSI |
		MSI_FLAG_PCI_MSIX);
	hbus->msi_info.handler = handle_edge_irq;
	hbus->msi_info.handler_name = "edge";
	hbus->msi_info.data = hbus;
	hbus->irq_domain = pci_msi_create_irq_domain(hbus->sysdata.fwnode,
						     &hbus->msi_info,
						     x86_vector_domain);
	if (!hbus->irq_domain) {
		dev_err(&hbus->hdev->device,
			"Failed to build an MSI IRQ domain\n");
		return -ENODEV;
	}

	return 0;
}

/**
 * get_bar_size() - Get the address space consumed by a BAR
 * @bar_val:	Value that a BAR returned after -1 was written
 *              to it.
 *
 * This function returns the size of the BAR, rounded up to 1
 * page.  It has to be rounded up because the hypervisor's page
 * table entry that maps the BAR into the VM can't specify an
 * offset within a page.  The invariant is that the hypervisor
 * must place any BARs of smaller than page length at the
 * beginning of a page.
 *
 * Return:	Size in bytes of the consumed MMIO space.
 */
static u64 get_bar_size(u64 bar_val)
{
	return round_up((1 + ~(bar_val & PCI_BASE_ADDRESS_MEM_MASK)),
			PAGE_SIZE);
}

/**
 * survey_child_resources() - Total all MMIO requirements
 * @hbus:	Root PCI bus, as understood by this driver
 */
static void survey_child_resources(struct hv_pcibus_device *hbus)
{
	struct hv_pci_dev *hpdev;
	resource_size_t bar_size = 0;
	unsigned long flags;
	struct completion *event;
	u64 bar_val;
	int i;

	/* If nobody is waiting on the answer, don't compute it. */
	event = xchg(&hbus->survey_event, NULL);
	if (!event)
		return;

	/* If the answer has already been computed, go with it. */
	if (hbus->low_mmio_space || hbus->high_mmio_space) {
		complete(event);
		return;
	}

	spin_lock_irqsave(&hbus->device_list_lock, flags);

	/*
	 * Due to an interesting quirk of the PCI spec, all memory regions
	 * for a child device are a power of 2 in size and aligned in memory,
	 * so it's sufficient to just add them up without tracking alignment.
	 */
	list_for_each_entry(hpdev, &hbus->children, list_entry) {
		for (i = 0; i < 6; i++) {
			if (hpdev->probed_bar[i] & PCI_BASE_ADDRESS_SPACE_IO)
				dev_err(&hbus->hdev->device,
					"There's an I/O BAR in this list!\n");

			if (hpdev->probed_bar[i] != 0) {
				/*
				 * A probed BAR has all the upper bits set that
				 * can be changed.
				 */

				bar_val = hpdev->probed_bar[i];
				if (bar_val & PCI_BASE_ADDRESS_MEM_TYPE_64)
					bar_val |=
					((u64)hpdev->probed_bar[++i] << 32);
				else
					bar_val |= 0xffffffff00000000ULL;

				bar_size = get_bar_size(bar_val);

				if (bar_val & PCI_BASE_ADDRESS_MEM_TYPE_64)
					hbus->high_mmio_space += bar_size;
				else
					hbus->low_mmio_space += bar_size;
			}
		}
	}

	spin_unlock_irqrestore(&hbus->device_list_lock, flags);
	complete(event);
}

/**
 * prepopulate_bars() - Fill in BARs with defaults
 * @hbus:	Root PCI bus, as understood by this driver
 *
 * The core PCI driver code seems much, much happier if the BARs
 * for a device have values upon first scan. So fill them in.
 * The algorithm below works down from large sizes to small,
 * attempting to pack the assignments optimally. The assumption,
 * enforced in other parts of the code, is that the beginning of
 * the memory-mapped I/O space will be aligned on the largest
 * BAR size.
 */
static void prepopulate_bars(struct hv_pcibus_device *hbus)
{
	resource_size_t high_size = 0;
	resource_size_t low_size = 0;
	resource_size_t high_base = 0;
	resource_size_t low_base = 0;
	resource_size_t bar_size;
	struct hv_pci_dev *hpdev;
	unsigned long flags;
	u64 bar_val;
	u32 command;
	bool high;
	int i;

	if (hbus->low_mmio_space) {
		low_size = 1ULL << (63 - __builtin_clzll(hbus->low_mmio_space));
		low_base = hbus->low_mmio_res->start;
	}

	if (hbus->high_mmio_space) {
		high_size = 1ULL <<
			(63 - __builtin_clzll(hbus->high_mmio_space));
		high_base = hbus->high_mmio_res->start;
	}

	spin_lock_irqsave(&hbus->device_list_lock, flags);

	/* Pick addresses for the BARs. */
	do {
		list_for_each_entry(hpdev, &hbus->children, list_entry) {
			for (i = 0; i < 6; i++) {
				bar_val = hpdev->probed_bar[i];
				if (bar_val == 0)
					continue;
				high = bar_val & PCI_BASE_ADDRESS_MEM_TYPE_64;
				if (high) {
					bar_val |=
						((u64)hpdev->probed_bar[i + 1]
						 << 32);
				} else {
					bar_val |= 0xffffffffULL << 32;
				}
				bar_size = get_bar_size(bar_val);
				if (high) {
					if (high_size != bar_size) {
						i++;
						continue;
					}
					_hv_pcifront_write_config(hpdev,
						PCI_BASE_ADDRESS_0 + (4 * i),
						4,
						(u32)(high_base & 0xffffff00));
					i++;
					_hv_pcifront_write_config(hpdev,
						PCI_BASE_ADDRESS_0 + (4 * i),
						4, (u32)(high_base >> 32));
					high_base += bar_size;
				} else {
					if (low_size != bar_size)
						continue;
					_hv_pcifront_write_config(hpdev,
						PCI_BASE_ADDRESS_0 + (4 * i),
						4,
						(u32)(low_base & 0xffffff00));
					low_base += bar_size;
				}
			}
			if (high_size <= 1 && low_size <= 1) {
				/* Set the memory enable bit. */
				_hv_pcifront_read_config(hpdev, PCI_COMMAND, 2,
							 &command);
				command |= PCI_COMMAND_MEMORY;
				_hv_pcifront_write_config(hpdev, PCI_COMMAND, 2,
							  command);
				break;
			}
		}

		high_size >>= 1;
		low_size >>= 1;
	}  while (high_size || low_size);

	spin_unlock_irqrestore(&hbus->device_list_lock, flags);
}

/*
 * Assign entries in sysfs pci slot directory.
 *
 * Note that this function does not need to lock the children list
 * because it is called from pci_devices_present_work which
 * is serialized with hv_eject_device_work because they are on the
 * same ordered workqueue. Therefore hbus->children list will not change
 * even when pci_create_slot sleeps.
 */
static void hv_pci_assign_slots(struct hv_pcibus_device *hbus)
{
	struct hv_pci_dev *hpdev;
	char name[SLOT_NAME_SIZE];
	int slot_nr;

	list_for_each_entry(hpdev, &hbus->children, list_entry) {
		if (hpdev->pci_slot)
			continue;

		slot_nr = PCI_SLOT(wslot_to_devfn(hpdev->desc.win_slot.slot));
		snprintf(name, SLOT_NAME_SIZE, "%u", hpdev->desc.ser);
		hpdev->pci_slot = pci_create_slot(hbus->pci_bus, slot_nr,
					  name, NULL);
		if (IS_ERR(hpdev->pci_slot)) {
			pr_warn("pci_create slot %s failed\n", name);
			hpdev->pci_slot = NULL;
		}
	}
}

/*
 * Remove entries in sysfs pci slot directory.
 */
static void hv_pci_remove_slots(struct hv_pcibus_device *hbus)
{
	struct hv_pci_dev *hpdev;

	list_for_each_entry(hpdev, &hbus->children, list_entry) {
		if (!hpdev->pci_slot)
			continue;
		pci_destroy_slot(hpdev->pci_slot);
		hpdev->pci_slot = NULL;
	}
}

/**
 * create_root_hv_pci_bus() - Expose a new root PCI bus
 * @hbus:	Root PCI bus, as understood by this driver
 *
 * Return: 0 on success, -errno on failure
 */
static int create_root_hv_pci_bus(struct hv_pcibus_device *hbus)
{
	/* Register the device */
	hbus->pci_bus = pci_create_root_bus(&hbus->hdev->device,
					    0, /* bus number is always zero */
					    &hv_pcifront_ops,
					    &hbus->sysdata,
					    &hbus->resources_for_children);
	if (!hbus->pci_bus)
		return -ENODEV;

	hbus->pci_bus->msi = &hbus->msi_chip;
	hbus->pci_bus->msi->dev = &hbus->hdev->device;

	pci_lock_rescan_remove();
	pci_scan_child_bus(hbus->pci_bus);
	pci_bus_assign_resources(hbus->pci_bus);
	hv_pci_assign_slots(hbus);
	pci_bus_add_devices(hbus->pci_bus);
	pci_unlock_rescan_remove();
	hbus->state = hv_pcibus_installed;
	return 0;
}

struct q_res_req_compl {
	struct completion host_event;
	struct hv_pci_dev *hpdev;
};

/**
 * q_resource_requirements() - Query Resource Requirements
 * @context:		The completion context.
 * @resp:		The response that came from the host.
 * @resp_packet_size:	The size in bytes of resp.
 *
 * This function is invoked on completion of a Query Resource
 * Requirements packet.
 */
static void q_resource_requirements(void *context, struct pci_response *resp,
				    int resp_packet_size)
{
	struct q_res_req_compl *completion = context;
	struct pci_q_res_req_response *q_res_req =
		(struct pci_q_res_req_response *)resp;
	int i;

	if (resp->status < 0) {
		dev_err(&completion->hpdev->hbus->hdev->device,
			"query resource requirements failed: %x\n",
			resp->status);
	} else {
		for (i = 0; i < 6; i++) {
			completion->hpdev->probed_bar[i] =
				q_res_req->probed_bar[i];
		}
	}

	complete(&completion->host_event);
}

/**
 * new_pcichild_device() - Create a new child device
 * @hbus:	The internal struct tracking this root PCI bus.
 * @desc:	The information supplied so far from the host
 *              about the device.
 *
 * This function creates the tracking structure for a new child
 * device and kicks off the process of figuring out what it is.
 *
 * Return: Pointer to the new tracking struct
 */
static struct hv_pci_dev *new_pcichild_device(struct hv_pcibus_device *hbus,
		struct pci_function_description *desc)
{
	struct hv_pci_dev *hpdev;
	struct pci_child_message *res_req;
	struct q_res_req_compl comp_pkt;
	struct {
		struct pci_packet init_packet;
		u8 buffer[sizeof(struct pci_child_message)];
	} pkt;
	unsigned long flags;
	int ret;

	hpdev = kzalloc(sizeof(*hpdev), GFP_KERNEL);
	if (!hpdev)
		return NULL;

	hpdev->hbus = hbus;

	memset(&pkt, 0, sizeof(pkt));
	init_completion(&comp_pkt.host_event);
	comp_pkt.hpdev = hpdev;
	pkt.init_packet.compl_ctxt = &comp_pkt;
	pkt.init_packet.completion_func = q_resource_requirements;
	res_req = (struct pci_child_message *)&pkt.init_packet.message;
	res_req->message_type.type = PCI_QUERY_RESOURCE_REQUIREMENTS;
	res_req->wslot.slot = desc->win_slot.slot;

	ret = vmbus_sendpacket(hbus->hdev->channel, res_req,
			       sizeof(struct pci_child_message),
			       (unsigned long)&pkt.init_packet,
			       VM_PKT_DATA_INBAND,
			       VMBUS_DATA_PACKET_FLAG_COMPLETION_REQUESTED);
	if (ret)
		goto error;

	if (wait_for_response(hbus->hdev, &comp_pkt.host_event))
		goto error;

	hpdev->desc = *desc;
	refcount_set(&hpdev->refs, 1);
	get_pcichild(hpdev);
	spin_lock_irqsave(&hbus->device_list_lock, flags);

	list_add_tail(&hpdev->list_entry, &hbus->children);
	spin_unlock_irqrestore(&hbus->device_list_lock, flags);
	return hpdev;

error:
	kfree(hpdev);
	return NULL;
}

/**
 * get_pcichild_wslot() - Find device from slot
 * @hbus:	Root PCI bus, as understood by this driver
 * @wslot:	Location on the bus
 *
 * This function looks up a PCI device and returns the internal
 * representation of it.  It acquires a reference on it, so that
 * the device won't be deleted while somebody is using it.  The
 * caller is responsible for calling put_pcichild() to release
 * this reference.
 *
 * Return:	Internal representation of a PCI device
 */
static struct hv_pci_dev *get_pcichild_wslot(struct hv_pcibus_device *hbus,
					     u32 wslot)
{
	unsigned long flags;
	struct hv_pci_dev *iter, *hpdev = NULL;

	spin_lock_irqsave(&hbus->device_list_lock, flags);
	list_for_each_entry(iter, &hbus->children, list_entry) {
		if (iter->desc.win_slot.slot == wslot) {
			hpdev = iter;
			get_pcichild(hpdev);
			break;
		}
	}
	spin_unlock_irqrestore(&hbus->device_list_lock, flags);

	return hpdev;
}

/**
 * pci_devices_present_work() - Handle new list of child devices
 * @work:	Work struct embedded in struct hv_dr_work
 *
 * "Bus Relations" is the Windows term for "children of this
 * bus."  The terminology is preserved here for people trying to
 * debug the interaction between Hyper-V and Linux.  This
 * function is called when the parent partition reports a list
 * of functions that should be observed under this PCI Express
 * port (bus).
 *
 * This function updates the list, and must tolerate being
 * called multiple times with the same information.  The typical
 * number of child devices is one, with very atypical cases
 * involving three or four, so the algorithms used here can be
 * simple and inefficient.
 *
 * It must also treat the omission of a previously observed device as
 * notification that the device no longer exists.
 *
 * Note that this function is serialized with hv_eject_device_work(),
 * because both are pushed to the ordered workqueue hbus->wq.
 */
static void pci_devices_present_work(struct work_struct *work)
{
	u32 child_no;
	bool found;
	struct pci_function_description *new_desc;
	struct hv_pci_dev *hpdev;
	struct hv_pcibus_device *hbus;
	struct list_head removed;
	struct hv_dr_work *dr_wrk;
	struct hv_dr_state *dr = NULL;
	unsigned long flags;

	dr_wrk = container_of(work, struct hv_dr_work, wrk);
	hbus = dr_wrk->bus;
	kfree(dr_wrk);

	INIT_LIST_HEAD(&removed);

	/* Pull this off the queue and process it if it was the last one. */
	spin_lock_irqsave(&hbus->device_list_lock, flags);
	while (!list_empty(&hbus->dr_list)) {
		dr = list_first_entry(&hbus->dr_list, struct hv_dr_state,
				      list_entry);
		list_del(&dr->list_entry);

		/* Throw this away if the list still has stuff in it. */
		if (!list_empty(&hbus->dr_list)) {
			kfree(dr);
			continue;
		}
	}
	spin_unlock_irqrestore(&hbus->device_list_lock, flags);

	if (!dr) {
		put_hvpcibus(hbus);
		return;
	}

	/* First, mark all existing children as reported missing. */
	spin_lock_irqsave(&hbus->device_list_lock, flags);
	list_for_each_entry(hpdev, &hbus->children, list_entry) {
		hpdev->reported_missing = true;
	}
	spin_unlock_irqrestore(&hbus->device_list_lock, flags);

	/* Next, add back any reported devices. */
	for (child_no = 0; child_no < dr->device_count; child_no++) {
		found = false;
		new_desc = &dr->func[child_no];

		spin_lock_irqsave(&hbus->device_list_lock, flags);
		list_for_each_entry(hpdev, &hbus->children, list_entry) {
			if ((hpdev->desc.win_slot.slot == new_desc->win_slot.slot) &&
			    (hpdev->desc.v_id == new_desc->v_id) &&
			    (hpdev->desc.d_id == new_desc->d_id) &&
			    (hpdev->desc.ser == new_desc->ser)) {
				hpdev->reported_missing = false;
				found = true;
			}
		}
		spin_unlock_irqrestore(&hbus->device_list_lock, flags);

		if (!found) {
			hpdev = new_pcichild_device(hbus, new_desc);
			if (!hpdev)
				dev_err(&hbus->hdev->device,
					"couldn't record a child device.\n");
		}
	}

	/* Move missing children to a list on the stack. */
	spin_lock_irqsave(&hbus->device_list_lock, flags);
	do {
		found = false;
		list_for_each_entry(hpdev, &hbus->children, list_entry) {
			if (hpdev->reported_missing) {
				found = true;
				put_pcichild(hpdev);
				list_move_tail(&hpdev->list_entry, &removed);
				break;
			}
		}
	} while (found);
	spin_unlock_irqrestore(&hbus->device_list_lock, flags);

	/* Delete everything that should no longer exist. */
	while (!list_empty(&removed)) {
		hpdev = list_first_entry(&removed, struct hv_pci_dev,
					 list_entry);
		list_del(&hpdev->list_entry);

		if (hpdev->pci_slot)
			pci_destroy_slot(hpdev->pci_slot);

		put_pcichild(hpdev);
	}

	switch (hbus->state) {
	case hv_pcibus_installed:
		/*
		 * Tell the core to rescan bus
		 * because there may have been changes.
		 */
		pci_lock_rescan_remove();
		pci_scan_child_bus(hbus->pci_bus);
		hv_pci_assign_slots(hbus);
		pci_unlock_rescan_remove();
		break;

	case hv_pcibus_init:
	case hv_pcibus_probed:
		survey_child_resources(hbus);
		break;

	default:
		break;
	}

	put_hvpcibus(hbus);
	kfree(dr);
}

/**
 * hv_pci_devices_present() - Handles list of new children
 * @hbus:	Root PCI bus, as understood by this driver
 * @relations:	Packet from host listing children
 *
 * This function is invoked whenever a new list of devices for
 * this bus appears.
 */
static void hv_pci_devices_present(struct hv_pcibus_device *hbus,
				   struct pci_bus_relations *relations)
{
	struct hv_dr_state *dr;
	struct hv_dr_work *dr_wrk;
	unsigned long flags;
	bool pending_dr;

	dr_wrk = kzalloc(sizeof(*dr_wrk), GFP_NOWAIT);
	if (!dr_wrk)
		return;

	dr = kzalloc(offsetof(struct hv_dr_state, func) +
		     (sizeof(struct pci_function_description) *
		      (relations->device_count)), GFP_NOWAIT);
	if (!dr)  {
		kfree(dr_wrk);
		return;
	}

	INIT_WORK(&dr_wrk->wrk, pci_devices_present_work);
	dr_wrk->bus = hbus;
	dr->device_count = relations->device_count;
	if (dr->device_count != 0) {
		memcpy(dr->func, relations->func,
		       sizeof(struct pci_function_description) *
		       dr->device_count);
	}

	spin_lock_irqsave(&hbus->device_list_lock, flags);
	/*
	 * If pending_dr is true, we have already queued a work,
	 * which will see the new dr. Otherwise, we need to
	 * queue a new work.
	 */
	pending_dr = !list_empty(&hbus->dr_list);
	list_add_tail(&dr->list_entry, &hbus->dr_list);
	spin_unlock_irqrestore(&hbus->device_list_lock, flags);

	if (pending_dr) {
		kfree(dr_wrk);
	} else {
		get_hvpcibus(hbus);
		queue_work(hbus->wq, &dr_wrk->wrk);
	}
}

/**
 * hv_eject_device_work() - Asynchronously handles ejection
 * @work:	Work struct embedded in internal device struct
 *
 * This function handles ejecting a device.  Windows will
 * attempt to gracefully eject a device, waiting 60 seconds to
 * hear back from the guest OS that this completed successfully.
 * If this timer expires, the device will be forcibly removed.
 */
static void hv_eject_device_work(struct work_struct *work)
{
	struct pci_eject_response *ejct_pkt;
	struct hv_pcibus_device *hbus;
	struct hv_pci_dev *hpdev;
	struct pci_dev *pdev;
	unsigned long flags;
	int wslot;
	struct {
		struct pci_packet pkt;
		u8 buffer[sizeof(struct pci_eject_response)];
	} ctxt;

	hpdev = container_of(work, struct hv_pci_dev, wrk);
	hbus = hpdev->hbus;

	WARN_ON(hpdev->state != hv_pcichild_ejecting);

	/*
	 * Ejection can come before or after the PCI bus has been set up, so
	 * attempt to find it and tear down the bus state, if it exists.  This
	 * must be done without constructs like pci_domain_nr(hbus->pci_bus)
	 * because hbus->pci_bus may not exist yet.
	 */
	wslot = wslot_to_devfn(hpdev->desc.win_slot.slot);
	pdev = pci_get_domain_bus_and_slot(hbus->sysdata.domain, 0, wslot);
	if (pdev) {
		pci_lock_rescan_remove();
		pci_stop_and_remove_bus_device(pdev);
		pci_dev_put(pdev);
		pci_unlock_rescan_remove();
	}

	spin_lock_irqsave(&hbus->device_list_lock, flags);
	list_del(&hpdev->list_entry);
	spin_unlock_irqrestore(&hbus->device_list_lock, flags);

	if (hpdev->pci_slot)
		pci_destroy_slot(hpdev->pci_slot);

	memset(&ctxt, 0, sizeof(ctxt));
	ejct_pkt = (struct pci_eject_response *)&ctxt.pkt.message;
	ejct_pkt->message_type.type = PCI_EJECTION_COMPLETE;
	ejct_pkt->wslot.slot = hpdev->desc.win_slot.slot;
	vmbus_sendpacket(hbus->hdev->channel, ejct_pkt,
			 sizeof(*ejct_pkt), (unsigned long)&ctxt.pkt,
			 VM_PKT_DATA_INBAND, 0);

	/* For the get_pcichild() in hv_pci_eject_device() */
<<<<<<< HEAD
	put_pcichild(hpdev);
	/* For the two refs got in new_pcichild_device() */
=======
>>>>>>> f7688b48
	put_pcichild(hpdev);
	/* For the two refs got in new_pcichild_device() */
	put_pcichild(hpdev);
<<<<<<< HEAD
=======
	put_pcichild(hpdev);
>>>>>>> f7688b48
	/* hpdev has been freed. Do not use it any more. */

	put_hvpcibus(hbus);
}

/**
 * hv_pci_eject_device() - Handles device ejection
 * @hpdev:	Internal device tracking struct
 *
 * This function is invoked when an ejection packet arrives.  It
 * just schedules work so that we don't re-enter the packet
 * delivery code handling the ejection.
 */
static void hv_pci_eject_device(struct hv_pci_dev *hpdev)
{
	hpdev->state = hv_pcichild_ejecting;
	get_pcichild(hpdev);
	INIT_WORK(&hpdev->wrk, hv_eject_device_work);
	get_hvpcibus(hpdev->hbus);
	queue_work(hpdev->hbus->wq, &hpdev->wrk);
}

/**
 * hv_pci_onchannelcallback() - Handles incoming packets
 * @context:	Internal bus tracking struct
 *
 * This function is invoked whenever the host sends a packet to
 * this channel (which is private to this root PCI bus).
 */
static void hv_pci_onchannelcallback(void *context)
{
	const int packet_size = 0x100;
	int ret;
	struct hv_pcibus_device *hbus = context;
	u32 bytes_recvd;
	u64 req_id;
	struct vmpacket_descriptor *desc;
	unsigned char *buffer;
	int bufferlen = packet_size;
	struct pci_packet *comp_packet;
	struct pci_response *response;
	struct pci_incoming_message *new_message;
	struct pci_bus_relations *bus_rel;
	struct pci_dev_inval_block *inval;
	struct pci_dev_incoming *dev_message;
	struct hv_pci_dev *hpdev;

	buffer = kmalloc(bufferlen, GFP_ATOMIC);
	if (!buffer)
		return;

	while (1) {
		ret = vmbus_recvpacket_raw(hbus->hdev->channel, buffer,
					   bufferlen, &bytes_recvd, &req_id);

		if (ret == -ENOBUFS) {
			kfree(buffer);
			/* Handle large packet */
			bufferlen = bytes_recvd;
			buffer = kmalloc(bytes_recvd, GFP_ATOMIC);
			if (!buffer)
				return;
			continue;
		}

		/* Zero length indicates there are no more packets. */
		if (ret || !bytes_recvd)
			break;

		/*
		 * All incoming packets must be at least as large as a
		 * response.
		 */
		if (bytes_recvd <= sizeof(struct pci_response))
			continue;
		desc = (struct vmpacket_descriptor *)buffer;

		switch (desc->type) {
		case VM_PKT_COMP:

			/*
			 * The host is trusted, and thus it's safe to interpret
			 * this transaction ID as a pointer.
			 */
			comp_packet = (struct pci_packet *)req_id;
			response = (struct pci_response *)buffer;
			comp_packet->completion_func(comp_packet->compl_ctxt,
						     response,
						     bytes_recvd);
			break;

		case VM_PKT_DATA_INBAND:

			new_message = (struct pci_incoming_message *)buffer;
			switch (new_message->message_type.type) {
			case PCI_BUS_RELATIONS:

				bus_rel = (struct pci_bus_relations *)buffer;
				if (bytes_recvd <
				    offsetof(struct pci_bus_relations, func) +
				    (sizeof(struct pci_function_description) *
				     (bus_rel->device_count))) {
					dev_err(&hbus->hdev->device,
						"bus relations too small\n");
					break;
				}

				hv_pci_devices_present(hbus, bus_rel);
				break;

			case PCI_EJECT:

				dev_message = (struct pci_dev_incoming *)buffer;
				hpdev = get_pcichild_wslot(hbus,
						      dev_message->wslot.slot);
				if (hpdev) {
					hv_pci_eject_device(hpdev);
					put_pcichild(hpdev);
				}
				break;

			case PCI_INVALIDATE_BLOCK:

				inval = (struct pci_dev_inval_block *)buffer;
				hpdev = get_pcichild_wslot(hbus,
							   inval->wslot.slot);
				if (hpdev) {
					if (hpdev->block_invalidate) {
						hpdev->block_invalidate(
						    hpdev->invalidate_context,
						    inval->block_mask);
					}
					put_pcichild(hpdev);
				}
				break;

			default:
				dev_warn(&hbus->hdev->device,
					"Unimplemented protocol message %x\n",
					new_message->message_type.type);
				break;
			}
			break;

		default:
			dev_err(&hbus->hdev->device,
				"unhandled packet type %d, tid %llx len %d\n",
				desc->type, req_id, bytes_recvd);
			break;
		}
	}

	kfree(buffer);
}

/**
 * hv_pci_protocol_negotiation() - Set up protocol
 * @hdev:	VMBus's tracking struct for this root PCI bus
 *
 * This driver is intended to support running on Windows 10
 * (server) and later versions. It will not run on earlier
 * versions, as they assume that many of the operations which
 * Linux needs accomplished with a spinlock held were done via
 * asynchronous messaging via VMBus.  Windows 10 increases the
 * surface area of PCI emulation so that these actions can take
 * place by suspending a virtual processor for their duration.
 *
 * This function negotiates the channel protocol version,
 * failing if the host doesn't support the necessary protocol
 * level.
 */
static int hv_pci_protocol_negotiation(struct hv_device *hdev)
{
	struct pci_version_request *version_req;
	struct hv_pci_compl comp_pkt;
	struct pci_packet *pkt;
	int ret;
	int i;

	/*
	 * Initiate the handshake with the host and negotiate
	 * a version that the host can support. We start with the
	 * highest version number and go down if the host cannot
	 * support it.
	 */
	pkt = kzalloc(sizeof(*pkt) + sizeof(*version_req), GFP_KERNEL);
	if (!pkt)
		return -ENOMEM;

	init_completion(&comp_pkt.host_event);
	pkt->completion_func = hv_pci_generic_compl;
	pkt->compl_ctxt = &comp_pkt;
	version_req = (struct pci_version_request *)&pkt->message;
	version_req->message_type.type = PCI_QUERY_PROTOCOL_VERSION;

	for (i = 0; i < ARRAY_SIZE(pci_protocol_versions); i++) {
		version_req->protocol_version = pci_protocol_versions[i];
		ret = vmbus_sendpacket(hdev->channel, version_req,
				sizeof(struct pci_version_request),
				(unsigned long)pkt, VM_PKT_DATA_INBAND,
				VMBUS_DATA_PACKET_FLAG_COMPLETION_REQUESTED);
		if (!ret)
			ret = wait_for_response(hdev, &comp_pkt.host_event);

		if (ret) {
			dev_err(&hdev->device,
				"PCI Pass-through VSP failed to request version: %d",
				ret);
			goto exit;
		}

		if (comp_pkt.completion_status >= 0) {
			pci_protocol_version = pci_protocol_versions[i];
			dev_info(&hdev->device,
				"PCI VMBus probing: Using version %#x\n",
				pci_protocol_version);
			goto exit;
		}

		if (comp_pkt.completion_status != STATUS_REVISION_MISMATCH) {
			dev_err(&hdev->device,
				"PCI Pass-through VSP failed version request: %#x",
				comp_pkt.completion_status);
			ret = -EPROTO;
			goto exit;
		}

		reinit_completion(&comp_pkt.host_event);
	}

	dev_err(&hdev->device,
		"PCI pass-through VSP failed to find supported version");
	ret = -EPROTO;

exit:
	kfree(pkt);
	return ret;
}

/**
 * hv_pci_free_bridge_windows() - Release memory regions for the
 * bus
 * @hbus:	Root PCI bus, as understood by this driver
 */
static void hv_pci_free_bridge_windows(struct hv_pcibus_device *hbus)
{
	/*
	 * Set the resources back to the way they looked when they
	 * were allocated by setting IORESOURCE_BUSY again.
	 */

	if (hbus->low_mmio_space && hbus->low_mmio_res) {
		hbus->low_mmio_res->flags |= IORESOURCE_BUSY;
		vmbus_free_mmio(hbus->low_mmio_res->start,
				resource_size(hbus->low_mmio_res));
	}

	if (hbus->high_mmio_space && hbus->high_mmio_res) {
		hbus->high_mmio_res->flags |= IORESOURCE_BUSY;
		vmbus_free_mmio(hbus->high_mmio_res->start,
				resource_size(hbus->high_mmio_res));
	}
}

/**
 * hv_pci_allocate_bridge_windows() - Allocate memory regions
 * for the bus
 * @hbus:	Root PCI bus, as understood by this driver
 *
 * This function calls vmbus_allocate_mmio(), which is itself a
 * bit of a compromise.  Ideally, we might change the pnp layer
 * in the kernel such that it comprehends either PCI devices
 * which are "grandchildren of ACPI," with some intermediate bus
 * node (in this case, VMBus) or change it such that it
 * understands VMBus.  The pnp layer, however, has been declared
 * deprecated, and not subject to change.
 *
 * The workaround, implemented here, is to ask VMBus to allocate
 * MMIO space for this bus.  VMBus itself knows which ranges are
 * appropriate by looking at its own ACPI objects.  Then, after
 * these ranges are claimed, they're modified to look like they
 * would have looked if the ACPI and pnp code had allocated
 * bridge windows.  These descriptors have to exist in this form
 * in order to satisfy the code which will get invoked when the
 * endpoint PCI function driver calls request_mem_region() or
 * request_mem_region_exclusive().
 *
 * Return: 0 on success, -errno on failure
 */
static int hv_pci_allocate_bridge_windows(struct hv_pcibus_device *hbus)
{
	resource_size_t align;
	int ret;

	if (hbus->low_mmio_space) {
		align = 1ULL << (63 - __builtin_clzll(hbus->low_mmio_space));
		ret = vmbus_allocate_mmio(&hbus->low_mmio_res, hbus->hdev, 0,
					  (u64)(u32)0xffffffff,
					  hbus->low_mmio_space,
					  align, false);
		if (ret) {
			dev_err(&hbus->hdev->device,
				"Need %#llx of low MMIO space. Consider reconfiguring the VM.\n",
				hbus->low_mmio_space);
			return ret;
		}

		/* Modify this resource to become a bridge window. */
		hbus->low_mmio_res->flags |= IORESOURCE_WINDOW;
		hbus->low_mmio_res->flags &= ~IORESOURCE_BUSY;
		pci_add_resource(&hbus->resources_for_children,
				 hbus->low_mmio_res);
	}

	if (hbus->high_mmio_space) {
		align = 1ULL << (63 - __builtin_clzll(hbus->high_mmio_space));
		ret = vmbus_allocate_mmio(&hbus->high_mmio_res, hbus->hdev,
					  0x100000000, -1,
					  hbus->high_mmio_space, align,
					  false);
		if (ret) {
			dev_err(&hbus->hdev->device,
				"Need %#llx of high MMIO space. Consider reconfiguring the VM.\n",
				hbus->high_mmio_space);
			goto release_low_mmio;
		}

		/* Modify this resource to become a bridge window. */
		hbus->high_mmio_res->flags |= IORESOURCE_WINDOW;
		hbus->high_mmio_res->flags &= ~IORESOURCE_BUSY;
		pci_add_resource(&hbus->resources_for_children,
				 hbus->high_mmio_res);
	}

	return 0;

release_low_mmio:
	if (hbus->low_mmio_res) {
		vmbus_free_mmio(hbus->low_mmio_res->start,
				resource_size(hbus->low_mmio_res));
	}

	return ret;
}

/**
 * hv_allocate_config_window() - Find MMIO space for PCI Config
 * @hbus:	Root PCI bus, as understood by this driver
 *
 * This function claims memory-mapped I/O space for accessing
 * configuration space for the functions on this bus.
 *
 * Return: 0 on success, -errno on failure
 */
static int hv_allocate_config_window(struct hv_pcibus_device *hbus)
{
	int ret;

	/*
	 * Set up a region of MMIO space to use for accessing configuration
	 * space.
	 */
	ret = vmbus_allocate_mmio(&hbus->mem_config, hbus->hdev, 0, -1,
				  PCI_CONFIG_MMIO_LENGTH, 0x1000, false);
	if (ret)
		return ret;

	/*
	 * vmbus_allocate_mmio() gets used for allocating both device endpoint
	 * resource claims (those which cannot be overlapped) and the ranges
	 * which are valid for the children of this bus, which are intended
	 * to be overlapped by those children.  Set the flag on this claim
	 * meaning that this region can't be overlapped.
	 */

	hbus->mem_config->flags |= IORESOURCE_BUSY;

	return 0;
}

static void hv_free_config_window(struct hv_pcibus_device *hbus)
{
	vmbus_free_mmio(hbus->mem_config->start, PCI_CONFIG_MMIO_LENGTH);
}

/**
 * hv_pci_enter_d0() - Bring the "bus" into the D0 power state
 * @hdev:	VMBus's tracking struct for this root PCI bus
 *
 * Return: 0 on success, -errno on failure
 */
static int hv_pci_enter_d0(struct hv_device *hdev)
{
	struct hv_pcibus_device *hbus = hv_get_drvdata(hdev);
	struct pci_bus_d0_entry *d0_entry;
	struct hv_pci_compl comp_pkt;
	struct pci_packet *pkt;
	int ret;

	/*
	 * Tell the host that the bus is ready to use, and moved into the
	 * powered-on state.  This includes telling the host which region
	 * of memory-mapped I/O space has been chosen for configuration space
	 * access.
	 */
	pkt = kzalloc(sizeof(*pkt) + sizeof(*d0_entry), GFP_KERNEL);
	if (!pkt)
		return -ENOMEM;

	init_completion(&comp_pkt.host_event);
	pkt->completion_func = hv_pci_generic_compl;
	pkt->compl_ctxt = &comp_pkt;
	d0_entry = (struct pci_bus_d0_entry *)&pkt->message;
	d0_entry->message_type.type = PCI_BUS_D0ENTRY;
	d0_entry->mmio_base = hbus->mem_config->start;

	ret = vmbus_sendpacket(hdev->channel, d0_entry, sizeof(*d0_entry),
			       (unsigned long)pkt, VM_PKT_DATA_INBAND,
			       VMBUS_DATA_PACKET_FLAG_COMPLETION_REQUESTED);
	if (!ret)
		ret = wait_for_response(hdev, &comp_pkt.host_event);

	if (ret)
		goto exit;

	if (comp_pkt.completion_status < 0) {
		dev_err(&hdev->device,
			"PCI Pass-through VSP failed D0 Entry with status %x\n",
			comp_pkt.completion_status);
		ret = -EPROTO;
		goto exit;
	}

	ret = 0;

exit:
	kfree(pkt);
	return ret;
}

/**
 * hv_pci_query_relations() - Ask host to send list of child
 * devices
 * @hdev:	VMBus's tracking struct for this root PCI bus
 *
 * Return: 0 on success, -errno on failure
 */
static int hv_pci_query_relations(struct hv_device *hdev)
{
	struct hv_pcibus_device *hbus = hv_get_drvdata(hdev);
	struct pci_message message;
	struct completion comp;
	int ret;

	/* Ask the host to send along the list of child devices */
	init_completion(&comp);
	if (cmpxchg(&hbus->survey_event, NULL, &comp))
		return -ENOTEMPTY;

	memset(&message, 0, sizeof(message));
	message.type = PCI_QUERY_BUS_RELATIONS;

	ret = vmbus_sendpacket(hdev->channel, &message, sizeof(message),
			       0, VM_PKT_DATA_INBAND, 0);
	if (!ret)
		ret = wait_for_response(hdev, &comp);

	return ret;
}

/**
 * hv_send_resources_allocated() - Report local resource choices
 * @hdev:	VMBus's tracking struct for this root PCI bus
 *
 * The host OS is expecting to be sent a request as a message
 * which contains all the resources that the device will use.
 * The response contains those same resources, "translated"
 * which is to say, the values which should be used by the
 * hardware, when it delivers an interrupt.  (MMIO resources are
 * used in local terms.)  This is nice for Windows, and lines up
 * with the FDO/PDO split, which doesn't exist in Linux.  Linux
 * is deeply expecting to scan an emulated PCI configuration
 * space.  So this message is sent here only to drive the state
 * machine on the host forward.
 *
 * Return: 0 on success, -errno on failure
 */
static int hv_send_resources_allocated(struct hv_device *hdev)
{
	struct hv_pcibus_device *hbus = hv_get_drvdata(hdev);
	struct pci_resources_assigned *res_assigned;
	struct pci_resources_assigned2 *res_assigned2;
	struct hv_pci_compl comp_pkt;
	struct hv_pci_dev *hpdev;
	struct pci_packet *pkt;
	size_t size_res;
	u32 wslot;
	int ret;

	size_res = (pci_protocol_version < PCI_PROTOCOL_VERSION_1_2)
			? sizeof(*res_assigned) : sizeof(*res_assigned2);

	pkt = kmalloc(sizeof(*pkt) + size_res, GFP_KERNEL);
	if (!pkt)
		return -ENOMEM;

	ret = 0;

	for (wslot = 0; wslot < 256; wslot++) {
		hpdev = get_pcichild_wslot(hbus, wslot);
		if (!hpdev)
			continue;

		memset(pkt, 0, sizeof(*pkt) + size_res);
		init_completion(&comp_pkt.host_event);
		pkt->completion_func = hv_pci_generic_compl;
		pkt->compl_ctxt = &comp_pkt;

		if (pci_protocol_version < PCI_PROTOCOL_VERSION_1_2) {
			res_assigned =
				(struct pci_resources_assigned *)&pkt->message;
			res_assigned->message_type.type =
				PCI_RESOURCES_ASSIGNED;
			res_assigned->wslot.slot = hpdev->desc.win_slot.slot;
		} else {
			res_assigned2 =
				(struct pci_resources_assigned2 *)&pkt->message;
			res_assigned2->message_type.type =
				PCI_RESOURCES_ASSIGNED2;
			res_assigned2->wslot.slot = hpdev->desc.win_slot.slot;
		}
		put_pcichild(hpdev);

		ret = vmbus_sendpacket(hdev->channel, &pkt->message,
				size_res, (unsigned long)pkt,
				VM_PKT_DATA_INBAND,
				VMBUS_DATA_PACKET_FLAG_COMPLETION_REQUESTED);
		if (!ret)
			ret = wait_for_response(hdev, &comp_pkt.host_event);
		if (ret)
			break;

		if (comp_pkt.completion_status < 0) {
			ret = -EPROTO;
			dev_err(&hdev->device,
				"resource allocated returned 0x%x",
				comp_pkt.completion_status);
			break;
		}
	}

	kfree(pkt);
	return ret;
}

/**
 * hv_send_resources_released() - Report local resources
 * released
 * @hdev:	VMBus's tracking struct for this root PCI bus
 *
 * Return: 0 on success, -errno on failure
 */
static int hv_send_resources_released(struct hv_device *hdev)
{
	struct hv_pcibus_device *hbus = hv_get_drvdata(hdev);
	struct pci_child_message pkt;
	struct hv_pci_dev *hpdev;
	u32 wslot;
	int ret;

	for (wslot = 0; wslot < 256; wslot++) {
		hpdev = get_pcichild_wslot(hbus, wslot);
		if (!hpdev)
			continue;

		memset(&pkt, 0, sizeof(pkt));
		pkt.message_type.type = PCI_RESOURCES_RELEASED;
		pkt.wslot.slot = hpdev->desc.win_slot.slot;

		put_pcichild(hpdev);

		ret = vmbus_sendpacket(hdev->channel, &pkt, sizeof(pkt), 0,
				       VM_PKT_DATA_INBAND, 0);
		if (ret)
			return ret;
	}

	return 0;
}

static void get_hvpcibus(struct hv_pcibus_device *hbus)
{
	refcount_inc(&hbus->remove_lock);
}

static void put_hvpcibus(struct hv_pcibus_device *hbus)
{
	if (refcount_dec_and_test(&hbus->remove_lock))
		complete(&hbus->remove_event);
}

#define HVPCI_DOM_MAP_SIZE (64 * 1024)
static DECLARE_BITMAP(hvpci_dom_map, HVPCI_DOM_MAP_SIZE);

/*
 * PCI domain number 0 is used by emulated devices on Gen1 VMs, so define 0
 * as invalid for passthrough PCI devices of this driver.
 */
#define HVPCI_DOM_INVALID 0

/**
 * hv_get_dom_num() - Get a valid PCI domain number
 * Check if the PCI domain number is in use, and return another number if
 * it is in use.
 *
 * @dom: Requested domain number
 *
 * return: domain number on success, HVPCI_DOM_INVALID on failure
 */
static u16 hv_get_dom_num(u16 dom)
{
	unsigned int i;

	if (test_and_set_bit(dom, hvpci_dom_map) == 0)
		return dom;

	for_each_clear_bit(i, hvpci_dom_map, HVPCI_DOM_MAP_SIZE) {
		if (test_and_set_bit(i, hvpci_dom_map) == 0)
			return i;
	}

	return HVPCI_DOM_INVALID;
}

/**
 * hv_put_dom_num() - Mark the PCI domain number as free
 * @dom: Domain number to be freed
 */
static void hv_put_dom_num(u16 dom)
{
	clear_bit(dom, hvpci_dom_map);
}

/**
 * hv_pci_probe() - New VMBus channel probe, for a root PCI bus
 * @hdev:	VMBus's tracking struct for this root PCI bus
 * @dev_id:	Identifies the device itself
 *
 * Return: 0 on success, -errno on failure
 */
static int hv_pci_probe(struct hv_device *hdev,
			const struct hv_vmbus_device_id *dev_id)
{
	struct hv_pcibus_device *hbus;
	u16 dom_req, dom;
	char *name;
	int ret;

	/*
	 * hv_pcibus_device contains the hypercall arguments for retargeting in
	 * hv_irq_unmask(). Those must not cross a page boundary.
	 */
	BUILD_BUG_ON(sizeof(*hbus) > PAGE_SIZE);

	hbus = (struct hv_pcibus_device *)get_zeroed_page(GFP_KERNEL);
	if (!hbus)
		return -ENOMEM;
	hbus->state = hv_pcibus_init;

	/*
	 * The PCI bus "domain" is what is called "segment" in ACPI and other
	 * specs. Pull it from the instance ID, to get something usually
	 * unique. In rare cases of collision, we will find out another number
	 * not in use.
	 *
	 * Note that, since this code only runs in a Hyper-V VM, Hyper-V
	 * together with this guest driver can guarantee that (1) The only
	 * domain used by Gen1 VMs for something that looks like a physical
	 * PCI bus (which is actually emulated by the hypervisor) is domain 0.
	 * (2) There will be no overlap between domains (after fixing possible
	 * collisions) in the same VM.
	 */
	dom_req = hdev->dev_instance.b[5] << 8 | hdev->dev_instance.b[4];
	dom = hv_get_dom_num(dom_req);

	if (dom == HVPCI_DOM_INVALID) {
		dev_err(&hdev->device,
			"Unable to use dom# 0x%hx or other numbers", dom_req);
		ret = -EINVAL;
		goto free_bus;
	}

	if (dom != dom_req)
		dev_info(&hdev->device,
			 "PCI dom# 0x%hx has collision, using 0x%hx",
			 dom_req, dom);

	hbus->sysdata.domain = dom;

	hbus->hdev = hdev;
	refcount_set(&hbus->remove_lock, 1);
	INIT_LIST_HEAD(&hbus->children);
	INIT_LIST_HEAD(&hbus->dr_list);
	INIT_LIST_HEAD(&hbus->resources_for_children);
	spin_lock_init(&hbus->config_lock);
	spin_lock_init(&hbus->device_list_lock);
	spin_lock_init(&hbus->retarget_msi_interrupt_lock);
	init_completion(&hbus->remove_event);
	hbus->wq = alloc_ordered_workqueue("hv_pci_%x", 0,
					   hbus->sysdata.domain);
	if (!hbus->wq) {
		ret = -ENOMEM;
		goto free_dom;
	}

	ret = vmbus_open(hdev->channel, pci_ring_size, pci_ring_size, NULL, 0,
			 hv_pci_onchannelcallback, hbus);
	if (ret)
		goto destroy_wq;

	hv_set_drvdata(hdev, hbus);

	ret = hv_pci_protocol_negotiation(hdev);
	if (ret)
		goto close;

	ret = hv_allocate_config_window(hbus);
	if (ret)
		goto close;

	hbus->cfg_addr = ioremap(hbus->mem_config->start,
				 PCI_CONFIG_MMIO_LENGTH);
	if (!hbus->cfg_addr) {
		dev_err(&hdev->device,
			"Unable to map a virtual address for config space\n");
		ret = -ENOMEM;
		goto free_config;
	}

	name = kasprintf(GFP_KERNEL, "%pUL", &hdev->dev_instance);
	if (!name) {
		ret = -ENOMEM;
		goto unmap;
	}

	hbus->sysdata.fwnode = irq_domain_alloc_named_fwnode(name);
	kfree(name);
	if (!hbus->sysdata.fwnode) {
		ret = -ENOMEM;
		goto unmap;
	}

	ret = hv_pcie_init_irq_domain(hbus);
	if (ret)
		goto free_fwnode;

	ret = hv_pci_query_relations(hdev);
	if (ret)
		goto free_irq_domain;

	ret = hv_pci_enter_d0(hdev);
	if (ret)
		goto free_irq_domain;

	ret = hv_pci_allocate_bridge_windows(hbus);
	if (ret)
		goto free_irq_domain;

	ret = hv_send_resources_allocated(hdev);
	if (ret)
		goto free_windows;

	prepopulate_bars(hbus);

	hbus->state = hv_pcibus_probed;

	ret = create_root_hv_pci_bus(hbus);
	if (ret)
		goto free_windows;

	return 0;

free_windows:
	hv_pci_free_bridge_windows(hbus);
free_irq_domain:
	irq_domain_remove(hbus->irq_domain);
free_fwnode:
	irq_domain_free_fwnode(hbus->sysdata.fwnode);
unmap:
	iounmap(hbus->cfg_addr);
free_config:
	hv_free_config_window(hbus);
close:
	vmbus_close(hdev->channel);
destroy_wq:
	destroy_workqueue(hbus->wq);
free_dom:
	hv_put_dom_num(hbus->sysdata.domain);
free_bus:
	free_page((unsigned long)hbus);
	return ret;
}

static void hv_pci_bus_exit(struct hv_device *hdev)
{
	struct hv_pcibus_device *hbus = hv_get_drvdata(hdev);
	struct {
		struct pci_packet teardown_packet;
		u8 buffer[sizeof(struct pci_message)];
	} pkt;
	struct pci_bus_relations relations;
	struct hv_pci_compl comp_pkt;
	int ret;

	/*
	 * After the host sends the RESCIND_CHANNEL message, it doesn't
	 * access the per-channel ringbuffer any longer.
	 */
	if (hdev->channel->rescind)
		return;

	/* Delete any children which might still exist. */
	memset(&relations, 0, sizeof(relations));
	hv_pci_devices_present(hbus, &relations);

	ret = hv_send_resources_released(hdev);
	if (ret)
		dev_err(&hdev->device,
			"Couldn't send resources released packet(s)\n");

	memset(&pkt.teardown_packet, 0, sizeof(pkt.teardown_packet));
	init_completion(&comp_pkt.host_event);
	pkt.teardown_packet.completion_func = hv_pci_generic_compl;
	pkt.teardown_packet.compl_ctxt = &comp_pkt;
	pkt.teardown_packet.message[0].type = PCI_BUS_D0EXIT;

	ret = vmbus_sendpacket(hdev->channel, &pkt.teardown_packet.message,
			       sizeof(struct pci_message),
			       (unsigned long)&pkt.teardown_packet,
			       VM_PKT_DATA_INBAND,
			       VMBUS_DATA_PACKET_FLAG_COMPLETION_REQUESTED);
	if (!ret)
		wait_for_completion_timeout(&comp_pkt.host_event, 10 * HZ);
}

/**
 * hv_pci_remove() - Remove routine for this VMBus channel
 * @hdev:	VMBus's tracking struct for this root PCI bus
 *
 * Return: 0 on success, -errno on failure
 */
static int hv_pci_remove(struct hv_device *hdev)
{
	struct hv_pcibus_device *hbus;

	hbus = hv_get_drvdata(hdev);
	if (hbus->state == hv_pcibus_installed) {
		/* Remove the bus from PCI's point of view. */
		pci_lock_rescan_remove();
		pci_stop_root_bus(hbus->pci_bus);
		hv_pci_remove_slots(hbus);
		pci_remove_root_bus(hbus->pci_bus);
		pci_unlock_rescan_remove();
		hbus->state = hv_pcibus_removed;
	}

	hv_pci_bus_exit(hdev);

	vmbus_close(hdev->channel);

	iounmap(hbus->cfg_addr);
	hv_free_config_window(hbus);
	pci_free_resource_list(&hbus->resources_for_children);
	hv_pci_free_bridge_windows(hbus);
	irq_domain_remove(hbus->irq_domain);
	irq_domain_free_fwnode(hbus->sysdata.fwnode);
	put_hvpcibus(hbus);
	wait_for_completion(&hbus->remove_event);
	destroy_workqueue(hbus->wq);

	hv_put_dom_num(hbus->sysdata.domain);

	free_page((unsigned long)hbus);
	return 0;
}

static const struct hv_vmbus_device_id hv_pci_id_table[] = {
	/* PCI Pass-through Class ID */
	/* 44C4F61D-4444-4400-9D52-802E27EDE19F */
	{ HV_PCIE_GUID, },
	{ },
};

MODULE_DEVICE_TABLE(vmbus, hv_pci_id_table);

static struct hv_driver hv_pci_drv = {
	.name		= "hv_pci",
	.id_table	= hv_pci_id_table,
	.probe		= hv_pci_probe,
	.remove		= hv_pci_remove,
};

static void __exit exit_hv_pci_drv(void)
{
	vmbus_driver_unregister(&hv_pci_drv);

	hvpci_block_ops.read_block = NULL;
	hvpci_block_ops.write_block = NULL;
	hvpci_block_ops.reg_blk_invalidate = NULL;
}

static int __init init_hv_pci_drv(void)
{
	/* Set the invalid domain number's bit, so it will not be used */
	set_bit(HVPCI_DOM_INVALID, hvpci_dom_map);

	/* Initialize PCI block r/w interface */
	hvpci_block_ops.read_block = hv_read_config_block;
	hvpci_block_ops.write_block = hv_write_config_block;
	hvpci_block_ops.reg_blk_invalidate = hv_register_block_invalidate;

	return vmbus_driver_register(&hv_pci_drv);
}

module_init(init_hv_pci_drv);
module_exit(exit_hv_pci_drv);

MODULE_DESCRIPTION("Hyper-V PCI");
MODULE_LICENSE("GPL v2");<|MERGE_RESOLUTION|>--- conflicted
+++ resolved
@@ -2204,18 +2204,10 @@
 			 VM_PKT_DATA_INBAND, 0);
 
 	/* For the get_pcichild() in hv_pci_eject_device() */
-<<<<<<< HEAD
-	put_pcichild(hpdev);
-	/* For the two refs got in new_pcichild_device() */
-=======
->>>>>>> f7688b48
 	put_pcichild(hpdev);
 	/* For the two refs got in new_pcichild_device() */
 	put_pcichild(hpdev);
-<<<<<<< HEAD
-=======
 	put_pcichild(hpdev);
->>>>>>> f7688b48
 	/* hpdev has been freed. Do not use it any more. */
 
 	put_hvpcibus(hbus);
