--- conflicted
+++ resolved
@@ -618,11 +618,7 @@
 	usleep_range(100, 200);
 
 	/* Deassert PERST# */
-<<<<<<< HEAD
-	rmw_set(PORT_PERST_OFF, port->base + PORT_PERST);
-=======
 	rmw_set(PORT_PERST_OFF, port->base + pcie->hw->port_perst);
->>>>>>> 25bf10be
 	gpiod_set_value_cansleep(reset, 0);
 
 	/* Wait for 100ms after PERST# deassertion (PCIe r5.0, 6.6.1) */
