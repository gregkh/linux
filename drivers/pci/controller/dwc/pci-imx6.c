// SPDX-License-Identifier: GPL-2.0
/*
 * PCIe host controller driver for Freescale i.MX6 SoCs
 *
 * Copyright (C) 2013 Kosagi
 *		https://www.kosagi.com
 *
 * Author: Sean Cross <xobs@kosagi.com>
 */

#include <linux/bitfield.h>
#include <linux/clk.h>
#include <linux/delay.h>
#include <linux/gpio/consumer.h>
#include <linux/kernel.h>
#include <linux/mfd/syscon.h>
#include <linux/mfd/syscon/imx6q-iomuxc-gpr.h>
#include <linux/mfd/syscon/imx7-iomuxc-gpr.h>
#include <linux/module.h>
#include <linux/of.h>
#include <linux/of_address.h>
#include <linux/pci.h>
#include <linux/platform_device.h>
#include <linux/regmap.h>
#include <linux/regulator/consumer.h>
#include <linux/resource.h>
#include <linux/signal.h>
#include <linux/types.h>
#include <linux/interrupt.h>
#include <linux/reset.h>
#include <linux/phy/pcie.h>
#include <linux/phy/phy.h>
#include <linux/pm_domain.h>
#include <linux/pm_runtime.h>

#include "pcie-designware.h"

#define IMX8MQ_GPR_PCIE_REF_USE_PAD		BIT(9)
#define IMX8MQ_GPR_PCIE_CLK_REQ_OVERRIDE_EN	BIT(10)
#define IMX8MQ_GPR_PCIE_CLK_REQ_OVERRIDE	BIT(11)
#define IMX8MQ_GPR_PCIE_VREG_BYPASS		BIT(12)
#define IMX8MQ_GPR12_PCIE2_CTRL_DEVICE_TYPE	GENMASK(11, 8)
#define IMX8MQ_PCIE2_BASE_ADDR			0x33c00000

#define IMX95_PCIE_PHY_GEN_CTRL			0x0
#define IMX95_PCIE_REF_USE_PAD			BIT(17)

#define IMX95_PCIE_SS_RW_REG_0			0xf0
#define IMX95_PCIE_REF_CLKEN			BIT(23)
#define IMX95_PCIE_PHY_CR_PARA_SEL		BIT(9)

#define IMX95_PE0_GEN_CTRL_1			0x1050
#define IMX95_PCIE_DEVICE_TYPE			GENMASK(3, 0)

#define IMX95_PE0_GEN_CTRL_3			0x1058
#define IMX95_PCIE_LTSSM_EN			BIT(0)

#define to_imx_pcie(x)	dev_get_drvdata((x)->dev)

enum imx_pcie_variants {
	IMX6Q,
	IMX6SX,
	IMX6QP,
	IMX7D,
	IMX8MQ,
	IMX8MM,
	IMX8MP,
	IMX8Q,
	IMX95,
	IMX8MQ_EP,
	IMX8MM_EP,
	IMX8MP_EP,
	IMX95_EP,
};

#define IMX_PCIE_FLAG_IMX_PHY			BIT(0)
#define IMX_PCIE_FLAG_IMX_SPEED_CHANGE		BIT(1)
#define IMX_PCIE_FLAG_SUPPORTS_SUSPEND		BIT(2)
#define IMX_PCIE_FLAG_HAS_PHYDRV		BIT(3)
#define IMX_PCIE_FLAG_HAS_APP_RESET		BIT(4)
#define IMX_PCIE_FLAG_HAS_PHY_RESET		BIT(5)
#define IMX_PCIE_FLAG_HAS_SERDES		BIT(6)
#define IMX_PCIE_FLAG_SUPPORT_64BIT		BIT(7)
#define IMX_PCIE_FLAG_CPU_ADDR_FIXUP		BIT(8)

#define imx_check_flag(pci, val)	(pci->drvdata->flags & val)

#define IMX_PCIE_MAX_CLKS	6
#define IMX_PCIE_MAX_INSTANCES	2

struct imx_pcie;

struct imx_pcie_drvdata {
	enum imx_pcie_variants variant;
	enum dw_pcie_device_mode mode;
	u32 flags;
	int dbi_length;
	const char *gpr;
	const char * const *clk_names;
	const u32 clks_cnt;
	const u32 ltssm_off;
	const u32 ltssm_mask;
	const u32 mode_off[IMX_PCIE_MAX_INSTANCES];
	const u32 mode_mask[IMX_PCIE_MAX_INSTANCES];
	const struct pci_epc_features *epc_features;
	int (*init_phy)(struct imx_pcie *pcie);
	int (*enable_ref_clk)(struct imx_pcie *pcie, bool enable);
	int (*core_reset)(struct imx_pcie *pcie, bool assert);
};

struct imx_pcie {
	struct dw_pcie		*pci;
	struct gpio_desc	*reset_gpiod;
	bool			link_is_up;
	struct clk_bulk_data	clks[IMX_PCIE_MAX_CLKS];
	struct regmap		*iomuxc_gpr;
	u16			msi_ctrl;
	u32			controller_id;
	struct reset_control	*pciephy_reset;
	struct reset_control	*apps_reset;
	struct reset_control	*turnoff_reset;
	u32			tx_deemph_gen1;
	u32			tx_deemph_gen2_3p5db;
	u32			tx_deemph_gen2_6db;
	u32			tx_swing_full;
	u32			tx_swing_low;
	struct regulator	*vpcie;
	struct regulator	*vph;
	void __iomem		*phy_base;

	/* power domain for pcie */
	struct device		*pd_pcie;
	/* power domain for pcie phy */
	struct device		*pd_pcie_phy;
	struct phy		*phy;
	const struct imx_pcie_drvdata *drvdata;
};

/* Parameters for the waiting for PCIe PHY PLL to lock on i.MX7 */
#define PHY_PLL_LOCK_WAIT_USLEEP_MAX	200
#define PHY_PLL_LOCK_WAIT_TIMEOUT	(2000 * PHY_PLL_LOCK_WAIT_USLEEP_MAX)

/* PCIe Port Logic registers (memory-mapped) */
#define PL_OFFSET 0x700

#define PCIE_PHY_CTRL (PL_OFFSET + 0x114)
#define PCIE_PHY_CTRL_DATA(x)		FIELD_PREP(GENMASK(15, 0), (x))
#define PCIE_PHY_CTRL_CAP_ADR		BIT(16)
#define PCIE_PHY_CTRL_CAP_DAT		BIT(17)
#define PCIE_PHY_CTRL_WR		BIT(18)
#define PCIE_PHY_CTRL_RD		BIT(19)

#define PCIE_PHY_STAT (PL_OFFSET + 0x110)
#define PCIE_PHY_STAT_ACK		BIT(16)

/* PHY registers (not memory-mapped) */
#define PCIE_PHY_ATEOVRD			0x10
#define  PCIE_PHY_ATEOVRD_EN			BIT(2)
#define  PCIE_PHY_ATEOVRD_REF_CLKDIV_SHIFT	0
#define  PCIE_PHY_ATEOVRD_REF_CLKDIV_MASK	0x1

#define PCIE_PHY_MPLL_OVRD_IN_LO		0x11
#define  PCIE_PHY_MPLL_MULTIPLIER_SHIFT		2
#define  PCIE_PHY_MPLL_MULTIPLIER_MASK		0x7f
#define  PCIE_PHY_MPLL_MULTIPLIER_OVRD		BIT(9)

#define PCIE_PHY_RX_ASIC_OUT 0x100D
#define PCIE_PHY_RX_ASIC_OUT_VALID	(1 << 0)

/* iMX7 PCIe PHY registers */
#define PCIE_PHY_CMN_REG4		0x14
/* These are probably the bits that *aren't* DCC_FB_EN */
#define PCIE_PHY_CMN_REG4_DCC_FB_EN	0x29

#define PCIE_PHY_CMN_REG15	        0x54
#define PCIE_PHY_CMN_REG15_DLY_4	BIT(2)
#define PCIE_PHY_CMN_REG15_PLL_PD	BIT(5)
#define PCIE_PHY_CMN_REG15_OVRD_PLL_PD	BIT(7)

#define PCIE_PHY_CMN_REG24		0x90
#define PCIE_PHY_CMN_REG24_RX_EQ	BIT(6)
#define PCIE_PHY_CMN_REG24_RX_EQ_SEL	BIT(3)

#define PCIE_PHY_CMN_REG26		0x98
#define PCIE_PHY_CMN_REG26_ATT_MODE	0xBC

#define PHY_RX_OVRD_IN_LO 0x1005
#define PHY_RX_OVRD_IN_LO_RX_DATA_EN		BIT(5)
#define PHY_RX_OVRD_IN_LO_RX_PLL_EN		BIT(3)

static unsigned int imx_pcie_grp_offset(const struct imx_pcie *imx_pcie)
{
	WARN_ON(imx_pcie->drvdata->variant != IMX8MQ &&
		imx_pcie->drvdata->variant != IMX8MQ_EP &&
		imx_pcie->drvdata->variant != IMX8MM &&
		imx_pcie->drvdata->variant != IMX8MM_EP &&
		imx_pcie->drvdata->variant != IMX8MP &&
		imx_pcie->drvdata->variant != IMX8MP_EP);
	return imx_pcie->controller_id == 1 ? IOMUXC_GPR16 : IOMUXC_GPR14;
}

static int imx95_pcie_init_phy(struct imx_pcie *imx_pcie)
{
	regmap_update_bits(imx_pcie->iomuxc_gpr,
			IMX95_PCIE_SS_RW_REG_0,
			IMX95_PCIE_PHY_CR_PARA_SEL,
			IMX95_PCIE_PHY_CR_PARA_SEL);

	regmap_update_bits(imx_pcie->iomuxc_gpr,
			   IMX95_PCIE_PHY_GEN_CTRL,
			   IMX95_PCIE_REF_USE_PAD, 0);
	regmap_update_bits(imx_pcie->iomuxc_gpr,
			   IMX95_PCIE_SS_RW_REG_0,
			   IMX95_PCIE_REF_CLKEN,
			   IMX95_PCIE_REF_CLKEN);

	return 0;
}

static void imx_pcie_configure_type(struct imx_pcie *imx_pcie)
{
	const struct imx_pcie_drvdata *drvdata = imx_pcie->drvdata;
	unsigned int mask, val, mode, id;

	if (drvdata->mode == DW_PCIE_EP_TYPE)
		mode = PCI_EXP_TYPE_ENDPOINT;
	else
		mode = PCI_EXP_TYPE_ROOT_PORT;

	id = imx_pcie->controller_id;

	/* If mode_mask is 0, then generic PHY driver is used to set the mode */
	if (!drvdata->mode_mask[0])
		return;

	/* If mode_mask[id] is zero, means each controller have its individual gpr */
	if (!drvdata->mode_mask[id])
		id = 0;

	mask = drvdata->mode_mask[id];
	val = mode << (ffs(mask) - 1);

	regmap_update_bits(imx_pcie->iomuxc_gpr, drvdata->mode_off[id], mask, val);
}

static int pcie_phy_poll_ack(struct imx_pcie *imx_pcie, bool exp_val)
{
	struct dw_pcie *pci = imx_pcie->pci;
	bool val;
	u32 max_iterations = 10;
	u32 wait_counter = 0;

	do {
		val = dw_pcie_readl_dbi(pci, PCIE_PHY_STAT) &
			PCIE_PHY_STAT_ACK;
		wait_counter++;

		if (val == exp_val)
			return 0;

		udelay(1);
	} while (wait_counter < max_iterations);

	return -ETIMEDOUT;
}

static int pcie_phy_wait_ack(struct imx_pcie *imx_pcie, int addr)
{
	struct dw_pcie *pci = imx_pcie->pci;
	u32 val;
	int ret;

	val = PCIE_PHY_CTRL_DATA(addr);
	dw_pcie_writel_dbi(pci, PCIE_PHY_CTRL, val);

	val |= PCIE_PHY_CTRL_CAP_ADR;
	dw_pcie_writel_dbi(pci, PCIE_PHY_CTRL, val);

	ret = pcie_phy_poll_ack(imx_pcie, true);
	if (ret)
		return ret;

	val = PCIE_PHY_CTRL_DATA(addr);
	dw_pcie_writel_dbi(pci, PCIE_PHY_CTRL, val);

	return pcie_phy_poll_ack(imx_pcie, false);
}

/* Read from the 16-bit PCIe PHY control registers (not memory-mapped) */
static int pcie_phy_read(struct imx_pcie *imx_pcie, int addr, u16 *data)
{
	struct dw_pcie *pci = imx_pcie->pci;
	u32 phy_ctl;
	int ret;

	ret = pcie_phy_wait_ack(imx_pcie, addr);
	if (ret)
		return ret;

	/* assert Read signal */
	phy_ctl = PCIE_PHY_CTRL_RD;
	dw_pcie_writel_dbi(pci, PCIE_PHY_CTRL, phy_ctl);

	ret = pcie_phy_poll_ack(imx_pcie, true);
	if (ret)
		return ret;

	*data = dw_pcie_readl_dbi(pci, PCIE_PHY_STAT);

	/* deassert Read signal */
	dw_pcie_writel_dbi(pci, PCIE_PHY_CTRL, 0x00);

	return pcie_phy_poll_ack(imx_pcie, false);
}

static int pcie_phy_write(struct imx_pcie *imx_pcie, int addr, u16 data)
{
	struct dw_pcie *pci = imx_pcie->pci;
	u32 var;
	int ret;

	/* write addr */
	/* cap addr */
	ret = pcie_phy_wait_ack(imx_pcie, addr);
	if (ret)
		return ret;

	var = PCIE_PHY_CTRL_DATA(data);
	dw_pcie_writel_dbi(pci, PCIE_PHY_CTRL, var);

	/* capture data */
	var |= PCIE_PHY_CTRL_CAP_DAT;
	dw_pcie_writel_dbi(pci, PCIE_PHY_CTRL, var);

	ret = pcie_phy_poll_ack(imx_pcie, true);
	if (ret)
		return ret;

	/* deassert cap data */
	var = PCIE_PHY_CTRL_DATA(data);
	dw_pcie_writel_dbi(pci, PCIE_PHY_CTRL, var);

	/* wait for ack de-assertion */
	ret = pcie_phy_poll_ack(imx_pcie, false);
	if (ret)
		return ret;

	/* assert wr signal */
	var = PCIE_PHY_CTRL_WR;
	dw_pcie_writel_dbi(pci, PCIE_PHY_CTRL, var);

	/* wait for ack */
	ret = pcie_phy_poll_ack(imx_pcie, true);
	if (ret)
		return ret;

	/* deassert wr signal */
	var = PCIE_PHY_CTRL_DATA(data);
	dw_pcie_writel_dbi(pci, PCIE_PHY_CTRL, var);

	/* wait for ack de-assertion */
	ret = pcie_phy_poll_ack(imx_pcie, false);
	if (ret)
		return ret;

	dw_pcie_writel_dbi(pci, PCIE_PHY_CTRL, 0x0);

	return 0;
}

static int imx8mq_pcie_init_phy(struct imx_pcie *imx_pcie)
{
	/* TODO: Currently this code assumes external oscillator is being used */
	regmap_update_bits(imx_pcie->iomuxc_gpr,
			   imx_pcie_grp_offset(imx_pcie),
			   IMX8MQ_GPR_PCIE_REF_USE_PAD,
			   IMX8MQ_GPR_PCIE_REF_USE_PAD);
	/*
	 * Regarding the datasheet, the PCIE_VPH is suggested to be 1.8V. If the PCIE_VPH is
	 * supplied by 3.3V, the VREG_BYPASS should be cleared to zero.
	 */
	if (imx_pcie->vph && regulator_get_voltage(imx_pcie->vph) > 3000000)
		regmap_update_bits(imx_pcie->iomuxc_gpr,
				   imx_pcie_grp_offset(imx_pcie),
				   IMX8MQ_GPR_PCIE_VREG_BYPASS,
				   0);

	return 0;
}

static int imx7d_pcie_init_phy(struct imx_pcie *imx_pcie)
{
	regmap_update_bits(imx_pcie->iomuxc_gpr, IOMUXC_GPR12, IMX7D_GPR12_PCIE_PHY_REFCLK_SEL, 0);

	return 0;
}

static int imx_pcie_init_phy(struct imx_pcie *imx_pcie)
{
	regmap_update_bits(imx_pcie->iomuxc_gpr, IOMUXC_GPR12,
				   IMX6Q_GPR12_PCIE_CTL_2, 0 << 10);

	/* configure constant input signal to the pcie ctrl and phy */
	regmap_update_bits(imx_pcie->iomuxc_gpr, IOMUXC_GPR12,
			   IMX6Q_GPR12_LOS_LEVEL, 9 << 4);

	regmap_update_bits(imx_pcie->iomuxc_gpr, IOMUXC_GPR8,
			   IMX6Q_GPR8_TX_DEEMPH_GEN1,
			   imx_pcie->tx_deemph_gen1 << 0);
	regmap_update_bits(imx_pcie->iomuxc_gpr, IOMUXC_GPR8,
			   IMX6Q_GPR8_TX_DEEMPH_GEN2_3P5DB,
			   imx_pcie->tx_deemph_gen2_3p5db << 6);
	regmap_update_bits(imx_pcie->iomuxc_gpr, IOMUXC_GPR8,
			   IMX6Q_GPR8_TX_DEEMPH_GEN2_6DB,
			   imx_pcie->tx_deemph_gen2_6db << 12);
	regmap_update_bits(imx_pcie->iomuxc_gpr, IOMUXC_GPR8,
			   IMX6Q_GPR8_TX_SWING_FULL,
			   imx_pcie->tx_swing_full << 18);
	regmap_update_bits(imx_pcie->iomuxc_gpr, IOMUXC_GPR8,
			   IMX6Q_GPR8_TX_SWING_LOW,
			   imx_pcie->tx_swing_low << 25);
	return 0;
}

static int imx6sx_pcie_init_phy(struct imx_pcie *imx_pcie)
{
	regmap_update_bits(imx_pcie->iomuxc_gpr, IOMUXC_GPR12,
			   IMX6SX_GPR12_PCIE_RX_EQ_MASK, IMX6SX_GPR12_PCIE_RX_EQ_2);

	return imx_pcie_init_phy(imx_pcie);
}

static void imx7d_pcie_wait_for_phy_pll_lock(struct imx_pcie *imx_pcie)
{
	u32 val;
	struct device *dev = imx_pcie->pci->dev;

	if (regmap_read_poll_timeout(imx_pcie->iomuxc_gpr,
				     IOMUXC_GPR22, val,
				     val & IMX7D_GPR22_PCIE_PHY_PLL_LOCKED,
				     PHY_PLL_LOCK_WAIT_USLEEP_MAX,
				     PHY_PLL_LOCK_WAIT_TIMEOUT))
		dev_err(dev, "PCIe PLL lock timeout\n");
}

static int imx_setup_phy_mpll(struct imx_pcie *imx_pcie)
{
	unsigned long phy_rate = 0;
	int mult, div;
	u16 val;
	int i;

	if (!(imx_pcie->drvdata->flags & IMX_PCIE_FLAG_IMX_PHY))
		return 0;

	for (i = 0; i < imx_pcie->drvdata->clks_cnt; i++)
		if (strncmp(imx_pcie->clks[i].id, "pcie_phy", 8) == 0)
			phy_rate = clk_get_rate(imx_pcie->clks[i].clk);

	switch (phy_rate) {
	case 125000000:
		/*
		 * The default settings of the MPLL are for a 125MHz input
		 * clock, so no need to reconfigure anything in that case.
		 */
		return 0;
	case 100000000:
		mult = 25;
		div = 0;
		break;
	case 200000000:
		mult = 25;
		div = 1;
		break;
	default:
		dev_err(imx_pcie->pci->dev,
			"Unsupported PHY reference clock rate %lu\n", phy_rate);
		return -EINVAL;
	}

	pcie_phy_read(imx_pcie, PCIE_PHY_MPLL_OVRD_IN_LO, &val);
	val &= ~(PCIE_PHY_MPLL_MULTIPLIER_MASK <<
		 PCIE_PHY_MPLL_MULTIPLIER_SHIFT);
	val |= mult << PCIE_PHY_MPLL_MULTIPLIER_SHIFT;
	val |= PCIE_PHY_MPLL_MULTIPLIER_OVRD;
	pcie_phy_write(imx_pcie, PCIE_PHY_MPLL_OVRD_IN_LO, val);

	pcie_phy_read(imx_pcie, PCIE_PHY_ATEOVRD, &val);
	val &= ~(PCIE_PHY_ATEOVRD_REF_CLKDIV_MASK <<
		 PCIE_PHY_ATEOVRD_REF_CLKDIV_SHIFT);
	val |= div << PCIE_PHY_ATEOVRD_REF_CLKDIV_SHIFT;
	val |= PCIE_PHY_ATEOVRD_EN;
	pcie_phy_write(imx_pcie, PCIE_PHY_ATEOVRD, val);

	return 0;
}

static void imx_pcie_reset_phy(struct imx_pcie *imx_pcie)
{
	u16 tmp;

	if (!(imx_pcie->drvdata->flags & IMX_PCIE_FLAG_IMX_PHY))
		return;

	pcie_phy_read(imx_pcie, PHY_RX_OVRD_IN_LO, &tmp);
	tmp |= (PHY_RX_OVRD_IN_LO_RX_DATA_EN |
		PHY_RX_OVRD_IN_LO_RX_PLL_EN);
	pcie_phy_write(imx_pcie, PHY_RX_OVRD_IN_LO, tmp);

	usleep_range(2000, 3000);

	pcie_phy_read(imx_pcie, PHY_RX_OVRD_IN_LO, &tmp);
	tmp &= ~(PHY_RX_OVRD_IN_LO_RX_DATA_EN |
		  PHY_RX_OVRD_IN_LO_RX_PLL_EN);
	pcie_phy_write(imx_pcie, PHY_RX_OVRD_IN_LO, tmp);
}

#ifdef CONFIG_ARM
/*  Added for PCI abort handling */
static int imx6q_pcie_abort_handler(unsigned long addr,
		unsigned int fsr, struct pt_regs *regs)
{
	unsigned long pc = instruction_pointer(regs);
	unsigned long instr = *(unsigned long *)pc;
	int reg = (instr >> 12) & 15;

	/*
	 * If the instruction being executed was a read,
	 * make it look like it read all-ones.
	 */
	if ((instr & 0x0c100000) == 0x04100000) {
		unsigned long val;

		if (instr & 0x00400000)
			val = 255;
		else
			val = -1;

		regs->uregs[reg] = val;
		regs->ARM_pc += 4;
		return 0;
	}

	if ((instr & 0x0e100090) == 0x00100090) {
		regs->uregs[reg] = -1;
		regs->ARM_pc += 4;
		return 0;
	}

	return 1;
}
#endif

static int imx_pcie_attach_pd(struct device *dev)
{
	struct imx_pcie *imx_pcie = dev_get_drvdata(dev);
	struct device_link *link;

	/* Do nothing when in a single power domain */
	if (dev->pm_domain)
		return 0;

	imx_pcie->pd_pcie = dev_pm_domain_attach_by_name(dev, "pcie");
	if (IS_ERR(imx_pcie->pd_pcie))
		return PTR_ERR(imx_pcie->pd_pcie);
	/* Do nothing when power domain missing */
	if (!imx_pcie->pd_pcie)
		return 0;
	link = device_link_add(dev, imx_pcie->pd_pcie,
			DL_FLAG_STATELESS |
			DL_FLAG_PM_RUNTIME |
			DL_FLAG_RPM_ACTIVE);
	if (!link) {
		dev_err(dev, "Failed to add device_link to pcie pd.\n");
		return -EINVAL;
	}

	imx_pcie->pd_pcie_phy = dev_pm_domain_attach_by_name(dev, "pcie_phy");
	if (IS_ERR(imx_pcie->pd_pcie_phy))
		return PTR_ERR(imx_pcie->pd_pcie_phy);

	link = device_link_add(dev, imx_pcie->pd_pcie_phy,
			DL_FLAG_STATELESS |
			DL_FLAG_PM_RUNTIME |
			DL_FLAG_RPM_ACTIVE);
	if (!link) {
		dev_err(dev, "Failed to add device_link to pcie_phy pd.\n");
		return -EINVAL;
	}

	return 0;
}

static int imx6sx_pcie_enable_ref_clk(struct imx_pcie *imx_pcie, bool enable)
{
	if (enable)
		regmap_clear_bits(imx_pcie->iomuxc_gpr, IOMUXC_GPR12,
				  IMX6SX_GPR12_PCIE_TEST_POWERDOWN);

	return 0;
}

static int imx6q_pcie_enable_ref_clk(struct imx_pcie *imx_pcie, bool enable)
{
	if (enable) {
		/* power up core phy and enable ref clock */
		regmap_clear_bits(imx_pcie->iomuxc_gpr, IOMUXC_GPR1, IMX6Q_GPR1_PCIE_TEST_PD);
		/*
		 * the async reset input need ref clock to sync internally,
		 * when the ref clock comes after reset, internal synced
		 * reset time is too short, cannot meet the requirement.
		 * add one ~10us delay here.
		 */
		usleep_range(10, 100);
		regmap_set_bits(imx_pcie->iomuxc_gpr, IOMUXC_GPR1, IMX6Q_GPR1_PCIE_REF_CLK_EN);
	} else {
		regmap_clear_bits(imx_pcie->iomuxc_gpr, IOMUXC_GPR1, IMX6Q_GPR1_PCIE_REF_CLK_EN);
		regmap_set_bits(imx_pcie->iomuxc_gpr, IOMUXC_GPR1, IMX6Q_GPR1_PCIE_TEST_PD);
	}

	return 0;
}

static int imx8mm_pcie_enable_ref_clk(struct imx_pcie *imx_pcie, bool enable)
{
	int offset = imx_pcie_grp_offset(imx_pcie);

	if (enable) {
		regmap_clear_bits(imx_pcie->iomuxc_gpr, offset, IMX8MQ_GPR_PCIE_CLK_REQ_OVERRIDE);
		regmap_set_bits(imx_pcie->iomuxc_gpr, offset, IMX8MQ_GPR_PCIE_CLK_REQ_OVERRIDE_EN);
	}

	return 0;
}

static int imx7d_pcie_enable_ref_clk(struct imx_pcie *imx_pcie, bool enable)
{
	if (!enable)
		regmap_set_bits(imx_pcie->iomuxc_gpr, IOMUXC_GPR12,
				IMX7D_GPR12_PCIE_PHY_REFCLK_SEL);
	return 0;
}

static int imx_pcie_clk_enable(struct imx_pcie *imx_pcie)
{
	struct dw_pcie *pci = imx_pcie->pci;
	struct device *dev = pci->dev;
	int ret;

	ret = clk_bulk_prepare_enable(imx_pcie->drvdata->clks_cnt, imx_pcie->clks);
	if (ret)
		return ret;

	if (imx_pcie->drvdata->enable_ref_clk) {
		ret = imx_pcie->drvdata->enable_ref_clk(imx_pcie, true);
		if (ret) {
			dev_err(dev, "Failed to enable PCIe REFCLK\n");
			goto err_ref_clk;
		}
	}

	/* allow the clocks to stabilize */
	usleep_range(200, 500);
	return 0;

err_ref_clk:
	clk_bulk_disable_unprepare(imx_pcie->drvdata->clks_cnt, imx_pcie->clks);

	return ret;
}

static void imx_pcie_clk_disable(struct imx_pcie *imx_pcie)
{
	if (imx_pcie->drvdata->enable_ref_clk)
		imx_pcie->drvdata->enable_ref_clk(imx_pcie, false);
	clk_bulk_disable_unprepare(imx_pcie->drvdata->clks_cnt, imx_pcie->clks);
}

static int imx6sx_pcie_core_reset(struct imx_pcie *imx_pcie, bool assert)
{
	if (assert)
		regmap_set_bits(imx_pcie->iomuxc_gpr, IOMUXC_GPR12,
				IMX6SX_GPR12_PCIE_TEST_POWERDOWN);

	/* Force PCIe PHY reset */
	regmap_update_bits(imx_pcie->iomuxc_gpr, IOMUXC_GPR5, IMX6SX_GPR5_PCIE_BTNRST_RESET,
			   assert ? IMX6SX_GPR5_PCIE_BTNRST_RESET : 0);
	return 0;
}

static int imx6qp_pcie_core_reset(struct imx_pcie *imx_pcie, bool assert)
{
	regmap_update_bits(imx_pcie->iomuxc_gpr, IOMUXC_GPR1, IMX6Q_GPR1_PCIE_SW_RST,
			   assert ? IMX6Q_GPR1_PCIE_SW_RST : 0);
	if (!assert)
		usleep_range(200, 500);

	return 0;
}

static int imx6q_pcie_core_reset(struct imx_pcie *imx_pcie, bool assert)
{
	if (!assert)
		return 0;

	regmap_set_bits(imx_pcie->iomuxc_gpr, IOMUXC_GPR1, IMX6Q_GPR1_PCIE_TEST_PD);
	regmap_set_bits(imx_pcie->iomuxc_gpr, IOMUXC_GPR1, IMX6Q_GPR1_PCIE_REF_CLK_EN);

	return 0;
}

static int imx7d_pcie_core_reset(struct imx_pcie *imx_pcie, bool assert)
{
	struct dw_pcie *pci = imx_pcie->pci;
	struct device *dev = pci->dev;

	if (assert)
		return 0;

	/*
	 * Workaround for ERR010728 (IMX7DS_2N09P, Rev. 1.1, 4/2023):
	 *
	 * PCIe: PLL may fail to lock under corner conditions.
	 *
	 * Initial VCO oscillation may fail under corner conditions such as
	 * cold temperature which will cause the PCIe PLL fail to lock in the
	 * initialization phase.
	 *
	 * The Duty-cycle Corrector calibration must be disabled.
	 *
	 * 1. De-assert the G_RST signal by clearing
	 *    SRC_PCIEPHY_RCR[PCIEPHY_G_RST].
	 * 2. De-assert DCC_FB_EN by writing data “0x29” to the register
	 *    address 0x306d0014 (PCIE_PHY_CMN_REG4).
	 * 3. Assert RX_EQS, RX_EQ_SEL by writing data “0x48” to the register
	 *    address 0x306d0090 (PCIE_PHY_CMN_REG24).
	 * 4. Assert ATT_MODE by writing data “0xbc” to the register
	 *    address 0x306d0098 (PCIE_PHY_CMN_REG26).
	 * 5. De-assert the CMN_RST signal by clearing register bit
	 *    SRC_PCIEPHY_RCR[PCIEPHY_BTN]
	 */

	if (likely(imx_pcie->phy_base)) {
		/* De-assert DCC_FB_EN */
		writel(PCIE_PHY_CMN_REG4_DCC_FB_EN, imx_pcie->phy_base + PCIE_PHY_CMN_REG4);
		/* Assert RX_EQS and RX_EQS_SEL */
		writel(PCIE_PHY_CMN_REG24_RX_EQ_SEL | PCIE_PHY_CMN_REG24_RX_EQ,
		       imx_pcie->phy_base + PCIE_PHY_CMN_REG24);
		/* Assert ATT_MODE */
		writel(PCIE_PHY_CMN_REG26_ATT_MODE, imx_pcie->phy_base + PCIE_PHY_CMN_REG26);
	} else {
		dev_warn(dev, "Unable to apply ERR010728 workaround. DT missing fsl,imx7d-pcie-phy phandle ?\n");
	}
	imx7d_pcie_wait_for_phy_pll_lock(imx_pcie);
	return 0;
}

static void imx_pcie_assert_core_reset(struct imx_pcie *imx_pcie)
{
	reset_control_assert(imx_pcie->pciephy_reset);
	reset_control_assert(imx_pcie->apps_reset);

	if (imx_pcie->drvdata->core_reset)
		imx_pcie->drvdata->core_reset(imx_pcie, true);

	/* Some boards don't have PCIe reset GPIO. */
	gpiod_set_value_cansleep(imx_pcie->reset_gpiod, 1);
}

static int imx_pcie_deassert_core_reset(struct imx_pcie *imx_pcie)
{
	reset_control_deassert(imx_pcie->pciephy_reset);

	if (imx_pcie->drvdata->core_reset)
		imx_pcie->drvdata->core_reset(imx_pcie, false);

	/* Some boards don't have PCIe reset GPIO. */
	if (imx_pcie->reset_gpiod) {
		msleep(100);
		gpiod_set_value_cansleep(imx_pcie->reset_gpiod, 0);
		/* Wait for 100ms after PERST# deassertion (PCIe r5.0, 6.6.1) */
		msleep(100);
	}

	return 0;
}

static int imx_pcie_wait_for_speed_change(struct imx_pcie *imx_pcie)
{
	struct dw_pcie *pci = imx_pcie->pci;
	struct device *dev = pci->dev;
	u32 tmp;
	unsigned int retries;

	for (retries = 0; retries < 200; retries++) {
		tmp = dw_pcie_readl_dbi(pci, PCIE_LINK_WIDTH_SPEED_CONTROL);
		/* Test if the speed change finished. */
		if (!(tmp & PORT_LOGIC_SPEED_CHANGE))
			return 0;
		usleep_range(100, 1000);
	}

	dev_err(dev, "Speed change timeout\n");
	return -ETIMEDOUT;
}

static void imx_pcie_ltssm_enable(struct device *dev)
{
	struct imx_pcie *imx_pcie = dev_get_drvdata(dev);
	const struct imx_pcie_drvdata *drvdata = imx_pcie->drvdata;
	u8 offset = dw_pcie_find_capability(imx_pcie->pci, PCI_CAP_ID_EXP);
	u32 tmp;

	tmp = dw_pcie_readl_dbi(imx_pcie->pci, offset + PCI_EXP_LNKCAP);
	phy_set_speed(imx_pcie->phy, FIELD_GET(PCI_EXP_LNKCAP_SLS, tmp));
	if (drvdata->ltssm_mask)
		regmap_update_bits(imx_pcie->iomuxc_gpr, drvdata->ltssm_off, drvdata->ltssm_mask,
				   drvdata->ltssm_mask);

	reset_control_deassert(imx_pcie->apps_reset);
}

static void imx_pcie_ltssm_disable(struct device *dev)
{
	struct imx_pcie *imx_pcie = dev_get_drvdata(dev);
	const struct imx_pcie_drvdata *drvdata = imx_pcie->drvdata;

	phy_set_speed(imx_pcie->phy, 0);
	if (drvdata->ltssm_mask)
		regmap_update_bits(imx_pcie->iomuxc_gpr, drvdata->ltssm_off,
				   drvdata->ltssm_mask, 0);

	reset_control_assert(imx_pcie->apps_reset);
}

static int imx_pcie_start_link(struct dw_pcie *pci)
{
	struct imx_pcie *imx_pcie = to_imx_pcie(pci);
	struct device *dev = pci->dev;
	u8 offset = dw_pcie_find_capability(pci, PCI_CAP_ID_EXP);
	u32 tmp;
	int ret;

	/*
	 * Force Gen1 operation when starting the link.  In case the link is
	 * started in Gen2 mode, there is a possibility the devices on the
	 * bus will not be detected at all.  This happens with PCIe switches.
	 */
	dw_pcie_dbi_ro_wr_en(pci);
	tmp = dw_pcie_readl_dbi(pci, offset + PCI_EXP_LNKCAP);
	tmp &= ~PCI_EXP_LNKCAP_SLS;
	tmp |= PCI_EXP_LNKCAP_SLS_2_5GB;
	dw_pcie_writel_dbi(pci, offset + PCI_EXP_LNKCAP, tmp);
	dw_pcie_dbi_ro_wr_dis(pci);

	/* Start LTSSM. */
	imx_pcie_ltssm_enable(dev);

	ret = dw_pcie_wait_for_link(pci);
	if (ret)
		goto err_reset_phy;

	if (pci->max_link_speed > 1) {
		/* Allow faster modes after the link is up */
		dw_pcie_dbi_ro_wr_en(pci);
		tmp = dw_pcie_readl_dbi(pci, offset + PCI_EXP_LNKCAP);
		tmp &= ~PCI_EXP_LNKCAP_SLS;
		tmp |= pci->max_link_speed;
		dw_pcie_writel_dbi(pci, offset + PCI_EXP_LNKCAP, tmp);

		/*
		 * Start Directed Speed Change so the best possible
		 * speed both link partners support can be negotiated.
		 */
		tmp = dw_pcie_readl_dbi(pci, PCIE_LINK_WIDTH_SPEED_CONTROL);
		tmp |= PORT_LOGIC_SPEED_CHANGE;
		dw_pcie_writel_dbi(pci, PCIE_LINK_WIDTH_SPEED_CONTROL, tmp);
		dw_pcie_dbi_ro_wr_dis(pci);

		if (imx_pcie->drvdata->flags &
		    IMX_PCIE_FLAG_IMX_SPEED_CHANGE) {
			/*
			 * On i.MX7, DIRECT_SPEED_CHANGE behaves differently
			 * from i.MX6 family when no link speed transition
			 * occurs and we go Gen1 -> yep, Gen1. The difference
			 * is that, in such case, it will not be cleared by HW
			 * which will cause the following code to report false
			 * failure.
			 */

			ret = imx_pcie_wait_for_speed_change(imx_pcie);
			if (ret) {
				dev_err(dev, "Failed to bring link up!\n");
				goto err_reset_phy;
			}
		}

		/* Make sure link training is finished as well! */
		ret = dw_pcie_wait_for_link(pci);
		if (ret)
			goto err_reset_phy;
	} else {
		dev_info(dev, "Link: Only Gen1 is enabled\n");
	}

	imx_pcie->link_is_up = true;
	tmp = dw_pcie_readw_dbi(pci, offset + PCI_EXP_LNKSTA);
	dev_info(dev, "Link up, Gen%i\n", tmp & PCI_EXP_LNKSTA_CLS);
	return 0;

err_reset_phy:
	imx_pcie->link_is_up = false;
	dev_dbg(dev, "PHY DEBUG_R0=0x%08x DEBUG_R1=0x%08x\n",
		dw_pcie_readl_dbi(pci, PCIE_PORT_DEBUG0),
		dw_pcie_readl_dbi(pci, PCIE_PORT_DEBUG1));
	imx_pcie_reset_phy(imx_pcie);
	return 0;
}

static void imx_pcie_stop_link(struct dw_pcie *pci)
{
	struct device *dev = pci->dev;

	/* Turn off PCIe LTSSM */
	imx_pcie_ltssm_disable(dev);
}

static int imx_pcie_host_init(struct dw_pcie_rp *pp)
{
	struct dw_pcie *pci = to_dw_pcie_from_pp(pp);
	struct device *dev = pci->dev;
	struct imx_pcie *imx_pcie = to_imx_pcie(pci);
	int ret;

	if (imx_pcie->vpcie) {
		ret = regulator_enable(imx_pcie->vpcie);
		if (ret) {
			dev_err(dev, "failed to enable vpcie regulator: %d\n",
				ret);
			return ret;
		}
	}

	imx_pcie_assert_core_reset(imx_pcie);

	if (imx_pcie->drvdata->init_phy)
		imx_pcie->drvdata->init_phy(imx_pcie);

	imx_pcie_configure_type(imx_pcie);

	ret = imx_pcie_clk_enable(imx_pcie);
	if (ret) {
		dev_err(dev, "unable to enable pcie clocks: %d\n", ret);
		goto err_reg_disable;
	}

	if (imx_pcie->phy) {
		ret = phy_init(imx_pcie->phy);
		if (ret) {
			dev_err(dev, "pcie PHY power up failed\n");
			goto err_clk_disable;
		}

		ret = phy_set_mode_ext(imx_pcie->phy, PHY_MODE_PCIE, PHY_MODE_PCIE_RC);
		if (ret) {
			dev_err(dev, "unable to set PCIe PHY mode\n");
			goto err_phy_exit;
		}

		ret = phy_power_on(imx_pcie->phy);
		if (ret) {
			dev_err(dev, "waiting for PHY ready timeout!\n");
			goto err_phy_exit;
		}
	}

	ret = imx_pcie_deassert_core_reset(imx_pcie);
	if (ret < 0) {
		dev_err(dev, "pcie deassert core reset failed: %d\n", ret);
		goto err_phy_off;
	}

	imx_setup_phy_mpll(imx_pcie);

	return 0;

err_phy_off:
<<<<<<< HEAD
	phy_power_off(imx6_pcie->phy);
err_phy_exit:
	phy_exit(imx6_pcie->phy);
=======
	phy_power_off(imx_pcie->phy);
err_phy_exit:
	phy_exit(imx_pcie->phy);
>>>>>>> fa10f348
err_clk_disable:
	imx_pcie_clk_disable(imx_pcie);
err_reg_disable:
	if (imx_pcie->vpcie)
		regulator_disable(imx_pcie->vpcie);
	return ret;
}

static void imx_pcie_host_exit(struct dw_pcie_rp *pp)
{
	struct dw_pcie *pci = to_dw_pcie_from_pp(pp);
	struct imx_pcie *imx_pcie = to_imx_pcie(pci);

	if (imx_pcie->phy) {
		if (phy_power_off(imx_pcie->phy))
			dev_err(pci->dev, "unable to power off PHY\n");
		phy_exit(imx_pcie->phy);
	}
	imx_pcie_clk_disable(imx_pcie);

	if (imx_pcie->vpcie)
		regulator_disable(imx_pcie->vpcie);
}

static u64 imx_pcie_cpu_addr_fixup(struct dw_pcie *pcie, u64 cpu_addr)
{
	struct imx_pcie *imx_pcie = to_imx_pcie(pcie);
	struct dw_pcie_rp *pp = &pcie->pp;
	struct resource_entry *entry;

	if (!(imx_pcie->drvdata->flags & IMX_PCIE_FLAG_CPU_ADDR_FIXUP))
		return cpu_addr;

	entry = resource_list_first_type(&pp->bridge->windows, IORESOURCE_MEM);
	if (!entry)
		return cpu_addr;

	return cpu_addr - entry->offset;
}

static const struct dw_pcie_host_ops imx_pcie_host_ops = {
	.init = imx_pcie_host_init,
	.deinit = imx_pcie_host_exit,
};

static const struct dw_pcie_ops dw_pcie_ops = {
	.start_link = imx_pcie_start_link,
	.stop_link = imx_pcie_stop_link,
	.cpu_addr_fixup = imx_pcie_cpu_addr_fixup,
};

static void imx_pcie_ep_init(struct dw_pcie_ep *ep)
{
	enum pci_barno bar;
	struct dw_pcie *pci = to_dw_pcie_from_ep(ep);

	for (bar = BAR_0; bar <= BAR_5; bar++)
		dw_pcie_ep_reset_bar(pci, bar);
}

static int imx_pcie_ep_raise_irq(struct dw_pcie_ep *ep, u8 func_no,
				  unsigned int type, u16 interrupt_num)
{
	struct dw_pcie *pci = to_dw_pcie_from_ep(ep);

	switch (type) {
	case PCI_IRQ_INTX:
		return dw_pcie_ep_raise_intx_irq(ep, func_no);
	case PCI_IRQ_MSI:
		return dw_pcie_ep_raise_msi_irq(ep, func_no, interrupt_num);
	case PCI_IRQ_MSIX:
		return dw_pcie_ep_raise_msix_irq(ep, func_no, interrupt_num);
	default:
		dev_err(pci->dev, "UNKNOWN IRQ type\n");
		return -EINVAL;
	}

	return 0;
}

static const struct pci_epc_features imx8m_pcie_epc_features = {
	.linkup_notifier = false,
	.msi_capable = true,
	.msix_capable = false,
	.bar[BAR_1] = { .type = BAR_RESERVED, },
	.bar[BAR_3] = { .type = BAR_RESERVED, },
	.align = SZ_64K,
};

/*
 * BAR#	| Default BAR enable	| Default BAR Type	| Default BAR Size	| BAR Sizing Scheme
 * ================================================================================================
 * BAR0	| Enable		| 64-bit		| 1 MB			| Programmable Size
 * BAR1	| Disable		| 32-bit		| 64 KB			| Fixed Size
 *        BAR1 should be disabled if BAR0 is 64bit.
 * BAR2	| Enable		| 32-bit		| 1 MB			| Programmable Size
 * BAR3	| Enable		| 32-bit		| 64 KB			| Programmable Size
 * BAR4	| Enable		| 32-bit		| 1M			| Programmable Size
 * BAR5	| Enable		| 32-bit		| 64 KB			| Programmable Size
 */
static const struct pci_epc_features imx95_pcie_epc_features = {
	.msi_capable = true,
	.bar[BAR_1] = { .type = BAR_FIXED, .fixed_size = SZ_64K, },
	.align = SZ_4K,
};

static const struct pci_epc_features*
imx_pcie_ep_get_features(struct dw_pcie_ep *ep)
{
	struct dw_pcie *pci = to_dw_pcie_from_ep(ep);
	struct imx_pcie *imx_pcie = to_imx_pcie(pci);

	return imx_pcie->drvdata->epc_features;
}

static const struct dw_pcie_ep_ops pcie_ep_ops = {
	.init = imx_pcie_ep_init,
	.raise_irq = imx_pcie_ep_raise_irq,
	.get_features = imx_pcie_ep_get_features,
};

static int imx_add_pcie_ep(struct imx_pcie *imx_pcie,
			   struct platform_device *pdev)
{
	int ret;
	unsigned int pcie_dbi2_offset;
	struct dw_pcie_ep *ep;
	struct dw_pcie *pci = imx_pcie->pci;
	struct dw_pcie_rp *pp = &pci->pp;
	struct device *dev = pci->dev;

	imx_pcie_host_init(pp);
	ep = &pci->ep;
	ep->ops = &pcie_ep_ops;

	switch (imx_pcie->drvdata->variant) {
	case IMX8MQ_EP:
	case IMX8MM_EP:
	case IMX8MP_EP:
		pcie_dbi2_offset = SZ_1M;
		break;
	default:
		pcie_dbi2_offset = SZ_4K;
		break;
	}

	pci->dbi_base2 = pci->dbi_base + pcie_dbi2_offset;

	/*
	 * FIXME: Ideally, dbi2 base address should come from DT. But since only IMX95 is defining
	 * "dbi2" in DT, "dbi_base2" is set to NULL here for that platform alone so that the DWC
	 * core code can fetch that from DT. But once all platform DTs were fixed, this and the
	 * above "dbi_base2" setting should be removed.
	 */
	if (device_property_match_string(dev, "reg-names", "dbi2") >= 0)
		pci->dbi_base2 = NULL;

	if (imx_check_flag(imx_pcie, IMX_PCIE_FLAG_SUPPORT_64BIT))
		dma_set_mask_and_coherent(dev, DMA_BIT_MASK(64));

<<<<<<< HEAD
	ep->page_size = imx6_pcie->drvdata->epc_features->align;
=======
	ep->page_size = imx_pcie->drvdata->epc_features->align;
>>>>>>> fa10f348

	ret = dw_pcie_ep_init(ep);
	if (ret) {
		dev_err(dev, "failed to initialize endpoint\n");
		return ret;
	}

	ret = dw_pcie_ep_init_registers(ep);
	if (ret) {
		dev_err(dev, "Failed to initialize DWC endpoint registers\n");
		dw_pcie_ep_deinit(ep);
		return ret;
	}

	pci_epc_init_notify(ep->epc);

	/* Start LTSSM. */
	imx_pcie_ltssm_enable(dev);

	return 0;
}

static void imx_pcie_pm_turnoff(struct imx_pcie *imx_pcie)
{
	struct device *dev = imx_pcie->pci->dev;

	/* Some variants have a turnoff reset in DT */
	if (imx_pcie->turnoff_reset) {
		reset_control_assert(imx_pcie->turnoff_reset);
		reset_control_deassert(imx_pcie->turnoff_reset);
		goto pm_turnoff_sleep;
	}

	/* Others poke directly at IOMUXC registers */
	switch (imx_pcie->drvdata->variant) {
	case IMX6SX:
	case IMX6QP:
		regmap_update_bits(imx_pcie->iomuxc_gpr, IOMUXC_GPR12,
				IMX6SX_GPR12_PCIE_PM_TURN_OFF,
				IMX6SX_GPR12_PCIE_PM_TURN_OFF);
		regmap_update_bits(imx_pcie->iomuxc_gpr, IOMUXC_GPR12,
				IMX6SX_GPR12_PCIE_PM_TURN_OFF, 0);
		break;
	default:
		dev_err(dev, "PME_Turn_Off not implemented\n");
		return;
	}

	/*
	 * Components with an upstream port must respond to
	 * PME_Turn_Off with PME_TO_Ack but we can't check.
	 *
	 * The standard recommends a 1-10ms timeout after which to
	 * proceed anyway as if acks were received.
	 */
pm_turnoff_sleep:
	usleep_range(1000, 10000);
}

static void imx_pcie_msi_save_restore(struct imx_pcie *imx_pcie, bool save)
{
	u8 offset;
	u16 val;
	struct dw_pcie *pci = imx_pcie->pci;

	if (pci_msi_enabled()) {
		offset = dw_pcie_find_capability(pci, PCI_CAP_ID_MSI);
		if (save) {
			val = dw_pcie_readw_dbi(pci, offset + PCI_MSI_FLAGS);
			imx_pcie->msi_ctrl = val;
		} else {
			dw_pcie_dbi_ro_wr_en(pci);
			val = imx_pcie->msi_ctrl;
			dw_pcie_writew_dbi(pci, offset + PCI_MSI_FLAGS, val);
			dw_pcie_dbi_ro_wr_dis(pci);
		}
	}
}

static int imx_pcie_suspend_noirq(struct device *dev)
{
	struct imx_pcie *imx_pcie = dev_get_drvdata(dev);
	struct dw_pcie_rp *pp = &imx_pcie->pci->pp;

	if (!(imx_pcie->drvdata->flags & IMX_PCIE_FLAG_SUPPORTS_SUSPEND))
		return 0;

	imx_pcie_msi_save_restore(imx_pcie, true);
	imx_pcie_pm_turnoff(imx_pcie);
	imx_pcie_stop_link(imx_pcie->pci);
	imx_pcie_host_exit(pp);

	return 0;
}

static int imx_pcie_resume_noirq(struct device *dev)
{
	int ret;
	struct imx_pcie *imx_pcie = dev_get_drvdata(dev);
	struct dw_pcie_rp *pp = &imx_pcie->pci->pp;

	if (!(imx_pcie->drvdata->flags & IMX_PCIE_FLAG_SUPPORTS_SUSPEND))
		return 0;

	ret = imx_pcie_host_init(pp);
	if (ret)
		return ret;
	imx_pcie_msi_save_restore(imx_pcie, false);
	dw_pcie_setup_rc(pp);

	if (imx_pcie->link_is_up)
		imx_pcie_start_link(imx_pcie->pci);

	return 0;
}

static const struct dev_pm_ops imx_pcie_pm_ops = {
	NOIRQ_SYSTEM_SLEEP_PM_OPS(imx_pcie_suspend_noirq,
				  imx_pcie_resume_noirq)
};

static int imx_pcie_probe(struct platform_device *pdev)
{
	struct device *dev = &pdev->dev;
	struct dw_pcie *pci;
	struct imx_pcie *imx_pcie;
	struct device_node *np;
	struct resource *dbi_base;
	struct device_node *node = dev->of_node;
	int ret;
	u16 val;
	int i;

	imx_pcie = devm_kzalloc(dev, sizeof(*imx_pcie), GFP_KERNEL);
	if (!imx_pcie)
		return -ENOMEM;

	pci = devm_kzalloc(dev, sizeof(*pci), GFP_KERNEL);
	if (!pci)
		return -ENOMEM;

	pci->dev = dev;
	pci->ops = &dw_pcie_ops;
	pci->pp.ops = &imx_pcie_host_ops;

	imx_pcie->pci = pci;
	imx_pcie->drvdata = of_device_get_match_data(dev);

	/* Find the PHY if one is defined, only imx7d uses it */
	np = of_parse_phandle(node, "fsl,imx7d-pcie-phy", 0);
	if (np) {
		struct resource res;

		ret = of_address_to_resource(np, 0, &res);
		if (ret) {
			dev_err(dev, "Unable to map PCIe PHY\n");
			return ret;
		}
		imx_pcie->phy_base = devm_ioremap_resource(dev, &res);
		if (IS_ERR(imx_pcie->phy_base))
			return PTR_ERR(imx_pcie->phy_base);
	}

	pci->dbi_base = devm_platform_get_and_ioremap_resource(pdev, 0, &dbi_base);
	if (IS_ERR(pci->dbi_base))
		return PTR_ERR(pci->dbi_base);

	/* Fetch GPIOs */
	imx_pcie->reset_gpiod = devm_gpiod_get_optional(dev, "reset", GPIOD_OUT_HIGH);
	if (IS_ERR(imx_pcie->reset_gpiod))
		return dev_err_probe(dev, PTR_ERR(imx_pcie->reset_gpiod),
				     "unable to get reset gpio\n");
	gpiod_set_consumer_name(imx_pcie->reset_gpiod, "PCIe reset");

	if (imx_pcie->drvdata->clks_cnt >= IMX_PCIE_MAX_CLKS)
		return dev_err_probe(dev, -ENOMEM, "clks_cnt is too big\n");

	for (i = 0; i < imx_pcie->drvdata->clks_cnt; i++)
		imx_pcie->clks[i].id = imx_pcie->drvdata->clk_names[i];

	/* Fetch clocks */
	ret = devm_clk_bulk_get(dev, imx_pcie->drvdata->clks_cnt, imx_pcie->clks);
	if (ret)
		return ret;

	if (imx_check_flag(imx_pcie, IMX_PCIE_FLAG_HAS_PHYDRV)) {
		imx_pcie->phy = devm_phy_get(dev, "pcie-phy");
		if (IS_ERR(imx_pcie->phy))
			return dev_err_probe(dev, PTR_ERR(imx_pcie->phy),
					     "failed to get pcie phy\n");
	}

	if (imx_check_flag(imx_pcie, IMX_PCIE_FLAG_HAS_APP_RESET)) {
		imx_pcie->apps_reset = devm_reset_control_get_exclusive(dev, "apps");
		if (IS_ERR(imx_pcie->apps_reset))
			return dev_err_probe(dev, PTR_ERR(imx_pcie->apps_reset),
					     "failed to get pcie apps reset control\n");
	}

	if (imx_check_flag(imx_pcie, IMX_PCIE_FLAG_HAS_PHY_RESET)) {
		imx_pcie->pciephy_reset = devm_reset_control_get_exclusive(dev, "pciephy");
		if (IS_ERR(imx_pcie->pciephy_reset))
			return dev_err_probe(dev, PTR_ERR(imx_pcie->pciephy_reset),
					     "Failed to get PCIEPHY reset control\n");
	}

	switch (imx_pcie->drvdata->variant) {
	case IMX8MQ:
	case IMX8MQ_EP:
	case IMX7D:
		if (dbi_base->start == IMX8MQ_PCIE2_BASE_ADDR)
			imx_pcie->controller_id = 1;
		break;
	default:
		break;
	}

	/* Grab turnoff reset */
	imx_pcie->turnoff_reset = devm_reset_control_get_optional_exclusive(dev, "turnoff");
	if (IS_ERR(imx_pcie->turnoff_reset)) {
		dev_err(dev, "Failed to get TURNOFF reset control\n");
		return PTR_ERR(imx_pcie->turnoff_reset);
	}

	if (imx_pcie->drvdata->gpr) {
	/* Grab GPR config register range */
		imx_pcie->iomuxc_gpr =
			 syscon_regmap_lookup_by_compatible(imx_pcie->drvdata->gpr);
		if (IS_ERR(imx_pcie->iomuxc_gpr))
			return dev_err_probe(dev, PTR_ERR(imx_pcie->iomuxc_gpr),
					     "unable to find iomuxc registers\n");
	}

	if (imx_check_flag(imx_pcie, IMX_PCIE_FLAG_HAS_SERDES)) {
		void __iomem *off = devm_platform_ioremap_resource_byname(pdev, "app");

		if (IS_ERR(off))
			return dev_err_probe(dev, PTR_ERR(off),
					     "unable to find serdes registers\n");

		static const struct regmap_config regmap_config = {
			.reg_bits = 32,
			.val_bits = 32,
			.reg_stride = 4,
		};

		imx_pcie->iomuxc_gpr = devm_regmap_init_mmio(dev, off, &regmap_config);
		if (IS_ERR(imx_pcie->iomuxc_gpr))
			return dev_err_probe(dev, PTR_ERR(imx_pcie->iomuxc_gpr),
					     "unable to find iomuxc registers\n");
	}

	/* Grab PCIe PHY Tx Settings */
	if (of_property_read_u32(node, "fsl,tx-deemph-gen1",
				 &imx_pcie->tx_deemph_gen1))
		imx_pcie->tx_deemph_gen1 = 0;

	if (of_property_read_u32(node, "fsl,tx-deemph-gen2-3p5db",
				 &imx_pcie->tx_deemph_gen2_3p5db))
		imx_pcie->tx_deemph_gen2_3p5db = 0;

	if (of_property_read_u32(node, "fsl,tx-deemph-gen2-6db",
				 &imx_pcie->tx_deemph_gen2_6db))
		imx_pcie->tx_deemph_gen2_6db = 20;

	if (of_property_read_u32(node, "fsl,tx-swing-full",
				 &imx_pcie->tx_swing_full))
		imx_pcie->tx_swing_full = 127;

	if (of_property_read_u32(node, "fsl,tx-swing-low",
				 &imx_pcie->tx_swing_low))
		imx_pcie->tx_swing_low = 127;

	/* Limit link speed */
	pci->max_link_speed = 1;
	of_property_read_u32(node, "fsl,max-link-speed", &pci->max_link_speed);

	imx_pcie->vpcie = devm_regulator_get_optional(&pdev->dev, "vpcie");
	if (IS_ERR(imx_pcie->vpcie)) {
		if (PTR_ERR(imx_pcie->vpcie) != -ENODEV)
			return PTR_ERR(imx_pcie->vpcie);
		imx_pcie->vpcie = NULL;
	}

	imx_pcie->vph = devm_regulator_get_optional(&pdev->dev, "vph");
	if (IS_ERR(imx_pcie->vph)) {
		if (PTR_ERR(imx_pcie->vph) != -ENODEV)
			return PTR_ERR(imx_pcie->vph);
		imx_pcie->vph = NULL;
	}

	platform_set_drvdata(pdev, imx_pcie);

	ret = imx_pcie_attach_pd(dev);
	if (ret)
		return ret;

	if (imx_pcie->drvdata->mode == DW_PCIE_EP_TYPE) {
		ret = imx_add_pcie_ep(imx_pcie, pdev);
		if (ret < 0)
			return ret;
	} else {
		ret = dw_pcie_host_init(&pci->pp);
		if (ret < 0)
			return ret;

		if (pci_msi_enabled()) {
			u8 offset = dw_pcie_find_capability(pci, PCI_CAP_ID_MSI);

			val = dw_pcie_readw_dbi(pci, offset + PCI_MSI_FLAGS);
			val |= PCI_MSI_FLAGS_ENABLE;
			dw_pcie_writew_dbi(pci, offset + PCI_MSI_FLAGS, val);
		}
	}

	return 0;
}

static void imx_pcie_shutdown(struct platform_device *pdev)
{
	struct imx_pcie *imx_pcie = platform_get_drvdata(pdev);

	/* bring down link, so bootloader gets clean state in case of reboot */
	imx_pcie_assert_core_reset(imx_pcie);
}

static const char * const imx6q_clks[] = {"pcie_bus", "pcie", "pcie_phy"};
static const char * const imx8mm_clks[] = {"pcie_bus", "pcie", "pcie_aux"};
static const char * const imx8mq_clks[] = {"pcie_bus", "pcie", "pcie_phy", "pcie_aux"};
static const char * const imx6sx_clks[] = {"pcie_bus", "pcie", "pcie_phy", "pcie_inbound_axi"};
static const char * const imx8q_clks[] = {"mstr", "slv", "dbi"};

static const struct imx_pcie_drvdata drvdata[] = {
	[IMX6Q] = {
		.variant = IMX6Q,
		.flags = IMX_PCIE_FLAG_IMX_PHY |
			 IMX_PCIE_FLAG_IMX_SPEED_CHANGE,
		.dbi_length = 0x200,
		.gpr = "fsl,imx6q-iomuxc-gpr",
		.clk_names = imx6q_clks,
		.clks_cnt = ARRAY_SIZE(imx6q_clks),
		.ltssm_off = IOMUXC_GPR12,
		.ltssm_mask = IMX6Q_GPR12_PCIE_CTL_2,
		.mode_off[0] = IOMUXC_GPR12,
		.mode_mask[0] = IMX6Q_GPR12_DEVICE_TYPE,
		.init_phy = imx_pcie_init_phy,
		.enable_ref_clk = imx6q_pcie_enable_ref_clk,
		.core_reset = imx6q_pcie_core_reset,
	},
	[IMX6SX] = {
		.variant = IMX6SX,
		.flags = IMX_PCIE_FLAG_IMX_PHY |
			 IMX_PCIE_FLAG_IMX_SPEED_CHANGE |
			 IMX_PCIE_FLAG_SUPPORTS_SUSPEND,
		.gpr = "fsl,imx6q-iomuxc-gpr",
		.clk_names = imx6sx_clks,
		.clks_cnt = ARRAY_SIZE(imx6sx_clks),
		.ltssm_off = IOMUXC_GPR12,
		.ltssm_mask = IMX6Q_GPR12_PCIE_CTL_2,
		.mode_off[0] = IOMUXC_GPR12,
		.mode_mask[0] = IMX6Q_GPR12_DEVICE_TYPE,
		.init_phy = imx6sx_pcie_init_phy,
		.enable_ref_clk = imx6sx_pcie_enable_ref_clk,
		.core_reset = imx6sx_pcie_core_reset,
	},
	[IMX6QP] = {
		.variant = IMX6QP,
		.flags = IMX_PCIE_FLAG_IMX_PHY |
			 IMX_PCIE_FLAG_IMX_SPEED_CHANGE |
			 IMX_PCIE_FLAG_SUPPORTS_SUSPEND,
		.dbi_length = 0x200,
		.gpr = "fsl,imx6q-iomuxc-gpr",
		.clk_names = imx6q_clks,
		.clks_cnt = ARRAY_SIZE(imx6q_clks),
		.ltssm_off = IOMUXC_GPR12,
		.ltssm_mask = IMX6Q_GPR12_PCIE_CTL_2,
		.mode_off[0] = IOMUXC_GPR12,
		.mode_mask[0] = IMX6Q_GPR12_DEVICE_TYPE,
		.init_phy = imx_pcie_init_phy,
		.enable_ref_clk = imx6q_pcie_enable_ref_clk,
		.core_reset = imx6qp_pcie_core_reset,
	},
	[IMX7D] = {
		.variant = IMX7D,
		.flags = IMX_PCIE_FLAG_SUPPORTS_SUSPEND |
			 IMX_PCIE_FLAG_HAS_APP_RESET |
			 IMX_PCIE_FLAG_HAS_PHY_RESET,
		.gpr = "fsl,imx7d-iomuxc-gpr",
		.clk_names = imx6q_clks,
		.clks_cnt = ARRAY_SIZE(imx6q_clks),
		.mode_off[0] = IOMUXC_GPR12,
		.mode_mask[0] = IMX6Q_GPR12_DEVICE_TYPE,
		.init_phy = imx7d_pcie_init_phy,
		.enable_ref_clk = imx7d_pcie_enable_ref_clk,
		.core_reset = imx7d_pcie_core_reset,
	},
	[IMX8MQ] = {
		.variant = IMX8MQ,
		.flags = IMX_PCIE_FLAG_HAS_APP_RESET |
			 IMX_PCIE_FLAG_HAS_PHY_RESET,
		.gpr = "fsl,imx8mq-iomuxc-gpr",
		.clk_names = imx8mq_clks,
		.clks_cnt = ARRAY_SIZE(imx8mq_clks),
		.mode_off[0] = IOMUXC_GPR12,
		.mode_mask[0] = IMX6Q_GPR12_DEVICE_TYPE,
		.mode_off[1] = IOMUXC_GPR12,
		.mode_mask[1] = IMX8MQ_GPR12_PCIE2_CTRL_DEVICE_TYPE,
		.init_phy = imx8mq_pcie_init_phy,
		.enable_ref_clk = imx8mm_pcie_enable_ref_clk,
	},
	[IMX8MM] = {
		.variant = IMX8MM,
		.flags = IMX_PCIE_FLAG_SUPPORTS_SUSPEND |
			 IMX_PCIE_FLAG_HAS_PHYDRV |
			 IMX_PCIE_FLAG_HAS_APP_RESET,
		.gpr = "fsl,imx8mm-iomuxc-gpr",
		.clk_names = imx8mm_clks,
		.clks_cnt = ARRAY_SIZE(imx8mm_clks),
		.mode_off[0] = IOMUXC_GPR12,
		.mode_mask[0] = IMX6Q_GPR12_DEVICE_TYPE,
		.enable_ref_clk = imx8mm_pcie_enable_ref_clk,
	},
	[IMX8MP] = {
		.variant = IMX8MP,
		.flags = IMX_PCIE_FLAG_SUPPORTS_SUSPEND |
			 IMX_PCIE_FLAG_HAS_PHYDRV |
			 IMX_PCIE_FLAG_HAS_APP_RESET,
		.gpr = "fsl,imx8mp-iomuxc-gpr",
		.clk_names = imx8mm_clks,
		.clks_cnt = ARRAY_SIZE(imx8mm_clks),
		.mode_off[0] = IOMUXC_GPR12,
		.mode_mask[0] = IMX6Q_GPR12_DEVICE_TYPE,
		.enable_ref_clk = imx8mm_pcie_enable_ref_clk,
	},
	[IMX8Q] = {
		.variant = IMX8Q,
		.flags = IMX_PCIE_FLAG_HAS_PHYDRV |
			 IMX_PCIE_FLAG_CPU_ADDR_FIXUP,
		.clk_names = imx8q_clks,
		.clks_cnt = ARRAY_SIZE(imx8q_clks),
	},
	[IMX95] = {
		.variant = IMX95,
		.flags = IMX_PCIE_FLAG_HAS_SERDES,
		.clk_names = imx8mq_clks,
		.clks_cnt = ARRAY_SIZE(imx8mq_clks),
		.ltssm_off = IMX95_PE0_GEN_CTRL_3,
		.ltssm_mask = IMX95_PCIE_LTSSM_EN,
		.mode_off[0]  = IMX95_PE0_GEN_CTRL_1,
		.mode_mask[0] = IMX95_PCIE_DEVICE_TYPE,
		.init_phy = imx95_pcie_init_phy,
	},
	[IMX8MQ_EP] = {
		.variant = IMX8MQ_EP,
		.flags = IMX_PCIE_FLAG_HAS_APP_RESET |
			 IMX_PCIE_FLAG_HAS_PHY_RESET,
		.mode = DW_PCIE_EP_TYPE,
		.gpr = "fsl,imx8mq-iomuxc-gpr",
		.clk_names = imx8mq_clks,
		.clks_cnt = ARRAY_SIZE(imx8mq_clks),
		.mode_off[0] = IOMUXC_GPR12,
		.mode_mask[0] = IMX6Q_GPR12_DEVICE_TYPE,
		.mode_off[1] = IOMUXC_GPR12,
		.mode_mask[1] = IMX8MQ_GPR12_PCIE2_CTRL_DEVICE_TYPE,
		.epc_features = &imx8m_pcie_epc_features,
		.init_phy = imx8mq_pcie_init_phy,
		.enable_ref_clk = imx8mm_pcie_enable_ref_clk,
	},
	[IMX8MM_EP] = {
		.variant = IMX8MM_EP,
<<<<<<< HEAD
		.flags = IMX6_PCIE_FLAG_HAS_APP_RESET |
			 IMX6_PCIE_FLAG_HAS_PHYDRV,
=======
		.flags = IMX_PCIE_FLAG_HAS_APP_RESET |
			 IMX_PCIE_FLAG_HAS_PHYDRV,
>>>>>>> fa10f348
		.mode = DW_PCIE_EP_TYPE,
		.gpr = "fsl,imx8mm-iomuxc-gpr",
		.clk_names = imx8mm_clks,
		.clks_cnt = ARRAY_SIZE(imx8mm_clks),
		.mode_off[0] = IOMUXC_GPR12,
		.mode_mask[0] = IMX6Q_GPR12_DEVICE_TYPE,
		.epc_features = &imx8m_pcie_epc_features,
		.enable_ref_clk = imx8mm_pcie_enable_ref_clk,
	},
	[IMX8MP_EP] = {
		.variant = IMX8MP_EP,
<<<<<<< HEAD
		.flags = IMX6_PCIE_FLAG_HAS_APP_RESET |
			 IMX6_PCIE_FLAG_HAS_PHYDRV,
=======
		.flags = IMX_PCIE_FLAG_HAS_APP_RESET |
			 IMX_PCIE_FLAG_HAS_PHYDRV,
>>>>>>> fa10f348
		.mode = DW_PCIE_EP_TYPE,
		.gpr = "fsl,imx8mp-iomuxc-gpr",
		.clk_names = imx8mm_clks,
		.clks_cnt = ARRAY_SIZE(imx8mm_clks),
		.mode_off[0] = IOMUXC_GPR12,
		.mode_mask[0] = IMX6Q_GPR12_DEVICE_TYPE,
		.epc_features = &imx8m_pcie_epc_features,
		.enable_ref_clk = imx8mm_pcie_enable_ref_clk,
	},
	[IMX95_EP] = {
		.variant = IMX95_EP,
		.flags = IMX_PCIE_FLAG_HAS_SERDES |
			 IMX_PCIE_FLAG_SUPPORT_64BIT,
		.clk_names = imx8mq_clks,
		.clks_cnt = ARRAY_SIZE(imx8mq_clks),
		.ltssm_off = IMX95_PE0_GEN_CTRL_3,
		.ltssm_mask = IMX95_PCIE_LTSSM_EN,
		.mode_off[0]  = IMX95_PE0_GEN_CTRL_1,
		.mode_mask[0] = IMX95_PCIE_DEVICE_TYPE,
		.init_phy = imx95_pcie_init_phy,
		.epc_features = &imx95_pcie_epc_features,
		.mode = DW_PCIE_EP_TYPE,
	},
};

static const struct of_device_id imx_pcie_of_match[] = {
	{ .compatible = "fsl,imx6q-pcie",  .data = &drvdata[IMX6Q],  },
	{ .compatible = "fsl,imx6sx-pcie", .data = &drvdata[IMX6SX], },
	{ .compatible = "fsl,imx6qp-pcie", .data = &drvdata[IMX6QP], },
	{ .compatible = "fsl,imx7d-pcie",  .data = &drvdata[IMX7D],  },
	{ .compatible = "fsl,imx8mq-pcie", .data = &drvdata[IMX8MQ], },
	{ .compatible = "fsl,imx8mm-pcie", .data = &drvdata[IMX8MM], },
	{ .compatible = "fsl,imx8mp-pcie", .data = &drvdata[IMX8MP], },
	{ .compatible = "fsl,imx8q-pcie", .data = &drvdata[IMX8Q], },
	{ .compatible = "fsl,imx95-pcie", .data = &drvdata[IMX95], },
	{ .compatible = "fsl,imx8mq-pcie-ep", .data = &drvdata[IMX8MQ_EP], },
	{ .compatible = "fsl,imx8mm-pcie-ep", .data = &drvdata[IMX8MM_EP], },
	{ .compatible = "fsl,imx8mp-pcie-ep", .data = &drvdata[IMX8MP_EP], },
	{ .compatible = "fsl,imx95-pcie-ep", .data = &drvdata[IMX95_EP], },
	{},
};

static struct platform_driver imx_pcie_driver = {
	.driver = {
		.name	= "imx6q-pcie",
		.of_match_table = imx_pcie_of_match,
		.suppress_bind_attrs = true,
		.pm = &imx_pcie_pm_ops,
		.probe_type = PROBE_PREFER_ASYNCHRONOUS,
	},
	.probe    = imx_pcie_probe,
	.shutdown = imx_pcie_shutdown,
};

static void imx_pcie_quirk(struct pci_dev *dev)
{
	struct pci_bus *bus = dev->bus;
	struct dw_pcie_rp *pp = bus->sysdata;

	/* Bus parent is the PCI bridge, its parent is this platform driver */
	if (!bus->dev.parent || !bus->dev.parent->parent)
		return;

	/* Make sure we only quirk devices associated with this driver */
	if (bus->dev.parent->parent->driver != &imx_pcie_driver.driver)
		return;

	if (pci_is_root_bus(bus)) {
		struct dw_pcie *pci = to_dw_pcie_from_pp(pp);
		struct imx_pcie *imx_pcie = to_imx_pcie(pci);

		/*
		 * Limit config length to avoid the kernel reading beyond
		 * the register set and causing an abort on i.MX 6Quad
		 */
		if (imx_pcie->drvdata->dbi_length) {
			dev->cfg_size = imx_pcie->drvdata->dbi_length;
			dev_info(&dev->dev, "Limiting cfg_size to %d\n",
					dev->cfg_size);
		}
	}
}
DECLARE_PCI_FIXUP_CLASS_HEADER(PCI_VENDOR_ID_SYNOPSYS, 0xabcd,
			PCI_CLASS_BRIDGE_PCI, 8, imx_pcie_quirk);

static int __init imx_pcie_init(void)
{
#ifdef CONFIG_ARM
	struct device_node *np;

	np = of_find_matching_node(NULL, imx_pcie_of_match);
	if (!np)
		return -ENODEV;
	of_node_put(np);

	/*
	 * Since probe() can be deferred we need to make sure that
	 * hook_fault_code is not called after __init memory is freed
	 * by kernel and since imx6q_pcie_abort_handler() is a no-op,
	 * we can install the handler here without risking it
	 * accessing some uninitialized driver state.
	 */
	hook_fault_code(8, imx6q_pcie_abort_handler, SIGBUS, 0,
			"external abort on non-linefetch");
#endif

	return platform_driver_register(&imx_pcie_driver);
}
device_initcall(imx_pcie_init);<|MERGE_RESOLUTION|>--- conflicted
+++ resolved
@@ -985,15 +985,9 @@
 	return 0;
 
 err_phy_off:
-<<<<<<< HEAD
-	phy_power_off(imx6_pcie->phy);
-err_phy_exit:
-	phy_exit(imx6_pcie->phy);
-=======
 	phy_power_off(imx_pcie->phy);
 err_phy_exit:
 	phy_exit(imx_pcie->phy);
->>>>>>> fa10f348
 err_clk_disable:
 	imx_pcie_clk_disable(imx_pcie);
 err_reg_disable:
@@ -1154,11 +1148,7 @@
 	if (imx_check_flag(imx_pcie, IMX_PCIE_FLAG_SUPPORT_64BIT))
 		dma_set_mask_and_coherent(dev, DMA_BIT_MASK(64));
 
-<<<<<<< HEAD
-	ep->page_size = imx6_pcie->drvdata->epc_features->align;
-=======
 	ep->page_size = imx_pcie->drvdata->epc_features->align;
->>>>>>> fa10f348
 
 	ret = dw_pcie_ep_init(ep);
 	if (ret) {
@@ -1629,13 +1619,8 @@
 	},
 	[IMX8MM_EP] = {
 		.variant = IMX8MM_EP,
-<<<<<<< HEAD
-		.flags = IMX6_PCIE_FLAG_HAS_APP_RESET |
-			 IMX6_PCIE_FLAG_HAS_PHYDRV,
-=======
 		.flags = IMX_PCIE_FLAG_HAS_APP_RESET |
 			 IMX_PCIE_FLAG_HAS_PHYDRV,
->>>>>>> fa10f348
 		.mode = DW_PCIE_EP_TYPE,
 		.gpr = "fsl,imx8mm-iomuxc-gpr",
 		.clk_names = imx8mm_clks,
@@ -1647,13 +1632,8 @@
 	},
 	[IMX8MP_EP] = {
 		.variant = IMX8MP_EP,
-<<<<<<< HEAD
-		.flags = IMX6_PCIE_FLAG_HAS_APP_RESET |
-			 IMX6_PCIE_FLAG_HAS_PHYDRV,
-=======
 		.flags = IMX_PCIE_FLAG_HAS_APP_RESET |
 			 IMX_PCIE_FLAG_HAS_PHYDRV,
->>>>>>> fa10f348
 		.mode = DW_PCIE_EP_TYPE,
 		.gpr = "fsl,imx8mp-iomuxc-gpr",
 		.clk_names = imx8mm_clks,
