--- conflicted
+++ resolved
@@ -586,7 +586,6 @@
 	struct dw_pcie *pci = to_dw_pcie_from_ep(ep);
 	struct dw_pcie_ep_func *ep_func;
 	u32 val, reg;
-	u16 actual_interrupts = interrupts + 1;
 
 	ep_func = dw_pcie_ep_get_func_from_ep(ep, func_no);
 	if (!ep_func || !ep_func->msix_cap)
@@ -597,11 +596,7 @@
 	reg = ep_func->msix_cap + PCI_MSIX_FLAGS;
 	val = dw_pcie_ep_readw_dbi(ep, func_no, reg);
 	val &= ~PCI_MSIX_FLAGS_QSIZE;
-<<<<<<< HEAD
-	val |= interrupts; /* 0's based value */
-=======
 	val |= nr_irqs - 1; /* encoded as N-1 */
->>>>>>> 25bf10be
 	dw_pcie_writew_dbi(pci, reg, val);
 
 	reg = ep_func->msix_cap + PCI_MSIX_TABLE;
@@ -609,11 +604,7 @@
 	dw_pcie_ep_writel_dbi(ep, func_no, reg, val);
 
 	reg = ep_func->msix_cap + PCI_MSIX_PBA;
-<<<<<<< HEAD
-	val = (offset + (actual_interrupts * PCI_MSIX_ENTRY_SIZE)) | bir;
-=======
 	val = (offset + (nr_irqs * PCI_MSIX_ENTRY_SIZE)) | bir;
->>>>>>> 25bf10be
 	dw_pcie_ep_writel_dbi(ep, func_no, reg, val);
 
 	dw_pcie_dbi_ro_wr_dis(pci);
