--- conflicted
+++ resolved
@@ -311,32 +311,7 @@
 				       u64 pci_addr, u64 size)
 {
 	u32 retries, val;
-<<<<<<< HEAD
-	u64 limit_addr = cpu_addr + size - 1;
-
-	dw_pcie_writel_ob_unroll(pci, index, PCIE_ATU_UNR_LOWER_BASE,
-				 lower_32_bits(cpu_addr));
-	dw_pcie_writel_ob_unroll(pci, index, PCIE_ATU_UNR_UPPER_BASE,
-				 upper_32_bits(cpu_addr));
-	dw_pcie_writel_ob_unroll(pci, index, PCIE_ATU_UNR_LOWER_LIMIT,
-				 lower_32_bits(limit_addr));
-	dw_pcie_writel_ob_unroll(pci, index, PCIE_ATU_UNR_UPPER_LIMIT,
-				 upper_32_bits(limit_addr));
-	dw_pcie_writel_ob_unroll(pci, index, PCIE_ATU_UNR_LOWER_TARGET,
-				 lower_32_bits(pci_addr));
-	dw_pcie_writel_ob_unroll(pci, index, PCIE_ATU_UNR_UPPER_TARGET,
-				 upper_32_bits(pci_addr));
-	val = type | PCIE_ATU_FUNC_NUM(func_no);
-	if (upper_32_bits(limit_addr) > upper_32_bits(cpu_addr))
-		val |= PCIE_ATU_INCREASE_REGION_SIZE;
-	if (pci->version == 0x490A)
-		val = dw_pcie_enable_ecrc(val);
-	dw_pcie_writel_ob_unroll(pci, index, PCIE_ATU_UNR_REGION_CTRL1, val);
-	dw_pcie_writel_ob_unroll(pci, index, PCIE_ATU_UNR_REGION_CTRL2,
-				 PCIE_ATU_ENABLE);
-=======
 	u64 limit_addr;
->>>>>>> e6f4ff3f
 
 	if (pci->ops && pci->ops->cpu_addr_fixup)
 		cpu_addr = pci->ops->cpu_addr_fixup(pci, cpu_addr);
@@ -349,19 +324,10 @@
 		return -EINVAL;
 	}
 
-<<<<<<< HEAD
-static void __dw_pcie_prog_outbound_atu(struct dw_pcie *pci, u8 func_no,
-					int index, int type, u64 cpu_addr,
-					u64 pci_addr, u64 size)
-{
-	u32 retries, val;
-	u64 limit_addr;
-=======
 	dw_pcie_writel_atu_ob(pci, index, PCIE_ATU_LOWER_BASE,
 			      lower_32_bits(cpu_addr));
 	dw_pcie_writel_atu_ob(pci, index, PCIE_ATU_UPPER_BASE,
 			      upper_32_bits(cpu_addr));
->>>>>>> e6f4ff3f
 
 	dw_pcie_writel_atu_ob(pci, index, PCIE_ATU_LIMIT,
 			      lower_32_bits(limit_addr));
@@ -374,36 +340,11 @@
 	dw_pcie_writel_atu_ob(pci, index, PCIE_ATU_UPPER_TARGET,
 			      upper_32_bits(pci_addr));
 
-<<<<<<< HEAD
-	limit_addr = cpu_addr + size - 1;
-
-	dw_pcie_writel_dbi(pci, PCIE_ATU_VIEWPORT,
-			   PCIE_ATU_REGION_OUTBOUND | index);
-	dw_pcie_writel_dbi(pci, PCIE_ATU_LOWER_BASE,
-			   lower_32_bits(cpu_addr));
-	dw_pcie_writel_dbi(pci, PCIE_ATU_UPPER_BASE,
-			   upper_32_bits(cpu_addr));
-	dw_pcie_writel_dbi(pci, PCIE_ATU_LIMIT,
-			   lower_32_bits(limit_addr));
-	if (pci->version >= 0x460A)
-		dw_pcie_writel_dbi(pci, PCIE_ATU_UPPER_LIMIT,
-				   upper_32_bits(limit_addr));
-	dw_pcie_writel_dbi(pci, PCIE_ATU_LOWER_TARGET,
-			   lower_32_bits(pci_addr));
-	dw_pcie_writel_dbi(pci, PCIE_ATU_UPPER_TARGET,
-			   upper_32_bits(pci_addr));
-	val = type | PCIE_ATU_FUNC_NUM(func_no);
-	if (upper_32_bits(limit_addr) > upper_32_bits(cpu_addr) &&
-	    pci->version >= 0x460A)
-		val |= PCIE_ATU_INCREASE_REGION_SIZE;
-	if (pci->version == 0x490A)
-=======
 	val = type | PCIE_ATU_FUNC_NUM(func_no);
 	if (upper_32_bits(limit_addr) > upper_32_bits(cpu_addr) &&
 	    dw_pcie_ver_is_ge(pci, 460A))
 		val |= PCIE_ATU_INCREASE_REGION_SIZE;
 	if (dw_pcie_ver_is(pci, 490A))
->>>>>>> e6f4ff3f
 		val = dw_pcie_enable_ecrc(val);
 	dw_pcie_writel_atu_ob(pci, index, PCIE_ATU_REGION_CTRL1, val);
 
@@ -490,35 +431,7 @@
 
 void dw_pcie_disable_atu(struct dw_pcie *pci, u32 dir, int index)
 {
-<<<<<<< HEAD
-	u32 region;
-
-	switch (type) {
-	case DW_PCIE_REGION_INBOUND:
-		region = PCIE_ATU_REGION_INBOUND;
-		break;
-	case DW_PCIE_REGION_OUTBOUND:
-		region = PCIE_ATU_REGION_OUTBOUND;
-		break;
-	default:
-		return;
-	}
-
-	if (pci->iatu_unroll_enabled) {
-		if (region == PCIE_ATU_REGION_INBOUND) {
-			dw_pcie_writel_ib_unroll(pci, index, PCIE_ATU_UNR_REGION_CTRL2,
-						 ~(u32)PCIE_ATU_ENABLE);
-		} else {
-			dw_pcie_writel_ob_unroll(pci, index, PCIE_ATU_UNR_REGION_CTRL2,
-						 ~(u32)PCIE_ATU_ENABLE);
-		}
-	} else {
-		dw_pcie_writel_dbi(pci, PCIE_ATU_VIEWPORT, region | index);
-		dw_pcie_writel_dbi(pci, PCIE_ATU_CR2, ~(u32)PCIE_ATU_ENABLE);
-	}
-=======
 	dw_pcie_writel_atu(pci, dir, index, PCIE_ATU_REGION_CTRL2, 0);
->>>>>>> e6f4ff3f
 }
 
 int dw_pcie_wait_for_link(struct dw_pcie *pci)
