// SPDX-License-Identifier: GPL-2.0
/*
 * Synopsys DesignWare PCIe host controller driver
 *
 * Copyright (C) 2013 Samsung Electronics Co., Ltd.
 *		https://www.samsung.com
 *
 * Author: Jingoo Han <jg1.han@samsung.com>
 */

#include <linux/iopoll.h>
#include <linux/irqchip/chained_irq.h>
#include <linux/irqdomain.h>
#include <linux/msi.h>
#include <linux/of_address.h>
#include <linux/of_pci.h>
#include <linux/pci_regs.h>
#include <linux/platform_device.h>

#include "../../pci.h"
#include "pcie-designware.h"

static struct pci_ops dw_pcie_ops;
static struct pci_ops dw_child_pcie_ops;

static void dw_msi_ack_irq(struct irq_data *d)
{
	irq_chip_ack_parent(d);
}

static void dw_msi_mask_irq(struct irq_data *d)
{
	pci_msi_mask_irq(d);
	irq_chip_mask_parent(d);
}

static void dw_msi_unmask_irq(struct irq_data *d)
{
	pci_msi_unmask_irq(d);
	irq_chip_unmask_parent(d);
}

static struct irq_chip dw_pcie_msi_irq_chip = {
	.name = "PCI-MSI",
	.irq_ack = dw_msi_ack_irq,
	.irq_mask = dw_msi_mask_irq,
	.irq_unmask = dw_msi_unmask_irq,
};

static struct msi_domain_info dw_pcie_msi_domain_info = {
	.flags	= MSI_FLAG_USE_DEF_DOM_OPS | MSI_FLAG_USE_DEF_CHIP_OPS |
		  MSI_FLAG_NO_AFFINITY | MSI_FLAG_PCI_MSIX |
		  MSI_FLAG_MULTI_PCI_MSI,
	.chip	= &dw_pcie_msi_irq_chip,
};

/* MSI int handler */
irqreturn_t dw_handle_msi_irq(struct dw_pcie_rp *pp)
{
	int i, pos;
	unsigned long val;
	u32 status, num_ctrls;
	irqreturn_t ret = IRQ_NONE;
	struct dw_pcie *pci = to_dw_pcie_from_pp(pp);

	num_ctrls = pp->num_vectors / MAX_MSI_IRQS_PER_CTRL;

	for (i = 0; i < num_ctrls; i++) {
		status = dw_pcie_readl_dbi(pci, PCIE_MSI_INTR0_STATUS +
					   (i * MSI_REG_CTRL_BLOCK_SIZE));
		if (!status)
			continue;

		ret = IRQ_HANDLED;
		val = status;
		pos = 0;
		while ((pos = find_next_bit(&val, MAX_MSI_IRQS_PER_CTRL,
					    pos)) != MAX_MSI_IRQS_PER_CTRL) {
			generic_handle_domain_irq(pp->irq_domain,
						  (i * MAX_MSI_IRQS_PER_CTRL) +
						  pos);
			pos++;
		}
	}

	return ret;
}

/* Chained MSI interrupt service routine */
static void dw_chained_msi_isr(struct irq_desc *desc)
{
	struct irq_chip *chip = irq_desc_get_chip(desc);
	struct dw_pcie_rp *pp;

	chained_irq_enter(chip, desc);

	pp = irq_desc_get_handler_data(desc);
	dw_handle_msi_irq(pp);

	chained_irq_exit(chip, desc);
}

static void dw_pci_setup_msi_msg(struct irq_data *d, struct msi_msg *msg)
{
	struct dw_pcie_rp *pp = irq_data_get_irq_chip_data(d);
	struct dw_pcie *pci = to_dw_pcie_from_pp(pp);
	u64 msi_target;

	msi_target = (u64)pp->msi_data;

	msg->address_lo = lower_32_bits(msi_target);
	msg->address_hi = upper_32_bits(msi_target);

	msg->data = d->hwirq;

	dev_dbg(pci->dev, "msi#%d address_hi %#x address_lo %#x\n",
		(int)d->hwirq, msg->address_hi, msg->address_lo);
}

static void dw_pci_bottom_mask(struct irq_data *d)
{
	struct dw_pcie_rp *pp = irq_data_get_irq_chip_data(d);
	struct dw_pcie *pci = to_dw_pcie_from_pp(pp);
	unsigned int res, bit, ctrl;
	unsigned long flags;

	raw_spin_lock_irqsave(&pp->lock, flags);

	ctrl = d->hwirq / MAX_MSI_IRQS_PER_CTRL;
	res = ctrl * MSI_REG_CTRL_BLOCK_SIZE;
	bit = d->hwirq % MAX_MSI_IRQS_PER_CTRL;

	pp->irq_mask[ctrl] |= BIT(bit);
	dw_pcie_writel_dbi(pci, PCIE_MSI_INTR0_MASK + res, pp->irq_mask[ctrl]);

	raw_spin_unlock_irqrestore(&pp->lock, flags);
}

static void dw_pci_bottom_unmask(struct irq_data *d)
{
	struct dw_pcie_rp *pp = irq_data_get_irq_chip_data(d);
	struct dw_pcie *pci = to_dw_pcie_from_pp(pp);
	unsigned int res, bit, ctrl;
	unsigned long flags;

	raw_spin_lock_irqsave(&pp->lock, flags);

	ctrl = d->hwirq / MAX_MSI_IRQS_PER_CTRL;
	res = ctrl * MSI_REG_CTRL_BLOCK_SIZE;
	bit = d->hwirq % MAX_MSI_IRQS_PER_CTRL;

	pp->irq_mask[ctrl] &= ~BIT(bit);
	dw_pcie_writel_dbi(pci, PCIE_MSI_INTR0_MASK + res, pp->irq_mask[ctrl]);

	raw_spin_unlock_irqrestore(&pp->lock, flags);
}

static void dw_pci_bottom_ack(struct irq_data *d)
{
	struct dw_pcie_rp *pp  = irq_data_get_irq_chip_data(d);
	struct dw_pcie *pci = to_dw_pcie_from_pp(pp);
	unsigned int res, bit, ctrl;

	ctrl = d->hwirq / MAX_MSI_IRQS_PER_CTRL;
	res = ctrl * MSI_REG_CTRL_BLOCK_SIZE;
	bit = d->hwirq % MAX_MSI_IRQS_PER_CTRL;

	dw_pcie_writel_dbi(pci, PCIE_MSI_INTR0_STATUS + res, BIT(bit));
}

static struct irq_chip dw_pci_msi_bottom_irq_chip = {
	.name = "DWPCI-MSI",
	.irq_ack = dw_pci_bottom_ack,
	.irq_compose_msi_msg = dw_pci_setup_msi_msg,
	.irq_mask = dw_pci_bottom_mask,
	.irq_unmask = dw_pci_bottom_unmask,
};

static int dw_pcie_irq_domain_alloc(struct irq_domain *domain,
				    unsigned int virq, unsigned int nr_irqs,
				    void *args)
{
	struct dw_pcie_rp *pp = domain->host_data;
	unsigned long flags;
	u32 i;
	int bit;

	raw_spin_lock_irqsave(&pp->lock, flags);

	bit = bitmap_find_free_region(pp->msi_irq_in_use, pp->num_vectors,
				      order_base_2(nr_irqs));

	raw_spin_unlock_irqrestore(&pp->lock, flags);

	if (bit < 0)
		return -ENOSPC;

	for (i = 0; i < nr_irqs; i++)
		irq_domain_set_info(domain, virq + i, bit + i,
				    pp->msi_irq_chip,
				    pp, handle_edge_irq,
				    NULL, NULL);

	return 0;
}

static void dw_pcie_irq_domain_free(struct irq_domain *domain,
				    unsigned int virq, unsigned int nr_irqs)
{
	struct irq_data *d = irq_domain_get_irq_data(domain, virq);
	struct dw_pcie_rp *pp = domain->host_data;
	unsigned long flags;

	raw_spin_lock_irqsave(&pp->lock, flags);

	bitmap_release_region(pp->msi_irq_in_use, d->hwirq,
			      order_base_2(nr_irqs));

	raw_spin_unlock_irqrestore(&pp->lock, flags);
}

static const struct irq_domain_ops dw_pcie_msi_domain_ops = {
	.alloc	= dw_pcie_irq_domain_alloc,
	.free	= dw_pcie_irq_domain_free,
};

int dw_pcie_allocate_domains(struct dw_pcie_rp *pp)
{
	struct dw_pcie *pci = to_dw_pcie_from_pp(pp);
	struct fwnode_handle *fwnode = of_node_to_fwnode(pci->dev->of_node);

	pp->irq_domain = irq_domain_create_linear(fwnode, pp->num_vectors,
					       &dw_pcie_msi_domain_ops, pp);
	if (!pp->irq_domain) {
		dev_err(pci->dev, "Failed to create IRQ domain\n");
		return -ENOMEM;
	}

	irq_domain_update_bus_token(pp->irq_domain, DOMAIN_BUS_NEXUS);

	pp->msi_domain = pci_msi_create_irq_domain(fwnode,
						   &dw_pcie_msi_domain_info,
						   pp->irq_domain);
	if (!pp->msi_domain) {
		dev_err(pci->dev, "Failed to create MSI domain\n");
		irq_domain_remove(pp->irq_domain);
		return -ENOMEM;
	}

	return 0;
}

static void dw_pcie_free_msi(struct dw_pcie_rp *pp)
{
	u32 ctrl;

	for (ctrl = 0; ctrl < MAX_MSI_CTRLS; ctrl++) {
		if (pp->msi_irq[ctrl] > 0)
			irq_set_chained_handler_and_data(pp->msi_irq[ctrl],
							 NULL, NULL);
	}

	irq_domain_remove(pp->msi_domain);
	irq_domain_remove(pp->irq_domain);
}

static void dw_pcie_msi_init(struct dw_pcie_rp *pp)
{
	struct dw_pcie *pci = to_dw_pcie_from_pp(pp);
	u64 msi_target = (u64)pp->msi_data;

	if (!pci_msi_enabled() || !pp->has_msi_ctrl)
		return;

	/* Program the msi_data */
	dw_pcie_writel_dbi(pci, PCIE_MSI_ADDR_LO, lower_32_bits(msi_target));
	dw_pcie_writel_dbi(pci, PCIE_MSI_ADDR_HI, upper_32_bits(msi_target));
}

static int dw_pcie_parse_split_msi_irq(struct dw_pcie_rp *pp)
{
	struct dw_pcie *pci = to_dw_pcie_from_pp(pp);
	struct device *dev = pci->dev;
	struct platform_device *pdev = to_platform_device(dev);
	u32 ctrl, max_vectors;
	int irq;

	/* Parse any "msiX" IRQs described in the devicetree */
	for (ctrl = 0; ctrl < MAX_MSI_CTRLS; ctrl++) {
		char msi_name[] = "msiX";

		msi_name[3] = '0' + ctrl;
		irq = platform_get_irq_byname_optional(pdev, msi_name);
		if (irq == -ENXIO)
			break;
		if (irq < 0)
			return dev_err_probe(dev, irq,
					     "Failed to parse MSI IRQ '%s'\n",
					     msi_name);

		pp->msi_irq[ctrl] = irq;
	}

	/* If no "msiX" IRQs, caller should fallback to "msi" IRQ */
	if (ctrl == 0)
		return -ENXIO;

	max_vectors = ctrl * MAX_MSI_IRQS_PER_CTRL;
	if (pp->num_vectors > max_vectors) {
		dev_warn(dev, "Exceeding number of MSI vectors, limiting to %u\n",
			 max_vectors);
		pp->num_vectors = max_vectors;
	}
	if (!pp->num_vectors)
		pp->num_vectors = max_vectors;

	return 0;
}

static int dw_pcie_msi_host_init(struct dw_pcie_rp *pp)
{
	struct dw_pcie *pci = to_dw_pcie_from_pp(pp);
	struct device *dev = pci->dev;
	struct platform_device *pdev = to_platform_device(dev);
	u64 *msi_vaddr = NULL;
	int ret;
	u32 ctrl, num_ctrls;

	for (ctrl = 0; ctrl < MAX_MSI_CTRLS; ctrl++)
		pp->irq_mask[ctrl] = ~0;

	if (!pp->msi_irq[0]) {
		ret = dw_pcie_parse_split_msi_irq(pp);
		if (ret < 0 && ret != -ENXIO)
			return ret;
	}

	if (!pp->num_vectors)
		pp->num_vectors = MSI_DEF_NUM_VECTORS;
	num_ctrls = pp->num_vectors / MAX_MSI_IRQS_PER_CTRL;

	if (!pp->msi_irq[0]) {
		pp->msi_irq[0] = platform_get_irq_byname_optional(pdev, "msi");
		if (pp->msi_irq[0] < 0) {
			pp->msi_irq[0] = platform_get_irq(pdev, 0);
			if (pp->msi_irq[0] < 0)
				return pp->msi_irq[0];
		}
	}

	dev_dbg(dev, "Using %d MSI vectors\n", pp->num_vectors);

	pp->msi_irq_chip = &dw_pci_msi_bottom_irq_chip;

	ret = dw_pcie_allocate_domains(pp);
	if (ret)
		return ret;

	for (ctrl = 0; ctrl < num_ctrls; ctrl++) {
		if (pp->msi_irq[ctrl] > 0)
			irq_set_chained_handler_and_data(pp->msi_irq[ctrl],
						    dw_chained_msi_isr, pp);
	}

	/*
	 * Even though the iMSI-RX Module supports 64-bit addresses some
	 * peripheral PCIe devices may lack 64-bit message support. In
	 * order not to miss MSI TLPs from those devices the MSI target
	 * address has to be within the lowest 4GB.
	 *
	 * Note until there is a better alternative found the reservation is
	 * done by allocating from the artificially limited DMA-coherent
	 * memory.
	 */
	ret = dma_set_coherent_mask(dev, DMA_BIT_MASK(32));
	if (!ret)
		msi_vaddr = dmam_alloc_coherent(dev, sizeof(u64), &pp->msi_data,
						GFP_KERNEL);

	if (!msi_vaddr) {
		dev_warn(dev, "Failed to allocate 32-bit MSI address\n");
		dma_set_coherent_mask(dev, DMA_BIT_MASK(64));
		msi_vaddr = dmam_alloc_coherent(dev, sizeof(u64), &pp->msi_data,
						GFP_KERNEL);
		if (!msi_vaddr) {
			dev_err(dev, "Failed to allocate MSI address\n");
			dw_pcie_free_msi(pp);
			return -ENOMEM;
		}
	}

	return 0;
}

static void dw_pcie_host_request_msg_tlp_res(struct dw_pcie_rp *pp)
{
	struct dw_pcie *pci = to_dw_pcie_from_pp(pp);
	struct resource_entry *win;
	struct resource *res;

	win = resource_list_first_type(&pp->bridge->windows, IORESOURCE_MEM);
	if (win) {
		res = devm_kzalloc(pci->dev, sizeof(*res), GFP_KERNEL);
		if (!res)
			return;

		/*
		 * Allocate MSG TLP region of size 'region_align' at the end of
		 * the host bridge window.
		 */
		res->start = win->res->end - pci->region_align + 1;
		res->end = win->res->end;
		res->name = "msg";
		res->flags = win->res->flags | IORESOURCE_BUSY;

		if (!devm_request_resource(pci->dev, win->res, res))
			pp->msg_res = res;
	}
}

int dw_pcie_host_init(struct dw_pcie_rp *pp)
{
	struct dw_pcie *pci = to_dw_pcie_from_pp(pp);
	struct device *dev = pci->dev;
	struct device_node *np = dev->of_node;
	struct platform_device *pdev = to_platform_device(dev);
	struct resource_entry *win;
	struct pci_host_bridge *bridge;
	struct resource *res;
	int ret;

	raw_spin_lock_init(&pp->lock);

	ret = dw_pcie_get_resources(pci);
	if (ret)
		return ret;

	res = platform_get_resource_byname(pdev, IORESOURCE_MEM, "config");
	if (!res) {
		dev_err(dev, "Missing \"config\" reg space\n");
		return -ENODEV;
	}

	pp->cfg0_size = resource_size(res);
	pp->cfg0_base = res->start;

	pp->va_cfg0_base = devm_pci_remap_cfg_resource(dev, res);
	if (IS_ERR(pp->va_cfg0_base))
		return PTR_ERR(pp->va_cfg0_base);

	bridge = devm_pci_alloc_host_bridge(dev, 0);
	if (!bridge)
		return -ENOMEM;

	pp->bridge = bridge;

	/* Get the I/O range from DT */
	win = resource_list_first_type(&bridge->windows, IORESOURCE_IO);
	if (win) {
		pp->io_size = resource_size(win->res);
		pp->io_bus_addr = win->res->start - win->offset;
		pp->io_base = pci_pio_to_address(win->res->start);
	}

	/* Set default bus ops */
	bridge->ops = &dw_pcie_ops;
	bridge->child_ops = &dw_child_pcie_ops;

	if (pp->ops->init) {
		ret = pp->ops->init(pp);
		if (ret)
			return ret;
	}

	if (pci_msi_enabled()) {
		pp->has_msi_ctrl = !(pp->ops->msi_init ||
				     of_property_present(np, "msi-parent") ||
				     of_property_present(np, "msi-map"));

		/*
		 * For the has_msi_ctrl case the default assignment is handled
		 * in the dw_pcie_msi_host_init().
		 */
		if (!pp->has_msi_ctrl && !pp->num_vectors) {
			pp->num_vectors = MSI_DEF_NUM_VECTORS;
		} else if (pp->num_vectors > MAX_MSI_IRQS) {
			dev_err(dev, "Invalid number of vectors\n");
			ret = -EINVAL;
			goto err_deinit_host;
		}

		if (pp->ops->msi_init) {
			ret = pp->ops->msi_init(pp);
			if (ret < 0)
				goto err_deinit_host;
		} else if (pp->has_msi_ctrl) {
			ret = dw_pcie_msi_host_init(pp);
			if (ret < 0)
				goto err_deinit_host;
		}
	}

	dw_pcie_version_detect(pci);

	dw_pcie_iatu_detect(pci);

	/*
	 * Allocate the resource for MSG TLP before programming the iATU
	 * outbound window in dw_pcie_setup_rc(). Since the allocation depends
	 * on the value of 'region_align', this has to be done after
	 * dw_pcie_iatu_detect().
	 *
	 * Glue drivers need to set 'use_atu_msg' before dw_pcie_host_init() to
	 * make use of the generic MSG TLP implementation.
	 */
	if (pp->use_atu_msg)
		dw_pcie_host_request_msg_tlp_res(pp);

	ret = dw_pcie_edma_detect(pci);
	if (ret)
		goto err_free_msi;

	ret = dw_pcie_setup_rc(pp);
	if (ret)
		goto err_remove_edma;

	if (!dw_pcie_link_up(pci)) {
		ret = dw_pcie_start_link(pci);
		if (ret)
			goto err_remove_edma;
	}

	/*
	 * Note: Skip the link up delay only when a Link Up IRQ is present.
	 * If there is no Link Up IRQ, we should not bypass the delay
	 * because that would require users to manually rescan for devices.
	 */
	if (!pp->use_linkup_irq)
		/* Ignore errors, the link may come up later */
		dw_pcie_wait_for_link(pci);

	bridge->sysdata = pp;

	ret = pci_host_probe(bridge);
	if (ret)
		goto err_stop_link;

	if (pp->ops->post_init)
		pp->ops->post_init(pp);

	return 0;

err_stop_link:
	dw_pcie_stop_link(pci);

err_remove_edma:
	dw_pcie_edma_remove(pci);

err_free_msi:
	if (pp->has_msi_ctrl)
		dw_pcie_free_msi(pp);

err_deinit_host:
	if (pp->ops->deinit)
		pp->ops->deinit(pp);

	return ret;
}
EXPORT_SYMBOL_GPL(dw_pcie_host_init);

void dw_pcie_host_deinit(struct dw_pcie_rp *pp)
{
	struct dw_pcie *pci = to_dw_pcie_from_pp(pp);

	pci_stop_root_bus(pp->bridge->bus);
	pci_remove_root_bus(pp->bridge->bus);

	dw_pcie_stop_link(pci);

	dw_pcie_edma_remove(pci);

	if (pp->has_msi_ctrl)
		dw_pcie_free_msi(pp);

	if (pp->ops->deinit)
		pp->ops->deinit(pp);
}
EXPORT_SYMBOL_GPL(dw_pcie_host_deinit);

static void __iomem *dw_pcie_other_conf_map_bus(struct pci_bus *bus,
						unsigned int devfn, int where)
{
	struct dw_pcie_rp *pp = bus->sysdata;
	struct dw_pcie *pci = to_dw_pcie_from_pp(pp);
	struct dw_pcie_ob_atu_cfg atu = { 0 };
	int type, ret;
	u32 busdev;

	/*
	 * Checking whether the link is up here is a last line of defense
	 * against platforms that forward errors on the system bus as
	 * SError upon PCI configuration transactions issued when the link
	 * is down. This check is racy by definition and does not stop
	 * the system from triggering an SError if the link goes down
	 * after this check is performed.
	 */
	if (!dw_pcie_link_up(pci))
		return NULL;

	busdev = PCIE_ATU_BUS(bus->number) | PCIE_ATU_DEV(PCI_SLOT(devfn)) |
		 PCIE_ATU_FUNC(PCI_FUNC(devfn));

	if (pci_is_root_bus(bus->parent))
		type = PCIE_ATU_TYPE_CFG0;
	else
		type = PCIE_ATU_TYPE_CFG1;

	atu.type = type;
	atu.cpu_addr = pp->cfg0_base;
	atu.pci_addr = busdev;
	atu.size = pp->cfg0_size;

	ret = dw_pcie_prog_outbound_atu(pci, &atu);
	if (ret)
		return NULL;

	return pp->va_cfg0_base + where;
}

static int dw_pcie_rd_other_conf(struct pci_bus *bus, unsigned int devfn,
				 int where, int size, u32 *val)
{
	struct dw_pcie_rp *pp = bus->sysdata;
	struct dw_pcie *pci = to_dw_pcie_from_pp(pp);
	struct dw_pcie_ob_atu_cfg atu = { 0 };
	int ret;

	ret = pci_generic_config_read(bus, devfn, where, size, val);
	if (ret != PCIBIOS_SUCCESSFUL)
		return ret;

	if (pp->cfg0_io_shared) {
		atu.type = PCIE_ATU_TYPE_IO;
		atu.cpu_addr = pp->io_base;
		atu.pci_addr = pp->io_bus_addr;
		atu.size = pp->io_size;

		ret = dw_pcie_prog_outbound_atu(pci, &atu);
		if (ret)
			return PCIBIOS_SET_FAILED;
	}

	return PCIBIOS_SUCCESSFUL;
}

static int dw_pcie_wr_other_conf(struct pci_bus *bus, unsigned int devfn,
				 int where, int size, u32 val)
{
	struct dw_pcie_rp *pp = bus->sysdata;
	struct dw_pcie *pci = to_dw_pcie_from_pp(pp);
	struct dw_pcie_ob_atu_cfg atu = { 0 };
	int ret;

	ret = pci_generic_config_write(bus, devfn, where, size, val);
	if (ret != PCIBIOS_SUCCESSFUL)
		return ret;

	if (pp->cfg0_io_shared) {
		atu.type = PCIE_ATU_TYPE_IO;
		atu.cpu_addr = pp->io_base;
		atu.pci_addr = pp->io_bus_addr;
		atu.size = pp->io_size;

		ret = dw_pcie_prog_outbound_atu(pci, &atu);
		if (ret)
			return PCIBIOS_SET_FAILED;
	}

	return PCIBIOS_SUCCESSFUL;
}

static struct pci_ops dw_child_pcie_ops = {
	.map_bus = dw_pcie_other_conf_map_bus,
	.read = dw_pcie_rd_other_conf,
	.write = dw_pcie_wr_other_conf,
};

void __iomem *dw_pcie_own_conf_map_bus(struct pci_bus *bus, unsigned int devfn, int where)
{
	struct dw_pcie_rp *pp = bus->sysdata;
	struct dw_pcie *pci = to_dw_pcie_from_pp(pp);

	if (PCI_SLOT(devfn) > 0)
		return NULL;

	return pci->dbi_base + where;
}
EXPORT_SYMBOL_GPL(dw_pcie_own_conf_map_bus);

static struct pci_ops dw_pcie_ops = {
	.map_bus = dw_pcie_own_conf_map_bus,
	.read = pci_generic_config_read,
	.write = pci_generic_config_write,
};

static int dw_pcie_iatu_setup(struct dw_pcie_rp *pp)
{
	struct dw_pcie *pci = to_dw_pcie_from_pp(pp);
	struct dw_pcie_ob_atu_cfg atu = { 0 };
	struct resource_entry *entry;
	int i, ret;

	/* Note the very first outbound ATU is used for CFG IOs */
	if (!pci->num_ob_windows) {
		dev_err(pci->dev, "No outbound iATU found\n");
		return -EINVAL;
	}

	/*
	 * Ensure all out/inbound windows are disabled before proceeding with
	 * the MEM/IO (dma-)ranges setups.
	 */
	for (i = 0; i < pci->num_ob_windows; i++)
		dw_pcie_disable_atu(pci, PCIE_ATU_REGION_DIR_OB, i);

	for (i = 0; i < pci->num_ib_windows; i++)
		dw_pcie_disable_atu(pci, PCIE_ATU_REGION_DIR_IB, i);

	i = 0;
	resource_list_for_each_entry(entry, &pp->bridge->windows) {
		if (resource_type(entry->res) != IORESOURCE_MEM)
			continue;

		if (pci->num_ob_windows <= ++i)
			break;

		atu.index = i;
		atu.type = PCIE_ATU_TYPE_MEM;
		atu.cpu_addr = entry->res->start;
		atu.pci_addr = entry->res->start - entry->offset;

		/* Adjust iATU size if MSG TLP region was allocated before */
		if (pp->msg_res && pp->msg_res->parent == entry->res)
			atu.size = resource_size(entry->res) -
					resource_size(pp->msg_res);
		else
			atu.size = resource_size(entry->res);

		ret = dw_pcie_prog_outbound_atu(pci, &atu);
		if (ret) {
			dev_err(pci->dev, "Failed to set MEM range %pr\n",
				entry->res);
			return ret;
		}
	}

	if (pp->io_size) {
		if (pci->num_ob_windows > ++i) {
			atu.index = i;
			atu.type = PCIE_ATU_TYPE_IO;
			atu.cpu_addr = pp->io_base;
			atu.pci_addr = pp->io_bus_addr;
			atu.size = pp->io_size;

			ret = dw_pcie_prog_outbound_atu(pci, &atu);
			if (ret) {
				dev_err(pci->dev, "Failed to set IO range %pr\n",
					entry->res);
				return ret;
			}
		} else {
			pp->cfg0_io_shared = true;
		}
	}

	if (pci->num_ob_windows <= i)
		dev_warn(pci->dev, "Ranges exceed outbound iATU size (%d)\n",
			 pci->num_ob_windows);

	pp->msg_atu_index = i;

	i = 0;
	resource_list_for_each_entry(entry, &pp->bridge->dma_ranges) {
		if (resource_type(entry->res) != IORESOURCE_MEM)
			continue;

		if (pci->num_ib_windows <= i)
			break;

		ret = dw_pcie_prog_inbound_atu(pci, i++, PCIE_ATU_TYPE_MEM,
					       entry->res->start,
					       entry->res->start - entry->offset,
					       resource_size(entry->res));
		if (ret) {
			dev_err(pci->dev, "Failed to set DMA range %pr\n",
				entry->res);
			return ret;
		}
	}

	if (pci->num_ib_windows <= i)
		dev_warn(pci->dev, "Dma-ranges exceed inbound iATU size (%u)\n",
			 pci->num_ib_windows);

	return 0;
}

int dw_pcie_setup_rc(struct dw_pcie_rp *pp)
{
	struct dw_pcie *pci = to_dw_pcie_from_pp(pp);
	u32 val, ctrl, num_ctrls;
	int ret;

	/*
	 * Enable DBI read-only registers for writing/updating configuration.
	 * Write permission gets disabled towards the end of this function.
	 */
	dw_pcie_dbi_ro_wr_en(pci);

	dw_pcie_setup(pci);

	if (pp->has_msi_ctrl) {
		num_ctrls = pp->num_vectors / MAX_MSI_IRQS_PER_CTRL;

		/* Initialize IRQ Status array */
		for (ctrl = 0; ctrl < num_ctrls; ctrl++) {
			dw_pcie_writel_dbi(pci, PCIE_MSI_INTR0_MASK +
					    (ctrl * MSI_REG_CTRL_BLOCK_SIZE),
					    pp->irq_mask[ctrl]);
			dw_pcie_writel_dbi(pci, PCIE_MSI_INTR0_ENABLE +
					    (ctrl * MSI_REG_CTRL_BLOCK_SIZE),
					    ~0);
		}
	}

	dw_pcie_msi_init(pp);

	/* Setup RC BARs */
	dw_pcie_writel_dbi(pci, PCI_BASE_ADDRESS_0, 0x00000004);
	dw_pcie_writel_dbi(pci, PCI_BASE_ADDRESS_1, 0x00000000);

	/* Setup interrupt pins */
	val = dw_pcie_readl_dbi(pci, PCI_INTERRUPT_LINE);
	val &= 0xffff00ff;
	val |= 0x00000100;
	dw_pcie_writel_dbi(pci, PCI_INTERRUPT_LINE, val);

	/* Setup bus numbers */
	val = dw_pcie_readl_dbi(pci, PCI_PRIMARY_BUS);
	val &= 0xff000000;
	val |= 0x00ff0100;
	dw_pcie_writel_dbi(pci, PCI_PRIMARY_BUS, val);

	/* Setup command register */
	val = dw_pcie_readl_dbi(pci, PCI_COMMAND);
	val &= 0xffff0000;
	val |= PCI_COMMAND_IO | PCI_COMMAND_MEMORY |
		PCI_COMMAND_MASTER | PCI_COMMAND_SERR;
	dw_pcie_writel_dbi(pci, PCI_COMMAND, val);

	/*
	 * If the platform provides its own child bus config accesses, it means
	 * the platform uses its own address translation component rather than
	 * ATU, so we should not program the ATU here.
	 */
	if (pp->bridge->child_ops == &dw_child_pcie_ops) {
		ret = dw_pcie_iatu_setup(pp);
		if (ret)
			return ret;
	}

	dw_pcie_writel_dbi(pci, PCI_BASE_ADDRESS_0, 0);

	/* Program correct class for RC */
	dw_pcie_writew_dbi(pci, PCI_CLASS_DEVICE, PCI_CLASS_BRIDGE_PCI);

	val = dw_pcie_readl_dbi(pci, PCIE_LINK_WIDTH_SPEED_CONTROL);
	val |= PORT_LOGIC_SPEED_CHANGE;
	dw_pcie_writel_dbi(pci, PCIE_LINK_WIDTH_SPEED_CONTROL, val);

	dw_pcie_dbi_ro_wr_dis(pci);

	return 0;
}
EXPORT_SYMBOL_GPL(dw_pcie_setup_rc);

static int dw_pcie_pme_turn_off(struct dw_pcie *pci)
{
	struct dw_pcie_ob_atu_cfg atu = { 0 };
	void __iomem *mem;
	int ret;

	if (pci->num_ob_windows <= pci->pp.msg_atu_index)
		return -ENOSPC;

	if (!pci->pp.msg_res)
		return -ENOSPC;

	atu.code = PCIE_MSG_CODE_PME_TURN_OFF;
	atu.routing = PCIE_MSG_TYPE_R_BC;
	atu.type = PCIE_ATU_TYPE_MSG;
	atu.size = resource_size(pci->pp.msg_res);
	atu.index = pci->pp.msg_atu_index;

	atu.cpu_addr = pci->pp.msg_res->start;

	ret = dw_pcie_prog_outbound_atu(pci, &atu);
	if (ret)
		return ret;

	mem = ioremap(atu.cpu_addr, pci->region_align);
	if (!mem)
		return -ENOMEM;

	/* A dummy write is converted to a Msg TLP */
	writel(0, mem);

	iounmap(mem);

	return 0;
}

int dw_pcie_suspend_noirq(struct dw_pcie *pci)
{
	u8 offset = dw_pcie_find_capability(pci, PCI_CAP_ID_EXP);
	u32 val;
	int ret;

	/*
	 * If L1SS is supported, then do not put the link into L2 as some
	 * devices such as NVMe expect low resume latency.
	 */
	if (dw_pcie_readw_dbi(pci, offset + PCI_EXP_LNKCTL) & PCI_EXP_LNKCTL_ASPM_L1)
		return 0;

	if (pci->pp.ops->pme_turn_off) {
		pci->pp.ops->pme_turn_off(&pci->pp);
	} else {
		ret = dw_pcie_pme_turn_off(pci);
		if (ret)
			return ret;
	}

	ret = read_poll_timeout(dw_pcie_get_ltssm, val,
				val == DW_PCIE_LTSSM_L2_IDLE ||
				val <= DW_PCIE_LTSSM_DETECT_WAIT,
				PCIE_PME_TO_L2_TIMEOUT_US/10,
				PCIE_PME_TO_L2_TIMEOUT_US, false, pci);
	if (ret) {
		/* Only log message when LTSSM isn't in DETECT or POLL */
		dev_err(pci->dev, "Timeout waiting for L2 entry! LTSSM: 0x%x\n", val);
		return ret;
	}

<<<<<<< HEAD
=======
	/*
	 * Per PCIe r6.0, sec 5.3.3.2.1, software should wait at least
	 * 100ns after L2/L3 Ready before turning off refclock and
	 * main power. This is harmless when no endpoint is connected.
	 */
	udelay(1);

>>>>>>> d12acd7b
	dw_pcie_stop_link(pci);
	if (pci->pp.ops->deinit)
		pci->pp.ops->deinit(&pci->pp);

	pci->suspended = true;

	return ret;
}
EXPORT_SYMBOL_GPL(dw_pcie_suspend_noirq);

int dw_pcie_resume_noirq(struct dw_pcie *pci)
{
	int ret;

	if (!pci->suspended)
		return 0;

	pci->suspended = false;

	if (pci->pp.ops->init) {
		ret = pci->pp.ops->init(&pci->pp);
		if (ret) {
			dev_err(pci->dev, "Host init failed: %d\n", ret);
			return ret;
		}
	}

	dw_pcie_setup_rc(&pci->pp);

	ret = dw_pcie_start_link(pci);
	if (ret)
		return ret;

	ret = dw_pcie_wait_for_link(pci);
	if (ret)
		return ret;

	return ret;
}
EXPORT_SYMBOL_GPL(dw_pcie_resume_noirq);<|MERGE_RESOLUTION|>--- conflicted
+++ resolved
@@ -952,8 +952,6 @@
 		return ret;
 	}
 
-<<<<<<< HEAD
-=======
 	/*
 	 * Per PCIe r6.0, sec 5.3.3.2.1, software should wait at least
 	 * 100ns after L2/L3 Ready before turning off refclock and
@@ -961,7 +959,6 @@
 	 */
 	udelay(1);
 
->>>>>>> d12acd7b
 	dw_pcie_stop_link(pci);
 	if (pci->pp.ops->deinit)
 		pci->pp.ops->deinit(&pci->pp);
