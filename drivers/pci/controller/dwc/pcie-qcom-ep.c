--- conflicted
+++ resolved
@@ -279,8 +279,6 @@
 	writel(0, pcie_ep->elbi + ELBI_CS2_ENABLE);
 }
 
-<<<<<<< HEAD
-=======
 static void qcom_pcie_ep_icc_update(struct qcom_pcie_ep *pcie_ep)
 {
 	struct dw_pcie *pci = &pcie_ep->pci;
@@ -321,7 +319,6 @@
 			ret);
 }
 
->>>>>>> bd3a9e57
 static int qcom_pcie_enable_resources(struct qcom_pcie_ep *pcie_ep)
 {
 	struct dw_pcie *pci = &pcie_ep->pci;
