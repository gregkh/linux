--- conflicted
+++ resolved
@@ -1206,21 +1206,12 @@
 		kfree(res_attr);
 		return retval;
 	}
-<<<<<<< HEAD
 
 	if (write_combine)
 		pdev->res_attr_wc[num] = res_attr;
 	else
 		pdev->res_attr[num] = res_attr;
 
-=======
-
-	if (write_combine)
-		pdev->res_attr_wc[num] = res_attr;
-	else
-		pdev->res_attr[num] = res_attr;
-
->>>>>>> 6ab3eda1
 	return 0;
 }
 
