// SPDX-License-Identifier: GPL-2.0
/*
 * PCI support in ACPI
 *
 * Copyright (C) 2005 David Shaohua Li <shaohua.li@intel.com>
 * Copyright (C) 2004 Tom Long Nguyen <tom.l.nguyen@intel.com>
 * Copyright (C) 2004 Intel Corp.
 */

#include <linux/delay.h>
#include <linux/init.h>
#include <linux/irqdomain.h>
#include <linux/pci.h>
#include <linux/msi.h>
#include <linux/pci_hotplug.h>
#include <linux/module.h>
#include <linux/pci-acpi.h>
#include <linux/pci-ecam.h>
#include <linux/pm_runtime.h>
#include <linux/pm_qos.h>
#include <linux/rwsem.h>
#include "pci.h"

/*
 * The GUID is defined in the PCI Firmware Specification available
 * here to PCI-SIG members:
 * https://members.pcisig.com/wg/PCI-SIG/document/15350
 */
const guid_t pci_acpi_dsm_guid =
	GUID_INIT(0xe5c937d0, 0x3553, 0x4d7a,
		  0x91, 0x17, 0xea, 0x4d, 0x19, 0xc3, 0x43, 0x4d);

#if defined(CONFIG_PCI_QUIRKS) && defined(CONFIG_ARM64)
static int acpi_get_rc_addr(struct acpi_device *adev, struct resource *res)
{
	struct device *dev = &adev->dev;
	struct resource_entry *entry;
	struct list_head list;
	unsigned long flags;
	int ret;

	INIT_LIST_HEAD(&list);
	flags = IORESOURCE_MEM;
	ret = acpi_dev_get_resources(adev, &list,
				     acpi_dev_filter_resource_type_cb,
				     (void *) flags);
	if (ret < 0) {
		dev_err(dev, "failed to parse _CRS method, error code %d\n",
			ret);
		return ret;
	}

	if (ret == 0) {
		dev_err(dev, "no IO and memory resources present in _CRS\n");
		return -EINVAL;
	}

	entry = list_first_entry(&list, struct resource_entry, node);
	*res = *entry->res;
	acpi_dev_free_resource_list(&list);
	return 0;
}

static acpi_status acpi_match_rc(acpi_handle handle, u32 lvl, void *context,
				 void **retval)
{
	u16 *segment = context;
	unsigned long long uid;
	acpi_status status;

	status = acpi_evaluate_integer(handle, METHOD_NAME__UID, NULL, &uid);
	if (ACPI_FAILURE(status) || uid != *segment)
		return AE_CTRL_DEPTH;

	*(acpi_handle *)retval = handle;
	return AE_CTRL_TERMINATE;
}

int acpi_get_rc_resources(struct device *dev, const char *hid, u16 segment,
			  struct resource *res)
{
	struct acpi_device *adev;
	acpi_status status;
	acpi_handle handle;
	int ret;

	status = acpi_get_devices(hid, acpi_match_rc, &segment, &handle);
	if (ACPI_FAILURE(status)) {
		dev_err(dev, "can't find _HID %s device to locate resources\n",
			hid);
		return -ENODEV;
	}

	adev = acpi_fetch_acpi_dev(handle);
	if (!adev)
		return -ENODEV;

	ret = acpi_get_rc_addr(adev, res);
	if (ret) {
		dev_err(dev, "can't get resource from %s\n",
			dev_name(&adev->dev));
		return ret;
	}

	return 0;
}
#endif

phys_addr_t acpi_pci_root_get_mcfg_addr(acpi_handle handle)
{
	acpi_status status = AE_NOT_EXIST;
	unsigned long long mcfg_addr;

	if (handle)
		status = acpi_evaluate_integer(handle, METHOD_NAME__CBA,
					       NULL, &mcfg_addr);
	if (ACPI_FAILURE(status))
		return 0;

	return (phys_addr_t)mcfg_addr;
}

bool pci_acpi_preserve_config(struct pci_host_bridge *host_bridge)
{
	if (ACPI_HANDLE(&host_bridge->dev)) {
		union acpi_object *obj;

		/*
		 * Evaluate the "PCI Boot Configuration" _DSM Function.  If it
		 * exists and returns 0, we must preserve any PCI resource
		 * assignments made by firmware for this host bridge.
		 */
		obj = acpi_evaluate_dsm_typed(ACPI_HANDLE(&host_bridge->dev),
					      &pci_acpi_dsm_guid,
					      1, DSM_PCI_PRESERVE_BOOT_CONFIG,
					      NULL, ACPI_TYPE_INTEGER);
		if (obj && obj->integer.value == 0)
			return true;
		ACPI_FREE(obj);
	}

	return false;
}

/* _HPX PCI Setting Record (Type 0); same as _HPP */
struct hpx_type0 {
	u32 revision;		/* Not present in _HPP */
	u8  cache_line_size;	/* Not applicable to PCIe */
	u8  latency_timer;	/* Not applicable to PCIe */
	u8  enable_serr;
	u8  enable_perr;
};

static struct hpx_type0 pci_default_type0 = {
	.revision = 1,
	.cache_line_size = 8,
	.latency_timer = 0x40,
	.enable_serr = 0,
	.enable_perr = 0,
};

static void program_hpx_type0(struct pci_dev *dev, struct hpx_type0 *hpx)
{
	u16 pci_cmd, pci_bctl;

	if (!hpx)
		hpx = &pci_default_type0;

	if (hpx->revision > 1) {
		pci_warn(dev, "PCI settings rev %d not supported; using defaults\n",
			 hpx->revision);
		hpx = &pci_default_type0;
	}

	pci_write_config_byte(dev, PCI_CACHE_LINE_SIZE, hpx->cache_line_size);
	pci_write_config_byte(dev, PCI_LATENCY_TIMER, hpx->latency_timer);
	pci_read_config_word(dev, PCI_COMMAND, &pci_cmd);
	if (hpx->enable_serr)
		pci_cmd |= PCI_COMMAND_SERR;
	if (hpx->enable_perr)
		pci_cmd |= PCI_COMMAND_PARITY;
	pci_write_config_word(dev, PCI_COMMAND, pci_cmd);

	/* Program bridge control value */
	if ((dev->class >> 8) == PCI_CLASS_BRIDGE_PCI) {
		pci_write_config_byte(dev, PCI_SEC_LATENCY_TIMER,
				      hpx->latency_timer);
		pci_read_config_word(dev, PCI_BRIDGE_CONTROL, &pci_bctl);
		if (hpx->enable_perr)
			pci_bctl |= PCI_BRIDGE_CTL_PARITY;
		pci_write_config_word(dev, PCI_BRIDGE_CONTROL, pci_bctl);
	}
}

static acpi_status decode_type0_hpx_record(union acpi_object *record,
					   struct hpx_type0 *hpx0)
{
	int i;
	union acpi_object *fields = record->package.elements;
	u32 revision = fields[1].integer.value;

	switch (revision) {
	case 1:
		if (record->package.count != 6)
			return AE_ERROR;
		for (i = 2; i < 6; i++)
			if (fields[i].type != ACPI_TYPE_INTEGER)
				return AE_ERROR;
		hpx0->revision        = revision;
		hpx0->cache_line_size = fields[2].integer.value;
		hpx0->latency_timer   = fields[3].integer.value;
		hpx0->enable_serr     = fields[4].integer.value;
		hpx0->enable_perr     = fields[5].integer.value;
		break;
	default:
		pr_warn("%s: Type 0 Revision %d record not supported\n",
		       __func__, revision);
		return AE_ERROR;
	}
	return AE_OK;
}

/* _HPX PCI-X Setting Record (Type 1) */
struct hpx_type1 {
	u32 revision;
	u8  max_mem_read;
	u8  avg_max_split;
	u16 tot_max_split;
};

static void program_hpx_type1(struct pci_dev *dev, struct hpx_type1 *hpx)
{
	int pos;

	if (!hpx)
		return;

	pos = pci_find_capability(dev, PCI_CAP_ID_PCIX);
	if (!pos)
		return;

	pci_warn(dev, "PCI-X settings not supported\n");
}

static acpi_status decode_type1_hpx_record(union acpi_object *record,
					   struct hpx_type1 *hpx1)
{
	int i;
	union acpi_object *fields = record->package.elements;
	u32 revision = fields[1].integer.value;

	switch (revision) {
	case 1:
		if (record->package.count != 5)
			return AE_ERROR;
		for (i = 2; i < 5; i++)
			if (fields[i].type != ACPI_TYPE_INTEGER)
				return AE_ERROR;
		hpx1->revision      = revision;
		hpx1->max_mem_read  = fields[2].integer.value;
		hpx1->avg_max_split = fields[3].integer.value;
		hpx1->tot_max_split = fields[4].integer.value;
		break;
	default:
		pr_warn("%s: Type 1 Revision %d record not supported\n",
		       __func__, revision);
		return AE_ERROR;
	}
	return AE_OK;
}

static bool pcie_root_rcb_set(struct pci_dev *dev)
{
	struct pci_dev *rp = pcie_find_root_port(dev);
	u16 lnkctl;

	if (!rp)
		return false;

	pcie_capability_read_word(rp, PCI_EXP_LNKCTL, &lnkctl);
	if (lnkctl & PCI_EXP_LNKCTL_RCB)
		return true;

	return false;
}

/* _HPX PCI Express Setting Record (Type 2) */
struct hpx_type2 {
	u32 revision;
	u32 unc_err_mask_and;
	u32 unc_err_mask_or;
	u32 unc_err_sever_and;
	u32 unc_err_sever_or;
	u32 cor_err_mask_and;
	u32 cor_err_mask_or;
	u32 adv_err_cap_and;
	u32 adv_err_cap_or;
	u16 pci_exp_devctl_and;
	u16 pci_exp_devctl_or;
	u16 pci_exp_lnkctl_and;
	u16 pci_exp_lnkctl_or;
	u32 sec_unc_err_sever_and;
	u32 sec_unc_err_sever_or;
	u32 sec_unc_err_mask_and;
	u32 sec_unc_err_mask_or;
};

static void program_hpx_type2(struct pci_dev *dev, struct hpx_type2 *hpx)
{
	int pos;
	u32 reg32;

	if (!hpx)
		return;

	if (!pci_is_pcie(dev))
		return;

	if (hpx->revision > 1) {
		pci_warn(dev, "PCIe settings rev %d not supported\n",
			 hpx->revision);
		return;
	}

	/*
	 * Don't allow _HPX to change MPS or MRRS settings.  We manage
	 * those to make sure they're consistent with the rest of the
	 * platform.
	 */
	hpx->pci_exp_devctl_and |= PCI_EXP_DEVCTL_PAYLOAD |
				    PCI_EXP_DEVCTL_READRQ;
	hpx->pci_exp_devctl_or &= ~(PCI_EXP_DEVCTL_PAYLOAD |
				    PCI_EXP_DEVCTL_READRQ);

	/* Initialize Device Control Register */
	pcie_capability_clear_and_set_word(dev, PCI_EXP_DEVCTL,
			~hpx->pci_exp_devctl_and, hpx->pci_exp_devctl_or);

	/* Initialize Link Control Register */
	if (pcie_cap_has_lnkctl(dev)) {

		/*
		 * If the Root Port supports Read Completion Boundary of
		 * 128, set RCB to 128.  Otherwise, clear it.
		 */
		hpx->pci_exp_lnkctl_and |= PCI_EXP_LNKCTL_RCB;
		hpx->pci_exp_lnkctl_or &= ~PCI_EXP_LNKCTL_RCB;
		if (pcie_root_rcb_set(dev))
			hpx->pci_exp_lnkctl_or |= PCI_EXP_LNKCTL_RCB;

		pcie_capability_clear_and_set_word(dev, PCI_EXP_LNKCTL,
			~hpx->pci_exp_lnkctl_and, hpx->pci_exp_lnkctl_or);
	}

	/* Find Advanced Error Reporting Enhanced Capability */
	pos = pci_find_ext_capability(dev, PCI_EXT_CAP_ID_ERR);
	if (!pos)
		return;

	/* Initialize Uncorrectable Error Mask Register */
	pci_read_config_dword(dev, pos + PCI_ERR_UNCOR_MASK, &reg32);
	reg32 = (reg32 & hpx->unc_err_mask_and) | hpx->unc_err_mask_or;
	pci_write_config_dword(dev, pos + PCI_ERR_UNCOR_MASK, reg32);

	/* Initialize Uncorrectable Error Severity Register */
	pci_read_config_dword(dev, pos + PCI_ERR_UNCOR_SEVER, &reg32);
	reg32 = (reg32 & hpx->unc_err_sever_and) | hpx->unc_err_sever_or;
	pci_write_config_dword(dev, pos + PCI_ERR_UNCOR_SEVER, reg32);

	/* Initialize Correctable Error Mask Register */
	pci_read_config_dword(dev, pos + PCI_ERR_COR_MASK, &reg32);
	reg32 = (reg32 & hpx->cor_err_mask_and) | hpx->cor_err_mask_or;
	pci_write_config_dword(dev, pos + PCI_ERR_COR_MASK, reg32);

	/* Initialize Advanced Error Capabilities and Control Register */
	pci_read_config_dword(dev, pos + PCI_ERR_CAP, &reg32);
	reg32 = (reg32 & hpx->adv_err_cap_and) | hpx->adv_err_cap_or;

	/* Don't enable ECRC generation or checking if unsupported */
	if (!(reg32 & PCI_ERR_CAP_ECRC_GENC))
		reg32 &= ~PCI_ERR_CAP_ECRC_GENE;
	if (!(reg32 & PCI_ERR_CAP_ECRC_CHKC))
		reg32 &= ~PCI_ERR_CAP_ECRC_CHKE;
	pci_write_config_dword(dev, pos + PCI_ERR_CAP, reg32);

	/*
	 * FIXME: The following two registers are not supported yet.
	 *
	 *   o Secondary Uncorrectable Error Severity Register
	 *   o Secondary Uncorrectable Error Mask Register
	 */
}

static acpi_status decode_type2_hpx_record(union acpi_object *record,
					   struct hpx_type2 *hpx2)
{
	int i;
	union acpi_object *fields = record->package.elements;
	u32 revision = fields[1].integer.value;

	switch (revision) {
	case 1:
		if (record->package.count != 18)
			return AE_ERROR;
		for (i = 2; i < 18; i++)
			if (fields[i].type != ACPI_TYPE_INTEGER)
				return AE_ERROR;
		hpx2->revision      = revision;
		hpx2->unc_err_mask_and      = fields[2].integer.value;
		hpx2->unc_err_mask_or       = fields[3].integer.value;
		hpx2->unc_err_sever_and     = fields[4].integer.value;
		hpx2->unc_err_sever_or      = fields[5].integer.value;
		hpx2->cor_err_mask_and      = fields[6].integer.value;
		hpx2->cor_err_mask_or       = fields[7].integer.value;
		hpx2->adv_err_cap_and       = fields[8].integer.value;
		hpx2->adv_err_cap_or        = fields[9].integer.value;
		hpx2->pci_exp_devctl_and    = fields[10].integer.value;
		hpx2->pci_exp_devctl_or     = fields[11].integer.value;
		hpx2->pci_exp_lnkctl_and    = fields[12].integer.value;
		hpx2->pci_exp_lnkctl_or     = fields[13].integer.value;
		hpx2->sec_unc_err_sever_and = fields[14].integer.value;
		hpx2->sec_unc_err_sever_or  = fields[15].integer.value;
		hpx2->sec_unc_err_mask_and  = fields[16].integer.value;
		hpx2->sec_unc_err_mask_or   = fields[17].integer.value;
		break;
	default:
		pr_warn("%s: Type 2 Revision %d record not supported\n",
		       __func__, revision);
		return AE_ERROR;
	}
	return AE_OK;
}

/* _HPX PCI Express Setting Record (Type 3) */
struct hpx_type3 {
	u16 device_type;
	u16 function_type;
	u16 config_space_location;
	u16 pci_exp_cap_id;
	u16 pci_exp_cap_ver;
	u16 pci_exp_vendor_id;
	u16 dvsec_id;
	u16 dvsec_rev;
	u16 match_offset;
	u32 match_mask_and;
	u32 match_value;
	u16 reg_offset;
	u32 reg_mask_and;
	u32 reg_mask_or;
};

enum hpx_type3_dev_type {
	HPX_TYPE_ENDPOINT	= BIT(0),
	HPX_TYPE_LEG_END	= BIT(1),
	HPX_TYPE_RC_END		= BIT(2),
	HPX_TYPE_RC_EC		= BIT(3),
	HPX_TYPE_ROOT_PORT	= BIT(4),
	HPX_TYPE_UPSTREAM	= BIT(5),
	HPX_TYPE_DOWNSTREAM	= BIT(6),
	HPX_TYPE_PCI_BRIDGE	= BIT(7),
	HPX_TYPE_PCIE_BRIDGE	= BIT(8),
};

static u16 hpx3_device_type(struct pci_dev *dev)
{
	u16 pcie_type = pci_pcie_type(dev);
	static const int pcie_to_hpx3_type[] = {
		[PCI_EXP_TYPE_ENDPOINT]    = HPX_TYPE_ENDPOINT,
		[PCI_EXP_TYPE_LEG_END]     = HPX_TYPE_LEG_END,
		[PCI_EXP_TYPE_RC_END]      = HPX_TYPE_RC_END,
		[PCI_EXP_TYPE_RC_EC]       = HPX_TYPE_RC_EC,
		[PCI_EXP_TYPE_ROOT_PORT]   = HPX_TYPE_ROOT_PORT,
		[PCI_EXP_TYPE_UPSTREAM]    = HPX_TYPE_UPSTREAM,
		[PCI_EXP_TYPE_DOWNSTREAM]  = HPX_TYPE_DOWNSTREAM,
		[PCI_EXP_TYPE_PCI_BRIDGE]  = HPX_TYPE_PCI_BRIDGE,
		[PCI_EXP_TYPE_PCIE_BRIDGE] = HPX_TYPE_PCIE_BRIDGE,
	};

	if (pcie_type >= ARRAY_SIZE(pcie_to_hpx3_type))
		return 0;

	return pcie_to_hpx3_type[pcie_type];
}

enum hpx_type3_fn_type {
	HPX_FN_NORMAL		= BIT(0),
	HPX_FN_SRIOV_PHYS	= BIT(1),
	HPX_FN_SRIOV_VIRT	= BIT(2),
};

static u8 hpx3_function_type(struct pci_dev *dev)
{
	if (dev->is_virtfn)
		return HPX_FN_SRIOV_VIRT;
	else if (pci_find_ext_capability(dev, PCI_EXT_CAP_ID_SRIOV) > 0)
		return HPX_FN_SRIOV_PHYS;
	else
		return HPX_FN_NORMAL;
}

static bool hpx3_cap_ver_matches(u8 pcie_cap_id, u8 hpx3_cap_id)
{
	u8 cap_ver = hpx3_cap_id & 0xf;

	if ((hpx3_cap_id & BIT(4)) && cap_ver >= pcie_cap_id)
		return true;
	else if (cap_ver == pcie_cap_id)
		return true;

	return false;
}

enum hpx_type3_cfg_loc {
	HPX_CFG_PCICFG		= 0,
	HPX_CFG_PCIE_CAP	= 1,
	HPX_CFG_PCIE_CAP_EXT	= 2,
	HPX_CFG_VEND_CAP	= 3,
	HPX_CFG_DVSEC		= 4,
	HPX_CFG_MAX,
};

static void program_hpx_type3_register(struct pci_dev *dev,
				       const struct hpx_type3 *reg)
{
	u32 match_reg, write_reg, header, orig_value;
	u16 pos;

	if (!(hpx3_device_type(dev) & reg->device_type))
		return;

	if (!(hpx3_function_type(dev) & reg->function_type))
		return;

	switch (reg->config_space_location) {
	case HPX_CFG_PCICFG:
		pos = 0;
		break;
	case HPX_CFG_PCIE_CAP:
		pos = pci_find_capability(dev, reg->pci_exp_cap_id);
		if (pos == 0)
			return;

		break;
	case HPX_CFG_PCIE_CAP_EXT:
		pos = pci_find_ext_capability(dev, reg->pci_exp_cap_id);
		if (pos == 0)
			return;

		pci_read_config_dword(dev, pos, &header);
		if (!hpx3_cap_ver_matches(PCI_EXT_CAP_VER(header),
					  reg->pci_exp_cap_ver))
			return;

		break;
	case HPX_CFG_VEND_CAP:
	case HPX_CFG_DVSEC:
	default:
		pci_warn(dev, "Encountered _HPX type 3 with unsupported config space location");
		return;
	}

	pci_read_config_dword(dev, pos + reg->match_offset, &match_reg);

	if ((match_reg & reg->match_mask_and) != reg->match_value)
		return;

	pci_read_config_dword(dev, pos + reg->reg_offset, &write_reg);
	orig_value = write_reg;
	write_reg &= reg->reg_mask_and;
	write_reg |= reg->reg_mask_or;

	if (orig_value == write_reg)
		return;

	pci_write_config_dword(dev, pos + reg->reg_offset, write_reg);

	pci_dbg(dev, "Applied _HPX3 at [0x%x]: 0x%08x -> 0x%08x",
		pos, orig_value, write_reg);
}

static void program_hpx_type3(struct pci_dev *dev, struct hpx_type3 *hpx)
{
	if (!hpx)
		return;

	if (!pci_is_pcie(dev))
		return;

	program_hpx_type3_register(dev, hpx);
}

static void parse_hpx3_register(struct hpx_type3 *hpx3_reg,
				union acpi_object *reg_fields)
{
	hpx3_reg->device_type            = reg_fields[0].integer.value;
	hpx3_reg->function_type          = reg_fields[1].integer.value;
	hpx3_reg->config_space_location  = reg_fields[2].integer.value;
	hpx3_reg->pci_exp_cap_id         = reg_fields[3].integer.value;
	hpx3_reg->pci_exp_cap_ver        = reg_fields[4].integer.value;
	hpx3_reg->pci_exp_vendor_id      = reg_fields[5].integer.value;
	hpx3_reg->dvsec_id               = reg_fields[6].integer.value;
	hpx3_reg->dvsec_rev              = reg_fields[7].integer.value;
	hpx3_reg->match_offset           = reg_fields[8].integer.value;
	hpx3_reg->match_mask_and         = reg_fields[9].integer.value;
	hpx3_reg->match_value            = reg_fields[10].integer.value;
	hpx3_reg->reg_offset             = reg_fields[11].integer.value;
	hpx3_reg->reg_mask_and           = reg_fields[12].integer.value;
	hpx3_reg->reg_mask_or            = reg_fields[13].integer.value;
}

static acpi_status program_type3_hpx_record(struct pci_dev *dev,
					   union acpi_object *record)
{
	union acpi_object *fields = record->package.elements;
	u32 desc_count, expected_length, revision;
	union acpi_object *reg_fields;
	struct hpx_type3 hpx3;
	int i;

	revision = fields[1].integer.value;
	switch (revision) {
	case 1:
		desc_count = fields[2].integer.value;
		expected_length = 3 + desc_count * 14;

		if (record->package.count != expected_length)
			return AE_ERROR;

		for (i = 2; i < expected_length; i++)
			if (fields[i].type != ACPI_TYPE_INTEGER)
				return AE_ERROR;

		for (i = 0; i < desc_count; i++) {
			reg_fields = fields + 3 + i * 14;
			parse_hpx3_register(&hpx3, reg_fields);
			program_hpx_type3(dev, &hpx3);
		}

		break;
	default:
		printk(KERN_WARNING
			"%s: Type 3 Revision %d record not supported\n",
			__func__, revision);
		return AE_ERROR;
	}
	return AE_OK;
}

static acpi_status acpi_run_hpx(struct pci_dev *dev, acpi_handle handle)
{
	acpi_status status;
	struct acpi_buffer buffer = {ACPI_ALLOCATE_BUFFER, NULL};
	union acpi_object *package, *record, *fields;
	struct hpx_type0 hpx0;
	struct hpx_type1 hpx1;
	struct hpx_type2 hpx2;
	u32 type;
	int i;

	status = acpi_evaluate_object(handle, "_HPX", NULL, &buffer);
	if (ACPI_FAILURE(status))
		return status;

	package = (union acpi_object *)buffer.pointer;
	if (package->type != ACPI_TYPE_PACKAGE) {
		status = AE_ERROR;
		goto exit;
	}

	for (i = 0; i < package->package.count; i++) {
		record = &package->package.elements[i];
		if (record->type != ACPI_TYPE_PACKAGE) {
			status = AE_ERROR;
			goto exit;
		}

		fields = record->package.elements;
		if (fields[0].type != ACPI_TYPE_INTEGER ||
		    fields[1].type != ACPI_TYPE_INTEGER) {
			status = AE_ERROR;
			goto exit;
		}

		type = fields[0].integer.value;
		switch (type) {
		case 0:
			memset(&hpx0, 0, sizeof(hpx0));
			status = decode_type0_hpx_record(record, &hpx0);
			if (ACPI_FAILURE(status))
				goto exit;
			program_hpx_type0(dev, &hpx0);
			break;
		case 1:
			memset(&hpx1, 0, sizeof(hpx1));
			status = decode_type1_hpx_record(record, &hpx1);
			if (ACPI_FAILURE(status))
				goto exit;
			program_hpx_type1(dev, &hpx1);
			break;
		case 2:
			memset(&hpx2, 0, sizeof(hpx2));
			status = decode_type2_hpx_record(record, &hpx2);
			if (ACPI_FAILURE(status))
				goto exit;
			program_hpx_type2(dev, &hpx2);
			break;
		case 3:
			status = program_type3_hpx_record(dev, record);
			if (ACPI_FAILURE(status))
				goto exit;
			break;
		default:
			pr_err("%s: Type %d record not supported\n",
			       __func__, type);
			status = AE_ERROR;
			goto exit;
		}
	}
 exit:
	kfree(buffer.pointer);
	return status;
}

static acpi_status acpi_run_hpp(struct pci_dev *dev, acpi_handle handle)
{
	acpi_status status;
	struct acpi_buffer buffer = { ACPI_ALLOCATE_BUFFER, NULL };
	union acpi_object *package, *fields;
	struct hpx_type0 hpx0;
	int i;

	memset(&hpx0, 0, sizeof(hpx0));

	status = acpi_evaluate_object(handle, "_HPP", NULL, &buffer);
	if (ACPI_FAILURE(status))
		return status;

	package = (union acpi_object *) buffer.pointer;
	if (package->type != ACPI_TYPE_PACKAGE ||
	    package->package.count != 4) {
		status = AE_ERROR;
		goto exit;
	}

	fields = package->package.elements;
	for (i = 0; i < 4; i++) {
		if (fields[i].type != ACPI_TYPE_INTEGER) {
			status = AE_ERROR;
			goto exit;
		}
	}

	hpx0.revision        = 1;
	hpx0.cache_line_size = fields[0].integer.value;
	hpx0.latency_timer   = fields[1].integer.value;
	hpx0.enable_serr     = fields[2].integer.value;
	hpx0.enable_perr     = fields[3].integer.value;

	program_hpx_type0(dev, &hpx0);

exit:
	kfree(buffer.pointer);
	return status;
}

/* pci_acpi_program_hp_params
 *
 * @dev - the pci_dev for which we want parameters
 */
int pci_acpi_program_hp_params(struct pci_dev *dev)
{
	acpi_status status;
	acpi_handle handle, phandle;
	struct pci_bus *pbus;

	if (acpi_pci_disabled)
		return -ENODEV;

	handle = NULL;
	for (pbus = dev->bus; pbus; pbus = pbus->parent) {
		handle = acpi_pci_get_bridge_handle(pbus);
		if (handle)
			break;
	}

	/*
	 * _HPP settings apply to all child buses, until another _HPP is
	 * encountered. If we don't find an _HPP for the input pci dev,
	 * look for it in the parent device scope since that would apply to
	 * this pci dev.
	 */
	while (handle) {
		status = acpi_run_hpx(dev, handle);
		if (ACPI_SUCCESS(status))
			return 0;
		status = acpi_run_hpp(dev, handle);
		if (ACPI_SUCCESS(status))
			return 0;
		if (acpi_is_root_bridge(handle))
			break;
		status = acpi_get_parent(handle, &phandle);
		if (ACPI_FAILURE(status))
			break;
		handle = phandle;
	}
	return -ENODEV;
}

/**
 * pciehp_is_native - Check whether a hotplug port is handled by the OS
 * @bridge: Hotplug port to check
 *
 * Returns true if the given @bridge is handled by the native PCIe hotplug
 * driver.
 */
bool pciehp_is_native(struct pci_dev *bridge)
{
	const struct pci_host_bridge *host;

	if (!IS_ENABLED(CONFIG_HOTPLUG_PCI_PCIE))
		return false;

<<<<<<< HEAD
	if (!bridge->is_pciehp)
		return false;

=======
>>>>>>> 449d48b1
	if (pcie_ports_native)
		return true;

	host = pci_find_host_bridge(bridge->bus);
	return host->native_pcie_hotplug;
}

/**
 * shpchp_is_native - Check whether a hotplug port is handled by the OS
 * @bridge: Hotplug port to check
 *
 * Returns true if the given @bridge is handled by the native SHPC hotplug
 * driver.
 */
bool shpchp_is_native(struct pci_dev *bridge)
{
	return bridge->shpc_managed;
}

/**
 * pci_acpi_wake_bus - Root bus wakeup notification fork function.
 * @context: Device wakeup context.
 */
static void pci_acpi_wake_bus(struct acpi_device_wakeup_context *context)
{
	struct acpi_device *adev;
	struct acpi_pci_root *root;

	adev = container_of(context, struct acpi_device, wakeup.context);
	root = acpi_driver_data(adev);
	pci_pme_wakeup_bus(root->bus);
}

/**
 * pci_acpi_wake_dev - PCI device wakeup notification work function.
 * @context: Device wakeup context.
 */
static void pci_acpi_wake_dev(struct acpi_device_wakeup_context *context)
{
	struct pci_dev *pci_dev;

	pci_dev = to_pci_dev(context->dev);

	if (pci_dev->pme_poll)
		pci_dev->pme_poll = false;

	if (pci_dev->current_state == PCI_D3cold) {
		pci_wakeup_event(pci_dev);
		pm_request_resume(&pci_dev->dev);
		return;
	}

	/* Clear PME Status if set. */
	if (pci_dev->pme_support)
		pci_check_pme_status(pci_dev);

	pci_wakeup_event(pci_dev);
	pm_request_resume(&pci_dev->dev);

	pci_pme_wakeup_bus(pci_dev->subordinate);
}

/**
 * pci_acpi_add_bus_pm_notifier - Register PM notifier for root PCI bus.
 * @dev: PCI root bridge ACPI device.
 */
acpi_status pci_acpi_add_bus_pm_notifier(struct acpi_device *dev)
{
	return acpi_add_pm_notifier(dev, NULL, pci_acpi_wake_bus);
}

/**
 * pci_acpi_add_pm_notifier - Register PM notifier for given PCI device.
 * @dev: ACPI device to add the notifier for.
 * @pci_dev: PCI device to check for the PME status if an event is signaled.
 */
acpi_status pci_acpi_add_pm_notifier(struct acpi_device *dev,
				     struct pci_dev *pci_dev)
{
	return acpi_add_pm_notifier(dev, &pci_dev->dev, pci_acpi_wake_dev);
}

/*
 * _SxD returns the D-state with the highest power
 * (lowest D-state number) supported in the S-state "x".
 *
 * If the devices does not have a _PRW
 * (Power Resources for Wake) supporting system wakeup from "x"
 * then the OS is free to choose a lower power (higher number
 * D-state) than the return value from _SxD.
 *
 * But if _PRW is enabled at S-state "x", the OS
 * must not choose a power lower than _SxD --
 * unless the device has an _SxW method specifying
 * the lowest power (highest D-state number) the device
 * may enter while still able to wake the system.
 *
 * ie. depending on global OS policy:
 *
 * if (_PRW at S-state x)
 *	choose from highest power _SxD to lowest power _SxW
 * else // no _PRW at S-state x
 *	choose highest power _SxD or any lower power
 */

pci_power_t acpi_pci_choose_state(struct pci_dev *pdev)
{
	int acpi_state, d_max;

	if (pdev->no_d3cold || !pdev->d3cold_allowed)
		d_max = ACPI_STATE_D3_HOT;
	else
		d_max = ACPI_STATE_D3_COLD;
	acpi_state = acpi_pm_device_sleep_state(&pdev->dev, NULL, d_max);
	if (acpi_state < 0)
		return PCI_POWER_ERROR;

	switch (acpi_state) {
	case ACPI_STATE_D0:
		return PCI_D0;
	case ACPI_STATE_D1:
		return PCI_D1;
	case ACPI_STATE_D2:
		return PCI_D2;
	case ACPI_STATE_D3_HOT:
		return PCI_D3hot;
	case ACPI_STATE_D3_COLD:
		return PCI_D3cold;
	}
	return PCI_POWER_ERROR;
}

static struct acpi_device *acpi_pci_find_companion(struct device *dev);

void pci_set_acpi_fwnode(struct pci_dev *dev)
{
	if (!dev_fwnode(&dev->dev) && !pci_dev_is_added(dev))
		ACPI_COMPANION_SET(&dev->dev,
				   acpi_pci_find_companion(&dev->dev));
}

/**
 * pci_dev_acpi_reset - do a function level reset using _RST method
 * @dev: device to reset
 * @probe: if true, return 0 if device supports _RST
 */
int pci_dev_acpi_reset(struct pci_dev *dev, bool probe)
{
	acpi_handle handle = ACPI_HANDLE(&dev->dev);

	if (!handle || !acpi_has_method(handle, "_RST"))
		return -ENOTTY;

	if (probe)
		return 0;

	if (ACPI_FAILURE(acpi_evaluate_object(handle, "_RST", NULL, NULL))) {
		pci_warn(dev, "ACPI _RST failed\n");
		return -ENOTTY;
	}

	return 0;
}

bool acpi_pci_power_manageable(struct pci_dev *dev)
{
	struct acpi_device *adev = ACPI_COMPANION(&dev->dev);

	return adev && acpi_device_power_manageable(adev);
}

bool acpi_pci_bridge_d3(struct pci_dev *dev)
{
	struct pci_dev *rpdev;
	struct acpi_device *adev, *rpadev;
	const union acpi_object *obj;

	if (acpi_pci_disabled || !dev->is_pciehp)
		return false;

	adev = ACPI_COMPANION(&dev->dev);
	if (adev) {
		/*
		 * If the bridge has _S0W, whether or not it can go into D3
		 * depends on what is returned by that object.  In particular,
		 * if the power state returned by _S0W is D2 or shallower,
		 * entering D3 should not be allowed.
		 */
		if (acpi_dev_power_state_for_wake(adev) <= ACPI_STATE_D2)
			return false;

		/*
		 * Otherwise, assume that the bridge can enter D3 so long as it
		 * is power-manageable via ACPI.
		 */
		if (acpi_device_power_manageable(adev))
			return true;
	}

	rpdev = pcie_find_root_port(dev);
	if (!rpdev)
		return false;

	if (rpdev == dev)
		rpadev = adev;
	else
		rpadev = ACPI_COMPANION(&rpdev->dev);

	if (!rpadev)
		return false;

	/*
	 * If the Root Port cannot signal wakeup signals at all, i.e., it
	 * doesn't supply a wakeup GPE via _PRW, it cannot signal hotplug
	 * events from low-power states including D3hot and D3cold.
	 */
	if (!rpadev->wakeup.flags.valid)
		return false;

	/*
	 * In the bridge-below-a-Root-Port case, evaluate _S0W for the Root Port
	 * to verify whether or not it can signal wakeup from D3.
	 */
	if (rpadev != adev &&
	    acpi_dev_power_state_for_wake(rpadev) <= ACPI_STATE_D2)
		return false;

	/*
	 * The "HotPlugSupportInD3" property in a Root Port _DSD indicates
	 * the Port can signal hotplug events while in D3.  We assume any
	 * bridges *below* that Root Port can also signal hotplug events
	 * while in D3.
	 */
	if (!acpi_dev_get_property(rpadev, "HotPlugSupportInD3",
				   ACPI_TYPE_INTEGER, &obj) &&
	    obj->integer.value == 1)
		return true;

	return false;
}

static void acpi_pci_config_space_access(struct pci_dev *dev, bool enable)
{
	int val = enable ? ACPI_REG_CONNECT : ACPI_REG_DISCONNECT;
	int ret = acpi_evaluate_reg(ACPI_HANDLE(&dev->dev),
				    ACPI_ADR_SPACE_PCI_CONFIG, val);
	if (ret)
		pci_dbg(dev, "ACPI _REG %s evaluation failed (%d)\n",
			enable ? "connect" : "disconnect", ret);
}

int acpi_pci_set_power_state(struct pci_dev *dev, pci_power_t state)
{
	struct acpi_device *adev = ACPI_COMPANION(&dev->dev);
	static const u8 state_conv[] = {
		[PCI_D0] = ACPI_STATE_D0,
		[PCI_D1] = ACPI_STATE_D1,
		[PCI_D2] = ACPI_STATE_D2,
		[PCI_D3hot] = ACPI_STATE_D3_HOT,
		[PCI_D3cold] = ACPI_STATE_D3_COLD,
	};
	int error;

	/* If the ACPI device has _EJ0, ignore the device */
	if (!adev || acpi_has_method(adev->handle, "_EJ0"))
		return -ENODEV;

	switch (state) {
	case PCI_D0:
	case PCI_D1:
	case PCI_D2:
	case PCI_D3hot:
	case PCI_D3cold:
		break;
	default:
		return -EINVAL;
	}

	if (state == PCI_D3cold) {
		if (dev_pm_qos_flags(&dev->dev, PM_QOS_FLAG_NO_POWER_OFF) ==
				PM_QOS_FLAGS_ALL)
			return -EBUSY;

		/* Notify AML lack of PCI config space availability */
		acpi_pci_config_space_access(dev, false);
	}

	error = acpi_device_set_power(adev, state_conv[state]);
	if (error)
		return error;

	pci_dbg(dev, "power state changed by ACPI to %s\n",
	        acpi_power_state_string(adev->power.state));

	/*
	 * Notify AML of PCI config space availability.  Config space is
	 * accessible in all states except D3cold; the only transitions
	 * that change availability are transitions to D3cold and from
	 * D3cold to D0.
	 */
	if (state == PCI_D0)
		acpi_pci_config_space_access(dev, true);

	return 0;
}

pci_power_t acpi_pci_get_power_state(struct pci_dev *dev)
{
	struct acpi_device *adev = ACPI_COMPANION(&dev->dev);
	static const pci_power_t state_conv[] = {
		[ACPI_STATE_D0]      = PCI_D0,
		[ACPI_STATE_D1]      = PCI_D1,
		[ACPI_STATE_D2]      = PCI_D2,
		[ACPI_STATE_D3_HOT]  = PCI_D3hot,
		[ACPI_STATE_D3_COLD] = PCI_D3cold,
	};
	int state;

	if (!adev || !acpi_device_power_manageable(adev))
		return PCI_UNKNOWN;

	state = adev->power.state;
	if (state == ACPI_STATE_UNKNOWN)
		return PCI_UNKNOWN;

	return state_conv[state];
}

void acpi_pci_refresh_power_state(struct pci_dev *dev)
{
	struct acpi_device *adev = ACPI_COMPANION(&dev->dev);

	if (adev && acpi_device_power_manageable(adev))
		acpi_device_update_power(adev, NULL);
}

static int acpi_pci_propagate_wakeup(struct pci_bus *bus, bool enable)
{
	while (bus->parent) {
		if (acpi_pm_device_can_wakeup(&bus->self->dev))
			return acpi_pm_set_device_wakeup(&bus->self->dev, enable);

		bus = bus->parent;
	}

	/* We have reached the root bus. */
	if (bus->bridge) {
		if (acpi_pm_device_can_wakeup(bus->bridge))
			return acpi_pm_set_device_wakeup(bus->bridge, enable);
	}
	return 0;
}

int acpi_pci_wakeup(struct pci_dev *dev, bool enable)
{
	if (acpi_pci_disabled)
		return 0;

	if (acpi_pm_device_can_wakeup(&dev->dev))
		return acpi_pm_set_device_wakeup(&dev->dev, enable);

	return acpi_pci_propagate_wakeup(dev->bus, enable);
}

bool acpi_pci_need_resume(struct pci_dev *dev)
{
	struct acpi_device *adev;

	if (acpi_pci_disabled)
		return false;

	/*
	 * In some cases (eg. Samsung 305V4A) leaving a bridge in suspend over
	 * system-wide suspend/resume confuses the platform firmware, so avoid
	 * doing that.  According to Section 16.1.6 of ACPI 6.2, endpoint
	 * devices are expected to be in D3 before invoking the S3 entry path
	 * from the firmware, so they should not be affected by this issue.
	 */
	if (pci_is_bridge(dev) && acpi_target_system_state() != ACPI_STATE_S0)
		return true;

	adev = ACPI_COMPANION(&dev->dev);
	if (!adev || !acpi_device_power_manageable(adev))
		return false;

	if (adev->wakeup.flags.valid &&
	    device_may_wakeup(&dev->dev) != !!adev->wakeup.prepare_count)
		return true;

	if (acpi_target_system_state() == ACPI_STATE_S0)
		return false;

	return !!adev->power.flags.dsw_present;
}

void acpi_pci_add_bus(struct pci_bus *bus)
{
	union acpi_object *obj;
	struct pci_host_bridge *bridge;

	if (acpi_pci_disabled || !bus->bridge || !ACPI_HANDLE(bus->bridge))
		return;

	acpi_pci_slot_enumerate(bus);
	acpiphp_enumerate_slots(bus);

	/*
	 * For a host bridge, check its _DSM for function 8 and if
	 * that is available, mark it in pci_host_bridge.
	 */
	if (!pci_is_root_bus(bus))
		return;

	obj = acpi_evaluate_dsm_typed(ACPI_HANDLE(bus->bridge), &pci_acpi_dsm_guid, 3,
				      DSM_PCI_POWER_ON_RESET_DELAY, NULL, ACPI_TYPE_INTEGER);
	if (!obj)
		return;

	if (obj->integer.value == 1) {
		bridge = pci_find_host_bridge(bus);
		bridge->ignore_reset_delay = 1;
	}
	ACPI_FREE(obj);
}

void acpi_pci_remove_bus(struct pci_bus *bus)
{
	if (acpi_pci_disabled || !bus->bridge)
		return;

	acpiphp_remove_slots(bus);
	acpi_pci_slot_remove(bus);
}

/* ACPI bus type */


static DECLARE_RWSEM(pci_acpi_companion_lookup_sem);
static struct acpi_device *(*pci_acpi_find_companion_hook)(struct pci_dev *);

/**
 * pci_acpi_set_companion_lookup_hook - Set ACPI companion lookup callback.
 * @func: ACPI companion lookup callback pointer or NULL.
 *
 * Set a special ACPI companion lookup callback for PCI devices whose companion
 * objects in the ACPI namespace have _ADR with non-standard bus-device-function
 * encodings.
 *
 * Return 0 on success or a negative error code on failure (in which case no
 * changes are made).
 *
 * The caller is responsible for the appropriate ordering of the invocations of
 * this function with respect to the enumeration of the PCI devices needing the
 * callback installed by it.
 */
int pci_acpi_set_companion_lookup_hook(struct acpi_device *(*func)(struct pci_dev *))
{
	int ret;

	if (!func)
		return -EINVAL;

	down_write(&pci_acpi_companion_lookup_sem);

	if (pci_acpi_find_companion_hook) {
		ret = -EBUSY;
	} else {
		pci_acpi_find_companion_hook = func;
		ret = 0;
	}

	up_write(&pci_acpi_companion_lookup_sem);

	return ret;
}
EXPORT_SYMBOL_GPL(pci_acpi_set_companion_lookup_hook);

/**
 * pci_acpi_clear_companion_lookup_hook - Clear ACPI companion lookup callback.
 *
 * Clear the special ACPI companion lookup callback previously set by
 * pci_acpi_set_companion_lookup_hook().  Block until the last running instance
 * of the callback returns before clearing it.
 *
 * The caller is responsible for the appropriate ordering of the invocations of
 * this function with respect to the enumeration of the PCI devices needing the
 * callback cleared by it.
 */
void pci_acpi_clear_companion_lookup_hook(void)
{
	down_write(&pci_acpi_companion_lookup_sem);

	pci_acpi_find_companion_hook = NULL;

	up_write(&pci_acpi_companion_lookup_sem);
}
EXPORT_SYMBOL_GPL(pci_acpi_clear_companion_lookup_hook);

static struct acpi_device *acpi_pci_find_companion(struct device *dev)
{
	struct pci_dev *pci_dev = to_pci_dev(dev);
	struct acpi_device *adev;
	bool check_children;
	u64 addr;

	if (!dev->parent)
		return NULL;

	down_read(&pci_acpi_companion_lookup_sem);

	adev = pci_acpi_find_companion_hook ?
		pci_acpi_find_companion_hook(pci_dev) : NULL;

	up_read(&pci_acpi_companion_lookup_sem);

	if (adev)
		return adev;

	check_children = pci_is_bridge(pci_dev);
	/* Please ref to ACPI spec for the syntax of _ADR */
	addr = (PCI_SLOT(pci_dev->devfn) << 16) | PCI_FUNC(pci_dev->devfn);
	adev = acpi_find_child_device(ACPI_COMPANION(dev->parent), addr,
				      check_children);

	/*
	 * There may be ACPI device objects in the ACPI namespace that are
	 * children of the device object representing the host bridge, but don't
	 * represent PCI devices.  Both _HID and _ADR may be present for them,
	 * even though that is against the specification (for example, see
	 * Section 6.1 of ACPI 6.3), but in many cases the _ADR returns 0 which
	 * appears to indicate that they should not be taken into consideration
	 * as potential companions of PCI devices on the root bus.
	 *
	 * To catch this special case, disregard the returned device object if
	 * it has a valid _HID, addr is 0 and the PCI device at hand is on the
	 * root bus.
	 */
	if (adev && adev->pnp.type.platform_id && !addr &&
	    pci_is_root_bus(pci_dev->bus))
		return NULL;

	return adev;
}

/**
 * pci_acpi_optimize_delay - optimize PCI D3 and D3cold delay from ACPI
 * @pdev: the PCI device whose delay is to be updated
 * @handle: ACPI handle of this device
 *
 * Update the d3hot_delay and d3cold_delay of a PCI device from the ACPI _DSM
 * control method of either the device itself or the PCI host bridge.
 *
 * Function 8, "Reset Delay," applies to the entire hierarchy below a PCI
 * host bridge.  If it returns one, the OS may assume that all devices in
 * the hierarchy have already completed power-on reset delays.
 *
 * Function 9, "Device Readiness Durations," applies only to the object
 * where it is located.  It returns delay durations required after various
 * events if the device requires less time than the spec requires.  Delays
 * from this function take precedence over the Reset Delay function.
 *
 * These _DSM functions are defined by the draft ECN of January 28, 2014,
 * titled "ACPI additions for FW latency optimizations."
 */
static void pci_acpi_optimize_delay(struct pci_dev *pdev,
				    acpi_handle handle)
{
	struct pci_host_bridge *bridge = pci_find_host_bridge(pdev->bus);
	int value;
	union acpi_object *obj, *elements;

	if (bridge->ignore_reset_delay)
		pdev->d3cold_delay = 0;

	obj = acpi_evaluate_dsm_typed(handle, &pci_acpi_dsm_guid, 3,
				      DSM_PCI_DEVICE_READINESS_DURATIONS, NULL,
				      ACPI_TYPE_PACKAGE);
	if (!obj)
		return;

	if (obj->package.count == 5) {
		elements = obj->package.elements;
		if (elements[0].type == ACPI_TYPE_INTEGER) {
			value = (int)elements[0].integer.value / 1000;
			if (value < PCI_PM_D3COLD_WAIT)
				pdev->d3cold_delay = value;
		}
		if (elements[3].type == ACPI_TYPE_INTEGER) {
			value = (int)elements[3].integer.value / 1000;
			if (value < PCI_PM_D3HOT_WAIT)
				pdev->d3hot_delay = value;
		}
	}
	ACPI_FREE(obj);
}

static void pci_acpi_set_external_facing(struct pci_dev *dev)
{
	u8 val;

	if (pci_pcie_type(dev) != PCI_EXP_TYPE_ROOT_PORT)
		return;
	if (device_property_read_u8(&dev->dev, "ExternalFacingPort", &val))
		return;

	/*
	 * These root ports expose PCIe (including DMA) outside of the
	 * system.  Everything downstream from them is external.
	 */
	if (val)
		dev->external_facing = 1;
}

void pci_acpi_setup(struct device *dev, struct acpi_device *adev)
{
	struct pci_dev *pci_dev = to_pci_dev(dev);

	pci_acpi_optimize_delay(pci_dev, adev->handle);
	pci_acpi_set_external_facing(pci_dev);
	pci_acpi_add_edr_notifier(pci_dev);

	pci_acpi_add_pm_notifier(adev, pci_dev);
	if (!adev->wakeup.flags.valid)
		return;

	device_set_wakeup_capable(dev, true);
	/*
	 * For bridges that can do D3 we enable wake automatically (as
	 * we do for the power management itself in that case). The
	 * reason is that the bridge may have additional methods such as
	 * _DSW that need to be called.
	 */
	if (pci_dev->bridge_d3)
		device_wakeup_enable(dev);

	acpi_pci_wakeup(pci_dev, false);
	acpi_device_power_add_dependent(adev, dev);

	if (pci_is_bridge(pci_dev))
		acpi_dev_power_up_children_with_adr(adev);
}

void pci_acpi_cleanup(struct device *dev, struct acpi_device *adev)
{
	struct pci_dev *pci_dev = to_pci_dev(dev);

	pci_acpi_remove_edr_notifier(pci_dev);
	pci_acpi_remove_pm_notifier(adev);
	if (adev->wakeup.flags.valid) {
		acpi_device_power_remove_dependent(adev, dev);
		if (pci_dev->bridge_d3)
			device_wakeup_disable(dev);

		device_set_wakeup_capable(dev, false);
	}
}

static struct fwnode_handle *(*pci_msi_get_fwnode_cb)(struct device *dev);

/**
 * pci_msi_register_fwnode_provider - Register callback to retrieve fwnode
 * @fn:       Callback matching a device to a fwnode that identifies a PCI
 *            MSI domain.
 *
 * This should be called by irqchip driver, which is the parent of
 * the MSI domain to provide callback interface to query fwnode.
 */
void
pci_msi_register_fwnode_provider(struct fwnode_handle *(*fn)(struct device *))
{
	pci_msi_get_fwnode_cb = fn;
}

/**
 * pci_host_bridge_acpi_msi_domain - Retrieve MSI domain of a PCI host bridge
 * @bus:      The PCI host bridge bus.
 *
 * This function uses the callback function registered by
 * pci_msi_register_fwnode_provider() to retrieve the irq_domain with
 * type DOMAIN_BUS_PCI_MSI of the specified host bridge bus.
 * This returns NULL on error or when the domain is not found.
 */
struct irq_domain *pci_host_bridge_acpi_msi_domain(struct pci_bus *bus)
{
	struct fwnode_handle *fwnode;

	if (!pci_msi_get_fwnode_cb)
		return NULL;

	fwnode = pci_msi_get_fwnode_cb(&bus->dev);
	if (!fwnode)
		return NULL;

	return irq_find_matching_fwnode(fwnode, DOMAIN_BUS_PCI_MSI);
}

static int __init acpi_pci_init(void)
{
	if (acpi_gbl_FADT.boot_flags & ACPI_FADT_NO_MSI) {
		pr_info("ACPI FADT declares the system doesn't support MSI, so disable it\n");
		pci_no_msi();
	}

	if (acpi_gbl_FADT.boot_flags & ACPI_FADT_NO_ASPM) {
		pr_info("ACPI FADT declares the system doesn't support PCIe ASPM, so disable it\n");
		pcie_no_aspm();
	}

	if (acpi_pci_disabled)
		return 0;

	acpi_pci_slot_init();
	acpiphp_init();

	return 0;
}
arch_initcall(acpi_pci_init);

#if defined(CONFIG_ARM64) || defined(CONFIG_RISCV)

/*
 * Try to assign the IRQ number when probing a new device
 */
int pcibios_alloc_irq(struct pci_dev *dev)
{
	if (!acpi_disabled)
		acpi_pci_irq_enable(dev);

	return 0;
}

struct acpi_pci_generic_root_info {
	struct acpi_pci_root_info	common;
	struct pci_config_window	*cfg;	/* config space mapping */
};

int acpi_pci_bus_find_domain_nr(struct pci_bus *bus)
{
	struct pci_config_window *cfg = bus->sysdata;
	struct acpi_device *adev = to_acpi_device(cfg->parent);
	struct acpi_pci_root *root = acpi_driver_data(adev);

	return root->segment;
}

int pcibios_root_bridge_prepare(struct pci_host_bridge *bridge)
{
	struct pci_config_window *cfg;
	struct acpi_device *adev;
	struct device *bus_dev;

	if (acpi_disabled)
		return 0;

	cfg = bridge->bus->sysdata;

	/*
	 * On Hyper-V there is no corresponding ACPI device for a root bridge,
	 * therefore ->parent is set as NULL by the driver. And set 'adev' as
	 * NULL in this case because there is no proper ACPI device.
	 */
	if (!cfg->parent)
		adev = NULL;
	else
		adev = to_acpi_device(cfg->parent);

	bus_dev = &bridge->bus->dev;

	ACPI_COMPANION_SET(&bridge->dev, adev);
	set_dev_node(bus_dev, acpi_get_node(acpi_device_handle(adev)));

	return 0;
}

static int pci_acpi_root_prepare_resources(struct acpi_pci_root_info *ci)
{
	struct resource_entry *entry, *tmp;
	int status;

	status = acpi_pci_probe_root_resources(ci);
	resource_list_for_each_entry_safe(entry, tmp, &ci->resources) {
		if (!(entry->res->flags & IORESOURCE_WINDOW))
			resource_list_destroy_entry(entry);
	}
	return status;
}

/*
 * Lookup the bus range for the domain in MCFG, and set up config space
 * mapping.
 */
static struct pci_config_window *
pci_acpi_setup_ecam_mapping(struct acpi_pci_root *root)
{
	struct device *dev = &root->device->dev;
	struct resource *bus_res = &root->secondary;
	u16 seg = root->segment;
	const struct pci_ecam_ops *ecam_ops;
	struct resource cfgres;
	struct acpi_device *adev;
	struct pci_config_window *cfg;
	int ret;

	ret = pci_mcfg_lookup(root, &cfgres, &ecam_ops);
	if (ret) {
		dev_err(dev, "%04x:%pR ECAM region not found\n", seg, bus_res);
		return NULL;
	}

	adev = acpi_resource_consumer(&cfgres);
	if (adev)
		dev_info(dev, "ECAM area %pR reserved by %s\n", &cfgres,
			 dev_name(&adev->dev));
	else
		dev_warn(dev, FW_BUG "ECAM area %pR not reserved in ACPI namespace\n",
			 &cfgres);

	cfg = pci_ecam_create(dev, &cfgres, bus_res, ecam_ops);
	if (IS_ERR(cfg)) {
		dev_err(dev, "%04x:%pR error %ld mapping ECAM\n", seg, bus_res,
			PTR_ERR(cfg));
		return NULL;
	}

	return cfg;
}

/* release_info: free resources allocated by init_info */
static void pci_acpi_generic_release_info(struct acpi_pci_root_info *ci)
{
	struct acpi_pci_generic_root_info *ri;

	ri = container_of(ci, struct acpi_pci_generic_root_info, common);
	pci_ecam_free(ri->cfg);
	kfree(ci->ops);
	kfree(ri);
}

/* Interface called from ACPI code to setup PCI host controller */
struct pci_bus *pci_acpi_scan_root(struct acpi_pci_root *root)
{
	struct acpi_pci_generic_root_info *ri;
	struct pci_bus *bus, *child;
	struct acpi_pci_root_ops *root_ops;
	struct pci_host_bridge *host;

	ri = kzalloc(sizeof(*ri), GFP_KERNEL);
	if (!ri)
		return NULL;

	root_ops = kzalloc(sizeof(*root_ops), GFP_KERNEL);
	if (!root_ops) {
		kfree(ri);
		return NULL;
	}

	ri->cfg = pci_acpi_setup_ecam_mapping(root);
	if (!ri->cfg) {
		kfree(ri);
		kfree(root_ops);
		return NULL;
	}

	root_ops->release_info = pci_acpi_generic_release_info;
	root_ops->prepare_resources = pci_acpi_root_prepare_resources;
	root_ops->pci_ops = (struct pci_ops *)&ri->cfg->ops->pci_ops;
	bus = acpi_pci_root_create(root, root_ops, &ri->common, ri->cfg);
	if (!bus)
		return NULL;

	/* If we must preserve the resource configuration, claim now */
	host = pci_find_host_bridge(bus);
	if (host->preserve_config)
		pci_bus_claim_resources(bus);

	/*
	 * Assign whatever was left unassigned. If we didn't claim above,
	 * this will reassign everything.
	 */
	pci_assign_unassigned_root_bus_resources(bus);

	list_for_each_entry(child, &bus->children, node)
		pcie_bus_configure_settings(child);

	return bus;
}

void pcibios_add_bus(struct pci_bus *bus)
{
	acpi_pci_add_bus(bus);
}

void pcibios_remove_bus(struct pci_bus *bus)
{
	acpi_pci_remove_bus(bus);
}

#endif<|MERGE_RESOLUTION|>--- conflicted
+++ resolved
@@ -820,12 +820,6 @@
 	if (!IS_ENABLED(CONFIG_HOTPLUG_PCI_PCIE))
 		return false;
 
-<<<<<<< HEAD
-	if (!bridge->is_pciehp)
-		return false;
-
-=======
->>>>>>> 449d48b1
 	if (pcie_ports_native)
 		return true;
 
