// SPDX-License-Identifier: GPL-2.0
/*
 * Test driver to test endpoint functionality
 *
 * Copyright (C) 2017 Texas Instruments
 * Author: Kishon Vijay Abraham I <kishon@ti.com>
 */

#include <linux/crc32.h>
#include <linux/delay.h>
#include <linux/dmaengine.h>
#include <linux/io.h>
#include <linux/module.h>
#include <linux/slab.h>
#include <linux/pci_ids.h>
#include <linux/random.h>

#include <linux/pci-epc.h>
#include <linux/pci-epf.h>
#include <linux/pci_regs.h>

#define IRQ_TYPE_INTX			0
#define IRQ_TYPE_MSI			1
#define IRQ_TYPE_MSIX			2

#define COMMAND_RAISE_INTX_IRQ		BIT(0)
#define COMMAND_RAISE_MSI_IRQ		BIT(1)
#define COMMAND_RAISE_MSIX_IRQ		BIT(2)
#define COMMAND_READ			BIT(3)
#define COMMAND_WRITE			BIT(4)
#define COMMAND_COPY			BIT(5)

#define STATUS_READ_SUCCESS		BIT(0)
#define STATUS_READ_FAIL		BIT(1)
#define STATUS_WRITE_SUCCESS		BIT(2)
#define STATUS_WRITE_FAIL		BIT(3)
#define STATUS_COPY_SUCCESS		BIT(4)
#define STATUS_COPY_FAIL		BIT(5)
#define STATUS_IRQ_RAISED		BIT(6)
#define STATUS_SRC_ADDR_INVALID		BIT(7)
#define STATUS_DST_ADDR_INVALID		BIT(8)

#define FLAG_USE_DMA			BIT(0)

#define TIMER_RESOLUTION		1

static struct workqueue_struct *kpcitest_workqueue;

struct pci_epf_test {
	void			*reg[PCI_STD_NUM_BARS];
	struct pci_epf		*epf;
	enum pci_barno		test_reg_bar;
	size_t			msix_table_offset;
	struct delayed_work	cmd_handler;
	struct dma_chan		*dma_chan_tx;
	struct dma_chan		*dma_chan_rx;
	struct dma_chan		*transfer_chan;
	dma_cookie_t		transfer_cookie;
	enum dma_status		transfer_status;
	struct completion	transfer_complete;
	bool			dma_supported;
	bool			dma_private;
	const struct pci_epc_features *epc_features;
};

struct pci_epf_test_reg {
	u32	magic;
	u32	command;
	u32	status;
	u64	src_addr;
	u64	dst_addr;
	u32	size;
	u32	checksum;
	u32	irq_type;
	u32	irq_number;
	u32	flags;
} __packed;

static struct pci_epf_header test_header = {
	.vendorid	= PCI_ANY_ID,
	.deviceid	= PCI_ANY_ID,
	.baseclass_code = PCI_CLASS_OTHERS,
	.interrupt_pin	= PCI_INTERRUPT_INTA,
};

static size_t bar_size[] = { 512, 512, 1024, 16384, 131072, 1048576 };

static void pci_epf_test_dma_callback(void *param)
{
	struct pci_epf_test *epf_test = param;
	struct dma_tx_state state;

	epf_test->transfer_status =
		dmaengine_tx_status(epf_test->transfer_chan,
				    epf_test->transfer_cookie, &state);
	if (epf_test->transfer_status == DMA_COMPLETE ||
	    epf_test->transfer_status == DMA_ERROR)
		complete(&epf_test->transfer_complete);
}

/**
 * pci_epf_test_data_transfer() - Function that uses dmaengine API to transfer
 *				  data between PCIe EP and remote PCIe RC
 * @epf_test: the EPF test device that performs the data transfer operation
 * @dma_dst: The destination address of the data transfer. It can be a physical
 *	     address given by pci_epc_mem_alloc_addr or DMA mapping APIs.
 * @dma_src: The source address of the data transfer. It can be a physical
 *	     address given by pci_epc_mem_alloc_addr or DMA mapping APIs.
 * @len: The size of the data transfer
 * @dma_remote: remote RC physical address
 * @dir: DMA transfer direction
 *
 * Function that uses dmaengine API to transfer data between PCIe EP and remote
 * PCIe RC. The source and destination address can be a physical address given
 * by pci_epc_mem_alloc_addr or the one obtained using DMA mapping APIs.
 *
 * The function returns '0' on success and negative value on failure.
 */
static int pci_epf_test_data_transfer(struct pci_epf_test *epf_test,
				      dma_addr_t dma_dst, dma_addr_t dma_src,
				      size_t len, dma_addr_t dma_remote,
				      enum dma_transfer_direction dir)
{
	struct dma_chan *chan = (dir == DMA_MEM_TO_DEV) ?
				 epf_test->dma_chan_tx : epf_test->dma_chan_rx;
	dma_addr_t dma_local = (dir == DMA_MEM_TO_DEV) ? dma_src : dma_dst;
	enum dma_ctrl_flags flags = DMA_CTRL_ACK | DMA_PREP_INTERRUPT;
	struct pci_epf *epf = epf_test->epf;
	struct dma_async_tx_descriptor *tx;
	struct dma_slave_config sconf = {};
	struct device *dev = &epf->dev;
	int ret;

	if (IS_ERR_OR_NULL(chan)) {
		dev_err(dev, "Invalid DMA memcpy channel\n");
		return -EINVAL;
	}

	if (epf_test->dma_private) {
		sconf.direction = dir;
		if (dir == DMA_MEM_TO_DEV)
			sconf.dst_addr = dma_remote;
		else
			sconf.src_addr = dma_remote;

		if (dmaengine_slave_config(chan, &sconf)) {
			dev_err(dev, "DMA slave config fail\n");
			return -EIO;
		}
		tx = dmaengine_prep_slave_single(chan, dma_local, len, dir,
						 flags);
	} else {
		tx = dmaengine_prep_dma_memcpy(chan, dma_dst, dma_src, len,
					       flags);
	}

	if (!tx) {
		dev_err(dev, "Failed to prepare DMA memcpy\n");
		return -EIO;
	}

	reinit_completion(&epf_test->transfer_complete);
	epf_test->transfer_chan = chan;
	tx->callback = pci_epf_test_dma_callback;
	tx->callback_param = epf_test;
	epf_test->transfer_cookie = dmaengine_submit(tx);

	ret = dma_submit_error(epf_test->transfer_cookie);
	if (ret) {
		dev_err(dev, "Failed to do DMA tx_submit %d\n", ret);
		goto terminate;
	}

	dma_async_issue_pending(chan);
	ret = wait_for_completion_interruptible(&epf_test->transfer_complete);
	if (ret < 0) {
		dev_err(dev, "DMA wait_for_completion interrupted\n");
		goto terminate;
	}

	if (epf_test->transfer_status == DMA_ERROR) {
		dev_err(dev, "DMA transfer failed\n");
		ret = -EIO;
	}

terminate:
	dmaengine_terminate_sync(chan);

	return ret;
}

struct epf_dma_filter {
	struct device *dev;
	u32 dma_mask;
};

static bool epf_dma_filter_fn(struct dma_chan *chan, void *node)
{
	struct epf_dma_filter *filter = node;
	struct dma_slave_caps caps;

	memset(&caps, 0, sizeof(caps));
	dma_get_slave_caps(chan, &caps);

	return chan->device->dev == filter->dev
		&& (filter->dma_mask & caps.directions);
}

/**
 * pci_epf_test_init_dma_chan() - Function to initialize EPF test DMA channel
 * @epf_test: the EPF test device that performs data transfer operation
 *
 * Function to initialize EPF test DMA channel.
 */
static int pci_epf_test_init_dma_chan(struct pci_epf_test *epf_test)
{
	struct pci_epf *epf = epf_test->epf;
	struct device *dev = &epf->dev;
	struct epf_dma_filter filter;
	struct dma_chan *dma_chan;
	dma_cap_mask_t mask;
	int ret;

	filter.dev = epf->epc->dev.parent;
	filter.dma_mask = BIT(DMA_DEV_TO_MEM);

	dma_cap_zero(mask);
	dma_cap_set(DMA_SLAVE, mask);
	dma_chan = dma_request_channel(mask, epf_dma_filter_fn, &filter);
	if (!dma_chan) {
		dev_info(dev, "Failed to get private DMA rx channel. Falling back to generic one\n");
		goto fail_back_tx;
	}

	epf_test->dma_chan_rx = dma_chan;

	filter.dma_mask = BIT(DMA_MEM_TO_DEV);
	dma_chan = dma_request_channel(mask, epf_dma_filter_fn, &filter);

	if (!dma_chan) {
		dev_info(dev, "Failed to get private DMA tx channel. Falling back to generic one\n");
		goto fail_back_rx;
	}

	epf_test->dma_chan_tx = dma_chan;
	epf_test->dma_private = true;

	init_completion(&epf_test->transfer_complete);

	return 0;

fail_back_rx:
	dma_release_channel(epf_test->dma_chan_rx);
	epf_test->dma_chan_rx = NULL;

fail_back_tx:
	dma_cap_zero(mask);
	dma_cap_set(DMA_MEMCPY, mask);

	dma_chan = dma_request_chan_by_mask(&mask);
	if (IS_ERR(dma_chan)) {
		ret = PTR_ERR(dma_chan);
		if (ret != -EPROBE_DEFER)
			dev_err(dev, "Failed to get DMA channel\n");
		return ret;
	}
	init_completion(&epf_test->transfer_complete);

	epf_test->dma_chan_tx = epf_test->dma_chan_rx = dma_chan;

	return 0;
}

/**
 * pci_epf_test_clean_dma_chan() - Function to cleanup EPF test DMA channel
 * @epf_test: the EPF test device that performs data transfer operation
 *
 * Helper to cleanup EPF test DMA channel.
 */
static void pci_epf_test_clean_dma_chan(struct pci_epf_test *epf_test)
{
	if (!epf_test->dma_supported)
		return;

	dma_release_channel(epf_test->dma_chan_tx);
	if (epf_test->dma_chan_tx == epf_test->dma_chan_rx) {
		epf_test->dma_chan_tx = NULL;
		epf_test->dma_chan_rx = NULL;
		return;
	}

	dma_release_channel(epf_test->dma_chan_rx);
	epf_test->dma_chan_rx = NULL;
}

static void pci_epf_test_print_rate(struct pci_epf_test *epf_test,
				    const char *op, u64 size,
				    struct timespec64 *start,
				    struct timespec64 *end, bool dma)
{
	struct timespec64 ts = timespec64_sub(*end, *start);
	u64 rate = 0, ns;

	/* calculate the rate */
	ns = timespec64_to_ns(&ts);
	if (ns)
		rate = div64_u64(size * NSEC_PER_SEC, ns * 1000);

	dev_info(&epf_test->epf->dev,
		 "%s => Size: %llu B, DMA: %s, Time: %llu.%09u s, Rate: %llu KB/s\n",
		 op, size, dma ? "YES" : "NO",
		 (u64)ts.tv_sec, (u32)ts.tv_nsec, rate);
}

static void pci_epf_test_copy(struct pci_epf_test *epf_test,
			      struct pci_epf_test_reg *reg)
{
	int ret = 0;
	struct timespec64 start, end;
	struct pci_epf *epf = epf_test->epf;
	struct pci_epc *epc = epf->epc;
	struct device *dev = &epf->dev;
	struct pci_epc_map src_map, dst_map;
	u64 src_addr = reg->src_addr;
	u64 dst_addr = reg->dst_addr;
	size_t copy_size = reg->size;
	ssize_t map_size = 0;
	void *copy_buf = NULL, *buf;

	if (reg->flags & FLAG_USE_DMA) {
		if (!dma_has_cap(DMA_MEMCPY, epf_test->dma_chan_tx->device->cap_mask)) {
			dev_err(dev, "DMA controller doesn't support MEMCPY\n");
			ret = -EINVAL;
			goto set_status;
		}
	} else {
		copy_buf = kzalloc(copy_size, GFP_KERNEL);
		if (!copy_buf) {
			ret = -ENOMEM;
			goto set_status;
		}
		buf = copy_buf;
	}

	while (copy_size) {
		ret = pci_epc_mem_map(epc, epf->func_no, epf->vfunc_no,
				      src_addr, copy_size, &src_map);
		if (ret) {
			dev_err(dev, "Failed to map source address\n");
			reg->status = STATUS_SRC_ADDR_INVALID;
			goto free_buf;
		}

<<<<<<< HEAD
	ktime_get_ts64(&start);
	if (reg->flags & FLAG_USE_DMA) {
		if (!dma_has_cap(DMA_MEMCPY, epf_test->dma_chan_tx->device->cap_mask)) {
			dev_err(dev, "DMA controller doesn't support MEMCPY\n");
			ret = -EINVAL;
			goto err_map_addr;
=======
		ret = pci_epc_mem_map(epf->epc, epf->func_no, epf->vfunc_no,
					   dst_addr, copy_size, &dst_map);
		if (ret) {
			dev_err(dev, "Failed to map destination address\n");
			reg->status = STATUS_DST_ADDR_INVALID;
			pci_epc_mem_unmap(epc, epf->func_no, epf->vfunc_no,
					  &src_map);
			goto free_buf;
>>>>>>> 4e3ac415
		}

		map_size = min_t(size_t, dst_map.pci_size, src_map.pci_size);

		ktime_get_ts64(&start);
		if (reg->flags & FLAG_USE_DMA) {
			ret = pci_epf_test_data_transfer(epf_test,
					dst_map.phys_addr, src_map.phys_addr,
					map_size, 0, DMA_MEM_TO_MEM);
			if (ret) {
				dev_err(dev, "Data transfer failed\n");
				goto unmap;
			}
		} else {
			memcpy_fromio(buf, src_map.virt_addr, map_size);
			memcpy_toio(dst_map.virt_addr, buf, map_size);
			buf += map_size;
		}
		ktime_get_ts64(&end);

		copy_size -= map_size;
		src_addr += map_size;
		dst_addr += map_size;

		pci_epc_mem_unmap(epc, epf->func_no, epf->vfunc_no, &dst_map);
		pci_epc_mem_unmap(epc, epf->func_no, epf->vfunc_no, &src_map);
		map_size = 0;
	}

	pci_epf_test_print_rate(epf_test, "COPY", reg->size, &start,
				&end, reg->flags & FLAG_USE_DMA);

unmap:
	if (map_size) {
		pci_epc_mem_unmap(epc, epf->func_no, epf->vfunc_no, &dst_map);
		pci_epc_mem_unmap(epc, epf->func_no, epf->vfunc_no, &src_map);
	}

free_buf:
	kfree(copy_buf);

set_status:
	if (!ret)
		reg->status |= STATUS_COPY_SUCCESS;
	else
		reg->status |= STATUS_COPY_FAIL;
}

static void pci_epf_test_read(struct pci_epf_test *epf_test,
			      struct pci_epf_test_reg *reg)
{
	int ret = 0;
	void *src_buf, *buf;
	u32 crc32;
	struct pci_epc_map map;
	phys_addr_t dst_phys_addr;
	struct timespec64 start, end;
	struct pci_epf *epf = epf_test->epf;
	struct pci_epc *epc = epf->epc;
	struct device *dev = &epf->dev;
	struct device *dma_dev = epf->epc->dev.parent;
	u64 src_addr = reg->src_addr;
	size_t src_size = reg->size;
	ssize_t map_size = 0;

	src_buf = kzalloc(src_size, GFP_KERNEL);
	if (!src_buf) {
		ret = -ENOMEM;
		goto set_status;
	}
	buf = src_buf;

	while (src_size) {
		ret = pci_epc_mem_map(epc, epf->func_no, epf->vfunc_no,
					   src_addr, src_size, &map);
		if (ret) {
			dev_err(dev, "Failed to map address\n");
			reg->status = STATUS_SRC_ADDR_INVALID;
			goto free_buf;
		}

		map_size = map.pci_size;
		if (reg->flags & FLAG_USE_DMA) {
			dst_phys_addr = dma_map_single(dma_dev, buf, map_size,
						       DMA_FROM_DEVICE);
			if (dma_mapping_error(dma_dev, dst_phys_addr)) {
				dev_err(dev,
					"Failed to map destination buffer addr\n");
				ret = -ENOMEM;
				goto unmap;
			}

			ktime_get_ts64(&start);
			ret = pci_epf_test_data_transfer(epf_test,
					dst_phys_addr, map.phys_addr,
					map_size, src_addr, DMA_DEV_TO_MEM);
			if (ret)
				dev_err(dev, "Data transfer failed\n");
			ktime_get_ts64(&end);

			dma_unmap_single(dma_dev, dst_phys_addr, map_size,
					 DMA_FROM_DEVICE);

			if (ret)
				goto unmap;
		} else {
			ktime_get_ts64(&start);
			memcpy_fromio(buf, map.virt_addr, map_size);
			ktime_get_ts64(&end);
		}

		src_size -= map_size;
		src_addr += map_size;
		buf += map_size;

		pci_epc_mem_unmap(epc, epf->func_no, epf->vfunc_no, &map);
		map_size = 0;
	}

	pci_epf_test_print_rate(epf_test, "READ", reg->size, &start,
				&end, reg->flags & FLAG_USE_DMA);

	crc32 = crc32_le(~0, src_buf, reg->size);
	if (crc32 != reg->checksum)
		ret = -EIO;

unmap:
	if (map_size)
		pci_epc_mem_unmap(epc, epf->func_no, epf->vfunc_no, &map);

free_buf:
	kfree(src_buf);

set_status:
	if (!ret)
		reg->status |= STATUS_READ_SUCCESS;
	else
		reg->status |= STATUS_READ_FAIL;
}

static void pci_epf_test_write(struct pci_epf_test *epf_test,
			       struct pci_epf_test_reg *reg)
{
	int ret = 0;
	void *dst_buf, *buf;
	struct pci_epc_map map;
	phys_addr_t src_phys_addr;
	struct timespec64 start, end;
	struct pci_epf *epf = epf_test->epf;
	struct pci_epc *epc = epf->epc;
	struct device *dev = &epf->dev;
	struct device *dma_dev = epf->epc->dev.parent;
	u64 dst_addr = reg->dst_addr;
	size_t dst_size = reg->size;
	ssize_t map_size = 0;

	dst_buf = kzalloc(dst_size, GFP_KERNEL);
	if (!dst_buf) {
		ret = -ENOMEM;
		goto set_status;
	}
	get_random_bytes(dst_buf, dst_size);
	reg->checksum = crc32_le(~0, dst_buf, dst_size);
	buf = dst_buf;

	while (dst_size) {
		ret = pci_epc_mem_map(epc, epf->func_no, epf->vfunc_no,
					   dst_addr, dst_size, &map);
		if (ret) {
			dev_err(dev, "Failed to map address\n");
			reg->status = STATUS_DST_ADDR_INVALID;
			goto free_buf;
		}

		map_size = map.pci_size;
		if (reg->flags & FLAG_USE_DMA) {
			src_phys_addr = dma_map_single(dma_dev, buf, map_size,
						       DMA_TO_DEVICE);
			if (dma_mapping_error(dma_dev, src_phys_addr)) {
				dev_err(dev,
					"Failed to map source buffer addr\n");
				ret = -ENOMEM;
				goto unmap;
			}

			ktime_get_ts64(&start);

			ret = pci_epf_test_data_transfer(epf_test,
						map.phys_addr, src_phys_addr,
						map_size, dst_addr,
						DMA_MEM_TO_DEV);
			if (ret)
				dev_err(dev, "Data transfer failed\n");
			ktime_get_ts64(&end);

			dma_unmap_single(dma_dev, src_phys_addr, map_size,
					 DMA_TO_DEVICE);

			if (ret)
				goto unmap;
		} else {
			ktime_get_ts64(&start);
			memcpy_toio(map.virt_addr, buf, map_size);
			ktime_get_ts64(&end);
		}

		dst_size -= map_size;
		dst_addr += map_size;
		buf += map_size;

		pci_epc_mem_unmap(epc, epf->func_no, epf->vfunc_no, &map);
		map_size = 0;
	}

	pci_epf_test_print_rate(epf_test, "WRITE", reg->size, &start,
				&end, reg->flags & FLAG_USE_DMA);

	/*
	 * wait 1ms inorder for the write to complete. Without this delay L3
	 * error in observed in the host system.
	 */
	usleep_range(1000, 2000);

unmap:
	if (map_size)
		pci_epc_mem_unmap(epc, epf->func_no, epf->vfunc_no, &map);

free_buf:
	kfree(dst_buf);

set_status:
	if (!ret)
		reg->status |= STATUS_WRITE_SUCCESS;
	else
		reg->status |= STATUS_WRITE_FAIL;
}

static void pci_epf_test_raise_irq(struct pci_epf_test *epf_test,
				   struct pci_epf_test_reg *reg)
{
	struct pci_epf *epf = epf_test->epf;
	struct device *dev = &epf->dev;
	struct pci_epc *epc = epf->epc;
	u32 status = reg->status | STATUS_IRQ_RAISED;
	int count;

	/*
	 * Set the status before raising the IRQ to ensure that the host sees
	 * the updated value when it gets the IRQ.
	 */
	WRITE_ONCE(reg->status, status);

	switch (reg->irq_type) {
	case IRQ_TYPE_INTX:
		pci_epc_raise_irq(epc, epf->func_no, epf->vfunc_no,
				  PCI_IRQ_INTX, 0);
		break;
	case IRQ_TYPE_MSI:
		count = pci_epc_get_msi(epc, epf->func_no, epf->vfunc_no);
		if (reg->irq_number > count || count <= 0) {
			dev_err(dev, "Invalid MSI IRQ number %d / %d\n",
				reg->irq_number, count);
			return;
		}
		pci_epc_raise_irq(epc, epf->func_no, epf->vfunc_no,
				  PCI_IRQ_MSI, reg->irq_number);
		break;
	case IRQ_TYPE_MSIX:
		count = pci_epc_get_msix(epc, epf->func_no, epf->vfunc_no);
		if (reg->irq_number > count || count <= 0) {
			dev_err(dev, "Invalid MSIX IRQ number %d / %d\n",
				reg->irq_number, count);
			return;
		}
		pci_epc_raise_irq(epc, epf->func_no, epf->vfunc_no,
				  PCI_IRQ_MSIX, reg->irq_number);
		break;
	default:
		dev_err(dev, "Failed to raise IRQ, unknown type\n");
		break;
	}
}

static void pci_epf_test_cmd_handler(struct work_struct *work)
{
	u32 command;
	struct pci_epf_test *epf_test = container_of(work, struct pci_epf_test,
						     cmd_handler.work);
	struct pci_epf *epf = epf_test->epf;
	struct device *dev = &epf->dev;
	enum pci_barno test_reg_bar = epf_test->test_reg_bar;
	struct pci_epf_test_reg *reg = epf_test->reg[test_reg_bar];

	command = READ_ONCE(reg->command);
	if (!command)
		goto reset_handler;

	WRITE_ONCE(reg->command, 0);
	WRITE_ONCE(reg->status, 0);

	if ((READ_ONCE(reg->flags) & FLAG_USE_DMA) &&
	    !epf_test->dma_supported) {
		dev_err(dev, "Cannot transfer data using DMA\n");
		goto reset_handler;
	}

	if (reg->irq_type > IRQ_TYPE_MSIX) {
		dev_err(dev, "Failed to detect IRQ type\n");
		goto reset_handler;
	}

	switch (command) {
	case COMMAND_RAISE_INTX_IRQ:
	case COMMAND_RAISE_MSI_IRQ:
	case COMMAND_RAISE_MSIX_IRQ:
		pci_epf_test_raise_irq(epf_test, reg);
		break;
	case COMMAND_WRITE:
		pci_epf_test_write(epf_test, reg);
		pci_epf_test_raise_irq(epf_test, reg);
		break;
	case COMMAND_READ:
		pci_epf_test_read(epf_test, reg);
		pci_epf_test_raise_irq(epf_test, reg);
		break;
	case COMMAND_COPY:
		pci_epf_test_copy(epf_test, reg);
		pci_epf_test_raise_irq(epf_test, reg);
		break;
	default:
		dev_err(dev, "Invalid command 0x%x\n", command);
		break;
	}

reset_handler:
	queue_delayed_work(kpcitest_workqueue, &epf_test->cmd_handler,
			   msecs_to_jiffies(1));
}

static int pci_epf_test_set_bar(struct pci_epf *epf)
{
	int bar, ret;
	struct pci_epc *epc = epf->epc;
	struct device *dev = &epf->dev;
	struct pci_epf_test *epf_test = epf_get_drvdata(epf);
	enum pci_barno test_reg_bar = epf_test->test_reg_bar;

	for (bar = 0; bar < PCI_STD_NUM_BARS; bar++) {
		if (!epf_test->reg[bar])
			continue;

		ret = pci_epc_set_bar(epc, epf->func_no, epf->vfunc_no,
				      &epf->bar[bar]);
		if (ret) {
			pci_epf_free_space(epf, epf_test->reg[bar], bar,
					   PRIMARY_INTERFACE);
			dev_err(dev, "Failed to set BAR%d\n", bar);
			if (bar == test_reg_bar)
				return ret;
		}
	}

	return 0;
}

static void pci_epf_test_clear_bar(struct pci_epf *epf)
{
	struct pci_epf_test *epf_test = epf_get_drvdata(epf);
	struct pci_epc *epc = epf->epc;
	int bar;

	for (bar = 0; bar < PCI_STD_NUM_BARS; bar++) {
		if (!epf_test->reg[bar])
			continue;

		pci_epc_clear_bar(epc, epf->func_no, epf->vfunc_no,
				  &epf->bar[bar]);
	}
}

static int pci_epf_test_epc_init(struct pci_epf *epf)
{
	struct pci_epf_test *epf_test = epf_get_drvdata(epf);
	struct pci_epf_header *header = epf->header;
	const struct pci_epc_features *epc_features = epf_test->epc_features;
	struct pci_epc *epc = epf->epc;
	struct device *dev = &epf->dev;
	bool linkup_notifier = false;
	int ret;

	epf_test->dma_supported = true;

	ret = pci_epf_test_init_dma_chan(epf_test);
	if (ret)
		epf_test->dma_supported = false;

	if (epf->vfunc_no <= 1) {
		ret = pci_epc_write_header(epc, epf->func_no, epf->vfunc_no, header);
		if (ret) {
			dev_err(dev, "Configuration header write failed\n");
			return ret;
		}
	}

	ret = pci_epf_test_set_bar(epf);
	if (ret)
		return ret;

	if (epc_features->msi_capable) {
		ret = pci_epc_set_msi(epc, epf->func_no, epf->vfunc_no,
				      epf->msi_interrupts);
		if (ret) {
			dev_err(dev, "MSI configuration failed\n");
			return ret;
		}
	}

	if (epc_features->msix_capable) {
		ret = pci_epc_set_msix(epc, epf->func_no, epf->vfunc_no,
				       epf->msix_interrupts,
				       epf_test->test_reg_bar,
				       epf_test->msix_table_offset);
		if (ret) {
			dev_err(dev, "MSI-X configuration failed\n");
			return ret;
		}
	}

	linkup_notifier = epc_features->linkup_notifier;
	if (!linkup_notifier)
		queue_work(kpcitest_workqueue, &epf_test->cmd_handler.work);

	return 0;
}

static void pci_epf_test_epc_deinit(struct pci_epf *epf)
{
	struct pci_epf_test *epf_test = epf_get_drvdata(epf);

	cancel_delayed_work_sync(&epf_test->cmd_handler);
	pci_epf_test_clean_dma_chan(epf_test);
	pci_epf_test_clear_bar(epf);
}

static int pci_epf_test_link_up(struct pci_epf *epf)
{
	struct pci_epf_test *epf_test = epf_get_drvdata(epf);

	queue_delayed_work(kpcitest_workqueue, &epf_test->cmd_handler,
			   msecs_to_jiffies(1));

	return 0;
}

static int pci_epf_test_link_down(struct pci_epf *epf)
{
	struct pci_epf_test *epf_test = epf_get_drvdata(epf);

	cancel_delayed_work_sync(&epf_test->cmd_handler);

	return 0;
}

static const struct pci_epc_event_ops pci_epf_test_event_ops = {
	.epc_init = pci_epf_test_epc_init,
	.epc_deinit = pci_epf_test_epc_deinit,
	.link_up = pci_epf_test_link_up,
	.link_down = pci_epf_test_link_down,
};

static int pci_epf_test_alloc_space(struct pci_epf *epf)
{
	struct pci_epf_test *epf_test = epf_get_drvdata(epf);
	struct device *dev = &epf->dev;
	size_t msix_table_size = 0;
	size_t test_reg_bar_size;
	size_t pba_size = 0;
	void *base;
	enum pci_barno test_reg_bar = epf_test->test_reg_bar;
	enum pci_barno bar;
	const struct pci_epc_features *epc_features = epf_test->epc_features;
	size_t test_reg_size;

	test_reg_bar_size = ALIGN(sizeof(struct pci_epf_test_reg), 128);

	if (epc_features->msix_capable) {
		msix_table_size = PCI_MSIX_ENTRY_SIZE * epf->msix_interrupts;
		epf_test->msix_table_offset = test_reg_bar_size;
		/* Align to QWORD or 8 Bytes */
		pba_size = ALIGN(DIV_ROUND_UP(epf->msix_interrupts, 8), 8);
	}
	test_reg_size = test_reg_bar_size + msix_table_size + pba_size;

	base = pci_epf_alloc_space(epf, test_reg_size, test_reg_bar,
				   epc_features, PRIMARY_INTERFACE);
	if (!base) {
		dev_err(dev, "Failed to allocated register space\n");
		return -ENOMEM;
	}
	epf_test->reg[test_reg_bar] = base;

	for (bar = BAR_0; bar < PCI_STD_NUM_BARS; bar++) {
		bar = pci_epc_get_next_free_bar(epc_features, bar);
		if (bar == NO_BAR)
			break;

		if (bar == test_reg_bar)
			continue;

		base = pci_epf_alloc_space(epf, bar_size[bar], bar,
					   epc_features, PRIMARY_INTERFACE);
		if (!base)
			dev_err(dev, "Failed to allocate space for BAR%d\n",
				bar);
		epf_test->reg[bar] = base;
	}

	return 0;
}

static void pci_epf_test_free_space(struct pci_epf *epf)
{
	struct pci_epf_test *epf_test = epf_get_drvdata(epf);
	int bar;

	for (bar = 0; bar < PCI_STD_NUM_BARS; bar++) {
		if (!epf_test->reg[bar])
			continue;

		pci_epf_free_space(epf, epf_test->reg[bar], bar,
				   PRIMARY_INTERFACE);
	}
}

static int pci_epf_test_bind(struct pci_epf *epf)
{
	int ret;
	struct pci_epf_test *epf_test = epf_get_drvdata(epf);
	const struct pci_epc_features *epc_features;
	enum pci_barno test_reg_bar = BAR_0;
	struct pci_epc *epc = epf->epc;

	if (WARN_ON_ONCE(!epc))
		return -EINVAL;

	epc_features = pci_epc_get_features(epc, epf->func_no, epf->vfunc_no);
	if (!epc_features) {
		dev_err(&epf->dev, "epc_features not implemented\n");
		return -EOPNOTSUPP;
	}

	test_reg_bar = pci_epc_get_first_free_bar(epc_features);
	if (test_reg_bar < 0)
		return -EINVAL;

	epf_test->test_reg_bar = test_reg_bar;
	epf_test->epc_features = epc_features;

	ret = pci_epf_test_alloc_space(epf);
	if (ret)
		return ret;

	return 0;
}

static void pci_epf_test_unbind(struct pci_epf *epf)
{
	struct pci_epf_test *epf_test = epf_get_drvdata(epf);
	struct pci_epc *epc = epf->epc;

	cancel_delayed_work_sync(&epf_test->cmd_handler);
	if (epc->init_complete) {
		pci_epf_test_clean_dma_chan(epf_test);
		pci_epf_test_clear_bar(epf);
	}
	pci_epf_test_free_space(epf);
}

static const struct pci_epf_device_id pci_epf_test_ids[] = {
	{
		.name = "pci_epf_test",
	},
	{},
};

static int pci_epf_test_probe(struct pci_epf *epf,
			      const struct pci_epf_device_id *id)
{
	struct pci_epf_test *epf_test;
	struct device *dev = &epf->dev;

	epf_test = devm_kzalloc(dev, sizeof(*epf_test), GFP_KERNEL);
	if (!epf_test)
		return -ENOMEM;

	epf->header = &test_header;
	epf_test->epf = epf;

	INIT_DELAYED_WORK(&epf_test->cmd_handler, pci_epf_test_cmd_handler);

	epf->event_ops = &pci_epf_test_event_ops;

	epf_set_drvdata(epf, epf_test);
	return 0;
}

static const struct pci_epf_ops ops = {
	.unbind	= pci_epf_test_unbind,
	.bind	= pci_epf_test_bind,
};

static struct pci_epf_driver test_driver = {
	.driver.name	= "pci_epf_test",
	.probe		= pci_epf_test_probe,
	.id_table	= pci_epf_test_ids,
	.ops		= &ops,
	.owner		= THIS_MODULE,
};

static int __init pci_epf_test_init(void)
{
	int ret;

	kpcitest_workqueue = alloc_workqueue("kpcitest",
					     WQ_MEM_RECLAIM | WQ_HIGHPRI, 0);
	if (!kpcitest_workqueue) {
		pr_err("Failed to allocate the kpcitest work queue\n");
		return -ENOMEM;
	}

	ret = pci_epf_register_driver(&test_driver);
	if (ret) {
		destroy_workqueue(kpcitest_workqueue);
		pr_err("Failed to register pci epf test driver --> %d\n", ret);
		return ret;
	}

	return 0;
}
module_init(pci_epf_test_init);

static void __exit pci_epf_test_exit(void)
{
	if (kpcitest_workqueue)
		destroy_workqueue(kpcitest_workqueue);
	pci_epf_unregister_driver(&test_driver);
}
module_exit(pci_epf_test_exit);

MODULE_DESCRIPTION("PCI EPF TEST DRIVER");
MODULE_AUTHOR("Kishon Vijay Abraham I <kishon@ti.com>");
MODULE_LICENSE("GPL v2");<|MERGE_RESOLUTION|>--- conflicted
+++ resolved
@@ -351,14 +351,6 @@
 			goto free_buf;
 		}
 
-<<<<<<< HEAD
-	ktime_get_ts64(&start);
-	if (reg->flags & FLAG_USE_DMA) {
-		if (!dma_has_cap(DMA_MEMCPY, epf_test->dma_chan_tx->device->cap_mask)) {
-			dev_err(dev, "DMA controller doesn't support MEMCPY\n");
-			ret = -EINVAL;
-			goto err_map_addr;
-=======
 		ret = pci_epc_mem_map(epf->epc, epf->func_no, epf->vfunc_no,
 					   dst_addr, copy_size, &dst_map);
 		if (ret) {
@@ -367,7 +359,6 @@
 			pci_epc_mem_unmap(epc, epf->func_no, epf->vfunc_no,
 					  &src_map);
 			goto free_buf;
->>>>>>> 4e3ac415
 		}
 
 		map_size = min_t(size_t, dst_map.pci_size, src_map.pci_size);
