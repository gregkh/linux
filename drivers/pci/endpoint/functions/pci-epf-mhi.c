// SPDX-License-Identifier: GPL-2.0
/*
 * PCI EPF driver for MHI Endpoint devices
 *
 * Copyright (C) 2023 Linaro Ltd.
 * Author: Manivannan Sadhasivam <manivannan.sadhasivam@linaro.org>
 */

#include <linux/dmaengine.h>
#include <linux/mhi_ep.h>
#include <linux/module.h>
#include <linux/of_dma.h>
#include <linux/platform_device.h>
#include <linux/pci-epc.h>
#include <linux/pci-epf.h>

#define MHI_VERSION_1_0 0x01000000

#define to_epf_mhi(cntrl) container_of(cntrl, struct pci_epf_mhi, cntrl)

/* Platform specific flags */
#define MHI_EPF_USE_DMA BIT(0)

struct pci_epf_mhi_dma_transfer {
	struct pci_epf_mhi *epf_mhi;
	struct mhi_ep_buf_info buf_info;
	struct list_head node;
	dma_addr_t paddr;
	enum dma_data_direction dir;
	size_t size;
};

struct pci_epf_mhi_ep_info {
	const struct mhi_ep_cntrl_config *config;
	struct pci_epf_header *epf_header;
	enum pci_barno bar_num;
	u32 epf_flags;
	u32 msi_count;
	u32 mru;
	u32 flags;
};

#define MHI_EP_CHANNEL_CONFIG(ch_num, ch_name, direction)	\
	{							\
		.num = ch_num,					\
		.name = ch_name,				\
		.dir = direction,				\
	}

#define MHI_EP_CHANNEL_CONFIG_UL(ch_num, ch_name)		\
	MHI_EP_CHANNEL_CONFIG(ch_num, ch_name, DMA_TO_DEVICE)

#define MHI_EP_CHANNEL_CONFIG_DL(ch_num, ch_name)		\
	MHI_EP_CHANNEL_CONFIG(ch_num, ch_name, DMA_FROM_DEVICE)

static const struct mhi_ep_channel_config mhi_v1_channels[] = {
	MHI_EP_CHANNEL_CONFIG_UL(0, "LOOPBACK"),
	MHI_EP_CHANNEL_CONFIG_DL(1, "LOOPBACK"),
	MHI_EP_CHANNEL_CONFIG_UL(2, "SAHARA"),
	MHI_EP_CHANNEL_CONFIG_DL(3, "SAHARA"),
	MHI_EP_CHANNEL_CONFIG_UL(4, "DIAG"),
	MHI_EP_CHANNEL_CONFIG_DL(5, "DIAG"),
	MHI_EP_CHANNEL_CONFIG_UL(6, "SSR"),
	MHI_EP_CHANNEL_CONFIG_DL(7, "SSR"),
	MHI_EP_CHANNEL_CONFIG_UL(8, "QDSS"),
	MHI_EP_CHANNEL_CONFIG_DL(9, "QDSS"),
	MHI_EP_CHANNEL_CONFIG_UL(10, "EFS"),
	MHI_EP_CHANNEL_CONFIG_DL(11, "EFS"),
	MHI_EP_CHANNEL_CONFIG_UL(12, "MBIM"),
	MHI_EP_CHANNEL_CONFIG_DL(13, "MBIM"),
	MHI_EP_CHANNEL_CONFIG_UL(14, "QMI"),
	MHI_EP_CHANNEL_CONFIG_DL(15, "QMI"),
	MHI_EP_CHANNEL_CONFIG_UL(16, "QMI"),
	MHI_EP_CHANNEL_CONFIG_DL(17, "QMI"),
	MHI_EP_CHANNEL_CONFIG_UL(18, "IP-CTRL-1"),
	MHI_EP_CHANNEL_CONFIG_DL(19, "IP-CTRL-1"),
	MHI_EP_CHANNEL_CONFIG_UL(20, "IPCR"),
	MHI_EP_CHANNEL_CONFIG_DL(21, "IPCR"),
	MHI_EP_CHANNEL_CONFIG_UL(32, "DUN"),
	MHI_EP_CHANNEL_CONFIG_DL(33, "DUN"),
	MHI_EP_CHANNEL_CONFIG_UL(46, "IP_SW0"),
	MHI_EP_CHANNEL_CONFIG_DL(47, "IP_SW0"),
};

static const struct mhi_ep_cntrl_config mhi_v1_config = {
	.max_channels = 128,
	.num_channels = ARRAY_SIZE(mhi_v1_channels),
	.ch_cfg = mhi_v1_channels,
	.mhi_version = MHI_VERSION_1_0,
};

static struct pci_epf_header sdx55_header = {
	.vendorid = PCI_VENDOR_ID_QCOM,
	.deviceid = 0x0306,
	.baseclass_code = PCI_BASE_CLASS_COMMUNICATION,
	.subclass_code = PCI_CLASS_COMMUNICATION_MODEM & 0xff,
	.interrupt_pin	= PCI_INTERRUPT_INTA,
};

static const struct pci_epf_mhi_ep_info sdx55_info = {
	.config = &mhi_v1_config,
	.epf_header = &sdx55_header,
	.bar_num = BAR_0,
	.epf_flags = PCI_BASE_ADDRESS_MEM_TYPE_32,
	.msi_count = 32,
	.mru = 0x8000,
};

static struct pci_epf_header sm8450_header = {
	.vendorid = PCI_VENDOR_ID_QCOM,
	.deviceid = 0x0306,
	.baseclass_code = PCI_CLASS_OTHERS,
	.interrupt_pin = PCI_INTERRUPT_INTA,
};

static const struct pci_epf_mhi_ep_info sm8450_info = {
	.config = &mhi_v1_config,
	.epf_header = &sm8450_header,
	.bar_num = BAR_0,
	.epf_flags = PCI_BASE_ADDRESS_MEM_TYPE_32,
	.msi_count = 32,
	.mru = 0x8000,
	.flags = MHI_EPF_USE_DMA,
};

static struct pci_epf_header sa8775p_header = {
	.vendorid = PCI_VENDOR_ID_QCOM,
	.deviceid = 0x0306,               /* FIXME: Update deviceid for sa8775p EP */
	.baseclass_code = PCI_CLASS_OTHERS,
	.interrupt_pin = PCI_INTERRUPT_INTA,
};

static const struct pci_epf_mhi_ep_info sa8775p_info = {
	.config = &mhi_v1_config,
	.epf_header = &sa8775p_header,
	.bar_num = BAR_0,
	.epf_flags = PCI_BASE_ADDRESS_MEM_TYPE_32,
	.msi_count = 32,
	.mru = 0x8000,
	.flags = MHI_EPF_USE_DMA,
};

struct pci_epf_mhi {
	const struct pci_epc_features *epc_features;
	const struct pci_epf_mhi_ep_info *info;
	struct mhi_ep_cntrl mhi_cntrl;
	struct pci_epf *epf;
	struct mutex lock;
	void __iomem *mmio;
	resource_size_t mmio_phys;
	struct dma_chan *dma_chan_tx;
	struct dma_chan *dma_chan_rx;
	struct workqueue_struct *dma_wq;
	struct work_struct dma_work;
	struct list_head dma_list;
	spinlock_t list_lock;
	u32 mmio_size;
	int irq;
};

static size_t get_align_offset(struct pci_epf_mhi *epf_mhi, u64 addr)
{
	return addr & (epf_mhi->epc_features->align -1);
}

static int __pci_epf_mhi_alloc_map(struct mhi_ep_cntrl *mhi_cntrl, u64 pci_addr,
				 phys_addr_t *paddr, void __iomem **vaddr,
				 size_t offset, size_t size)
{
	struct pci_epf_mhi *epf_mhi = to_epf_mhi(mhi_cntrl);
	struct pci_epf *epf = epf_mhi->epf;
	struct pci_epc *epc = epf->epc;
	int ret;

	*vaddr = pci_epc_mem_alloc_addr(epc, paddr, size + offset);
	if (!*vaddr)
		return -ENOMEM;

	ret = pci_epc_map_addr(epc, epf->func_no, epf->vfunc_no, *paddr,
			       pci_addr - offset, size + offset);
	if (ret) {
		pci_epc_mem_free_addr(epc, *paddr, *vaddr, size + offset);
		return ret;
	}

	*paddr = *paddr + offset;
	*vaddr = *vaddr + offset;

	return 0;
}

static int pci_epf_mhi_alloc_map(struct mhi_ep_cntrl *mhi_cntrl, u64 pci_addr,
				 phys_addr_t *paddr, void __iomem **vaddr,
				 size_t size)
{
	struct pci_epf_mhi *epf_mhi = to_epf_mhi(mhi_cntrl);
	size_t offset = get_align_offset(epf_mhi, pci_addr);

	return __pci_epf_mhi_alloc_map(mhi_cntrl, pci_addr, paddr, vaddr,
				      offset, size);
}

static void __pci_epf_mhi_unmap_free(struct mhi_ep_cntrl *mhi_cntrl,
				     u64 pci_addr, phys_addr_t paddr,
				     void __iomem *vaddr, size_t offset,
				     size_t size)
{
	struct pci_epf_mhi *epf_mhi = to_epf_mhi(mhi_cntrl);
	struct pci_epf *epf = epf_mhi->epf;
	struct pci_epc *epc = epf->epc;

	pci_epc_unmap_addr(epc, epf->func_no, epf->vfunc_no, paddr - offset);
	pci_epc_mem_free_addr(epc, paddr - offset, vaddr - offset,
			      size + offset);
}

static void pci_epf_mhi_unmap_free(struct mhi_ep_cntrl *mhi_cntrl, u64 pci_addr,
				   phys_addr_t paddr, void __iomem *vaddr,
				   size_t size)
{
	struct pci_epf_mhi *epf_mhi = to_epf_mhi(mhi_cntrl);
	size_t offset = get_align_offset(epf_mhi, pci_addr);

	__pci_epf_mhi_unmap_free(mhi_cntrl, pci_addr, paddr, vaddr, offset,
				 size);
}

static void pci_epf_mhi_raise_irq(struct mhi_ep_cntrl *mhi_cntrl, u32 vector)
{
	struct pci_epf_mhi *epf_mhi = to_epf_mhi(mhi_cntrl);
	struct pci_epf *epf = epf_mhi->epf;
	struct pci_epc *epc = epf->epc;

	/*
	 * MHI supplies 0 based MSI vectors but the API expects the vector
	 * number to start from 1, so we need to increment the vector by 1.
	 */
	pci_epc_raise_irq(epc, epf->func_no, epf->vfunc_no, PCI_IRQ_MSI,
			  vector + 1);
}

static int pci_epf_mhi_iatu_read(struct mhi_ep_cntrl *mhi_cntrl,
				 struct mhi_ep_buf_info *buf_info)
{
	struct pci_epf_mhi *epf_mhi = to_epf_mhi(mhi_cntrl);
	size_t offset = get_align_offset(epf_mhi, buf_info->host_addr);
	void __iomem *tre_buf;
	phys_addr_t tre_phys;
	int ret;

	mutex_lock(&epf_mhi->lock);

	ret = __pci_epf_mhi_alloc_map(mhi_cntrl, buf_info->host_addr, &tre_phys,
				      &tre_buf, offset, buf_info->size);
	if (ret) {
		mutex_unlock(&epf_mhi->lock);
		return ret;
	}

	memcpy_fromio(buf_info->dev_addr, tre_buf, buf_info->size);

	__pci_epf_mhi_unmap_free(mhi_cntrl, buf_info->host_addr, tre_phys,
				 tre_buf, offset, buf_info->size);

	mutex_unlock(&epf_mhi->lock);

	if (buf_info->cb)
		buf_info->cb(buf_info);

	return 0;
}

static int pci_epf_mhi_iatu_write(struct mhi_ep_cntrl *mhi_cntrl,
				  struct mhi_ep_buf_info *buf_info)
{
	struct pci_epf_mhi *epf_mhi = to_epf_mhi(mhi_cntrl);
	size_t offset = get_align_offset(epf_mhi, buf_info->host_addr);
	void __iomem *tre_buf;
	phys_addr_t tre_phys;
	int ret;

	mutex_lock(&epf_mhi->lock);

	ret = __pci_epf_mhi_alloc_map(mhi_cntrl, buf_info->host_addr, &tre_phys,
				      &tre_buf, offset, buf_info->size);
	if (ret) {
		mutex_unlock(&epf_mhi->lock);
		return ret;
	}

	memcpy_toio(tre_buf, buf_info->dev_addr, buf_info->size);

	__pci_epf_mhi_unmap_free(mhi_cntrl, buf_info->host_addr, tre_phys,
				 tre_buf, offset, buf_info->size);

	mutex_unlock(&epf_mhi->lock);

	if (buf_info->cb)
		buf_info->cb(buf_info);

	return 0;
}

static void pci_epf_mhi_dma_callback(void *param)
{
	complete(param);
}

static int pci_epf_mhi_edma_read(struct mhi_ep_cntrl *mhi_cntrl,
				 struct mhi_ep_buf_info *buf_info)
{
	struct pci_epf_mhi *epf_mhi = to_epf_mhi(mhi_cntrl);
	struct device *dma_dev = epf_mhi->epf->epc->dev.parent;
	struct dma_chan *chan = epf_mhi->dma_chan_rx;
	struct device *dev = &epf_mhi->epf->dev;
	DECLARE_COMPLETION_ONSTACK(complete);
	struct dma_async_tx_descriptor *desc;
	struct dma_slave_config config = {};
	dma_cookie_t cookie;
	dma_addr_t dst_addr;
	int ret;

	if (buf_info->size < SZ_4K)
		return pci_epf_mhi_iatu_read(mhi_cntrl, buf_info);

	mutex_lock(&epf_mhi->lock);

	config.direction = DMA_DEV_TO_MEM;
	config.src_addr = buf_info->host_addr;

	ret = dmaengine_slave_config(chan, &config);
	if (ret) {
		dev_err(dev, "Failed to configure DMA channel\n");
		goto err_unlock;
	}

	dst_addr = dma_map_single(dma_dev, buf_info->dev_addr, buf_info->size,
				  DMA_FROM_DEVICE);
	ret = dma_mapping_error(dma_dev, dst_addr);
	if (ret) {
		dev_err(dev, "Failed to map remote memory\n");
		goto err_unlock;
	}

	desc = dmaengine_prep_slave_single(chan, dst_addr, buf_info->size,
					   DMA_DEV_TO_MEM,
					   DMA_CTRL_ACK | DMA_PREP_INTERRUPT);
	if (!desc) {
		dev_err(dev, "Failed to prepare DMA\n");
		ret = -EIO;
		goto err_unmap;
	}

	desc->callback = pci_epf_mhi_dma_callback;
	desc->callback_param = &complete;

	cookie = dmaengine_submit(desc);
	ret = dma_submit_error(cookie);
	if (ret) {
		dev_err(dev, "Failed to do DMA submit\n");
		goto err_unmap;
	}

	dma_async_issue_pending(chan);
	ret = wait_for_completion_timeout(&complete, msecs_to_jiffies(1000));
	if (!ret) {
		dev_err(dev, "DMA transfer timeout\n");
		dmaengine_terminate_sync(chan);
		ret = -ETIMEDOUT;
	}

err_unmap:
	dma_unmap_single(dma_dev, dst_addr, buf_info->size, DMA_FROM_DEVICE);
err_unlock:
	mutex_unlock(&epf_mhi->lock);

	return ret;
}

static int pci_epf_mhi_edma_write(struct mhi_ep_cntrl *mhi_cntrl,
				  struct mhi_ep_buf_info *buf_info)
{
	struct pci_epf_mhi *epf_mhi = to_epf_mhi(mhi_cntrl);
	struct device *dma_dev = epf_mhi->epf->epc->dev.parent;
	struct dma_chan *chan = epf_mhi->dma_chan_tx;
	struct device *dev = &epf_mhi->epf->dev;
	DECLARE_COMPLETION_ONSTACK(complete);
	struct dma_async_tx_descriptor *desc;
	struct dma_slave_config config = {};
	dma_cookie_t cookie;
	dma_addr_t src_addr;
	int ret;

	if (buf_info->size < SZ_4K)
		return pci_epf_mhi_iatu_write(mhi_cntrl, buf_info);

	mutex_lock(&epf_mhi->lock);

	config.direction = DMA_MEM_TO_DEV;
	config.dst_addr = buf_info->host_addr;

	ret = dmaengine_slave_config(chan, &config);
	if (ret) {
		dev_err(dev, "Failed to configure DMA channel\n");
		goto err_unlock;
	}

	src_addr = dma_map_single(dma_dev, buf_info->dev_addr, buf_info->size,
				  DMA_TO_DEVICE);
	ret = dma_mapping_error(dma_dev, src_addr);
	if (ret) {
		dev_err(dev, "Failed to map remote memory\n");
		goto err_unlock;
	}

	desc = dmaengine_prep_slave_single(chan, src_addr, buf_info->size,
					   DMA_MEM_TO_DEV,
					   DMA_CTRL_ACK | DMA_PREP_INTERRUPT);
	if (!desc) {
		dev_err(dev, "Failed to prepare DMA\n");
		ret = -EIO;
		goto err_unmap;
	}

	desc->callback = pci_epf_mhi_dma_callback;
	desc->callback_param = &complete;

	cookie = dmaengine_submit(desc);
	ret = dma_submit_error(cookie);
	if (ret) {
		dev_err(dev, "Failed to do DMA submit\n");
		goto err_unmap;
	}

	dma_async_issue_pending(chan);
	ret = wait_for_completion_timeout(&complete, msecs_to_jiffies(1000));
	if (!ret) {
		dev_err(dev, "DMA transfer timeout\n");
		dmaengine_terminate_sync(chan);
		ret = -ETIMEDOUT;
	}

err_unmap:
	dma_unmap_single(dma_dev, src_addr, buf_info->size, DMA_TO_DEVICE);
<<<<<<< HEAD
=======
err_unlock:
	mutex_unlock(&epf_mhi->lock);

	return ret;
}

static void pci_epf_mhi_dma_worker(struct work_struct *work)
{
	struct pci_epf_mhi *epf_mhi = container_of(work, struct pci_epf_mhi, dma_work);
	struct device *dma_dev = epf_mhi->epf->epc->dev.parent;
	struct pci_epf_mhi_dma_transfer *itr, *tmp;
	struct mhi_ep_buf_info *buf_info;
	unsigned long flags;
	LIST_HEAD(head);

	spin_lock_irqsave(&epf_mhi->list_lock, flags);
	list_splice_tail_init(&epf_mhi->dma_list, &head);
	spin_unlock_irqrestore(&epf_mhi->list_lock, flags);

	list_for_each_entry_safe(itr, tmp, &head, node) {
		list_del(&itr->node);
		dma_unmap_single(dma_dev, itr->paddr, itr->size, itr->dir);
		buf_info = &itr->buf_info;
		buf_info->cb(buf_info);
		kfree(itr);
	}
}

static void pci_epf_mhi_dma_async_callback(void *param)
{
	struct pci_epf_mhi_dma_transfer *transfer = param;
	struct pci_epf_mhi *epf_mhi = transfer->epf_mhi;

	spin_lock(&epf_mhi->list_lock);
	list_add_tail(&transfer->node, &epf_mhi->dma_list);
	spin_unlock(&epf_mhi->list_lock);

	queue_work(epf_mhi->dma_wq, &epf_mhi->dma_work);
}

static int pci_epf_mhi_edma_read_async(struct mhi_ep_cntrl *mhi_cntrl,
				       struct mhi_ep_buf_info *buf_info)
{
	struct pci_epf_mhi *epf_mhi = to_epf_mhi(mhi_cntrl);
	struct device *dma_dev = epf_mhi->epf->epc->dev.parent;
	struct pci_epf_mhi_dma_transfer *transfer = NULL;
	struct dma_chan *chan = epf_mhi->dma_chan_rx;
	struct device *dev = &epf_mhi->epf->dev;
	DECLARE_COMPLETION_ONSTACK(complete);
	struct dma_async_tx_descriptor *desc;
	struct dma_slave_config config = {};
	dma_cookie_t cookie;
	dma_addr_t dst_addr;
	int ret;

	mutex_lock(&epf_mhi->lock);

	config.direction = DMA_DEV_TO_MEM;
	config.src_addr = buf_info->host_addr;

	ret = dmaengine_slave_config(chan, &config);
	if (ret) {
		dev_err(dev, "Failed to configure DMA channel\n");
		goto err_unlock;
	}

	dst_addr = dma_map_single(dma_dev, buf_info->dev_addr, buf_info->size,
				  DMA_FROM_DEVICE);
	ret = dma_mapping_error(dma_dev, dst_addr);
	if (ret) {
		dev_err(dev, "Failed to map remote memory\n");
		goto err_unlock;
	}

	desc = dmaengine_prep_slave_single(chan, dst_addr, buf_info->size,
					   DMA_DEV_TO_MEM,
					   DMA_CTRL_ACK | DMA_PREP_INTERRUPT);
	if (!desc) {
		dev_err(dev, "Failed to prepare DMA\n");
		ret = -EIO;
		goto err_unmap;
	}

	transfer = kzalloc(sizeof(*transfer), GFP_KERNEL);
	if (!transfer) {
		ret = -ENOMEM;
		goto err_unmap;
	}

	transfer->epf_mhi = epf_mhi;
	transfer->paddr = dst_addr;
	transfer->size = buf_info->size;
	transfer->dir = DMA_FROM_DEVICE;
	memcpy(&transfer->buf_info, buf_info, sizeof(*buf_info));

	desc->callback = pci_epf_mhi_dma_async_callback;
	desc->callback_param = transfer;

	cookie = dmaengine_submit(desc);
	ret = dma_submit_error(cookie);
	if (ret) {
		dev_err(dev, "Failed to do DMA submit\n");
		goto err_free_transfer;
	}

	dma_async_issue_pending(chan);

	goto err_unlock;

err_free_transfer:
	kfree(transfer);
err_unmap:
	dma_unmap_single(dma_dev, dst_addr, buf_info->size, DMA_FROM_DEVICE);
err_unlock:
	mutex_unlock(&epf_mhi->lock);

	return ret;
}

static int pci_epf_mhi_edma_write_async(struct mhi_ep_cntrl *mhi_cntrl,
					struct mhi_ep_buf_info *buf_info)
{
	struct pci_epf_mhi *epf_mhi = to_epf_mhi(mhi_cntrl);
	struct device *dma_dev = epf_mhi->epf->epc->dev.parent;
	struct pci_epf_mhi_dma_transfer *transfer = NULL;
	struct dma_chan *chan = epf_mhi->dma_chan_tx;
	struct device *dev = &epf_mhi->epf->dev;
	DECLARE_COMPLETION_ONSTACK(complete);
	struct dma_async_tx_descriptor *desc;
	struct dma_slave_config config = {};
	dma_cookie_t cookie;
	dma_addr_t src_addr;
	int ret;

	mutex_lock(&epf_mhi->lock);

	config.direction = DMA_MEM_TO_DEV;
	config.dst_addr = buf_info->host_addr;

	ret = dmaengine_slave_config(chan, &config);
	if (ret) {
		dev_err(dev, "Failed to configure DMA channel\n");
		goto err_unlock;
	}

	src_addr = dma_map_single(dma_dev, buf_info->dev_addr, buf_info->size,
				  DMA_TO_DEVICE);
	ret = dma_mapping_error(dma_dev, src_addr);
	if (ret) {
		dev_err(dev, "Failed to map remote memory\n");
		goto err_unlock;
	}

	desc = dmaengine_prep_slave_single(chan, src_addr, buf_info->size,
					   DMA_MEM_TO_DEV,
					   DMA_CTRL_ACK | DMA_PREP_INTERRUPT);
	if (!desc) {
		dev_err(dev, "Failed to prepare DMA\n");
		ret = -EIO;
		goto err_unmap;
	}

	transfer = kzalloc(sizeof(*transfer), GFP_KERNEL);
	if (!transfer) {
		ret = -ENOMEM;
		goto err_unmap;
	}

	transfer->epf_mhi = epf_mhi;
	transfer->paddr = src_addr;
	transfer->size = buf_info->size;
	transfer->dir = DMA_TO_DEVICE;
	memcpy(&transfer->buf_info, buf_info, sizeof(*buf_info));

	desc->callback = pci_epf_mhi_dma_async_callback;
	desc->callback_param = transfer;

	cookie = dmaengine_submit(desc);
	ret = dma_submit_error(cookie);
	if (ret) {
		dev_err(dev, "Failed to do DMA submit\n");
		goto err_free_transfer;
	}

	dma_async_issue_pending(chan);

	goto err_unlock;

err_free_transfer:
	kfree(transfer);
err_unmap:
	dma_unmap_single(dma_dev, src_addr, buf_info->size, DMA_TO_DEVICE);
>>>>>>> a6ad5510
err_unlock:
	mutex_unlock(&epf_mhi->lock);

	return ret;
}

struct epf_dma_filter {
	struct device *dev;
	u32 dma_mask;
};

static bool pci_epf_mhi_filter(struct dma_chan *chan, void *node)
{
	struct epf_dma_filter *filter = node;
	struct dma_slave_caps caps;

	memset(&caps, 0, sizeof(caps));
	dma_get_slave_caps(chan, &caps);

	return chan->device->dev == filter->dev && filter->dma_mask &
					caps.directions;
}

static int pci_epf_mhi_dma_init(struct pci_epf_mhi *epf_mhi)
{
	struct device *dma_dev = epf_mhi->epf->epc->dev.parent;
	struct device *dev = &epf_mhi->epf->dev;
	struct epf_dma_filter filter;
	dma_cap_mask_t mask;
	int ret;

	dma_cap_zero(mask);
	dma_cap_set(DMA_SLAVE, mask);

	filter.dev = dma_dev;
	filter.dma_mask = BIT(DMA_MEM_TO_DEV);
	epf_mhi->dma_chan_tx = dma_request_channel(mask, pci_epf_mhi_filter,
						   &filter);
	if (IS_ERR_OR_NULL(epf_mhi->dma_chan_tx)) {
		dev_err(dev, "Failed to request tx channel\n");
		return -ENODEV;
	}

	filter.dma_mask = BIT(DMA_DEV_TO_MEM);
	epf_mhi->dma_chan_rx = dma_request_channel(mask, pci_epf_mhi_filter,
						   &filter);
	if (IS_ERR_OR_NULL(epf_mhi->dma_chan_rx)) {
		dev_err(dev, "Failed to request rx channel\n");
		ret = -ENODEV;
		goto err_release_tx;
	}

	epf_mhi->dma_wq = alloc_workqueue("pci_epf_mhi_dma_wq", 0, 0);
	if (!epf_mhi->dma_wq) {
		ret = -ENOMEM;
		goto err_release_rx;
	}

	INIT_LIST_HEAD(&epf_mhi->dma_list);
	INIT_WORK(&epf_mhi->dma_work, pci_epf_mhi_dma_worker);
	spin_lock_init(&epf_mhi->list_lock);

	return 0;

err_release_rx:
	dma_release_channel(epf_mhi->dma_chan_rx);
	epf_mhi->dma_chan_rx = NULL;
err_release_tx:
	dma_release_channel(epf_mhi->dma_chan_tx);
	epf_mhi->dma_chan_tx = NULL;

	return ret;
}

static void pci_epf_mhi_dma_deinit(struct pci_epf_mhi *epf_mhi)
{
	destroy_workqueue(epf_mhi->dma_wq);
	dma_release_channel(epf_mhi->dma_chan_tx);
	dma_release_channel(epf_mhi->dma_chan_rx);
	epf_mhi->dma_chan_tx = NULL;
	epf_mhi->dma_chan_rx = NULL;
}

static int pci_epf_mhi_epc_init(struct pci_epf *epf)
{
	struct pci_epf_mhi *epf_mhi = epf_get_drvdata(epf);
	const struct pci_epf_mhi_ep_info *info = epf_mhi->info;
	struct pci_epf_bar *epf_bar = &epf->bar[info->bar_num];
	struct pci_epc *epc = epf->epc;
	struct device *dev = &epf->dev;
	int ret;

	epf_bar->phys_addr = epf_mhi->mmio_phys;
	epf_bar->size = epf_mhi->mmio_size;
	epf_bar->barno = info->bar_num;
	epf_bar->flags = info->epf_flags;
	ret = pci_epc_set_bar(epc, epf->func_no, epf->vfunc_no, epf_bar);
	if (ret) {
		dev_err(dev, "Failed to set BAR: %d\n", ret);
		return ret;
	}

	ret = pci_epc_set_msi(epc, epf->func_no, epf->vfunc_no,
			      order_base_2(info->msi_count));
	if (ret) {
		dev_err(dev, "Failed to set MSI configuration: %d\n", ret);
		return ret;
	}

	ret = pci_epc_write_header(epc, epf->func_no, epf->vfunc_no,
				   epf->header);
	if (ret) {
		dev_err(dev, "Failed to set Configuration header: %d\n", ret);
		return ret;
	}

	epf_mhi->epc_features = pci_epc_get_features(epc, epf->func_no, epf->vfunc_no);
	if (!epf_mhi->epc_features)
		return -ENODATA;

	if (info->flags & MHI_EPF_USE_DMA) {
		ret = pci_epf_mhi_dma_init(epf_mhi);
		if (ret) {
			dev_err(dev, "Failed to initialize DMA: %d\n", ret);
			return ret;
		}
	}

	return 0;
}

static void pci_epf_mhi_epc_deinit(struct pci_epf *epf)
{
	struct pci_epf_mhi *epf_mhi = epf_get_drvdata(epf);
	const struct pci_epf_mhi_ep_info *info = epf_mhi->info;
	struct pci_epf_bar *epf_bar = &epf->bar[info->bar_num];
	struct mhi_ep_cntrl *mhi_cntrl = &epf_mhi->mhi_cntrl;
	struct pci_epc *epc = epf->epc;

	if (mhi_cntrl->mhi_dev) {
		mhi_ep_power_down(mhi_cntrl);
		if (info->flags & MHI_EPF_USE_DMA)
			pci_epf_mhi_dma_deinit(epf_mhi);
		mhi_ep_unregister_controller(mhi_cntrl);
	}

	pci_epc_clear_bar(epc, epf->func_no, epf->vfunc_no, epf_bar);
}

static int pci_epf_mhi_link_up(struct pci_epf *epf)
{
	struct pci_epf_mhi *epf_mhi = epf_get_drvdata(epf);
	const struct pci_epf_mhi_ep_info *info = epf_mhi->info;
	struct mhi_ep_cntrl *mhi_cntrl = &epf_mhi->mhi_cntrl;
	struct pci_epc *epc = epf->epc;
	struct device *dev = &epf->dev;
	int ret;

	mhi_cntrl->mmio = epf_mhi->mmio;
	mhi_cntrl->irq = epf_mhi->irq;
	mhi_cntrl->mru = info->mru;

	/* Assign the struct dev of PCI EP as MHI controller device */
	mhi_cntrl->cntrl_dev = epc->dev.parent;
	mhi_cntrl->raise_irq = pci_epf_mhi_raise_irq;
	mhi_cntrl->alloc_map = pci_epf_mhi_alloc_map;
	mhi_cntrl->unmap_free = pci_epf_mhi_unmap_free;
	mhi_cntrl->read_sync = mhi_cntrl->read_async = pci_epf_mhi_iatu_read;
	mhi_cntrl->write_sync = mhi_cntrl->write_async = pci_epf_mhi_iatu_write;
	if (info->flags & MHI_EPF_USE_DMA) {
		mhi_cntrl->read_sync = pci_epf_mhi_edma_read;
		mhi_cntrl->write_sync = pci_epf_mhi_edma_write;
<<<<<<< HEAD
	} else {
		mhi_cntrl->read_sync = pci_epf_mhi_iatu_read;
		mhi_cntrl->write_sync = pci_epf_mhi_iatu_write;
=======
		mhi_cntrl->read_async = pci_epf_mhi_edma_read_async;
		mhi_cntrl->write_async = pci_epf_mhi_edma_write_async;
>>>>>>> a6ad5510
	}

	/* Register the MHI EP controller */
	ret = mhi_ep_register_controller(mhi_cntrl, info->config);
	if (ret) {
		dev_err(dev, "Failed to register MHI EP controller: %d\n", ret);
		if (info->flags & MHI_EPF_USE_DMA)
			pci_epf_mhi_dma_deinit(epf_mhi);
		return ret;
	}

	return 0;
}

static int pci_epf_mhi_link_down(struct pci_epf *epf)
{
	struct pci_epf_mhi *epf_mhi = epf_get_drvdata(epf);
	const struct pci_epf_mhi_ep_info *info = epf_mhi->info;
	struct mhi_ep_cntrl *mhi_cntrl = &epf_mhi->mhi_cntrl;

	if (mhi_cntrl->mhi_dev) {
		mhi_ep_power_down(mhi_cntrl);
		if (info->flags & MHI_EPF_USE_DMA)
			pci_epf_mhi_dma_deinit(epf_mhi);
		mhi_ep_unregister_controller(mhi_cntrl);
	}

	return 0;
}

static int pci_epf_mhi_bus_master_enable(struct pci_epf *epf)
{
	struct pci_epf_mhi *epf_mhi = epf_get_drvdata(epf);
	const struct pci_epf_mhi_ep_info *info = epf_mhi->info;
	struct mhi_ep_cntrl *mhi_cntrl = &epf_mhi->mhi_cntrl;
	struct device *dev = &epf->dev;
	int ret;

	/*
	 * Power up the MHI EP stack if link is up and stack is in power down
	 * state.
	 */
	if (!mhi_cntrl->enabled && mhi_cntrl->mhi_dev) {
		ret = mhi_ep_power_up(mhi_cntrl);
		if (ret) {
			dev_err(dev, "Failed to power up MHI EP: %d\n", ret);
			if (info->flags & MHI_EPF_USE_DMA)
				pci_epf_mhi_dma_deinit(epf_mhi);
			mhi_ep_unregister_controller(mhi_cntrl);
		}
	}

	return 0;
}

static int pci_epf_mhi_bind(struct pci_epf *epf)
{
	struct pci_epf_mhi *epf_mhi = epf_get_drvdata(epf);
	struct pci_epc *epc = epf->epc;
	struct device *dev = &epf->dev;
	struct platform_device *pdev = to_platform_device(epc->dev.parent);
	struct resource *res;
	int ret;

	/* Get MMIO base address from Endpoint controller */
	res = platform_get_resource_byname(pdev, IORESOURCE_MEM, "mmio");
	if (!res) {
		dev_err(dev, "Failed to get \"mmio\" resource\n");
		return -ENODEV;
	}

	epf_mhi->mmio_phys = res->start;
	epf_mhi->mmio_size = resource_size(res);

	epf_mhi->mmio = ioremap(epf_mhi->mmio_phys, epf_mhi->mmio_size);
	if (!epf_mhi->mmio)
		return -ENOMEM;

	ret = platform_get_irq_byname(pdev, "doorbell");
	if (ret < 0) {
		iounmap(epf_mhi->mmio);
		return ret;
	}

	epf_mhi->irq = ret;

	return 0;
}

static void pci_epf_mhi_unbind(struct pci_epf *epf)
{
	struct pci_epf_mhi *epf_mhi = epf_get_drvdata(epf);
	const struct pci_epf_mhi_ep_info *info = epf_mhi->info;
	struct pci_epf_bar *epf_bar = &epf->bar[info->bar_num];
	struct mhi_ep_cntrl *mhi_cntrl = &epf_mhi->mhi_cntrl;
	struct pci_epc *epc = epf->epc;

	/*
	 * Forcefully power down the MHI EP stack. Only way to bring the MHI EP
	 * stack back to working state after successive bind is by getting Bus
	 * Master Enable event from host.
	 */
	if (mhi_cntrl->mhi_dev) {
		mhi_ep_power_down(mhi_cntrl);
		if (info->flags & MHI_EPF_USE_DMA)
			pci_epf_mhi_dma_deinit(epf_mhi);
		mhi_ep_unregister_controller(mhi_cntrl);
	}

	iounmap(epf_mhi->mmio);
	pci_epc_clear_bar(epc, epf->func_no, epf->vfunc_no, epf_bar);
}

static const struct pci_epc_event_ops pci_epf_mhi_event_ops = {
	.epc_init = pci_epf_mhi_epc_init,
	.epc_deinit = pci_epf_mhi_epc_deinit,
	.link_up = pci_epf_mhi_link_up,
	.link_down = pci_epf_mhi_link_down,
	.bus_master_enable = pci_epf_mhi_bus_master_enable,
};

static int pci_epf_mhi_probe(struct pci_epf *epf,
			     const struct pci_epf_device_id *id)
{
	struct pci_epf_mhi_ep_info *info =
			(struct pci_epf_mhi_ep_info *)id->driver_data;
	struct pci_epf_mhi *epf_mhi;
	struct device *dev = &epf->dev;

	epf_mhi = devm_kzalloc(dev, sizeof(*epf_mhi), GFP_KERNEL);
	if (!epf_mhi)
		return -ENOMEM;

	epf->header = info->epf_header;
	epf_mhi->info = info;
	epf_mhi->epf = epf;

	epf->event_ops = &pci_epf_mhi_event_ops;

	mutex_init(&epf_mhi->lock);

	epf_set_drvdata(epf, epf_mhi);

	return 0;
}

static const struct pci_epf_device_id pci_epf_mhi_ids[] = {
	{ .name = "pci_epf_mhi_sa8775p", .driver_data = (kernel_ulong_t)&sa8775p_info },
	{ .name = "pci_epf_mhi_sdx55", .driver_data = (kernel_ulong_t)&sdx55_info },
	{ .name = "pci_epf_mhi_sm8450", .driver_data = (kernel_ulong_t)&sm8450_info },
	{},
};

static const struct pci_epf_ops pci_epf_mhi_ops = {
	.unbind	= pci_epf_mhi_unbind,
	.bind	= pci_epf_mhi_bind,
};

static struct pci_epf_driver pci_epf_mhi_driver = {
	.driver.name	= "pci_epf_mhi",
	.probe		= pci_epf_mhi_probe,
	.id_table	= pci_epf_mhi_ids,
	.ops		= &pci_epf_mhi_ops,
	.owner		= THIS_MODULE,
};

static int __init pci_epf_mhi_init(void)
{
	return pci_epf_register_driver(&pci_epf_mhi_driver);
}
module_init(pci_epf_mhi_init);

static void __exit pci_epf_mhi_exit(void)
{
	pci_epf_unregister_driver(&pci_epf_mhi_driver);
}
module_exit(pci_epf_mhi_exit);

MODULE_DESCRIPTION("PCI EPF driver for MHI Endpoint devices");
MODULE_AUTHOR("Manivannan Sadhasivam <manivannan.sadhasivam@linaro.org>");
MODULE_LICENSE("GPL");<|MERGE_RESOLUTION|>--- conflicted
+++ resolved
@@ -442,8 +442,6 @@
 
 err_unmap:
 	dma_unmap_single(dma_dev, src_addr, buf_info->size, DMA_TO_DEVICE);
-<<<<<<< HEAD
-=======
 err_unlock:
 	mutex_unlock(&epf_mhi->lock);
 
@@ -636,7 +634,6 @@
 	kfree(transfer);
 err_unmap:
 	dma_unmap_single(dma_dev, src_addr, buf_info->size, DMA_TO_DEVICE);
->>>>>>> a6ad5510
 err_unlock:
 	mutex_unlock(&epf_mhi->lock);
 
@@ -809,14 +806,8 @@
 	if (info->flags & MHI_EPF_USE_DMA) {
 		mhi_cntrl->read_sync = pci_epf_mhi_edma_read;
 		mhi_cntrl->write_sync = pci_epf_mhi_edma_write;
-<<<<<<< HEAD
-	} else {
-		mhi_cntrl->read_sync = pci_epf_mhi_iatu_read;
-		mhi_cntrl->write_sync = pci_epf_mhi_iatu_write;
-=======
 		mhi_cntrl->read_async = pci_epf_mhi_edma_read_async;
 		mhi_cntrl->write_async = pci_epf_mhi_edma_write_async;
->>>>>>> a6ad5510
 	}
 
 	/* Register the MHI EP controller */
