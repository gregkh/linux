--- conflicted
+++ resolved
@@ -1147,11 +1147,7 @@
 			       PCI_SLOT(entry.devfn), PCI_FUNC(entry.devfn));
 			continue;
 		}
-<<<<<<< HEAD
-		cper_print_aer(pdev, entry.severity, entry.regs);
-=======
 		pci_print_aer(pdev, entry.severity, entry.regs);
->>>>>>> a6ad5510
 		/*
 		 * Memory for aer_capability_regs(entry.regs) is being allocated from the
 		 * ghes_estatus_pool to protect it from overwriting when multiple sections
