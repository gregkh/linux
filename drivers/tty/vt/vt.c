--- conflicted
+++ resolved
@@ -2660,11 +2660,7 @@
 			return;
 		}
 	case EScsiignore:
-<<<<<<< HEAD
-		if (c >= 0x20 && c <= 0x3f)
-=======
 		if (c >= ASCII_CSI_IGNORE_FIRST && c <= ASCII_CSI_IGNORE_LAST)
->>>>>>> 1b4861e3
 			return;
 		vc->vc_state = ESnormal;
 		return;
