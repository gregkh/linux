--- conflicted
+++ resolved
@@ -145,11 +145,8 @@
 static struct uart_driver qcom_geni_console_driver;
 static struct uart_driver qcom_geni_uart_driver;
 
-<<<<<<< HEAD
-=======
 static void __qcom_geni_serial_cancel_tx_cmd(struct uart_port *uport);
 static void qcom_geni_serial_cancel_tx_cmd(struct uart_port *uport);
->>>>>>> a6ad5510
 static int qcom_geni_serial_port_setup(struct uart_port *uport);
 
 static inline struct qcom_geni_serial_port *to_dev_port(struct uart_port *uport)
@@ -906,26 +903,14 @@
 					     unsigned int chunk)
 {
 	struct qcom_geni_serial_port *port = to_dev_port(uport);
-<<<<<<< HEAD
-	struct circ_buf *xmit = &uport->state->xmit;
-	unsigned int tx_bytes, c, remaining = chunk;
-=======
 	unsigned int tx_bytes, remaining = chunk;
->>>>>>> a6ad5510
 	u8 buf[BYTES_PER_FIFO_WORD];
 
 	while (remaining) {
 		memset(buf, 0, sizeof(buf));
 		tx_bytes = min(remaining, BYTES_PER_FIFO_WORD);
 
-<<<<<<< HEAD
-		for (c = 0; c < tx_bytes ; c++) {
-			buf[c] = xmit->buf[xmit->tail];
-			uart_xmit_advance(uport, 1);
-		}
-=======
 		uart_fifo_out(uport, buf, tx_bytes);
->>>>>>> a6ad5510
 
 		iowrite32_rep(uport->membase + SE_GENI_TX_FIFOn, buf, 1);
 
@@ -1837,12 +1822,7 @@
 };
 
 static const struct dev_pm_ops qcom_geni_serial_pm_ops = {
-<<<<<<< HEAD
-	SYSTEM_SLEEP_PM_OPS(qcom_geni_serial_sys_suspend,
-					qcom_geni_serial_sys_resume)
-=======
 	SYSTEM_SLEEP_PM_OPS(qcom_geni_serial_suspend, qcom_geni_serial_resume)
->>>>>>> a6ad5510
 };
 
 static const struct of_device_id qcom_geni_serial_match_table[] = {
