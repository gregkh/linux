--- conflicted
+++ resolved
@@ -52,10 +52,6 @@
  */
 #define RS485_MAX_RTS_DELAY	100 /* msecs */
 
-<<<<<<< HEAD
-static void uart_wait_until_sent(struct tty_struct *tty, int timeout);
-=======
->>>>>>> 98817289
 static void uart_change_pm(struct uart_state *state,
 			   enum uart_pm_state pm_state);
 
@@ -208,11 +204,7 @@
 {
 	struct uart_port *uport = uart_port_check(state);
 	struct ktermios *termios;
-<<<<<<< HEAD
-	int hw_stopped;
-=======
 	bool old_hw_stopped;
->>>>>>> 98817289
 
 	/*
 	 * If we have no tty, termios, or the port does not exist,
@@ -239,17 +231,6 @@
 		uport->status |= UPSTAT_DCD_ENABLE;
 
 	/* reset sw-assisted CTS flow control based on (possibly) new mode */
-<<<<<<< HEAD
-	hw_stopped = uport->hw_stopped;
-	uport->hw_stopped = uart_softcts_mode(uport) &&
-			    !(uport->ops->get_mctrl(uport) & TIOCM_CTS);
-	if (uport->hw_stopped) {
-		if (!hw_stopped)
-			uport->ops->stop_tx(uport);
-	} else {
-		if (hw_stopped)
-			__uart_start(tty);
-=======
 	old_hw_stopped = uport->hw_stopped;
 	uport->hw_stopped = uart_softcts_mode(uport) &&
 			    !(uport->ops->get_mctrl(uport) & TIOCM_CTS);
@@ -258,7 +239,6 @@
 			uport->ops->stop_tx(uport);
 		else
 			__uart_start(state);
->>>>>>> 98817289
 	}
 	spin_unlock_irq(&uport->lock);
 }
@@ -571,11 +551,7 @@
 }
 EXPORT_SYMBOL(uart_get_divisor);
 
-<<<<<<< HEAD
-static int uart_put_char(struct tty_struct *tty, unsigned char c)
-=======
 static int uart_put_char(struct tty_struct *tty, u8 c)
->>>>>>> 98817289
 {
 	struct uart_state *state = tty->driver_data;
 	struct uart_port *port;
@@ -3603,9 +3579,6 @@
 	if (!(port->rs485_supported.flags & SER_RS485_ENABLED))
 		return 0;
 
-	if (!(port->rs485_supported.flags & SER_RS485_ENABLED))
-		return 0;
-
 	ret = device_property_read_u32_array(dev, "rs485-rts-delay",
 					     rs485_delay, 2);
 	if (!ret) {
