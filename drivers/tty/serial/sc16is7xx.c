// SPDX-License-Identifier: GPL-2.0+
/*
 * SC16IS7xx tty serial driver - Copyright (C) 2014 GridPoint
 * Author: Jon Ringle <jringle@gridpoint.com>
 *
 *  Based on max310x.c, by Alexander Shiyan <shc_work@mail.ru>
 */

#define pr_fmt(fmt) KBUILD_MODNAME ": " fmt

#include <linux/bitops.h>
#include <linux/clk.h>
#include <linux/delay.h>
#include <linux/device.h>
#include <linux/gpio/driver.h>
#include <linux/i2c.h>
#include <linux/mod_devicetable.h>
#include <linux/module.h>
#include <linux/property.h>
#include <linux/regmap.h>
#include <linux/serial_core.h>
#include <linux/serial.h>
#include <linux/tty.h>
#include <linux/tty_flip.h>
#include <linux/spi/spi.h>
#include <linux/uaccess.h>
#include <linux/units.h>
#include <uapi/linux/sched/types.h>

#define SC16IS7XX_NAME			"sc16is7xx"
#define SC16IS7XX_MAX_DEVS		8
#define SC16IS7XX_MAX_PORTS		2 /* Maximum number of UART ports per IC. */

/* SC16IS7XX register definitions */
#define SC16IS7XX_RHR_REG		(0x00) /* RX FIFO */
#define SC16IS7XX_THR_REG		(0x00) /* TX FIFO */
#define SC16IS7XX_IER_REG		(0x01) /* Interrupt enable */
#define SC16IS7XX_IIR_REG		(0x02) /* Interrupt Identification */
#define SC16IS7XX_FCR_REG		(0x02) /* FIFO control */
#define SC16IS7XX_LCR_REG		(0x03) /* Line Control */
#define SC16IS7XX_MCR_REG		(0x04) /* Modem Control */
#define SC16IS7XX_LSR_REG		(0x05) /* Line Status */
#define SC16IS7XX_MSR_REG		(0x06) /* Modem Status */
#define SC16IS7XX_SPR_REG		(0x07) /* Scratch Pad */
#define SC16IS7XX_TXLVL_REG		(0x08) /* TX FIFO level */
#define SC16IS7XX_RXLVL_REG		(0x09) /* RX FIFO level */
#define SC16IS7XX_IODIR_REG		(0x0a) /* I/O Direction
						* - only on 75x/76x
						*/
#define SC16IS7XX_IOSTATE_REG		(0x0b) /* I/O State
						* - only on 75x/76x
						*/
#define SC16IS7XX_IOINTENA_REG		(0x0c) /* I/O Interrupt Enable
						* - only on 75x/76x
						*/
#define SC16IS7XX_IOCONTROL_REG		(0x0e) /* I/O Control
						* - only on 75x/76x
						*/
#define SC16IS7XX_EFCR_REG		(0x0f) /* Extra Features Control */

/* TCR/TLR Register set: Only if ((MCR[2] == 1) && (EFR[4] == 1)) */
#define SC16IS7XX_TCR_REG		(0x06) /* Transmit control */
#define SC16IS7XX_TLR_REG		(0x07) /* Trigger level */

/* Special Register set: Only if ((LCR[7] == 1) && (LCR != 0xBF)) */
#define SC16IS7XX_DLL_REG		(0x00) /* Divisor Latch Low */
#define SC16IS7XX_DLH_REG		(0x01) /* Divisor Latch High */

/* Enhanced Register set: Only if (LCR == 0xBF) */
#define SC16IS7XX_EFR_REG		(0x02) /* Enhanced Features */
#define SC16IS7XX_XON1_REG		(0x04) /* Xon1 word */
#define SC16IS7XX_XON2_REG		(0x05) /* Xon2 word */
#define SC16IS7XX_XOFF1_REG		(0x06) /* Xoff1 word */
#define SC16IS7XX_XOFF2_REG		(0x07) /* Xoff2 word */

/* IER register bits */
#define SC16IS7XX_IER_RDI_BIT		(1 << 0) /* Enable RX data interrupt */
#define SC16IS7XX_IER_THRI_BIT		(1 << 1) /* Enable TX holding register
						  * interrupt */
#define SC16IS7XX_IER_RLSI_BIT		(1 << 2) /* Enable RX line status
						  * interrupt */
#define SC16IS7XX_IER_MSI_BIT		(1 << 3) /* Enable Modem status
						  * interrupt */

/* IER register bits - write only if (EFR[4] == 1) */
#define SC16IS7XX_IER_SLEEP_BIT		(1 << 4) /* Enable Sleep mode */
#define SC16IS7XX_IER_XOFFI_BIT		(1 << 5) /* Enable Xoff interrupt */
#define SC16IS7XX_IER_RTSI_BIT		(1 << 6) /* Enable nRTS interrupt */
#define SC16IS7XX_IER_CTSI_BIT		(1 << 7) /* Enable nCTS interrupt */

/* FCR register bits */
#define SC16IS7XX_FCR_FIFO_BIT		(1 << 0) /* Enable FIFO */
#define SC16IS7XX_FCR_RXRESET_BIT	(1 << 1) /* Reset RX FIFO */
#define SC16IS7XX_FCR_TXRESET_BIT	(1 << 2) /* Reset TX FIFO */
#define SC16IS7XX_FCR_RXLVLL_BIT	(1 << 6) /* RX Trigger level LSB */
#define SC16IS7XX_FCR_RXLVLH_BIT	(1 << 7) /* RX Trigger level MSB */

/* FCR register bits - write only if (EFR[4] == 1) */
#define SC16IS7XX_FCR_TXLVLL_BIT	(1 << 4) /* TX Trigger level LSB */
#define SC16IS7XX_FCR_TXLVLH_BIT	(1 << 5) /* TX Trigger level MSB */

/* IIR register bits */
#define SC16IS7XX_IIR_NO_INT_BIT	(1 << 0) /* No interrupts pending */
#define SC16IS7XX_IIR_ID_MASK		0x3e     /* Mask for the interrupt ID */
#define SC16IS7XX_IIR_THRI_SRC		0x02     /* TX holding register empty */
#define SC16IS7XX_IIR_RDI_SRC		0x04     /* RX data interrupt */
#define SC16IS7XX_IIR_RLSE_SRC		0x06     /* RX line status error */
#define SC16IS7XX_IIR_RTOI_SRC		0x0c     /* RX time-out interrupt */
#define SC16IS7XX_IIR_MSI_SRC		0x00     /* Modem status interrupt
						  * - only on 75x/76x
						  */
#define SC16IS7XX_IIR_INPIN_SRC		0x30     /* Input pin change of state
						  * - only on 75x/76x
						  */
#define SC16IS7XX_IIR_XOFFI_SRC		0x10     /* Received Xoff */
#define SC16IS7XX_IIR_CTSRTS_SRC	0x20     /* nCTS,nRTS change of state
						  * from active (LOW)
						  * to inactive (HIGH)
						  */
/* LCR register bits */
#define SC16IS7XX_LCR_LENGTH0_BIT	(1 << 0) /* Word length bit 0 */
#define SC16IS7XX_LCR_LENGTH1_BIT	(1 << 1) /* Word length bit 1
						  *
						  * Word length bits table:
						  * 00 -> 5 bit words
						  * 01 -> 6 bit words
						  * 10 -> 7 bit words
						  * 11 -> 8 bit words
						  */
#define SC16IS7XX_LCR_STOPLEN_BIT	(1 << 2) /* STOP length bit
						  *
						  * STOP length bit table:
						  * 0 -> 1 stop bit
						  * 1 -> 1-1.5 stop bits if
						  *      word length is 5,
						  *      2 stop bits otherwise
						  */
#define SC16IS7XX_LCR_PARITY_BIT	(1 << 3) /* Parity bit enable */
#define SC16IS7XX_LCR_EVENPARITY_BIT	(1 << 4) /* Even parity bit enable */
#define SC16IS7XX_LCR_FORCEPARITY_BIT	(1 << 5) /* 9-bit multidrop parity */
#define SC16IS7XX_LCR_TXBREAK_BIT	(1 << 6) /* TX break enable */
#define SC16IS7XX_LCR_DLAB_BIT		(1 << 7) /* Divisor Latch enable */
#define SC16IS7XX_LCR_WORD_LEN_5	(0x00)
#define SC16IS7XX_LCR_WORD_LEN_6	(0x01)
#define SC16IS7XX_LCR_WORD_LEN_7	(0x02)
#define SC16IS7XX_LCR_WORD_LEN_8	(0x03)
#define SC16IS7XX_LCR_CONF_MODE_A	SC16IS7XX_LCR_DLAB_BIT /* Special
								* reg set */
#define SC16IS7XX_LCR_CONF_MODE_B	0xBF                   /* Enhanced
								* reg set */

/* MCR register bits */
#define SC16IS7XX_MCR_DTR_BIT		(1 << 0) /* DTR complement
						  * - only on 75x/76x
						  */
#define SC16IS7XX_MCR_RTS_BIT		(1 << 1) /* RTS complement */
#define SC16IS7XX_MCR_TCRTLR_BIT	(1 << 2) /* TCR/TLR register enable */
#define SC16IS7XX_MCR_LOOP_BIT		(1 << 4) /* Enable loopback test mode */
#define SC16IS7XX_MCR_XONANY_BIT	(1 << 5) /* Enable Xon Any
						  * - write enabled
						  * if (EFR[4] == 1)
						  */
#define SC16IS7XX_MCR_IRDA_BIT		(1 << 6) /* Enable IrDA mode
						  * - write enabled
						  * if (EFR[4] == 1)
						  */
#define SC16IS7XX_MCR_CLKSEL_BIT	(1 << 7) /* Divide clock by 4
						  * - write enabled
						  * if (EFR[4] == 1)
						  */

/* LSR register bits */
#define SC16IS7XX_LSR_DR_BIT		(1 << 0) /* Receiver data ready */
#define SC16IS7XX_LSR_OE_BIT		(1 << 1) /* Overrun Error */
#define SC16IS7XX_LSR_PE_BIT		(1 << 2) /* Parity Error */
#define SC16IS7XX_LSR_FE_BIT		(1 << 3) /* Frame Error */
#define SC16IS7XX_LSR_BI_BIT		(1 << 4) /* Break Interrupt */
#define SC16IS7XX_LSR_BRK_ERROR_MASK	0x1E     /* BI, FE, PE, OE bits */
#define SC16IS7XX_LSR_THRE_BIT		(1 << 5) /* TX holding register empty */
#define SC16IS7XX_LSR_TEMT_BIT		(1 << 6) /* Transmitter empty */
#define SC16IS7XX_LSR_FIFOE_BIT		(1 << 7) /* Fifo Error */

/* MSR register bits */
#define SC16IS7XX_MSR_DCTS_BIT		(1 << 0) /* Delta CTS Clear To Send */
#define SC16IS7XX_MSR_DDSR_BIT		(1 << 1) /* Delta DSR Data Set Ready
						  * or (IO4)
						  * - only on 75x/76x
						  */
#define SC16IS7XX_MSR_DRI_BIT		(1 << 2) /* Delta RI Ring Indicator
						  * or (IO7)
						  * - only on 75x/76x
						  */
#define SC16IS7XX_MSR_DCD_BIT		(1 << 3) /* Delta CD Carrier Detect
						  * or (IO6)
						  * - only on 75x/76x
						  */
#define SC16IS7XX_MSR_CTS_BIT		(1 << 4) /* CTS */
#define SC16IS7XX_MSR_DSR_BIT		(1 << 5) /* DSR (IO4)
						  * - only on 75x/76x
						  */
#define SC16IS7XX_MSR_RI_BIT		(1 << 6) /* RI (IO7)
						  * - only on 75x/76x
						  */
#define SC16IS7XX_MSR_CD_BIT		(1 << 7) /* CD (IO6)
						  * - only on 75x/76x
						  */
#define SC16IS7XX_MSR_DELTA_MASK	0x0F     /* Any of the delta bits! */

/*
 * TCR register bits
 * TCR trigger levels are available from 0 to 60 characters with a granularity
 * of four.
 * The programmer must program the TCR such that TCR[3:0] > TCR[7:4]. There is
 * no built-in hardware check to make sure this condition is met. Also, the TCR
 * must be programmed with this condition before auto RTS or software flow
 * control is enabled to avoid spurious operation of the device.
 */
#define SC16IS7XX_TCR_RX_HALT(words)	((((words) / 4) & 0x0f) << 0)
#define SC16IS7XX_TCR_RX_RESUME(words)	((((words) / 4) & 0x0f) << 4)

/*
 * TLR register bits
 * If TLR[3:0] or TLR[7:4] are logical 0, the selectable trigger levels via the
 * FIFO Control Register (FCR) are used for the transmit and receive FIFO
 * trigger levels. Trigger levels from 4 characters to 60 characters are
 * available with a granularity of four.
 *
 * When the trigger level setting in TLR is zero, the SC16IS74x/75x/76x uses the
 * trigger level setting defined in FCR. If TLR has non-zero trigger level value
 * the trigger level defined in FCR is discarded. This applies to both transmit
 * FIFO and receive FIFO trigger level setting.
 *
 * When TLR is used for RX trigger level control, FCR[7:6] should be left at the
 * default state, that is, '00'.
 */
#define SC16IS7XX_TLR_TX_TRIGGER(words)	((((words) / 4) & 0x0f) << 0)
#define SC16IS7XX_TLR_RX_TRIGGER(words)	((((words) / 4) & 0x0f) << 4)

/* IOControl register bits (Only 75x/76x) */
#define SC16IS7XX_IOCONTROL_LATCH_BIT	(1 << 0) /* Enable input latching */
#define SC16IS7XX_IOCONTROL_MODEM_A_BIT	(1 << 1) /* Enable GPIO[7:4] as modem A pins */
#define SC16IS7XX_IOCONTROL_MODEM_B_BIT	(1 << 2) /* Enable GPIO[3:0] as modem B pins */
#define SC16IS7XX_IOCONTROL_SRESET_BIT	(1 << 3) /* Software Reset */

/* EFCR register bits */
#define SC16IS7XX_EFCR_9BIT_MODE_BIT	(1 << 0) /* Enable 9-bit or Multidrop
						  * mode (RS485) */
#define SC16IS7XX_EFCR_RXDISABLE_BIT	(1 << 1) /* Disable receiver */
#define SC16IS7XX_EFCR_TXDISABLE_BIT	(1 << 2) /* Disable transmitter */
#define SC16IS7XX_EFCR_AUTO_RS485_BIT	(1 << 4) /* Auto RS485 RTS direction */
#define SC16IS7XX_EFCR_RTS_INVERT_BIT	(1 << 5) /* RTS output inversion */
#define SC16IS7XX_EFCR_IRDA_MODE_BIT	(1 << 7) /* IrDA mode
						  * 0 = rate upto 115.2 kbit/s
						  *   - Only 75x/76x
						  * 1 = rate upto 1.152 Mbit/s
						  *   - Only 76x
						  */

/* EFR register bits */
#define SC16IS7XX_EFR_AUTORTS_BIT	(1 << 6) /* Auto RTS flow ctrl enable */
#define SC16IS7XX_EFR_AUTOCTS_BIT	(1 << 7) /* Auto CTS flow ctrl enable */
#define SC16IS7XX_EFR_XOFF2_DETECT_BIT	(1 << 5) /* Enable Xoff2 detection */
#define SC16IS7XX_EFR_ENABLE_BIT	(1 << 4) /* Enable enhanced functions
						  * and writing to IER[7:4],
						  * FCR[5:4], MCR[7:5]
						  */
#define SC16IS7XX_EFR_SWFLOW3_BIT	(1 << 3) /* SWFLOW bit 3 */
#define SC16IS7XX_EFR_SWFLOW2_BIT	(1 << 2) /* SWFLOW bit 2
						  *
						  * SWFLOW bits 3 & 2 table:
						  * 00 -> no transmitter flow
						  *       control
						  * 01 -> transmitter generates
						  *       XON2 and XOFF2
						  * 10 -> transmitter generates
						  *       XON1 and XOFF1
						  * 11 -> transmitter generates
						  *       XON1, XON2, XOFF1 and
						  *       XOFF2
						  */
#define SC16IS7XX_EFR_SWFLOW1_BIT	(1 << 1) /* SWFLOW bit 2 */
#define SC16IS7XX_EFR_SWFLOW0_BIT	(1 << 0) /* SWFLOW bit 3
						  *
						  * SWFLOW bits 3 & 2 table:
						  * 00 -> no received flow
						  *       control
						  * 01 -> receiver compares
						  *       XON2 and XOFF2
						  * 10 -> receiver compares
						  *       XON1 and XOFF1
						  * 11 -> receiver compares
						  *       XON1, XON2, XOFF1 and
						  *       XOFF2
						  */
#define SC16IS7XX_EFR_FLOWCTRL_BITS	(SC16IS7XX_EFR_AUTORTS_BIT | \
					SC16IS7XX_EFR_AUTOCTS_BIT | \
					SC16IS7XX_EFR_XOFF2_DETECT_BIT | \
					SC16IS7XX_EFR_SWFLOW3_BIT | \
					SC16IS7XX_EFR_SWFLOW2_BIT | \
					SC16IS7XX_EFR_SWFLOW1_BIT | \
					SC16IS7XX_EFR_SWFLOW0_BIT)


/* Misc definitions */
#define SC16IS7XX_SPI_READ_BIT		BIT(7)
#define SC16IS7XX_FIFO_SIZE		(64)
#define SC16IS7XX_GPIOS_PER_BANK	4

struct sc16is7xx_devtype {
	char	name[10];
	int	nr_gpio;
	int	nr_uart;
};

#define SC16IS7XX_RECONF_MD		(1 << 0)
#define SC16IS7XX_RECONF_IER		(1 << 1)
#define SC16IS7XX_RECONF_RS485		(1 << 2)

struct sc16is7xx_one_config {
	unsigned int			flags;
	u8				ier_mask;
	u8				ier_val;
};

struct sc16is7xx_one {
	struct uart_port		port;
	struct regmap			*regmap;
	struct mutex			efr_lock; /* EFR registers access */
	struct kthread_work		tx_work;
	struct kthread_work		reg_work;
	struct kthread_delayed_work	ms_work;
	struct sc16is7xx_one_config	config;
	unsigned int			old_mctrl;
	u8				old_lcr; /* Value before EFR access. */
	bool				irda_mode;
};

struct sc16is7xx_port {
	const struct sc16is7xx_devtype	*devtype;
	struct clk			*clk;
#ifdef CONFIG_GPIOLIB
	struct gpio_chip		gpio;
	unsigned long			gpio_valid_mask;
#endif
	u8				mctrl_mask;
	unsigned char			buf[SC16IS7XX_FIFO_SIZE];
	struct kthread_worker		kworker;
	struct task_struct		*kworker_task;
	struct sc16is7xx_one		p[];
};

static DECLARE_BITMAP(sc16is7xx_lines, SC16IS7XX_MAX_DEVS);

static struct uart_driver sc16is7xx_uart = {
	.owner		= THIS_MODULE,
	.driver_name    = SC16IS7XX_NAME,
	.dev_name	= "ttySC",
	.nr		= SC16IS7XX_MAX_DEVS,
};

#define to_sc16is7xx_one(p,e)	((container_of((p), struct sc16is7xx_one, e)))

static u8 sc16is7xx_port_read(struct uart_port *port, u8 reg)
{
	struct sc16is7xx_one *one = to_sc16is7xx_one(port, port);
	unsigned int val = 0;

	regmap_read(one->regmap, reg, &val);

	return val;
}

static void sc16is7xx_port_write(struct uart_port *port, u8 reg, u8 val)
{
	struct sc16is7xx_one *one = to_sc16is7xx_one(port, port);

	regmap_write(one->regmap, reg, val);
}

static void sc16is7xx_fifo_read(struct uart_port *port, u8 *rxbuf, unsigned int rxlen)
{
<<<<<<< HEAD
	struct sc16is7xx_port *s = dev_get_drvdata(port->dev);
	struct sc16is7xx_one *one = to_sc16is7xx_one(port, port);

	regmap_noinc_read(one->regmap, SC16IS7XX_RHR_REG, s->buf, rxlen);
=======
	struct sc16is7xx_one *one = to_sc16is7xx_one(port, port);

	regmap_noinc_read(one->regmap, SC16IS7XX_RHR_REG, rxbuf, rxlen);
>>>>>>> 03a22b59
}

static void sc16is7xx_fifo_write(struct uart_port *port, u8 *txbuf, u8 to_send)
{
<<<<<<< HEAD
	struct sc16is7xx_port *s = dev_get_drvdata(port->dev);
=======
>>>>>>> 03a22b59
	struct sc16is7xx_one *one = to_sc16is7xx_one(port, port);

	/*
	 * Don't send zero-length data, at least on SPI it confuses the chip
	 * delivering wrong TXLVL data.
	 */
	if (unlikely(!to_send))
		return;

<<<<<<< HEAD
	regmap_noinc_write(one->regmap, SC16IS7XX_THR_REG, s->buf, to_send);
=======
	regmap_noinc_write(one->regmap, SC16IS7XX_THR_REG, txbuf, to_send);
>>>>>>> 03a22b59
}

static void sc16is7xx_port_update(struct uart_port *port, u8 reg,
				  u8 mask, u8 val)
{
	struct sc16is7xx_one *one = to_sc16is7xx_one(port, port);
<<<<<<< HEAD

	regmap_update_bits(one->regmap, reg, mask, val);
=======

	regmap_update_bits(one->regmap, reg, mask, val);
}

static void sc16is7xx_power(struct uart_port *port, int on)
{
	sc16is7xx_port_update(port, SC16IS7XX_IER_REG,
			      SC16IS7XX_IER_SLEEP_BIT,
			      on ? 0 : SC16IS7XX_IER_SLEEP_BIT);
}

/*
 * In an amazing feat of design, the Enhanced Features Register (EFR)
 * shares the address of the Interrupt Identification Register (IIR).
 * Access to EFR is switched on by writing a magic value (0xbf) to the
 * Line Control Register (LCR). Any interrupt firing during this time will
 * see the EFR where it expects the IIR to be, leading to
 * "Unexpected interrupt" messages.
 *
 * Prevent this possibility by claiming a mutex while accessing the EFR,
 * and claiming the same mutex from within the interrupt handler. This is
 * similar to disabling the interrupt, but that doesn't work because the
 * bulk of the interrupt processing is run as a workqueue job in thread
 * context.
 */
static void sc16is7xx_efr_lock(struct uart_port *port)
{
	struct sc16is7xx_one *one = to_sc16is7xx_one(port, port);

	mutex_lock(&one->efr_lock);

	/* Backup content of LCR. */
	one->old_lcr = sc16is7xx_port_read(port, SC16IS7XX_LCR_REG);

	/* Enable access to Enhanced register set */
	sc16is7xx_port_write(port, SC16IS7XX_LCR_REG, SC16IS7XX_LCR_CONF_MODE_B);

	/* Disable cache updates when writing to EFR registers */
	regcache_cache_bypass(one->regmap, true);
}

static void sc16is7xx_efr_unlock(struct uart_port *port)
{
	struct sc16is7xx_one *one = to_sc16is7xx_one(port, port);

	/* Re-enable cache updates when writing to normal registers */
	regcache_cache_bypass(one->regmap, false);

	/* Restore original content of LCR */
	sc16is7xx_port_write(port, SC16IS7XX_LCR_REG, one->old_lcr);

	mutex_unlock(&one->efr_lock);
}

static void sc16is7xx_ier_clear(struct uart_port *port, u8 bit)
{
	struct sc16is7xx_port *s = dev_get_drvdata(port->dev);
	struct sc16is7xx_one *one = to_sc16is7xx_one(port, port);

	lockdep_assert_held_once(&port->lock);

	one->config.flags |= SC16IS7XX_RECONF_IER;
	one->config.ier_mask |= bit;
	one->config.ier_val &= ~bit;
	kthread_queue_work(&s->kworker, &one->reg_work);
}

static void sc16is7xx_ier_set(struct uart_port *port, u8 bit)
{
	struct sc16is7xx_port *s = dev_get_drvdata(port->dev);
	struct sc16is7xx_one *one = to_sc16is7xx_one(port, port);

	lockdep_assert_held_once(&port->lock);

	one->config.flags |= SC16IS7XX_RECONF_IER;
	one->config.ier_mask |= bit;
	one->config.ier_val |= bit;
	kthread_queue_work(&s->kworker, &one->reg_work);
}

static void sc16is7xx_stop_tx(struct uart_port *port)
{
	sc16is7xx_ier_clear(port, SC16IS7XX_IER_THRI_BIT);
>>>>>>> 03a22b59
}

static void sc16is7xx_stop_rx(struct uart_port *port)
{
	sc16is7xx_ier_clear(port, SC16IS7XX_IER_RDI_BIT);
}

static const struct sc16is7xx_devtype sc16is74x_devtype = {
	.name		= "SC16IS74X",
	.nr_gpio	= 0,
	.nr_uart	= 1,
};

static const struct sc16is7xx_devtype sc16is750_devtype = {
	.name		= "SC16IS750",
	.nr_gpio	= 8,
	.nr_uart	= 1,
};

static const struct sc16is7xx_devtype sc16is752_devtype = {
	.name		= "SC16IS752",
	.nr_gpio	= 8,
	.nr_uart	= 2,
};

static const struct sc16is7xx_devtype sc16is760_devtype = {
	.name		= "SC16IS760",
	.nr_gpio	= 8,
	.nr_uart	= 1,
};

static const struct sc16is7xx_devtype sc16is762_devtype = {
	.name		= "SC16IS762",
	.nr_gpio	= 8,
	.nr_uart	= 2,
};

static bool sc16is7xx_regmap_volatile(struct device *dev, unsigned int reg)
{
	switch (reg) {
	case SC16IS7XX_RHR_REG:
	case SC16IS7XX_IIR_REG:
	case SC16IS7XX_LSR_REG:
	case SC16IS7XX_MSR_REG:
	case SC16IS7XX_TXLVL_REG:
	case SC16IS7XX_RXLVL_REG:
	case SC16IS7XX_IOSTATE_REG:
	case SC16IS7XX_IOCONTROL_REG:
		return true;
	default:
		return false;
	}
}

static bool sc16is7xx_regmap_precious(struct device *dev, unsigned int reg)
{
	switch (reg) {
	case SC16IS7XX_RHR_REG:
		return true;
	default:
		return false;
	}
}

static bool sc16is7xx_regmap_noinc(struct device *dev, unsigned int reg)
{
	return reg == SC16IS7XX_RHR_REG;
}

static bool sc16is7xx_regmap_noinc(struct device *dev, unsigned int reg)
{
	return reg == SC16IS7XX_RHR_REG;
}

static int sc16is7xx_set_baud(struct uart_port *port, int baud)
{
	struct sc16is7xx_one *one = to_sc16is7xx_one(port, port);
	u8 lcr;
	u8 prescaler = 0;
	unsigned long clk = port->uartclk, div = clk / 16 / baud;

	if (div >= BIT(16)) {
		prescaler = SC16IS7XX_MCR_CLKSEL_BIT;
		div /= 4;
	}

<<<<<<< HEAD
	/* In an amazing feat of design, the Enhanced Features Register shares
	 * the address of the Interrupt Identification Register, and is
	 * switched in by writing a magic value (0xbf) to the Line Control
	 * Register. Any interrupt firing during this time will see the EFR
	 * where it expects the IIR to be, leading to "Unexpected interrupt"
	 * messages.
	 *
	 * Prevent this possibility by claiming a mutex while accessing the
	 * EFR, and claiming the same mutex from within the interrupt handler.
	 * This is similar to disabling the interrupt, but that doesn't work
	 * because the bulk of the interrupt processing is run as a workqueue
	 * job in thread context.
	 */
	mutex_lock(&one->efr_lock);

	lcr = sc16is7xx_port_read(port, SC16IS7XX_LCR_REG);

	/* Open the LCR divisors for configuration */
	sc16is7xx_port_write(port, SC16IS7XX_LCR_REG,
			     SC16IS7XX_LCR_CONF_MODE_B);

	/* Enable enhanced features */
	regcache_cache_bypass(one->regmap, true);
	sc16is7xx_port_update(port, SC16IS7XX_EFR_REG,
			      SC16IS7XX_EFR_ENABLE_BIT,
			      SC16IS7XX_EFR_ENABLE_BIT);

	regcache_cache_bypass(one->regmap, false);

	/* Put LCR back to the normal mode */
	sc16is7xx_port_write(port, SC16IS7XX_LCR_REG, lcr);

	mutex_unlock(&one->efr_lock);
=======
	/* Enable enhanced features */
	sc16is7xx_efr_lock(port);
	sc16is7xx_port_update(port, SC16IS7XX_EFR_REG,
			      SC16IS7XX_EFR_ENABLE_BIT,
			      SC16IS7XX_EFR_ENABLE_BIT);
	sc16is7xx_efr_unlock(port);
>>>>>>> 03a22b59

	sc16is7xx_port_update(port, SC16IS7XX_MCR_REG,
			      SC16IS7XX_MCR_CLKSEL_BIT,
			      prescaler);

	/* Backup LCR and access special register set (DLL/DLH) */
	lcr = sc16is7xx_port_read(port, SC16IS7XX_LCR_REG);
	sc16is7xx_port_write(port, SC16IS7XX_LCR_REG,
			     SC16IS7XX_LCR_CONF_MODE_A);

	/* Write the new divisor */
	regcache_cache_bypass(one->regmap, true);
	sc16is7xx_port_write(port, SC16IS7XX_DLH_REG, div / 256);
	sc16is7xx_port_write(port, SC16IS7XX_DLL_REG, div % 256);
	regcache_cache_bypass(one->regmap, false);

	/* Restore LCR and access to general register set */
	sc16is7xx_port_write(port, SC16IS7XX_LCR_REG, lcr);

	return DIV_ROUND_CLOSEST(clk / 16, div);
}

static void sc16is7xx_handle_rx(struct uart_port *port, unsigned int rxlen,
				unsigned int iir)
{
	struct sc16is7xx_port *s = dev_get_drvdata(port->dev);
	unsigned int lsr = 0, bytes_read, i;
	bool read_lsr = (iir == SC16IS7XX_IIR_RLSE_SRC) ? true : false;
	u8 ch, flag;

	if (unlikely(rxlen >= sizeof(s->buf))) {
		dev_warn_ratelimited(port->dev,
				     "ttySC%i: Possible RX FIFO overrun: %d\n",
				     port->line, rxlen);
		port->icount.buf_overrun++;
		/* Ensure sanity of RX level */
		rxlen = sizeof(s->buf);
	}

	while (rxlen) {
		/* Only read lsr if there are possible errors in FIFO */
		if (read_lsr) {
			lsr = sc16is7xx_port_read(port, SC16IS7XX_LSR_REG);
			if (!(lsr & SC16IS7XX_LSR_FIFOE_BIT))
				read_lsr = false; /* No errors left in FIFO */
		} else
			lsr = 0;

		if (read_lsr) {
			s->buf[0] = sc16is7xx_port_read(port, SC16IS7XX_RHR_REG);
			bytes_read = 1;
		} else {
			sc16is7xx_fifo_read(port, s->buf, rxlen);
			bytes_read = rxlen;
		}

		lsr &= SC16IS7XX_LSR_BRK_ERROR_MASK;

		port->icount.rx++;
		flag = TTY_NORMAL;

		if (unlikely(lsr)) {
			if (lsr & SC16IS7XX_LSR_BI_BIT) {
				port->icount.brk++;
				if (uart_handle_break(port))
					continue;
			} else if (lsr & SC16IS7XX_LSR_PE_BIT)
				port->icount.parity++;
			else if (lsr & SC16IS7XX_LSR_FE_BIT)
				port->icount.frame++;
			else if (lsr & SC16IS7XX_LSR_OE_BIT)
				port->icount.overrun++;

			lsr &= port->read_status_mask;
			if (lsr & SC16IS7XX_LSR_BI_BIT)
				flag = TTY_BREAK;
			else if (lsr & SC16IS7XX_LSR_PE_BIT)
				flag = TTY_PARITY;
			else if (lsr & SC16IS7XX_LSR_FE_BIT)
				flag = TTY_FRAME;
			else if (lsr & SC16IS7XX_LSR_OE_BIT)
				flag = TTY_OVERRUN;
		}

		for (i = 0; i < bytes_read; ++i) {
			ch = s->buf[i];
			if (uart_handle_sysrq_char(port, ch))
				continue;

			if (lsr & port->ignore_status_mask)
				continue;

			uart_insert_char(port, lsr, SC16IS7XX_LSR_OE_BIT, ch,
					 flag);
		}
		rxlen -= bytes_read;
	}

	tty_flip_buffer_push(&port->state->port);
}

static void sc16is7xx_handle_tx(struct uart_port *port)
{
	struct sc16is7xx_port *s = dev_get_drvdata(port->dev);
	struct circ_buf *xmit = &port->state->xmit;
	unsigned int txlen, to_send, i;
	unsigned long flags;

	if (unlikely(port->x_char)) {
		sc16is7xx_port_write(port, SC16IS7XX_THR_REG, port->x_char);
		port->icount.tx++;
		port->x_char = 0;
		return;
	}

	if (uart_circ_empty(xmit) || uart_tx_stopped(port)) {
		uart_port_lock_irqsave(port, &flags);
		sc16is7xx_stop_tx(port);
		uart_port_unlock_irqrestore(port, flags);
		return;
	}

	/* Get length of data pending in circular buffer */
	to_send = uart_circ_chars_pending(xmit);
	if (likely(to_send)) {
		/* Limit to space available in TX FIFO */
		txlen = sc16is7xx_port_read(port, SC16IS7XX_TXLVL_REG);
		if (txlen > SC16IS7XX_FIFO_SIZE) {
			dev_err_ratelimited(port->dev,
				"chip reports %d free bytes in TX fifo, but it only has %d",
				txlen, SC16IS7XX_FIFO_SIZE);
			txlen = 0;
		}
		to_send = (to_send > txlen) ? txlen : to_send;

		/* Convert to linear buffer */
		for (i = 0; i < to_send; ++i) {
			s->buf[i] = xmit->buf[xmit->tail];
			uart_xmit_advance(port, 1);
		}

		sc16is7xx_fifo_write(port, s->buf, to_send);
	}

	uart_port_lock_irqsave(port, &flags);
	if (uart_circ_chars_pending(xmit) < WAKEUP_CHARS)
		uart_write_wakeup(port);

	if (uart_circ_empty(xmit))
		sc16is7xx_stop_tx(port);
	else
		sc16is7xx_ier_set(port, SC16IS7XX_IER_THRI_BIT);
	uart_port_unlock_irqrestore(port, flags);
}

static unsigned int sc16is7xx_get_hwmctrl(struct uart_port *port)
{
	u8 msr = sc16is7xx_port_read(port, SC16IS7XX_MSR_REG);
	unsigned int mctrl = 0;

	mctrl |= (msr & SC16IS7XX_MSR_CTS_BIT) ? TIOCM_CTS : 0;
	mctrl |= (msr & SC16IS7XX_MSR_DSR_BIT) ? TIOCM_DSR : 0;
	mctrl |= (msr & SC16IS7XX_MSR_CD_BIT)  ? TIOCM_CAR : 0;
	mctrl |= (msr & SC16IS7XX_MSR_RI_BIT)  ? TIOCM_RNG : 0;
	return mctrl;
}

static void sc16is7xx_update_mlines(struct sc16is7xx_one *one)
{
	struct uart_port *port = &one->port;
	unsigned long flags;
	unsigned int status, changed;

	lockdep_assert_held_once(&one->efr_lock);

	status = sc16is7xx_get_hwmctrl(port);
	changed = status ^ one->old_mctrl;

	if (changed == 0)
		return;

	one->old_mctrl = status;

	uart_port_lock_irqsave(port, &flags);
	if ((changed & TIOCM_RNG) && (status & TIOCM_RNG))
		port->icount.rng++;
	if (changed & TIOCM_DSR)
		port->icount.dsr++;
	if (changed & TIOCM_CAR)
		uart_handle_dcd_change(port, status & TIOCM_CAR);
	if (changed & TIOCM_CTS)
		uart_handle_cts_change(port, status & TIOCM_CTS);

	wake_up_interruptible(&port->state->port.delta_msr_wait);
	uart_port_unlock_irqrestore(port, flags);
}

static bool sc16is7xx_port_irq(struct sc16is7xx_port *s, int portno)
{
	bool rc = true;
	unsigned int iir, rxlen;
	struct uart_port *port = &s->p[portno].port;
	struct sc16is7xx_one *one = to_sc16is7xx_one(port, port);

	mutex_lock(&one->efr_lock);

	iir = sc16is7xx_port_read(port, SC16IS7XX_IIR_REG);
	if (iir & SC16IS7XX_IIR_NO_INT_BIT) {
		rc = false;
		goto out_port_irq;
	}

	iir &= SC16IS7XX_IIR_ID_MASK;

	switch (iir) {
	case SC16IS7XX_IIR_RDI_SRC:
	case SC16IS7XX_IIR_RLSE_SRC:
	case SC16IS7XX_IIR_RTOI_SRC:
	case SC16IS7XX_IIR_XOFFI_SRC:
		rxlen = sc16is7xx_port_read(port, SC16IS7XX_RXLVL_REG);

		/*
		 * There is a silicon bug that makes the chip report a
		 * time-out interrupt but no data in the FIFO. This is
		 * described in errata section 18.1.4.
		 *
		 * When this happens, read one byte from the FIFO to
		 * clear the interrupt.
		 */
		if (iir == SC16IS7XX_IIR_RTOI_SRC && !rxlen)
			rxlen = 1;

		if (rxlen)
			sc16is7xx_handle_rx(port, rxlen, iir);
		break;
		/* CTSRTS interrupt comes only when CTS goes inactive */
	case SC16IS7XX_IIR_CTSRTS_SRC:
	case SC16IS7XX_IIR_MSI_SRC:
		sc16is7xx_update_mlines(one);
		break;
	case SC16IS7XX_IIR_THRI_SRC:
		sc16is7xx_handle_tx(port);
		break;
	default:
		dev_err_ratelimited(port->dev,
				    "ttySC%i: Unexpected interrupt: %x",
				    port->line, iir);
		break;
	}

out_port_irq:
	mutex_unlock(&one->efr_lock);

	return rc;
}

static irqreturn_t sc16is7xx_irq(int irq, void *dev_id)
{
	bool keep_polling;

	struct sc16is7xx_port *s = (struct sc16is7xx_port *)dev_id;

	do {
		int i;

		keep_polling = false;

		for (i = 0; i < s->devtype->nr_uart; ++i)
			keep_polling |= sc16is7xx_port_irq(s, i);
	} while (keep_polling);

	return IRQ_HANDLED;
}

static void sc16is7xx_tx_proc(struct kthread_work *ws)
{
	struct uart_port *port = &(to_sc16is7xx_one(ws, tx_work)->port);
	struct sc16is7xx_one *one = to_sc16is7xx_one(port, port);

	if ((port->rs485.flags & SER_RS485_ENABLED) &&
	    (port->rs485.delay_rts_before_send > 0))
		msleep(port->rs485.delay_rts_before_send);

	mutex_lock(&one->efr_lock);
	sc16is7xx_handle_tx(port);
	mutex_unlock(&one->efr_lock);
}

static void sc16is7xx_reconf_rs485(struct uart_port *port)
{
	const u32 mask = SC16IS7XX_EFCR_AUTO_RS485_BIT |
			 SC16IS7XX_EFCR_RTS_INVERT_BIT;
	u32 efcr = 0;
	struct serial_rs485 *rs485 = &port->rs485;
	unsigned long irqflags;

	uart_port_lock_irqsave(port, &irqflags);
	if (rs485->flags & SER_RS485_ENABLED) {
		efcr |=	SC16IS7XX_EFCR_AUTO_RS485_BIT;

		if (rs485->flags & SER_RS485_RTS_AFTER_SEND)
			efcr |= SC16IS7XX_EFCR_RTS_INVERT_BIT;
	}
	uart_port_unlock_irqrestore(port, irqflags);

	sc16is7xx_port_update(port, SC16IS7XX_EFCR_REG, mask, efcr);
}

static void sc16is7xx_reg_proc(struct kthread_work *ws)
{
	struct sc16is7xx_one *one = to_sc16is7xx_one(ws, reg_work);
	struct sc16is7xx_one_config config;
	unsigned long irqflags;

	uart_port_lock_irqsave(&one->port, &irqflags);
	config = one->config;
	memset(&one->config, 0, sizeof(one->config));
	uart_port_unlock_irqrestore(&one->port, irqflags);

	if (config.flags & SC16IS7XX_RECONF_MD) {
		u8 mcr = 0;

		/* Device ignores RTS setting when hardware flow is enabled */
		if (one->port.mctrl & TIOCM_RTS)
			mcr |= SC16IS7XX_MCR_RTS_BIT;

		if (one->port.mctrl & TIOCM_DTR)
			mcr |= SC16IS7XX_MCR_DTR_BIT;

		if (one->port.mctrl & TIOCM_LOOP)
			mcr |= SC16IS7XX_MCR_LOOP_BIT;
		sc16is7xx_port_update(&one->port, SC16IS7XX_MCR_REG,
				      SC16IS7XX_MCR_RTS_BIT |
				      SC16IS7XX_MCR_DTR_BIT |
				      SC16IS7XX_MCR_LOOP_BIT,
				      mcr);
	}

	if (config.flags & SC16IS7XX_RECONF_IER)
		sc16is7xx_port_update(&one->port, SC16IS7XX_IER_REG,
				      config.ier_mask, config.ier_val);

	if (config.flags & SC16IS7XX_RECONF_RS485)
		sc16is7xx_reconf_rs485(&one->port);
}

static void sc16is7xx_ms_proc(struct kthread_work *ws)
{
	struct sc16is7xx_one *one = to_sc16is7xx_one(ws, ms_work.work);
	struct sc16is7xx_port *s = dev_get_drvdata(one->port.dev);

	if (one->port.state) {
		mutex_lock(&one->efr_lock);
		sc16is7xx_update_mlines(one);
		mutex_unlock(&one->efr_lock);

		kthread_queue_delayed_work(&s->kworker, &one->ms_work, HZ);
	}
}

static void sc16is7xx_enable_ms(struct uart_port *port)
{
	struct sc16is7xx_one *one = to_sc16is7xx_one(port, port);
	struct sc16is7xx_port *s = dev_get_drvdata(port->dev);

	lockdep_assert_held_once(&port->lock);

	kthread_queue_delayed_work(&s->kworker, &one->ms_work, 0);
}

static void sc16is7xx_start_tx(struct uart_port *port)
{
	struct sc16is7xx_port *s = dev_get_drvdata(port->dev);
	struct sc16is7xx_one *one = to_sc16is7xx_one(port, port);

	kthread_queue_work(&s->kworker, &one->tx_work);
}

static void sc16is7xx_throttle(struct uart_port *port)
{
	unsigned long flags;

	/*
	 * Hardware flow control is enabled and thus the device ignores RTS
	 * value set in MCR register. Stop reading data from RX FIFO so the
	 * AutoRTS feature will de-activate RTS output.
	 */
	uart_port_lock_irqsave(port, &flags);
	sc16is7xx_ier_clear(port, SC16IS7XX_IER_RDI_BIT);
	uart_port_unlock_irqrestore(port, flags);
}

static void sc16is7xx_unthrottle(struct uart_port *port)
{
	unsigned long flags;

	uart_port_lock_irqsave(port, &flags);
	sc16is7xx_ier_set(port, SC16IS7XX_IER_RDI_BIT);
	uart_port_unlock_irqrestore(port, flags);
}

static unsigned int sc16is7xx_tx_empty(struct uart_port *port)
{
	unsigned int lsr;

	lsr = sc16is7xx_port_read(port, SC16IS7XX_LSR_REG);

	return (lsr & SC16IS7XX_LSR_TEMT_BIT) ? TIOCSER_TEMT : 0;
}

static unsigned int sc16is7xx_get_mctrl(struct uart_port *port)
{
	struct sc16is7xx_one *one = to_sc16is7xx_one(port, port);

	/* Called with port lock taken so we can only return cached value */
	return one->old_mctrl;
}

static void sc16is7xx_set_mctrl(struct uart_port *port, unsigned int mctrl)
{
	struct sc16is7xx_port *s = dev_get_drvdata(port->dev);
	struct sc16is7xx_one *one = to_sc16is7xx_one(port, port);

	one->config.flags |= SC16IS7XX_RECONF_MD;
	kthread_queue_work(&s->kworker, &one->reg_work);
}

static void sc16is7xx_break_ctl(struct uart_port *port, int break_state)
{
	sc16is7xx_port_update(port, SC16IS7XX_LCR_REG,
			      SC16IS7XX_LCR_TXBREAK_BIT,
			      break_state ? SC16IS7XX_LCR_TXBREAK_BIT : 0);
}

static void sc16is7xx_set_termios(struct uart_port *port,
				  struct ktermios *termios,
				  const struct ktermios *old)
{
	struct sc16is7xx_one *one = to_sc16is7xx_one(port, port);
	unsigned int lcr, flow = 0;
	int baud;
	unsigned long flags;

	kthread_cancel_delayed_work_sync(&one->ms_work);

	/* Mask termios capabilities we don't support */
	termios->c_cflag &= ~CMSPAR;

	/* Word size */
	switch (termios->c_cflag & CSIZE) {
	case CS5:
		lcr = SC16IS7XX_LCR_WORD_LEN_5;
		break;
	case CS6:
		lcr = SC16IS7XX_LCR_WORD_LEN_6;
		break;
	case CS7:
		lcr = SC16IS7XX_LCR_WORD_LEN_7;
		break;
	case CS8:
		lcr = SC16IS7XX_LCR_WORD_LEN_8;
		break;
	default:
		lcr = SC16IS7XX_LCR_WORD_LEN_8;
		termios->c_cflag &= ~CSIZE;
		termios->c_cflag |= CS8;
		break;
	}

	/* Parity */
	if (termios->c_cflag & PARENB) {
		lcr |= SC16IS7XX_LCR_PARITY_BIT;
		if (!(termios->c_cflag & PARODD))
			lcr |= SC16IS7XX_LCR_EVENPARITY_BIT;
	}

	/* Stop bits */
	if (termios->c_cflag & CSTOPB)
		lcr |= SC16IS7XX_LCR_STOPLEN_BIT; /* 2 stops */

	/* Set read status mask */
	port->read_status_mask = SC16IS7XX_LSR_OE_BIT;
	if (termios->c_iflag & INPCK)
		port->read_status_mask |= SC16IS7XX_LSR_PE_BIT |
					  SC16IS7XX_LSR_FE_BIT;
	if (termios->c_iflag & (BRKINT | PARMRK))
		port->read_status_mask |= SC16IS7XX_LSR_BI_BIT;

	/* Set status ignore mask */
	port->ignore_status_mask = 0;
	if (termios->c_iflag & IGNBRK)
		port->ignore_status_mask |= SC16IS7XX_LSR_BI_BIT;
	if (!(termios->c_cflag & CREAD))
		port->ignore_status_mask |= SC16IS7XX_LSR_BRK_ERROR_MASK;

<<<<<<< HEAD
	/* As above, claim the mutex while accessing the EFR. */
	mutex_lock(&one->efr_lock);

	sc16is7xx_port_write(port, SC16IS7XX_LCR_REG,
			     SC16IS7XX_LCR_CONF_MODE_B);

	/* Configure flow control */
	regcache_cache_bypass(one->regmap, true);
	sc16is7xx_port_write(port, SC16IS7XX_XON1_REG, termios->c_cc[VSTART]);
	sc16is7xx_port_write(port, SC16IS7XX_XOFF1_REG, termios->c_cc[VSTOP]);

=======
	/* Configure flow control */
>>>>>>> 03a22b59
	port->status &= ~(UPSTAT_AUTOCTS | UPSTAT_AUTORTS);
	if (termios->c_cflag & CRTSCTS) {
		flow |= SC16IS7XX_EFR_AUTOCTS_BIT |
			SC16IS7XX_EFR_AUTORTS_BIT;
		port->status |= UPSTAT_AUTOCTS | UPSTAT_AUTORTS;
	}
	if (termios->c_iflag & IXON)
		flow |= SC16IS7XX_EFR_SWFLOW3_BIT;
	if (termios->c_iflag & IXOFF)
		flow |= SC16IS7XX_EFR_SWFLOW1_BIT;

<<<<<<< HEAD
	sc16is7xx_port_update(port,
			      SC16IS7XX_EFR_REG,
			      SC16IS7XX_EFR_FLOWCTRL_BITS,
			      flow);
	regcache_cache_bypass(one->regmap, false);

	/* Update LCR register */
	sc16is7xx_port_write(port, SC16IS7XX_LCR_REG, lcr);

	mutex_unlock(&one->efr_lock);
=======
	/* Update LCR register */
	sc16is7xx_port_write(port, SC16IS7XX_LCR_REG, lcr);

	/* Update EFR registers */
	sc16is7xx_efr_lock(port);
	sc16is7xx_port_write(port, SC16IS7XX_XON1_REG, termios->c_cc[VSTART]);
	sc16is7xx_port_write(port, SC16IS7XX_XOFF1_REG, termios->c_cc[VSTOP]);
	sc16is7xx_port_update(port, SC16IS7XX_EFR_REG,
			      SC16IS7XX_EFR_FLOWCTRL_BITS, flow);
	sc16is7xx_efr_unlock(port);
>>>>>>> 03a22b59

	/* Get baud rate generator configuration */
	baud = uart_get_baud_rate(port, termios, old,
				  port->uartclk / 16 / 4 / 0xffff,
				  port->uartclk / 16);

	/* Setup baudrate generator */
	baud = sc16is7xx_set_baud(port, baud);

	uart_port_lock_irqsave(port, &flags);

	/* Update timeout according to new baud rate */
	uart_update_timeout(port, termios->c_cflag, baud);

	if (UART_ENABLE_MS(port, termios->c_cflag))
		sc16is7xx_enable_ms(port);

	uart_port_unlock_irqrestore(port, flags);
}

static int sc16is7xx_config_rs485(struct uart_port *port, struct ktermios *termios,
				  struct serial_rs485 *rs485)
{
	struct sc16is7xx_port *s = dev_get_drvdata(port->dev);
	struct sc16is7xx_one *one = to_sc16is7xx_one(port, port);

	if (rs485->flags & SER_RS485_ENABLED) {
		/*
		 * RTS signal is handled by HW, it's timing can't be influenced.
		 * However, it's sometimes useful to delay TX even without RTS
		 * control therefore we try to handle .delay_rts_before_send.
		 */
		if (rs485->delay_rts_after_send)
			return -EINVAL;
	}

	one->config.flags |= SC16IS7XX_RECONF_RS485;
	kthread_queue_work(&s->kworker, &one->reg_work);

	return 0;
}

static int sc16is7xx_startup(struct uart_port *port)
{
	struct sc16is7xx_one *one = to_sc16is7xx_one(port, port);
	unsigned int val;
	unsigned long flags;

	sc16is7xx_power(port, 1);

	/* Reset FIFOs*/
	val = SC16IS7XX_FCR_RXRESET_BIT | SC16IS7XX_FCR_TXRESET_BIT;
	sc16is7xx_port_write(port, SC16IS7XX_FCR_REG, val);
	udelay(5);
	sc16is7xx_port_write(port, SC16IS7XX_FCR_REG,
			     SC16IS7XX_FCR_FIFO_BIT);

	/* Enable EFR */
	sc16is7xx_port_write(port, SC16IS7XX_LCR_REG,
			     SC16IS7XX_LCR_CONF_MODE_B);

	regcache_cache_bypass(one->regmap, true);

	/* Enable write access to enhanced features and internal clock div */
	sc16is7xx_port_update(port, SC16IS7XX_EFR_REG,
			      SC16IS7XX_EFR_ENABLE_BIT,
			      SC16IS7XX_EFR_ENABLE_BIT);

	/* Enable TCR/TLR */
	sc16is7xx_port_update(port, SC16IS7XX_MCR_REG,
			      SC16IS7XX_MCR_TCRTLR_BIT,
			      SC16IS7XX_MCR_TCRTLR_BIT);

	/* Configure flow control levels */
	/* Flow control halt level 48, resume level 24 */
	sc16is7xx_port_write(port, SC16IS7XX_TCR_REG,
			     SC16IS7XX_TCR_RX_RESUME(24) |
			     SC16IS7XX_TCR_RX_HALT(48));

	regcache_cache_bypass(one->regmap, false);

	/* Now, initialize the UART */
	sc16is7xx_port_write(port, SC16IS7XX_LCR_REG, SC16IS7XX_LCR_WORD_LEN_8);

	/* Enable IrDA mode if requested in DT */
	/* This bit must be written with LCR[7] = 0 */
	sc16is7xx_port_update(port, SC16IS7XX_MCR_REG,
			      SC16IS7XX_MCR_IRDA_BIT,
			      one->irda_mode ?
				SC16IS7XX_MCR_IRDA_BIT : 0);

	/* Enable the Rx and Tx FIFO */
	sc16is7xx_port_update(port, SC16IS7XX_EFCR_REG,
			      SC16IS7XX_EFCR_RXDISABLE_BIT |
			      SC16IS7XX_EFCR_TXDISABLE_BIT,
			      0);

	/* Enable RX, CTS change and modem lines interrupts */
	val = SC16IS7XX_IER_RDI_BIT | SC16IS7XX_IER_CTSI_BIT |
	      SC16IS7XX_IER_MSI_BIT;
	sc16is7xx_port_write(port, SC16IS7XX_IER_REG, val);

	/* Enable modem status polling */
	uart_port_lock_irqsave(port, &flags);
	sc16is7xx_enable_ms(port);
	uart_port_unlock_irqrestore(port, flags);

	return 0;
}

static void sc16is7xx_shutdown(struct uart_port *port)
{
	struct sc16is7xx_port *s = dev_get_drvdata(port->dev);
	struct sc16is7xx_one *one = to_sc16is7xx_one(port, port);

	kthread_cancel_delayed_work_sync(&one->ms_work);

	/* Disable all interrupts */
	sc16is7xx_port_write(port, SC16IS7XX_IER_REG, 0);
	/* Disable TX/RX */
	sc16is7xx_port_update(port, SC16IS7XX_EFCR_REG,
			      SC16IS7XX_EFCR_RXDISABLE_BIT |
			      SC16IS7XX_EFCR_TXDISABLE_BIT,
			      SC16IS7XX_EFCR_RXDISABLE_BIT |
			      SC16IS7XX_EFCR_TXDISABLE_BIT);

	sc16is7xx_power(port, 0);

	kthread_flush_worker(&s->kworker);
}

static const char *sc16is7xx_type(struct uart_port *port)
{
	struct sc16is7xx_port *s = dev_get_drvdata(port->dev);

	return (port->type == PORT_SC16IS7XX) ? s->devtype->name : NULL;
}

static int sc16is7xx_request_port(struct uart_port *port)
{
	/* Do nothing */
	return 0;
}

static void sc16is7xx_config_port(struct uart_port *port, int flags)
{
	if (flags & UART_CONFIG_TYPE)
		port->type = PORT_SC16IS7XX;
}

static int sc16is7xx_verify_port(struct uart_port *port,
				 struct serial_struct *s)
{
	if ((s->type != PORT_UNKNOWN) && (s->type != PORT_SC16IS7XX))
		return -EINVAL;
	if (s->irq != port->irq)
		return -EINVAL;

	return 0;
}

static void sc16is7xx_pm(struct uart_port *port, unsigned int state,
			 unsigned int oldstate)
{
	sc16is7xx_power(port, (state == UART_PM_STATE_ON) ? 1 : 0);
}

static void sc16is7xx_null_void(struct uart_port *port)
{
	/* Do nothing */
}

static const struct uart_ops sc16is7xx_ops = {
	.tx_empty	= sc16is7xx_tx_empty,
	.set_mctrl	= sc16is7xx_set_mctrl,
	.get_mctrl	= sc16is7xx_get_mctrl,
	.stop_tx	= sc16is7xx_stop_tx,
	.start_tx	= sc16is7xx_start_tx,
	.throttle	= sc16is7xx_throttle,
	.unthrottle	= sc16is7xx_unthrottle,
	.stop_rx	= sc16is7xx_stop_rx,
	.enable_ms	= sc16is7xx_enable_ms,
	.break_ctl	= sc16is7xx_break_ctl,
	.startup	= sc16is7xx_startup,
	.shutdown	= sc16is7xx_shutdown,
	.set_termios	= sc16is7xx_set_termios,
	.type		= sc16is7xx_type,
	.request_port	= sc16is7xx_request_port,
	.release_port	= sc16is7xx_null_void,
	.config_port	= sc16is7xx_config_port,
	.verify_port	= sc16is7xx_verify_port,
	.pm		= sc16is7xx_pm,
};

#ifdef CONFIG_GPIOLIB
static int sc16is7xx_gpio_get(struct gpio_chip *chip, unsigned offset)
{
	unsigned int val;
	struct sc16is7xx_port *s = gpiochip_get_data(chip);
	struct uart_port *port = &s->p[0].port;

	val = sc16is7xx_port_read(port, SC16IS7XX_IOSTATE_REG);

	return !!(val & BIT(offset));
}

static void sc16is7xx_gpio_set(struct gpio_chip *chip, unsigned offset, int val)
{
	struct sc16is7xx_port *s = gpiochip_get_data(chip);
	struct uart_port *port = &s->p[0].port;

	sc16is7xx_port_update(port, SC16IS7XX_IOSTATE_REG, BIT(offset),
			      val ? BIT(offset) : 0);
}

static int sc16is7xx_gpio_direction_input(struct gpio_chip *chip,
					  unsigned offset)
{
	struct sc16is7xx_port *s = gpiochip_get_data(chip);
	struct uart_port *port = &s->p[0].port;

	sc16is7xx_port_update(port, SC16IS7XX_IODIR_REG, BIT(offset), 0);

	return 0;
}

static int sc16is7xx_gpio_direction_output(struct gpio_chip *chip,
					   unsigned offset, int val)
{
	struct sc16is7xx_port *s = gpiochip_get_data(chip);
	struct uart_port *port = &s->p[0].port;
	u8 state = sc16is7xx_port_read(port, SC16IS7XX_IOSTATE_REG);

	if (val)
		state |= BIT(offset);
	else
		state &= ~BIT(offset);

	/*
	 * If we write IOSTATE first, and then IODIR, the output value is not
	 * transferred to the corresponding I/O pin.
	 * The datasheet states that each register bit will be transferred to
	 * the corresponding I/O pin programmed as output when writing to
	 * IOSTATE. Therefore, configure direction first with IODIR, and then
	 * set value after with IOSTATE.
	 */
	sc16is7xx_port_update(port, SC16IS7XX_IODIR_REG, BIT(offset),
			      BIT(offset));
	sc16is7xx_port_write(port, SC16IS7XX_IOSTATE_REG, state);

	return 0;
}

static int sc16is7xx_gpio_init_valid_mask(struct gpio_chip *chip,
					  unsigned long *valid_mask,
					  unsigned int ngpios)
{
	struct sc16is7xx_port *s = gpiochip_get_data(chip);

	*valid_mask = s->gpio_valid_mask;

	return 0;
}

static int sc16is7xx_setup_gpio_chip(struct sc16is7xx_port *s)
{
	struct device *dev = s->p[0].port.dev;

	if (!s->devtype->nr_gpio)
		return 0;

	switch (s->mctrl_mask) {
	case 0:
		s->gpio_valid_mask = GENMASK(7, 0);
		break;
	case SC16IS7XX_IOCONTROL_MODEM_A_BIT:
		s->gpio_valid_mask = GENMASK(3, 0);
		break;
	case SC16IS7XX_IOCONTROL_MODEM_B_BIT:
		s->gpio_valid_mask = GENMASK(7, 4);
		break;
	default:
		break;
	}

	if (s->gpio_valid_mask == 0)
		return 0;

	s->gpio.owner		 = THIS_MODULE;
	s->gpio.parent		 = dev;
	s->gpio.label		 = dev_name(dev);
	s->gpio.init_valid_mask	 = sc16is7xx_gpio_init_valid_mask;
	s->gpio.direction_input	 = sc16is7xx_gpio_direction_input;
	s->gpio.get		 = sc16is7xx_gpio_get;
	s->gpio.direction_output = sc16is7xx_gpio_direction_output;
	s->gpio.set		 = sc16is7xx_gpio_set;
	s->gpio.base		 = -1;
	s->gpio.ngpio		 = s->devtype->nr_gpio;
	s->gpio.can_sleep	 = 1;

	return gpiochip_add_data(&s->gpio, s);
}
#endif

static void sc16is7xx_setup_irda_ports(struct sc16is7xx_port *s)
{
	int i;
	int ret;
	int count;
	u32 irda_port[SC16IS7XX_MAX_PORTS];
	struct device *dev = s->p[0].port.dev;

	count = device_property_count_u32(dev, "irda-mode-ports");
	if (count < 0 || count > ARRAY_SIZE(irda_port))
		return;

	ret = device_property_read_u32_array(dev, "irda-mode-ports",
					     irda_port, count);
	if (ret)
		return;

	for (i = 0; i < count; i++) {
		if (irda_port[i] < s->devtype->nr_uart)
			s->p[irda_port[i]].irda_mode = true;
	}
}

/*
 * Configure ports designated to operate as modem control lines.
 */
static int sc16is7xx_setup_mctrl_ports(struct sc16is7xx_port *s,
				       struct regmap *regmap)
{
	int i;
	int ret;
	int count;
	u32 mctrl_port[SC16IS7XX_MAX_PORTS];
	struct device *dev = s->p[0].port.dev;

	count = device_property_count_u32(dev, "nxp,modem-control-line-ports");
	if (count < 0 || count > ARRAY_SIZE(mctrl_port))
		return 0;

	ret = device_property_read_u32_array(dev, "nxp,modem-control-line-ports",
					     mctrl_port, count);
	if (ret)
		return ret;

	s->mctrl_mask = 0;

	for (i = 0; i < count; i++) {
		/* Use GPIO lines as modem control lines */
		if (mctrl_port[i] == 0)
			s->mctrl_mask |= SC16IS7XX_IOCONTROL_MODEM_A_BIT;
		else if (mctrl_port[i] == 1)
			s->mctrl_mask |= SC16IS7XX_IOCONTROL_MODEM_B_BIT;
	}

	if (s->mctrl_mask)
		regmap_update_bits(
			regmap,
			SC16IS7XX_IOCONTROL_REG,
			SC16IS7XX_IOCONTROL_MODEM_A_BIT |
			SC16IS7XX_IOCONTROL_MODEM_B_BIT, s->mctrl_mask);

	return 0;
}

static const struct serial_rs485 sc16is7xx_rs485_supported = {
	.flags = SER_RS485_ENABLED | SER_RS485_RTS_AFTER_SEND,
	.delay_rts_before_send = 1,
	.delay_rts_after_send = 1,	/* Not supported but keep returning -EINVAL */
};

static int sc16is7xx_probe(struct device *dev,
			   const struct sc16is7xx_devtype *devtype,
			   struct regmap *regmaps[], int irq)
{
	unsigned long freq = 0, *pfreq = dev_get_platdata(dev);
	unsigned int val;
	u32 uartclk = 0;
	int i, ret;
	struct sc16is7xx_port *s;

	for (i = 0; i < devtype->nr_uart; i++)
		if (IS_ERR(regmaps[i]))
			return PTR_ERR(regmaps[i]);

	/*
	 * This device does not have an identification register that would
	 * tell us if we are really connected to the correct device.
	 * The best we can do is to check if communication is at all possible.
	 *
	 * Note: regmap[0] is used in the probe function to access registers
	 * common to all channels/ports, as it is guaranteed to be present on
	 * all variants.
	 */
	ret = regmap_read(regmaps[0], SC16IS7XX_LSR_REG, &val);
	if (ret < 0)
		return -EPROBE_DEFER;

	/* Alloc port structure */
	s = devm_kzalloc(dev, struct_size(s, p, devtype->nr_uart), GFP_KERNEL);
	if (!s) {
		dev_err(dev, "Error allocating port structure\n");
		return -ENOMEM;
	}

	/* Always ask for fixed clock rate from a property. */
	device_property_read_u32(dev, "clock-frequency", &uartclk);

	s->clk = devm_clk_get_optional(dev, NULL);
	if (IS_ERR(s->clk))
		return PTR_ERR(s->clk);

	ret = clk_prepare_enable(s->clk);
	if (ret)
		return ret;

	freq = clk_get_rate(s->clk);
	if (freq == 0) {
		if (uartclk)
			freq = uartclk;
		if (pfreq)
			freq = *pfreq;
		if (freq)
			dev_dbg(dev, "Clock frequency: %luHz\n", freq);
		else
			return -EINVAL;
	}

	s->devtype = devtype;
	dev_set_drvdata(dev, s);

	kthread_init_worker(&s->kworker);
	s->kworker_task = kthread_run(kthread_worker_fn, &s->kworker,
				      "sc16is7xx");
	if (IS_ERR(s->kworker_task)) {
		ret = PTR_ERR(s->kworker_task);
		goto out_clk;
	}
	sched_set_fifo(s->kworker_task);

	/* reset device, purging any pending irq / data */
	regmap_write(regmaps[0], SC16IS7XX_IOCONTROL_REG,
		     SC16IS7XX_IOCONTROL_SRESET_BIT);

	for (i = 0; i < devtype->nr_uart; ++i) {
<<<<<<< HEAD
		s->p[i].port.line = find_first_zero_bit(&sc16is7xx_lines,
=======
		s->p[i].port.line = find_first_zero_bit(sc16is7xx_lines,
>>>>>>> 03a22b59
							SC16IS7XX_MAX_DEVS);
		if (s->p[i].port.line >= SC16IS7XX_MAX_DEVS) {
			ret = -ERANGE;
			goto out_ports;
		}

		/* Initialize port data */
		s->p[i].port.dev	= dev;
		s->p[i].port.irq	= irq;
		s->p[i].port.type	= PORT_SC16IS7XX;
		s->p[i].port.fifosize	= SC16IS7XX_FIFO_SIZE;
		s->p[i].port.flags	= UPF_FIXED_TYPE | UPF_LOW_LATENCY;
		s->p[i].port.iobase	= i;
		/*
		 * Use all ones as membase to make sure uart_configure_port() in
		 * serial_core.c does not abort for SPI/I2C devices where the
		 * membase address is not applicable.
		 */
		s->p[i].port.membase	= (void __iomem *)~0;
		s->p[i].port.iotype	= UPIO_PORT;
		s->p[i].port.uartclk	= freq;
		s->p[i].port.rs485_config = sc16is7xx_config_rs485;
		s->p[i].port.rs485_supported = sc16is7xx_rs485_supported;
		s->p[i].port.ops	= &sc16is7xx_ops;
		s->p[i].old_mctrl	= 0;
		s->p[i].regmap		= regmaps[i];

		mutex_init(&s->p[i].efr_lock);

		ret = uart_get_rs485_mode(&s->p[i].port);
		if (ret)
			goto out_ports;

		/* Disable all interrupts */
		sc16is7xx_port_write(&s->p[i].port, SC16IS7XX_IER_REG, 0);
		/* Disable TX/RX */
		sc16is7xx_port_write(&s->p[i].port, SC16IS7XX_EFCR_REG,
				     SC16IS7XX_EFCR_RXDISABLE_BIT |
				     SC16IS7XX_EFCR_TXDISABLE_BIT);

		/* Initialize kthread work structs */
		kthread_init_work(&s->p[i].tx_work, sc16is7xx_tx_proc);
		kthread_init_work(&s->p[i].reg_work, sc16is7xx_reg_proc);
		kthread_init_delayed_work(&s->p[i].ms_work, sc16is7xx_ms_proc);

		/* Register port */
		ret = uart_add_one_port(&sc16is7xx_uart, &s->p[i].port);
		if (ret)
			goto out_ports;

<<<<<<< HEAD
		set_bit(s->p[i].port.line, &sc16is7xx_lines);
=======
		set_bit(s->p[i].port.line, sc16is7xx_lines);
>>>>>>> 03a22b59

		/* Enable EFR */
		sc16is7xx_port_write(&s->p[i].port, SC16IS7XX_LCR_REG,
				     SC16IS7XX_LCR_CONF_MODE_B);

		regcache_cache_bypass(regmaps[i], true);

		/* Enable write access to enhanced features */
		sc16is7xx_port_write(&s->p[i].port, SC16IS7XX_EFR_REG,
				     SC16IS7XX_EFR_ENABLE_BIT);

		regcache_cache_bypass(regmaps[i], false);

		/* Restore access to general registers */
		sc16is7xx_port_write(&s->p[i].port, SC16IS7XX_LCR_REG, 0x00);

		/* Go to suspend mode */
		sc16is7xx_power(&s->p[i].port, 0);
	}

	sc16is7xx_setup_irda_ports(s);

	ret = sc16is7xx_setup_mctrl_ports(s, regmaps[0]);
	if (ret)
		goto out_ports;

#ifdef CONFIG_GPIOLIB
	ret = sc16is7xx_setup_gpio_chip(s);
	if (ret)
		goto out_ports;
#endif

	/*
	 * Setup interrupt. We first try to acquire the IRQ line as level IRQ.
	 * If that succeeds, we can allow sharing the interrupt as well.
	 * In case the interrupt controller doesn't support that, we fall
	 * back to a non-shared falling-edge trigger.
	 */
	ret = devm_request_threaded_irq(dev, irq, NULL, sc16is7xx_irq,
					IRQF_TRIGGER_LOW | IRQF_SHARED |
					IRQF_ONESHOT,
					dev_name(dev), s);
	if (!ret)
		return 0;

	ret = devm_request_threaded_irq(dev, irq, NULL, sc16is7xx_irq,
					IRQF_TRIGGER_FALLING | IRQF_ONESHOT,
					dev_name(dev), s);
	if (!ret)
		return 0;

#ifdef CONFIG_GPIOLIB
	if (s->gpio_valid_mask)
		gpiochip_remove(&s->gpio);
#endif

out_ports:
	for (i = 0; i < devtype->nr_uart; i++)
<<<<<<< HEAD
		if (test_and_clear_bit(s->p[i].port.line, &sc16is7xx_lines))
=======
		if (test_and_clear_bit(s->p[i].port.line, sc16is7xx_lines))
>>>>>>> 03a22b59
			uart_remove_one_port(&sc16is7xx_uart, &s->p[i].port);

	kthread_stop(s->kworker_task);

out_clk:
	clk_disable_unprepare(s->clk);

	return ret;
}

static void sc16is7xx_remove(struct device *dev)
{
	struct sc16is7xx_port *s = dev_get_drvdata(dev);
	int i;

#ifdef CONFIG_GPIOLIB
	if (s->gpio_valid_mask)
		gpiochip_remove(&s->gpio);
#endif

	for (i = 0; i < s->devtype->nr_uart; i++) {
		kthread_cancel_delayed_work_sync(&s->p[i].ms_work);
<<<<<<< HEAD
		if (test_and_clear_bit(s->p[i].port.line, &sc16is7xx_lines))
=======
		if (test_and_clear_bit(s->p[i].port.line, sc16is7xx_lines))
>>>>>>> 03a22b59
			uart_remove_one_port(&sc16is7xx_uart, &s->p[i].port);
		sc16is7xx_power(&s->p[i].port, 0);
	}

	kthread_flush_worker(&s->kworker);
	kthread_stop(s->kworker_task);

	clk_disable_unprepare(s->clk);
}

static const struct of_device_id __maybe_unused sc16is7xx_dt_ids[] = {
	{ .compatible = "nxp,sc16is740",	.data = &sc16is74x_devtype, },
	{ .compatible = "nxp,sc16is741",	.data = &sc16is74x_devtype, },
	{ .compatible = "nxp,sc16is750",	.data = &sc16is750_devtype, },
	{ .compatible = "nxp,sc16is752",	.data = &sc16is752_devtype, },
	{ .compatible = "nxp,sc16is760",	.data = &sc16is760_devtype, },
	{ .compatible = "nxp,sc16is762",	.data = &sc16is762_devtype, },
	{ }
};
MODULE_DEVICE_TABLE(of, sc16is7xx_dt_ids);

static struct regmap_config regcfg = {
	.reg_bits = 5,
	.pad_bits = 3,
	.val_bits = 8,
	.cache_type = REGCACHE_RBTREE,
	.volatile_reg = sc16is7xx_regmap_volatile,
	.precious_reg = sc16is7xx_regmap_precious,
	.writeable_noinc_reg = sc16is7xx_regmap_noinc,
	.readable_noinc_reg = sc16is7xx_regmap_noinc,
	.max_raw_read = SC16IS7XX_FIFO_SIZE,
	.max_raw_write = SC16IS7XX_FIFO_SIZE,
	.max_register = SC16IS7XX_EFCR_REG,
};

static const char *sc16is7xx_regmap_name(u8 port_id)
{
	switch (port_id) {
	case 0:	return "port0";
	case 1:	return "port1";
	default:
		WARN_ON(true);
		return NULL;
	}
}

static unsigned int sc16is7xx_regmap_port_mask(unsigned int port_id)
{
	/* CH1,CH0 are at bits 2:1. */
	return port_id << 1;
}

#ifdef CONFIG_SERIAL_SC16IS7XX_SPI
static int sc16is7xx_spi_probe(struct spi_device *spi)
{
	const struct sc16is7xx_devtype *devtype;
<<<<<<< HEAD
	struct regmap *regmaps[2];
=======
	struct regmap *regmaps[SC16IS7XX_MAX_PORTS];
>>>>>>> 03a22b59
	unsigned int i;
	int ret;

	/* Setup SPI bus */
	spi->bits_per_word	= 8;
	/* For all variants, only mode 0 is supported */
	if ((spi->mode & SPI_MODE_X_MASK) != SPI_MODE_0)
		return dev_err_probe(&spi->dev, -EINVAL, "Unsupported SPI mode\n");

	spi->mode		= spi->mode ? : SPI_MODE_0;
	spi->max_speed_hz	= spi->max_speed_hz ? : 4 * HZ_PER_MHZ;
	ret = spi_setup(spi);
	if (ret)
		return ret;

	devtype = spi_get_device_match_data(spi);
	if (!devtype)
		return dev_err_probe(&spi->dev, -ENODEV, "Failed to match device\n");

	for (i = 0; i < devtype->nr_uart; i++) {
		regcfg.name = sc16is7xx_regmap_name(i);
		/*
		 * If read_flag_mask is 0, the regmap code sets it to a default
		 * of 0x80. Since we specify our own mask, we must add the READ
		 * bit ourselves:
		 */
		regcfg.read_flag_mask = sc16is7xx_regmap_port_mask(i) |
			SC16IS7XX_SPI_READ_BIT;
		regcfg.write_flag_mask = sc16is7xx_regmap_port_mask(i);
		regmaps[i] = devm_regmap_init_spi(spi, &regcfg);
	}

<<<<<<< HEAD
	for (i = 0; i < devtype->nr_uart; i++) {
		regcfg.name = sc16is7xx_regmap_name(i);
		/*
		 * If read_flag_mask is 0, the regmap code sets it to a default
		 * of 0x80. Since we specify our own mask, we must add the READ
		 * bit ourselves:
		 */
		regcfg.read_flag_mask = sc16is7xx_regmap_port_mask(i) |
			SC16IS7XX_SPI_READ_BIT;
		regcfg.write_flag_mask = sc16is7xx_regmap_port_mask(i);
		regmaps[i] = devm_regmap_init_spi(spi, &regcfg);
	}

=======
>>>>>>> 03a22b59
	return sc16is7xx_probe(&spi->dev, devtype, regmaps, spi->irq);
}

static void sc16is7xx_spi_remove(struct spi_device *spi)
{
	sc16is7xx_remove(&spi->dev);
}

static const struct spi_device_id sc16is7xx_spi_id_table[] = {
	{ "sc16is74x",	(kernel_ulong_t)&sc16is74x_devtype, },
	{ "sc16is740",	(kernel_ulong_t)&sc16is74x_devtype, },
	{ "sc16is741",	(kernel_ulong_t)&sc16is74x_devtype, },
	{ "sc16is750",	(kernel_ulong_t)&sc16is750_devtype, },
	{ "sc16is752",	(kernel_ulong_t)&sc16is752_devtype, },
	{ "sc16is760",	(kernel_ulong_t)&sc16is760_devtype, },
	{ "sc16is762",	(kernel_ulong_t)&sc16is762_devtype, },
	{ }
};

MODULE_DEVICE_TABLE(spi, sc16is7xx_spi_id_table);

static struct spi_driver sc16is7xx_spi_uart_driver = {
	.driver = {
		.name		= SC16IS7XX_NAME,
		.of_match_table	= sc16is7xx_dt_ids,
	},
	.probe		= sc16is7xx_spi_probe,
	.remove		= sc16is7xx_spi_remove,
	.id_table	= sc16is7xx_spi_id_table,
};
#endif

#ifdef CONFIG_SERIAL_SC16IS7XX_I2C
static int sc16is7xx_i2c_probe(struct i2c_client *i2c)
{
	const struct sc16is7xx_devtype *devtype;
<<<<<<< HEAD
	struct regmap *regmaps[2];
	unsigned int i;

	if (i2c->dev.of_node) {
		devtype = device_get_match_data(&i2c->dev);
		if (!devtype)
			return -ENODEV;
	} else {
		devtype = (struct sc16is7xx_devtype *)id->driver_data;
	}

	for (i = 0; i < devtype->nr_uart; i++) {
		regcfg.name = sc16is7xx_regmap_name(i);
		regcfg.read_flag_mask = sc16is7xx_regmap_port_mask(i);
		regcfg.write_flag_mask = sc16is7xx_regmap_port_mask(i);
		regmaps[i] = devm_regmap_init_i2c(i2c, &regcfg);
	}

=======
	struct regmap *regmaps[SC16IS7XX_MAX_PORTS];
	unsigned int i;

	devtype = i2c_get_match_data(i2c);
	if (!devtype)
		return dev_err_probe(&i2c->dev, -ENODEV, "Failed to match device\n");

	for (i = 0; i < devtype->nr_uart; i++) {
		regcfg.name = sc16is7xx_regmap_name(i);
		regcfg.read_flag_mask = sc16is7xx_regmap_port_mask(i);
		regcfg.write_flag_mask = sc16is7xx_regmap_port_mask(i);
		regmaps[i] = devm_regmap_init_i2c(i2c, &regcfg);
	}

>>>>>>> 03a22b59
	return sc16is7xx_probe(&i2c->dev, devtype, regmaps, i2c->irq);
}

static void sc16is7xx_i2c_remove(struct i2c_client *client)
{
	sc16is7xx_remove(&client->dev);
}

static const struct i2c_device_id sc16is7xx_i2c_id_table[] = {
	{ "sc16is74x",	(kernel_ulong_t)&sc16is74x_devtype, },
	{ "sc16is740",	(kernel_ulong_t)&sc16is74x_devtype, },
	{ "sc16is741",	(kernel_ulong_t)&sc16is74x_devtype, },
	{ "sc16is750",	(kernel_ulong_t)&sc16is750_devtype, },
	{ "sc16is752",	(kernel_ulong_t)&sc16is752_devtype, },
	{ "sc16is760",	(kernel_ulong_t)&sc16is760_devtype, },
	{ "sc16is762",	(kernel_ulong_t)&sc16is762_devtype, },
	{ }
};
MODULE_DEVICE_TABLE(i2c, sc16is7xx_i2c_id_table);

static struct i2c_driver sc16is7xx_i2c_uart_driver = {
	.driver = {
		.name		= SC16IS7XX_NAME,
		.of_match_table	= sc16is7xx_dt_ids,
	},
	.probe		= sc16is7xx_i2c_probe,
	.remove		= sc16is7xx_i2c_remove,
	.id_table	= sc16is7xx_i2c_id_table,
};

#endif

static int __init sc16is7xx_init(void)
{
	int ret;

	ret = uart_register_driver(&sc16is7xx_uart);
	if (ret) {
		pr_err("Registering UART driver failed\n");
		return ret;
	}

#ifdef CONFIG_SERIAL_SC16IS7XX_I2C
	ret = i2c_add_driver(&sc16is7xx_i2c_uart_driver);
	if (ret < 0) {
		pr_err("failed to init sc16is7xx i2c --> %d\n", ret);
		goto err_i2c;
	}
#endif

#ifdef CONFIG_SERIAL_SC16IS7XX_SPI
	ret = spi_register_driver(&sc16is7xx_spi_uart_driver);
	if (ret < 0) {
		pr_err("failed to init sc16is7xx spi --> %d\n", ret);
		goto err_spi;
	}
#endif
	return ret;

#ifdef CONFIG_SERIAL_SC16IS7XX_SPI
err_spi:
#endif
#ifdef CONFIG_SERIAL_SC16IS7XX_I2C
	i2c_del_driver(&sc16is7xx_i2c_uart_driver);
err_i2c:
#endif
	uart_unregister_driver(&sc16is7xx_uart);
	return ret;
}
module_init(sc16is7xx_init);

static void __exit sc16is7xx_exit(void)
{
#ifdef CONFIG_SERIAL_SC16IS7XX_I2C
	i2c_del_driver(&sc16is7xx_i2c_uart_driver);
#endif

#ifdef CONFIG_SERIAL_SC16IS7XX_SPI
	spi_unregister_driver(&sc16is7xx_spi_uart_driver);
#endif
	uart_unregister_driver(&sc16is7xx_uart);
}
module_exit(sc16is7xx_exit);

MODULE_LICENSE("GPL");
MODULE_AUTHOR("Jon Ringle <jringle@gridpoint.com>");
MODULE_DESCRIPTION("SC16IS7XX serial driver");<|MERGE_RESOLUTION|>--- conflicted
+++ resolved
@@ -379,24 +379,13 @@
 
 static void sc16is7xx_fifo_read(struct uart_port *port, u8 *rxbuf, unsigned int rxlen)
 {
-<<<<<<< HEAD
-	struct sc16is7xx_port *s = dev_get_drvdata(port->dev);
-	struct sc16is7xx_one *one = to_sc16is7xx_one(port, port);
-
-	regmap_noinc_read(one->regmap, SC16IS7XX_RHR_REG, s->buf, rxlen);
-=======
 	struct sc16is7xx_one *one = to_sc16is7xx_one(port, port);
 
 	regmap_noinc_read(one->regmap, SC16IS7XX_RHR_REG, rxbuf, rxlen);
->>>>>>> 03a22b59
 }
 
 static void sc16is7xx_fifo_write(struct uart_port *port, u8 *txbuf, u8 to_send)
 {
-<<<<<<< HEAD
-	struct sc16is7xx_port *s = dev_get_drvdata(port->dev);
-=======
->>>>>>> 03a22b59
 	struct sc16is7xx_one *one = to_sc16is7xx_one(port, port);
 
 	/*
@@ -406,21 +395,13 @@
 	if (unlikely(!to_send))
 		return;
 
-<<<<<<< HEAD
-	regmap_noinc_write(one->regmap, SC16IS7XX_THR_REG, s->buf, to_send);
-=======
 	regmap_noinc_write(one->regmap, SC16IS7XX_THR_REG, txbuf, to_send);
->>>>>>> 03a22b59
 }
 
 static void sc16is7xx_port_update(struct uart_port *port, u8 reg,
 				  u8 mask, u8 val)
 {
 	struct sc16is7xx_one *one = to_sc16is7xx_one(port, port);
-<<<<<<< HEAD
-
-	regmap_update_bits(one->regmap, reg, mask, val);
-=======
 
 	regmap_update_bits(one->regmap, reg, mask, val);
 }
@@ -504,7 +485,6 @@
 static void sc16is7xx_stop_tx(struct uart_port *port)
 {
 	sc16is7xx_ier_clear(port, SC16IS7XX_IER_THRI_BIT);
->>>>>>> 03a22b59
 }
 
 static void sc16is7xx_stop_rx(struct uart_port *port)
@@ -574,11 +554,6 @@
 	return reg == SC16IS7XX_RHR_REG;
 }
 
-static bool sc16is7xx_regmap_noinc(struct device *dev, unsigned int reg)
-{
-	return reg == SC16IS7XX_RHR_REG;
-}
-
 static int sc16is7xx_set_baud(struct uart_port *port, int baud)
 {
 	struct sc16is7xx_one *one = to_sc16is7xx_one(port, port);
@@ -591,48 +566,12 @@
 		div /= 4;
 	}
 
-<<<<<<< HEAD
-	/* In an amazing feat of design, the Enhanced Features Register shares
-	 * the address of the Interrupt Identification Register, and is
-	 * switched in by writing a magic value (0xbf) to the Line Control
-	 * Register. Any interrupt firing during this time will see the EFR
-	 * where it expects the IIR to be, leading to "Unexpected interrupt"
-	 * messages.
-	 *
-	 * Prevent this possibility by claiming a mutex while accessing the
-	 * EFR, and claiming the same mutex from within the interrupt handler.
-	 * This is similar to disabling the interrupt, but that doesn't work
-	 * because the bulk of the interrupt processing is run as a workqueue
-	 * job in thread context.
-	 */
-	mutex_lock(&one->efr_lock);
-
-	lcr = sc16is7xx_port_read(port, SC16IS7XX_LCR_REG);
-
-	/* Open the LCR divisors for configuration */
-	sc16is7xx_port_write(port, SC16IS7XX_LCR_REG,
-			     SC16IS7XX_LCR_CONF_MODE_B);
-
-	/* Enable enhanced features */
-	regcache_cache_bypass(one->regmap, true);
-	sc16is7xx_port_update(port, SC16IS7XX_EFR_REG,
-			      SC16IS7XX_EFR_ENABLE_BIT,
-			      SC16IS7XX_EFR_ENABLE_BIT);
-
-	regcache_cache_bypass(one->regmap, false);
-
-	/* Put LCR back to the normal mode */
-	sc16is7xx_port_write(port, SC16IS7XX_LCR_REG, lcr);
-
-	mutex_unlock(&one->efr_lock);
-=======
 	/* Enable enhanced features */
 	sc16is7xx_efr_lock(port);
 	sc16is7xx_port_update(port, SC16IS7XX_EFR_REG,
 			      SC16IS7XX_EFR_ENABLE_BIT,
 			      SC16IS7XX_EFR_ENABLE_BIT);
 	sc16is7xx_efr_unlock(port);
->>>>>>> 03a22b59
 
 	sc16is7xx_port_update(port, SC16IS7XX_MCR_REG,
 			      SC16IS7XX_MCR_CLKSEL_BIT,
@@ -1128,21 +1067,7 @@
 	if (!(termios->c_cflag & CREAD))
 		port->ignore_status_mask |= SC16IS7XX_LSR_BRK_ERROR_MASK;
 
-<<<<<<< HEAD
-	/* As above, claim the mutex while accessing the EFR. */
-	mutex_lock(&one->efr_lock);
-
-	sc16is7xx_port_write(port, SC16IS7XX_LCR_REG,
-			     SC16IS7XX_LCR_CONF_MODE_B);
-
 	/* Configure flow control */
-	regcache_cache_bypass(one->regmap, true);
-	sc16is7xx_port_write(port, SC16IS7XX_XON1_REG, termios->c_cc[VSTART]);
-	sc16is7xx_port_write(port, SC16IS7XX_XOFF1_REG, termios->c_cc[VSTOP]);
-
-=======
-	/* Configure flow control */
->>>>>>> 03a22b59
 	port->status &= ~(UPSTAT_AUTOCTS | UPSTAT_AUTORTS);
 	if (termios->c_cflag & CRTSCTS) {
 		flow |= SC16IS7XX_EFR_AUTOCTS_BIT |
@@ -1154,18 +1079,6 @@
 	if (termios->c_iflag & IXOFF)
 		flow |= SC16IS7XX_EFR_SWFLOW1_BIT;
 
-<<<<<<< HEAD
-	sc16is7xx_port_update(port,
-			      SC16IS7XX_EFR_REG,
-			      SC16IS7XX_EFR_FLOWCTRL_BITS,
-			      flow);
-	regcache_cache_bypass(one->regmap, false);
-
-	/* Update LCR register */
-	sc16is7xx_port_write(port, SC16IS7XX_LCR_REG, lcr);
-
-	mutex_unlock(&one->efr_lock);
-=======
 	/* Update LCR register */
 	sc16is7xx_port_write(port, SC16IS7XX_LCR_REG, lcr);
 
@@ -1176,7 +1089,6 @@
 	sc16is7xx_port_update(port, SC16IS7XX_EFR_REG,
 			      SC16IS7XX_EFR_FLOWCTRL_BITS, flow);
 	sc16is7xx_efr_unlock(port);
->>>>>>> 03a22b59
 
 	/* Get baud rate generator configuration */
 	baud = uart_get_baud_rate(port, termios, old,
@@ -1625,11 +1537,7 @@
 		     SC16IS7XX_IOCONTROL_SRESET_BIT);
 
 	for (i = 0; i < devtype->nr_uart; ++i) {
-<<<<<<< HEAD
-		s->p[i].port.line = find_first_zero_bit(&sc16is7xx_lines,
-=======
 		s->p[i].port.line = find_first_zero_bit(sc16is7xx_lines,
->>>>>>> 03a22b59
 							SC16IS7XX_MAX_DEVS);
 		if (s->p[i].port.line >= SC16IS7XX_MAX_DEVS) {
 			ret = -ERANGE;
@@ -1680,11 +1588,7 @@
 		if (ret)
 			goto out_ports;
 
-<<<<<<< HEAD
-		set_bit(s->p[i].port.line, &sc16is7xx_lines);
-=======
 		set_bit(s->p[i].port.line, sc16is7xx_lines);
->>>>>>> 03a22b59
 
 		/* Enable EFR */
 		sc16is7xx_port_write(&s->p[i].port, SC16IS7XX_LCR_REG,
@@ -1743,11 +1647,7 @@
 
 out_ports:
 	for (i = 0; i < devtype->nr_uart; i++)
-<<<<<<< HEAD
-		if (test_and_clear_bit(s->p[i].port.line, &sc16is7xx_lines))
-=======
 		if (test_and_clear_bit(s->p[i].port.line, sc16is7xx_lines))
->>>>>>> 03a22b59
 			uart_remove_one_port(&sc16is7xx_uart, &s->p[i].port);
 
 	kthread_stop(s->kworker_task);
@@ -1770,11 +1670,7 @@
 
 	for (i = 0; i < s->devtype->nr_uart; i++) {
 		kthread_cancel_delayed_work_sync(&s->p[i].ms_work);
-<<<<<<< HEAD
-		if (test_and_clear_bit(s->p[i].port.line, &sc16is7xx_lines))
-=======
 		if (test_and_clear_bit(s->p[i].port.line, sc16is7xx_lines))
->>>>>>> 03a22b59
 			uart_remove_one_port(&sc16is7xx_uart, &s->p[i].port);
 		sc16is7xx_power(&s->p[i].port, 0);
 	}
@@ -1831,11 +1727,7 @@
 static int sc16is7xx_spi_probe(struct spi_device *spi)
 {
 	const struct sc16is7xx_devtype *devtype;
-<<<<<<< HEAD
-	struct regmap *regmaps[2];
-=======
 	struct regmap *regmaps[SC16IS7XX_MAX_PORTS];
->>>>>>> 03a22b59
 	unsigned int i;
 	int ret;
 
@@ -1868,22 +1760,6 @@
 		regmaps[i] = devm_regmap_init_spi(spi, &regcfg);
 	}
 
-<<<<<<< HEAD
-	for (i = 0; i < devtype->nr_uart; i++) {
-		regcfg.name = sc16is7xx_regmap_name(i);
-		/*
-		 * If read_flag_mask is 0, the regmap code sets it to a default
-		 * of 0x80. Since we specify our own mask, we must add the READ
-		 * bit ourselves:
-		 */
-		regcfg.read_flag_mask = sc16is7xx_regmap_port_mask(i) |
-			SC16IS7XX_SPI_READ_BIT;
-		regcfg.write_flag_mask = sc16is7xx_regmap_port_mask(i);
-		regmaps[i] = devm_regmap_init_spi(spi, &regcfg);
-	}
-
-=======
->>>>>>> 03a22b59
 	return sc16is7xx_probe(&spi->dev, devtype, regmaps, spi->irq);
 }
 
@@ -1920,17 +1796,12 @@
 static int sc16is7xx_i2c_probe(struct i2c_client *i2c)
 {
 	const struct sc16is7xx_devtype *devtype;
-<<<<<<< HEAD
-	struct regmap *regmaps[2];
+	struct regmap *regmaps[SC16IS7XX_MAX_PORTS];
 	unsigned int i;
 
-	if (i2c->dev.of_node) {
-		devtype = device_get_match_data(&i2c->dev);
-		if (!devtype)
-			return -ENODEV;
-	} else {
-		devtype = (struct sc16is7xx_devtype *)id->driver_data;
-	}
+	devtype = i2c_get_match_data(i2c);
+	if (!devtype)
+		return dev_err_probe(&i2c->dev, -ENODEV, "Failed to match device\n");
 
 	for (i = 0; i < devtype->nr_uart; i++) {
 		regcfg.name = sc16is7xx_regmap_name(i);
@@ -1939,22 +1810,6 @@
 		regmaps[i] = devm_regmap_init_i2c(i2c, &regcfg);
 	}
 
-=======
-	struct regmap *regmaps[SC16IS7XX_MAX_PORTS];
-	unsigned int i;
-
-	devtype = i2c_get_match_data(i2c);
-	if (!devtype)
-		return dev_err_probe(&i2c->dev, -ENODEV, "Failed to match device\n");
-
-	for (i = 0; i < devtype->nr_uart; i++) {
-		regcfg.name = sc16is7xx_regmap_name(i);
-		regcfg.read_flag_mask = sc16is7xx_regmap_port_mask(i);
-		regcfg.write_flag_mask = sc16is7xx_regmap_port_mask(i);
-		regmaps[i] = devm_regmap_init_i2c(i2c, &regcfg);
-	}
-
->>>>>>> 03a22b59
 	return sc16is7xx_probe(&i2c->dev, devtype, regmaps, i2c->irq);
 }
 
