--- conflicted
+++ resolved
@@ -229,13 +229,6 @@
 			break;
 		default:
 			port->iotype = UPIO_UNKNOWN;
-<<<<<<< HEAD
-			if (!use_defaults) {
-				dev_err(dev, "Unsupported reg-io-width (%u)\n", value);
-				return -EINVAL;
-			}
-=======
->>>>>>> d12acd7b
 			break;
 		}
 	}
