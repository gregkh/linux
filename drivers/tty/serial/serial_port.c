--- conflicted
+++ resolved
@@ -11,10 +11,7 @@
 #include <linux/of.h>
 #include <linux/platform_device.h>
 #include <linux/pm_runtime.h>
-<<<<<<< HEAD
-=======
 #include <linux/pnp.h>
->>>>>>> a6ad5510
 #include <linux/property.h>
 #include <linux/serial_core.h>
 #include <linux/spinlock.h>
@@ -42,22 +39,14 @@
 		goto out;
 
 	/* Flush any pending TX for the port */
-<<<<<<< HEAD
-	spin_lock_irqsave(&port->lock, flags);
-=======
 	uart_port_lock_irqsave(port, &flags);
->>>>>>> a6ad5510
 	if (!port_dev->tx_enabled)
 		goto unlock;
 	if (__serial_port_busy(port))
 		port->ops->start_tx(port);
 
 unlock:
-<<<<<<< HEAD
-	spin_unlock_irqrestore(&port->lock, flags);
-=======
 	uart_port_unlock_irqrestore(port, flags);
->>>>>>> a6ad5510
 
 out:
 	pm_runtime_mark_last_busy(dev);
@@ -274,15 +263,11 @@
 
 	if (dev_is_platform(dev))
 		ret = platform_get_irq(to_platform_device(dev), 0);
-<<<<<<< HEAD
-	else
-=======
 	else if (dev_is_pnp(dev)) {
 		ret = pnp_irq(to_pnp_dev(dev), 0);
 		if (ret < 0)
 			ret = -ENXIO;
 	} else
->>>>>>> a6ad5510
 		ret = fwnode_irq_get(dev_fwnode(dev), 0);
 	if (ret == -EPROBE_DEFER)
 		return ret;
