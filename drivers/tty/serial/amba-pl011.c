// SPDX-License-Identifier: GPL-2.0+
/*
 *  Driver for AMBA serial ports
 *
 *  Based on drivers/char/serial.c, by Linus Torvalds, Theodore Ts'o.
 *
 *  Copyright 1999 ARM Limited
 *  Copyright (C) 2000 Deep Blue Solutions Ltd.
 *  Copyright (C) 2010 ST-Ericsson SA
 *
 * This is a generic driver for ARM AMBA-type serial ports.  They
 * have a lot of 16550-like features, but are not register compatible.
 * Note that although they do have CTS, DCD and DSR inputs, they do
 * not have an RI input, nor do they have DTR or RTS outputs.  If
 * required, these have to be supplied via some other means (eg, GPIO)
 * and hooked into this driver.
 */

#include <linux/module.h>
#include <linux/ioport.h>
#include <linux/init.h>
#include <linux/console.h>
#include <linux/platform_device.h>
#include <linux/sysrq.h>
#include <linux/device.h>
#include <linux/tty.h>
#include <linux/tty_flip.h>
#include <linux/serial_core.h>
#include <linux/serial.h>
#include <linux/amba/bus.h>
#include <linux/amba/serial.h>
#include <linux/clk.h>
#include <linux/slab.h>
#include <linux/dmaengine.h>
#include <linux/dma-mapping.h>
#include <linux/scatterlist.h>
#include <linux/delay.h>
#include <linux/types.h>
#include <linux/of.h>
#include <linux/pinctrl/consumer.h>
#include <linux/sizes.h>
#include <linux/io.h>
#include <linux/acpi.h>

#define UART_NR			14

#define SERIAL_AMBA_MAJOR	204
#define SERIAL_AMBA_MINOR	64
#define SERIAL_AMBA_NR		UART_NR

#define AMBA_ISR_PASS_LIMIT	256

#define UART_DR_ERROR		(UART011_DR_OE | UART011_DR_BE | UART011_DR_PE | UART011_DR_FE)
#define UART_DUMMY_DR_RX	BIT(16)

enum {
	REG_DR,
	REG_ST_DMAWM,
	REG_ST_TIMEOUT,
	REG_FR,
	REG_LCRH_RX,
	REG_LCRH_TX,
	REG_IBRD,
	REG_FBRD,
	REG_CR,
	REG_IFLS,
	REG_IMSC,
	REG_RIS,
	REG_MIS,
	REG_ICR,
	REG_DMACR,
	REG_ST_XFCR,
	REG_ST_XON1,
	REG_ST_XON2,
	REG_ST_XOFF1,
	REG_ST_XOFF2,
	REG_ST_ITCR,
	REG_ST_ITIP,
	REG_ST_ABCR,
	REG_ST_ABIMSC,

	/* The size of the array - must be last */
	REG_ARRAY_SIZE,
};

static u16 pl011_std_offsets[REG_ARRAY_SIZE] = {
	[REG_DR] = UART01x_DR,
	[REG_FR] = UART01x_FR,
	[REG_LCRH_RX] = UART011_LCRH,
	[REG_LCRH_TX] = UART011_LCRH,
	[REG_IBRD] = UART011_IBRD,
	[REG_FBRD] = UART011_FBRD,
	[REG_CR] = UART011_CR,
	[REG_IFLS] = UART011_IFLS,
	[REG_IMSC] = UART011_IMSC,
	[REG_RIS] = UART011_RIS,
	[REG_MIS] = UART011_MIS,
	[REG_ICR] = UART011_ICR,
	[REG_DMACR] = UART011_DMACR,
};

/* There is by now at least one vendor with differing details, so handle it */
struct vendor_data {
	const u16		*reg_offset;
	unsigned int		ifls;
	unsigned int		fr_busy;
	unsigned int		fr_dsr;
	unsigned int		fr_cts;
	unsigned int		fr_ri;
	unsigned int		inv_fr;
	bool			access_32b;
	bool			oversampling;
	bool			dma_threshold;
	bool			cts_event_workaround;
	bool			always_enabled;
	bool			fixed_options;

	unsigned int (*get_fifosize)(struct amba_device *dev);
};

static unsigned int get_fifosize_arm(struct amba_device *dev)
{
	return amba_rev(dev) < 3 ? 16 : 32;
}

static struct vendor_data vendor_arm = {
	.reg_offset		= pl011_std_offsets,
	.ifls			= UART011_IFLS_RX4_8 | UART011_IFLS_TX4_8,
	.fr_busy		= UART01x_FR_BUSY,
	.fr_dsr			= UART01x_FR_DSR,
	.fr_cts			= UART01x_FR_CTS,
	.fr_ri			= UART011_FR_RI,
	.oversampling		= false,
	.dma_threshold		= false,
	.cts_event_workaround	= false,
	.always_enabled		= false,
	.fixed_options		= false,
	.get_fifosize		= get_fifosize_arm,
};

static const struct vendor_data vendor_sbsa = {
	.reg_offset		= pl011_std_offsets,
	.fr_busy		= UART01x_FR_BUSY,
	.fr_dsr			= UART01x_FR_DSR,
	.fr_cts			= UART01x_FR_CTS,
	.fr_ri			= UART011_FR_RI,
	.access_32b		= true,
	.oversampling		= false,
	.dma_threshold		= false,
	.cts_event_workaround	= false,
	.always_enabled		= true,
	.fixed_options		= true,
};

#ifdef CONFIG_ACPI_SPCR_TABLE
static const struct vendor_data vendor_qdt_qdf2400_e44 = {
	.reg_offset		= pl011_std_offsets,
	.fr_busy		= UART011_FR_TXFE,
	.fr_dsr			= UART01x_FR_DSR,
	.fr_cts			= UART01x_FR_CTS,
	.fr_ri			= UART011_FR_RI,
	.inv_fr			= UART011_FR_TXFE,
	.access_32b		= true,
	.oversampling		= false,
	.dma_threshold		= false,
	.cts_event_workaround	= false,
	.always_enabled		= true,
	.fixed_options		= true,
};
#endif

static u16 pl011_st_offsets[REG_ARRAY_SIZE] = {
	[REG_DR] = UART01x_DR,
	[REG_ST_DMAWM] = ST_UART011_DMAWM,
	[REG_ST_TIMEOUT] = ST_UART011_TIMEOUT,
	[REG_FR] = UART01x_FR,
	[REG_LCRH_RX] = ST_UART011_LCRH_RX,
	[REG_LCRH_TX] = ST_UART011_LCRH_TX,
	[REG_IBRD] = UART011_IBRD,
	[REG_FBRD] = UART011_FBRD,
	[REG_CR] = UART011_CR,
	[REG_IFLS] = UART011_IFLS,
	[REG_IMSC] = UART011_IMSC,
	[REG_RIS] = UART011_RIS,
	[REG_MIS] = UART011_MIS,
	[REG_ICR] = UART011_ICR,
	[REG_DMACR] = UART011_DMACR,
	[REG_ST_XFCR] = ST_UART011_XFCR,
	[REG_ST_XON1] = ST_UART011_XON1,
	[REG_ST_XON2] = ST_UART011_XON2,
	[REG_ST_XOFF1] = ST_UART011_XOFF1,
	[REG_ST_XOFF2] = ST_UART011_XOFF2,
	[REG_ST_ITCR] = ST_UART011_ITCR,
	[REG_ST_ITIP] = ST_UART011_ITIP,
	[REG_ST_ABCR] = ST_UART011_ABCR,
	[REG_ST_ABIMSC] = ST_UART011_ABIMSC,
};

static unsigned int get_fifosize_st(struct amba_device *dev)
{
	return 64;
}

static struct vendor_data vendor_st = {
	.reg_offset		= pl011_st_offsets,
	.ifls			= UART011_IFLS_RX_HALF | UART011_IFLS_TX_HALF,
	.fr_busy		= UART01x_FR_BUSY,
	.fr_dsr			= UART01x_FR_DSR,
	.fr_cts			= UART01x_FR_CTS,
	.fr_ri			= UART011_FR_RI,
	.oversampling		= true,
	.dma_threshold		= true,
	.cts_event_workaround	= true,
	.always_enabled		= false,
	.fixed_options		= false,
	.get_fifosize		= get_fifosize_st,
};

/* Deals with DMA transactions */

struct pl011_dmabuf {
	dma_addr_t		dma;
	size_t			len;
	char			*buf;
};

struct pl011_dmarx_data {
	struct dma_chan		*chan;
	struct completion	complete;
	bool			use_buf_b;
	struct pl011_dmabuf	dbuf_a;
	struct pl011_dmabuf	dbuf_b;
	dma_cookie_t		cookie;
	bool			running;
	struct timer_list	timer;
	unsigned int last_residue;
	unsigned long last_jiffies;
	bool auto_poll_rate;
	unsigned int poll_rate;
	unsigned int poll_timeout;
};

struct pl011_dmatx_data {
	struct dma_chan		*chan;
	dma_addr_t		dma;
	size_t			len;
	char			*buf;
	bool			queued;
};

/*
 * We wrap our port structure around the generic uart_port.
 */
struct uart_amba_port {
	struct uart_port	port;
	const u16		*reg_offset;
	struct clk		*clk;
	const struct vendor_data *vendor;
	unsigned int		im;		/* interrupt mask */
	unsigned int		old_status;
	unsigned int		fifosize;	/* vendor-specific */
	unsigned int		fixed_baud;	/* vendor-set fixed baud rate */
	char			type[12];
	bool			rs485_tx_started;
	unsigned int		rs485_tx_drain_interval; /* usecs */
#ifdef CONFIG_DMA_ENGINE
	/* DMA stuff */
	unsigned int		dmacr;		/* dma control reg */
	bool			using_tx_dma;
	bool			using_rx_dma;
	struct pl011_dmarx_data dmarx;
	struct pl011_dmatx_data	dmatx;
	bool			dma_probed;
#endif
};

static unsigned int pl011_tx_empty(struct uart_port *port);

static unsigned int pl011_reg_to_offset(const struct uart_amba_port *uap,
					unsigned int reg)
{
	return uap->reg_offset[reg];
}

static unsigned int pl011_read(const struct uart_amba_port *uap,
			       unsigned int reg)
{
	void __iomem *addr = uap->port.membase + pl011_reg_to_offset(uap, reg);

	return (uap->port.iotype == UPIO_MEM32) ?
		readl_relaxed(addr) : readw_relaxed(addr);
}

static void pl011_write(unsigned int val, const struct uart_amba_port *uap,
			unsigned int reg)
{
	void __iomem *addr = uap->port.membase + pl011_reg_to_offset(uap, reg);

	if (uap->port.iotype == UPIO_MEM32)
		writel_relaxed(val, addr);
	else
		writew_relaxed(val, addr);
}

/*
 * Reads up to 256 characters from the FIFO or until it's empty and
 * inserts them into the TTY layer. Returns the number of characters
 * read from the FIFO.
 */
static int pl011_fifo_to_tty(struct uart_amba_port *uap)
{
	unsigned int ch, fifotaken;
	int sysrq;
	u16 status;
	u8 flag;

	for (fifotaken = 0; fifotaken != 256; fifotaken++) {
		status = pl011_read(uap, REG_FR);
		if (status & UART01x_FR_RXFE)
			break;

		/* Take chars from the FIFO and update status */
		ch = pl011_read(uap, REG_DR) | UART_DUMMY_DR_RX;
		flag = TTY_NORMAL;
		uap->port.icount.rx++;

		if (unlikely(ch & UART_DR_ERROR)) {
			if (ch & UART011_DR_BE) {
				ch &= ~(UART011_DR_FE | UART011_DR_PE);
				uap->port.icount.brk++;
				if (uart_handle_break(&uap->port))
					continue;
			} else if (ch & UART011_DR_PE) {
				uap->port.icount.parity++;
			} else if (ch & UART011_DR_FE) {
				uap->port.icount.frame++;
			}
			if (ch & UART011_DR_OE)
				uap->port.icount.overrun++;

			ch &= uap->port.read_status_mask;

			if (ch & UART011_DR_BE)
				flag = TTY_BREAK;
			else if (ch & UART011_DR_PE)
				flag = TTY_PARITY;
			else if (ch & UART011_DR_FE)
				flag = TTY_FRAME;
		}

<<<<<<< HEAD
		uart_port_unlock(&uap->port);
		sysrq = uart_handle_sysrq_char(&uap->port, ch & 255);
		uart_port_lock(&uap->port);

=======
		sysrq = uart_prepare_sysrq_char(&uap->port, ch & 255);
>>>>>>> a6ad5510
		if (!sysrq)
			uart_insert_char(&uap->port, ch, UART011_DR_OE, ch, flag);
	}

	return fifotaken;
}

/*
 * All the DMA operation mode stuff goes inside this ifdef.
 * This assumes that you have a generic DMA device interface,
 * no custom DMA interfaces are supported.
 */
#ifdef CONFIG_DMA_ENGINE

#define PL011_DMA_BUFFER_SIZE PAGE_SIZE

static int pl011_dmabuf_init(struct dma_chan *chan, struct pl011_dmabuf *db,
<<<<<<< HEAD
	enum dma_data_direction dir)
=======
			     enum dma_data_direction dir)
>>>>>>> a6ad5510
{
	db->buf = dma_alloc_coherent(chan->device->dev, PL011_DMA_BUFFER_SIZE,
				     &db->dma, GFP_KERNEL);
	if (!db->buf)
		return -ENOMEM;
	db->len = PL011_DMA_BUFFER_SIZE;

	return 0;
}

static void pl011_dmabuf_free(struct dma_chan *chan, struct pl011_dmabuf *db,
<<<<<<< HEAD
	enum dma_data_direction dir)
=======
			      enum dma_data_direction dir)
>>>>>>> a6ad5510
{
	if (db->buf) {
		dma_free_coherent(chan->device->dev,
				  PL011_DMA_BUFFER_SIZE, db->buf, db->dma);
	}
}

static void pl011_dma_probe(struct uart_amba_port *uap)
{
	/* DMA is the sole user of the platform data right now */
	struct amba_pl011_data *plat = dev_get_platdata(uap->port.dev);
	struct device *dev = uap->port.dev;
	struct dma_slave_config tx_conf = {
		.dst_addr = uap->port.mapbase +
				 pl011_reg_to_offset(uap, REG_DR),
		.dst_addr_width = DMA_SLAVE_BUSWIDTH_1_BYTE,
		.direction = DMA_MEM_TO_DEV,
		.dst_maxburst = uap->fifosize >> 1,
		.device_fc = false,
	};
	struct dma_chan *chan;
	dma_cap_mask_t mask;

	uap->dma_probed = true;
	chan = dma_request_chan(dev, "tx");
	if (IS_ERR(chan)) {
		if (PTR_ERR(chan) == -EPROBE_DEFER) {
			uap->dma_probed = false;
			return;
		}

		/* We need platform data */
		if (!plat || !plat->dma_filter) {
			dev_dbg(uap->port.dev, "no DMA platform data\n");
			return;
		}

		/* Try to acquire a generic DMA engine slave TX channel */
		dma_cap_zero(mask);
		dma_cap_set(DMA_SLAVE, mask);

		chan = dma_request_channel(mask, plat->dma_filter,
					   plat->dma_tx_param);
		if (!chan) {
			dev_err(uap->port.dev, "no TX DMA channel!\n");
			return;
		}
	}

	dmaengine_slave_config(chan, &tx_conf);
	uap->dmatx.chan = chan;

	dev_info(uap->port.dev, "DMA channel TX %s\n",
		 dma_chan_name(uap->dmatx.chan));

	/* Optionally make use of an RX channel as well */
	chan = dma_request_chan(dev, "rx");

	if (IS_ERR(chan) && plat && plat->dma_rx_param) {
		chan = dma_request_channel(mask, plat->dma_filter, plat->dma_rx_param);

		if (!chan) {
			dev_err(uap->port.dev, "no RX DMA channel!\n");
			return;
		}
	}

	if (!IS_ERR(chan)) {
		struct dma_slave_config rx_conf = {
			.src_addr = uap->port.mapbase +
				pl011_reg_to_offset(uap, REG_DR),
			.src_addr_width = DMA_SLAVE_BUSWIDTH_1_BYTE,
			.direction = DMA_DEV_TO_MEM,
			.src_maxburst = uap->fifosize >> 2,
			.device_fc = false,
		};
		struct dma_slave_caps caps;

		/*
		 * Some DMA controllers provide information on their capabilities.
		 * If the controller does, check for suitable residue processing
		 * otherwise assime all is well.
		 */
		if (dma_get_slave_caps(chan, &caps) == 0) {
			if (caps.residue_granularity ==
					DMA_RESIDUE_GRANULARITY_DESCRIPTOR) {
				dma_release_channel(chan);
				dev_info(uap->port.dev,
					 "RX DMA disabled - no residue processing\n");
				return;
			}
		}
		dmaengine_slave_config(chan, &rx_conf);
		uap->dmarx.chan = chan;

		uap->dmarx.auto_poll_rate = false;
		if (plat && plat->dma_rx_poll_enable) {
			/* Set poll rate if specified. */
			if (plat->dma_rx_poll_rate) {
				uap->dmarx.auto_poll_rate = false;
				uap->dmarx.poll_rate = plat->dma_rx_poll_rate;
			} else {
				/*
				 * 100 ms defaults to poll rate if not
				 * specified. This will be adjusted with
				 * the baud rate at set_termios.
				 */
				uap->dmarx.auto_poll_rate = true;
				uap->dmarx.poll_rate =  100;
			}
			/* 3 secs defaults poll_timeout if not specified. */
			if (plat->dma_rx_poll_timeout)
				uap->dmarx.poll_timeout =
					plat->dma_rx_poll_timeout;
			else
				uap->dmarx.poll_timeout = 3000;
		} else if (!plat && dev->of_node) {
			uap->dmarx.auto_poll_rate =
					of_property_read_bool(dev->of_node, "auto-poll");
			if (uap->dmarx.auto_poll_rate) {
				u32 x;

				if (of_property_read_u32(dev->of_node, "poll-rate-ms", &x) == 0)
					uap->dmarx.poll_rate = x;
				else
					uap->dmarx.poll_rate = 100;
				if (of_property_read_u32(dev->of_node, "poll-timeout-ms", &x) == 0)
					uap->dmarx.poll_timeout = x;
				else
					uap->dmarx.poll_timeout = 3000;
			}
		}
		dev_info(uap->port.dev, "DMA channel RX %s\n",
			 dma_chan_name(uap->dmarx.chan));
	}
}

static void pl011_dma_remove(struct uart_amba_port *uap)
{
	if (uap->dmatx.chan)
		dma_release_channel(uap->dmatx.chan);
	if (uap->dmarx.chan)
		dma_release_channel(uap->dmarx.chan);
}

/* Forward declare these for the refill routine */
static int pl011_dma_tx_refill(struct uart_amba_port *uap);
static void pl011_start_tx_pio(struct uart_amba_port *uap);

/*
 * The current DMA TX buffer has been sent.
 * Try to queue up another DMA buffer.
 */
static void pl011_dma_tx_callback(void *data)
{
	struct uart_amba_port *uap = data;
	struct tty_port *tport = &uap->port.state->port;
	struct pl011_dmatx_data *dmatx = &uap->dmatx;
	unsigned long flags;
	u16 dmacr;

	uart_port_lock_irqsave(&uap->port, &flags);
	if (uap->dmatx.queued)
		dma_unmap_single(dmatx->chan->device->dev, dmatx->dma,
<<<<<<< HEAD
				dmatx->len, DMA_TO_DEVICE);
=======
				 dmatx->len, DMA_TO_DEVICE);
>>>>>>> a6ad5510

	dmacr = uap->dmacr;
	uap->dmacr = dmacr & ~UART011_TXDMAE;
	pl011_write(uap->dmacr, uap, REG_DMACR);

	/*
	 * If TX DMA was disabled, it means that we've stopped the DMA for
	 * some reason (eg, XOFF received, or we want to send an X-char.)
	 *
	 * Note: we need to be careful here of a potential race between DMA
	 * and the rest of the driver - if the driver disables TX DMA while
	 * a TX buffer completing, we must update the tx queued status to
	 * get further refills (hence we check dmacr).
	 */
	if (!(dmacr & UART011_TXDMAE) || uart_tx_stopped(&uap->port) ||
	    kfifo_is_empty(&tport->xmit_fifo)) {
		uap->dmatx.queued = false;
		uart_port_unlock_irqrestore(&uap->port, flags);
		return;
	}

	if (pl011_dma_tx_refill(uap) <= 0)
		/*
		 * We didn't queue a DMA buffer for some reason, but we
		 * have data pending to be sent.  Re-enable the TX IRQ.
		 */
		pl011_start_tx_pio(uap);

	uart_port_unlock_irqrestore(&uap->port, flags);
}

/*
 * Try to refill the TX DMA buffer.
 * Locking: called with port lock held and IRQs disabled.
 * Returns:
 *   1 if we queued up a TX DMA buffer.
 *   0 if we didn't want to handle this by DMA
 *  <0 on error
 */
static int pl011_dma_tx_refill(struct uart_amba_port *uap)
{
	struct pl011_dmatx_data *dmatx = &uap->dmatx;
	struct dma_chan *chan = dmatx->chan;
	struct dma_device *dma_dev = chan->device;
	struct dma_async_tx_descriptor *desc;
	struct tty_port *tport = &uap->port.state->port;
	unsigned int count;

	/*
	 * Try to avoid the overhead involved in using DMA if the
	 * transaction fits in the first half of the FIFO, by using
	 * the standard interrupt handling.  This ensures that we
	 * issue a uart_write_wakeup() at the appropriate time.
	 */
	count = kfifo_len(&tport->xmit_fifo);
	if (count < (uap->fifosize >> 1)) {
		uap->dmatx.queued = false;
		return 0;
	}

	/*
	 * Bodge: don't send the last character by DMA, as this
	 * will prevent XON from notifying us to restart DMA.
	 */
	count -= 1;

	/* Else proceed to copy the TX chars to the DMA buffer and fire DMA */
	if (count > PL011_DMA_BUFFER_SIZE)
		count = PL011_DMA_BUFFER_SIZE;

<<<<<<< HEAD
	if (xmit->tail < xmit->head)
		memcpy(&dmatx->buf[0], &xmit->buf[xmit->tail], count);
	else {
		size_t first = UART_XMIT_SIZE - xmit->tail;
		size_t second;

		if (first > count)
			first = count;
		second = count - first;

		memcpy(&dmatx->buf[0], &xmit->buf[xmit->tail], first);
		if (second)
			memcpy(&dmatx->buf[first], &xmit->buf[0], second);
	}

=======
	count = kfifo_out_peek(&tport->xmit_fifo, dmatx->buf, count);
>>>>>>> a6ad5510
	dmatx->len = count;
	dmatx->dma = dma_map_single(dma_dev->dev, dmatx->buf, count,
				    DMA_TO_DEVICE);
	if (dmatx->dma == DMA_MAPPING_ERROR) {
		uap->dmatx.queued = false;
		dev_dbg(uap->port.dev, "unable to map TX DMA\n");
		return -EBUSY;
	}

	desc = dmaengine_prep_slave_single(chan, dmatx->dma, dmatx->len, DMA_MEM_TO_DEV,
<<<<<<< HEAD
					     DMA_PREP_INTERRUPT | DMA_CTRL_ACK);
=======
					   DMA_PREP_INTERRUPT | DMA_CTRL_ACK);
>>>>>>> a6ad5510
	if (!desc) {
		dma_unmap_single(dma_dev->dev, dmatx->dma, dmatx->len, DMA_TO_DEVICE);
		uap->dmatx.queued = false;
		/*
		 * If DMA cannot be used right now, we complete this
		 * transaction via IRQ and let the TTY layer retry.
		 */
		dev_dbg(uap->port.dev, "TX DMA busy\n");
		return -EBUSY;
	}

	/* Some data to go along to the callback */
	desc->callback = pl011_dma_tx_callback;
	desc->callback_param = uap;

	/* All errors should happen at prepare time */
	dmaengine_submit(desc);

	/* Fire the DMA transaction */
	dma_dev->device_issue_pending(chan);

	uap->dmacr |= UART011_TXDMAE;
	pl011_write(uap->dmacr, uap, REG_DMACR);
	uap->dmatx.queued = true;

	/*
	 * Now we know that DMA will fire, so advance the ring buffer
	 * with the stuff we just dispatched.
	 */
	uart_xmit_advance(&uap->port, count);

	if (kfifo_len(&tport->xmit_fifo) < WAKEUP_CHARS)
		uart_write_wakeup(&uap->port);

	return 1;
}

/*
 * We received a transmit interrupt without a pending X-char but with
 * pending characters.
 * Locking: called with port lock held and IRQs disabled.
 * Returns:
 *   false if we want to use PIO to transmit
 *   true if we queued a DMA buffer
 */
static bool pl011_dma_tx_irq(struct uart_amba_port *uap)
{
	if (!uap->using_tx_dma)
		return false;

	/*
	 * If we already have a TX buffer queued, but received a
	 * TX interrupt, it will be because we've just sent an X-char.
	 * Ensure the TX DMA is enabled and the TX IRQ is disabled.
	 */
	if (uap->dmatx.queued) {
		uap->dmacr |= UART011_TXDMAE;
		pl011_write(uap->dmacr, uap, REG_DMACR);
		uap->im &= ~UART011_TXIM;
		pl011_write(uap->im, uap, REG_IMSC);
		return true;
	}

	/*
	 * We don't have a TX buffer queued, so try to queue one.
	 * If we successfully queued a buffer, mask the TX IRQ.
	 */
	if (pl011_dma_tx_refill(uap) > 0) {
		uap->im &= ~UART011_TXIM;
		pl011_write(uap->im, uap, REG_IMSC);
		return true;
	}
	return false;
}

/*
 * Stop the DMA transmit (eg, due to received XOFF).
 * Locking: called with port lock held and IRQs disabled.
 */
static inline void pl011_dma_tx_stop(struct uart_amba_port *uap)
{
	if (uap->dmatx.queued) {
		uap->dmacr &= ~UART011_TXDMAE;
		pl011_write(uap->dmacr, uap, REG_DMACR);
	}
}

/*
 * Try to start a DMA transmit, or in the case of an XON/OFF
 * character queued for send, try to get that character out ASAP.
 * Locking: called with port lock held and IRQs disabled.
 * Returns:
 *   false if we want the TX IRQ to be enabled
 *   true if we have a buffer queued
 */
static inline bool pl011_dma_tx_start(struct uart_amba_port *uap)
{
	u16 dmacr;

	if (!uap->using_tx_dma)
		return false;

	if (!uap->port.x_char) {
		/* no X-char, try to push chars out in DMA mode */
		bool ret = true;

		if (!uap->dmatx.queued) {
			if (pl011_dma_tx_refill(uap) > 0) {
				uap->im &= ~UART011_TXIM;
				pl011_write(uap->im, uap, REG_IMSC);
			} else {
				ret = false;
			}
		} else if (!(uap->dmacr & UART011_TXDMAE)) {
			uap->dmacr |= UART011_TXDMAE;
			pl011_write(uap->dmacr, uap, REG_DMACR);
		}
		return ret;
	}

	/*
	 * We have an X-char to send.  Disable DMA to prevent it loading
	 * the TX fifo, and then see if we can stuff it into the FIFO.
	 */
	dmacr = uap->dmacr;
	uap->dmacr &= ~UART011_TXDMAE;
	pl011_write(uap->dmacr, uap, REG_DMACR);

	if (pl011_read(uap, REG_FR) & UART01x_FR_TXFF) {
		/*
		 * No space in the FIFO, so enable the transmit interrupt
		 * so we know when there is space.  Note that once we've
		 * loaded the character, we should just re-enable DMA.
		 */
		return false;
	}

	pl011_write(uap->port.x_char, uap, REG_DR);
	uap->port.icount.tx++;
	uap->port.x_char = 0;

	/* Success - restore the DMA state */
	uap->dmacr = dmacr;
	pl011_write(dmacr, uap, REG_DMACR);

	return true;
}

/*
 * Flush the transmit buffer.
 * Locking: called with port lock held and IRQs disabled.
 */
static void pl011_dma_flush_buffer(struct uart_port *port)
__releases(&uap->port.lock)
__acquires(&uap->port.lock)
{
	struct uart_amba_port *uap =
	    container_of(port, struct uart_amba_port, port);

	if (!uap->using_tx_dma)
		return;

	dmaengine_terminate_async(uap->dmatx.chan);

	if (uap->dmatx.queued) {
		dma_unmap_single(uap->dmatx.chan->device->dev, uap->dmatx.dma,
				 uap->dmatx.len, DMA_TO_DEVICE);
		uap->dmatx.queued = false;
		uap->dmacr &= ~UART011_TXDMAE;
		pl011_write(uap->dmacr, uap, REG_DMACR);
	}
}

static void pl011_dma_rx_callback(void *data);

static int pl011_dma_rx_trigger_dma(struct uart_amba_port *uap)
{
	struct dma_chan *rxchan = uap->dmarx.chan;
	struct pl011_dmarx_data *dmarx = &uap->dmarx;
	struct dma_async_tx_descriptor *desc;
	struct pl011_dmabuf *dbuf;

	if (!rxchan)
		return -EIO;

	/* Start the RX DMA job */
	dbuf = uap->dmarx.use_buf_b ?
		&uap->dmarx.dbuf_b : &uap->dmarx.dbuf_a;
	desc = dmaengine_prep_slave_single(rxchan, dbuf->dma, dbuf->len,
<<<<<<< HEAD
					DMA_DEV_TO_MEM,
					DMA_PREP_INTERRUPT | DMA_CTRL_ACK);
=======
					   DMA_DEV_TO_MEM,
					   DMA_PREP_INTERRUPT | DMA_CTRL_ACK);
>>>>>>> a6ad5510
	/*
	 * If the DMA engine is busy and cannot prepare a
	 * channel, no big deal, the driver will fall back
	 * to interrupt mode as a result of this error code.
	 */
	if (!desc) {
		uap->dmarx.running = false;
		dmaengine_terminate_all(rxchan);
		return -EBUSY;
	}

	/* Some data to go along to the callback */
	desc->callback = pl011_dma_rx_callback;
	desc->callback_param = uap;
	dmarx->cookie = dmaengine_submit(desc);
	dma_async_issue_pending(rxchan);

	uap->dmacr |= UART011_RXDMAE;
	pl011_write(uap->dmacr, uap, REG_DMACR);
	uap->dmarx.running = true;

	uap->im &= ~UART011_RXIM;
	pl011_write(uap->im, uap, REG_IMSC);

	return 0;
}

/*
 * This is called when either the DMA job is complete, or
 * the FIFO timeout interrupt occurred. This must be called
 * with the port spinlock uap->port.lock held.
 */
static void pl011_dma_rx_chars(struct uart_amba_port *uap,
			       u32 pending, bool use_buf_b,
			       bool readfifo)
{
	struct tty_port *port = &uap->port.state->port;
	struct pl011_dmabuf *dbuf = use_buf_b ?
		&uap->dmarx.dbuf_b : &uap->dmarx.dbuf_a;
	int dma_count = 0;
	u32 fifotaken = 0; /* only used for vdbg() */

	struct pl011_dmarx_data *dmarx = &uap->dmarx;
	int dmataken = 0;

	if (uap->dmarx.poll_rate) {
		/* The data can be taken by polling */
		dmataken = dbuf->len - dmarx->last_residue;
		/* Recalculate the pending size */
		if (pending >= dmataken)
			pending -= dmataken;
	}

	/* Pick the remain data from the DMA */
	if (pending) {
		/*
		 * First take all chars in the DMA pipe, then look in the FIFO.
		 * Note that tty_insert_flip_buf() tries to take as many chars
		 * as it can.
		 */
<<<<<<< HEAD
		dma_count = tty_insert_flip_string(port, dbuf->buf + dmataken,
				pending);
=======
		dma_count = tty_insert_flip_string(port, dbuf->buf + dmataken, pending);
>>>>>>> a6ad5510

		uap->port.icount.rx += dma_count;
		if (dma_count < pending)
			dev_warn(uap->port.dev,
				 "couldn't insert all characters (TTY is full?)\n");
	}

	/* Reset the last_residue for Rx DMA poll */
	if (uap->dmarx.poll_rate)
		dmarx->last_residue = dbuf->len;

	/*
	 * Only continue with trying to read the FIFO if all DMA chars have
	 * been taken first.
	 */
	if (dma_count == pending && readfifo) {
		/* Clear any error flags */
		pl011_write(UART011_OEIS | UART011_BEIS | UART011_PEIS |
			    UART011_FEIS, uap, REG_ICR);

		/*
		 * If we read all the DMA'd characters, and we had an
		 * incomplete buffer, that could be due to an rx error, or
		 * maybe we just timed out. Read any pending chars and check
		 * the error status.
		 *
		 * Error conditions will only occur in the FIFO, these will
		 * trigger an immediate interrupt and stop the DMA job, so we
		 * will always find the error in the FIFO, never in the DMA
		 * buffer.
		 */
		fifotaken = pl011_fifo_to_tty(uap);
	}

	dev_vdbg(uap->port.dev,
		 "Took %d chars from DMA buffer and %d chars from the FIFO\n",
		 dma_count, fifotaken);
	tty_flip_buffer_push(port);
}

static void pl011_dma_rx_irq(struct uart_amba_port *uap)
{
	struct pl011_dmarx_data *dmarx = &uap->dmarx;
	struct dma_chan *rxchan = dmarx->chan;
	struct pl011_dmabuf *dbuf = dmarx->use_buf_b ?
		&dmarx->dbuf_b : &dmarx->dbuf_a;
	size_t pending;
	struct dma_tx_state state;
	enum dma_status dmastat;

	/*
	 * Pause the transfer so we can trust the current counter,
	 * do this before we pause the PL011 block, else we may
	 * overflow the FIFO.
	 */
	if (dmaengine_pause(rxchan))
		dev_err(uap->port.dev, "unable to pause DMA transfer\n");
	dmastat = rxchan->device->device_tx_status(rxchan,
						   dmarx->cookie, &state);
	if (dmastat != DMA_PAUSED)
		dev_err(uap->port.dev, "unable to pause DMA transfer\n");

	/* Disable RX DMA - incoming data will wait in the FIFO */
	uap->dmacr &= ~UART011_RXDMAE;
	pl011_write(uap->dmacr, uap, REG_DMACR);
	uap->dmarx.running = false;

	pending = dbuf->len - state.residue;
	BUG_ON(pending > PL011_DMA_BUFFER_SIZE);
	/* Then we terminate the transfer - we now know our residue */
	dmaengine_terminate_all(rxchan);

	/*
	 * This will take the chars we have so far and insert
	 * into the framework.
	 */
	pl011_dma_rx_chars(uap, pending, dmarx->use_buf_b, true);

	/* Switch buffer & re-trigger DMA job */
	dmarx->use_buf_b = !dmarx->use_buf_b;
	if (pl011_dma_rx_trigger_dma(uap)) {
		dev_dbg(uap->port.dev,
			"could not retrigger RX DMA job fall back to interrupt mode\n");
		uap->im |= UART011_RXIM;
		pl011_write(uap->im, uap, REG_IMSC);
	}
}

static void pl011_dma_rx_callback(void *data)
{
	struct uart_amba_port *uap = data;
	struct pl011_dmarx_data *dmarx = &uap->dmarx;
	struct dma_chan *rxchan = dmarx->chan;
	bool lastbuf = dmarx->use_buf_b;
	struct pl011_dmabuf *dbuf = dmarx->use_buf_b ?
		&dmarx->dbuf_b : &dmarx->dbuf_a;
	size_t pending;
	struct dma_tx_state state;
	int ret;

	/*
	 * This completion interrupt occurs typically when the
	 * RX buffer is totally stuffed but no timeout has yet
	 * occurred. When that happens, we just want the RX
	 * routine to flush out the secondary DMA buffer while
	 * we immediately trigger the next DMA job.
	 */
	uart_port_lock_irq(&uap->port);
	/*
	 * Rx data can be taken by the UART interrupts during
	 * the DMA irq handler. So we check the residue here.
	 */
	rxchan->device->device_tx_status(rxchan, dmarx->cookie, &state);
	pending = dbuf->len - state.residue;
	BUG_ON(pending > PL011_DMA_BUFFER_SIZE);
	/* Then we terminate the transfer - we now know our residue */
	dmaengine_terminate_all(rxchan);

	uap->dmarx.running = false;
	dmarx->use_buf_b = !lastbuf;
	ret = pl011_dma_rx_trigger_dma(uap);

	pl011_dma_rx_chars(uap, pending, lastbuf, false);
<<<<<<< HEAD
	uart_port_unlock_irq(&uap->port);
=======
	uart_unlock_and_check_sysrq(&uap->port);
>>>>>>> a6ad5510
	/*
	 * Do this check after we picked the DMA chars so we don't
	 * get some IRQ immediately from RX.
	 */
	if (ret) {
		dev_dbg(uap->port.dev,
			"could not retrigger RX DMA job fall back to interrupt mode\n");
		uap->im |= UART011_RXIM;
		pl011_write(uap->im, uap, REG_IMSC);
	}
}

/*
 * Stop accepting received characters, when we're shutting down or
 * suspending this port.
 * Locking: called with port lock held and IRQs disabled.
 */
static inline void pl011_dma_rx_stop(struct uart_amba_port *uap)
{
	if (!uap->using_rx_dma)
		return;

	/* FIXME.  Just disable the DMA enable */
	uap->dmacr &= ~UART011_RXDMAE;
	pl011_write(uap->dmacr, uap, REG_DMACR);
}

/*
 * Timer handler for Rx DMA polling.
 * Every polling, It checks the residue in the dma buffer and transfer
 * data to the tty. Also, last_residue is updated for the next polling.
 */
static void pl011_dma_rx_poll(struct timer_list *t)
{
	struct uart_amba_port *uap = from_timer(uap, t, dmarx.timer);
	struct tty_port *port = &uap->port.state->port;
	struct pl011_dmarx_data *dmarx = &uap->dmarx;
	struct dma_chan *rxchan = uap->dmarx.chan;
	unsigned long flags;
	unsigned int dmataken = 0;
	unsigned int size = 0;
	struct pl011_dmabuf *dbuf;
	int dma_count;
	struct dma_tx_state state;

	dbuf = dmarx->use_buf_b ? &uap->dmarx.dbuf_b : &uap->dmarx.dbuf_a;
	rxchan->device->device_tx_status(rxchan, dmarx->cookie, &state);
	if (likely(state.residue < dmarx->last_residue)) {
		dmataken = dbuf->len - dmarx->last_residue;
		size = dmarx->last_residue - state.residue;
		dma_count = tty_insert_flip_string(port, dbuf->buf + dmataken,
<<<<<<< HEAD
				size);
=======
						   size);
>>>>>>> a6ad5510
		if (dma_count == size)
			dmarx->last_residue =  state.residue;
		dmarx->last_jiffies = jiffies;
	}
	tty_flip_buffer_push(port);

	/*
	 * If no data is received in poll_timeout, the driver will fall back
	 * to interrupt mode. We will retrigger DMA at the first interrupt.
	 */
	if (jiffies_to_msecs(jiffies - dmarx->last_jiffies)
			> uap->dmarx.poll_timeout) {
<<<<<<< HEAD

=======
>>>>>>> a6ad5510
		uart_port_lock_irqsave(&uap->port, &flags);
		pl011_dma_rx_stop(uap);
		uap->im |= UART011_RXIM;
		pl011_write(uap->im, uap, REG_IMSC);
		uart_port_unlock_irqrestore(&uap->port, flags);

		uap->dmarx.running = false;
		dmaengine_terminate_all(rxchan);
		del_timer(&uap->dmarx.timer);
	} else {
		mod_timer(&uap->dmarx.timer,
			  jiffies + msecs_to_jiffies(uap->dmarx.poll_rate));
	}
}

static void pl011_dma_startup(struct uart_amba_port *uap)
{
	int ret;

	if (!uap->dma_probed)
		pl011_dma_probe(uap);

	if (!uap->dmatx.chan)
		return;

	uap->dmatx.buf = kmalloc(PL011_DMA_BUFFER_SIZE, GFP_KERNEL | __GFP_DMA);
	if (!uap->dmatx.buf) {
		uap->port.fifosize = uap->fifosize;
		return;
	}

	uap->dmatx.len = PL011_DMA_BUFFER_SIZE;

	/* The DMA buffer is now the FIFO the TTY subsystem can use */
	uap->port.fifosize = PL011_DMA_BUFFER_SIZE;
	uap->using_tx_dma = true;

	if (!uap->dmarx.chan)
		goto skip_rx;

	/* Allocate and map DMA RX buffers */
	ret = pl011_dmabuf_init(uap->dmarx.chan, &uap->dmarx.dbuf_a,
<<<<<<< HEAD
			       DMA_FROM_DEVICE);
=======
				DMA_FROM_DEVICE);
>>>>>>> a6ad5510
	if (ret) {
		dev_err(uap->port.dev, "failed to init DMA %s: %d\n",
			"RX buffer A", ret);
		goto skip_rx;
	}

	ret = pl011_dmabuf_init(uap->dmarx.chan, &uap->dmarx.dbuf_b,
<<<<<<< HEAD
			       DMA_FROM_DEVICE);
=======
				DMA_FROM_DEVICE);
>>>>>>> a6ad5510
	if (ret) {
		dev_err(uap->port.dev, "failed to init DMA %s: %d\n",
			"RX buffer B", ret);
		pl011_dmabuf_free(uap->dmarx.chan, &uap->dmarx.dbuf_a,
<<<<<<< HEAD
				 DMA_FROM_DEVICE);
=======
				  DMA_FROM_DEVICE);
>>>>>>> a6ad5510
		goto skip_rx;
	}

	uap->using_rx_dma = true;

skip_rx:
	/* Turn on DMA error (RX/TX will be enabled on demand) */
	uap->dmacr |= UART011_DMAONERR;
	pl011_write(uap->dmacr, uap, REG_DMACR);

	/*
	 * ST Micro variants has some specific dma burst threshold
	 * compensation. Set this to 16 bytes, so burst will only
	 * be issued above/below 16 bytes.
	 */
	if (uap->vendor->dma_threshold)
		pl011_write(ST_UART011_DMAWM_RX_16 | ST_UART011_DMAWM_TX_16,
			    uap, REG_ST_DMAWM);

	if (uap->using_rx_dma) {
		if (pl011_dma_rx_trigger_dma(uap))
			dev_dbg(uap->port.dev,
				"could not trigger initial RX DMA job, fall back to interrupt mode\n");
		if (uap->dmarx.poll_rate) {
			timer_setup(&uap->dmarx.timer, pl011_dma_rx_poll, 0);
			mod_timer(&uap->dmarx.timer,
				  jiffies + msecs_to_jiffies(uap->dmarx.poll_rate));
			uap->dmarx.last_residue = PL011_DMA_BUFFER_SIZE;
			uap->dmarx.last_jiffies = jiffies;
		}
	}
}

static void pl011_dma_shutdown(struct uart_amba_port *uap)
{
	if (!(uap->using_tx_dma || uap->using_rx_dma))
		return;

	/* Disable RX and TX DMA */
	while (pl011_read(uap, REG_FR) & uap->vendor->fr_busy)
		cpu_relax();

	uart_port_lock_irq(&uap->port);
	uap->dmacr &= ~(UART011_DMAONERR | UART011_RXDMAE | UART011_TXDMAE);
	pl011_write(uap->dmacr, uap, REG_DMACR);
	uart_port_unlock_irq(&uap->port);

	if (uap->using_tx_dma) {
		/* In theory, this should already be done by pl011_dma_flush_buffer */
		dmaengine_terminate_all(uap->dmatx.chan);
		if (uap->dmatx.queued) {
			dma_unmap_single(uap->dmatx.chan->device->dev,
					 uap->dmatx.dma, uap->dmatx.len,
					 DMA_TO_DEVICE);
			uap->dmatx.queued = false;
		}

		kfree(uap->dmatx.buf);
		uap->using_tx_dma = false;
	}

	if (uap->using_rx_dma) {
		dmaengine_terminate_all(uap->dmarx.chan);
		/* Clean up the RX DMA */
		pl011_dmabuf_free(uap->dmarx.chan, &uap->dmarx.dbuf_a, DMA_FROM_DEVICE);
		pl011_dmabuf_free(uap->dmarx.chan, &uap->dmarx.dbuf_b, DMA_FROM_DEVICE);
		if (uap->dmarx.poll_rate)
			del_timer_sync(&uap->dmarx.timer);
		uap->using_rx_dma = false;
	}
}

static inline bool pl011_dma_rx_available(struct uart_amba_port *uap)
{
	return uap->using_rx_dma;
}

static inline bool pl011_dma_rx_running(struct uart_amba_port *uap)
{
	return uap->using_rx_dma && uap->dmarx.running;
}

#else
/* Blank functions if the DMA engine is not available */
static inline void pl011_dma_remove(struct uart_amba_port *uap)
{
}

static inline void pl011_dma_startup(struct uart_amba_port *uap)
{
}

static inline void pl011_dma_shutdown(struct uart_amba_port *uap)
{
}

static inline bool pl011_dma_tx_irq(struct uart_amba_port *uap)
{
	return false;
}

static inline void pl011_dma_tx_stop(struct uart_amba_port *uap)
{
}

static inline bool pl011_dma_tx_start(struct uart_amba_port *uap)
{
	return false;
}

static inline void pl011_dma_rx_irq(struct uart_amba_port *uap)
{
}

static inline void pl011_dma_rx_stop(struct uart_amba_port *uap)
{
}

static inline int pl011_dma_rx_trigger_dma(struct uart_amba_port *uap)
{
	return -EIO;
}

static inline bool pl011_dma_rx_available(struct uart_amba_port *uap)
{
	return false;
}

static inline bool pl011_dma_rx_running(struct uart_amba_port *uap)
{
	return false;
}

#define pl011_dma_flush_buffer	NULL
#endif

static void pl011_rs485_tx_stop(struct uart_amba_port *uap)
{
	/*
	 * To be on the safe side only time out after twice as many iterations
	 * as fifo size.
	 */
	const int MAX_TX_DRAIN_ITERS = uap->port.fifosize * 2;
	struct uart_port *port = &uap->port;
	int i = 0;
	u32 cr;

	/* Wait until hardware tx queue is empty */
	while (!pl011_tx_empty(port)) {
		if (i > MAX_TX_DRAIN_ITERS) {
			dev_warn(port->dev,
				 "timeout while draining hardware tx queue\n");
			break;
		}

		udelay(uap->rs485_tx_drain_interval);
		i++;
	}

	if (port->rs485.delay_rts_after_send)
		mdelay(port->rs485.delay_rts_after_send);

	cr = pl011_read(uap, REG_CR);

	if (port->rs485.flags & SER_RS485_RTS_AFTER_SEND)
		cr &= ~UART011_CR_RTS;
	else
		cr |= UART011_CR_RTS;

	/* Disable the transmitter and reenable the transceiver */
	cr &= ~UART011_CR_TXE;
	cr |= UART011_CR_RXE;
	pl011_write(cr, uap, REG_CR);

	uap->rs485_tx_started = false;
}

static void pl011_stop_tx(struct uart_port *port)
{
	struct uart_amba_port *uap =
	    container_of(port, struct uart_amba_port, port);

	uap->im &= ~UART011_TXIM;
	pl011_write(uap->im, uap, REG_IMSC);
	pl011_dma_tx_stop(uap);

	if ((port->rs485.flags & SER_RS485_ENABLED) && uap->rs485_tx_started)
		pl011_rs485_tx_stop(uap);
}

static bool pl011_tx_chars(struct uart_amba_port *uap, bool from_irq);

/* Start TX with programmed I/O only (no DMA) */
static void pl011_start_tx_pio(struct uart_amba_port *uap)
{
	if (pl011_tx_chars(uap, false)) {
		uap->im |= UART011_TXIM;
		pl011_write(uap->im, uap, REG_IMSC);
	}
}

static void pl011_rs485_tx_start(struct uart_amba_port *uap)
{
	struct uart_port *port = &uap->port;
	u32 cr;

	/* Enable transmitter */
	cr = pl011_read(uap, REG_CR);
	cr |= UART011_CR_TXE;

	/* Disable receiver if half-duplex */
	if (!(port->rs485.flags & SER_RS485_RX_DURING_TX))
		cr &= ~UART011_CR_RXE;

	if (port->rs485.flags & SER_RS485_RTS_ON_SEND)
		cr &= ~UART011_CR_RTS;
	else
		cr |= UART011_CR_RTS;

	pl011_write(cr, uap, REG_CR);

	if (port->rs485.delay_rts_before_send)
		mdelay(port->rs485.delay_rts_before_send);

	uap->rs485_tx_started = true;
}

static void pl011_start_tx(struct uart_port *port)
{
	struct uart_amba_port *uap =
	    container_of(port, struct uart_amba_port, port);

	if ((uap->port.rs485.flags & SER_RS485_ENABLED) &&
	    !uap->rs485_tx_started)
		pl011_rs485_tx_start(uap);

	if (!pl011_dma_tx_start(uap))
		pl011_start_tx_pio(uap);
}

static void pl011_stop_rx(struct uart_port *port)
{
	struct uart_amba_port *uap =
	    container_of(port, struct uart_amba_port, port);

	uap->im &= ~(UART011_RXIM | UART011_RTIM | UART011_FEIM |
		     UART011_PEIM | UART011_BEIM | UART011_OEIM);
	pl011_write(uap->im, uap, REG_IMSC);

	pl011_dma_rx_stop(uap);
}

static void pl011_throttle_rx(struct uart_port *port)
{
	unsigned long flags;

	uart_port_lock_irqsave(port, &flags);
	pl011_stop_rx(port);
	uart_port_unlock_irqrestore(port, flags);
}

static void pl011_enable_ms(struct uart_port *port)
{
	struct uart_amba_port *uap =
	    container_of(port, struct uart_amba_port, port);

	uap->im |= UART011_RIMIM | UART011_CTSMIM | UART011_DCDMIM | UART011_DSRMIM;
	pl011_write(uap->im, uap, REG_IMSC);
}

static void pl011_rx_chars(struct uart_amba_port *uap)
__releases(&uap->port.lock)
__acquires(&uap->port.lock)
{
	pl011_fifo_to_tty(uap);

	uart_port_unlock(&uap->port);
	tty_flip_buffer_push(&uap->port.state->port);
	/*
	 * If we were temporarily out of DMA mode for a while,
	 * attempt to switch back to DMA mode again.
	 */
	if (pl011_dma_rx_available(uap)) {
		if (pl011_dma_rx_trigger_dma(uap)) {
			dev_dbg(uap->port.dev,
				"could not trigger RX DMA job fall back to interrupt mode again\n");
			uap->im |= UART011_RXIM;
			pl011_write(uap->im, uap, REG_IMSC);
		} else {
#ifdef CONFIG_DMA_ENGINE
			/* Start Rx DMA poll */
			if (uap->dmarx.poll_rate) {
				uap->dmarx.last_jiffies = jiffies;
				uap->dmarx.last_residue	= PL011_DMA_BUFFER_SIZE;
				mod_timer(&uap->dmarx.timer,
					  jiffies + msecs_to_jiffies(uap->dmarx.poll_rate));
			}
#endif
		}
	}
	uart_port_lock(&uap->port);
}

static bool pl011_tx_char(struct uart_amba_port *uap, unsigned char c,
			  bool from_irq)
{
	if (unlikely(!from_irq) &&
	    pl011_read(uap, REG_FR) & UART01x_FR_TXFF)
		return false; /* unable to transmit character */

	pl011_write(c, uap, REG_DR);
	uap->port.icount.tx++;

	return true;
}

/* Returns true if tx interrupts have to be (kept) enabled  */
static bool pl011_tx_chars(struct uart_amba_port *uap, bool from_irq)
{
	struct tty_port *tport = &uap->port.state->port;
	int count = uap->fifosize >> 1;

	if (uap->port.x_char) {
		if (!pl011_tx_char(uap, uap->port.x_char, from_irq))
			return true;
		uap->port.x_char = 0;
		--count;
	}
	if (kfifo_is_empty(&tport->xmit_fifo) || uart_tx_stopped(&uap->port)) {
		pl011_stop_tx(&uap->port);
		return false;
	}

	/* If we are using DMA mode, try to send some characters. */
	if (pl011_dma_tx_irq(uap))
		return true;

	while (1) {
		unsigned char c;

		if (likely(from_irq) && count-- == 0)
			break;

		if (!kfifo_peek(&tport->xmit_fifo, &c))
			break;

		if (!pl011_tx_char(uap, c, from_irq))
			break;

		kfifo_skip(&tport->xmit_fifo);
	}

	if (kfifo_len(&tport->xmit_fifo) < WAKEUP_CHARS)
		uart_write_wakeup(&uap->port);

	if (kfifo_is_empty(&tport->xmit_fifo)) {
		pl011_stop_tx(&uap->port);
		return false;
	}
	return true;
}

static void pl011_modem_status(struct uart_amba_port *uap)
{
	unsigned int status, delta;

	status = pl011_read(uap, REG_FR) & UART01x_FR_MODEM_ANY;

	delta = status ^ uap->old_status;
	uap->old_status = status;

	if (!delta)
		return;

	if (delta & UART01x_FR_DCD)
		uart_handle_dcd_change(&uap->port, status & UART01x_FR_DCD);

	if (delta & uap->vendor->fr_dsr)
		uap->port.icount.dsr++;

	if (delta & uap->vendor->fr_cts)
		uart_handle_cts_change(&uap->port,
				       status & uap->vendor->fr_cts);

	wake_up_interruptible(&uap->port.state->port.delta_msr_wait);
}

static void check_apply_cts_event_workaround(struct uart_amba_port *uap)
{
	if (!uap->vendor->cts_event_workaround)
		return;

	/* workaround to make sure that all bits are unlocked.. */
	pl011_write(0x00, uap, REG_ICR);

	/*
	 * WA: introduce 26ns(1 uart clk) delay before W1C;
	 * single apb access will incur 2 pclk(133.12Mhz) delay,
	 * so add 2 dummy reads
	 */
	pl011_read(uap, REG_ICR);
	pl011_read(uap, REG_ICR);
}

static irqreturn_t pl011_int(int irq, void *dev_id)
{
	struct uart_amba_port *uap = dev_id;
	unsigned int status, pass_counter = AMBA_ISR_PASS_LIMIT;
	int handled = 0;

<<<<<<< HEAD
	uart_port_lock_irqsave(&uap->port, &flags);
=======
	uart_port_lock(&uap->port);
>>>>>>> a6ad5510
	status = pl011_read(uap, REG_RIS) & uap->im;
	if (status) {
		do {
			check_apply_cts_event_workaround(uap);

			pl011_write(status & ~(UART011_TXIS | UART011_RTIS | UART011_RXIS),
				    uap, REG_ICR);

			if (status & (UART011_RTIS | UART011_RXIS)) {
				if (pl011_dma_rx_running(uap))
					pl011_dma_rx_irq(uap);
				else
					pl011_rx_chars(uap);
			}
			if (status & (UART011_DSRMIS | UART011_DCDMIS |
				      UART011_CTSMIS | UART011_RIMIS))
				pl011_modem_status(uap);
			if (status & UART011_TXIS)
				pl011_tx_chars(uap, true);

			if (pass_counter-- == 0)
				break;

			status = pl011_read(uap, REG_RIS) & uap->im;
		} while (status != 0);
		handled = 1;
	}

<<<<<<< HEAD
	uart_port_unlock_irqrestore(&uap->port, flags);
=======
	uart_unlock_and_check_sysrq(&uap->port);
>>>>>>> a6ad5510

	return IRQ_RETVAL(handled);
}

static unsigned int pl011_tx_empty(struct uart_port *port)
{
	struct uart_amba_port *uap =
	    container_of(port, struct uart_amba_port, port);

	/* Allow feature register bits to be inverted to work around errata */
	unsigned int status = pl011_read(uap, REG_FR) ^ uap->vendor->inv_fr;

	return status & (uap->vendor->fr_busy | UART01x_FR_TXFF) ?
							0 : TIOCSER_TEMT;
}

static void pl011_maybe_set_bit(bool cond, unsigned int *ptr, unsigned int mask)
{
	if (cond)
		*ptr |= mask;
}

static unsigned int pl011_get_mctrl(struct uart_port *port)
{
	struct uart_amba_port *uap =
	    container_of(port, struct uart_amba_port, port);
	unsigned int result = 0;
	unsigned int status = pl011_read(uap, REG_FR);

	pl011_maybe_set_bit(status & UART01x_FR_DCD, &result, TIOCM_CAR);
	pl011_maybe_set_bit(status & uap->vendor->fr_dsr, &result, TIOCM_DSR);
	pl011_maybe_set_bit(status & uap->vendor->fr_cts, &result, TIOCM_CTS);
	pl011_maybe_set_bit(status & uap->vendor->fr_ri, &result, TIOCM_RNG);

	return result;
}

static void pl011_assign_bit(bool cond, unsigned int *ptr, unsigned int mask)
{
	if (cond)
		*ptr |= mask;
	else
		*ptr &= ~mask;
}

static void pl011_set_mctrl(struct uart_port *port, unsigned int mctrl)
{
	struct uart_amba_port *uap =
	    container_of(port, struct uart_amba_port, port);
	unsigned int cr;

	cr = pl011_read(uap, REG_CR);

	pl011_assign_bit(mctrl & TIOCM_RTS, &cr, UART011_CR_RTS);
	pl011_assign_bit(mctrl & TIOCM_DTR, &cr, UART011_CR_DTR);
	pl011_assign_bit(mctrl & TIOCM_OUT1, &cr, UART011_CR_OUT1);
	pl011_assign_bit(mctrl & TIOCM_OUT2, &cr, UART011_CR_OUT2);
	pl011_assign_bit(mctrl & TIOCM_LOOP, &cr, UART011_CR_LBE);

	if (port->status & UPSTAT_AUTORTS) {
		/* We need to disable auto-RTS if we want to turn RTS off */
		pl011_assign_bit(mctrl & TIOCM_RTS, &cr, UART011_CR_RTSEN);
	}

	pl011_write(cr, uap, REG_CR);
}

static void pl011_break_ctl(struct uart_port *port, int break_state)
{
	struct uart_amba_port *uap =
	    container_of(port, struct uart_amba_port, port);
	unsigned long flags;
	unsigned int lcr_h;

	uart_port_lock_irqsave(&uap->port, &flags);
	lcr_h = pl011_read(uap, REG_LCRH_TX);
	if (break_state == -1)
		lcr_h |= UART01x_LCRH_BRK;
	else
		lcr_h &= ~UART01x_LCRH_BRK;
	pl011_write(lcr_h, uap, REG_LCRH_TX);
	uart_port_unlock_irqrestore(&uap->port, flags);
}

#ifdef CONFIG_CONSOLE_POLL

static void pl011_quiesce_irqs(struct uart_port *port)
{
	struct uart_amba_port *uap =
	    container_of(port, struct uart_amba_port, port);

	pl011_write(pl011_read(uap, REG_MIS), uap, REG_ICR);
	/*
	 * There is no way to clear TXIM as this is "ready to transmit IRQ", so
	 * we simply mask it. start_tx() will unmask it.
	 *
	 * Note we can race with start_tx(), and if the race happens, the
	 * polling user might get another interrupt just after we clear it.
	 * But it should be OK and can happen even w/o the race, e.g.
	 * controller immediately got some new data and raised the IRQ.
	 *
	 * And whoever uses polling routines assumes that it manages the device
	 * (including tx queue), so we're also fine with start_tx()'s caller
	 * side.
	 */
	pl011_write(pl011_read(uap, REG_IMSC) & ~UART011_TXIM, uap,
		    REG_IMSC);
}

static int pl011_get_poll_char(struct uart_port *port)
{
	struct uart_amba_port *uap =
	    container_of(port, struct uart_amba_port, port);
	unsigned int status;

	/*
	 * The caller might need IRQs lowered, e.g. if used with KDB NMI
	 * debugger.
	 */
	pl011_quiesce_irqs(port);

	status = pl011_read(uap, REG_FR);
	if (status & UART01x_FR_RXFE)
		return NO_POLL_CHAR;

	return pl011_read(uap, REG_DR);
}

static void pl011_put_poll_char(struct uart_port *port, unsigned char ch)
{
	struct uart_amba_port *uap =
	    container_of(port, struct uart_amba_port, port);

	while (pl011_read(uap, REG_FR) & UART01x_FR_TXFF)
		cpu_relax();

	pl011_write(ch, uap, REG_DR);
}

#endif /* CONFIG_CONSOLE_POLL */

static int pl011_hwinit(struct uart_port *port)
{
	struct uart_amba_port *uap =
	    container_of(port, struct uart_amba_port, port);
	int retval;

	/* Optionaly enable pins to be muxed in and configured */
	pinctrl_pm_select_default_state(port->dev);

	/*
	 * Try to enable the clock producer.
	 */
	retval = clk_prepare_enable(uap->clk);
	if (retval)
		return retval;

	uap->port.uartclk = clk_get_rate(uap->clk);

	/* Clear pending error and receive interrupts */
	pl011_write(UART011_OEIS | UART011_BEIS | UART011_PEIS |
		    UART011_FEIS | UART011_RTIS | UART011_RXIS,
		    uap, REG_ICR);

	/*
	 * Save interrupts enable mask, and enable RX interrupts in case if
	 * the interrupt is used for NMI entry.
	 */
	uap->im = pl011_read(uap, REG_IMSC);
	pl011_write(UART011_RTIM | UART011_RXIM, uap, REG_IMSC);

	if (dev_get_platdata(uap->port.dev)) {
		struct amba_pl011_data *plat;

		plat = dev_get_platdata(uap->port.dev);
		if (plat->init)
			plat->init();
	}
	return 0;
}

static bool pl011_split_lcrh(const struct uart_amba_port *uap)
{
	return pl011_reg_to_offset(uap, REG_LCRH_RX) !=
	       pl011_reg_to_offset(uap, REG_LCRH_TX);
}

static void pl011_write_lcr_h(struct uart_amba_port *uap, unsigned int lcr_h)
{
	pl011_write(lcr_h, uap, REG_LCRH_RX);
	if (pl011_split_lcrh(uap)) {
		int i;
		/*
		 * Wait 10 PCLKs before writing LCRH_TX register,
		 * to get this delay write read only register 10 times
		 */
		for (i = 0; i < 10; ++i)
			pl011_write(0xff, uap, REG_MIS);
		pl011_write(lcr_h, uap, REG_LCRH_TX);
	}
}

static int pl011_allocate_irq(struct uart_amba_port *uap)
{
	pl011_write(uap->im, uap, REG_IMSC);

	return request_irq(uap->port.irq, pl011_int, IRQF_SHARED, "uart-pl011", uap);
}

/*
 * Enable interrupts, only timeouts when using DMA
 * if initial RX DMA job failed, start in interrupt mode
 * as well.
 */
static void pl011_enable_interrupts(struct uart_amba_port *uap)
{
	unsigned long flags;
	unsigned int i;

	uart_port_lock_irqsave(&uap->port, &flags);

	/* Clear out any spuriously appearing RX interrupts */
	pl011_write(UART011_RTIS | UART011_RXIS, uap, REG_ICR);

	/*
	 * RXIS is asserted only when the RX FIFO transitions from below
	 * to above the trigger threshold.  If the RX FIFO is already
	 * full to the threshold this can't happen and RXIS will now be
	 * stuck off.  Drain the RX FIFO explicitly to fix this:
	 */
	for (i = 0; i < uap->fifosize * 2; ++i) {
		if (pl011_read(uap, REG_FR) & UART01x_FR_RXFE)
			break;

		pl011_read(uap, REG_DR);
	}

	uap->im = UART011_RTIM;
	if (!pl011_dma_rx_running(uap))
		uap->im |= UART011_RXIM;
	pl011_write(uap->im, uap, REG_IMSC);
	uart_port_unlock_irqrestore(&uap->port, flags);
}

static void pl011_unthrottle_rx(struct uart_port *port)
{
	struct uart_amba_port *uap = container_of(port, struct uart_amba_port, port);
	unsigned long flags;

	uart_port_lock_irqsave(&uap->port, &flags);

	uap->im = UART011_RTIM;
	if (!pl011_dma_rx_running(uap))
		uap->im |= UART011_RXIM;

	pl011_write(uap->im, uap, REG_IMSC);

#ifdef CONFIG_DMA_ENGINE
	if (uap->using_rx_dma) {
		uap->dmacr |= UART011_RXDMAE;
		pl011_write(uap->dmacr, uap, REG_DMACR);
	}
#endif

	uart_port_unlock_irqrestore(&uap->port, flags);
}

static int pl011_startup(struct uart_port *port)
{
	struct uart_amba_port *uap =
	    container_of(port, struct uart_amba_port, port);
	unsigned int cr;
	int retval;

	retval = pl011_hwinit(port);
	if (retval)
		goto clk_dis;

	retval = pl011_allocate_irq(uap);
	if (retval)
		goto clk_dis;

	pl011_write(uap->vendor->ifls, uap, REG_IFLS);

	uart_port_lock_irq(&uap->port);

	cr = pl011_read(uap, REG_CR);
	cr &= UART011_CR_RTS | UART011_CR_DTR;
	cr |= UART01x_CR_UARTEN | UART011_CR_RXE;

	if (!(port->rs485.flags & SER_RS485_ENABLED))
		cr |= UART011_CR_TXE;

	pl011_write(cr, uap, REG_CR);

	uart_port_unlock_irq(&uap->port);

	/*
	 * initialise the old status of the modem signals
	 */
	uap->old_status = pl011_read(uap, REG_FR) & UART01x_FR_MODEM_ANY;

	/* Startup DMA */
	pl011_dma_startup(uap);

	pl011_enable_interrupts(uap);

	return 0;

 clk_dis:
	clk_disable_unprepare(uap->clk);
	return retval;
}

static int sbsa_uart_startup(struct uart_port *port)
{
	struct uart_amba_port *uap =
		container_of(port, struct uart_amba_port, port);
	int retval;

	retval = pl011_hwinit(port);
	if (retval)
		return retval;

	retval = pl011_allocate_irq(uap);
	if (retval)
		return retval;

	/* The SBSA UART does not support any modem status lines. */
	uap->old_status = 0;

	pl011_enable_interrupts(uap);

	return 0;
}

static void pl011_shutdown_channel(struct uart_amba_port *uap, unsigned int lcrh)
{
	unsigned long val;

	val = pl011_read(uap, lcrh);
	val &= ~(UART01x_LCRH_BRK | UART01x_LCRH_FEN);
	pl011_write(val, uap, lcrh);
}

/*
 * disable the port. It should not disable RTS and DTR.
 * Also RTS and DTR state should be preserved to restore
 * it during startup().
 */
static void pl011_disable_uart(struct uart_amba_port *uap)
{
	unsigned int cr;

	uap->port.status &= ~(UPSTAT_AUTOCTS | UPSTAT_AUTORTS);
	uart_port_lock_irq(&uap->port);
	cr = pl011_read(uap, REG_CR);
	cr &= UART011_CR_RTS | UART011_CR_DTR;
	cr |= UART01x_CR_UARTEN | UART011_CR_TXE;
	pl011_write(cr, uap, REG_CR);
	uart_port_unlock_irq(&uap->port);

	/*
	 * disable break condition and fifos
	 */
	pl011_shutdown_channel(uap, REG_LCRH_RX);
	if (pl011_split_lcrh(uap))
		pl011_shutdown_channel(uap, REG_LCRH_TX);
}

static void pl011_disable_interrupts(struct uart_amba_port *uap)
{
	uart_port_lock_irq(&uap->port);

	/* mask all interrupts and clear all pending ones */
	uap->im = 0;
	pl011_write(uap->im, uap, REG_IMSC);
	pl011_write(0xffff, uap, REG_ICR);

	uart_port_unlock_irq(&uap->port);
}

static void pl011_shutdown(struct uart_port *port)
{
	struct uart_amba_port *uap =
		container_of(port, struct uart_amba_port, port);

	pl011_disable_interrupts(uap);

	pl011_dma_shutdown(uap);

	if ((port->rs485.flags & SER_RS485_ENABLED) && uap->rs485_tx_started)
		pl011_rs485_tx_stop(uap);

	free_irq(uap->port.irq, uap);

	pl011_disable_uart(uap);

	/*
	 * Shut down the clock producer
	 */
	clk_disable_unprepare(uap->clk);
	/* Optionally let pins go into sleep states */
	pinctrl_pm_select_sleep_state(port->dev);

	if (dev_get_platdata(uap->port.dev)) {
		struct amba_pl011_data *plat;

		plat = dev_get_platdata(uap->port.dev);
		if (plat->exit)
			plat->exit();
	}

	if (uap->port.ops->flush_buffer)
		uap->port.ops->flush_buffer(port);
}

static void sbsa_uart_shutdown(struct uart_port *port)
{
	struct uart_amba_port *uap =
		container_of(port, struct uart_amba_port, port);

	pl011_disable_interrupts(uap);

	free_irq(uap->port.irq, uap);

	if (uap->port.ops->flush_buffer)
		uap->port.ops->flush_buffer(port);
}

static void
pl011_setup_status_masks(struct uart_port *port, struct ktermios *termios)
{
	port->read_status_mask = UART011_DR_OE | 255;
	if (termios->c_iflag & INPCK)
		port->read_status_mask |= UART011_DR_FE | UART011_DR_PE;
	if (termios->c_iflag & (IGNBRK | BRKINT | PARMRK))
		port->read_status_mask |= UART011_DR_BE;

	/*
	 * Characters to ignore
	 */
	port->ignore_status_mask = 0;
	if (termios->c_iflag & IGNPAR)
		port->ignore_status_mask |= UART011_DR_FE | UART011_DR_PE;
	if (termios->c_iflag & IGNBRK) {
		port->ignore_status_mask |= UART011_DR_BE;
		/*
		 * If we're ignoring parity and break indicators,
		 * ignore overruns too (for real raw support).
		 */
		if (termios->c_iflag & IGNPAR)
			port->ignore_status_mask |= UART011_DR_OE;
	}

	/*
	 * Ignore all characters if CREAD is not set.
	 */
	if ((termios->c_cflag & CREAD) == 0)
		port->ignore_status_mask |= UART_DUMMY_DR_RX;
}

static void
pl011_set_termios(struct uart_port *port, struct ktermios *termios,
		  const struct ktermios *old)
{
	struct uart_amba_port *uap =
	    container_of(port, struct uart_amba_port, port);
	unsigned int lcr_h, old_cr;
	unsigned long flags;
	unsigned int baud, quot, clkdiv;
	unsigned int bits;

	if (uap->vendor->oversampling)
		clkdiv = 8;
	else
		clkdiv = 16;

	/*
	 * Ask the core to calculate the divisor for us.
	 */
	baud = uart_get_baud_rate(port, termios, old, 0,
				  port->uartclk / clkdiv);
#ifdef CONFIG_DMA_ENGINE
	/*
	 * Adjust RX DMA polling rate with baud rate if not specified.
	 */
	if (uap->dmarx.auto_poll_rate)
		uap->dmarx.poll_rate = DIV_ROUND_UP(10000000, baud);
#endif

	if (baud > port->uartclk / 16)
		quot = DIV_ROUND_CLOSEST(port->uartclk * 8, baud);
	else
		quot = DIV_ROUND_CLOSEST(port->uartclk * 4, baud);

	switch (termios->c_cflag & CSIZE) {
	case CS5:
		lcr_h = UART01x_LCRH_WLEN_5;
		break;
	case CS6:
		lcr_h = UART01x_LCRH_WLEN_6;
		break;
	case CS7:
		lcr_h = UART01x_LCRH_WLEN_7;
		break;
	default: // CS8
		lcr_h = UART01x_LCRH_WLEN_8;
		break;
	}
	if (termios->c_cflag & CSTOPB)
		lcr_h |= UART01x_LCRH_STP2;
	if (termios->c_cflag & PARENB) {
		lcr_h |= UART01x_LCRH_PEN;
		if (!(termios->c_cflag & PARODD))
			lcr_h |= UART01x_LCRH_EPS;
		if (termios->c_cflag & CMSPAR)
			lcr_h |= UART011_LCRH_SPS;
	}
	if (uap->fifosize > 1)
		lcr_h |= UART01x_LCRH_FEN;

	bits = tty_get_frame_size(termios->c_cflag);

	uart_port_lock_irqsave(port, &flags);

	/*
	 * Update the per-port timeout.
	 */
	uart_update_timeout(port, termios->c_cflag, baud);

	/*
	 * Calculate the approximated time it takes to transmit one character
	 * with the given baud rate. We use this as the poll interval when we
	 * wait for the tx queue to empty.
	 */
	uap->rs485_tx_drain_interval = DIV_ROUND_UP(bits * 1000 * 1000, baud);

	pl011_setup_status_masks(port, termios);

	if (UART_ENABLE_MS(port, termios->c_cflag))
		pl011_enable_ms(port);

	if (port->rs485.flags & SER_RS485_ENABLED)
		termios->c_cflag &= ~CRTSCTS;

	old_cr = pl011_read(uap, REG_CR);

	if (termios->c_cflag & CRTSCTS) {
		if (old_cr & UART011_CR_RTS)
			old_cr |= UART011_CR_RTSEN;

		old_cr |= UART011_CR_CTSEN;
		port->status |= UPSTAT_AUTOCTS | UPSTAT_AUTORTS;
	} else {
		old_cr &= ~(UART011_CR_CTSEN | UART011_CR_RTSEN);
		port->status &= ~(UPSTAT_AUTOCTS | UPSTAT_AUTORTS);
	}

	if (uap->vendor->oversampling) {
		if (baud > port->uartclk / 16)
			old_cr |= ST_UART011_CR_OVSFACT;
		else
			old_cr &= ~ST_UART011_CR_OVSFACT;
	}

	/*
	 * Workaround for the ST Micro oversampling variants to
	 * increase the bitrate slightly, by lowering the divisor,
	 * to avoid delayed sampling of start bit at high speeds,
	 * else we see data corruption.
	 */
	if (uap->vendor->oversampling) {
		if (baud >= 3000000 && baud < 3250000 && quot > 1)
			quot -= 1;
		else if (baud > 3250000 && quot > 2)
			quot -= 2;
	}
	/* Set baud rate */
	pl011_write(quot & 0x3f, uap, REG_FBRD);
	pl011_write(quot >> 6, uap, REG_IBRD);

	/*
	 * ----------v----------v----------v----------v-----
	 * NOTE: REG_LCRH_TX and REG_LCRH_RX MUST BE WRITTEN AFTER
	 * REG_FBRD & REG_IBRD.
	 * ----------^----------^----------^----------^-----
	 */
	pl011_write_lcr_h(uap, lcr_h);

	/*
	 * Receive was disabled by pl011_disable_uart during shutdown.
	 * Need to reenable receive if you need to use a tty_driver
	 * returns from tty_find_polling_driver() after a port shutdown.
	 */
	old_cr |= UART011_CR_RXE;
	pl011_write(old_cr, uap, REG_CR);

	uart_port_unlock_irqrestore(port, flags);
}

static void
sbsa_uart_set_termios(struct uart_port *port, struct ktermios *termios,
		      const struct ktermios *old)
{
	struct uart_amba_port *uap =
	    container_of(port, struct uart_amba_port, port);
	unsigned long flags;

	tty_termios_encode_baud_rate(termios, uap->fixed_baud, uap->fixed_baud);

	/* The SBSA UART only supports 8n1 without hardware flow control. */
	termios->c_cflag &= ~(CSIZE | CSTOPB | PARENB | PARODD);
	termios->c_cflag &= ~(CMSPAR | CRTSCTS);
	termios->c_cflag |= CS8 | CLOCAL;

	uart_port_lock_irqsave(port, &flags);
	uart_update_timeout(port, CS8, uap->fixed_baud);
	pl011_setup_status_masks(port, termios);
	uart_port_unlock_irqrestore(port, flags);
}

static const char *pl011_type(struct uart_port *port)
{
	struct uart_amba_port *uap =
	    container_of(port, struct uart_amba_port, port);
	return uap->port.type == PORT_AMBA ? uap->type : NULL;
}

/*
 * Configure/autoconfigure the port.
 */
static void pl011_config_port(struct uart_port *port, int flags)
{
	if (flags & UART_CONFIG_TYPE)
		port->type = PORT_AMBA;
}

/*
 * verify the new serial_struct (for TIOCSSERIAL).
 */
static int pl011_verify_port(struct uart_port *port, struct serial_struct *ser)
{
	int ret = 0;

	if (ser->type != PORT_UNKNOWN && ser->type != PORT_AMBA)
		ret = -EINVAL;
	if (ser->irq < 0 || ser->irq >= nr_irqs)
		ret = -EINVAL;
	if (ser->baud_base < 9600)
		ret = -EINVAL;
	if (port->mapbase != (unsigned long)ser->iomem_base)
		ret = -EINVAL;
	return ret;
}

static int pl011_rs485_config(struct uart_port *port, struct ktermios *termios,
			      struct serial_rs485 *rs485)
{
	struct uart_amba_port *uap =
		container_of(port, struct uart_amba_port, port);

	if (port->rs485.flags & SER_RS485_ENABLED)
		pl011_rs485_tx_stop(uap);

	/* Make sure auto RTS is disabled */
	if (rs485->flags & SER_RS485_ENABLED) {
		u32 cr = pl011_read(uap, REG_CR);

		cr &= ~UART011_CR_RTSEN;
		pl011_write(cr, uap, REG_CR);
		port->status &= ~UPSTAT_AUTORTS;
	}

	return 0;
}

static const struct uart_ops amba_pl011_pops = {
	.tx_empty	= pl011_tx_empty,
	.set_mctrl	= pl011_set_mctrl,
	.get_mctrl	= pl011_get_mctrl,
	.stop_tx	= pl011_stop_tx,
	.start_tx	= pl011_start_tx,
	.stop_rx	= pl011_stop_rx,
	.throttle	= pl011_throttle_rx,
	.unthrottle	= pl011_unthrottle_rx,
	.enable_ms	= pl011_enable_ms,
	.break_ctl	= pl011_break_ctl,
	.startup	= pl011_startup,
	.shutdown	= pl011_shutdown,
	.flush_buffer	= pl011_dma_flush_buffer,
	.set_termios	= pl011_set_termios,
	.type		= pl011_type,
	.config_port	= pl011_config_port,
	.verify_port	= pl011_verify_port,
#ifdef CONFIG_CONSOLE_POLL
	.poll_init     = pl011_hwinit,
	.poll_get_char = pl011_get_poll_char,
	.poll_put_char = pl011_put_poll_char,
#endif
};

static void sbsa_uart_set_mctrl(struct uart_port *port, unsigned int mctrl)
{
}

static unsigned int sbsa_uart_get_mctrl(struct uart_port *port)
{
	return 0;
}

static const struct uart_ops sbsa_uart_pops = {
	.tx_empty	= pl011_tx_empty,
	.set_mctrl	= sbsa_uart_set_mctrl,
	.get_mctrl	= sbsa_uart_get_mctrl,
	.stop_tx	= pl011_stop_tx,
	.start_tx	= pl011_start_tx,
	.stop_rx	= pl011_stop_rx,
	.startup	= sbsa_uart_startup,
	.shutdown	= sbsa_uart_shutdown,
	.set_termios	= sbsa_uart_set_termios,
	.type		= pl011_type,
	.config_port	= pl011_config_port,
	.verify_port	= pl011_verify_port,
#ifdef CONFIG_CONSOLE_POLL
	.poll_init     = pl011_hwinit,
	.poll_get_char = pl011_get_poll_char,
	.poll_put_char = pl011_put_poll_char,
#endif
};

static struct uart_amba_port *amba_ports[UART_NR];

#ifdef CONFIG_SERIAL_AMBA_PL011_CONSOLE

static void pl011_console_putchar(struct uart_port *port, unsigned char ch)
{
	struct uart_amba_port *uap =
	    container_of(port, struct uart_amba_port, port);

	while (pl011_read(uap, REG_FR) & UART01x_FR_TXFF)
		cpu_relax();
	pl011_write(ch, uap, REG_DR);
}

static void
pl011_console_write(struct console *co, const char *s, unsigned int count)
{
	struct uart_amba_port *uap = amba_ports[co->index];
	unsigned int old_cr = 0, new_cr;
	unsigned long flags;
	int locked = 1;

	clk_enable(uap->clk);

<<<<<<< HEAD
	local_irq_save(flags);
	if (uap->port.sysrq)
		locked = 0;
	else if (oops_in_progress)
		locked = uart_port_trylock(&uap->port);
	else
		uart_port_lock(&uap->port);
=======
	if (oops_in_progress)
		locked = uart_port_trylock_irqsave(&uap->port, &flags);
	else
		uart_port_lock_irqsave(&uap->port, &flags);
>>>>>>> a6ad5510

	/*
	 *	First save the CR then disable the interrupts
	 */
	if (!uap->vendor->always_enabled) {
		old_cr = pl011_read(uap, REG_CR);
		new_cr = old_cr & ~UART011_CR_CTSEN;
		new_cr |= UART01x_CR_UARTEN | UART011_CR_TXE;
		pl011_write(new_cr, uap, REG_CR);
	}

	uart_console_write(&uap->port, s, count, pl011_console_putchar);

	/*
	 *	Finally, wait for transmitter to become empty and restore the
	 *	TCR. Allow feature register bits to be inverted to work around
	 *	errata.
	 */
	while ((pl011_read(uap, REG_FR) ^ uap->vendor->inv_fr)
						& uap->vendor->fr_busy)
		cpu_relax();
	if (!uap->vendor->always_enabled)
		pl011_write(old_cr, uap, REG_CR);

	if (locked)
<<<<<<< HEAD
		uart_port_unlock(&uap->port);
	local_irq_restore(flags);
=======
		uart_port_unlock_irqrestore(&uap->port, flags);
>>>>>>> a6ad5510

	clk_disable(uap->clk);
}

static void pl011_console_get_options(struct uart_amba_port *uap, int *baud,
				      int *parity, int *bits)
{
	unsigned int lcr_h, ibrd, fbrd;

	if (!(pl011_read(uap, REG_CR) & UART01x_CR_UARTEN))
		return;

	lcr_h = pl011_read(uap, REG_LCRH_TX);

	*parity = 'n';
	if (lcr_h & UART01x_LCRH_PEN) {
		if (lcr_h & UART01x_LCRH_EPS)
			*parity = 'e';
		else
			*parity = 'o';
	}

	if ((lcr_h & 0x60) == UART01x_LCRH_WLEN_7)
		*bits = 7;
	else
		*bits = 8;

	ibrd = pl011_read(uap, REG_IBRD);
	fbrd = pl011_read(uap, REG_FBRD);

	*baud = uap->port.uartclk * 4 / (64 * ibrd + fbrd);

	if (uap->vendor->oversampling &&
	    (pl011_read(uap, REG_CR) & ST_UART011_CR_OVSFACT))
		*baud *= 2;
}

static int pl011_console_setup(struct console *co, char *options)
{
	struct uart_amba_port *uap;
	int baud = 38400;
	int bits = 8;
	int parity = 'n';
	int flow = 'n';
	int ret;

	/*
	 * Check whether an invalid uart number has been specified, and
	 * if so, search for the first available port that does have
	 * console support.
	 */
	if (co->index >= UART_NR)
		co->index = 0;
	uap = amba_ports[co->index];
	if (!uap)
		return -ENODEV;

	/* Allow pins to be muxed in and configured */
	pinctrl_pm_select_default_state(uap->port.dev);

	ret = clk_prepare(uap->clk);
	if (ret)
		return ret;

	if (dev_get_platdata(uap->port.dev)) {
		struct amba_pl011_data *plat;

		plat = dev_get_platdata(uap->port.dev);
		if (plat->init)
			plat->init();
	}

	uap->port.uartclk = clk_get_rate(uap->clk);

	if (uap->vendor->fixed_options) {
		baud = uap->fixed_baud;
	} else {
		if (options)
			uart_parse_options(options,
					   &baud, &parity, &bits, &flow);
		else
			pl011_console_get_options(uap, &baud, &parity, &bits);
	}

	return uart_set_options(&uap->port, co, baud, parity, bits, flow);
}

/**
 *	pl011_console_match - non-standard console matching
 *	@co:	  registering console
 *	@name:	  name from console command line
 *	@idx:	  index from console command line
 *	@options: ptr to option string from console command line
 *
 *	Only attempts to match console command lines of the form:
 *	    console=pl011,mmio|mmio32,<addr>[,<options>]
 *	    console=pl011,0x<addr>[,<options>]
 *	This form is used to register an initial earlycon boot console and
 *	replace it with the amba_console at pl011 driver init.
 *
 *	Performs console setup for a match (as required by interface)
 *	If no <options> are specified, then assume the h/w is already setup.
 *
 *	Returns 0 if console matches; otherwise non-zero to use default matching
 */
static int pl011_console_match(struct console *co, char *name, int idx,
			       char *options)
{
	unsigned char iotype;
	resource_size_t addr;
	int i;

	/*
	 * Systems affected by the Qualcomm Technologies QDF2400 E44 erratum
	 * have a distinct console name, so make sure we check for that.
	 * The actual implementation of the erratum occurs in the probe
	 * function.
	 */
	if ((strcmp(name, "qdf2400_e44") != 0) && (strcmp(name, "pl011") != 0))
		return -ENODEV;

	if (uart_parse_earlycon(options, &iotype, &addr, &options))
		return -ENODEV;

	if (iotype != UPIO_MEM && iotype != UPIO_MEM32)
		return -ENODEV;

	/* try to match the port specified on the command line */
	for (i = 0; i < ARRAY_SIZE(amba_ports); i++) {
		struct uart_port *port;

		if (!amba_ports[i])
			continue;

		port = &amba_ports[i]->port;

		if (port->mapbase != addr)
			continue;

		co->index = i;
		uart_port_set_cons(port, co);
		return pl011_console_setup(co, options);
	}

	return -ENODEV;
}

static struct uart_driver amba_reg;
static struct console amba_console = {
	.name		= "ttyAMA",
	.write		= pl011_console_write,
	.device		= uart_console_device,
	.setup		= pl011_console_setup,
	.match		= pl011_console_match,
	.flags		= CON_PRINTBUFFER | CON_ANYTIME,
	.index		= -1,
	.data		= &amba_reg,
};

#define AMBA_CONSOLE	(&amba_console)

static void qdf2400_e44_putc(struct uart_port *port, unsigned char c)
{
	while (readl(port->membase + UART01x_FR) & UART01x_FR_TXFF)
		cpu_relax();
	writel(c, port->membase + UART01x_DR);
	while (!(readl(port->membase + UART01x_FR) & UART011_FR_TXFE))
		cpu_relax();
}

static void qdf2400_e44_early_write(struct console *con, const char *s, unsigned int n)
{
	struct earlycon_device *dev = con->data;

	uart_console_write(&dev->port, s, n, qdf2400_e44_putc);
}

static void pl011_putc(struct uart_port *port, unsigned char c)
{
	while (readl(port->membase + UART01x_FR) & UART01x_FR_TXFF)
		cpu_relax();
	if (port->iotype == UPIO_MEM32)
		writel(c, port->membase + UART01x_DR);
	else
		writeb(c, port->membase + UART01x_DR);
	while (readl(port->membase + UART01x_FR) & UART01x_FR_BUSY)
		cpu_relax();
}

static void pl011_early_write(struct console *con, const char *s, unsigned int n)
{
	struct earlycon_device *dev = con->data;

	uart_console_write(&dev->port, s, n, pl011_putc);
}

#ifdef CONFIG_CONSOLE_POLL
static int pl011_getc(struct uart_port *port)
{
	if (readl(port->membase + UART01x_FR) & UART01x_FR_RXFE)
		return NO_POLL_CHAR;

	if (port->iotype == UPIO_MEM32)
		return readl(port->membase + UART01x_DR);
	else
		return readb(port->membase + UART01x_DR);
}

static int pl011_early_read(struct console *con, char *s, unsigned int n)
{
	struct earlycon_device *dev = con->data;
	int ch, num_read = 0;

	while (num_read < n) {
		ch = pl011_getc(&dev->port);
		if (ch == NO_POLL_CHAR)
			break;

		s[num_read++] = ch;
	}

	return num_read;
}
#else
#define pl011_early_read NULL
#endif

/*
 * On non-ACPI systems, earlycon is enabled by specifying
 * "earlycon=pl011,<address>" on the kernel command line.
 *
 * On ACPI ARM64 systems, an "early" console is enabled via the SPCR table,
 * by specifying only "earlycon" on the command line.  Because it requires
 * SPCR, the console starts after ACPI is parsed, which is later than a
 * traditional early console.
 *
 * To get the traditional early console that starts before ACPI is parsed,
 * specify the full "earlycon=pl011,<address>" option.
 */
static int __init pl011_early_console_setup(struct earlycon_device *device,
					    const char *opt)
{
	if (!device->port.membase)
		return -ENODEV;

	device->con->write = pl011_early_write;
	device->con->read = pl011_early_read;

	return 0;
}

OF_EARLYCON_DECLARE(pl011, "arm,pl011", pl011_early_console_setup);

OF_EARLYCON_DECLARE(pl011, "arm,sbsa-uart", pl011_early_console_setup);

/*
 * On Qualcomm Datacenter Technologies QDF2400 SOCs affected by
 * Erratum 44, traditional earlycon can be enabled by specifying
 * "earlycon=qdf2400_e44,<address>".  Any options are ignored.
 *
 * Alternatively, you can just specify "earlycon", and the early console
 * will be enabled with the information from the SPCR table.  In this
 * case, the SPCR code will detect the need for the E44 work-around,
 * and set the console name to "qdf2400_e44".
 */
static int __init
qdf2400_e44_early_console_setup(struct earlycon_device *device,
				const char *opt)
{
	if (!device->port.membase)
		return -ENODEV;

	device->con->write = qdf2400_e44_early_write;
	return 0;
}

EARLYCON_DECLARE(qdf2400_e44, qdf2400_e44_early_console_setup);

#else
#define AMBA_CONSOLE	NULL
#endif

static struct uart_driver amba_reg = {
	.owner			= THIS_MODULE,
	.driver_name		= "ttyAMA",
	.dev_name		= "ttyAMA",
	.major			= SERIAL_AMBA_MAJOR,
	.minor			= SERIAL_AMBA_MINOR,
	.nr			= UART_NR,
	.cons			= AMBA_CONSOLE,
};

static int pl011_probe_dt_alias(int index, struct device *dev)
{
	struct device_node *np;
	static bool seen_dev_with_alias;
	static bool seen_dev_without_alias;
	int ret = index;

	if (!IS_ENABLED(CONFIG_OF))
		return ret;

	np = dev->of_node;
	if (!np)
		return ret;

	ret = of_alias_get_id(np, "serial");
	if (ret < 0) {
		seen_dev_without_alias = true;
		ret = index;
	} else {
		seen_dev_with_alias = true;
		if (ret >= ARRAY_SIZE(amba_ports) || amba_ports[ret]) {
			dev_warn(dev, "requested serial port %d  not available.\n", ret);
			ret = index;
		}
	}

	if (seen_dev_with_alias && seen_dev_without_alias)
		dev_warn(dev, "aliased and non-aliased serial devices found in device tree. Serial port enumeration may be unpredictable.\n");

	return ret;
}

/* unregisters the driver also if no more ports are left */
static void pl011_unregister_port(struct uart_amba_port *uap)
{
	int i;
	bool busy = false;

	for (i = 0; i < ARRAY_SIZE(amba_ports); i++) {
		if (amba_ports[i] == uap)
			amba_ports[i] = NULL;
		else if (amba_ports[i])
			busy = true;
	}
	pl011_dma_remove(uap);
	if (!busy)
		uart_unregister_driver(&amba_reg);
}

static int pl011_find_free_port(void)
{
	int i;

	for (i = 0; i < ARRAY_SIZE(amba_ports); i++)
		if (!amba_ports[i])
			return i;

	return -EBUSY;
}

static int pl011_setup_port(struct device *dev, struct uart_amba_port *uap,
			    struct resource *mmiobase, int index)
{
	void __iomem *base;
	int ret;

	base = devm_ioremap_resource(dev, mmiobase);
	if (IS_ERR(base))
		return PTR_ERR(base);

	index = pl011_probe_dt_alias(index, dev);

	uap->port.dev = dev;
	uap->port.mapbase = mmiobase->start;
	uap->port.membase = base;
	uap->port.fifosize = uap->fifosize;
	uap->port.has_sysrq = IS_ENABLED(CONFIG_SERIAL_AMBA_PL011_CONSOLE);
	uap->port.flags = UPF_BOOT_AUTOCONF;
	uap->port.line = index;

	ret = uart_get_rs485_mode(&uap->port);
	if (ret)
		return ret;

	amba_ports[index] = uap;

	return 0;
}

static int pl011_register_port(struct uart_amba_port *uap)
{
	int ret, i;

	/* Ensure interrupts from this UART are masked and cleared */
	pl011_write(0, uap, REG_IMSC);
	pl011_write(0xffff, uap, REG_ICR);

	if (!amba_reg.state) {
		ret = uart_register_driver(&amba_reg);
		if (ret < 0) {
			dev_err(uap->port.dev,
				"Failed to register AMBA-PL011 driver\n");
			for (i = 0; i < ARRAY_SIZE(amba_ports); i++)
				if (amba_ports[i] == uap)
					amba_ports[i] = NULL;
			return ret;
		}
	}

	ret = uart_add_one_port(&amba_reg, &uap->port);
	if (ret)
		pl011_unregister_port(uap);

	return ret;
}

static const struct serial_rs485 pl011_rs485_supported = {
	.flags = SER_RS485_ENABLED | SER_RS485_RTS_ON_SEND | SER_RS485_RTS_AFTER_SEND |
		 SER_RS485_RX_DURING_TX,
	.delay_rts_before_send = 1,
	.delay_rts_after_send = 1,
};

static int pl011_probe(struct amba_device *dev, const struct amba_id *id)
{
	struct uart_amba_port *uap;
	struct vendor_data *vendor = id->data;
	int portnr, ret;
	u32 val;

	portnr = pl011_find_free_port();
	if (portnr < 0)
		return portnr;

	uap = devm_kzalloc(&dev->dev, sizeof(struct uart_amba_port),
			   GFP_KERNEL);
	if (!uap)
		return -ENOMEM;

	uap->clk = devm_clk_get(&dev->dev, NULL);
	if (IS_ERR(uap->clk))
		return PTR_ERR(uap->clk);

	uap->reg_offset = vendor->reg_offset;
	uap->vendor = vendor;
	uap->fifosize = vendor->get_fifosize(dev);
	uap->port.iotype = vendor->access_32b ? UPIO_MEM32 : UPIO_MEM;
	uap->port.irq = dev->irq[0];
	uap->port.ops = &amba_pl011_pops;
	uap->port.rs485_config = pl011_rs485_config;
	uap->port.rs485_supported = pl011_rs485_supported;
	snprintf(uap->type, sizeof(uap->type), "PL011 rev%u", amba_rev(dev));

	if (device_property_read_u32(&dev->dev, "reg-io-width", &val) == 0) {
		switch (val) {
		case 1:
			uap->port.iotype = UPIO_MEM;
			break;
		case 4:
			uap->port.iotype = UPIO_MEM32;
			break;
		default:
			dev_warn(&dev->dev, "unsupported reg-io-width (%d)\n",
				 val);
			return -EINVAL;
		}
	}

	ret = pl011_setup_port(&dev->dev, uap, &dev->res, portnr);
	if (ret)
		return ret;

	amba_set_drvdata(dev, uap);

	return pl011_register_port(uap);
}

static void pl011_remove(struct amba_device *dev)
{
	struct uart_amba_port *uap = amba_get_drvdata(dev);

	uart_remove_one_port(&amba_reg, &uap->port);
	pl011_unregister_port(uap);
}

#ifdef CONFIG_PM_SLEEP
static int pl011_suspend(struct device *dev)
{
	struct uart_amba_port *uap = dev_get_drvdata(dev);

	if (!uap)
		return -EINVAL;

	return uart_suspend_port(&amba_reg, &uap->port);
}

static int pl011_resume(struct device *dev)
{
	struct uart_amba_port *uap = dev_get_drvdata(dev);

	if (!uap)
		return -EINVAL;

	return uart_resume_port(&amba_reg, &uap->port);
}
#endif

static SIMPLE_DEV_PM_OPS(pl011_dev_pm_ops, pl011_suspend, pl011_resume);

#ifdef CONFIG_ACPI_SPCR_TABLE
static void qpdf2400_erratum44_workaround(struct device *dev,
					  struct uart_amba_port *uap)
{
	if (!qdf2400_e44_present)
		return;

	dev_info(dev, "working around QDF2400 SoC erratum 44\n");
	uap->vendor = &vendor_qdt_qdf2400_e44;
}
#else
static void qpdf2400_erratum44_workaround(struct device *dev,
					  struct uart_amba_port *uap)
{ /* empty */ }
#endif

static int sbsa_uart_probe(struct platform_device *pdev)
{
	struct uart_amba_port *uap;
	struct resource *r;
	int portnr, ret;
	int baudrate;

	/*
	 * Check the mandatory baud rate parameter in the DT node early
	 * so that we can easily exit with the error.
	 */
	if (pdev->dev.of_node) {
		struct device_node *np = pdev->dev.of_node;

		ret = of_property_read_u32(np, "current-speed", &baudrate);
		if (ret)
			return ret;
	} else {
		baudrate = 115200;
	}

	portnr = pl011_find_free_port();
	if (portnr < 0)
		return portnr;

	uap = devm_kzalloc(&pdev->dev, sizeof(struct uart_amba_port),
			   GFP_KERNEL);
	if (!uap)
		return -ENOMEM;

	ret = platform_get_irq(pdev, 0);
	if (ret < 0)
		return ret;
	uap->port.irq	= ret;

	uap->vendor = &vendor_sbsa;
	qpdf2400_erratum44_workaround(&pdev->dev, uap);

	uap->reg_offset	= uap->vendor->reg_offset;
	uap->fifosize	= 32;
	uap->port.iotype = uap->vendor->access_32b ? UPIO_MEM32 : UPIO_MEM;
	uap->port.ops	= &sbsa_uart_pops;
	uap->fixed_baud = baudrate;

	snprintf(uap->type, sizeof(uap->type), "SBSA");

	r = platform_get_resource(pdev, IORESOURCE_MEM, 0);

	ret = pl011_setup_port(&pdev->dev, uap, r, portnr);
	if (ret)
		return ret;

	platform_set_drvdata(pdev, uap);

	return pl011_register_port(uap);
}

static void sbsa_uart_remove(struct platform_device *pdev)
{
	struct uart_amba_port *uap = platform_get_drvdata(pdev);

	uart_remove_one_port(&amba_reg, &uap->port);
	pl011_unregister_port(uap);
}

static const struct of_device_id sbsa_uart_of_match[] = {
	{ .compatible = "arm,sbsa-uart", },
	{},
};
MODULE_DEVICE_TABLE(of, sbsa_uart_of_match);

static const struct acpi_device_id __maybe_unused sbsa_uart_acpi_match[] = {
	{ "ARMH0011", 0 },
	{ "ARMHB000", 0 },
	{},
};
MODULE_DEVICE_TABLE(acpi, sbsa_uart_acpi_match);

static struct platform_driver arm_sbsa_uart_platform_driver = {
	.probe		= sbsa_uart_probe,
	.remove_new	= sbsa_uart_remove,
	.driver	= {
		.name	= "sbsa-uart",
		.pm	= &pl011_dev_pm_ops,
		.of_match_table = of_match_ptr(sbsa_uart_of_match),
		.acpi_match_table = ACPI_PTR(sbsa_uart_acpi_match),
		.suppress_bind_attrs = IS_BUILTIN(CONFIG_SERIAL_AMBA_PL011),
	},
};

static const struct amba_id pl011_ids[] = {
	{
		.id	= 0x00041011,
		.mask	= 0x000fffff,
		.data	= &vendor_arm,
	},
	{
		.id	= 0x00380802,
		.mask	= 0x00ffffff,
		.data	= &vendor_st,
	},
	{ 0, 0 },
};

MODULE_DEVICE_TABLE(amba, pl011_ids);

static struct amba_driver pl011_driver = {
	.drv = {
		.name	= "uart-pl011",
		.pm	= &pl011_dev_pm_ops,
		.suppress_bind_attrs = IS_BUILTIN(CONFIG_SERIAL_AMBA_PL011),
	},
	.id_table	= pl011_ids,
	.probe		= pl011_probe,
	.remove		= pl011_remove,
};

static int __init pl011_init(void)
{
	pr_info("Serial: AMBA PL011 UART driver\n");

	if (platform_driver_register(&arm_sbsa_uart_platform_driver))
		pr_warn("could not register SBSA UART platform driver\n");
	return amba_driver_register(&pl011_driver);
}

static void __exit pl011_exit(void)
{
	platform_driver_unregister(&arm_sbsa_uart_platform_driver);
	amba_driver_unregister(&pl011_driver);
}

/*
 * While this can be a module, if builtin it's most likely the console
 * So let's leave module_exit but move module_init to an earlier place
 */
arch_initcall(pl011_init);
module_exit(pl011_exit);

MODULE_AUTHOR("ARM Ltd/Deep Blue Solutions Ltd");
MODULE_DESCRIPTION("ARM AMBA serial port driver");
MODULE_LICENSE("GPL");<|MERGE_RESOLUTION|>--- conflicted
+++ resolved
@@ -348,14 +348,7 @@
 				flag = TTY_FRAME;
 		}
 
-<<<<<<< HEAD
-		uart_port_unlock(&uap->port);
-		sysrq = uart_handle_sysrq_char(&uap->port, ch & 255);
-		uart_port_lock(&uap->port);
-
-=======
 		sysrq = uart_prepare_sysrq_char(&uap->port, ch & 255);
->>>>>>> a6ad5510
 		if (!sysrq)
 			uart_insert_char(&uap->port, ch, UART011_DR_OE, ch, flag);
 	}
@@ -373,11 +366,7 @@
 #define PL011_DMA_BUFFER_SIZE PAGE_SIZE
 
 static int pl011_dmabuf_init(struct dma_chan *chan, struct pl011_dmabuf *db,
-<<<<<<< HEAD
-	enum dma_data_direction dir)
-=======
 			     enum dma_data_direction dir)
->>>>>>> a6ad5510
 {
 	db->buf = dma_alloc_coherent(chan->device->dev, PL011_DMA_BUFFER_SIZE,
 				     &db->dma, GFP_KERNEL);
@@ -389,11 +378,7 @@
 }
 
 static void pl011_dmabuf_free(struct dma_chan *chan, struct pl011_dmabuf *db,
-<<<<<<< HEAD
-	enum dma_data_direction dir)
-=======
 			      enum dma_data_direction dir)
->>>>>>> a6ad5510
 {
 	if (db->buf) {
 		dma_free_coherent(chan->device->dev,
@@ -558,11 +543,7 @@
 	uart_port_lock_irqsave(&uap->port, &flags);
 	if (uap->dmatx.queued)
 		dma_unmap_single(dmatx->chan->device->dev, dmatx->dma,
-<<<<<<< HEAD
-				dmatx->len, DMA_TO_DEVICE);
-=======
 				 dmatx->len, DMA_TO_DEVICE);
->>>>>>> a6ad5510
 
 	dmacr = uap->dmacr;
 	uap->dmacr = dmacr & ~UART011_TXDMAE;
@@ -633,25 +614,7 @@
 	if (count > PL011_DMA_BUFFER_SIZE)
 		count = PL011_DMA_BUFFER_SIZE;
 
-<<<<<<< HEAD
-	if (xmit->tail < xmit->head)
-		memcpy(&dmatx->buf[0], &xmit->buf[xmit->tail], count);
-	else {
-		size_t first = UART_XMIT_SIZE - xmit->tail;
-		size_t second;
-
-		if (first > count)
-			first = count;
-		second = count - first;
-
-		memcpy(&dmatx->buf[0], &xmit->buf[xmit->tail], first);
-		if (second)
-			memcpy(&dmatx->buf[first], &xmit->buf[0], second);
-	}
-
-=======
 	count = kfifo_out_peek(&tport->xmit_fifo, dmatx->buf, count);
->>>>>>> a6ad5510
 	dmatx->len = count;
 	dmatx->dma = dma_map_single(dma_dev->dev, dmatx->buf, count,
 				    DMA_TO_DEVICE);
@@ -662,11 +625,7 @@
 	}
 
 	desc = dmaengine_prep_slave_single(chan, dmatx->dma, dmatx->len, DMA_MEM_TO_DEV,
-<<<<<<< HEAD
-					     DMA_PREP_INTERRUPT | DMA_CTRL_ACK);
-=======
 					   DMA_PREP_INTERRUPT | DMA_CTRL_ACK);
->>>>>>> a6ad5510
 	if (!desc) {
 		dma_unmap_single(dma_dev->dev, dmatx->dma, dmatx->len, DMA_TO_DEVICE);
 		uap->dmatx.queued = false;
@@ -856,13 +815,8 @@
 	dbuf = uap->dmarx.use_buf_b ?
 		&uap->dmarx.dbuf_b : &uap->dmarx.dbuf_a;
 	desc = dmaengine_prep_slave_single(rxchan, dbuf->dma, dbuf->len,
-<<<<<<< HEAD
-					DMA_DEV_TO_MEM,
-					DMA_PREP_INTERRUPT | DMA_CTRL_ACK);
-=======
 					   DMA_DEV_TO_MEM,
 					   DMA_PREP_INTERRUPT | DMA_CTRL_ACK);
->>>>>>> a6ad5510
 	/*
 	 * If the DMA engine is busy and cannot prepare a
 	 * channel, no big deal, the driver will fall back
@@ -923,12 +877,7 @@
 		 * Note that tty_insert_flip_buf() tries to take as many chars
 		 * as it can.
 		 */
-<<<<<<< HEAD
-		dma_count = tty_insert_flip_string(port, dbuf->buf + dmataken,
-				pending);
-=======
 		dma_count = tty_insert_flip_string(port, dbuf->buf + dmataken, pending);
->>>>>>> a6ad5510
 
 		uap->port.icount.rx += dma_count;
 		if (dma_count < pending)
@@ -1052,11 +1001,7 @@
 	ret = pl011_dma_rx_trigger_dma(uap);
 
 	pl011_dma_rx_chars(uap, pending, lastbuf, false);
-<<<<<<< HEAD
-	uart_port_unlock_irq(&uap->port);
-=======
 	uart_unlock_and_check_sysrq(&uap->port);
->>>>>>> a6ad5510
 	/*
 	 * Do this check after we picked the DMA chars so we don't
 	 * get some IRQ immediately from RX.
@@ -1108,11 +1053,7 @@
 		dmataken = dbuf->len - dmarx->last_residue;
 		size = dmarx->last_residue - state.residue;
 		dma_count = tty_insert_flip_string(port, dbuf->buf + dmataken,
-<<<<<<< HEAD
-				size);
-=======
 						   size);
->>>>>>> a6ad5510
 		if (dma_count == size)
 			dmarx->last_residue =  state.residue;
 		dmarx->last_jiffies = jiffies;
@@ -1125,10 +1066,6 @@
 	 */
 	if (jiffies_to_msecs(jiffies - dmarx->last_jiffies)
 			> uap->dmarx.poll_timeout) {
-<<<<<<< HEAD
-
-=======
->>>>>>> a6ad5510
 		uart_port_lock_irqsave(&uap->port, &flags);
 		pl011_dma_rx_stop(uap);
 		uap->im |= UART011_RXIM;
@@ -1171,11 +1108,7 @@
 
 	/* Allocate and map DMA RX buffers */
 	ret = pl011_dmabuf_init(uap->dmarx.chan, &uap->dmarx.dbuf_a,
-<<<<<<< HEAD
-			       DMA_FROM_DEVICE);
-=======
 				DMA_FROM_DEVICE);
->>>>>>> a6ad5510
 	if (ret) {
 		dev_err(uap->port.dev, "failed to init DMA %s: %d\n",
 			"RX buffer A", ret);
@@ -1183,20 +1116,12 @@
 	}
 
 	ret = pl011_dmabuf_init(uap->dmarx.chan, &uap->dmarx.dbuf_b,
-<<<<<<< HEAD
-			       DMA_FROM_DEVICE);
-=======
 				DMA_FROM_DEVICE);
->>>>>>> a6ad5510
 	if (ret) {
 		dev_err(uap->port.dev, "failed to init DMA %s: %d\n",
 			"RX buffer B", ret);
 		pl011_dmabuf_free(uap->dmarx.chan, &uap->dmarx.dbuf_a,
-<<<<<<< HEAD
-				 DMA_FROM_DEVICE);
-=======
 				  DMA_FROM_DEVICE);
->>>>>>> a6ad5510
 		goto skip_rx;
 	}
 
@@ -1607,11 +1532,7 @@
 	unsigned int status, pass_counter = AMBA_ISR_PASS_LIMIT;
 	int handled = 0;
 
-<<<<<<< HEAD
-	uart_port_lock_irqsave(&uap->port, &flags);
-=======
 	uart_port_lock(&uap->port);
->>>>>>> a6ad5510
 	status = pl011_read(uap, REG_RIS) & uap->im;
 	if (status) {
 		do {
@@ -1640,11 +1561,7 @@
 		handled = 1;
 	}
 
-<<<<<<< HEAD
-	uart_port_unlock_irqrestore(&uap->port, flags);
-=======
 	uart_unlock_and_check_sysrq(&uap->port);
->>>>>>> a6ad5510
 
 	return IRQ_RETVAL(handled);
 }
@@ -2400,20 +2317,10 @@
 
 	clk_enable(uap->clk);
 
-<<<<<<< HEAD
-	local_irq_save(flags);
-	if (uap->port.sysrq)
-		locked = 0;
-	else if (oops_in_progress)
-		locked = uart_port_trylock(&uap->port);
-	else
-		uart_port_lock(&uap->port);
-=======
 	if (oops_in_progress)
 		locked = uart_port_trylock_irqsave(&uap->port, &flags);
 	else
 		uart_port_lock_irqsave(&uap->port, &flags);
->>>>>>> a6ad5510
 
 	/*
 	 *	First save the CR then disable the interrupts
@@ -2439,12 +2346,7 @@
 		pl011_write(old_cr, uap, REG_CR);
 
 	if (locked)
-<<<<<<< HEAD
-		uart_port_unlock(&uap->port);
-	local_irq_restore(flags);
-=======
 		uart_port_unlock_irqrestore(&uap->port, flags);
->>>>>>> a6ad5510
 
 	clk_disable(uap->clk);
 }
