--- conflicted
+++ resolved
@@ -1627,11 +1627,7 @@
 	unsigned int i;
 	u8 port_addr;
 
-<<<<<<< HEAD
-	devtype = device_get_match_data(&client->dev);
-=======
 	devtype = i2c_get_match_data(client);
->>>>>>> 1b4861e3
 	if (!devtype)
 		return dev_err_probe(&client->dev, -ENODEV, "Failed to match device\n");
 
