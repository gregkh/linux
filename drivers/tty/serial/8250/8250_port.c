--- conflicted
+++ resolved
@@ -3284,10 +3284,7 @@
 	struct uart_port *port = &up->port;
 
 	spin_lock_init(&port->lock);
-<<<<<<< HEAD
-=======
 	port->ctrl_id = 0;
->>>>>>> 98817289
 	port->pm = NULL;
 	port->ops = &serial8250_pops;
 	port->has_sysrq = IS_ENABLED(CONFIG_SERIAL_8250_CONSOLE);
