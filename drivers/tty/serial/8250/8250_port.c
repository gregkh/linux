// SPDX-License-Identifier: GPL-2.0+
/*
 *  Base port operations for 8250/16550-type serial ports
 *
 *  Based on drivers/char/serial.c, by Linus Torvalds, Theodore Ts'o.
 *  Split from 8250_core.c, Copyright (C) 2001 Russell King.
 *
 * A note about mapbase / membase
 *
 *  mapbase is the physical address of the IO port.
 *  membase is an 'ioremapped' cookie.
 */

#include <linux/module.h>
#include <linux/moduleparam.h>
#include <linux/ioport.h>
#include <linux/init.h>
#include <linux/irq.h>
#include <linux/console.h>
#include <linux/gpio/consumer.h>
#include <linux/sysrq.h>
#include <linux/delay.h>
#include <linux/platform_device.h>
#include <linux/tty.h>
#include <linux/ratelimit.h>
#include <linux/tty_flip.h>
#include <linux/serial.h>
#include <linux/serial_8250.h>
#include <linux/nmi.h>
#include <linux/mutex.h>
#include <linux/slab.h>
#include <linux/uaccess.h>
#include <linux/pm_runtime.h>
#include <linux/ktime.h>

#include <asm/io.h>
#include <asm/irq.h>

#include "8250.h"

/*
 * Debugging.
 */
#if 0
#define DEBUG_AUTOCONF(fmt...)	printk(fmt)
#else
#define DEBUG_AUTOCONF(fmt...)	do { } while (0)
#endif

/*
 * Here we define the default xmit fifo size used for each type of UART.
 */
static const struct serial8250_config uart_config[] = {
	[PORT_UNKNOWN] = {
		.name		= "unknown",
		.fifo_size	= 1,
		.tx_loadsz	= 1,
	},
	[PORT_8250] = {
		.name		= "8250",
		.fifo_size	= 1,
		.tx_loadsz	= 1,
	},
	[PORT_16450] = {
		.name		= "16450",
		.fifo_size	= 1,
		.tx_loadsz	= 1,
	},
	[PORT_16550] = {
		.name		= "16550",
		.fifo_size	= 1,
		.tx_loadsz	= 1,
	},
	[PORT_16550A] = {
		.name		= "16550A",
		.fifo_size	= 16,
		.tx_loadsz	= 16,
		.fcr		= UART_FCR_ENABLE_FIFO | UART_FCR_R_TRIG_10,
		.rxtrig_bytes	= {1, 4, 8, 14},
		.flags		= UART_CAP_FIFO,
	},
	[PORT_CIRRUS] = {
		.name		= "Cirrus",
		.fifo_size	= 1,
		.tx_loadsz	= 1,
	},
	[PORT_16650] = {
		.name		= "ST16650",
		.fifo_size	= 1,
		.tx_loadsz	= 1,
		.flags		= UART_CAP_FIFO | UART_CAP_EFR | UART_CAP_SLEEP,
	},
	[PORT_16650V2] = {
		.name		= "ST16650V2",
		.fifo_size	= 32,
		.tx_loadsz	= 16,
		.fcr		= UART_FCR_ENABLE_FIFO | UART_FCR_R_TRIG_01 |
				  UART_FCR_T_TRIG_00,
		.rxtrig_bytes	= {8, 16, 24, 28},
		.flags		= UART_CAP_FIFO | UART_CAP_EFR | UART_CAP_SLEEP,
	},
	[PORT_16750] = {
		.name		= "TI16750",
		.fifo_size	= 64,
		.tx_loadsz	= 64,
		.fcr		= UART_FCR_ENABLE_FIFO | UART_FCR_R_TRIG_10 |
				  UART_FCR7_64BYTE,
		.rxtrig_bytes	= {1, 16, 32, 56},
		.flags		= UART_CAP_FIFO | UART_CAP_SLEEP | UART_CAP_AFE,
	},
	[PORT_STARTECH] = {
		.name		= "Startech",
		.fifo_size	= 1,
		.tx_loadsz	= 1,
	},
	[PORT_16C950] = {
		.name		= "16C950/954",
		.fifo_size	= 128,
		.tx_loadsz	= 128,
		.fcr		= UART_FCR_ENABLE_FIFO | UART_FCR_R_TRIG_01,
		.rxtrig_bytes	= {16, 32, 112, 120},
		/* UART_CAP_EFR breaks billionon CF bluetooth card. */
		.flags		= UART_CAP_FIFO | UART_CAP_SLEEP,
	},
	[PORT_16654] = {
		.name		= "ST16654",
		.fifo_size	= 64,
		.tx_loadsz	= 32,
		.fcr		= UART_FCR_ENABLE_FIFO | UART_FCR_R_TRIG_01 |
				  UART_FCR_T_TRIG_10,
		.rxtrig_bytes	= {8, 16, 56, 60},
		.flags		= UART_CAP_FIFO | UART_CAP_EFR | UART_CAP_SLEEP,
	},
	[PORT_16850] = {
		.name		= "XR16850",
		.fifo_size	= 128,
		.tx_loadsz	= 128,
		.fcr		= UART_FCR_ENABLE_FIFO | UART_FCR_R_TRIG_10,
		.flags		= UART_CAP_FIFO | UART_CAP_EFR | UART_CAP_SLEEP,
	},
	[PORT_RSA] = {
		.name		= "RSA",
		.fifo_size	= 2048,
		.tx_loadsz	= 2048,
		.fcr		= UART_FCR_ENABLE_FIFO | UART_FCR_R_TRIG_11,
		.flags		= UART_CAP_FIFO,
	},
	[PORT_NS16550A] = {
		.name		= "NS16550A",
		.fifo_size	= 16,
		.tx_loadsz	= 16,
		.fcr		= UART_FCR_ENABLE_FIFO | UART_FCR_R_TRIG_10,
		.flags		= UART_CAP_FIFO | UART_NATSEMI,
	},
	[PORT_XSCALE] = {
		.name		= "XScale",
		.fifo_size	= 32,
		.tx_loadsz	= 32,
		.fcr		= UART_FCR_ENABLE_FIFO | UART_FCR_R_TRIG_10,
		.flags		= UART_CAP_FIFO | UART_CAP_UUE | UART_CAP_RTOIE,
	},
	[PORT_OCTEON] = {
		.name		= "OCTEON",
		.fifo_size	= 64,
		.tx_loadsz	= 64,
		.fcr		= UART_FCR_ENABLE_FIFO | UART_FCR_R_TRIG_10,
		.flags		= UART_CAP_FIFO,
	},
	[PORT_U6_16550A] = {
		.name		= "U6_16550A",
		.fifo_size	= 64,
		.tx_loadsz	= 64,
		.fcr		= UART_FCR_ENABLE_FIFO | UART_FCR_R_TRIG_10,
		.flags		= UART_CAP_FIFO | UART_CAP_AFE,
	},
	[PORT_TEGRA] = {
		.name		= "Tegra",
		.fifo_size	= 32,
		.tx_loadsz	= 8,
		.fcr		= UART_FCR_ENABLE_FIFO | UART_FCR_R_TRIG_01 |
				  UART_FCR_T_TRIG_01,
		.rxtrig_bytes	= {1, 4, 8, 14},
		.flags		= UART_CAP_FIFO | UART_CAP_RTOIE,
	},
	[PORT_XR17D15X] = {
		.name		= "XR17D15X",
		.fifo_size	= 64,
		.tx_loadsz	= 64,
		.fcr		= UART_FCR_ENABLE_FIFO | UART_FCR_R_TRIG_10,
		.flags		= UART_CAP_FIFO | UART_CAP_AFE | UART_CAP_EFR |
				  UART_CAP_SLEEP,
	},
	[PORT_XR17V35X] = {
		.name		= "XR17V35X",
		.fifo_size	= 256,
		.tx_loadsz	= 256,
		.fcr		= UART_FCR_ENABLE_FIFO | UART_FCR_R_TRIG_11 |
				  UART_FCR_T_TRIG_11,
		.flags		= UART_CAP_FIFO | UART_CAP_AFE | UART_CAP_EFR |
				  UART_CAP_SLEEP,
	},
	[PORT_LPC3220] = {
		.name		= "LPC3220",
		.fifo_size	= 64,
		.tx_loadsz	= 32,
		.fcr		= UART_FCR_DMA_SELECT | UART_FCR_ENABLE_FIFO |
				  UART_FCR_R_TRIG_00 | UART_FCR_T_TRIG_00,
		.flags		= UART_CAP_FIFO,
	},
	[PORT_BRCM_TRUMANAGE] = {
		.name		= "TruManage",
		.fifo_size	= 1,
		.tx_loadsz	= 1024,
		.flags		= UART_CAP_HFIFO,
	},
	[PORT_8250_CIR] = {
		.name		= "CIR port"
	},
	[PORT_ALTR_16550_F32] = {
		.name		= "Altera 16550 FIFO32",
		.fifo_size	= 32,
		.tx_loadsz	= 32,
		.fcr		= UART_FCR_ENABLE_FIFO | UART_FCR_R_TRIG_10,
		.rxtrig_bytes	= {1, 8, 16, 30},
		.flags		= UART_CAP_FIFO | UART_CAP_AFE,
	},
	[PORT_ALTR_16550_F64] = {
		.name		= "Altera 16550 FIFO64",
		.fifo_size	= 64,
		.tx_loadsz	= 64,
		.fcr		= UART_FCR_ENABLE_FIFO | UART_FCR_R_TRIG_10,
		.rxtrig_bytes	= {1, 16, 32, 62},
		.flags		= UART_CAP_FIFO | UART_CAP_AFE,
	},
	[PORT_ALTR_16550_F128] = {
		.name		= "Altera 16550 FIFO128",
		.fifo_size	= 128,
		.tx_loadsz	= 128,
		.fcr		= UART_FCR_ENABLE_FIFO | UART_FCR_R_TRIG_10,
		.rxtrig_bytes	= {1, 32, 64, 126},
		.flags		= UART_CAP_FIFO | UART_CAP_AFE,
	},
	/*
	 * tx_loadsz is set to 63-bytes instead of 64-bytes to implement
	 * workaround of errata A-008006 which states that tx_loadsz should
	 * be configured less than Maximum supported fifo bytes.
	 */
	[PORT_16550A_FSL64] = {
		.name		= "16550A_FSL64",
		.fifo_size	= 64,
		.tx_loadsz	= 63,
		.fcr		= UART_FCR_ENABLE_FIFO | UART_FCR_R_TRIG_10 |
				  UART_FCR7_64BYTE,
		.flags		= UART_CAP_FIFO | UART_CAP_NOTEMT,
	},
	[PORT_RT2880] = {
		.name		= "Palmchip BK-3103",
		.fifo_size	= 16,
		.tx_loadsz	= 16,
		.fcr		= UART_FCR_ENABLE_FIFO | UART_FCR_R_TRIG_10,
		.rxtrig_bytes	= {1, 4, 8, 14},
		.flags		= UART_CAP_FIFO,
	},
	[PORT_DA830] = {
		.name		= "TI DA8xx/66AK2x",
		.fifo_size	= 16,
		.tx_loadsz	= 16,
		.fcr		= UART_FCR_DMA_SELECT | UART_FCR_ENABLE_FIFO |
				  UART_FCR_R_TRIG_10,
		.rxtrig_bytes	= {1, 4, 8, 14},
		.flags		= UART_CAP_FIFO | UART_CAP_AFE,
	},
	[PORT_MTK_BTIF] = {
		.name		= "MediaTek BTIF",
		.fifo_size	= 16,
		.tx_loadsz	= 16,
		.fcr		= UART_FCR_ENABLE_FIFO |
				  UART_FCR_CLEAR_RCVR | UART_FCR_CLEAR_XMIT,
		.flags		= UART_CAP_FIFO,
	},
	[PORT_NPCM] = {
		.name		= "Nuvoton 16550",
		.fifo_size	= 16,
		.tx_loadsz	= 16,
		.fcr		= UART_FCR_ENABLE_FIFO | UART_FCR_R_TRIG_10 |
				  UART_FCR_CLEAR_RCVR | UART_FCR_CLEAR_XMIT,
		.rxtrig_bytes	= {1, 4, 8, 14},
		.flags		= UART_CAP_FIFO,
	},
	[PORT_SUNIX] = {
		.name		= "Sunix",
		.fifo_size	= 128,
		.tx_loadsz	= 128,
		.fcr		= UART_FCR_ENABLE_FIFO | UART_FCR_R_TRIG_10,
		.rxtrig_bytes	= {1, 32, 64, 112},
		.flags		= UART_CAP_FIFO | UART_CAP_SLEEP,
	},
	[PORT_ASPEED_VUART] = {
		.name		= "ASPEED VUART",
		.fifo_size	= 16,
		.tx_loadsz	= 16,
		.fcr		= UART_FCR_ENABLE_FIFO | UART_FCR_R_TRIG_00,
		.rxtrig_bytes	= {1, 4, 8, 14},
		.flags		= UART_CAP_FIFO,
	},
	[PORT_MCHP16550A] = {
		.name           = "MCHP16550A",
		.fifo_size      = 256,
		.tx_loadsz      = 256,
		.fcr            = UART_FCR_ENABLE_FIFO | UART_FCR_R_TRIG_01,
		.rxtrig_bytes   = {2, 66, 130, 194},
		.flags          = UART_CAP_FIFO,
	},
	[PORT_BCM7271] = {
		.name		= "Broadcom BCM7271 UART",
		.fifo_size	= 32,
		.tx_loadsz	= 32,
		.fcr		= UART_FCR_ENABLE_FIFO | UART_FCR_R_TRIG_01,
		.rxtrig_bytes	= {1, 8, 16, 30},
		.flags		= UART_CAP_FIFO | UART_CAP_AFE,
	},
};

/* Uart divisor latch read */
static u32 default_serial_dl_read(struct uart_8250_port *up)
{
	/* Assign these in pieces to truncate any bits above 7.  */
	unsigned char dll = serial_in(up, UART_DLL);
	unsigned char dlm = serial_in(up, UART_DLM);

	return dll | dlm << 8;
}

/* Uart divisor latch write */
static void default_serial_dl_write(struct uart_8250_port *up, u32 value)
{
	serial_out(up, UART_DLL, value & 0xff);
	serial_out(up, UART_DLM, value >> 8 & 0xff);
}

#ifdef CONFIG_HAS_IOPORT
static unsigned int hub6_serial_in(struct uart_port *p, int offset)
{
	offset = offset << p->regshift;
	outb(p->hub6 - 1 + offset, p->iobase);
	return inb(p->iobase + 1);
}

static void hub6_serial_out(struct uart_port *p, int offset, int value)
{
	offset = offset << p->regshift;
	outb(p->hub6 - 1 + offset, p->iobase);
	outb(value, p->iobase + 1);
}
#endif /* CONFIG_HAS_IOPORT */

static unsigned int mem_serial_in(struct uart_port *p, int offset)
{
	offset = offset << p->regshift;
	return readb(p->membase + offset);
}

static void mem_serial_out(struct uart_port *p, int offset, int value)
{
	offset = offset << p->regshift;
	writeb(value, p->membase + offset);
}

static void mem16_serial_out(struct uart_port *p, int offset, int value)
{
	offset = offset << p->regshift;
	writew(value, p->membase + offset);
}

static unsigned int mem16_serial_in(struct uart_port *p, int offset)
{
	offset = offset << p->regshift;
	return readw(p->membase + offset);
}

static void mem32_serial_out(struct uart_port *p, int offset, int value)
{
	offset = offset << p->regshift;
	writel(value, p->membase + offset);
}

static unsigned int mem32_serial_in(struct uart_port *p, int offset)
{
	offset = offset << p->regshift;
	return readl(p->membase + offset);
}

static void mem32be_serial_out(struct uart_port *p, int offset, int value)
{
	offset = offset << p->regshift;
	iowrite32be(value, p->membase + offset);
}

static unsigned int mem32be_serial_in(struct uart_port *p, int offset)
{
	offset = offset << p->regshift;
	return ioread32be(p->membase + offset);
}

#ifdef CONFIG_HAS_IOPORT
static unsigned int io_serial_in(struct uart_port *p, int offset)
{
	offset = offset << p->regshift;
	return inb(p->iobase + offset);
}

static void io_serial_out(struct uart_port *p, int offset, int value)
{
	offset = offset << p->regshift;
	outb(value, p->iobase + offset);
}
#endif
static unsigned int no_serial_in(struct uart_port *p, int offset)
{
	return (unsigned int)-1;
}

static void no_serial_out(struct uart_port *p, int offset, int value)
{
}

static int serial8250_default_handle_irq(struct uart_port *port);

static void set_io_from_upio(struct uart_port *p)
{
	struct uart_8250_port *up = up_to_u8250p(p);

	up->dl_read = default_serial_dl_read;
	up->dl_write = default_serial_dl_write;

	switch (p->iotype) {
#ifdef CONFIG_HAS_IOPORT
	case UPIO_HUB6:
		p->serial_in = hub6_serial_in;
		p->serial_out = hub6_serial_out;
		break;
#endif

	case UPIO_MEM:
		p->serial_in = mem_serial_in;
		p->serial_out = mem_serial_out;
		break;

	case UPIO_MEM16:
		p->serial_in = mem16_serial_in;
		p->serial_out = mem16_serial_out;
		break;

	case UPIO_MEM32:
		p->serial_in = mem32_serial_in;
		p->serial_out = mem32_serial_out;
		break;

	case UPIO_MEM32BE:
		p->serial_in = mem32be_serial_in;
		p->serial_out = mem32be_serial_out;
		break;
#ifdef CONFIG_HAS_IOPORT
	case UPIO_PORT:
		p->serial_in = io_serial_in;
		p->serial_out = io_serial_out;
		break;
#endif
	default:
		WARN(p->iotype != UPIO_PORT || p->iobase,
		     "Unsupported UART type %x\n", p->iotype);
		p->serial_in = no_serial_in;
		p->serial_out = no_serial_out;
	}
	/* Remember loaded iotype */
	up->cur_iotype = p->iotype;
	p->handle_irq = serial8250_default_handle_irq;
}

static void
serial_port_out_sync(struct uart_port *p, int offset, int value)
{
	switch (p->iotype) {
	case UPIO_MEM:
	case UPIO_MEM16:
	case UPIO_MEM32:
	case UPIO_MEM32BE:
	case UPIO_AU:
		p->serial_out(p, offset, value);
		p->serial_in(p, UART_LCR);	/* safe, no side-effects */
		break;
	default:
		p->serial_out(p, offset, value);
	}
}

/*
 * FIFO support.
 */
static void serial8250_clear_fifos(struct uart_8250_port *p)
{
	if (p->capabilities & UART_CAP_FIFO) {
		serial_out(p, UART_FCR, UART_FCR_ENABLE_FIFO);
		serial_out(p, UART_FCR, UART_FCR_ENABLE_FIFO |
			       UART_FCR_CLEAR_RCVR | UART_FCR_CLEAR_XMIT);
		serial_out(p, UART_FCR, 0);
	}
}

static enum hrtimer_restart serial8250_em485_handle_start_tx(struct hrtimer *t);
static enum hrtimer_restart serial8250_em485_handle_stop_tx(struct hrtimer *t);

void serial8250_clear_and_reinit_fifos(struct uart_8250_port *p)
{
	serial8250_clear_fifos(p);
	serial_out(p, UART_FCR, p->fcr);
}
EXPORT_SYMBOL_GPL(serial8250_clear_and_reinit_fifos);

void serial8250_rpm_get(struct uart_8250_port *p)
{
	if (!(p->capabilities & UART_CAP_RPM))
		return;
	pm_runtime_get_sync(p->port.dev);
}
EXPORT_SYMBOL_GPL(serial8250_rpm_get);

void serial8250_rpm_put(struct uart_8250_port *p)
{
	if (!(p->capabilities & UART_CAP_RPM))
		return;
	pm_runtime_mark_last_busy(p->port.dev);
	pm_runtime_put_autosuspend(p->port.dev);
}
EXPORT_SYMBOL_GPL(serial8250_rpm_put);

/**
 *	serial8250_em485_init() - put uart_8250_port into rs485 emulating
 *	@p:	uart_8250_port port instance
 *
 *	The function is used to start rs485 software emulating on the
 *	&struct uart_8250_port* @p. Namely, RTS is switched before/after
 *	transmission. The function is idempotent, so it is safe to call it
 *	multiple times.
 *
 *	The caller MUST enable interrupt on empty shift register before
 *	calling serial8250_em485_init(). This interrupt is not a part of
 *	8250 standard, but implementation defined.
 *
 *	The function is supposed to be called from .rs485_config callback
 *	or from any other callback protected with p->port.lock spinlock.
 *
 *	See also serial8250_em485_destroy()
 *
 *	Return 0 - success, -errno - otherwise
 */
static int serial8250_em485_init(struct uart_8250_port *p)
{
	/* Port locked to synchronize UART_IER access against the console. */
	lockdep_assert_held_once(&p->port.lock);

	if (p->em485)
		goto deassert_rts;

	p->em485 = kmalloc(sizeof(struct uart_8250_em485), GFP_ATOMIC);
	if (!p->em485)
		return -ENOMEM;

	hrtimer_init(&p->em485->stop_tx_timer, CLOCK_MONOTONIC,
		     HRTIMER_MODE_REL);
	hrtimer_init(&p->em485->start_tx_timer, CLOCK_MONOTONIC,
		     HRTIMER_MODE_REL);
	p->em485->stop_tx_timer.function = &serial8250_em485_handle_stop_tx;
	p->em485->start_tx_timer.function = &serial8250_em485_handle_start_tx;
	p->em485->port = p;
	p->em485->active_timer = NULL;
	p->em485->tx_stopped = true;

deassert_rts:
	if (p->em485->tx_stopped)
		p->rs485_stop_tx(p, true);

	return 0;
}

/**
 *	serial8250_em485_destroy() - put uart_8250_port into normal state
 *	@p:	uart_8250_port port instance
 *
 *	The function is used to stop rs485 software emulating on the
 *	&struct uart_8250_port* @p. The function is idempotent, so it is safe to
 *	call it multiple times.
 *
 *	The function is supposed to be called from .rs485_config callback
 *	or from any other callback protected with p->port.lock spinlock.
 *
 *	See also serial8250_em485_init()
 */
void serial8250_em485_destroy(struct uart_8250_port *p)
{
	if (!p->em485)
		return;

	hrtimer_cancel(&p->em485->start_tx_timer);
	hrtimer_cancel(&p->em485->stop_tx_timer);

	kfree(p->em485);
	p->em485 = NULL;
}
EXPORT_SYMBOL_GPL(serial8250_em485_destroy);

struct serial_rs485 serial8250_em485_supported = {
	.flags = SER_RS485_ENABLED | SER_RS485_RTS_ON_SEND | SER_RS485_RTS_AFTER_SEND |
		 SER_RS485_TERMINATE_BUS | SER_RS485_RX_DURING_TX,
	.delay_rts_before_send = 1,
	.delay_rts_after_send = 1,
};
EXPORT_SYMBOL_GPL(serial8250_em485_supported);

/**
 * serial8250_em485_config() - generic ->rs485_config() callback
 * @port: uart port
 * @termios: termios structure
 * @rs485: rs485 settings
 *
 * Generic callback usable by 8250 uart drivers to activate rs485 settings
 * if the uart is incapable of driving RTS as a Transmit Enable signal in
 * hardware, relying on software emulation instead.
 */
int serial8250_em485_config(struct uart_port *port, struct ktermios *termios,
			    struct serial_rs485 *rs485)
{
	struct uart_8250_port *up = up_to_u8250p(port);

	/*
	 * Both serial8250_em485_init() and serial8250_em485_destroy()
	 * are idempotent.
	 */
	if (rs485->flags & SER_RS485_ENABLED)
		return serial8250_em485_init(up);

	serial8250_em485_destroy(up);
	return 0;
}
EXPORT_SYMBOL_GPL(serial8250_em485_config);

/*
 * These two wrappers ensure that enable_runtime_pm_tx() can be called more than
 * once and disable_runtime_pm_tx() will still disable RPM because the fifo is
 * empty and the HW can idle again.
 */
void serial8250_rpm_get_tx(struct uart_8250_port *p)
{
	unsigned char rpm_active;

	if (!(p->capabilities & UART_CAP_RPM))
		return;

	rpm_active = xchg(&p->rpm_tx_active, 1);
	if (rpm_active)
		return;
	pm_runtime_get_sync(p->port.dev);
}
EXPORT_SYMBOL_GPL(serial8250_rpm_get_tx);

void serial8250_rpm_put_tx(struct uart_8250_port *p)
{
	unsigned char rpm_active;

	if (!(p->capabilities & UART_CAP_RPM))
		return;

	rpm_active = xchg(&p->rpm_tx_active, 0);
	if (!rpm_active)
		return;
	pm_runtime_mark_last_busy(p->port.dev);
	pm_runtime_put_autosuspend(p->port.dev);
}
EXPORT_SYMBOL_GPL(serial8250_rpm_put_tx);

/*
 * IER sleep support.  UARTs which have EFRs need the "extended
 * capability" bit enabled.  Note that on XR16C850s, we need to
 * reset LCR to write to IER.
 */
static void serial8250_set_sleep(struct uart_8250_port *p, int sleep)
{
	unsigned char lcr = 0, efr = 0;

	serial8250_rpm_get(p);

	if (p->capabilities & UART_CAP_SLEEP) {
		/* Synchronize UART_IER access against the console. */
		uart_port_lock_irq(&p->port);
		if (p->capabilities & UART_CAP_EFR) {
			lcr = serial_in(p, UART_LCR);
			efr = serial_in(p, UART_EFR);
			serial_out(p, UART_LCR, UART_LCR_CONF_MODE_B);
			serial_out(p, UART_EFR, UART_EFR_ECB);
			serial_out(p, UART_LCR, 0);
		}
		serial_out(p, UART_IER, sleep ? UART_IERX_SLEEP : 0);
		if (p->capabilities & UART_CAP_EFR) {
			serial_out(p, UART_LCR, UART_LCR_CONF_MODE_B);
			serial_out(p, UART_EFR, efr);
			serial_out(p, UART_LCR, lcr);
		}
		uart_port_unlock_irq(&p->port);
	}

	serial8250_rpm_put(p);
}

static void serial8250_clear_IER(struct uart_8250_port *up)
{
	if (up->capabilities & UART_CAP_UUE)
		serial_out(up, UART_IER, UART_IER_UUE);
	else
		serial_out(up, UART_IER, 0);
}

#ifdef CONFIG_SERIAL_8250_RSA
/*
 * Attempts to turn on the RSA FIFO.  Returns zero on failure.
 * We set the port uart clock rate if we succeed.
 */
static int __enable_rsa(struct uart_8250_port *up)
{
	unsigned char mode;
	int result;

	mode = serial_in(up, UART_RSA_MSR);
	result = mode & UART_RSA_MSR_FIFO;

	if (!result) {
		serial_out(up, UART_RSA_MSR, mode | UART_RSA_MSR_FIFO);
		mode = serial_in(up, UART_RSA_MSR);
		result = mode & UART_RSA_MSR_FIFO;
	}

	if (result)
		up->port.uartclk = SERIAL_RSA_BAUD_BASE * 16;

	return result;
}

static void enable_rsa(struct uart_8250_port *up)
{
	if (up->port.type == PORT_RSA) {
		if (up->port.uartclk != SERIAL_RSA_BAUD_BASE * 16) {
			uart_port_lock_irq(&up->port);
			__enable_rsa(up);
			uart_port_unlock_irq(&up->port);
		}
		if (up->port.uartclk == SERIAL_RSA_BAUD_BASE * 16)
			serial_out(up, UART_RSA_FRR, 0);
	}
}

/*
 * Attempts to turn off the RSA FIFO.  Returns zero on failure.
 * It is unknown why interrupts were disabled in here.  However,
 * the caller is expected to preserve this behaviour by grabbing
 * the spinlock before calling this function.
 */
static void disable_rsa(struct uart_8250_port *up)
{
	unsigned char mode;
	int result;

	if (up->port.type == PORT_RSA &&
	    up->port.uartclk == SERIAL_RSA_BAUD_BASE * 16) {
		uart_port_lock_irq(&up->port);

		mode = serial_in(up, UART_RSA_MSR);
		result = !(mode & UART_RSA_MSR_FIFO);

		if (!result) {
			serial_out(up, UART_RSA_MSR, mode & ~UART_RSA_MSR_FIFO);
			mode = serial_in(up, UART_RSA_MSR);
			result = !(mode & UART_RSA_MSR_FIFO);
		}

		if (result)
			up->port.uartclk = SERIAL_RSA_BAUD_BASE_LO * 16;
		uart_port_unlock_irq(&up->port);
	}
}
#endif /* CONFIG_SERIAL_8250_RSA */

/*
 * This is a quickie test to see how big the FIFO is.
 * It doesn't work at all the time, more's the pity.
 */
static int size_fifo(struct uart_8250_port *up)
{
	unsigned char old_fcr, old_mcr, old_lcr;
	u32 old_dl;
	int count;

	old_lcr = serial_in(up, UART_LCR);
	serial_out(up, UART_LCR, 0);
	old_fcr = serial_in(up, UART_FCR);
	old_mcr = serial8250_in_MCR(up);
	serial_out(up, UART_FCR, UART_FCR_ENABLE_FIFO |
		    UART_FCR_CLEAR_RCVR | UART_FCR_CLEAR_XMIT);
	serial8250_out_MCR(up, UART_MCR_LOOP);
	serial_out(up, UART_LCR, UART_LCR_CONF_MODE_A);
	old_dl = serial_dl_read(up);
	serial_dl_write(up, 0x0001);
	serial_out(up, UART_LCR, UART_LCR_WLEN8);
	for (count = 0; count < 256; count++)
		serial_out(up, UART_TX, count);
	mdelay(20);/* FIXME - schedule_timeout */
	for (count = 0; (serial_in(up, UART_LSR) & UART_LSR_DR) &&
	     (count < 256); count++)
		serial_in(up, UART_RX);
	serial_out(up, UART_FCR, old_fcr);
	serial8250_out_MCR(up, old_mcr);
	serial_out(up, UART_LCR, UART_LCR_CONF_MODE_A);
	serial_dl_write(up, old_dl);
	serial_out(up, UART_LCR, old_lcr);

	return count;
}

/*
 * Read UART ID using the divisor method - set DLL and DLM to zero
 * and the revision will be in DLL and device type in DLM.  We
 * preserve the device state across this.
 */
static unsigned int autoconfig_read_divisor_id(struct uart_8250_port *p)
{
	unsigned char old_lcr;
	unsigned int id, old_dl;

	old_lcr = serial_in(p, UART_LCR);
	serial_out(p, UART_LCR, UART_LCR_CONF_MODE_A);
	old_dl = serial_dl_read(p);
	serial_dl_write(p, 0);
	id = serial_dl_read(p);
	serial_dl_write(p, old_dl);

	serial_out(p, UART_LCR, old_lcr);

	return id;
}

/*
 * This is a helper routine to autodetect StarTech/Exar/Oxsemi UART's.
 * When this function is called we know it is at least a StarTech
 * 16650 V2, but it might be one of several StarTech UARTs, or one of
 * its clones.  (We treat the broken original StarTech 16650 V1 as a
 * 16550, and why not?  Startech doesn't seem to even acknowledge its
 * existence.)
 *
 * What evil have men's minds wrought...
 */
static void autoconfig_has_efr(struct uart_8250_port *up)
{
	unsigned int id1, id2, id3, rev;

	/*
	 * Everything with an EFR has SLEEP
	 */
	up->capabilities |= UART_CAP_EFR | UART_CAP_SLEEP;

	/*
	 * First we check to see if it's an Oxford Semiconductor UART.
	 *
	 * If we have to do this here because some non-National
	 * Semiconductor clone chips lock up if you try writing to the
	 * LSR register (which serial_icr_read does)
	 */

	/*
	 * Check for Oxford Semiconductor 16C950.
	 *
	 * EFR [4] must be set else this test fails.
	 *
	 * This shouldn't be necessary, but Mike Hudson (Exoray@isys.ca)
	 * claims that it's needed for 952 dual UART's (which are not
	 * recommended for new designs).
	 */
	up->acr = 0;
	serial_out(up, UART_LCR, UART_LCR_CONF_MODE_B);
	serial_out(up, UART_EFR, UART_EFR_ECB);
	serial_out(up, UART_LCR, 0x00);
	id1 = serial_icr_read(up, UART_ID1);
	id2 = serial_icr_read(up, UART_ID2);
	id3 = serial_icr_read(up, UART_ID3);
	rev = serial_icr_read(up, UART_REV);

	DEBUG_AUTOCONF("950id=%02x:%02x:%02x:%02x ", id1, id2, id3, rev);

	if (id1 == 0x16 && id2 == 0xC9 &&
	    (id3 == 0x50 || id3 == 0x52 || id3 == 0x54)) {
		up->port.type = PORT_16C950;

		/*
		 * Enable work around for the Oxford Semiconductor 952 rev B
		 * chip which causes it to seriously miscalculate baud rates
		 * when DLL is 0.
		 */
		if (id3 == 0x52 && rev == 0x01)
			up->bugs |= UART_BUG_QUOT;
		return;
	}

	/*
	 * We check for a XR16C850 by setting DLL and DLM to 0, and then
	 * reading back DLL and DLM.  The chip type depends on the DLM
	 * value read back:
	 *  0x10 - XR16C850 and the DLL contains the chip revision.
	 *  0x12 - XR16C2850.
	 *  0x14 - XR16C854.
	 */
	id1 = autoconfig_read_divisor_id(up);
	DEBUG_AUTOCONF("850id=%04x ", id1);

	id2 = id1 >> 8;
	if (id2 == 0x10 || id2 == 0x12 || id2 == 0x14) {
		up->port.type = PORT_16850;
		return;
	}

	/*
	 * It wasn't an XR16C850.
	 *
	 * We distinguish between the '654 and the '650 by counting
	 * how many bytes are in the FIFO.  I'm using this for now,
	 * since that's the technique that was sent to me in the
	 * serial driver update, but I'm not convinced this works.
	 * I've had problems doing this in the past.  -TYT
	 */
	if (size_fifo(up) == 64)
		up->port.type = PORT_16654;
	else
		up->port.type = PORT_16650V2;
}

/*
 * We detected a chip without a FIFO.  Only two fall into
 * this category - the original 8250 and the 16450.  The
 * 16450 has a scratch register (accessible with LCR=0)
 */
static void autoconfig_8250(struct uart_8250_port *up)
{
	unsigned char scratch, status1, status2;

	up->port.type = PORT_8250;

	scratch = serial_in(up, UART_SCR);
	serial_out(up, UART_SCR, 0xa5);
	status1 = serial_in(up, UART_SCR);
	serial_out(up, UART_SCR, 0x5a);
	status2 = serial_in(up, UART_SCR);
	serial_out(up, UART_SCR, scratch);

	if (status1 == 0xa5 && status2 == 0x5a)
		up->port.type = PORT_16450;
}

static int broken_efr(struct uart_8250_port *up)
{
	/*
	 * Exar ST16C2550 "A2" devices incorrectly detect as
	 * having an EFR, and report an ID of 0x0201.  See
	 * http://linux.derkeiler.com/Mailing-Lists/Kernel/2004-11/4812.html
	 */
	if (autoconfig_read_divisor_id(up) == 0x0201 && size_fifo(up) == 16)
		return 1;

	return 0;
}

/*
 * We know that the chip has FIFOs.  Does it have an EFR?  The
 * EFR is located in the same register position as the IIR and
 * we know the top two bits of the IIR are currently set.  The
 * EFR should contain zero.  Try to read the EFR.
 */
static void autoconfig_16550a(struct uart_8250_port *up)
{
	unsigned char status1, status2;
	unsigned int iersave;

	/* Port locked to synchronize UART_IER access against the console. */
	lockdep_assert_held_once(&up->port.lock);

	up->port.type = PORT_16550A;
	up->capabilities |= UART_CAP_FIFO;

	if (!IS_ENABLED(CONFIG_SERIAL_8250_16550A_VARIANTS) &&
	    !(up->port.flags & UPF_FULL_PROBE))
		return;

	/*
	 * Check for presence of the EFR when DLAB is set.
	 * Only ST16C650V1 UARTs pass this test.
	 */
	serial_out(up, UART_LCR, UART_LCR_CONF_MODE_A);
	if (serial_in(up, UART_EFR) == 0) {
		serial_out(up, UART_EFR, 0xA8);
		if (serial_in(up, UART_EFR) != 0) {
			DEBUG_AUTOCONF("EFRv1 ");
			up->port.type = PORT_16650;
			up->capabilities |= UART_CAP_EFR | UART_CAP_SLEEP;
		} else {
			serial_out(up, UART_LCR, 0);
			serial_out(up, UART_FCR, UART_FCR_ENABLE_FIFO |
				   UART_FCR7_64BYTE);
			status1 = serial_in(up, UART_IIR) & UART_IIR_FIFO_ENABLED_16750;
			serial_out(up, UART_FCR, 0);
			serial_out(up, UART_LCR, 0);

			if (status1 == UART_IIR_FIFO_ENABLED_16750)
				up->port.type = PORT_16550A_FSL64;
			else
				DEBUG_AUTOCONF("Motorola 8xxx DUART ");
		}
		serial_out(up, UART_EFR, 0);
		return;
	}

	/*
	 * Maybe it requires 0xbf to be written to the LCR.
	 * (other ST16C650V2 UARTs, TI16C752A, etc)
	 */
	serial_out(up, UART_LCR, UART_LCR_CONF_MODE_B);
	if (serial_in(up, UART_EFR) == 0 && !broken_efr(up)) {
		DEBUG_AUTOCONF("EFRv2 ");
		autoconfig_has_efr(up);
		return;
	}

	/*
	 * Check for a National Semiconductor SuperIO chip.
	 * Attempt to switch to bank 2, read the value of the LOOP bit
	 * from EXCR1. Switch back to bank 0, change it in MCR. Then
	 * switch back to bank 2, read it from EXCR1 again and check
	 * it's changed. If so, set baud_base in EXCR2 to 921600. -- dwmw2
	 */
	serial_out(up, UART_LCR, 0);
	status1 = serial8250_in_MCR(up);
	serial_out(up, UART_LCR, 0xE0);
	status2 = serial_in(up, 0x02); /* EXCR1 */

	if (!((status2 ^ status1) & UART_MCR_LOOP)) {
		serial_out(up, UART_LCR, 0);
		serial8250_out_MCR(up, status1 ^ UART_MCR_LOOP);
		serial_out(up, UART_LCR, 0xE0);
		status2 = serial_in(up, 0x02); /* EXCR1 */
		serial_out(up, UART_LCR, 0);
		serial8250_out_MCR(up, status1);

		if ((status2 ^ status1) & UART_MCR_LOOP) {
			unsigned short quot;

			serial_out(up, UART_LCR, 0xE0);

			quot = serial_dl_read(up);
			quot <<= 3;

			if (ns16550a_goto_highspeed(up))
				serial_dl_write(up, quot);

			serial_out(up, UART_LCR, 0);

			up->port.uartclk = 921600*16;
			up->port.type = PORT_NS16550A;
			up->capabilities |= UART_NATSEMI;
			return;
		}
	}

	/*
	 * No EFR.  Try to detect a TI16750, which only sets bit 5 of
	 * the IIR when 64 byte FIFO mode is enabled when DLAB is set.
	 * Try setting it with and without DLAB set.  Cheap clones
	 * set bit 5 without DLAB set.
	 */
	serial_out(up, UART_LCR, 0);
	serial_out(up, UART_FCR, UART_FCR_ENABLE_FIFO | UART_FCR7_64BYTE);
	status1 = serial_in(up, UART_IIR) & UART_IIR_FIFO_ENABLED_16750;
	serial_out(up, UART_FCR, UART_FCR_ENABLE_FIFO);

	serial_out(up, UART_LCR, UART_LCR_CONF_MODE_A);
	serial_out(up, UART_FCR, UART_FCR_ENABLE_FIFO | UART_FCR7_64BYTE);
	status2 = serial_in(up, UART_IIR) & UART_IIR_FIFO_ENABLED_16750;
	serial_out(up, UART_FCR, UART_FCR_ENABLE_FIFO);

	serial_out(up, UART_LCR, 0);

	DEBUG_AUTOCONF("iir1=%d iir2=%d ", status1, status2);

	if (status1 == UART_IIR_FIFO_ENABLED_16550A &&
	    status2 == UART_IIR_FIFO_ENABLED_16750) {
		up->port.type = PORT_16750;
		up->capabilities |= UART_CAP_AFE | UART_CAP_SLEEP;
		return;
	}

	/*
	 * Try writing and reading the UART_IER_UUE bit (b6).
	 * If it works, this is probably one of the Xscale platform's
	 * internal UARTs.
	 * We're going to explicitly set the UUE bit to 0 before
	 * trying to write and read a 1 just to make sure it's not
	 * already a 1 and maybe locked there before we even start.
	 */
	iersave = serial_in(up, UART_IER);
	serial_out(up, UART_IER, iersave & ~UART_IER_UUE);
	if (!(serial_in(up, UART_IER) & UART_IER_UUE)) {
		/*
		 * OK it's in a known zero state, try writing and reading
		 * without disturbing the current state of the other bits.
		 */
		serial_out(up, UART_IER, iersave | UART_IER_UUE);
		if (serial_in(up, UART_IER) & UART_IER_UUE) {
			/*
			 * It's an Xscale.
			 * We'll leave the UART_IER_UUE bit set to 1 (enabled).
			 */
			DEBUG_AUTOCONF("Xscale ");
			up->port.type = PORT_XSCALE;
			up->capabilities |= UART_CAP_UUE | UART_CAP_RTOIE;
			return;
		}
	} else {
		/*
		 * If we got here we couldn't force the IER_UUE bit to 0.
		 * Log it and continue.
		 */
		DEBUG_AUTOCONF("Couldn't force IER_UUE to 0 ");
	}
	serial_out(up, UART_IER, iersave);

	/*
	 * We distinguish between 16550A and U6 16550A by counting
	 * how many bytes are in the FIFO.
	 */
	if (up->port.type == PORT_16550A && size_fifo(up) == 64) {
		up->port.type = PORT_U6_16550A;
		up->capabilities |= UART_CAP_AFE;
	}
}

/*
 * This routine is called by rs_init() to initialize a specific serial
 * port.  It determines what type of UART chip this serial port is
 * using: 8250, 16450, 16550, 16550A.  The important question is
 * whether or not this UART is a 16550A or not, since this will
 * determine whether or not we can use its FIFO features or not.
 */
static void autoconfig(struct uart_8250_port *up)
{
	unsigned char status1, scratch, scratch2, scratch3;
	unsigned char save_lcr, save_mcr;
	struct uart_port *port = &up->port;
	unsigned long flags;
	unsigned int old_capabilities;

	if (!port->iobase && !port->mapbase && !port->membase)
		return;

	DEBUG_AUTOCONF("%s: autoconf (0x%04lx, 0x%p): ",
		       port->name, port->iobase, port->membase);

	/*
	 * We really do need global IRQs disabled here - we're going to
	 * be frobbing the chips IRQ enable register to see if it exists.
	 *
	 * Synchronize UART_IER access against the console.
	 */
	uart_port_lock_irqsave(port, &flags);

	up->capabilities = 0;
	up->bugs = 0;

	if (!(port->flags & UPF_BUGGY_UART)) {
		/*
		 * Do a simple existence test first; if we fail this,
		 * there's no point trying anything else.
		 *
		 * 0x80 is used as a nonsense port to prevent against
		 * false positives due to ISA bus float.  The
		 * assumption is that 0x80 is a non-existent port;
		 * which should be safe since include/asm/io.h also
		 * makes this assumption.
		 *
		 * Note: this is safe as long as MCR bit 4 is clear
		 * and the device is in "PC" mode.
		 */
		scratch = serial_in(up, UART_IER);
		serial_out(up, UART_IER, 0);
#if defined(__i386__) && defined(CONFIG_HAS_IOPORT)
		outb(0xff, 0x080);
#endif
		/*
		 * Mask out IER[7:4] bits for test as some UARTs (e.g. TL
		 * 16C754B) allow only to modify them if an EFR bit is set.
		 */
		scratch2 = serial_in(up, UART_IER) & UART_IER_ALL_INTR;
		serial_out(up, UART_IER, UART_IER_ALL_INTR);
#if defined(__i386__) && defined(CONFIG_HAS_IOPORT)
		outb(0, 0x080);
#endif
		scratch3 = serial_in(up, UART_IER) & UART_IER_ALL_INTR;
		serial_out(up, UART_IER, scratch);
		if (scratch2 != 0 || scratch3 != UART_IER_ALL_INTR) {
			/*
			 * We failed; there's nothing here
			 */
			uart_port_unlock_irqrestore(port, flags);
			DEBUG_AUTOCONF("IER test failed (%02x, %02x) ",
				       scratch2, scratch3);
			goto out;
		}
	}

	save_mcr = serial8250_in_MCR(up);
	save_lcr = serial_in(up, UART_LCR);

	/*
	 * Check to see if a UART is really there.  Certain broken
	 * internal modems based on the Rockwell chipset fail this
	 * test, because they apparently don't implement the loopback
	 * test mode.  So this test is skipped on the COM 1 through
	 * COM 4 ports.  This *should* be safe, since no board
	 * manufacturer would be stupid enough to design a board
	 * that conflicts with COM 1-4 --- we hope!
	 */
	if (!(port->flags & UPF_SKIP_TEST)) {
		serial8250_out_MCR(up, UART_MCR_LOOP | UART_MCR_OUT2 | UART_MCR_RTS);
		status1 = serial_in(up, UART_MSR) & UART_MSR_STATUS_BITS;
		serial8250_out_MCR(up, save_mcr);
		if (status1 != (UART_MSR_DCD | UART_MSR_CTS)) {
			uart_port_unlock_irqrestore(port, flags);
			DEBUG_AUTOCONF("LOOP test failed (%02x) ",
				       status1);
			goto out;
		}
	}

	/*
	 * We're pretty sure there's a port here.  Lets find out what
	 * type of port it is.  The IIR top two bits allows us to find
	 * out if it's 8250 or 16450, 16550, 16550A or later.  This
	 * determines what we test for next.
	 *
	 * We also initialise the EFR (if any) to zero for later.  The
	 * EFR occupies the same register location as the FCR and IIR.
	 */
	serial_out(up, UART_LCR, UART_LCR_CONF_MODE_B);
	serial_out(up, UART_EFR, 0);
	serial_out(up, UART_LCR, 0);

	serial_out(up, UART_FCR, UART_FCR_ENABLE_FIFO);

	switch (serial_in(up, UART_IIR) & UART_IIR_FIFO_ENABLED) {
	case UART_IIR_FIFO_ENABLED_8250:
		autoconfig_8250(up);
		break;
	case UART_IIR_FIFO_ENABLED_16550:
		port->type = PORT_16550;
		break;
	case UART_IIR_FIFO_ENABLED_16550A:
		autoconfig_16550a(up);
		break;
	default:
		port->type = PORT_UNKNOWN;
		break;
	}

#ifdef CONFIG_SERIAL_8250_RSA
	/*
	 * Only probe for RSA ports if we got the region.
	 */
	if (port->type == PORT_16550A && up->probe & UART_PROBE_RSA &&
	    __enable_rsa(up))
		port->type = PORT_RSA;
#endif

	serial_out(up, UART_LCR, save_lcr);

	port->fifosize = uart_config[up->port.type].fifo_size;
	old_capabilities = up->capabilities;
	up->capabilities = uart_config[port->type].flags;
	up->tx_loadsz = uart_config[port->type].tx_loadsz;

	if (port->type == PORT_UNKNOWN)
		goto out_unlock;

	/*
	 * Reset the UART.
	 */
#ifdef CONFIG_SERIAL_8250_RSA
	if (port->type == PORT_RSA)
		serial_out(up, UART_RSA_FRR, 0);
#endif
	serial8250_out_MCR(up, save_mcr);
	serial8250_clear_fifos(up);
	serial_in(up, UART_RX);
	serial8250_clear_IER(up);

out_unlock:
	uart_port_unlock_irqrestore(port, flags);

	/*
	 * Check if the device is a Fintek F81216A
	 */
	if (port->type == PORT_16550A && port->iotype == UPIO_PORT)
		fintek_8250_probe(up);

	if (up->capabilities != old_capabilities) {
		dev_warn(port->dev, "detected caps %08x should be %08x\n",
			 old_capabilities, up->capabilities);
	}
out:
	DEBUG_AUTOCONF("iir=%d ", scratch);
	DEBUG_AUTOCONF("type=%s\n", uart_config[port->type].name);
}

static void autoconfig_irq(struct uart_8250_port *up)
{
	struct uart_port *port = &up->port;
	unsigned char save_mcr, save_ier;
	unsigned char save_ICP = 0;
	unsigned int ICP = 0;
	unsigned long irqs;
	int irq;

	if (port->flags & UPF_FOURPORT) {
		ICP = (port->iobase & 0xfe0) | 0x1f;
		save_ICP = inb_p(ICP);
		outb_p(0x80, ICP);
		inb_p(ICP);
	}

	/* forget possible initially masked and pending IRQ */
	probe_irq_off(probe_irq_on());
	save_mcr = serial8250_in_MCR(up);
	/* Synchronize UART_IER access against the console. */
	uart_port_lock_irq(port);
	save_ier = serial_in(up, UART_IER);
	uart_port_unlock_irq(port);
	serial8250_out_MCR(up, UART_MCR_OUT1 | UART_MCR_OUT2);

	irqs = probe_irq_on();
	serial8250_out_MCR(up, 0);
	udelay(10);
	if (port->flags & UPF_FOURPORT) {
		serial8250_out_MCR(up, UART_MCR_DTR | UART_MCR_RTS);
	} else {
		serial8250_out_MCR(up,
			UART_MCR_DTR | UART_MCR_RTS | UART_MCR_OUT2);
	}
	/* Synchronize UART_IER access against the console. */
	uart_port_lock_irq(port);
	serial_out(up, UART_IER, UART_IER_ALL_INTR);
	uart_port_unlock_irq(port);
	serial_in(up, UART_LSR);
	serial_in(up, UART_RX);
	serial_in(up, UART_IIR);
	serial_in(up, UART_MSR);
	serial_out(up, UART_TX, 0xFF);
	udelay(20);
	irq = probe_irq_off(irqs);

	serial8250_out_MCR(up, save_mcr);
	/* Synchronize UART_IER access against the console. */
	uart_port_lock_irq(port);
	serial_out(up, UART_IER, save_ier);
	uart_port_unlock_irq(port);

	if (port->flags & UPF_FOURPORT)
		outb_p(save_ICP, ICP);

	port->irq = (irq > 0) ? irq : 0;
}

static void serial8250_stop_rx(struct uart_port *port)
{
	struct uart_8250_port *up = up_to_u8250p(port);

	/* Port locked to synchronize UART_IER access against the console. */
	lockdep_assert_held_once(&port->lock);

	serial8250_rpm_get(up);

	up->ier &= ~(UART_IER_RLSI | UART_IER_RDI);
	serial_port_out(port, UART_IER, up->ier);

	serial8250_rpm_put(up);
}

/**
 * serial8250_em485_stop_tx() - generic ->rs485_stop_tx() callback
 * @p: uart 8250 port
 * @toggle_ier: true to allow enabling receive interrupts
 *
 * Generic callback usable by 8250 uart drivers to stop rs485 transmission.
 */
void serial8250_em485_stop_tx(struct uart_8250_port *p, bool toggle_ier)
{
	unsigned char mcr = serial8250_in_MCR(p);

	/* Port locked to synchronize UART_IER access against the console. */
	lockdep_assert_held_once(&p->port.lock);

	if (p->port.rs485.flags & SER_RS485_RTS_AFTER_SEND)
		mcr |= UART_MCR_RTS;
	else
		mcr &= ~UART_MCR_RTS;
	serial8250_out_MCR(p, mcr);

	/*
	 * Empty the RX FIFO, we are not interested in anything
	 * received during the half-duplex transmission.
	 * Enable previously disabled RX interrupts.
	 */
	if (!(p->port.rs485.flags & SER_RS485_RX_DURING_TX)) {
		serial8250_clear_and_reinit_fifos(p);

		if (toggle_ier) {
			p->ier |= UART_IER_RLSI | UART_IER_RDI;
			serial_port_out(&p->port, UART_IER, p->ier);
		}
	}
}
EXPORT_SYMBOL_GPL(serial8250_em485_stop_tx);

static enum hrtimer_restart serial8250_em485_handle_stop_tx(struct hrtimer *t)
{
	struct uart_8250_em485 *em485 = container_of(t, struct uart_8250_em485,
			stop_tx_timer);
	struct uart_8250_port *p = em485->port;
	unsigned long flags;

	serial8250_rpm_get(p);
	uart_port_lock_irqsave(&p->port, &flags);
	if (em485->active_timer == &em485->stop_tx_timer) {
		p->rs485_stop_tx(p, true);
		em485->active_timer = NULL;
		em485->tx_stopped = true;
	}
	uart_port_unlock_irqrestore(&p->port, flags);
	serial8250_rpm_put(p);

	return HRTIMER_NORESTART;
}

static void start_hrtimer_ms(struct hrtimer *hrt, unsigned long msec)
{
	hrtimer_start(hrt, ms_to_ktime(msec), HRTIMER_MODE_REL);
}

static void __stop_tx_rs485(struct uart_8250_port *p, u64 stop_delay)
{
	struct uart_8250_em485 *em485 = p->em485;

	/* Port locked to synchronize UART_IER access against the console. */
	lockdep_assert_held_once(&p->port.lock);

	stop_delay += (u64)p->port.rs485.delay_rts_after_send * NSEC_PER_MSEC;

	/*
	 * rs485_stop_tx() is going to set RTS according to config
	 * AND flush RX FIFO if required.
	 */
	if (stop_delay > 0) {
		em485->active_timer = &em485->stop_tx_timer;
		hrtimer_start(&em485->stop_tx_timer, ns_to_ktime(stop_delay), HRTIMER_MODE_REL);
	} else {
		p->rs485_stop_tx(p, true);
		em485->active_timer = NULL;
		em485->tx_stopped = true;
	}
}

static inline void __stop_tx(struct uart_8250_port *p)
{
	struct uart_8250_em485 *em485 = p->em485;

	if (em485) {
		u16 lsr = serial_lsr_in(p);
		u64 stop_delay = 0;

		if (!(lsr & UART_LSR_THRE))
			return;
		/*
		 * To provide required timing and allow FIFO transfer,
		 * __stop_tx_rs485() must be called only when both FIFO and
		 * shift register are empty. The device driver should either
		 * enable interrupt on TEMT or set UART_CAP_NOTEMT that will
		 * enlarge stop_tx_timer by the tx time of one frame to cover
		 * for emptying of the shift register.
		 */
		if (!(lsr & UART_LSR_TEMT)) {
			if (!(p->capabilities & UART_CAP_NOTEMT))
				return;
			/*
			 * RTS might get deasserted too early with the normal
			 * frame timing formula. It seems to suggest THRE might
			 * get asserted already during tx of the stop bit
			 * rather than after it is fully sent.
			 * Roughly estimate 1 extra bit here with / 7.
			 */
			stop_delay = p->port.frame_time + DIV_ROUND_UP(p->port.frame_time, 7);
		}

		__stop_tx_rs485(p, stop_delay);
	}

	if (serial8250_clear_THRI(p))
		serial8250_rpm_put_tx(p);
}

static void serial8250_stop_tx(struct uart_port *port)
{
	struct uart_8250_port *up = up_to_u8250p(port);

	serial8250_rpm_get(up);
	__stop_tx(up);

	/*
	 * We really want to stop the transmitter from sending.
	 */
	if (port->type == PORT_16C950) {
		up->acr |= UART_ACR_TXDIS;
		serial_icr_write(up, UART_ACR, up->acr);
	}
	serial8250_rpm_put(up);
}

static inline void __start_tx(struct uart_port *port)
{
	struct uart_8250_port *up = up_to_u8250p(port);

	if (up->dma && !up->dma->tx_dma(up))
		return;

	if (serial8250_set_THRI(up)) {
		if (up->bugs & UART_BUG_TXEN) {
			u16 lsr = serial_lsr_in(up);

			if (lsr & UART_LSR_THRE)
				serial8250_tx_chars(up);
		}
	}

	/*
	 * Re-enable the transmitter if we disabled it.
	 */
	if (port->type == PORT_16C950 && up->acr & UART_ACR_TXDIS) {
		up->acr &= ~UART_ACR_TXDIS;
		serial_icr_write(up, UART_ACR, up->acr);
	}
}

/**
 * serial8250_em485_start_tx() - generic ->rs485_start_tx() callback
 * @up: uart 8250 port
 * @toggle_ier: true to allow disabling receive interrupts
 *
 * Generic callback usable by 8250 uart drivers to start rs485 transmission.
 * Assumes that setting the RTS bit in the MCR register means RTS is high.
 * (Some chips use inverse semantics.)  Further assumes that reception is
 * stoppable by disabling the UART_IER_RDI interrupt.  (Some chips set the
 * UART_LSR_DR bit even when UART_IER_RDI is disabled, foiling this approach.)
 */
void serial8250_em485_start_tx(struct uart_8250_port *up, bool toggle_ier)
{
	unsigned char mcr = serial8250_in_MCR(up);

	if (!(up->port.rs485.flags & SER_RS485_RX_DURING_TX) && toggle_ier)
		serial8250_stop_rx(&up->port);

	if (up->port.rs485.flags & SER_RS485_RTS_ON_SEND)
		mcr |= UART_MCR_RTS;
	else
		mcr &= ~UART_MCR_RTS;
	serial8250_out_MCR(up, mcr);
}
EXPORT_SYMBOL_GPL(serial8250_em485_start_tx);

/* Returns false, if start_tx_timer was setup to defer TX start */
static bool start_tx_rs485(struct uart_port *port)
{
	struct uart_8250_port *up = up_to_u8250p(port);
	struct uart_8250_em485 *em485 = up->em485;

	/*
	 * While serial8250_em485_handle_stop_tx() is a noop if
	 * em485->active_timer != &em485->stop_tx_timer, it might happen that
	 * the timer is still armed and triggers only after the current bunch of
	 * chars is send and em485->active_timer == &em485->stop_tx_timer again.
	 * So cancel the timer. There is still a theoretical race condition if
	 * the timer is already running and only comes around to check for
	 * em485->active_timer when &em485->stop_tx_timer is armed again.
	 */
	if (em485->active_timer == &em485->stop_tx_timer)
		hrtimer_try_to_cancel(&em485->stop_tx_timer);

	em485->active_timer = NULL;

	if (em485->tx_stopped) {
		em485->tx_stopped = false;

		up->rs485_start_tx(up, true);

		if (up->port.rs485.delay_rts_before_send > 0) {
			em485->active_timer = &em485->start_tx_timer;
			start_hrtimer_ms(&em485->start_tx_timer,
					 up->port.rs485.delay_rts_before_send);
			return false;
		}
	}

	return true;
}

static enum hrtimer_restart serial8250_em485_handle_start_tx(struct hrtimer *t)
{
	struct uart_8250_em485 *em485 = container_of(t, struct uart_8250_em485,
			start_tx_timer);
	struct uart_8250_port *p = em485->port;
	unsigned long flags;

	uart_port_lock_irqsave(&p->port, &flags);
	if (em485->active_timer == &em485->start_tx_timer) {
		__start_tx(&p->port);
		em485->active_timer = NULL;
	}
	uart_port_unlock_irqrestore(&p->port, flags);

	return HRTIMER_NORESTART;
}

static void serial8250_start_tx(struct uart_port *port)
{
	struct uart_8250_port *up = up_to_u8250p(port);
	struct uart_8250_em485 *em485 = up->em485;

	/* Port locked to synchronize UART_IER access against the console. */
	lockdep_assert_held_once(&port->lock);

	if (!port->x_char && kfifo_is_empty(&port->state->port.xmit_fifo))
		return;

	serial8250_rpm_get_tx(up);

	if (em485) {
		if ((em485->active_timer == &em485->start_tx_timer) ||
		    !start_tx_rs485(port))
			return;
	}
	__start_tx(port);
}

static void serial8250_throttle(struct uart_port *port)
{
	port->throttle(port);
}

static void serial8250_unthrottle(struct uart_port *port)
{
	port->unthrottle(port);
}

static void serial8250_disable_ms(struct uart_port *port)
{
	struct uart_8250_port *up = up_to_u8250p(port);

	/* Port locked to synchronize UART_IER access against the console. */
	lockdep_assert_held_once(&port->lock);

	/* no MSR capabilities */
	if (up->bugs & UART_BUG_NOMSR)
		return;

	mctrl_gpio_disable_ms(up->gpios);

	up->ier &= ~UART_IER_MSI;
	serial_port_out(port, UART_IER, up->ier);
}

static void serial8250_enable_ms(struct uart_port *port)
{
	struct uart_8250_port *up = up_to_u8250p(port);

	/* Port locked to synchronize UART_IER access against the console. */
	lockdep_assert_held_once(&port->lock);

	/* no MSR capabilities */
	if (up->bugs & UART_BUG_NOMSR)
		return;

	mctrl_gpio_enable_ms(up->gpios);

	up->ier |= UART_IER_MSI;

	serial8250_rpm_get(up);
	serial_port_out(port, UART_IER, up->ier);
	serial8250_rpm_put(up);
}

void serial8250_read_char(struct uart_8250_port *up, u16 lsr)
{
	struct uart_port *port = &up->port;
	u8 ch, flag = TTY_NORMAL;

	if (likely(lsr & UART_LSR_DR))
		ch = serial_in(up, UART_RX);
	else
		/*
		 * Intel 82571 has a Serial Over Lan device that will
		 * set UART_LSR_BI without setting UART_LSR_DR when
		 * it receives a break. To avoid reading from the
		 * receive buffer without UART_LSR_DR bit set, we
		 * just force the read character to be 0
		 */
		ch = 0;

	port->icount.rx++;

	lsr |= up->lsr_saved_flags;
	up->lsr_saved_flags = 0;

	if (unlikely(lsr & UART_LSR_BRK_ERROR_BITS)) {
		if (lsr & UART_LSR_BI) {
			lsr &= ~(UART_LSR_FE | UART_LSR_PE);
			port->icount.brk++;
			/*
			 * We do the SysRQ and SAK checking
			 * here because otherwise the break
			 * may get masked by ignore_status_mask
			 * or read_status_mask.
			 */
			if (uart_handle_break(port))
				return;
		} else if (lsr & UART_LSR_PE)
			port->icount.parity++;
		else if (lsr & UART_LSR_FE)
			port->icount.frame++;
		if (lsr & UART_LSR_OE)
			port->icount.overrun++;

		/*
		 * Mask off conditions which should be ignored.
		 */
		lsr &= port->read_status_mask;

		if (lsr & UART_LSR_BI) {
			dev_dbg(port->dev, "handling break\n");
			flag = TTY_BREAK;
		} else if (lsr & UART_LSR_PE)
			flag = TTY_PARITY;
		else if (lsr & UART_LSR_FE)
			flag = TTY_FRAME;
	}
	if (uart_prepare_sysrq_char(port, ch))
		return;

	uart_insert_char(port, lsr, UART_LSR_OE, ch, flag);
}
EXPORT_SYMBOL_GPL(serial8250_read_char);

/*
 * serial8250_rx_chars - Read characters. The first LSR value must be passed in.
 *
 * Returns LSR bits. The caller should rely only on non-Rx related LSR bits
 * (such as THRE) because the LSR value might come from an already consumed
 * character.
 */
u16 serial8250_rx_chars(struct uart_8250_port *up, u16 lsr)
{
	struct uart_port *port = &up->port;
	int max_count = 256;

	do {
		serial8250_read_char(up, lsr);
		if (--max_count == 0)
			break;
		lsr = serial_in(up, UART_LSR);
	} while (lsr & (UART_LSR_DR | UART_LSR_BI));

	tty_flip_buffer_push(&port->state->port);
	return lsr;
}
EXPORT_SYMBOL_GPL(serial8250_rx_chars);

void serial8250_tx_chars(struct uart_8250_port *up)
{
	struct uart_port *port = &up->port;
	struct tty_port *tport = &port->state->port;
	int count;

	if (port->x_char) {
		uart_xchar_out(port, UART_TX);
		return;
	}
	if (uart_tx_stopped(port)) {
		serial8250_stop_tx(port);
		return;
	}
	if (kfifo_is_empty(&tport->xmit_fifo)) {
		__stop_tx(up);
		return;
	}

	count = up->tx_loadsz;
	do {
		unsigned char c;

		if (!uart_fifo_get(port, &c))
			break;

		serial_out(up, UART_TX, c);
		if (up->bugs & UART_BUG_TXRACE) {
			/*
			 * The Aspeed BMC virtual UARTs have a bug where data
			 * may get stuck in the BMC's Tx FIFO from bursts of
			 * writes on the APB interface.
			 *
			 * Delay back-to-back writes by a read cycle to avoid
			 * stalling the VUART. Read a register that won't have
			 * side-effects and discard the result.
			 */
			serial_in(up, UART_SCR);
		}

		if ((up->capabilities & UART_CAP_HFIFO) &&
		    !uart_lsr_tx_empty(serial_in(up, UART_LSR)))
			break;
		/* The BCM2835 MINI UART THRE bit is really a not-full bit. */
		if ((up->capabilities & UART_CAP_MINI) &&
		    !(serial_in(up, UART_LSR) & UART_LSR_THRE))
			break;
	} while (--count > 0);

	if (kfifo_len(&tport->xmit_fifo) < WAKEUP_CHARS)
		uart_write_wakeup(port);

	/*
	 * With RPM enabled, we have to wait until the FIFO is empty before the
	 * HW can go idle. So we get here once again with empty FIFO and disable
	 * the interrupt and RPM in __stop_tx()
	 */
	if (kfifo_is_empty(&tport->xmit_fifo) &&
	    !(up->capabilities & UART_CAP_RPM))
		__stop_tx(up);
}
EXPORT_SYMBOL_GPL(serial8250_tx_chars);

/* Caller holds uart port lock */
unsigned int serial8250_modem_status(struct uart_8250_port *up)
{
	struct uart_port *port = &up->port;
	unsigned int status = serial_in(up, UART_MSR);

	status |= up->msr_saved_flags;
	up->msr_saved_flags = 0;
	if (status & UART_MSR_ANY_DELTA && up->ier & UART_IER_MSI &&
	    port->state != NULL) {
		if (status & UART_MSR_TERI)
			port->icount.rng++;
		if (status & UART_MSR_DDSR)
			port->icount.dsr++;
		if (status & UART_MSR_DDCD)
			uart_handle_dcd_change(port, status & UART_MSR_DCD);
		if (status & UART_MSR_DCTS)
			uart_handle_cts_change(port, status & UART_MSR_CTS);

		wake_up_interruptible(&port->state->port.delta_msr_wait);
	}

	return status;
}
EXPORT_SYMBOL_GPL(serial8250_modem_status);

static bool handle_rx_dma(struct uart_8250_port *up, unsigned int iir)
{
	switch (iir & 0x3f) {
	case UART_IIR_THRI:
		/*
		 * Postpone DMA or not decision to IIR_RDI or IIR_RX_TIMEOUT
		 * because it's impossible to do an informed decision about
		 * that with IIR_THRI.
		 *
		 * This also fixes one known DMA Rx corruption issue where
		 * DR is asserted but DMA Rx only gets a corrupted zero byte
		 * (too early DR?).
		 */
		return false;
	case UART_IIR_RDI:
		if (!up->dma->rx_running)
			break;
		fallthrough;
	case UART_IIR_RLSI:
	case UART_IIR_RX_TIMEOUT:
		serial8250_rx_dma_flush(up);
		return true;
	}
	return up->dma->rx_dma(up);
}

/*
 * This handles the interrupt from one port.
 */
int serial8250_handle_irq(struct uart_port *port, unsigned int iir)
{
	struct uart_8250_port *up = up_to_u8250p(port);
	struct tty_port *tport = &port->state->port;
	bool skip_rx = false;
	unsigned long flags;
	u16 status;

	if (iir & UART_IIR_NO_INT)
		return 0;

	uart_port_lock_irqsave(port, &flags);

	status = serial_lsr_in(up);

	/*
	 * If port is stopped and there are no error conditions in the
	 * FIFO, then don't drain the FIFO, as this may lead to TTY buffer
	 * overflow. Not servicing, RX FIFO would trigger auto HW flow
	 * control when FIFO occupancy reaches preset threshold, thus
	 * halting RX. This only works when auto HW flow control is
	 * available.
	 */
	if (!(status & (UART_LSR_FIFOE | UART_LSR_BRK_ERROR_BITS)) &&
	    (port->status & (UPSTAT_AUTOCTS | UPSTAT_AUTORTS)) &&
	    !(up->ier & (UART_IER_RLSI | UART_IER_RDI)))
		skip_rx = true;

	if (status & (UART_LSR_DR | UART_LSR_BI) && !skip_rx) {
		struct irq_data *d;

		d = irq_get_irq_data(port->irq);
		if (d && irqd_is_wakeup_set(d))
			pm_wakeup_event(tport->tty->dev, 0);
		if (!up->dma || handle_rx_dma(up, iir))
			status = serial8250_rx_chars(up, status);
	}
	serial8250_modem_status(up);
	if ((status & UART_LSR_THRE) && (up->ier & UART_IER_THRI)) {
		if (!up->dma || up->dma->tx_err)
			serial8250_tx_chars(up);
		else if (!up->dma->tx_running)
			__stop_tx(up);
	}

	uart_unlock_and_check_sysrq_irqrestore(port, flags);

	return 1;
}
EXPORT_SYMBOL_GPL(serial8250_handle_irq);

static int serial8250_default_handle_irq(struct uart_port *port)
{
	struct uart_8250_port *up = up_to_u8250p(port);
	unsigned int iir;
	int ret;

	serial8250_rpm_get(up);

	iir = serial_port_in(port, UART_IIR);
	ret = serial8250_handle_irq(port, iir);

	serial8250_rpm_put(up);
	return ret;
}

/*
 * Newer 16550 compatible parts such as the SC16C650 & Altera 16550 Soft IP
 * have a programmable TX threshold that triggers the THRE interrupt in
 * the IIR register. In this case, the THRE interrupt indicates the FIFO
 * has space available. Load it up with tx_loadsz bytes.
 */
static int serial8250_tx_threshold_handle_irq(struct uart_port *port)
{
	unsigned long flags;
	unsigned int iir = serial_port_in(port, UART_IIR);

	/* TX Threshold IRQ triggered so load up FIFO */
	if ((iir & UART_IIR_ID) == UART_IIR_THRI) {
		struct uart_8250_port *up = up_to_u8250p(port);

		uart_port_lock_irqsave(port, &flags);
		serial8250_tx_chars(up);
		uart_port_unlock_irqrestore(port, flags);
	}

	iir = serial_port_in(port, UART_IIR);
	return serial8250_handle_irq(port, iir);
}

static unsigned int serial8250_tx_empty(struct uart_port *port)
{
	struct uart_8250_port *up = up_to_u8250p(port);
	unsigned int result = 0;
	unsigned long flags;

	serial8250_rpm_get(up);

	uart_port_lock_irqsave(port, &flags);
	if (!serial8250_tx_dma_running(up) && uart_lsr_tx_empty(serial_lsr_in(up)))
		result = TIOCSER_TEMT;
	uart_port_unlock_irqrestore(port, flags);

	serial8250_rpm_put(up);

	return result;
}

unsigned int serial8250_do_get_mctrl(struct uart_port *port)
{
	struct uart_8250_port *up = up_to_u8250p(port);
	unsigned int status;
	unsigned int val;

	serial8250_rpm_get(up);
	status = serial8250_modem_status(up);
	serial8250_rpm_put(up);

	val = serial8250_MSR_to_TIOCM(status);
	if (up->gpios)
		return mctrl_gpio_get(up->gpios, &val);

	return val;
}
EXPORT_SYMBOL_GPL(serial8250_do_get_mctrl);

static unsigned int serial8250_get_mctrl(struct uart_port *port)
{
	if (port->get_mctrl)
		return port->get_mctrl(port);
	return serial8250_do_get_mctrl(port);
}

void serial8250_do_set_mctrl(struct uart_port *port, unsigned int mctrl)
{
	struct uart_8250_port *up = up_to_u8250p(port);
	unsigned char mcr;

	mcr = serial8250_TIOCM_to_MCR(mctrl);

	mcr |= up->mcr;

	serial8250_out_MCR(up, mcr);
}
EXPORT_SYMBOL_GPL(serial8250_do_set_mctrl);

static void serial8250_set_mctrl(struct uart_port *port, unsigned int mctrl)
{
	if (port->rs485.flags & SER_RS485_ENABLED)
		return;

	if (port->set_mctrl)
		port->set_mctrl(port, mctrl);
	else
		serial8250_do_set_mctrl(port, mctrl);
}

static void serial8250_break_ctl(struct uart_port *port, int break_state)
{
	struct uart_8250_port *up = up_to_u8250p(port);
	unsigned long flags;

	serial8250_rpm_get(up);
	uart_port_lock_irqsave(port, &flags);
	if (break_state == -1)
		up->lcr |= UART_LCR_SBC;
	else
		up->lcr &= ~UART_LCR_SBC;
	serial_port_out(port, UART_LCR, up->lcr);
	uart_port_unlock_irqrestore(port, flags);
	serial8250_rpm_put(up);
}

/* Returns true if @bits were set, false on timeout */
static bool wait_for_lsr(struct uart_8250_port *up, int bits)
{
	unsigned int status, tmout;

	/*
	 * Wait for a character to be sent. Fallback to a safe default
	 * timeout value if @frame_time is not available.
	 */
	if (up->port.frame_time)
		tmout = up->port.frame_time * 2 / NSEC_PER_USEC;
	else
		tmout = 10000;

	for (;;) {
		status = serial_lsr_in(up);

		if ((status & bits) == bits)
			break;
		if (--tmout == 0)
			break;
		udelay(1);
		touch_nmi_watchdog();
	}

	return (tmout != 0);
}

/* Wait for transmitter and holding register to empty with timeout */
static void wait_for_xmitr(struct uart_8250_port *up, int bits)
{
	unsigned int tmout;

	wait_for_lsr(up, bits);

	/* Wait up to 1s for flow control if necessary */
	if (up->port.flags & UPF_CONS_FLOW) {
		for (tmout = 1000000; tmout; tmout--) {
			unsigned int msr = serial_in(up, UART_MSR);
			up->msr_saved_flags |= msr & MSR_SAVE_FLAGS;
			if (msr & UART_MSR_CTS)
				break;
			udelay(1);
			touch_nmi_watchdog();
		}
	}
}

#ifdef CONFIG_CONSOLE_POLL
/*
 * Console polling routines for writing and reading from the uart while
 * in an interrupt or debug context.
 */

static int serial8250_get_poll_char(struct uart_port *port)
{
	struct uart_8250_port *up = up_to_u8250p(port);
	int status;
	u16 lsr;

	serial8250_rpm_get(up);

	lsr = serial_port_in(port, UART_LSR);

	if (!(lsr & UART_LSR_DR)) {
		status = NO_POLL_CHAR;
		goto out;
	}

	status = serial_port_in(port, UART_RX);
out:
	serial8250_rpm_put(up);
	return status;
}


static void serial8250_put_poll_char(struct uart_port *port,
			 unsigned char c)
{
	unsigned int ier;
	struct uart_8250_port *up = up_to_u8250p(port);

	/*
	 * Normally the port is locked to synchronize UART_IER access
	 * against the console. However, this function is only used by
	 * KDB/KGDB, where it may not be possible to acquire the port
	 * lock because all other CPUs are quiesced. The quiescence
	 * should allow safe lockless usage here.
	 */

	serial8250_rpm_get(up);
	/*
	 *	First save the IER then disable the interrupts
	 */
	ier = serial_port_in(port, UART_IER);
	serial8250_clear_IER(up);

	wait_for_xmitr(up, UART_LSR_BOTH_EMPTY);
	/*
	 *	Send the character out.
	 */
	serial_port_out(port, UART_TX, c);

	/*
	 *	Finally, wait for transmitter to become empty
	 *	and restore the IER
	 */
	wait_for_xmitr(up, UART_LSR_BOTH_EMPTY);
	serial_port_out(port, UART_IER, ier);
	serial8250_rpm_put(up);
}

#endif /* CONFIG_CONSOLE_POLL */

int serial8250_do_startup(struct uart_port *port)
{
	struct uart_8250_port *up = up_to_u8250p(port);
	unsigned long flags;
	unsigned char iir;
	int retval;
	u16 lsr;

	if (!port->fifosize)
		port->fifosize = uart_config[port->type].fifo_size;
	if (!up->tx_loadsz)
		up->tx_loadsz = uart_config[port->type].tx_loadsz;
	if (!up->capabilities)
		up->capabilities = uart_config[port->type].flags;
	up->mcr = 0;

	if (port->iotype != up->cur_iotype)
		set_io_from_upio(port);

	serial8250_rpm_get(up);
	if (port->type == PORT_16C950) {
		/*
		 * Wake up and initialize UART
		 *
		 * Synchronize UART_IER access against the console.
		 */
		uart_port_lock_irqsave(port, &flags);
		up->acr = 0;
		serial_port_out(port, UART_LCR, UART_LCR_CONF_MODE_B);
		serial_port_out(port, UART_EFR, UART_EFR_ECB);
		serial_port_out(port, UART_IER, 0);
		serial_port_out(port, UART_LCR, 0);
		serial_icr_write(up, UART_CSR, 0); /* Reset the UART */
		serial_port_out(port, UART_LCR, UART_LCR_CONF_MODE_B);
		serial_port_out(port, UART_EFR, UART_EFR_ECB);
		serial_port_out(port, UART_LCR, 0);
		uart_port_unlock_irqrestore(port, flags);
	}

	if (port->type == PORT_DA830) {
		/*
		 * Reset the port
		 *
		 * Synchronize UART_IER access against the console.
		 */
		uart_port_lock_irqsave(port, &flags);
		serial_port_out(port, UART_IER, 0);
		serial_port_out(port, UART_DA830_PWREMU_MGMT, 0);
		uart_port_unlock_irqrestore(port, flags);
		mdelay(10);

		/* Enable Tx, Rx and free run mode */
		serial_port_out(port, UART_DA830_PWREMU_MGMT,
				UART_DA830_PWREMU_MGMT_UTRST |
				UART_DA830_PWREMU_MGMT_URRST |
				UART_DA830_PWREMU_MGMT_FREE);
	}

#ifdef CONFIG_SERIAL_8250_RSA
	/*
	 * If this is an RSA port, see if we can kick it up to the
	 * higher speed clock.
	 */
	enable_rsa(up);
#endif

	/*
	 * Clear the FIFO buffers and disable them.
	 * (they will be reenabled in set_termios())
	 */
	serial8250_clear_fifos(up);

	/*
	 * Clear the interrupt registers.
	 */
	serial_port_in(port, UART_LSR);
	serial_port_in(port, UART_RX);
	serial_port_in(port, UART_IIR);
	serial_port_in(port, UART_MSR);

	/*
	 * At this point, there's no way the LSR could still be 0xff;
	 * if it is, then bail out, because there's likely no UART
	 * here.
	 */
	if (!(port->flags & UPF_BUGGY_UART) &&
	    (serial_port_in(port, UART_LSR) == 0xff)) {
		dev_info_ratelimited(port->dev, "LSR safety check engaged!\n");
		retval = -ENODEV;
		goto out;
	}

	/*
	 * For a XR16C850, we need to set the trigger levels
	 */
	if (port->type == PORT_16850) {
		unsigned char fctr;

		serial_out(up, UART_LCR, UART_LCR_CONF_MODE_B);

		fctr = serial_in(up, UART_FCTR) & ~(UART_FCTR_RX|UART_FCTR_TX);
		serial_port_out(port, UART_FCTR,
				fctr | UART_FCTR_TRGD | UART_FCTR_RX);
		serial_port_out(port, UART_TRG, UART_TRG_96);
		serial_port_out(port, UART_FCTR,
				fctr | UART_FCTR_TRGD | UART_FCTR_TX);
		serial_port_out(port, UART_TRG, UART_TRG_96);

		serial_port_out(port, UART_LCR, 0);
	}

	/*
	 * For the Altera 16550 variants, set TX threshold trigger level.
	 */
	if (((port->type == PORT_ALTR_16550_F32) ||
	     (port->type == PORT_ALTR_16550_F64) ||
	     (port->type == PORT_ALTR_16550_F128)) && (port->fifosize > 1)) {
		/* Bounds checking of TX threshold (valid 0 to fifosize-2) */
		if ((up->tx_loadsz < 2) || (up->tx_loadsz > port->fifosize)) {
			dev_err(port->dev, "TX FIFO Threshold errors, skipping\n");
		} else {
			serial_port_out(port, UART_ALTR_AFR,
					UART_ALTR_EN_TXFIFO_LW);
			serial_port_out(port, UART_ALTR_TX_LOW,
					port->fifosize - up->tx_loadsz);
			port->handle_irq = serial8250_tx_threshold_handle_irq;
		}
	}

	/* Check if we need to have shared IRQs */
	if (port->irq && (up->port.flags & UPF_SHARE_IRQ))
		up->port.irqflags |= IRQF_SHARED;

	retval = up->ops->setup_irq(up);
	if (retval)
		goto out;

	if (port->irq && !(up->port.flags & UPF_NO_THRE_TEST)) {
		unsigned char iir1;

		if (port->irqflags & IRQF_SHARED)
			disable_irq_nosync(port->irq);

		/*
		 * Test for UARTs that do not reassert THRE when the
		 * transmitter is idle and the interrupt has already
		 * been cleared.  Real 16550s should always reassert
		 * this interrupt whenever the transmitter is idle and
		 * the interrupt is enabled.  Delays are necessary to
		 * allow register changes to become visible.
		 *
		 * Synchronize UART_IER access against the console.
		 */
		uart_port_lock_irqsave(port, &flags);

		wait_for_xmitr(up, UART_LSR_THRE);
		serial_port_out_sync(port, UART_IER, UART_IER_THRI);
		udelay(1); /* allow THRE to set */
		iir1 = serial_port_in(port, UART_IIR);
		serial_port_out(port, UART_IER, 0);
		serial_port_out_sync(port, UART_IER, UART_IER_THRI);
		udelay(1); /* allow a working UART time to re-assert THRE */
		iir = serial_port_in(port, UART_IIR);
		serial_port_out(port, UART_IER, 0);

		uart_port_unlock_irqrestore(port, flags);

		if (port->irqflags & IRQF_SHARED)
			enable_irq(port->irq);

		/*
		 * If the interrupt is not reasserted, or we otherwise
		 * don't trust the iir, setup a timer to kick the UART
		 * on a regular basis.
		 */
		if ((!(iir1 & UART_IIR_NO_INT) && (iir & UART_IIR_NO_INT)) ||
		    up->port.flags & UPF_BUG_THRE) {
			up->bugs |= UART_BUG_THRE;
		}
	}

	up->ops->setup_timer(up);

	/*
	 * Now, initialize the UART
	 */
	serial_port_out(port, UART_LCR, UART_LCR_WLEN8);

	uart_port_lock_irqsave(port, &flags);
	if (up->port.flags & UPF_FOURPORT) {
		if (!up->port.irq)
			up->port.mctrl |= TIOCM_OUT1;
	} else
		/*
		 * Most PC uarts need OUT2 raised to enable interrupts.
		 */
		if (port->irq)
			up->port.mctrl |= TIOCM_OUT2;

	serial8250_set_mctrl(port, port->mctrl);

	/*
	 * Serial over Lan (SoL) hack:
	 * Intel 8257x Gigabit ethernet chips have a 16550 emulation, to be
	 * used for Serial Over Lan.  Those chips take a longer time than a
	 * normal serial device to signalize that a transmission data was
	 * queued. Due to that, the above test generally fails. One solution
	 * would be to delay the reading of iir. However, this is not
	 * reliable, since the timeout is variable. So, let's just don't
	 * test if we receive TX irq.  This way, we'll never enable
	 * UART_BUG_TXEN.
	 */
	if (up->port.quirks & UPQ_NO_TXEN_TEST)
		goto dont_test_tx_en;

	/*
	 * Do a quick test to see if we receive an interrupt when we enable
	 * the TX irq.
	 */
	serial_port_out(port, UART_IER, UART_IER_THRI);
	lsr = serial_port_in(port, UART_LSR);
	iir = serial_port_in(port, UART_IIR);
	serial_port_out(port, UART_IER, 0);

	if (lsr & UART_LSR_TEMT && iir & UART_IIR_NO_INT) {
		if (!(up->bugs & UART_BUG_TXEN)) {
			up->bugs |= UART_BUG_TXEN;
			dev_dbg(port->dev, "enabling bad tx status workarounds\n");
		}
	} else {
		up->bugs &= ~UART_BUG_TXEN;
	}

dont_test_tx_en:
	uart_port_unlock_irqrestore(port, flags);

	/*
	 * Clear the interrupt registers again for luck, and clear the
	 * saved flags to avoid getting false values from polling
	 * routines or the previous session.
	 */
	serial_port_in(port, UART_LSR);
	serial_port_in(port, UART_RX);
	serial_port_in(port, UART_IIR);
	serial_port_in(port, UART_MSR);
	up->lsr_saved_flags = 0;
	up->msr_saved_flags = 0;

	/*
	 * Request DMA channels for both RX and TX.
	 */
	if (up->dma) {
		const char *msg = NULL;

		if (uart_console(port))
			msg = "forbid DMA for kernel console";
		else if (serial8250_request_dma(up))
			msg = "failed to request DMA";
		if (msg) {
			dev_warn_ratelimited(port->dev, "%s\n", msg);
			up->dma = NULL;
		}
	}

	/*
	 * Set the IER shadow for rx interrupts but defer actual interrupt
	 * enable until after the FIFOs are enabled; otherwise, an already-
	 * active sender can swamp the interrupt handler with "too much work".
	 */
	up->ier = UART_IER_RLSI | UART_IER_RDI;

	if (port->flags & UPF_FOURPORT) {
		unsigned int icp;
		/*
		 * Enable interrupts on the AST Fourport board
		 */
		icp = (port->iobase & 0xfe0) | 0x01f;
		outb_p(0x80, icp);
		inb_p(icp);
	}
	retval = 0;
out:
	serial8250_rpm_put(up);
	return retval;
}
EXPORT_SYMBOL_GPL(serial8250_do_startup);

static int serial8250_startup(struct uart_port *port)
{
	if (port->startup)
		return port->startup(port);
	return serial8250_do_startup(port);
}

void serial8250_do_shutdown(struct uart_port *port)
{
	struct uart_8250_port *up = up_to_u8250p(port);
	unsigned long flags;

	serial8250_rpm_get(up);
	/*
	 * Disable interrupts from this port
	 *
	 * Synchronize UART_IER access against the console.
	 */
	uart_port_lock_irqsave(port, &flags);
	up->ier = 0;
	serial_port_out(port, UART_IER, 0);
	uart_port_unlock_irqrestore(port, flags);

	synchronize_irq(port->irq);

	if (up->dma)
		serial8250_release_dma(up);

	uart_port_lock_irqsave(port, &flags);
	if (port->flags & UPF_FOURPORT) {
		/* reset interrupts on the AST Fourport board */
		inb((port->iobase & 0xfe0) | 0x1f);
		port->mctrl |= TIOCM_OUT1;
	} else
		port->mctrl &= ~TIOCM_OUT2;

	serial8250_set_mctrl(port, port->mctrl);
	uart_port_unlock_irqrestore(port, flags);

	/*
	 * Disable break condition and FIFOs
	 */
	serial_port_out(port, UART_LCR,
			serial_port_in(port, UART_LCR) & ~UART_LCR_SBC);
	serial8250_clear_fifos(up);

#ifdef CONFIG_SERIAL_8250_RSA
	/*
	 * Reset the RSA board back to 115kbps compat mode.
	 */
	disable_rsa(up);
#endif

	/*
	 * Read data port to reset things, and then unlink from
	 * the IRQ chain.
	 */
	serial_port_in(port, UART_RX);
	serial8250_rpm_put(up);

	up->ops->release_irq(up);
}
EXPORT_SYMBOL_GPL(serial8250_do_shutdown);

static void serial8250_shutdown(struct uart_port *port)
{
	if (port->shutdown)
		port->shutdown(port);
	else
		serial8250_do_shutdown(port);
}

static void serial8250_flush_buffer(struct uart_port *port)
{
	struct uart_8250_port *up = up_to_u8250p(port);

	if (up->dma)
		serial8250_tx_dma_flush(up);
}

static unsigned int serial8250_do_get_divisor(struct uart_port *port,
					      unsigned int baud,
					      unsigned int *frac)
{
	upf_t magic_multiplier = port->flags & UPF_MAGIC_MULTIPLIER;
	struct uart_8250_port *up = up_to_u8250p(port);
	unsigned int quot;

	/*
	 * Handle magic divisors for baud rates above baud_base on SMSC
	 * Super I/O chips.  We clamp custom rates from clk/6 and clk/12
	 * up to clk/4 (0x8001) and clk/8 (0x8002) respectively.  These
	 * magic divisors actually reprogram the baud rate generator's
	 * reference clock derived from chips's 14.318MHz clock input.
	 *
	 * Documentation claims that with these magic divisors the base
	 * frequencies of 7.3728MHz and 3.6864MHz are used respectively
	 * for the extra baud rates of 460800bps and 230400bps rather
	 * than the usual base frequency of 1.8462MHz.  However empirical
	 * evidence contradicts that.
	 *
	 * Instead bit 7 of the DLM register (bit 15 of the divisor) is
	 * effectively used as a clock prescaler selection bit for the
	 * base frequency of 7.3728MHz, always used.  If set to 0, then
	 * the base frequency is divided by 4 for use by the Baud Rate
	 * Generator, for the usual arrangement where the value of 1 of
	 * the divisor produces the baud rate of 115200bps.  Conversely,
	 * if set to 1 and high-speed operation has been enabled with the
	 * Serial Port Mode Register in the Device Configuration Space,
	 * then the base frequency is supplied directly to the Baud Rate
	 * Generator, so for the divisor values of 0x8001, 0x8002, 0x8003,
	 * 0x8004, etc. the respective baud rates produced are 460800bps,
	 * 230400bps, 153600bps, 115200bps, etc.
	 *
	 * In all cases only low 15 bits of the divisor are used to divide
	 * the baud base and therefore 32767 is the maximum divisor value
	 * possible, even though documentation says that the programmable
	 * Baud Rate Generator is capable of dividing the internal PLL
	 * clock by any divisor from 1 to 65535.
	 */
	if (magic_multiplier && baud >= port->uartclk / 6)
		quot = 0x8001;
	else if (magic_multiplier && baud >= port->uartclk / 12)
		quot = 0x8002;
	else
		quot = uart_get_divisor(port, baud);

	/*
	 * Oxford Semi 952 rev B workaround
	 */
	if (up->bugs & UART_BUG_QUOT && (quot & 0xff) == 0)
		quot++;

	return quot;
}

static unsigned int serial8250_get_divisor(struct uart_port *port,
					   unsigned int baud,
					   unsigned int *frac)
{
	if (port->get_divisor)
		return port->get_divisor(port, baud, frac);

	return serial8250_do_get_divisor(port, baud, frac);
}

static unsigned char serial8250_compute_lcr(struct uart_8250_port *up,
					    tcflag_t c_cflag)
{
	unsigned char cval;

	cval = UART_LCR_WLEN(tty_get_char_size(c_cflag));

	if (c_cflag & CSTOPB)
		cval |= UART_LCR_STOP;
	if (c_cflag & PARENB)
		cval |= UART_LCR_PARITY;
	if (!(c_cflag & PARODD))
		cval |= UART_LCR_EPAR;
	if (c_cflag & CMSPAR)
		cval |= UART_LCR_SPAR;

	return cval;
}

void serial8250_do_set_divisor(struct uart_port *port, unsigned int baud,
			       unsigned int quot)
{
	struct uart_8250_port *up = up_to_u8250p(port);

	/* Workaround to enable 115200 baud on OMAP1510 internal ports */
	if (is_omap1510_8250(up)) {
		if (baud == 115200) {
			quot = 1;
			serial_port_out(port, UART_OMAP_OSC_12M_SEL, 1);
		} else
			serial_port_out(port, UART_OMAP_OSC_12M_SEL, 0);
	}

	/*
	 * For NatSemi, switch to bank 2 not bank 1, to avoid resetting EXCR2,
	 * otherwise just set DLAB
	 */
	if (up->capabilities & UART_NATSEMI)
		serial_port_out(port, UART_LCR, 0xe0);
	else
		serial_port_out(port, UART_LCR, up->lcr | UART_LCR_DLAB);

	serial_dl_write(up, quot);
}
EXPORT_SYMBOL_GPL(serial8250_do_set_divisor);

static void serial8250_set_divisor(struct uart_port *port, unsigned int baud,
				   unsigned int quot, unsigned int quot_frac)
{
	if (port->set_divisor)
		port->set_divisor(port, baud, quot, quot_frac);
	else
		serial8250_do_set_divisor(port, baud, quot);
}

static unsigned int serial8250_get_baud_rate(struct uart_port *port,
					     struct ktermios *termios,
					     const struct ktermios *old)
{
	unsigned int tolerance = port->uartclk / 100;
	unsigned int min;
	unsigned int max;

	/*
	 * Handle magic divisors for baud rates above baud_base on SMSC
	 * Super I/O chips.  Enable custom rates of clk/4 and clk/8, but
	 * disable divisor values beyond 32767, which are unavailable.
	 */
	if (port->flags & UPF_MAGIC_MULTIPLIER) {
		min = port->uartclk / 16 / UART_DIV_MAX >> 1;
		max = (port->uartclk + tolerance) / 4;
	} else {
		min = port->uartclk / 16 / UART_DIV_MAX;
		max = (port->uartclk + tolerance) / 16;
	}

	/*
	 * Ask the core to calculate the divisor for us.
	 * Allow 1% tolerance at the upper limit so uart clks marginally
	 * slower than nominal still match standard baud rates without
	 * causing transmission errors.
	 */
	return uart_get_baud_rate(port, termios, old, min, max);
}

/*
 * Note in order to avoid the tty port mutex deadlock don't use the next method
 * within the uart port callbacks. Primarily it's supposed to be utilized to
 * handle a sudden reference clock rate change.
 */
void serial8250_update_uartclk(struct uart_port *port, unsigned int uartclk)
{
	struct tty_port *tport = &port->state->port;
	struct tty_struct *tty;

	tty = tty_port_tty_get(tport);
	if (!tty) {
		mutex_lock(&tport->mutex);
		port->uartclk = uartclk;
		mutex_unlock(&tport->mutex);
		return;
	}

	down_write(&tty->termios_rwsem);
	mutex_lock(&tport->mutex);

	if (port->uartclk == uartclk)
		goto out_unlock;

	port->uartclk = uartclk;

	if (!tty_port_initialized(tport))
		goto out_unlock;

	serial8250_do_set_termios(port, &tty->termios, NULL);

out_unlock:
	mutex_unlock(&tport->mutex);
	up_write(&tty->termios_rwsem);
	tty_kref_put(tty);
}
EXPORT_SYMBOL_GPL(serial8250_update_uartclk);

void
serial8250_do_set_termios(struct uart_port *port, struct ktermios *termios,
		          const struct ktermios *old)
{
	struct uart_8250_port *up = up_to_u8250p(port);
	unsigned char cval;
	unsigned long flags;
	unsigned int baud, quot, frac = 0;

	if (up->capabilities & UART_CAP_MINI) {
		termios->c_cflag &= ~(CSTOPB | PARENB | PARODD | CMSPAR);
		if ((termios->c_cflag & CSIZE) == CS5 ||
		    (termios->c_cflag & CSIZE) == CS6)
			termios->c_cflag = (termios->c_cflag & ~CSIZE) | CS7;
	}
	cval = serial8250_compute_lcr(up, termios->c_cflag);

	baud = serial8250_get_baud_rate(port, termios, old);
	quot = serial8250_get_divisor(port, baud, &frac);

	/*
	 * Ok, we're now changing the port state.  Do it with
	 * interrupts disabled.
	 *
	 * Synchronize UART_IER access against the console.
	 */
	serial8250_rpm_get(up);
	uart_port_lock_irqsave(port, &flags);

	up->lcr = cval;					/* Save computed LCR */

	if (up->capabilities & UART_CAP_FIFO && port->fifosize > 1) {
		if (baud < 2400 && !up->dma) {
			up->fcr &= ~UART_FCR_TRIGGER_MASK;
			up->fcr |= UART_FCR_TRIGGER_1;
		}
	}

	/*
	 * MCR-based auto flow control.  When AFE is enabled, RTS will be
	 * deasserted when the receive FIFO contains more characters than
	 * the trigger, or the MCR RTS bit is cleared.
	 */
	if (up->capabilities & UART_CAP_AFE) {
		up->mcr &= ~UART_MCR_AFE;
		if (termios->c_cflag & CRTSCTS)
			up->mcr |= UART_MCR_AFE;
	}

	/*
	 * Update the per-port timeout.
	 */
	uart_update_timeout(port, termios->c_cflag, baud);

	/*
	 * Specify which conditions may be considered for error
	 * handling and the ignoring of characters. The actual
	 * ignoring of characters only occurs if the bit is set
	 * in @ignore_status_mask as well.
	 */
	port->read_status_mask = UART_LSR_OE | UART_LSR_DR;
	if (termios->c_iflag & INPCK)
		port->read_status_mask |= UART_LSR_FE | UART_LSR_PE;
	if (termios->c_iflag & (IGNBRK | BRKINT | PARMRK))
		port->read_status_mask |= UART_LSR_BI;

	/*
	 * Characters to ignore
	 */
	port->ignore_status_mask = 0;
	if (termios->c_iflag & IGNPAR)
		port->ignore_status_mask |= UART_LSR_PE | UART_LSR_FE;
	if (termios->c_iflag & IGNBRK) {
		port->ignore_status_mask |= UART_LSR_BI;
		/*
		 * If we're ignoring parity and break indicators,
		 * ignore overruns too (for real raw support).
		 */
		if (termios->c_iflag & IGNPAR)
			port->ignore_status_mask |= UART_LSR_OE;
	}

	/*
	 * ignore all characters if CREAD is not set
	 */
	if ((termios->c_cflag & CREAD) == 0)
		port->ignore_status_mask |= UART_LSR_DR;

	/*
	 * CTS flow control flag and modem status interrupts
	 */
	up->ier &= ~UART_IER_MSI;
	if (!(up->bugs & UART_BUG_NOMSR) &&
			UART_ENABLE_MS(&up->port, termios->c_cflag))
		up->ier |= UART_IER_MSI;
	if (up->capabilities & UART_CAP_UUE)
		up->ier |= UART_IER_UUE;
	if (up->capabilities & UART_CAP_RTOIE)
		up->ier |= UART_IER_RTOIE;

	serial_port_out(port, UART_IER, up->ier);

	if (up->capabilities & UART_CAP_EFR) {
		unsigned char efr = 0;
		/*
		 * TI16C752/Startech hardware flow control.  FIXME:
		 * - TI16C752 requires control thresholds to be set.
		 * - UART_MCR_RTS is ineffective if auto-RTS mode is enabled.
		 */
		if (termios->c_cflag & CRTSCTS)
			efr |= UART_EFR_CTS;

		serial_port_out(port, UART_LCR, UART_LCR_CONF_MODE_B);
		if (port->flags & UPF_EXAR_EFR)
			serial_port_out(port, UART_XR_EFR, efr);
		else
			serial_port_out(port, UART_EFR, efr);
	}

	serial8250_set_divisor(port, baud, quot, frac);

	/*
	 * LCR DLAB must be set to enable 64-byte FIFO mode. If the FCR
	 * is written without DLAB set, this mode will be disabled.
	 */
	if (port->type == PORT_16750)
		serial_port_out(port, UART_FCR, up->fcr);

	serial_port_out(port, UART_LCR, up->lcr);	/* reset DLAB */
	if (port->type != PORT_16750) {
		/* emulated UARTs (Lucent Venus 167x) need two steps */
		if (up->fcr & UART_FCR_ENABLE_FIFO)
			serial_port_out(port, UART_FCR, UART_FCR_ENABLE_FIFO);
		serial_port_out(port, UART_FCR, up->fcr);	/* set fcr */
	}
	serial8250_set_mctrl(port, port->mctrl);
	uart_port_unlock_irqrestore(port, flags);
	serial8250_rpm_put(up);

	/* Don't rewrite B0 */
	if (tty_termios_baud_rate(termios))
		tty_termios_encode_baud_rate(termios, baud, baud);
}
EXPORT_SYMBOL(serial8250_do_set_termios);

static void
serial8250_set_termios(struct uart_port *port, struct ktermios *termios,
		       const struct ktermios *old)
{
	if (port->set_termios)
		port->set_termios(port, termios, old);
	else
		serial8250_do_set_termios(port, termios, old);
}

void serial8250_do_set_ldisc(struct uart_port *port, struct ktermios *termios)
{
	if (termios->c_line == N_PPS) {
		port->flags |= UPF_HARDPPS_CD;
		uart_port_lock_irq(port);
		serial8250_enable_ms(port);
		uart_port_unlock_irq(port);
	} else {
		port->flags &= ~UPF_HARDPPS_CD;
		if (!UART_ENABLE_MS(port, termios->c_cflag)) {
			uart_port_lock_irq(port);
			serial8250_disable_ms(port);
			uart_port_unlock_irq(port);
		}
	}
}
EXPORT_SYMBOL_GPL(serial8250_do_set_ldisc);

static void
serial8250_set_ldisc(struct uart_port *port, struct ktermios *termios)
{
	if (port->set_ldisc)
		port->set_ldisc(port, termios);
	else
		serial8250_do_set_ldisc(port, termios);
}

void serial8250_do_pm(struct uart_port *port, unsigned int state,
		      unsigned int oldstate)
{
	struct uart_8250_port *p = up_to_u8250p(port);

	serial8250_set_sleep(p, state != 0);
}
EXPORT_SYMBOL(serial8250_do_pm);

static void
serial8250_pm(struct uart_port *port, unsigned int state,
	      unsigned int oldstate)
{
	if (port->pm)
		port->pm(port, state, oldstate);
	else
		serial8250_do_pm(port, state, oldstate);
}

static unsigned int serial8250_port_size(struct uart_8250_port *pt)
{
	if (pt->port.mapsize)
		return pt->port.mapsize;
	if (is_omap1_8250(pt))
		return 0x16 << pt->port.regshift;

	return 8 << pt->port.regshift;
}

/*
 * Resource handling.
 */
static int serial8250_request_std_resource(struct uart_8250_port *up)
{
	unsigned int size = serial8250_port_size(up);
	struct uart_port *port = &up->port;
	int ret = 0;

	switch (port->iotype) {
	case UPIO_AU:
	case UPIO_TSI:
	case UPIO_MEM32:
	case UPIO_MEM32BE:
	case UPIO_MEM16:
	case UPIO_MEM:
		if (!port->mapbase) {
			ret = -EINVAL;
			break;
		}

		if (!request_mem_region(port->mapbase, size, "serial")) {
			ret = -EBUSY;
			break;
		}

		if (port->flags & UPF_IOREMAP) {
			port->membase = ioremap(port->mapbase, size);
			if (!port->membase) {
				release_mem_region(port->mapbase, size);
				ret = -ENOMEM;
			}
		}
		break;

	case UPIO_HUB6:
	case UPIO_PORT:
		if (!request_region(port->iobase, size, "serial"))
			ret = -EBUSY;
		break;
	}
	return ret;
}

static void serial8250_release_std_resource(struct uart_8250_port *up)
{
	unsigned int size = serial8250_port_size(up);
	struct uart_port *port = &up->port;

	switch (port->iotype) {
	case UPIO_AU:
	case UPIO_TSI:
	case UPIO_MEM32:
	case UPIO_MEM32BE:
	case UPIO_MEM16:
	case UPIO_MEM:
		if (!port->mapbase)
			break;

		if (port->flags & UPF_IOREMAP) {
			iounmap(port->membase);
			port->membase = NULL;
		}

		release_mem_region(port->mapbase, size);
		break;

	case UPIO_HUB6:
	case UPIO_PORT:
		release_region(port->iobase, size);
		break;
	}
}

static void serial8250_release_port(struct uart_port *port)
{
	struct uart_8250_port *up = up_to_u8250p(port);

	serial8250_release_std_resource(up);
}

static int serial8250_request_port(struct uart_port *port)
{
	struct uart_8250_port *up = up_to_u8250p(port);

	return serial8250_request_std_resource(up);
}

static int fcr_get_rxtrig_bytes(struct uart_8250_port *up)
{
	const struct serial8250_config *conf_type = &uart_config[up->port.type];
	unsigned char bytes;

	bytes = conf_type->rxtrig_bytes[UART_FCR_R_TRIG_BITS(up->fcr)];

	return bytes ? bytes : -EOPNOTSUPP;
}

static int bytes_to_fcr_rxtrig(struct uart_8250_port *up, unsigned char bytes)
{
	const struct serial8250_config *conf_type = &uart_config[up->port.type];
	int i;

	if (!conf_type->rxtrig_bytes[UART_FCR_R_TRIG_BITS(UART_FCR_R_TRIG_00)])
		return -EOPNOTSUPP;

	for (i = 1; i < UART_FCR_R_TRIG_MAX_STATE; i++) {
		if (bytes < conf_type->rxtrig_bytes[i])
			/* Use the nearest lower value */
			return (--i) << UART_FCR_R_TRIG_SHIFT;
	}

	return UART_FCR_R_TRIG_11;
}

static int do_get_rxtrig(struct tty_port *port)
{
	struct uart_state *state = container_of(port, struct uart_state, port);
	struct uart_port *uport = state->uart_port;
	struct uart_8250_port *up = up_to_u8250p(uport);

	if (!(up->capabilities & UART_CAP_FIFO) || uport->fifosize <= 1)
		return -EINVAL;

	return fcr_get_rxtrig_bytes(up);
}

static int do_serial8250_get_rxtrig(struct tty_port *port)
{
	int rxtrig_bytes;

	mutex_lock(&port->mutex);
	rxtrig_bytes = do_get_rxtrig(port);
	mutex_unlock(&port->mutex);

	return rxtrig_bytes;
}

static ssize_t rx_trig_bytes_show(struct device *dev,
	struct device_attribute *attr, char *buf)
{
	struct tty_port *port = dev_get_drvdata(dev);
	int rxtrig_bytes;

	rxtrig_bytes = do_serial8250_get_rxtrig(port);
	if (rxtrig_bytes < 0)
		return rxtrig_bytes;

	return sysfs_emit(buf, "%d\n", rxtrig_bytes);
}

static int do_set_rxtrig(struct tty_port *port, unsigned char bytes)
{
	struct uart_state *state = container_of(port, struct uart_state, port);
	struct uart_port *uport = state->uart_port;
	struct uart_8250_port *up = up_to_u8250p(uport);
	int rxtrig;

	if (!(up->capabilities & UART_CAP_FIFO) || uport->fifosize <= 1)
		return -EINVAL;

	rxtrig = bytes_to_fcr_rxtrig(up, bytes);
	if (rxtrig < 0)
		return rxtrig;

	serial8250_clear_fifos(up);
	up->fcr &= ~UART_FCR_TRIGGER_MASK;
	up->fcr |= (unsigned char)rxtrig;
	serial_out(up, UART_FCR, up->fcr);
	return 0;
}

static int do_serial8250_set_rxtrig(struct tty_port *port, unsigned char bytes)
{
	int ret;

	mutex_lock(&port->mutex);
	ret = do_set_rxtrig(port, bytes);
	mutex_unlock(&port->mutex);

	return ret;
}

static ssize_t rx_trig_bytes_store(struct device *dev,
	struct device_attribute *attr, const char *buf, size_t count)
{
	struct tty_port *port = dev_get_drvdata(dev);
	unsigned char bytes;
	int ret;

	if (!count)
		return -EINVAL;

	ret = kstrtou8(buf, 10, &bytes);
	if (ret < 0)
		return ret;

	ret = do_serial8250_set_rxtrig(port, bytes);
	if (ret < 0)
		return ret;

	return count;
}

static DEVICE_ATTR_RW(rx_trig_bytes);

static struct attribute *serial8250_dev_attrs[] = {
	&dev_attr_rx_trig_bytes.attr,
	NULL
};

static struct attribute_group serial8250_dev_attr_group = {
	.attrs = serial8250_dev_attrs,
};

static void register_dev_spec_attr_grp(struct uart_8250_port *up)
{
	const struct serial8250_config *conf_type = &uart_config[up->port.type];

	if (conf_type->rxtrig_bytes[0])
		up->port.attr_group = &serial8250_dev_attr_group;
}

static void serial8250_config_port(struct uart_port *port, int flags)
{
	struct uart_8250_port *up = up_to_u8250p(port);
	int ret;

	/*
	 * Find the region that we can probe for.  This in turn
	 * tells us whether we can probe for the type of port.
	 */
	ret = serial8250_request_std_resource(up);
	if (ret < 0)
		return;

	if (port->iotype != up->cur_iotype)
		set_io_from_upio(port);

	if (flags & UART_CONFIG_TYPE)
		autoconfig(up);

	/* HW bugs may trigger IRQ while IIR == NO_INT */
	if (port->type == PORT_TEGRA)
		up->bugs |= UART_BUG_NOMSR;

	if (port->type != PORT_UNKNOWN && flags & UART_CONFIG_IRQ)
		autoconfig_irq(up);

	if (port->type == PORT_UNKNOWN)
		serial8250_release_std_resource(up);

	register_dev_spec_attr_grp(up);
	up->fcr = uart_config[up->port.type].fcr;
}

static int
serial8250_verify_port(struct uart_port *port, struct serial_struct *ser)
{
	if (ser->irq >= irq_get_nr_irqs() || ser->irq < 0 ||
	    ser->baud_base < 9600 || ser->type < PORT_UNKNOWN ||
	    ser->type >= ARRAY_SIZE(uart_config) || ser->type == PORT_CIRRUS ||
	    ser->type == PORT_STARTECH)
		return -EINVAL;
	return 0;
}

static const char *serial8250_type(struct uart_port *port)
{
	int type = port->type;

	if (type >= ARRAY_SIZE(uart_config))
		type = 0;
	return uart_config[type].name;
}

static const struct uart_ops serial8250_pops = {
	.tx_empty	= serial8250_tx_empty,
	.set_mctrl	= serial8250_set_mctrl,
	.get_mctrl	= serial8250_get_mctrl,
	.stop_tx	= serial8250_stop_tx,
	.start_tx	= serial8250_start_tx,
	.throttle	= serial8250_throttle,
	.unthrottle	= serial8250_unthrottle,
	.stop_rx	= serial8250_stop_rx,
	.enable_ms	= serial8250_enable_ms,
	.break_ctl	= serial8250_break_ctl,
	.startup	= serial8250_startup,
	.shutdown	= serial8250_shutdown,
	.flush_buffer	= serial8250_flush_buffer,
	.set_termios	= serial8250_set_termios,
	.set_ldisc	= serial8250_set_ldisc,
	.pm		= serial8250_pm,
	.type		= serial8250_type,
	.release_port	= serial8250_release_port,
	.request_port	= serial8250_request_port,
	.config_port	= serial8250_config_port,
	.verify_port	= serial8250_verify_port,
#ifdef CONFIG_CONSOLE_POLL
	.poll_get_char = serial8250_get_poll_char,
	.poll_put_char = serial8250_put_poll_char,
#endif
};

void serial8250_init_port(struct uart_8250_port *up)
{
	struct uart_port *port = &up->port;

	spin_lock_init(&port->lock);
	port->ctrl_id = 0;
	port->pm = NULL;
	port->ops = &serial8250_pops;
	port->has_sysrq = IS_ENABLED(CONFIG_SERIAL_8250_CONSOLE);

	up->cur_iotype = UPIO_UNKNOWN;
}
EXPORT_SYMBOL_GPL(serial8250_init_port);

void serial8250_set_defaults(struct uart_8250_port *up)
{
	struct uart_port *port = &up->port;

	if (up->port.flags & UPF_FIXED_TYPE) {
		unsigned int type = up->port.type;

		if (!up->port.fifosize)
			up->port.fifosize = uart_config[type].fifo_size;
		if (!up->tx_loadsz)
			up->tx_loadsz = uart_config[type].tx_loadsz;
		if (!up->capabilities)
			up->capabilities = uart_config[type].flags;
	}

	set_io_from_upio(port);

	/* default dma handlers */
	if (up->dma) {
		if (!up->dma->tx_dma)
			up->dma->tx_dma = serial8250_tx_dma;
		if (!up->dma->rx_dma)
			up->dma->rx_dma = serial8250_rx_dma;
	}
}
EXPORT_SYMBOL_GPL(serial8250_set_defaults);

#ifdef CONFIG_SERIAL_8250_CONSOLE

static void serial8250_console_putchar(struct uart_port *port, unsigned char ch)
{
	serial_port_out(port, UART_TX, ch);
}

static void serial8250_console_wait_putchar(struct uart_port *port, unsigned char ch)
{
	struct uart_8250_port *up = up_to_u8250p(port);

	wait_for_xmitr(up, UART_LSR_THRE);
	serial8250_console_putchar(port, ch);
}

/*
 *	Restore serial console when h/w power-off detected
 */
static void serial8250_console_restore(struct uart_8250_port *up)
{
	struct uart_port *port = &up->port;
	struct ktermios termios;
	unsigned int baud, quot, frac = 0;

	termios.c_cflag = port->cons->cflag;
	termios.c_ispeed = port->cons->ispeed;
	termios.c_ospeed = port->cons->ospeed;
	if (port->state->port.tty && termios.c_cflag == 0) {
		termios.c_cflag = port->state->port.tty->termios.c_cflag;
		termios.c_ispeed = port->state->port.tty->termios.c_ispeed;
		termios.c_ospeed = port->state->port.tty->termios.c_ospeed;
	}

	baud = serial8250_get_baud_rate(port, &termios, NULL);
	quot = serial8250_get_divisor(port, baud, &frac);

	serial8250_set_divisor(port, baud, quot, frac);
	serial_port_out(port, UART_LCR, up->lcr);
	serial8250_out_MCR(up, up->mcr | UART_MCR_DTR | UART_MCR_RTS);
}

static void fifo_wait_for_lsr(struct uart_8250_port *up, unsigned int count)
{
	unsigned int i;

	for (i = 0; i < count; i++) {
		if (wait_for_lsr(up, UART_LSR_THRE))
			return;
	}
}

/*
 * Print a string to the serial port using the device FIFO
 *
 * It sends fifosize bytes and then waits for the fifo
 * to get empty.
 */
static void serial8250_console_fifo_write(struct uart_8250_port *up,
					  const char *s, unsigned int count)
{
	const char *end = s + count;
	unsigned int fifosize = up->tx_loadsz;
<<<<<<< HEAD
=======
	struct uart_port *port = &up->port;
>>>>>>> d12acd7b
	unsigned int tx_count = 0;
	bool cr_sent = false;
	unsigned int i;

	while (s != end) {
		/* Allow timeout for each byte of a possibly full FIFO */
		fifo_wait_for_lsr(up, fifosize);

		for (i = 0; i < fifosize && s != end; ++i) {
			if (*s == '\n' && !cr_sent) {
				serial8250_console_putchar(port, '\r');
				cr_sent = true;
			} else {
				serial8250_console_putchar(port, *s++);
				cr_sent = false;
			}
		}
		tx_count = i;
	}

	/*
	 * Allow timeout for each byte written since the caller will only wait
	 * for UART_LSR_BOTH_EMPTY using the timeout of a single character
	 */
	fifo_wait_for_lsr(up, tx_count);
}

/*
 *	Print a string to the serial port trying not to disturb
 *	any possible real use of the port...
 *
 *	The console_lock must be held when we get here.
 *
 *	Doing runtime PM is really a bad idea for the kernel console.
 *	Thus, we assume the function is called when device is powered up.
 */
void serial8250_console_write(struct uart_8250_port *up, const char *s,
			      unsigned int count)
{
	struct uart_8250_em485 *em485 = up->em485;
	struct uart_port *port = &up->port;
	unsigned long flags;
	unsigned int ier, use_fifo;
	int locked = 1;

	touch_nmi_watchdog();

	if (oops_in_progress)
		locked = uart_port_trylock_irqsave(port, &flags);
	else
		uart_port_lock_irqsave(port, &flags);

	/*
	 *	First save the IER then disable the interrupts
	 */
	ier = serial_port_in(port, UART_IER);
	serial8250_clear_IER(up);

	/* check scratch reg to see if port powered off during system sleep */
	if (up->canary && (up->canary != serial_port_in(port, UART_SCR))) {
		serial8250_console_restore(up);
		up->canary = 0;
	}

	if (em485) {
		if (em485->tx_stopped)
			up->rs485_start_tx(up, false);
		mdelay(port->rs485.delay_rts_before_send);
	}

	use_fifo = (up->capabilities & UART_CAP_FIFO) &&
		/*
		 * BCM283x requires to check the fifo
		 * after each byte.
		 */
		!(up->capabilities & UART_CAP_MINI) &&
		/*
		 * tx_loadsz contains the transmit fifo size
		 */
		up->tx_loadsz > 1 &&
		(up->fcr & UART_FCR_ENABLE_FIFO) &&
		port->state &&
		test_bit(TTY_PORT_INITIALIZED, &port->state->port.iflags) &&
		/*
		 * After we put a data in the fifo, the controller will send
		 * it regardless of the CTS state. Therefore, only use fifo
		 * if we don't use control flow.
		 */
		!(up->port.flags & UPF_CONS_FLOW);

	if (likely(use_fifo))
		serial8250_console_fifo_write(up, s, count);
	else
		uart_console_write(port, s, count, serial8250_console_wait_putchar);

	/*
	 *	Finally, wait for transmitter to become empty
	 *	and restore the IER
	 */
	wait_for_xmitr(up, UART_LSR_BOTH_EMPTY);

	if (em485) {
		mdelay(port->rs485.delay_rts_after_send);
		if (em485->tx_stopped)
			up->rs485_stop_tx(up, false);
	}

	serial_port_out(port, UART_IER, ier);

	/*
	 *	The receive handling will happen properly because the
	 *	receive ready bit will still be set; it is not cleared
	 *	on read.  However, modem control will not, we must
	 *	call it if we have saved something in the saved flags
	 *	while processing with interrupts off.
	 */
	if (up->msr_saved_flags)
		serial8250_modem_status(up);

	if (locked)
		uart_port_unlock_irqrestore(port, flags);
}

static unsigned int probe_baud(struct uart_port *port)
{
	unsigned char lcr, dll, dlm;
	unsigned int quot;

	lcr = serial_port_in(port, UART_LCR);
	serial_port_out(port, UART_LCR, lcr | UART_LCR_DLAB);
	dll = serial_port_in(port, UART_DLL);
	dlm = serial_port_in(port, UART_DLM);
	serial_port_out(port, UART_LCR, lcr);

	quot = (dlm << 8) | dll;
	return (port->uartclk / 16) / quot;
}

int serial8250_console_setup(struct uart_port *port, char *options, bool probe)
{
	int baud = 9600;
	int bits = 8;
	int parity = 'n';
	int flow = 'n';
	int ret;

	if (!port->iobase && !port->membase)
		return -ENODEV;

	if (options)
		uart_parse_options(options, &baud, &parity, &bits, &flow);
	else if (probe)
		baud = probe_baud(port);

	ret = uart_set_options(port, port->cons, baud, parity, bits, flow);
	if (ret)
		return ret;

	if (port->dev)
		pm_runtime_get_sync(port->dev);

	return 0;
}

int serial8250_console_exit(struct uart_port *port)
{
	if (port->dev)
		pm_runtime_put_sync(port->dev);

	return 0;
}

#endif /* CONFIG_SERIAL_8250_CONSOLE */

MODULE_DESCRIPTION("Base port operations for 8250/16550-type serial ports");
MODULE_LICENSE("GPL");<|MERGE_RESOLUTION|>--- conflicted
+++ resolved
@@ -3370,10 +3370,7 @@
 {
 	const char *end = s + count;
 	unsigned int fifosize = up->tx_loadsz;
-<<<<<<< HEAD
-=======
 	struct uart_port *port = &up->port;
->>>>>>> d12acd7b
 	unsigned int tx_count = 0;
 	bool cr_sent = false;
 	unsigned int i;
