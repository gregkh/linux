--- conflicted
+++ resolved
@@ -2039,9 +2039,6 @@
 	unsigned short device = dev->device;
 	resource_size_t iobar_addr = pci_resource_start(dev, 2);
 	unsigned int num_ports = (device & 0x00F0) >> 4, i;
-<<<<<<< HEAD
-	u8 val;
-=======
 	u8 val, init_mode = MOXA_RS232;
 
 	if (!(pci_moxa_supported_rs(dev) & MOXA_SUPP_RS232)) {
@@ -2049,12 +2046,6 @@
 	}
 	for (i = 0; i < num_ports; ++i)
 		pci_moxa_set_interface(dev, i, init_mode);
->>>>>>> 03a22b59
-
-	if (!(pci_moxa_supported_rs(dev) & MOXA_SUPP_RS232)) {
-		for (i = 0; i < num_ports; ++i)
-			pci_moxa_set_interface(dev, i, MOXA_RS422);
-	}
 
 	/*
 	 * Enable hardware buffer to prevent break signal output when system boots up.
