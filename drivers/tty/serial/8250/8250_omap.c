--- conflicted
+++ resolved
@@ -1583,11 +1583,8 @@
 	if (err)
 		dev_err(&pdev->dev, "Failed to resume hardware\n");
 
-<<<<<<< HEAD
-=======
 	up = serial8250_get_port(priv->line);
 	omap_8250_shutdown(&up->port);
->>>>>>> 98817289
 	serial8250_unregister_port(priv->line);
 	priv->line = -ENODEV;
 	pm_runtime_dont_use_autosuspend(&pdev->dev);
@@ -1760,22 +1757,14 @@
 	if (priv->line >= 0)
 		up = serial8250_get_port(priv->line);
 
-<<<<<<< HEAD
-	if (up && omap8250_lost_context(up))
-=======
 	if (up && omap8250_lost_context(up)) {
 		spin_lock_irq(&up->port.lock);
->>>>>>> 98817289
 		omap8250_restore_regs(up);
 		spin_unlock_irq(&up->port.lock);
 	}
 
-<<<<<<< HEAD
-	if (up && up->dma && up->dma->rxchan && !(priv->habit & UART_HAS_EFR2))
-=======
 	if (up && up->dma && up->dma->rxchan && !(priv->habit & UART_HAS_EFR2)) {
 		spin_lock_irq(&up->port.lock);
->>>>>>> 98817289
 		omap_8250_rx_dma(up);
 		spin_unlock_irq(&up->port.lock);
 	}
