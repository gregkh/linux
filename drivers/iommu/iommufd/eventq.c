--- conflicted
+++ resolved
@@ -449,12 +449,6 @@
 	return 0;
 out_put_fdno:
 	put_unused_fd(fdno);
-<<<<<<< HEAD
-out_abort:
-	iommufd_object_abort_and_destroy(ucmd->ictx, &fault->common.obj);
-
-=======
->>>>>>> 449d48b1
 	return rc;
 }
 
