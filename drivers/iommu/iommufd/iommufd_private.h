/* SPDX-License-Identifier: GPL-2.0-only */
/* Copyright (c) 2021-2022, NVIDIA CORPORATION & AFFILIATES
 */
#ifndef __IOMMUFD_PRIVATE_H
#define __IOMMUFD_PRIVATE_H

#include <linux/iommu.h>
#include <linux/iommufd.h>
#include <linux/iova_bitmap.h>
#include <linux/rwsem.h>
#include <linux/uaccess.h>
#include <linux/xarray.h>
#include <uapi/linux/iommufd.h>

#include "../iommu-priv.h"

struct iommu_domain;
struct iommu_group;
struct iommu_option;
struct iommufd_device;

struct iommufd_sw_msi_map {
	struct list_head sw_msi_item;
	phys_addr_t sw_msi_start;
	phys_addr_t msi_addr;
	unsigned int pgoff;
	unsigned int id;
};

/* Bitmap of struct iommufd_sw_msi_map::id */
struct iommufd_sw_msi_maps {
	DECLARE_BITMAP(bitmap, 64);
};

#ifdef CONFIG_IRQ_MSI_IOMMU
int iommufd_sw_msi_install(struct iommufd_ctx *ictx,
			   struct iommufd_hwpt_paging *hwpt_paging,
			   struct iommufd_sw_msi_map *msi_map);
#endif

struct iommufd_ctx {
	struct file *file;
	struct xarray objects;
	struct xarray groups;
	wait_queue_head_t destroy_wait;
	struct rw_semaphore ioas_creation_lock;

	struct mutex sw_msi_lock;
	struct list_head sw_msi_list;
	unsigned int sw_msi_id;

	u8 account_mode;
	/* Compatibility with VFIO no iommu */
	u8 no_iommu_mode;
	struct iommufd_ioas *vfio_ioas;
};

/*
 * The IOVA to PFN map. The map automatically copies the PFNs into multiple
 * domains and permits sharing of PFNs between io_pagetable instances. This
 * supports both a design where IOAS's are 1:1 with a domain (eg because the
 * domain is HW customized), or where the IOAS is 1:N with multiple generic
 * domains.  The io_pagetable holds an interval tree of iopt_areas which point
 * to shared iopt_pages which hold the pfns mapped to the page table.
 *
 * The locking order is domains_rwsem -> iova_rwsem -> pages::mutex
 */
struct io_pagetable {
	struct rw_semaphore domains_rwsem;
	struct xarray domains;
	struct xarray access_list;
	unsigned int next_domain_id;

	struct rw_semaphore iova_rwsem;
	struct rb_root_cached area_itree;
	/* IOVA that cannot become reserved, struct iopt_allowed */
	struct rb_root_cached allowed_itree;
	/* IOVA that cannot be allocated, struct iopt_reserved */
	struct rb_root_cached reserved_itree;
	u8 disable_large_pages;
	unsigned long iova_alignment;
};

void iopt_init_table(struct io_pagetable *iopt);
void iopt_destroy_table(struct io_pagetable *iopt);
int iopt_get_pages(struct io_pagetable *iopt, unsigned long iova,
		   unsigned long length, struct list_head *pages_list);
void iopt_free_pages_list(struct list_head *pages_list);
enum {
	IOPT_ALLOC_IOVA = 1 << 0,
};
int iopt_map_user_pages(struct iommufd_ctx *ictx, struct io_pagetable *iopt,
			unsigned long *iova, void __user *uptr,
			unsigned long length, int iommu_prot,
			unsigned int flags);
int iopt_map_file_pages(struct iommufd_ctx *ictx, struct io_pagetable *iopt,
			unsigned long *iova, struct file *file,
			unsigned long start, unsigned long length,
			int iommu_prot, unsigned int flags);
int iopt_map_pages(struct io_pagetable *iopt, struct list_head *pages_list,
		   unsigned long length, unsigned long *dst_iova,
		   int iommu_prot, unsigned int flags);
int iopt_unmap_iova(struct io_pagetable *iopt, unsigned long iova,
		    unsigned long length, unsigned long *unmapped);
int iopt_unmap_all(struct io_pagetable *iopt, unsigned long *unmapped);

int iopt_read_and_clear_dirty_data(struct io_pagetable *iopt,
				   struct iommu_domain *domain,
				   unsigned long flags,
				   struct iommu_hwpt_get_dirty_bitmap *bitmap);
int iopt_set_dirty_tracking(struct io_pagetable *iopt,
			    struct iommu_domain *domain, bool enable);

void iommufd_access_notify_unmap(struct io_pagetable *iopt, unsigned long iova,
				 unsigned long length);
int iopt_table_add_domain(struct io_pagetable *iopt,
			  struct iommu_domain *domain);
void iopt_table_remove_domain(struct io_pagetable *iopt,
			      struct iommu_domain *domain);
int iopt_table_enforce_dev_resv_regions(struct io_pagetable *iopt,
					struct device *dev,
					phys_addr_t *sw_msi_start);
int iopt_set_allow_iova(struct io_pagetable *iopt,
			struct rb_root_cached *allowed_iova);
int iopt_reserve_iova(struct io_pagetable *iopt, unsigned long start,
		      unsigned long last, void *owner);
void iopt_remove_reserved_iova(struct io_pagetable *iopt, void *owner);
int iopt_cut_iova(struct io_pagetable *iopt, unsigned long *iovas,
		  size_t num_iovas);
void iopt_enable_large_pages(struct io_pagetable *iopt);
int iopt_disable_large_pages(struct io_pagetable *iopt);

struct iommufd_ucmd {
	struct iommufd_ctx *ictx;
	void __user *ubuffer;
	u32 user_size;
	void *cmd;
};

int iommufd_vfio_ioctl(struct iommufd_ctx *ictx, unsigned int cmd,
		       unsigned long arg);

/* Copy the response in ucmd->cmd back to userspace. */
static inline int iommufd_ucmd_respond(struct iommufd_ucmd *ucmd,
				       size_t cmd_len)
{
	if (copy_to_user(ucmd->ubuffer, ucmd->cmd,
			 min_t(size_t, ucmd->user_size, cmd_len)))
		return -EFAULT;
	return 0;
}

static inline bool iommufd_lock_obj(struct iommufd_object *obj)
{
	if (!refcount_inc_not_zero(&obj->users))
		return false;
	if (!refcount_inc_not_zero(&obj->shortterm_users)) {
		/*
		 * If the caller doesn't already have a ref on obj this must be
		 * called under the xa_lock. Otherwise the caller is holding a
		 * ref on users. Thus it cannot be one before this decrement.
		 */
		refcount_dec(&obj->users);
		return false;
	}
	return true;
}

struct iommufd_object *iommufd_get_object(struct iommufd_ctx *ictx, u32 id,
					  enum iommufd_object_type type);
static inline void iommufd_put_object(struct iommufd_ctx *ictx,
				      struct iommufd_object *obj)
{
	/*
	 * Users first, then shortterm so that REMOVE_WAIT_SHORTTERM never sees
	 * a spurious !0 users with a 0 shortterm_users.
	 */
	refcount_dec(&obj->users);
	if (refcount_dec_and_test(&obj->shortterm_users))
		wake_up_interruptible_all(&ictx->destroy_wait);
}

void iommufd_object_abort(struct iommufd_ctx *ictx, struct iommufd_object *obj);
void iommufd_object_abort_and_destroy(struct iommufd_ctx *ictx,
				      struct iommufd_object *obj);
void iommufd_object_finalize(struct iommufd_ctx *ictx,
			     struct iommufd_object *obj);

enum {
	REMOVE_WAIT_SHORTTERM = 1,
};
int iommufd_object_remove(struct iommufd_ctx *ictx,
			  struct iommufd_object *to_destroy, u32 id,
			  unsigned int flags);

/*
 * The caller holds a users refcount and wants to destroy the object. At this
 * point the caller has no shortterm_users reference and at least the xarray
 * will be holding one.
 */
static inline void iommufd_object_destroy_user(struct iommufd_ctx *ictx,
					       struct iommufd_object *obj)
{
	int ret;

	ret = iommufd_object_remove(ictx, obj, obj->id, REMOVE_WAIT_SHORTTERM);

	/*
	 * If there is a bug and we couldn't destroy the object then we did put
	 * back the caller's users refcount and will eventually try to free it
	 * again during close.
	 */
	WARN_ON(ret);
}

/*
 * The HWPT allocated by autodomains is used in possibly many devices and
 * is automatically destroyed when its refcount reaches zero.
 *
 * If userspace uses the HWPT manually, even for a short term, then it will
 * disrupt this refcounting and the auto-free in the kernel will not work.
 * Userspace that tries to use the automatically allocated HWPT must be careful
 * to ensure that it is consistently destroyed, eg by not racing accesses
 * and by not attaching an automatic HWPT to a device manually.
 */
static inline void
iommufd_object_put_and_try_destroy(struct iommufd_ctx *ictx,
				   struct iommufd_object *obj)
{
	iommufd_object_remove(ictx, obj, obj->id, 0);
}

#define __iommufd_object_alloc(ictx, ptr, type, obj)                           \
	container_of(_iommufd_object_alloc(                                    \
			     ictx,                                             \
			     sizeof(*(ptr)) + BUILD_BUG_ON_ZERO(               \
						      offsetof(typeof(*(ptr)), \
							       obj) != 0),     \
			     type),                                            \
		     typeof(*(ptr)), obj)

#define iommufd_object_alloc(ictx, ptr, type) \
	__iommufd_object_alloc(ictx, ptr, type, obj)

/*
 * The IO Address Space (IOAS) pagetable is a virtual page table backed by the
 * io_pagetable object. It is a user controlled mapping of IOVA -> PFNs. The
 * mapping is copied into all of the associated domains and made available to
 * in-kernel users.
 *
 * Every iommu_domain that is created is wrapped in a iommufd_hw_pagetable
 * object. When we go to attach a device to an IOAS we need to get an
 * iommu_domain and wrapping iommufd_hw_pagetable for it.
 *
 * An iommu_domain & iommfd_hw_pagetable will be automatically selected
 * for a device based on the hwpt_list. If no suitable iommu_domain
 * is found a new iommu_domain will be created.
 */
struct iommufd_ioas {
	struct iommufd_object obj;
	struct io_pagetable iopt;
	struct mutex mutex;
	struct list_head hwpt_list;
};

static inline struct iommufd_ioas *iommufd_get_ioas(struct iommufd_ctx *ictx,
						    u32 id)
{
	return container_of(iommufd_get_object(ictx, id,
					       IOMMUFD_OBJ_IOAS),
			    struct iommufd_ioas, obj);
}

struct iommufd_ioas *iommufd_ioas_alloc(struct iommufd_ctx *ictx);
int iommufd_ioas_alloc_ioctl(struct iommufd_ucmd *ucmd);
void iommufd_ioas_destroy(struct iommufd_object *obj);
int iommufd_ioas_iova_ranges(struct iommufd_ucmd *ucmd);
int iommufd_ioas_allow_iovas(struct iommufd_ucmd *ucmd);
int iommufd_ioas_map(struct iommufd_ucmd *ucmd);
int iommufd_ioas_map_file(struct iommufd_ucmd *ucmd);
int iommufd_ioas_change_process(struct iommufd_ucmd *ucmd);
int iommufd_ioas_copy(struct iommufd_ucmd *ucmd);
int iommufd_ioas_unmap(struct iommufd_ucmd *ucmd);
int iommufd_ioas_option(struct iommufd_ucmd *ucmd);
int iommufd_option_rlimit_mode(struct iommu_option *cmd,
			       struct iommufd_ctx *ictx);

int iommufd_vfio_ioas(struct iommufd_ucmd *ucmd);
int iommufd_check_iova_range(struct io_pagetable *iopt,
			     struct iommu_hwpt_get_dirty_bitmap *bitmap);

/*
 * A HW pagetable is called an iommu_domain inside the kernel. This user object
 * allows directly creating and inspecting the domains. Domains that have kernel
 * owned page tables will be associated with an iommufd_ioas that provides the
 * IOVA to PFN map.
 */
struct iommufd_hw_pagetable {
	struct iommufd_object obj;
	struct iommu_domain *domain;
	struct iommufd_fault *fault;
	bool pasid_compat : 1;
};

struct iommufd_hwpt_paging {
	struct iommufd_hw_pagetable common;
	struct iommufd_ioas *ioas;
	bool auto_domain : 1;
	bool enforce_cache_coherency : 1;
	bool nest_parent : 1;
	/* Head at iommufd_ioas::hwpt_list */
	struct list_head hwpt_item;
	struct iommufd_sw_msi_maps present_sw_msi;
};

struct iommufd_hwpt_nested {
	struct iommufd_hw_pagetable common;
	struct iommufd_hwpt_paging *parent;
	struct iommufd_viommu *viommu;
};

static inline bool hwpt_is_paging(struct iommufd_hw_pagetable *hwpt)
{
	return hwpt->obj.type == IOMMUFD_OBJ_HWPT_PAGING;
}

static inline struct iommufd_hwpt_paging *
to_hwpt_paging(struct iommufd_hw_pagetable *hwpt)
{
	return container_of(hwpt, struct iommufd_hwpt_paging, common);
}

static inline struct iommufd_hwpt_nested *
to_hwpt_nested(struct iommufd_hw_pagetable *hwpt)
{
	return container_of(hwpt, struct iommufd_hwpt_nested, common);
}

static inline struct iommufd_hwpt_paging *
find_hwpt_paging(struct iommufd_hw_pagetable *hwpt)
{
	switch (hwpt->obj.type) {
	case IOMMUFD_OBJ_HWPT_PAGING:
		return to_hwpt_paging(hwpt);
	case IOMMUFD_OBJ_HWPT_NESTED:
		return to_hwpt_nested(hwpt)->parent;
	default:
		return NULL;
	}
}

static inline struct iommufd_hwpt_paging *
iommufd_get_hwpt_paging(struct iommufd_ucmd *ucmd, u32 id)
{
	return container_of(iommufd_get_object(ucmd->ictx, id,
					       IOMMUFD_OBJ_HWPT_PAGING),
			    struct iommufd_hwpt_paging, common.obj);
}

static inline struct iommufd_hw_pagetable *
iommufd_get_hwpt_nested(struct iommufd_ucmd *ucmd, u32 id)
{
	return container_of(iommufd_get_object(ucmd->ictx, id,
					       IOMMUFD_OBJ_HWPT_NESTED),
			    struct iommufd_hw_pagetable, obj);
}

int iommufd_hwpt_set_dirty_tracking(struct iommufd_ucmd *ucmd);
int iommufd_hwpt_get_dirty_bitmap(struct iommufd_ucmd *ucmd);

struct iommufd_hwpt_paging *
iommufd_hwpt_paging_alloc(struct iommufd_ctx *ictx, struct iommufd_ioas *ioas,
			  struct iommufd_device *idev, ioasid_t pasid,
			  u32 flags, bool immediate_attach,
			  const struct iommu_user_data *user_data);
int iommufd_hw_pagetable_attach(struct iommufd_hw_pagetable *hwpt,
				struct iommufd_device *idev, ioasid_t pasid);
struct iommufd_hw_pagetable *
iommufd_hw_pagetable_detach(struct iommufd_device *idev, ioasid_t pasid);
void iommufd_hwpt_paging_destroy(struct iommufd_object *obj);
void iommufd_hwpt_paging_abort(struct iommufd_object *obj);
void iommufd_hwpt_nested_destroy(struct iommufd_object *obj);
void iommufd_hwpt_nested_abort(struct iommufd_object *obj);
int iommufd_hwpt_alloc(struct iommufd_ucmd *ucmd);
int iommufd_hwpt_invalidate(struct iommufd_ucmd *ucmd);

static inline void iommufd_hw_pagetable_put(struct iommufd_ctx *ictx,
					    struct iommufd_hw_pagetable *hwpt)
{
	if (hwpt->obj.type == IOMMUFD_OBJ_HWPT_PAGING) {
		struct iommufd_hwpt_paging *hwpt_paging = to_hwpt_paging(hwpt);

		lockdep_assert_not_held(&hwpt_paging->ioas->mutex);

		if (hwpt_paging->auto_domain) {
			iommufd_object_put_and_try_destroy(ictx, &hwpt->obj);
			return;
		}
	}
	refcount_dec(&hwpt->obj.users);
}

struct iommufd_attach;

struct iommufd_group {
	struct kref ref;
	struct mutex lock;
	struct iommufd_ctx *ictx;
	struct iommu_group *group;
	struct xarray pasid_attach;
	struct iommufd_sw_msi_maps required_sw_msi;
	phys_addr_t sw_msi_start;
};

/*
 * A iommufd_device object represents the binding relationship between a
 * consuming driver and the iommufd. These objects are created/destroyed by
 * external drivers, not by userspace.
 */
struct iommufd_device {
	struct iommufd_object obj;
	struct iommufd_ctx *ictx;
	struct iommufd_group *igroup;
	struct list_head group_item;
	/* always the physical device */
	struct device *dev;
	bool enforce_cache_coherency;
	/* protect iopf_enabled counter */
	struct mutex iopf_lock;
	unsigned int iopf_enabled;
};

static inline struct iommufd_device *
iommufd_get_device(struct iommufd_ucmd *ucmd, u32 id)
{
	return container_of(iommufd_get_object(ucmd->ictx, id,
					       IOMMUFD_OBJ_DEVICE),
			    struct iommufd_device, obj);
}

void iommufd_device_destroy(struct iommufd_object *obj);
int iommufd_get_hw_info(struct iommufd_ucmd *ucmd);

struct iommufd_access {
	struct iommufd_object obj;
	struct iommufd_ctx *ictx;
	struct iommufd_ioas *ioas;
	struct iommufd_ioas *ioas_unpin;
	struct mutex ioas_lock;
	const struct iommufd_access_ops *ops;
	void *data;
	unsigned long iova_alignment;
	u32 iopt_access_list_id;
};

int iopt_add_access(struct io_pagetable *iopt, struct iommufd_access *access);
void iopt_remove_access(struct io_pagetable *iopt,
			struct iommufd_access *access,
			u32 iopt_access_list_id);
void iommufd_access_destroy_object(struct iommufd_object *obj);

struct iommufd_eventq {
	struct iommufd_object obj;
	struct iommufd_ctx *ictx;
	struct file *filep;

	spinlock_t lock; /* protects the deliver list */
	struct list_head deliver;

	struct wait_queue_head wait_queue;
};

struct iommufd_attach_handle {
	struct iommu_attach_handle handle;
	struct iommufd_device *idev;
};

/* Convert an iommu attach handle to iommufd handle. */
#define to_iommufd_handle(hdl)	container_of(hdl, struct iommufd_attach_handle, handle)

/*
 * An iommufd_fault object represents an interface to deliver I/O page faults
 * to the user space. These objects are created/destroyed by the user space and
 * associated with hardware page table objects during page-table allocation.
 */
struct iommufd_fault {
	struct iommufd_eventq common;
	struct mutex mutex; /* serializes response flows */
	struct xarray response;
};

static inline struct iommufd_fault *
eventq_to_fault(struct iommufd_eventq *eventq)
{
	return container_of(eventq, struct iommufd_fault, common);
}

static inline struct iommufd_fault *
iommufd_get_fault(struct iommufd_ucmd *ucmd, u32 id)
{
	return container_of(iommufd_get_object(ucmd->ictx, id,
					       IOMMUFD_OBJ_FAULT),
			    struct iommufd_fault, common.obj);
}

int iommufd_fault_alloc(struct iommufd_ucmd *ucmd);
void iommufd_fault_destroy(struct iommufd_object *obj);
int iommufd_fault_iopf_handler(struct iopf_group *group);

int iommufd_fault_iopf_enable(struct iommufd_device *idev);
void iommufd_fault_iopf_disable(struct iommufd_device *idev);
void iommufd_auto_response_faults(struct iommufd_hw_pagetable *hwpt,
				  struct iommufd_attach_handle *handle);

/* An iommufd_vevent represents a vIOMMU event in an iommufd_veventq */
struct iommufd_vevent {
	struct iommufd_vevent_header header;
	struct list_head node; /* for iommufd_eventq::deliver */
	ssize_t data_len;
	u64 event_data[] __counted_by(data_len);
};

#define vevent_for_lost_events_header(vevent) \
	(vevent->header.flags & IOMMU_VEVENTQ_FLAG_LOST_EVENTS)

<<<<<<< HEAD
int iommufd_fault_iopf_enable(struct iommufd_device *idev);
void iommufd_fault_iopf_disable(struct iommufd_device *idev);
void iommufd_auto_response_faults(struct iommufd_hw_pagetable *hwpt,
				  struct iommufd_attach_handle *handle);
=======
/*
 * An iommufd_veventq object represents an interface to deliver vIOMMU events to
 * the user space. It is created/destroyed by the user space and associated with
 * a vIOMMU object during the allocations.
 */
struct iommufd_veventq {
	struct iommufd_eventq common;
	struct iommufd_viommu *viommu;
	struct list_head node; /* for iommufd_viommu::veventqs */
	struct iommufd_vevent lost_events_header;

	unsigned int type;
	unsigned int depth;

	/* Use common.lock for protection */
	u32 num_events;
	u32 sequence;
};

static inline struct iommufd_veventq *
eventq_to_veventq(struct iommufd_eventq *eventq)
{
	return container_of(eventq, struct iommufd_veventq, common);
}

static inline struct iommufd_veventq *
iommufd_get_veventq(struct iommufd_ucmd *ucmd, u32 id)
{
	return container_of(iommufd_get_object(ucmd->ictx, id,
					       IOMMUFD_OBJ_VEVENTQ),
			    struct iommufd_veventq, common.obj);
}

int iommufd_veventq_alloc(struct iommufd_ucmd *ucmd);
void iommufd_veventq_destroy(struct iommufd_object *obj);
void iommufd_veventq_abort(struct iommufd_object *obj);

static inline void iommufd_vevent_handler(struct iommufd_veventq *veventq,
					  struct iommufd_vevent *vevent)
{
	struct iommufd_eventq *eventq = &veventq->common;

	lockdep_assert_held(&eventq->lock);

	/*
	 * Remove the lost_events_header and add the new node at the same time.
	 * Note the new node can be lost_events_header, for a sequence update.
	 */
	if (list_is_last(&veventq->lost_events_header.node, &eventq->deliver))
		list_del(&veventq->lost_events_header.node);
	list_add_tail(&vevent->node, &eventq->deliver);
	vevent->header.sequence = veventq->sequence;
	veventq->sequence = (veventq->sequence + 1) & INT_MAX;

	wake_up_interruptible(&eventq->wait_queue);
}
>>>>>>> fc85704c

static inline struct iommufd_viommu *
iommufd_get_viommu(struct iommufd_ucmd *ucmd, u32 id)
{
	return container_of(iommufd_get_object(ucmd->ictx, id,
					       IOMMUFD_OBJ_VIOMMU),
			    struct iommufd_viommu, obj);
}

static inline struct iommufd_veventq *
iommufd_viommu_find_veventq(struct iommufd_viommu *viommu, u32 type)
{
	struct iommufd_veventq *veventq, *next;

	lockdep_assert_held(&viommu->veventqs_rwsem);

	list_for_each_entry_safe(veventq, next, &viommu->veventqs, node) {
		if (veventq->type == type)
			return veventq;
	}
	return NULL;
}

int iommufd_viommu_alloc_ioctl(struct iommufd_ucmd *ucmd);
void iommufd_viommu_destroy(struct iommufd_object *obj);
int iommufd_vdevice_alloc_ioctl(struct iommufd_ucmd *ucmd);
void iommufd_vdevice_destroy(struct iommufd_object *obj);

struct iommufd_vdevice {
	struct iommufd_object obj;
	struct iommufd_ctx *ictx;
	struct iommufd_viommu *viommu;
	struct device *dev;
	u64 id; /* per-vIOMMU virtual ID */
};

#ifdef CONFIG_IOMMUFD_TEST
int iommufd_test(struct iommufd_ucmd *ucmd);
void iommufd_selftest_destroy(struct iommufd_object *obj);
extern size_t iommufd_test_memory_limit;
void iommufd_test_syz_conv_iova_id(struct iommufd_ucmd *ucmd,
				   unsigned int ioas_id, u64 *iova, u32 *flags);
bool iommufd_should_fail(void);
int __init iommufd_test_init(void);
void iommufd_test_exit(void);
bool iommufd_selftest_is_mock_dev(struct device *dev);
#else
static inline void iommufd_test_syz_conv_iova_id(struct iommufd_ucmd *ucmd,
						 unsigned int ioas_id,
						 u64 *iova, u32 *flags)
{
}
static inline bool iommufd_should_fail(void)
{
	return false;
}
static inline int __init iommufd_test_init(void)
{
	return 0;
}
static inline void iommufd_test_exit(void)
{
}
static inline bool iommufd_selftest_is_mock_dev(struct device *dev)
{
	return false;
}
#endif
#endif<|MERGE_RESOLUTION|>--- conflicted
+++ resolved
@@ -523,12 +523,6 @@
 #define vevent_for_lost_events_header(vevent) \
 	(vevent->header.flags & IOMMU_VEVENTQ_FLAG_LOST_EVENTS)
 
-<<<<<<< HEAD
-int iommufd_fault_iopf_enable(struct iommufd_device *idev);
-void iommufd_fault_iopf_disable(struct iommufd_device *idev);
-void iommufd_auto_response_faults(struct iommufd_hw_pagetable *hwpt,
-				  struct iommufd_attach_handle *handle);
-=======
 /*
  * An iommufd_veventq object represents an interface to deliver vIOMMU events to
  * the user space. It is created/destroyed by the user space and associated with
@@ -585,7 +579,6 @@
 
 	wake_up_interruptible(&eventq->wait_queue);
 }
->>>>>>> fc85704c
 
 static inline struct iommufd_viommu *
 iommufd_get_viommu(struct iommufd_ucmd *ucmd, u32 id)
