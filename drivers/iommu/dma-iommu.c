--- conflicted
+++ resolved
@@ -1813,52 +1813,19 @@
 	struct device *dev = msi_desc_to_dev(desc);
 	const struct iommu_dma_msi_page *msi_page;
 
-<<<<<<< HEAD
-	if (!domain || !domain->iova_cookie) {
-=======
 	if (!has_msi_cookie(domain)) {
->>>>>>> fc85704c
 		msi_desc_set_iommu_msi_iova(desc, 0, 0);
 		return 0;
 	}
 
 	iommu_group_mutex_assert(dev);
 	msi_page = iommu_dma_get_msi_page(dev, msi_addr, domain);
-<<<<<<< HEAD
-	mutex_unlock(&msi_prepare_lock);
-	if (!msi_page)
-		return -ENOMEM;
-
-	msi_desc_set_iommu_msi_iova(
-		desc, msi_page->iova,
-		ilog2(cookie_msi_granule(domain->iova_cookie)));
-	return 0;
-}
-
-/**
- * iommu_dma_compose_msi_msg() - Apply translation to an MSI message
- * @desc: MSI descriptor prepared by iommu_dma_prepare_msi()
- * @msg: MSI message containing target physical address
- */
-void iommu_dma_compose_msi_msg(struct msi_desc *desc, struct msi_msg *msg)
-{
-#ifdef CONFIG_IRQ_MSI_IOMMU
-	if (desc->iommu_msi_shift) {
-		u64 msi_iova = desc->iommu_msi_iova << desc->iommu_msi_shift;
-
-		msg->address_hi = upper_32_bits(msi_iova);
-		msg->address_lo = lower_32_bits(msi_iova) |
-				  (msg->address_lo & ((1 << desc->iommu_msi_shift) - 1));
-	}
-#endif
-=======
 	if (!msi_page)
 		return -ENOMEM;
 
 	msi_desc_set_iommu_msi_iova(desc, msi_page->iova,
 				    ilog2(cookie_msi_granule(domain)));
 	return 0;
->>>>>>> fc85704c
 }
 
 static int iommu_dma_init(void)
