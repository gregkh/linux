--- conflicted
+++ resolved
@@ -1222,19 +1222,8 @@
 {
 	u64 val = (l2ptr_dma & CTXDESC_L1_DESC_L2PTR_MASK) | CTXDESC_L1_DESC_V;
 
-<<<<<<< HEAD
-	l1_desc->l2ptr = dma_alloc_coherent(smmu->dev, size,
-					    &l1_desc->l2ptr_dma, GFP_KERNEL);
-	if (!l1_desc->l2ptr) {
-		dev_warn(smmu->dev,
-			 "failed to allocate context descriptor table\n");
-		return -ENOMEM;
-	}
-	return 0;
-=======
 	/* The HW has 64 bit atomicity with stores to the L2 CD table */
 	WRITE_ONCE(dst->l2ptr, cpu_to_le64(val));
->>>>>>> fa10f348
 }
 
 static dma_addr_t arm_smmu_cd_l1_get_desc(const struct arm_smmu_cdtab_l1 *src)
@@ -1442,23 +1431,6 @@
 		cd_table->l2.num_l1_ents =
 			DIV_ROUND_UP(max_contexts, CTXDESC_L2_ENTRIES);
 
-<<<<<<< HEAD
-		cd_table->l1_desc = kcalloc(cd_table->num_l1_ents,
-					    sizeof(*cd_table->l1_desc),
-					    GFP_KERNEL);
-		if (!cd_table->l1_desc)
-			return -ENOMEM;
-
-		l1size = cd_table->num_l1_ents * (CTXDESC_L1_DESC_DWORDS << 3);
-	}
-
-	cd_table->cdtab = dma_alloc_coherent(smmu->dev, l1size,
-					     &cd_table->cdtab_dma, GFP_KERNEL);
-	if (!cd_table->cdtab) {
-		dev_warn(smmu->dev, "failed to allocate context descriptor\n");
-		ret = -ENOMEM;
-		goto err_free_l1;
-=======
 		cd_table->l2.l2ptrs = kcalloc(cd_table->l2.num_l1_ents,
 					     sizeof(*cd_table->l2.l2ptrs),
 					     GFP_KERNEL);
@@ -1473,21 +1445,12 @@
 			ret = -ENOMEM;
 			goto err_free_l2ptrs;
 		}
->>>>>>> fa10f348
 	}
 	return 0;
 
-<<<<<<< HEAD
-err_free_l1:
-	if (cd_table->l1_desc) {
-		kfree(cd_table->l1_desc);
-		cd_table->l1_desc = NULL;
-	}
-=======
 err_free_l2ptrs:
 	kfree(cd_table->l2.l2ptrs);
 	cd_table->l2.l2ptrs = NULL;
->>>>>>> fa10f348
 	return ret;
 }
 
@@ -1502,20 +1465,12 @@
 			if (!cd_table->l2.l2ptrs[i])
 				continue;
 
-<<<<<<< HEAD
-			dma_free_coherent(smmu->dev, size,
-					  cd_table->l1_desc[i].l2ptr,
-					  cd_table->l1_desc[i].l2ptr_dma);
-		}
-		kfree(cd_table->l1_desc);
-=======
 			dma_free_coherent(smmu->dev,
 					  sizeof(*cd_table->l2.l2ptrs[i]),
 					  cd_table->l2.l2ptrs[i],
 					  arm_smmu_cd_l1_get_desc(&cd_table->l2.l1tab[i]));
 		}
 		kfree(cd_table->l2.l2ptrs);
->>>>>>> fa10f348
 
 		dma_free_coherent(smmu->dev,
 				  cd_table->l2.num_l1_ents *
@@ -1527,11 +1482,6 @@
 					  sizeof(struct arm_smmu_cd),
 				  cd_table->linear.table, cd_table->cdtab_dma);
 	}
-<<<<<<< HEAD
-
-	dma_free_coherent(smmu->dev, l1size, cd_table->cdtab, cd_table->cdtab_dma);
-=======
->>>>>>> fa10f348
 }
 
 /* Stream table manipulation functions */
