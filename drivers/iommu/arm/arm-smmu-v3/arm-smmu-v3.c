// SPDX-License-Identifier: GPL-2.0
/*
 * IOMMU API for ARM architected SMMUv3 implementations.
 *
 * Copyright (C) 2015 ARM Limited
 *
 * Author: Will Deacon <will.deacon@arm.com>
 *
 * This driver is powered by bad coffee and bombay mix.
 */

#include <linux/acpi.h>
#include <linux/acpi_iort.h>
#include <linux/bitops.h>
#include <linux/crash_dump.h>
#include <linux/delay.h>
#include <linux/err.h>
#include <linux/interrupt.h>
#include <linux/io-pgtable.h>
#include <linux/iopoll.h>
#include <linux/module.h>
#include <linux/msi.h>
#include <linux/of.h>
#include <linux/of_address.h>
#include <linux/of_platform.h>
#include <linux/pci.h>
#include <linux/pci-ats.h>
#include <linux/platform_device.h>
#include <linux/string_choices.h>
#include <kunit/visibility.h>
#include <uapi/linux/iommufd.h>

#include "arm-smmu-v3.h"
#include "../../dma-iommu.h"

static bool disable_msipolling;
module_param(disable_msipolling, bool, 0444);
MODULE_PARM_DESC(disable_msipolling,
	"Disable MSI-based polling for CMD_SYNC completion.");

static struct iommu_ops arm_smmu_ops;
static struct iommu_dirty_ops arm_smmu_dirty_ops;

enum arm_smmu_msi_index {
	EVTQ_MSI_INDEX,
	GERROR_MSI_INDEX,
	PRIQ_MSI_INDEX,
	ARM_SMMU_MAX_MSIS,
};

#define NUM_ENTRY_QWORDS 8
static_assert(sizeof(struct arm_smmu_ste) == NUM_ENTRY_QWORDS * sizeof(u64));
static_assert(sizeof(struct arm_smmu_cd) == NUM_ENTRY_QWORDS * sizeof(u64));

static phys_addr_t arm_smmu_msi_cfg[ARM_SMMU_MAX_MSIS][3] = {
	[EVTQ_MSI_INDEX] = {
		ARM_SMMU_EVTQ_IRQ_CFG0,
		ARM_SMMU_EVTQ_IRQ_CFG1,
		ARM_SMMU_EVTQ_IRQ_CFG2,
	},
	[GERROR_MSI_INDEX] = {
		ARM_SMMU_GERROR_IRQ_CFG0,
		ARM_SMMU_GERROR_IRQ_CFG1,
		ARM_SMMU_GERROR_IRQ_CFG2,
	},
	[PRIQ_MSI_INDEX] = {
		ARM_SMMU_PRIQ_IRQ_CFG0,
		ARM_SMMU_PRIQ_IRQ_CFG1,
		ARM_SMMU_PRIQ_IRQ_CFG2,
	},
};

struct arm_smmu_option_prop {
	u32 opt;
	const char *prop;
};

DEFINE_XARRAY_ALLOC1(arm_smmu_asid_xa);
DEFINE_MUTEX(arm_smmu_asid_lock);

static struct arm_smmu_option_prop arm_smmu_options[] = {
	{ ARM_SMMU_OPT_SKIP_PREFETCH, "hisilicon,broken-prefetch-cmd" },
	{ ARM_SMMU_OPT_PAGE0_REGS_ONLY, "cavium,cn9900-broken-page1-regspace"},
	{ 0, NULL},
};

static const char * const event_str[] = {
	[EVT_ID_BAD_STREAMID_CONFIG] = "C_BAD_STREAMID",
	[EVT_ID_STE_FETCH_FAULT] = "F_STE_FETCH",
	[EVT_ID_BAD_STE_CONFIG] = "C_BAD_STE",
	[EVT_ID_STREAM_DISABLED_FAULT] = "F_STREAM_DISABLED",
	[EVT_ID_BAD_SUBSTREAMID_CONFIG] = "C_BAD_SUBSTREAMID",
	[EVT_ID_CD_FETCH_FAULT] = "F_CD_FETCH",
	[EVT_ID_BAD_CD_CONFIG] = "C_BAD_CD",
	[EVT_ID_TRANSLATION_FAULT] = "F_TRANSLATION",
	[EVT_ID_ADDR_SIZE_FAULT] = "F_ADDR_SIZE",
	[EVT_ID_ACCESS_FAULT] = "F_ACCESS",
	[EVT_ID_PERMISSION_FAULT] = "F_PERMISSION",
	[EVT_ID_VMS_FETCH_FAULT] = "F_VMS_FETCH",
};

static const char * const event_class_str[] = {
	[0] = "CD fetch",
	[1] = "Stage 1 translation table fetch",
	[2] = "Input address caused fault",
	[3] = "Reserved",
};

static int arm_smmu_alloc_cd_tables(struct arm_smmu_master *master);

static void parse_driver_options(struct arm_smmu_device *smmu)
{
	int i = 0;

	do {
		if (of_property_read_bool(smmu->dev->of_node,
						arm_smmu_options[i].prop)) {
			smmu->options |= arm_smmu_options[i].opt;
			dev_notice(smmu->dev, "option %s\n",
				arm_smmu_options[i].prop);
		}
	} while (arm_smmu_options[++i].opt);
}

/* Low-level queue manipulation functions */
static bool queue_has_space(struct arm_smmu_ll_queue *q, u32 n)
{
	u32 space, prod, cons;

	prod = Q_IDX(q, q->prod);
	cons = Q_IDX(q, q->cons);

	if (Q_WRP(q, q->prod) == Q_WRP(q, q->cons))
		space = (1 << q->max_n_shift) - (prod - cons);
	else
		space = cons - prod;

	return space >= n;
}

static bool queue_full(struct arm_smmu_ll_queue *q)
{
	return Q_IDX(q, q->prod) == Q_IDX(q, q->cons) &&
	       Q_WRP(q, q->prod) != Q_WRP(q, q->cons);
}

static bool queue_empty(struct arm_smmu_ll_queue *q)
{
	return Q_IDX(q, q->prod) == Q_IDX(q, q->cons) &&
	       Q_WRP(q, q->prod) == Q_WRP(q, q->cons);
}

static bool queue_consumed(struct arm_smmu_ll_queue *q, u32 prod)
{
	return ((Q_WRP(q, q->cons) == Q_WRP(q, prod)) &&
		(Q_IDX(q, q->cons) > Q_IDX(q, prod))) ||
	       ((Q_WRP(q, q->cons) != Q_WRP(q, prod)) &&
		(Q_IDX(q, q->cons) <= Q_IDX(q, prod)));
}

static void queue_sync_cons_out(struct arm_smmu_queue *q)
{
	/*
	 * Ensure that all CPU accesses (reads and writes) to the queue
	 * are complete before we update the cons pointer.
	 */
	__iomb();
	writel_relaxed(q->llq.cons, q->cons_reg);
}

static void queue_inc_cons(struct arm_smmu_ll_queue *q)
{
	u32 cons = (Q_WRP(q, q->cons) | Q_IDX(q, q->cons)) + 1;
	q->cons = Q_OVF(q->cons) | Q_WRP(q, cons) | Q_IDX(q, cons);
}

static void queue_sync_cons_ovf(struct arm_smmu_queue *q)
{
	struct arm_smmu_ll_queue *llq = &q->llq;

	if (likely(Q_OVF(llq->prod) == Q_OVF(llq->cons)))
		return;

	llq->cons = Q_OVF(llq->prod) | Q_WRP(llq, llq->cons) |
		      Q_IDX(llq, llq->cons);
	queue_sync_cons_out(q);
}

static int queue_sync_prod_in(struct arm_smmu_queue *q)
{
	u32 prod;
	int ret = 0;

	/*
	 * We can't use the _relaxed() variant here, as we must prevent
	 * speculative reads of the queue before we have determined that
	 * prod has indeed moved.
	 */
	prod = readl(q->prod_reg);

	if (Q_OVF(prod) != Q_OVF(q->llq.prod))
		ret = -EOVERFLOW;

	q->llq.prod = prod;
	return ret;
}

static u32 queue_inc_prod_n(struct arm_smmu_ll_queue *q, int n)
{
	u32 prod = (Q_WRP(q, q->prod) | Q_IDX(q, q->prod)) + n;
	return Q_OVF(q->prod) | Q_WRP(q, prod) | Q_IDX(q, prod);
}

static void queue_poll_init(struct arm_smmu_device *smmu,
			    struct arm_smmu_queue_poll *qp)
{
	qp->delay = 1;
	qp->spin_cnt = 0;
	qp->wfe = !!(smmu->features & ARM_SMMU_FEAT_SEV);
	qp->timeout = ktime_add_us(ktime_get(), ARM_SMMU_POLL_TIMEOUT_US);
}

static int queue_poll(struct arm_smmu_queue_poll *qp)
{
	if (ktime_compare(ktime_get(), qp->timeout) > 0)
		return -ETIMEDOUT;

	if (qp->wfe) {
		wfe();
	} else if (++qp->spin_cnt < ARM_SMMU_POLL_SPIN_COUNT) {
		cpu_relax();
	} else {
		udelay(qp->delay);
		qp->delay *= 2;
		qp->spin_cnt = 0;
	}

	return 0;
}

static void queue_write(__le64 *dst, u64 *src, size_t n_dwords)
{
	int i;

	for (i = 0; i < n_dwords; ++i)
		*dst++ = cpu_to_le64(*src++);
}

static void queue_read(u64 *dst, __le64 *src, size_t n_dwords)
{
	int i;

	for (i = 0; i < n_dwords; ++i)
		*dst++ = le64_to_cpu(*src++);
}

static int queue_remove_raw(struct arm_smmu_queue *q, u64 *ent)
{
	if (queue_empty(&q->llq))
		return -EAGAIN;

	queue_read(ent, Q_ENT(q, q->llq.cons), q->ent_dwords);
	queue_inc_cons(&q->llq);
	queue_sync_cons_out(q);
	return 0;
}

/* High-level queue accessors */
static int arm_smmu_cmdq_build_cmd(u64 *cmd, struct arm_smmu_cmdq_ent *ent)
{
	memset(cmd, 0, 1 << CMDQ_ENT_SZ_SHIFT);
	cmd[0] |= FIELD_PREP(CMDQ_0_OP, ent->opcode);

	switch (ent->opcode) {
	case CMDQ_OP_TLBI_EL2_ALL:
	case CMDQ_OP_TLBI_NSNH_ALL:
		break;
	case CMDQ_OP_PREFETCH_CFG:
		cmd[0] |= FIELD_PREP(CMDQ_PREFETCH_0_SID, ent->prefetch.sid);
		break;
	case CMDQ_OP_CFGI_CD:
		cmd[0] |= FIELD_PREP(CMDQ_CFGI_0_SSID, ent->cfgi.ssid);
		fallthrough;
	case CMDQ_OP_CFGI_STE:
		cmd[0] |= FIELD_PREP(CMDQ_CFGI_0_SID, ent->cfgi.sid);
		cmd[1] |= FIELD_PREP(CMDQ_CFGI_1_LEAF, ent->cfgi.leaf);
		break;
	case CMDQ_OP_CFGI_CD_ALL:
		cmd[0] |= FIELD_PREP(CMDQ_CFGI_0_SID, ent->cfgi.sid);
		break;
	case CMDQ_OP_CFGI_ALL:
		/* Cover the entire SID range */
		cmd[1] |= FIELD_PREP(CMDQ_CFGI_1_RANGE, 31);
		break;
	case CMDQ_OP_TLBI_NH_VA:
		cmd[0] |= FIELD_PREP(CMDQ_TLBI_0_VMID, ent->tlbi.vmid);
		fallthrough;
	case CMDQ_OP_TLBI_EL2_VA:
		cmd[0] |= FIELD_PREP(CMDQ_TLBI_0_NUM, ent->tlbi.num);
		cmd[0] |= FIELD_PREP(CMDQ_TLBI_0_SCALE, ent->tlbi.scale);
		cmd[0] |= FIELD_PREP(CMDQ_TLBI_0_ASID, ent->tlbi.asid);
		cmd[1] |= FIELD_PREP(CMDQ_TLBI_1_LEAF, ent->tlbi.leaf);
		cmd[1] |= FIELD_PREP(CMDQ_TLBI_1_TTL, ent->tlbi.ttl);
		cmd[1] |= FIELD_PREP(CMDQ_TLBI_1_TG, ent->tlbi.tg);
		cmd[1] |= ent->tlbi.addr & CMDQ_TLBI_1_VA_MASK;
		break;
	case CMDQ_OP_TLBI_S2_IPA:
		cmd[0] |= FIELD_PREP(CMDQ_TLBI_0_NUM, ent->tlbi.num);
		cmd[0] |= FIELD_PREP(CMDQ_TLBI_0_SCALE, ent->tlbi.scale);
		cmd[0] |= FIELD_PREP(CMDQ_TLBI_0_VMID, ent->tlbi.vmid);
		cmd[1] |= FIELD_PREP(CMDQ_TLBI_1_LEAF, ent->tlbi.leaf);
		cmd[1] |= FIELD_PREP(CMDQ_TLBI_1_TTL, ent->tlbi.ttl);
		cmd[1] |= FIELD_PREP(CMDQ_TLBI_1_TG, ent->tlbi.tg);
		cmd[1] |= ent->tlbi.addr & CMDQ_TLBI_1_IPA_MASK;
		break;
	case CMDQ_OP_TLBI_NH_ASID:
		cmd[0] |= FIELD_PREP(CMDQ_TLBI_0_ASID, ent->tlbi.asid);
		fallthrough;
	case CMDQ_OP_TLBI_NH_ALL:
	case CMDQ_OP_TLBI_S12_VMALL:
		cmd[0] |= FIELD_PREP(CMDQ_TLBI_0_VMID, ent->tlbi.vmid);
		break;
	case CMDQ_OP_TLBI_EL2_ASID:
		cmd[0] |= FIELD_PREP(CMDQ_TLBI_0_ASID, ent->tlbi.asid);
		break;
	case CMDQ_OP_ATC_INV:
		cmd[0] |= FIELD_PREP(CMDQ_0_SSV, ent->substream_valid);
		cmd[0] |= FIELD_PREP(CMDQ_ATC_0_GLOBAL, ent->atc.global);
		cmd[0] |= FIELD_PREP(CMDQ_ATC_0_SSID, ent->atc.ssid);
		cmd[0] |= FIELD_PREP(CMDQ_ATC_0_SID, ent->atc.sid);
		cmd[1] |= FIELD_PREP(CMDQ_ATC_1_SIZE, ent->atc.size);
		cmd[1] |= ent->atc.addr & CMDQ_ATC_1_ADDR_MASK;
		break;
	case CMDQ_OP_PRI_RESP:
		cmd[0] |= FIELD_PREP(CMDQ_0_SSV, ent->substream_valid);
		cmd[0] |= FIELD_PREP(CMDQ_PRI_0_SSID, ent->pri.ssid);
		cmd[0] |= FIELD_PREP(CMDQ_PRI_0_SID, ent->pri.sid);
		cmd[1] |= FIELD_PREP(CMDQ_PRI_1_GRPID, ent->pri.grpid);
		switch (ent->pri.resp) {
		case PRI_RESP_DENY:
		case PRI_RESP_FAIL:
		case PRI_RESP_SUCC:
			break;
		default:
			return -EINVAL;
		}
		cmd[1] |= FIELD_PREP(CMDQ_PRI_1_RESP, ent->pri.resp);
		break;
	case CMDQ_OP_RESUME:
		cmd[0] |= FIELD_PREP(CMDQ_RESUME_0_SID, ent->resume.sid);
		cmd[0] |= FIELD_PREP(CMDQ_RESUME_0_RESP, ent->resume.resp);
		cmd[1] |= FIELD_PREP(CMDQ_RESUME_1_STAG, ent->resume.stag);
		break;
	case CMDQ_OP_CMD_SYNC:
		if (ent->sync.msiaddr) {
			cmd[0] |= FIELD_PREP(CMDQ_SYNC_0_CS, CMDQ_SYNC_0_CS_IRQ);
			cmd[1] |= ent->sync.msiaddr & CMDQ_SYNC_1_MSIADDR_MASK;
		} else {
			cmd[0] |= FIELD_PREP(CMDQ_SYNC_0_CS, CMDQ_SYNC_0_CS_SEV);
		}
		cmd[0] |= FIELD_PREP(CMDQ_SYNC_0_MSH, ARM_SMMU_SH_ISH);
		cmd[0] |= FIELD_PREP(CMDQ_SYNC_0_MSIATTR, ARM_SMMU_MEMATTR_OIWB);
		break;
	default:
		return -ENOENT;
	}

	return 0;
}

static struct arm_smmu_cmdq *arm_smmu_get_cmdq(struct arm_smmu_device *smmu,
					       struct arm_smmu_cmdq_ent *ent)
{
	struct arm_smmu_cmdq *cmdq = NULL;

	if (smmu->impl_ops && smmu->impl_ops->get_secondary_cmdq)
		cmdq = smmu->impl_ops->get_secondary_cmdq(smmu, ent);

	return cmdq ?: &smmu->cmdq;
}

static bool arm_smmu_cmdq_needs_busy_polling(struct arm_smmu_device *smmu,
					     struct arm_smmu_cmdq *cmdq)
{
	if (cmdq == &smmu->cmdq)
		return false;

	return smmu->options & ARM_SMMU_OPT_TEGRA241_CMDQV;
}

static void arm_smmu_cmdq_build_sync_cmd(u64 *cmd, struct arm_smmu_device *smmu,
					 struct arm_smmu_cmdq *cmdq, u32 prod)
{
	struct arm_smmu_queue *q = &cmdq->q;
	struct arm_smmu_cmdq_ent ent = {
		.opcode = CMDQ_OP_CMD_SYNC,
	};

	/*
	 * Beware that Hi16xx adds an extra 32 bits of goodness to its MSI
	 * payload, so the write will zero the entire command on that platform.
	 */
	if (smmu->options & ARM_SMMU_OPT_MSIPOLL) {
		ent.sync.msiaddr = q->base_dma + Q_IDX(&q->llq, prod) *
				   q->ent_dwords * 8;
	}

	arm_smmu_cmdq_build_cmd(cmd, &ent);
	if (arm_smmu_cmdq_needs_busy_polling(smmu, cmdq))
		u64p_replace_bits(cmd, CMDQ_SYNC_0_CS_NONE, CMDQ_SYNC_0_CS);
}

void __arm_smmu_cmdq_skip_err(struct arm_smmu_device *smmu,
			      struct arm_smmu_cmdq *cmdq)
{
	static const char * const cerror_str[] = {
		[CMDQ_ERR_CERROR_NONE_IDX]	= "No error",
		[CMDQ_ERR_CERROR_ILL_IDX]	= "Illegal command",
		[CMDQ_ERR_CERROR_ABT_IDX]	= "Abort on command fetch",
		[CMDQ_ERR_CERROR_ATC_INV_IDX]	= "ATC invalidate timeout",
	};
	struct arm_smmu_queue *q = &cmdq->q;

	int i;
	u64 cmd[CMDQ_ENT_DWORDS];
	u32 cons = readl_relaxed(q->cons_reg);
	u32 idx = FIELD_GET(CMDQ_CONS_ERR, cons);
	struct arm_smmu_cmdq_ent cmd_sync = {
		.opcode = CMDQ_OP_CMD_SYNC,
	};

	dev_err(smmu->dev, "CMDQ error (cons 0x%08x): %s\n", cons,
		idx < ARRAY_SIZE(cerror_str) ?  cerror_str[idx] : "Unknown");

	switch (idx) {
	case CMDQ_ERR_CERROR_ABT_IDX:
		dev_err(smmu->dev, "retrying command fetch\n");
		return;
	case CMDQ_ERR_CERROR_NONE_IDX:
		return;
	case CMDQ_ERR_CERROR_ATC_INV_IDX:
		/*
		 * ATC Invalidation Completion timeout. CONS is still pointing
		 * at the CMD_SYNC. Attempt to complete other pending commands
		 * by repeating the CMD_SYNC, though we might well end up back
		 * here since the ATC invalidation may still be pending.
		 */
		return;
	case CMDQ_ERR_CERROR_ILL_IDX:
	default:
		break;
	}

	/*
	 * We may have concurrent producers, so we need to be careful
	 * not to touch any of the shadow cmdq state.
	 */
	queue_read(cmd, Q_ENT(q, cons), q->ent_dwords);
	dev_err(smmu->dev, "skipping command in error state:\n");
	for (i = 0; i < ARRAY_SIZE(cmd); ++i)
		dev_err(smmu->dev, "\t0x%016llx\n", (unsigned long long)cmd[i]);

	/* Convert the erroneous command into a CMD_SYNC */
	arm_smmu_cmdq_build_cmd(cmd, &cmd_sync);
	if (arm_smmu_cmdq_needs_busy_polling(smmu, cmdq))
		u64p_replace_bits(cmd, CMDQ_SYNC_0_CS_NONE, CMDQ_SYNC_0_CS);

	queue_write(Q_ENT(q, cons), cmd, q->ent_dwords);
}

static void arm_smmu_cmdq_skip_err(struct arm_smmu_device *smmu)
{
	__arm_smmu_cmdq_skip_err(smmu, &smmu->cmdq);
}

/*
 * Command queue locking.
 * This is a form of bastardised rwlock with the following major changes:
 *
 * - The only LOCK routines are exclusive_trylock() and shared_lock().
 *   Neither have barrier semantics, and instead provide only a control
 *   dependency.
 *
 * - The UNLOCK routines are supplemented with shared_tryunlock(), which
 *   fails if the caller appears to be the last lock holder (yes, this is
 *   racy). All successful UNLOCK routines have RELEASE semantics.
 */
static void arm_smmu_cmdq_shared_lock(struct arm_smmu_cmdq *cmdq)
{
	int val;

	/*
	 * We can try to avoid the cmpxchg() loop by simply incrementing the
	 * lock counter. When held in exclusive state, the lock counter is set
	 * to INT_MIN so these increments won't hurt as the value will remain
	 * negative.
	 */
	if (atomic_fetch_inc_relaxed(&cmdq->lock) >= 0)
		return;

	do {
		val = atomic_cond_read_relaxed(&cmdq->lock, VAL >= 0);
	} while (atomic_cmpxchg_relaxed(&cmdq->lock, val, val + 1) != val);
}

static void arm_smmu_cmdq_shared_unlock(struct arm_smmu_cmdq *cmdq)
{
	(void)atomic_dec_return_release(&cmdq->lock);
}

static bool arm_smmu_cmdq_shared_tryunlock(struct arm_smmu_cmdq *cmdq)
{
	if (atomic_read(&cmdq->lock) == 1)
		return false;

	arm_smmu_cmdq_shared_unlock(cmdq);
	return true;
}

#define arm_smmu_cmdq_exclusive_trylock_irqsave(cmdq, flags)		\
({									\
	bool __ret;							\
	local_irq_save(flags);						\
	__ret = !atomic_cmpxchg_relaxed(&cmdq->lock, 0, INT_MIN);	\
	if (!__ret)							\
		local_irq_restore(flags);				\
	__ret;								\
})

#define arm_smmu_cmdq_exclusive_unlock_irqrestore(cmdq, flags)		\
({									\
	atomic_set_release(&cmdq->lock, 0);				\
	local_irq_restore(flags);					\
})


/*
 * Command queue insertion.
 * This is made fiddly by our attempts to achieve some sort of scalability
 * since there is one queue shared amongst all of the CPUs in the system.  If
 * you like mixed-size concurrency, dependency ordering and relaxed atomics,
 * then you'll *love* this monstrosity.
 *
 * The basic idea is to split the queue up into ranges of commands that are
 * owned by a given CPU; the owner may not have written all of the commands
 * itself, but is responsible for advancing the hardware prod pointer when
 * the time comes. The algorithm is roughly:
 *
 * 	1. Allocate some space in the queue. At this point we also discover
 *	   whether the head of the queue is currently owned by another CPU,
 *	   or whether we are the owner.
 *
 *	2. Write our commands into our allocated slots in the queue.
 *
 *	3. Mark our slots as valid in arm_smmu_cmdq.valid_map.
 *
 *	4. If we are an owner:
 *		a. Wait for the previous owner to finish.
 *		b. Mark the queue head as unowned, which tells us the range
 *		   that we are responsible for publishing.
 *		c. Wait for all commands in our owned range to become valid.
 *		d. Advance the hardware prod pointer.
 *		e. Tell the next owner we've finished.
 *
 *	5. If we are inserting a CMD_SYNC (we may or may not have been an
 *	   owner), then we need to stick around until it has completed:
 *		a. If we have MSIs, the SMMU can write back into the CMD_SYNC
 *		   to clear the first 4 bytes.
 *		b. Otherwise, we spin waiting for the hardware cons pointer to
 *		   advance past our command.
 *
 * The devil is in the details, particularly the use of locking for handling
 * SYNC completion and freeing up space in the queue before we think that it is
 * full.
 */
static void __arm_smmu_cmdq_poll_set_valid_map(struct arm_smmu_cmdq *cmdq,
					       u32 sprod, u32 eprod, bool set)
{
	u32 swidx, sbidx, ewidx, ebidx;
	struct arm_smmu_ll_queue llq = {
		.max_n_shift	= cmdq->q.llq.max_n_shift,
		.prod		= sprod,
	};

	ewidx = BIT_WORD(Q_IDX(&llq, eprod));
	ebidx = Q_IDX(&llq, eprod) % BITS_PER_LONG;

	while (llq.prod != eprod) {
		unsigned long mask;
		atomic_long_t *ptr;
		u32 limit = BITS_PER_LONG;

		swidx = BIT_WORD(Q_IDX(&llq, llq.prod));
		sbidx = Q_IDX(&llq, llq.prod) % BITS_PER_LONG;

		ptr = &cmdq->valid_map[swidx];

		if ((swidx == ewidx) && (sbidx < ebidx))
			limit = ebidx;

		mask = GENMASK(limit - 1, sbidx);

		/*
		 * The valid bit is the inverse of the wrap bit. This means
		 * that a zero-initialised queue is invalid and, after marking
		 * all entries as valid, they become invalid again when we
		 * wrap.
		 */
		if (set) {
			atomic_long_xor(mask, ptr);
		} else { /* Poll */
			unsigned long valid;

			valid = (ULONG_MAX + !!Q_WRP(&llq, llq.prod)) & mask;
			atomic_long_cond_read_relaxed(ptr, (VAL & mask) == valid);
		}

		llq.prod = queue_inc_prod_n(&llq, limit - sbidx);
	}
}

/* Mark all entries in the range [sprod, eprod) as valid */
static void arm_smmu_cmdq_set_valid_map(struct arm_smmu_cmdq *cmdq,
					u32 sprod, u32 eprod)
{
	__arm_smmu_cmdq_poll_set_valid_map(cmdq, sprod, eprod, true);
}

/* Wait for all entries in the range [sprod, eprod) to become valid */
static void arm_smmu_cmdq_poll_valid_map(struct arm_smmu_cmdq *cmdq,
					 u32 sprod, u32 eprod)
{
	__arm_smmu_cmdq_poll_set_valid_map(cmdq, sprod, eprod, false);
}

/* Wait for the command queue to become non-full */
static int arm_smmu_cmdq_poll_until_not_full(struct arm_smmu_device *smmu,
					     struct arm_smmu_cmdq *cmdq,
					     struct arm_smmu_ll_queue *llq)
{
	unsigned long flags;
	struct arm_smmu_queue_poll qp;
	int ret = 0;

	/*
	 * Try to update our copy of cons by grabbing exclusive cmdq access. If
	 * that fails, spin until somebody else updates it for us.
	 */
	if (arm_smmu_cmdq_exclusive_trylock_irqsave(cmdq, flags)) {
		WRITE_ONCE(cmdq->q.llq.cons, readl_relaxed(cmdq->q.cons_reg));
		arm_smmu_cmdq_exclusive_unlock_irqrestore(cmdq, flags);
		llq->val = READ_ONCE(cmdq->q.llq.val);
		return 0;
	}

	queue_poll_init(smmu, &qp);
	do {
		llq->val = READ_ONCE(cmdq->q.llq.val);
		if (!queue_full(llq))
			break;

		ret = queue_poll(&qp);
	} while (!ret);

	return ret;
}

/*
 * Wait until the SMMU signals a CMD_SYNC completion MSI.
 * Must be called with the cmdq lock held in some capacity.
 */
static int __arm_smmu_cmdq_poll_until_msi(struct arm_smmu_device *smmu,
					  struct arm_smmu_cmdq *cmdq,
					  struct arm_smmu_ll_queue *llq)
{
	int ret = 0;
	struct arm_smmu_queue_poll qp;
	u32 *cmd = (u32 *)(Q_ENT(&cmdq->q, llq->prod));

	queue_poll_init(smmu, &qp);

	/*
	 * The MSI won't generate an event, since it's being written back
	 * into the command queue.
	 */
	qp.wfe = false;
	smp_cond_load_relaxed(cmd, !VAL || (ret = queue_poll(&qp)));
	llq->cons = ret ? llq->prod : queue_inc_prod_n(llq, 1);
	return ret;
}

/*
 * Wait until the SMMU cons index passes llq->prod.
 * Must be called with the cmdq lock held in some capacity.
 */
static int __arm_smmu_cmdq_poll_until_consumed(struct arm_smmu_device *smmu,
					       struct arm_smmu_cmdq *cmdq,
					       struct arm_smmu_ll_queue *llq)
{
	struct arm_smmu_queue_poll qp;
	u32 prod = llq->prod;
	int ret = 0;

	queue_poll_init(smmu, &qp);
	llq->val = READ_ONCE(cmdq->q.llq.val);
	do {
		if (queue_consumed(llq, prod))
			break;

		ret = queue_poll(&qp);

		/*
		 * This needs to be a readl() so that our subsequent call
		 * to arm_smmu_cmdq_shared_tryunlock() can fail accurately.
		 *
		 * Specifically, we need to ensure that we observe all
		 * shared_lock()s by other CMD_SYNCs that share our owner,
		 * so that a failing call to tryunlock() means that we're
		 * the last one out and therefore we can safely advance
		 * cmdq->q.llq.cons. Roughly speaking:
		 *
		 * CPU 0		CPU1			CPU2 (us)
		 *
		 * if (sync)
		 * 	shared_lock();
		 *
		 * dma_wmb();
		 * set_valid_map();
		 *
		 * 			if (owner) {
		 *				poll_valid_map();
		 *				<control dependency>
		 *				writel(prod_reg);
		 *
		 *						readl(cons_reg);
		 *						tryunlock();
		 *
		 * Requires us to see CPU 0's shared_lock() acquisition.
		 */
		llq->cons = readl(cmdq->q.cons_reg);
	} while (!ret);

	return ret;
}

static int arm_smmu_cmdq_poll_until_sync(struct arm_smmu_device *smmu,
					 struct arm_smmu_cmdq *cmdq,
					 struct arm_smmu_ll_queue *llq)
{
	if (smmu->options & ARM_SMMU_OPT_MSIPOLL &&
	    !arm_smmu_cmdq_needs_busy_polling(smmu, cmdq))
		return __arm_smmu_cmdq_poll_until_msi(smmu, cmdq, llq);

	return __arm_smmu_cmdq_poll_until_consumed(smmu, cmdq, llq);
}

static void arm_smmu_cmdq_write_entries(struct arm_smmu_cmdq *cmdq, u64 *cmds,
					u32 prod, int n)
{
	int i;
	struct arm_smmu_ll_queue llq = {
		.max_n_shift	= cmdq->q.llq.max_n_shift,
		.prod		= prod,
	};

	for (i = 0; i < n; ++i) {
		u64 *cmd = &cmds[i * CMDQ_ENT_DWORDS];

		prod = queue_inc_prod_n(&llq, i);
		queue_write(Q_ENT(&cmdq->q, prod), cmd, CMDQ_ENT_DWORDS);
	}
}

/*
 * This is the actual insertion function, and provides the following
 * ordering guarantees to callers:
 *
 * - There is a dma_wmb() before publishing any commands to the queue.
 *   This can be relied upon to order prior writes to data structures
 *   in memory (such as a CD or an STE) before the command.
 *
 * - On completion of a CMD_SYNC, there is a control dependency.
 *   This can be relied upon to order subsequent writes to memory (e.g.
 *   freeing an IOVA) after completion of the CMD_SYNC.
 *
 * - Command insertion is totally ordered, so if two CPUs each race to
 *   insert their own list of commands then all of the commands from one
 *   CPU will appear before any of the commands from the other CPU.
 */
int arm_smmu_cmdq_issue_cmdlist(struct arm_smmu_device *smmu,
				struct arm_smmu_cmdq *cmdq, u64 *cmds, int n,
				bool sync)
{
	u64 cmd_sync[CMDQ_ENT_DWORDS];
	u32 prod;
	unsigned long flags;
	bool owner;
	struct arm_smmu_ll_queue llq, head;
	int ret = 0;

	llq.max_n_shift = cmdq->q.llq.max_n_shift;

	/* 1. Allocate some space in the queue */
	local_irq_save(flags);
	llq.val = READ_ONCE(cmdq->q.llq.val);
	do {
		u64 old;

		while (!queue_has_space(&llq, n + sync)) {
			local_irq_restore(flags);
			if (arm_smmu_cmdq_poll_until_not_full(smmu, cmdq, &llq))
				dev_err_ratelimited(smmu->dev, "CMDQ timeout\n");
			local_irq_save(flags);
		}

		head.cons = llq.cons;
		head.prod = queue_inc_prod_n(&llq, n + sync) |
					     CMDQ_PROD_OWNED_FLAG;

		old = cmpxchg_relaxed(&cmdq->q.llq.val, llq.val, head.val);
		if (old == llq.val)
			break;

		llq.val = old;
	} while (1);
	owner = !(llq.prod & CMDQ_PROD_OWNED_FLAG);
	head.prod &= ~CMDQ_PROD_OWNED_FLAG;
	llq.prod &= ~CMDQ_PROD_OWNED_FLAG;

	/*
	 * 2. Write our commands into the queue
	 * Dependency ordering from the cmpxchg() loop above.
	 */
	arm_smmu_cmdq_write_entries(cmdq, cmds, llq.prod, n);
	if (sync) {
		prod = queue_inc_prod_n(&llq, n);
		arm_smmu_cmdq_build_sync_cmd(cmd_sync, smmu, cmdq, prod);
		queue_write(Q_ENT(&cmdq->q, prod), cmd_sync, CMDQ_ENT_DWORDS);

		/*
		 * In order to determine completion of our CMD_SYNC, we must
		 * ensure that the queue can't wrap twice without us noticing.
		 * We achieve that by taking the cmdq lock as shared before
		 * marking our slot as valid.
		 */
		arm_smmu_cmdq_shared_lock(cmdq);
	}

	/* 3. Mark our slots as valid, ensuring commands are visible first */
	dma_wmb();
	arm_smmu_cmdq_set_valid_map(cmdq, llq.prod, head.prod);

	/* 4. If we are the owner, take control of the SMMU hardware */
	if (owner) {
		/* a. Wait for previous owner to finish */
		atomic_cond_read_relaxed(&cmdq->owner_prod, VAL == llq.prod);

		/* b. Stop gathering work by clearing the owned flag */
		prod = atomic_fetch_andnot_relaxed(CMDQ_PROD_OWNED_FLAG,
						   &cmdq->q.llq.atomic.prod);
		prod &= ~CMDQ_PROD_OWNED_FLAG;

		/*
		 * c. Wait for any gathered work to be written to the queue.
		 * Note that we read our own entries so that we have the control
		 * dependency required by (d).
		 */
		arm_smmu_cmdq_poll_valid_map(cmdq, llq.prod, prod);

		/*
		 * d. Advance the hardware prod pointer
		 * Control dependency ordering from the entries becoming valid.
		 */
		writel_relaxed(prod, cmdq->q.prod_reg);

		/*
		 * e. Tell the next owner we're done
		 * Make sure we've updated the hardware first, so that we don't
		 * race to update prod and potentially move it backwards.
		 */
		atomic_set_release(&cmdq->owner_prod, prod);
	}

	/* 5. If we are inserting a CMD_SYNC, we must wait for it to complete */
	if (sync) {
		llq.prod = queue_inc_prod_n(&llq, n);
		ret = arm_smmu_cmdq_poll_until_sync(smmu, cmdq, &llq);
		if (ret) {
			dev_err_ratelimited(smmu->dev,
					    "CMD_SYNC timeout at 0x%08x [hwprod 0x%08x, hwcons 0x%08x]\n",
					    llq.prod,
					    readl_relaxed(cmdq->q.prod_reg),
					    readl_relaxed(cmdq->q.cons_reg));
		}

		/*
		 * Try to unlock the cmdq lock. This will fail if we're the last
		 * reader, in which case we can safely update cmdq->q.llq.cons
		 */
		if (!arm_smmu_cmdq_shared_tryunlock(cmdq)) {
			WRITE_ONCE(cmdq->q.llq.cons, llq.cons);
			arm_smmu_cmdq_shared_unlock(cmdq);
		}
	}

	local_irq_restore(flags);
	return ret;
}

static int __arm_smmu_cmdq_issue_cmd(struct arm_smmu_device *smmu,
				     struct arm_smmu_cmdq_ent *ent,
				     bool sync)
{
	u64 cmd[CMDQ_ENT_DWORDS];

	if (unlikely(arm_smmu_cmdq_build_cmd(cmd, ent))) {
		dev_warn(smmu->dev, "ignoring unknown CMDQ opcode 0x%x\n",
			 ent->opcode);
		return -EINVAL;
	}

	return arm_smmu_cmdq_issue_cmdlist(
		smmu, arm_smmu_get_cmdq(smmu, ent), cmd, 1, sync);
}

static int arm_smmu_cmdq_issue_cmd(struct arm_smmu_device *smmu,
				   struct arm_smmu_cmdq_ent *ent)
{
	return __arm_smmu_cmdq_issue_cmd(smmu, ent, false);
}

static int arm_smmu_cmdq_issue_cmd_with_sync(struct arm_smmu_device *smmu,
					     struct arm_smmu_cmdq_ent *ent)
{
	return __arm_smmu_cmdq_issue_cmd(smmu, ent, true);
}

static void arm_smmu_cmdq_batch_init(struct arm_smmu_device *smmu,
				     struct arm_smmu_cmdq_batch *cmds,
				     struct arm_smmu_cmdq_ent *ent)
{
	cmds->num = 0;
	cmds->cmdq = arm_smmu_get_cmdq(smmu, ent);
}

static void arm_smmu_cmdq_batch_add(struct arm_smmu_device *smmu,
				    struct arm_smmu_cmdq_batch *cmds,
				    struct arm_smmu_cmdq_ent *cmd)
{
	bool unsupported_cmd = !arm_smmu_cmdq_supports_cmd(cmds->cmdq, cmd);
	bool force_sync = (cmds->num == CMDQ_BATCH_ENTRIES - 1) &&
			  (smmu->options & ARM_SMMU_OPT_CMDQ_FORCE_SYNC);
	int index;

	if (force_sync || unsupported_cmd) {
		arm_smmu_cmdq_issue_cmdlist(smmu, cmds->cmdq, cmds->cmds,
					    cmds->num, true);
		arm_smmu_cmdq_batch_init(smmu, cmds, cmd);
	}

	if (cmds->num == CMDQ_BATCH_ENTRIES) {
		arm_smmu_cmdq_issue_cmdlist(smmu, cmds->cmdq, cmds->cmds,
					    cmds->num, false);
		arm_smmu_cmdq_batch_init(smmu, cmds, cmd);
	}

	index = cmds->num * CMDQ_ENT_DWORDS;
	if (unlikely(arm_smmu_cmdq_build_cmd(&cmds->cmds[index], cmd))) {
		dev_warn(smmu->dev, "ignoring unknown CMDQ opcode 0x%x\n",
			 cmd->opcode);
		return;
	}

	cmds->num++;
}

static int arm_smmu_cmdq_batch_submit(struct arm_smmu_device *smmu,
				      struct arm_smmu_cmdq_batch *cmds)
{
	return arm_smmu_cmdq_issue_cmdlist(smmu, cmds->cmdq, cmds->cmds,
					   cmds->num, true);
}

static void arm_smmu_page_response(struct device *dev, struct iopf_fault *unused,
				   struct iommu_page_response *resp)
{
	struct arm_smmu_cmdq_ent cmd = {0};
	struct arm_smmu_master *master = dev_iommu_priv_get(dev);
	int sid = master->streams[0].id;

	if (WARN_ON(!master->stall_enabled))
		return;

	cmd.opcode		= CMDQ_OP_RESUME;
	cmd.resume.sid		= sid;
	cmd.resume.stag		= resp->grpid;
	switch (resp->code) {
	case IOMMU_PAGE_RESP_INVALID:
	case IOMMU_PAGE_RESP_FAILURE:
		cmd.resume.resp = CMDQ_RESUME_0_RESP_ABORT;
		break;
	case IOMMU_PAGE_RESP_SUCCESS:
		cmd.resume.resp = CMDQ_RESUME_0_RESP_RETRY;
		break;
	default:
		break;
	}

	arm_smmu_cmdq_issue_cmd(master->smmu, &cmd);
	/*
	 * Don't send a SYNC, it doesn't do anything for RESUME or PRI_RESP.
	 * RESUME consumption guarantees that the stalled transaction will be
	 * terminated... at some point in the future. PRI_RESP is fire and
	 * forget.
	 */
}

/* Context descriptor manipulation functions */
void arm_smmu_tlb_inv_asid(struct arm_smmu_device *smmu, u16 asid)
{
	struct arm_smmu_cmdq_ent cmd = {
		.opcode	= smmu->features & ARM_SMMU_FEAT_E2H ?
			CMDQ_OP_TLBI_EL2_ASID : CMDQ_OP_TLBI_NH_ASID,
		.tlbi.asid = asid,
	};

	arm_smmu_cmdq_issue_cmd_with_sync(smmu, &cmd);
}

/*
 * Based on the value of ent report which bits of the STE the HW will access. It
 * would be nice if this was complete according to the spec, but minimally it
 * has to capture the bits this driver uses.
 */
VISIBLE_IF_KUNIT
void arm_smmu_get_ste_used(const __le64 *ent, __le64 *used_bits)
{
	unsigned int cfg = FIELD_GET(STRTAB_STE_0_CFG, le64_to_cpu(ent[0]));

	used_bits[0] = cpu_to_le64(STRTAB_STE_0_V);
	if (!(ent[0] & cpu_to_le64(STRTAB_STE_0_V)))
		return;

	used_bits[0] |= cpu_to_le64(STRTAB_STE_0_CFG);

	/* S1 translates */
	if (cfg & BIT(0)) {
		used_bits[0] |= cpu_to_le64(STRTAB_STE_0_S1FMT |
					    STRTAB_STE_0_S1CTXPTR_MASK |
					    STRTAB_STE_0_S1CDMAX);
		used_bits[1] |=
			cpu_to_le64(STRTAB_STE_1_S1DSS | STRTAB_STE_1_S1CIR |
				    STRTAB_STE_1_S1COR | STRTAB_STE_1_S1CSH |
				    STRTAB_STE_1_S1STALLD | STRTAB_STE_1_STRW |
				    STRTAB_STE_1_EATS | STRTAB_STE_1_MEV);
		used_bits[2] |= cpu_to_le64(STRTAB_STE_2_S2VMID);

		/*
		 * See 13.5 Summary of attribute/permission configuration fields
		 * for the SHCFG behavior.
		 */
		if (FIELD_GET(STRTAB_STE_1_S1DSS, le64_to_cpu(ent[1])) ==
		    STRTAB_STE_1_S1DSS_BYPASS)
			used_bits[1] |= cpu_to_le64(STRTAB_STE_1_SHCFG);
	}

	/* S2 translates */
	if (cfg & BIT(1)) {
		used_bits[1] |=
			cpu_to_le64(STRTAB_STE_1_S2FWB | STRTAB_STE_1_EATS |
				    STRTAB_STE_1_SHCFG | STRTAB_STE_1_MEV);
		used_bits[2] |=
			cpu_to_le64(STRTAB_STE_2_S2VMID | STRTAB_STE_2_VTCR |
				    STRTAB_STE_2_S2AA64 | STRTAB_STE_2_S2ENDI |
				    STRTAB_STE_2_S2PTW | STRTAB_STE_2_S2S |
				    STRTAB_STE_2_S2R);
		used_bits[3] |= cpu_to_le64(STRTAB_STE_3_S2TTB_MASK);
	}

	if (cfg == STRTAB_STE_0_CFG_BYPASS)
		used_bits[1] |= cpu_to_le64(STRTAB_STE_1_SHCFG);
}
EXPORT_SYMBOL_IF_KUNIT(arm_smmu_get_ste_used);

/*
 * Figure out if we can do a hitless update of entry to become target. Returns a
 * bit mask where 1 indicates that qword needs to be set disruptively.
 * unused_update is an intermediate value of entry that has unused bits set to
 * their new values.
 */
static u8 arm_smmu_entry_qword_diff(struct arm_smmu_entry_writer *writer,
				    const __le64 *entry, const __le64 *target,
				    __le64 *unused_update)
{
	__le64 target_used[NUM_ENTRY_QWORDS] = {};
	__le64 cur_used[NUM_ENTRY_QWORDS] = {};
	u8 used_qword_diff = 0;
	unsigned int i;

	writer->ops->get_used(entry, cur_used);
	writer->ops->get_used(target, target_used);

	for (i = 0; i != NUM_ENTRY_QWORDS; i++) {
		/*
		 * Check that masks are up to date, the make functions are not
		 * allowed to set a bit to 1 if the used function doesn't say it
		 * is used.
		 */
		WARN_ON_ONCE(target[i] & ~target_used[i]);

		/* Bits can change because they are not currently being used */
		unused_update[i] = (entry[i] & cur_used[i]) |
				   (target[i] & ~cur_used[i]);
		/*
		 * Each bit indicates that a used bit in a qword needs to be
		 * changed after unused_update is applied.
		 */
		if ((unused_update[i] & target_used[i]) != target[i])
			used_qword_diff |= 1 << i;
	}
	return used_qword_diff;
}

static bool entry_set(struct arm_smmu_entry_writer *writer, __le64 *entry,
		      const __le64 *target, unsigned int start,
		      unsigned int len)
{
	bool changed = false;
	unsigned int i;

	for (i = start; len != 0; len--, i++) {
		if (entry[i] != target[i]) {
			WRITE_ONCE(entry[i], target[i]);
			changed = true;
		}
	}

	if (changed)
		writer->ops->sync(writer);
	return changed;
}

/*
 * Update the STE/CD to the target configuration. The transition from the
 * current entry to the target entry takes place over multiple steps that
 * attempts to make the transition hitless if possible. This function takes care
 * not to create a situation where the HW can perceive a corrupted entry. HW is
 * only required to have a 64 bit atomicity with stores from the CPU, while
 * entries are many 64 bit values big.
 *
 * The difference between the current value and the target value is analyzed to
 * determine which of three updates are required - disruptive, hitless or no
 * change.
 *
 * In the most general disruptive case we can make any update in three steps:
 *  - Disrupting the entry (V=0)
 *  - Fill now unused qwords, execpt qword 0 which contains V
 *  - Make qword 0 have the final value and valid (V=1) with a single 64
 *    bit store
 *
 * However this disrupts the HW while it is happening. There are several
 * interesting cases where a STE/CD can be updated without disturbing the HW
 * because only a small number of bits are changing (S1DSS, CONFIG, etc) or
 * because the used bits don't intersect. We can detect this by calculating how
 * many 64 bit values need update after adjusting the unused bits and skip the
 * V=0 process. This relies on the IGNORED behavior described in the
 * specification.
 */
VISIBLE_IF_KUNIT
void arm_smmu_write_entry(struct arm_smmu_entry_writer *writer, __le64 *entry,
			  const __le64 *target)
{
	__le64 unused_update[NUM_ENTRY_QWORDS];
	u8 used_qword_diff;

	used_qword_diff =
		arm_smmu_entry_qword_diff(writer, entry, target, unused_update);
	if (hweight8(used_qword_diff) == 1) {
		/*
		 * Only one qword needs its used bits to be changed. This is a
		 * hitless update, update all bits the current STE/CD is
		 * ignoring to their new values, then update a single "critical
		 * qword" to change the STE/CD and finally 0 out any bits that
		 * are now unused in the target configuration.
		 */
		unsigned int critical_qword_index = ffs(used_qword_diff) - 1;

		/*
		 * Skip writing unused bits in the critical qword since we'll be
		 * writing it in the next step anyways. This can save a sync
		 * when the only change is in that qword.
		 */
		unused_update[critical_qword_index] =
			entry[critical_qword_index];
		entry_set(writer, entry, unused_update, 0, NUM_ENTRY_QWORDS);
		entry_set(writer, entry, target, critical_qword_index, 1);
		entry_set(writer, entry, target, 0, NUM_ENTRY_QWORDS);
	} else if (used_qword_diff) {
		/*
		 * At least two qwords need their inuse bits to be changed. This
		 * requires a breaking update, zero the V bit, write all qwords
		 * but 0, then set qword 0
		 */
		unused_update[0] = 0;
		entry_set(writer, entry, unused_update, 0, 1);
		entry_set(writer, entry, target, 1, NUM_ENTRY_QWORDS - 1);
		entry_set(writer, entry, target, 0, 1);
	} else {
		/*
		 * No inuse bit changed. Sanity check that all unused bits are 0
		 * in the entry. The target was already sanity checked by
		 * compute_qword_diff().
		 */
		WARN_ON_ONCE(
			entry_set(writer, entry, target, 0, NUM_ENTRY_QWORDS));
	}
}
EXPORT_SYMBOL_IF_KUNIT(arm_smmu_write_entry);

static void arm_smmu_sync_cd(struct arm_smmu_master *master,
			     int ssid, bool leaf)
{
	size_t i;
	struct arm_smmu_cmdq_batch cmds;
	struct arm_smmu_device *smmu = master->smmu;
	struct arm_smmu_cmdq_ent cmd = {
		.opcode	= CMDQ_OP_CFGI_CD,
		.cfgi	= {
			.ssid	= ssid,
			.leaf	= leaf,
		},
	};

	arm_smmu_cmdq_batch_init(smmu, &cmds, &cmd);
	for (i = 0; i < master->num_streams; i++) {
		cmd.cfgi.sid = master->streams[i].id;
		arm_smmu_cmdq_batch_add(smmu, &cmds, &cmd);
	}

	arm_smmu_cmdq_batch_submit(smmu, &cmds);
}

static void arm_smmu_write_cd_l1_desc(struct arm_smmu_cdtab_l1 *dst,
				      dma_addr_t l2ptr_dma)
{
	u64 val = (l2ptr_dma & CTXDESC_L1_DESC_L2PTR_MASK) | CTXDESC_L1_DESC_V;

	/* The HW has 64 bit atomicity with stores to the L2 CD table */
	WRITE_ONCE(dst->l2ptr, cpu_to_le64(val));
}

static dma_addr_t arm_smmu_cd_l1_get_desc(const struct arm_smmu_cdtab_l1 *src)
{
	return le64_to_cpu(src->l2ptr) & CTXDESC_L1_DESC_L2PTR_MASK;
}

struct arm_smmu_cd *arm_smmu_get_cd_ptr(struct arm_smmu_master *master,
					u32 ssid)
{
	struct arm_smmu_cdtab_l2 *l2;
	struct arm_smmu_ctx_desc_cfg *cd_table = &master->cd_table;

	if (!arm_smmu_cdtab_allocated(cd_table))
		return NULL;

	if (cd_table->s1fmt == STRTAB_STE_0_S1FMT_LINEAR)
		return &cd_table->linear.table[ssid];

	l2 = cd_table->l2.l2ptrs[arm_smmu_cdtab_l1_idx(ssid)];
	if (!l2)
		return NULL;
	return &l2->cds[arm_smmu_cdtab_l2_idx(ssid)];
}

static struct arm_smmu_cd *arm_smmu_alloc_cd_ptr(struct arm_smmu_master *master,
						 u32 ssid)
{
	struct arm_smmu_ctx_desc_cfg *cd_table = &master->cd_table;
	struct arm_smmu_device *smmu = master->smmu;

	might_sleep();
	iommu_group_mutex_assert(master->dev);

	if (!arm_smmu_cdtab_allocated(cd_table)) {
		if (arm_smmu_alloc_cd_tables(master))
			return NULL;
	}

	if (cd_table->s1fmt == STRTAB_STE_0_S1FMT_64K_L2) {
		unsigned int idx = arm_smmu_cdtab_l1_idx(ssid);
		struct arm_smmu_cdtab_l2 **l2ptr = &cd_table->l2.l2ptrs[idx];

		if (!*l2ptr) {
			dma_addr_t l2ptr_dma;

			*l2ptr = dma_alloc_coherent(smmu->dev, sizeof(**l2ptr),
						    &l2ptr_dma, GFP_KERNEL);
			if (!*l2ptr)
				return NULL;

			arm_smmu_write_cd_l1_desc(&cd_table->l2.l1tab[idx],
						  l2ptr_dma);
			/* An invalid L1CD can be cached */
			arm_smmu_sync_cd(master, ssid, false);
		}
	}
	return arm_smmu_get_cd_ptr(master, ssid);
}

struct arm_smmu_cd_writer {
	struct arm_smmu_entry_writer writer;
	unsigned int ssid;
};

VISIBLE_IF_KUNIT
void arm_smmu_get_cd_used(const __le64 *ent, __le64 *used_bits)
{
	used_bits[0] = cpu_to_le64(CTXDESC_CD_0_V);
	if (!(ent[0] & cpu_to_le64(CTXDESC_CD_0_V)))
		return;
	memset(used_bits, 0xFF, sizeof(struct arm_smmu_cd));

	/*
	 * If EPD0 is set by the make function it means
	 * T0SZ/TG0/IR0/OR0/SH0/TTB0 are IGNORED
	 */
	if (ent[0] & cpu_to_le64(CTXDESC_CD_0_TCR_EPD0)) {
		used_bits[0] &= ~cpu_to_le64(
			CTXDESC_CD_0_TCR_T0SZ | CTXDESC_CD_0_TCR_TG0 |
			CTXDESC_CD_0_TCR_IRGN0 | CTXDESC_CD_0_TCR_ORGN0 |
			CTXDESC_CD_0_TCR_SH0);
		used_bits[1] &= ~cpu_to_le64(CTXDESC_CD_1_TTB0_MASK);
	}
}
EXPORT_SYMBOL_IF_KUNIT(arm_smmu_get_cd_used);

static void arm_smmu_cd_writer_sync_entry(struct arm_smmu_entry_writer *writer)
{
	struct arm_smmu_cd_writer *cd_writer =
		container_of(writer, struct arm_smmu_cd_writer, writer);

	arm_smmu_sync_cd(writer->master, cd_writer->ssid, true);
}

static const struct arm_smmu_entry_writer_ops arm_smmu_cd_writer_ops = {
	.sync = arm_smmu_cd_writer_sync_entry,
	.get_used = arm_smmu_get_cd_used,
};

void arm_smmu_write_cd_entry(struct arm_smmu_master *master, int ssid,
			     struct arm_smmu_cd *cdptr,
			     const struct arm_smmu_cd *target)
{
	bool target_valid = target->data[0] & cpu_to_le64(CTXDESC_CD_0_V);
	bool cur_valid = cdptr->data[0] & cpu_to_le64(CTXDESC_CD_0_V);
	struct arm_smmu_cd_writer cd_writer = {
		.writer = {
			.ops = &arm_smmu_cd_writer_ops,
			.master = master,
		},
		.ssid = ssid,
	};

	if (ssid != IOMMU_NO_PASID && cur_valid != target_valid) {
		if (cur_valid)
			master->cd_table.used_ssids--;
		else
			master->cd_table.used_ssids++;
	}

	arm_smmu_write_entry(&cd_writer.writer, cdptr->data, target->data);
}

void arm_smmu_make_s1_cd(struct arm_smmu_cd *target,
			 struct arm_smmu_master *master,
			 struct arm_smmu_domain *smmu_domain)
{
	struct arm_smmu_ctx_desc *cd = &smmu_domain->cd;
	const struct io_pgtable_cfg *pgtbl_cfg =
		&io_pgtable_ops_to_pgtable(smmu_domain->pgtbl_ops)->cfg;
	typeof(&pgtbl_cfg->arm_lpae_s1_cfg.tcr) tcr =
		&pgtbl_cfg->arm_lpae_s1_cfg.tcr;

	memset(target, 0, sizeof(*target));

	target->data[0] = cpu_to_le64(
		FIELD_PREP(CTXDESC_CD_0_TCR_T0SZ, tcr->tsz) |
		FIELD_PREP(CTXDESC_CD_0_TCR_TG0, tcr->tg) |
		FIELD_PREP(CTXDESC_CD_0_TCR_IRGN0, tcr->irgn) |
		FIELD_PREP(CTXDESC_CD_0_TCR_ORGN0, tcr->orgn) |
		FIELD_PREP(CTXDESC_CD_0_TCR_SH0, tcr->sh) |
#ifdef __BIG_ENDIAN
		CTXDESC_CD_0_ENDI |
#endif
		CTXDESC_CD_0_TCR_EPD1 |
		CTXDESC_CD_0_V |
		FIELD_PREP(CTXDESC_CD_0_TCR_IPS, tcr->ips) |
		CTXDESC_CD_0_AA64 |
		(master->stall_enabled ? CTXDESC_CD_0_S : 0) |
		CTXDESC_CD_0_R |
		CTXDESC_CD_0_A |
		CTXDESC_CD_0_ASET |
		FIELD_PREP(CTXDESC_CD_0_ASID, cd->asid)
		);

	/* To enable dirty flag update, set both Access flag and dirty state update */
	if (pgtbl_cfg->quirks & IO_PGTABLE_QUIRK_ARM_HD)
		target->data[0] |= cpu_to_le64(CTXDESC_CD_0_TCR_HA |
					       CTXDESC_CD_0_TCR_HD);

	target->data[1] = cpu_to_le64(pgtbl_cfg->arm_lpae_s1_cfg.ttbr &
				      CTXDESC_CD_1_TTB0_MASK);
	target->data[3] = cpu_to_le64(pgtbl_cfg->arm_lpae_s1_cfg.mair);
}
EXPORT_SYMBOL_IF_KUNIT(arm_smmu_make_s1_cd);

void arm_smmu_clear_cd(struct arm_smmu_master *master, ioasid_t ssid)
{
	struct arm_smmu_cd target = {};
	struct arm_smmu_cd *cdptr;

	if (!arm_smmu_cdtab_allocated(&master->cd_table))
		return;
	cdptr = arm_smmu_get_cd_ptr(master, ssid);
	if (WARN_ON(!cdptr))
		return;
	arm_smmu_write_cd_entry(master, ssid, cdptr, &target);
}

static int arm_smmu_alloc_cd_tables(struct arm_smmu_master *master)
{
	int ret;
	size_t l1size;
	size_t max_contexts;
	struct arm_smmu_device *smmu = master->smmu;
	struct arm_smmu_ctx_desc_cfg *cd_table = &master->cd_table;

	cd_table->s1cdmax = master->ssid_bits;
	max_contexts = 1 << cd_table->s1cdmax;

	if (!(smmu->features & ARM_SMMU_FEAT_2_LVL_CDTAB) ||
	    max_contexts <= CTXDESC_L2_ENTRIES) {
		cd_table->s1fmt = STRTAB_STE_0_S1FMT_LINEAR;
		cd_table->linear.num_ents = max_contexts;

		l1size = max_contexts * sizeof(struct arm_smmu_cd);
		cd_table->linear.table = dma_alloc_coherent(smmu->dev, l1size,
							    &cd_table->cdtab_dma,
							    GFP_KERNEL);
		if (!cd_table->linear.table)
			return -ENOMEM;
	} else {
		cd_table->s1fmt = STRTAB_STE_0_S1FMT_64K_L2;
		cd_table->l2.num_l1_ents =
			DIV_ROUND_UP(max_contexts, CTXDESC_L2_ENTRIES);

		cd_table->l2.l2ptrs = kcalloc(cd_table->l2.num_l1_ents,
					     sizeof(*cd_table->l2.l2ptrs),
					     GFP_KERNEL);
		if (!cd_table->l2.l2ptrs)
			return -ENOMEM;

		l1size = cd_table->l2.num_l1_ents * sizeof(struct arm_smmu_cdtab_l1);
		cd_table->l2.l1tab = dma_alloc_coherent(smmu->dev, l1size,
							&cd_table->cdtab_dma,
							GFP_KERNEL);
		if (!cd_table->l2.l2ptrs) {
			ret = -ENOMEM;
			goto err_free_l2ptrs;
		}
	}
	return 0;

err_free_l2ptrs:
	kfree(cd_table->l2.l2ptrs);
	cd_table->l2.l2ptrs = NULL;
	return ret;
}

static void arm_smmu_free_cd_tables(struct arm_smmu_master *master)
{
	int i;
	struct arm_smmu_device *smmu = master->smmu;
	struct arm_smmu_ctx_desc_cfg *cd_table = &master->cd_table;

	if (cd_table->s1fmt != STRTAB_STE_0_S1FMT_LINEAR) {
		for (i = 0; i < cd_table->l2.num_l1_ents; i++) {
			if (!cd_table->l2.l2ptrs[i])
				continue;

			dma_free_coherent(smmu->dev,
					  sizeof(*cd_table->l2.l2ptrs[i]),
					  cd_table->l2.l2ptrs[i],
					  arm_smmu_cd_l1_get_desc(&cd_table->l2.l1tab[i]));
		}
		kfree(cd_table->l2.l2ptrs);

		dma_free_coherent(smmu->dev,
				  cd_table->l2.num_l1_ents *
					  sizeof(struct arm_smmu_cdtab_l1),
				  cd_table->l2.l1tab, cd_table->cdtab_dma);
	} else {
		dma_free_coherent(smmu->dev,
				  cd_table->linear.num_ents *
					  sizeof(struct arm_smmu_cd),
				  cd_table->linear.table, cd_table->cdtab_dma);
	}
}

/* Stream table manipulation functions */
static void arm_smmu_write_strtab_l1_desc(struct arm_smmu_strtab_l1 *dst,
					  dma_addr_t l2ptr_dma)
{
	u64 val = 0;

	val |= FIELD_PREP(STRTAB_L1_DESC_SPAN, STRTAB_SPLIT + 1);
	val |= l2ptr_dma & STRTAB_L1_DESC_L2PTR_MASK;

	/* The HW has 64 bit atomicity with stores to the L2 STE table */
	WRITE_ONCE(dst->l2ptr, cpu_to_le64(val));
}

struct arm_smmu_ste_writer {
	struct arm_smmu_entry_writer writer;
	u32 sid;
};

static void arm_smmu_ste_writer_sync_entry(struct arm_smmu_entry_writer *writer)
{
	struct arm_smmu_ste_writer *ste_writer =
		container_of(writer, struct arm_smmu_ste_writer, writer);
	struct arm_smmu_cmdq_ent cmd = {
		.opcode	= CMDQ_OP_CFGI_STE,
		.cfgi	= {
			.sid	= ste_writer->sid,
			.leaf	= true,
		},
	};

	arm_smmu_cmdq_issue_cmd_with_sync(writer->master->smmu, &cmd);
}

static const struct arm_smmu_entry_writer_ops arm_smmu_ste_writer_ops = {
	.sync = arm_smmu_ste_writer_sync_entry,
	.get_used = arm_smmu_get_ste_used,
};

static void arm_smmu_write_ste(struct arm_smmu_master *master, u32 sid,
			       struct arm_smmu_ste *ste,
			       const struct arm_smmu_ste *target)
{
	struct arm_smmu_device *smmu = master->smmu;
	struct arm_smmu_ste_writer ste_writer = {
		.writer = {
			.ops = &arm_smmu_ste_writer_ops,
			.master = master,
		},
		.sid = sid,
	};

	arm_smmu_write_entry(&ste_writer.writer, ste->data, target->data);

	/* It's likely that we'll want to use the new STE soon */
	if (!(smmu->options & ARM_SMMU_OPT_SKIP_PREFETCH)) {
		struct arm_smmu_cmdq_ent
			prefetch_cmd = { .opcode = CMDQ_OP_PREFETCH_CFG,
					 .prefetch = {
						 .sid = sid,
					 } };

		arm_smmu_cmdq_issue_cmd(smmu, &prefetch_cmd);
	}
}

void arm_smmu_make_abort_ste(struct arm_smmu_ste *target)
{
	memset(target, 0, sizeof(*target));
	target->data[0] = cpu_to_le64(
		STRTAB_STE_0_V |
		FIELD_PREP(STRTAB_STE_0_CFG, STRTAB_STE_0_CFG_ABORT));
}
EXPORT_SYMBOL_IF_KUNIT(arm_smmu_make_abort_ste);

VISIBLE_IF_KUNIT
void arm_smmu_make_bypass_ste(struct arm_smmu_device *smmu,
			      struct arm_smmu_ste *target)
{
	memset(target, 0, sizeof(*target));
	target->data[0] = cpu_to_le64(
		STRTAB_STE_0_V |
		FIELD_PREP(STRTAB_STE_0_CFG, STRTAB_STE_0_CFG_BYPASS));

	if (smmu->features & ARM_SMMU_FEAT_ATTR_TYPES_OVR)
		target->data[1] = cpu_to_le64(FIELD_PREP(STRTAB_STE_1_SHCFG,
							 STRTAB_STE_1_SHCFG_INCOMING));
}
EXPORT_SYMBOL_IF_KUNIT(arm_smmu_make_bypass_ste);

VISIBLE_IF_KUNIT
void arm_smmu_make_cdtable_ste(struct arm_smmu_ste *target,
			       struct arm_smmu_master *master, bool ats_enabled,
			       unsigned int s1dss)
{
	struct arm_smmu_ctx_desc_cfg *cd_table = &master->cd_table;
	struct arm_smmu_device *smmu = master->smmu;

	memset(target, 0, sizeof(*target));
	target->data[0] = cpu_to_le64(
		STRTAB_STE_0_V |
		FIELD_PREP(STRTAB_STE_0_CFG, STRTAB_STE_0_CFG_S1_TRANS) |
		FIELD_PREP(STRTAB_STE_0_S1FMT, cd_table->s1fmt) |
		(cd_table->cdtab_dma & STRTAB_STE_0_S1CTXPTR_MASK) |
		FIELD_PREP(STRTAB_STE_0_S1CDMAX, cd_table->s1cdmax));

	target->data[1] = cpu_to_le64(
		FIELD_PREP(STRTAB_STE_1_S1DSS, s1dss) |
		FIELD_PREP(STRTAB_STE_1_S1CIR, STRTAB_STE_1_S1C_CACHE_WBRA) |
		FIELD_PREP(STRTAB_STE_1_S1COR, STRTAB_STE_1_S1C_CACHE_WBRA) |
		FIELD_PREP(STRTAB_STE_1_S1CSH, ARM_SMMU_SH_ISH) |
		((smmu->features & ARM_SMMU_FEAT_STALLS &&
		  !master->stall_enabled) ?
			 STRTAB_STE_1_S1STALLD :
			 0) |
		FIELD_PREP(STRTAB_STE_1_EATS,
			   ats_enabled ? STRTAB_STE_1_EATS_TRANS : 0));

	if ((smmu->features & ARM_SMMU_FEAT_ATTR_TYPES_OVR) &&
	    s1dss == STRTAB_STE_1_S1DSS_BYPASS)
		target->data[1] |= cpu_to_le64(FIELD_PREP(
			STRTAB_STE_1_SHCFG, STRTAB_STE_1_SHCFG_INCOMING));

	if (smmu->features & ARM_SMMU_FEAT_E2H) {
		/*
		 * To support BTM the streamworld needs to match the
		 * configuration of the CPU so that the ASID broadcasts are
		 * properly matched. This means either S/NS-EL2-E2H (hypervisor)
		 * or NS-EL1 (guest). Since an SVA domain can be installed in a
		 * PASID this should always use a BTM compatible configuration
		 * if the HW supports it.
		 */
		target->data[1] |= cpu_to_le64(
			FIELD_PREP(STRTAB_STE_1_STRW, STRTAB_STE_1_STRW_EL2));
	} else {
		target->data[1] |= cpu_to_le64(
			FIELD_PREP(STRTAB_STE_1_STRW, STRTAB_STE_1_STRW_NSEL1));

		/*
		 * VMID 0 is reserved for stage-2 bypass EL1 STEs, see
		 * arm_smmu_domain_alloc_id()
		 */
		target->data[2] =
			cpu_to_le64(FIELD_PREP(STRTAB_STE_2_S2VMID, 0));
	}
}
EXPORT_SYMBOL_IF_KUNIT(arm_smmu_make_cdtable_ste);

void arm_smmu_make_s2_domain_ste(struct arm_smmu_ste *target,
				 struct arm_smmu_master *master,
				 struct arm_smmu_domain *smmu_domain,
				 bool ats_enabled)
{
	struct arm_smmu_s2_cfg *s2_cfg = &smmu_domain->s2_cfg;
	const struct io_pgtable_cfg *pgtbl_cfg =
		&io_pgtable_ops_to_pgtable(smmu_domain->pgtbl_ops)->cfg;
	typeof(&pgtbl_cfg->arm_lpae_s2_cfg.vtcr) vtcr =
		&pgtbl_cfg->arm_lpae_s2_cfg.vtcr;
	u64 vtcr_val;
	struct arm_smmu_device *smmu = master->smmu;

	memset(target, 0, sizeof(*target));
	target->data[0] = cpu_to_le64(
		STRTAB_STE_0_V |
		FIELD_PREP(STRTAB_STE_0_CFG, STRTAB_STE_0_CFG_S2_TRANS));

	target->data[1] = cpu_to_le64(
		FIELD_PREP(STRTAB_STE_1_EATS,
			   ats_enabled ? STRTAB_STE_1_EATS_TRANS : 0));

	if (pgtbl_cfg->quirks & IO_PGTABLE_QUIRK_ARM_S2FWB)
		target->data[1] |= cpu_to_le64(STRTAB_STE_1_S2FWB);
	if (smmu->features & ARM_SMMU_FEAT_ATTR_TYPES_OVR)
		target->data[1] |= cpu_to_le64(FIELD_PREP(STRTAB_STE_1_SHCFG,
							  STRTAB_STE_1_SHCFG_INCOMING));

	vtcr_val = FIELD_PREP(STRTAB_STE_2_VTCR_S2T0SZ, vtcr->tsz) |
		   FIELD_PREP(STRTAB_STE_2_VTCR_S2SL0, vtcr->sl) |
		   FIELD_PREP(STRTAB_STE_2_VTCR_S2IR0, vtcr->irgn) |
		   FIELD_PREP(STRTAB_STE_2_VTCR_S2OR0, vtcr->orgn) |
		   FIELD_PREP(STRTAB_STE_2_VTCR_S2SH0, vtcr->sh) |
		   FIELD_PREP(STRTAB_STE_2_VTCR_S2TG, vtcr->tg) |
		   FIELD_PREP(STRTAB_STE_2_VTCR_S2PS, vtcr->ps);
	target->data[2] = cpu_to_le64(
		FIELD_PREP(STRTAB_STE_2_S2VMID, s2_cfg->vmid) |
		FIELD_PREP(STRTAB_STE_2_VTCR, vtcr_val) |
		STRTAB_STE_2_S2AA64 |
#ifdef __BIG_ENDIAN
		STRTAB_STE_2_S2ENDI |
#endif
		STRTAB_STE_2_S2PTW |
		(master->stall_enabled ? STRTAB_STE_2_S2S : 0) |
		STRTAB_STE_2_S2R);

	target->data[3] = cpu_to_le64(pgtbl_cfg->arm_lpae_s2_cfg.vttbr &
				      STRTAB_STE_3_S2TTB_MASK);
}
EXPORT_SYMBOL_IF_KUNIT(arm_smmu_make_s2_domain_ste);

/*
 * This can safely directly manipulate the STE memory without a sync sequence
 * because the STE table has not been installed in the SMMU yet.
 */
static void arm_smmu_init_initial_stes(struct arm_smmu_ste *strtab,
				       unsigned int nent)
{
	unsigned int i;

	for (i = 0; i < nent; ++i) {
		arm_smmu_make_abort_ste(strtab);
		strtab++;
	}
}

static int arm_smmu_init_l2_strtab(struct arm_smmu_device *smmu, u32 sid)
{
	dma_addr_t l2ptr_dma;
	struct arm_smmu_strtab_cfg *cfg = &smmu->strtab_cfg;
	struct arm_smmu_strtab_l2 **l2table;

	l2table = &cfg->l2.l2ptrs[arm_smmu_strtab_l1_idx(sid)];
	if (*l2table)
		return 0;

	*l2table = dmam_alloc_coherent(smmu->dev, sizeof(**l2table),
				       &l2ptr_dma, GFP_KERNEL);
	if (!*l2table) {
		dev_err(smmu->dev,
			"failed to allocate l2 stream table for SID %u\n",
			sid);
		return -ENOMEM;
	}

	arm_smmu_init_initial_stes((*l2table)->stes,
				   ARRAY_SIZE((*l2table)->stes));
	arm_smmu_write_strtab_l1_desc(&cfg->l2.l1tab[arm_smmu_strtab_l1_idx(sid)],
				      l2ptr_dma);
	return 0;
}

static int arm_smmu_streams_cmp_key(const void *lhs, const struct rb_node *rhs)
{
	struct arm_smmu_stream *stream_rhs =
		rb_entry(rhs, struct arm_smmu_stream, node);
	const u32 *sid_lhs = lhs;

	if (*sid_lhs < stream_rhs->id)
		return -1;
	if (*sid_lhs > stream_rhs->id)
		return 1;
	return 0;
}

static int arm_smmu_streams_cmp_node(struct rb_node *lhs,
				     const struct rb_node *rhs)
{
	return arm_smmu_streams_cmp_key(
		&rb_entry(lhs, struct arm_smmu_stream, node)->id, rhs);
}

static struct arm_smmu_master *
arm_smmu_find_master(struct arm_smmu_device *smmu, u32 sid)
{
	struct rb_node *node;

	lockdep_assert_held(&smmu->streams_mutex);

	node = rb_find(&sid, &smmu->streams, arm_smmu_streams_cmp_key);
	if (!node)
		return NULL;
	return rb_entry(node, struct arm_smmu_stream, node)->master;
}

/* IRQ and event handlers */
static void arm_smmu_decode_event(struct arm_smmu_device *smmu, u64 *raw,
				  struct arm_smmu_event *event)
{
	struct arm_smmu_master *master;

	event->id = FIELD_GET(EVTQ_0_ID, raw[0]);
	event->sid = FIELD_GET(EVTQ_0_SID, raw[0]);
	event->ssv = FIELD_GET(EVTQ_0_SSV, raw[0]);
	event->ssid = event->ssv ? FIELD_GET(EVTQ_0_SSID, raw[0]) : IOMMU_NO_PASID;
	event->privileged = FIELD_GET(EVTQ_1_PnU, raw[1]);
	event->instruction = FIELD_GET(EVTQ_1_InD, raw[1]);
	event->s2 = FIELD_GET(EVTQ_1_S2, raw[1]);
	event->read = FIELD_GET(EVTQ_1_RnW, raw[1]);
	event->stag = FIELD_GET(EVTQ_1_STAG, raw[1]);
	event->stall = FIELD_GET(EVTQ_1_STALL, raw[1]);
	event->class = FIELD_GET(EVTQ_1_CLASS, raw[1]);
	event->iova = FIELD_GET(EVTQ_2_ADDR, raw[2]);
	event->ipa = raw[3] & EVTQ_3_IPA;
	event->fetch_addr = raw[3] & EVTQ_3_FETCH_ADDR;
	event->ttrnw = FIELD_GET(EVTQ_1_TT_READ, raw[1]);
	event->class_tt = false;
	event->dev = NULL;

	if (event->id == EVT_ID_PERMISSION_FAULT)
		event->class_tt = (event->class == EVTQ_1_CLASS_TT);

	mutex_lock(&smmu->streams_mutex);
	master = arm_smmu_find_master(smmu, event->sid);
	if (master)
		event->dev = get_device(master->dev);
	mutex_unlock(&smmu->streams_mutex);
}

static int arm_smmu_handle_event(struct arm_smmu_device *smmu, u64 *evt,
				 struct arm_smmu_event *event)
{
	int ret = 0;
	u32 perm = 0;
	struct arm_smmu_master *master;
	struct iopf_fault fault_evt = { };
	struct iommu_fault *flt = &fault_evt.fault;

	switch (event->id) {
	case EVT_ID_BAD_STE_CONFIG:
	case EVT_ID_STREAM_DISABLED_FAULT:
	case EVT_ID_BAD_SUBSTREAMID_CONFIG:
	case EVT_ID_BAD_CD_CONFIG:
	case EVT_ID_TRANSLATION_FAULT:
	case EVT_ID_ADDR_SIZE_FAULT:
	case EVT_ID_ACCESS_FAULT:
	case EVT_ID_PERMISSION_FAULT:
		break;
	default:
		return -EOPNOTSUPP;
	}

	if (event->stall) {
		if (event->read)
			perm |= IOMMU_FAULT_PERM_READ;
		else
			perm |= IOMMU_FAULT_PERM_WRITE;

		if (event->instruction)
			perm |= IOMMU_FAULT_PERM_EXEC;

		if (event->privileged)
			perm |= IOMMU_FAULT_PERM_PRIV;

		flt->type = IOMMU_FAULT_PAGE_REQ;
		flt->prm = (struct iommu_fault_page_request){
			.flags = IOMMU_FAULT_PAGE_REQUEST_LAST_PAGE,
			.grpid = event->stag,
			.perm = perm,
			.addr = event->iova,
		};

		if (event->ssv) {
			flt->prm.flags |= IOMMU_FAULT_PAGE_REQUEST_PASID_VALID;
			flt->prm.pasid = event->ssid;
		}
	}

	mutex_lock(&smmu->streams_mutex);
	master = arm_smmu_find_master(smmu, event->sid);
	if (!master) {
		ret = -EINVAL;
		goto out_unlock;
	}

	if (event->stall)
		ret = iommu_report_device_fault(master->dev, &fault_evt);
	else if (master->vmaster && !event->s2)
		ret = arm_vmaster_report_event(master->vmaster, evt);
	else
		ret = -EOPNOTSUPP; /* Unhandled events should be pinned */
out_unlock:
	mutex_unlock(&smmu->streams_mutex);
	return ret;
}

static void arm_smmu_dump_raw_event(struct arm_smmu_device *smmu, u64 *raw,
				    struct arm_smmu_event *event)
{
	int i;

	dev_err(smmu->dev, "event 0x%02x received:\n", event->id);

	for (i = 0; i < EVTQ_ENT_DWORDS; ++i)
		dev_err(smmu->dev, "\t0x%016llx\n", raw[i]);
}

#define ARM_SMMU_EVT_KNOWN(e)	((e)->id < ARRAY_SIZE(event_str) && event_str[(e)->id])
#define ARM_SMMU_LOG_EVT_STR(e) ARM_SMMU_EVT_KNOWN(e) ? event_str[(e)->id] : "UNKNOWN"
#define ARM_SMMU_LOG_CLIENT(e)	(e)->dev ? dev_name((e)->dev) : "(unassigned sid)"

static void arm_smmu_dump_event(struct arm_smmu_device *smmu, u64 *raw,
				struct arm_smmu_event *evt,
				struct ratelimit_state *rs)
{
	if (!__ratelimit(rs))
		return;

	arm_smmu_dump_raw_event(smmu, raw, evt);

	switch (evt->id) {
	case EVT_ID_TRANSLATION_FAULT:
	case EVT_ID_ADDR_SIZE_FAULT:
	case EVT_ID_ACCESS_FAULT:
	case EVT_ID_PERMISSION_FAULT:
		dev_err(smmu->dev, "event: %s client: %s sid: %#x ssid: %#x iova: %#llx ipa: %#llx",
			ARM_SMMU_LOG_EVT_STR(evt), ARM_SMMU_LOG_CLIENT(evt),
			evt->sid, evt->ssid, evt->iova, evt->ipa);

		dev_err(smmu->dev, "%s %s %s %s \"%s\"%s%s stag: %#x",
			evt->privileged ? "priv" : "unpriv",
			evt->instruction ? "inst" : "data",
			str_read_write(evt->read),
			evt->s2 ? "s2" : "s1", event_class_str[evt->class],
			evt->class_tt ? (evt->ttrnw ? " ttd_read" : " ttd_write") : "",
			evt->stall ? " stall" : "", evt->stag);

		break;

	case EVT_ID_STE_FETCH_FAULT:
	case EVT_ID_CD_FETCH_FAULT:
	case EVT_ID_VMS_FETCH_FAULT:
		dev_err(smmu->dev, "event: %s client: %s sid: %#x ssid: %#x fetch_addr: %#llx",
			ARM_SMMU_LOG_EVT_STR(evt), ARM_SMMU_LOG_CLIENT(evt),
			evt->sid, evt->ssid, evt->fetch_addr);

		break;

	default:
		dev_err(smmu->dev, "event: %s client: %s sid: %#x ssid: %#x",
			ARM_SMMU_LOG_EVT_STR(evt), ARM_SMMU_LOG_CLIENT(evt),
			evt->sid, evt->ssid);
	}
}

static irqreturn_t arm_smmu_evtq_thread(int irq, void *dev)
{
	u64 evt[EVTQ_ENT_DWORDS];
	struct arm_smmu_event event = {0};
	struct arm_smmu_device *smmu = dev;
	struct arm_smmu_queue *q = &smmu->evtq.q;
	struct arm_smmu_ll_queue *llq = &q->llq;
	static DEFINE_RATELIMIT_STATE(rs, DEFAULT_RATELIMIT_INTERVAL,
				      DEFAULT_RATELIMIT_BURST);

	do {
		while (!queue_remove_raw(q, evt)) {
			arm_smmu_decode_event(smmu, evt, &event);
			if (arm_smmu_handle_event(smmu, evt, &event))
				arm_smmu_dump_event(smmu, evt, &event, &rs);

			put_device(event.dev);
			cond_resched();
		}

		/*
		 * Not much we can do on overflow, so scream and pretend we're
		 * trying harder.
		 */
		if (queue_sync_prod_in(q) == -EOVERFLOW)
			dev_err(smmu->dev, "EVTQ overflow detected -- events lost\n");
	} while (!queue_empty(llq));

	/* Sync our overflow flag, as we believe we're up to speed */
	queue_sync_cons_ovf(q);
	return IRQ_HANDLED;
}

static void arm_smmu_handle_ppr(struct arm_smmu_device *smmu, u64 *evt)
{
	u32 sid, ssid;
	u16 grpid;
	bool ssv, last;

	sid = FIELD_GET(PRIQ_0_SID, evt[0]);
	ssv = FIELD_GET(PRIQ_0_SSID_V, evt[0]);
	ssid = ssv ? FIELD_GET(PRIQ_0_SSID, evt[0]) : IOMMU_NO_PASID;
	last = FIELD_GET(PRIQ_0_PRG_LAST, evt[0]);
	grpid = FIELD_GET(PRIQ_1_PRG_IDX, evt[1]);

	dev_info(smmu->dev, "unexpected PRI request received:\n");
	dev_info(smmu->dev,
		 "\tsid 0x%08x.0x%05x: [%u%s] %sprivileged %s%s%s access at iova 0x%016llx\n",
		 sid, ssid, grpid, last ? "L" : "",
		 evt[0] & PRIQ_0_PERM_PRIV ? "" : "un",
		 evt[0] & PRIQ_0_PERM_READ ? "R" : "",
		 evt[0] & PRIQ_0_PERM_WRITE ? "W" : "",
		 evt[0] & PRIQ_0_PERM_EXEC ? "X" : "",
		 evt[1] & PRIQ_1_ADDR_MASK);

	if (last) {
		struct arm_smmu_cmdq_ent cmd = {
			.opcode			= CMDQ_OP_PRI_RESP,
			.substream_valid	= ssv,
			.pri			= {
				.sid	= sid,
				.ssid	= ssid,
				.grpid	= grpid,
				.resp	= PRI_RESP_DENY,
			},
		};

		arm_smmu_cmdq_issue_cmd(smmu, &cmd);
	}
}

static irqreturn_t arm_smmu_priq_thread(int irq, void *dev)
{
	struct arm_smmu_device *smmu = dev;
	struct arm_smmu_queue *q = &smmu->priq.q;
	struct arm_smmu_ll_queue *llq = &q->llq;
	u64 evt[PRIQ_ENT_DWORDS];

	do {
		while (!queue_remove_raw(q, evt))
			arm_smmu_handle_ppr(smmu, evt);

		if (queue_sync_prod_in(q) == -EOVERFLOW)
			dev_err(smmu->dev, "PRIQ overflow detected -- requests lost\n");
	} while (!queue_empty(llq));

	/* Sync our overflow flag, as we believe we're up to speed */
	queue_sync_cons_ovf(q);
	return IRQ_HANDLED;
}

static int arm_smmu_device_disable(struct arm_smmu_device *smmu);

static irqreturn_t arm_smmu_gerror_handler(int irq, void *dev)
{
	u32 gerror, gerrorn, active;
	struct arm_smmu_device *smmu = dev;

	gerror = readl_relaxed(smmu->base + ARM_SMMU_GERROR);
	gerrorn = readl_relaxed(smmu->base + ARM_SMMU_GERRORN);

	active = gerror ^ gerrorn;
	if (!(active & GERROR_ERR_MASK))
		return IRQ_NONE; /* No errors pending */

	dev_warn(smmu->dev,
		 "unexpected global error reported (0x%08x), this could be serious\n",
		 active);

	if (active & GERROR_SFM_ERR) {
		dev_err(smmu->dev, "device has entered Service Failure Mode!\n");
		arm_smmu_device_disable(smmu);
	}

	if (active & GERROR_MSI_GERROR_ABT_ERR)
		dev_warn(smmu->dev, "GERROR MSI write aborted\n");

	if (active & GERROR_MSI_PRIQ_ABT_ERR)
		dev_warn(smmu->dev, "PRIQ MSI write aborted\n");

	if (active & GERROR_MSI_EVTQ_ABT_ERR)
		dev_warn(smmu->dev, "EVTQ MSI write aborted\n");

	if (active & GERROR_MSI_CMDQ_ABT_ERR)
		dev_warn(smmu->dev, "CMDQ MSI write aborted\n");

	if (active & GERROR_PRIQ_ABT_ERR)
		dev_err(smmu->dev, "PRIQ write aborted -- events may have been lost\n");

	if (active & GERROR_EVTQ_ABT_ERR)
		dev_err(smmu->dev, "EVTQ write aborted -- events may have been lost\n");

	if (active & GERROR_CMDQ_ERR)
		arm_smmu_cmdq_skip_err(smmu);

	writel(gerror, smmu->base + ARM_SMMU_GERRORN);
	return IRQ_HANDLED;
}

static irqreturn_t arm_smmu_combined_irq_thread(int irq, void *dev)
{
	struct arm_smmu_device *smmu = dev;

	arm_smmu_evtq_thread(irq, dev);
	if (smmu->features & ARM_SMMU_FEAT_PRI)
		arm_smmu_priq_thread(irq, dev);

	return IRQ_HANDLED;
}

static irqreturn_t arm_smmu_combined_irq_handler(int irq, void *dev)
{
	arm_smmu_gerror_handler(irq, dev);
	return IRQ_WAKE_THREAD;
}

static void
arm_smmu_atc_inv_to_cmd(int ssid, unsigned long iova, size_t size,
			struct arm_smmu_cmdq_ent *cmd)
{
	size_t log2_span;
	size_t span_mask;
	/* ATC invalidates are always on 4096-bytes pages */
	size_t inval_grain_shift = 12;
	unsigned long page_start, page_end;

	/*
	 * ATS and PASID:
	 *
	 * If substream_valid is clear, the PCIe TLP is sent without a PASID
	 * prefix. In that case all ATC entries within the address range are
	 * invalidated, including those that were requested with a PASID! There
	 * is no way to invalidate only entries without PASID.
	 *
	 * When using STRTAB_STE_1_S1DSS_SSID0 (reserving CD 0 for non-PASID
	 * traffic), translation requests without PASID create ATC entries
	 * without PASID, which must be invalidated with substream_valid clear.
	 * This has the unpleasant side-effect of invalidating all PASID-tagged
	 * ATC entries within the address range.
	 */
	*cmd = (struct arm_smmu_cmdq_ent) {
		.opcode			= CMDQ_OP_ATC_INV,
		.substream_valid	= (ssid != IOMMU_NO_PASID),
		.atc.ssid		= ssid,
	};

	if (!size) {
		cmd->atc.size = ATC_INV_SIZE_ALL;
		return;
	}

	page_start	= iova >> inval_grain_shift;
	page_end	= (iova + size - 1) >> inval_grain_shift;

	/*
	 * In an ATS Invalidate Request, the address must be aligned on the
	 * range size, which must be a power of two number of page sizes. We
	 * thus have to choose between grossly over-invalidating the region, or
	 * splitting the invalidation into multiple commands. For simplicity
	 * we'll go with the first solution, but should refine it in the future
	 * if multiple commands are shown to be more efficient.
	 *
	 * Find the smallest power of two that covers the range. The most
	 * significant differing bit between the start and end addresses,
	 * fls(start ^ end), indicates the required span. For example:
	 *
	 * We want to invalidate pages [8; 11]. This is already the ideal range:
	 *		x = 0b1000 ^ 0b1011 = 0b11
	 *		span = 1 << fls(x) = 4
	 *
	 * To invalidate pages [7; 10], we need to invalidate [0; 15]:
	 *		x = 0b0111 ^ 0b1010 = 0b1101
	 *		span = 1 << fls(x) = 16
	 */
	log2_span	= fls_long(page_start ^ page_end);
	span_mask	= (1ULL << log2_span) - 1;

	page_start	&= ~span_mask;

	cmd->atc.addr	= page_start << inval_grain_shift;
	cmd->atc.size	= log2_span;
}

static int arm_smmu_atc_inv_master(struct arm_smmu_master *master,
				   ioasid_t ssid)
{
	int i;
	struct arm_smmu_cmdq_ent cmd;
	struct arm_smmu_cmdq_batch cmds;

	arm_smmu_atc_inv_to_cmd(ssid, 0, 0, &cmd);

	arm_smmu_cmdq_batch_init(master->smmu, &cmds, &cmd);
	for (i = 0; i < master->num_streams; i++) {
		cmd.atc.sid = master->streams[i].id;
		arm_smmu_cmdq_batch_add(master->smmu, &cmds, &cmd);
	}

	return arm_smmu_cmdq_batch_submit(master->smmu, &cmds);
}

int arm_smmu_atc_inv_domain(struct arm_smmu_domain *smmu_domain,
			    unsigned long iova, size_t size)
{
	struct arm_smmu_master_domain *master_domain;
	int i;
	unsigned long flags;
	struct arm_smmu_cmdq_ent cmd = {
		.opcode = CMDQ_OP_ATC_INV,
	};
	struct arm_smmu_cmdq_batch cmds;

	if (!(smmu_domain->smmu->features & ARM_SMMU_FEAT_ATS))
		return 0;

	/*
	 * Ensure that we've completed prior invalidation of the main TLBs
	 * before we read 'nr_ats_masters' in case of a concurrent call to
	 * arm_smmu_enable_ats():
	 *
	 *	// unmap()			// arm_smmu_enable_ats()
	 *	TLBI+SYNC			atomic_inc(&nr_ats_masters);
	 *	smp_mb();			[...]
	 *	atomic_read(&nr_ats_masters);	pci_enable_ats() // writel()
	 *
	 * Ensures that we always see the incremented 'nr_ats_masters' count if
	 * ATS was enabled at the PCI device before completion of the TLBI.
	 */
	smp_mb();
	if (!atomic_read(&smmu_domain->nr_ats_masters))
		return 0;

	arm_smmu_cmdq_batch_init(smmu_domain->smmu, &cmds, &cmd);

	spin_lock_irqsave(&smmu_domain->devices_lock, flags);
	list_for_each_entry(master_domain, &smmu_domain->devices,
			    devices_elm) {
		struct arm_smmu_master *master = master_domain->master;

		if (!master->ats_enabled)
			continue;

		if (master_domain->nested_ats_flush) {
			/*
			 * If a S2 used as a nesting parent is changed we have
			 * no option but to completely flush the ATC.
			 */
			arm_smmu_atc_inv_to_cmd(IOMMU_NO_PASID, 0, 0, &cmd);
		} else {
			arm_smmu_atc_inv_to_cmd(master_domain->ssid, iova, size,
						&cmd);
		}

		for (i = 0; i < master->num_streams; i++) {
			cmd.atc.sid = master->streams[i].id;
			arm_smmu_cmdq_batch_add(smmu_domain->smmu, &cmds, &cmd);
		}
	}
	spin_unlock_irqrestore(&smmu_domain->devices_lock, flags);

	return arm_smmu_cmdq_batch_submit(smmu_domain->smmu, &cmds);
}

/* IO_PGTABLE API */
static void arm_smmu_tlb_inv_context(void *cookie)
{
	struct arm_smmu_domain *smmu_domain = cookie;
	struct arm_smmu_device *smmu = smmu_domain->smmu;
	struct arm_smmu_cmdq_ent cmd;

	/*
	 * NOTE: when io-pgtable is in non-strict mode, we may get here with
	 * PTEs previously cleared by unmaps on the current CPU not yet visible
	 * to the SMMU. We are relying on the dma_wmb() implicit during cmd
	 * insertion to guarantee those are observed before the TLBI. Do be
	 * careful, 007.
	 */
	if (smmu_domain->stage == ARM_SMMU_DOMAIN_S1) {
		arm_smmu_tlb_inv_asid(smmu, smmu_domain->cd.asid);
	} else {
		cmd.opcode	= CMDQ_OP_TLBI_S12_VMALL;
		cmd.tlbi.vmid	= smmu_domain->s2_cfg.vmid;
		arm_smmu_cmdq_issue_cmd_with_sync(smmu, &cmd);
	}
	arm_smmu_atc_inv_domain(smmu_domain, 0, 0);
}

static void __arm_smmu_tlb_inv_range(struct arm_smmu_cmdq_ent *cmd,
				     unsigned long iova, size_t size,
				     size_t granule,
				     struct arm_smmu_domain *smmu_domain)
{
	struct arm_smmu_device *smmu = smmu_domain->smmu;
	unsigned long end = iova + size, num_pages = 0, tg = 0;
	size_t inv_range = granule;
	struct arm_smmu_cmdq_batch cmds;

	if (!size)
		return;

	if (smmu->features & ARM_SMMU_FEAT_RANGE_INV) {
		/* Get the leaf page size */
		tg = __ffs(smmu_domain->domain.pgsize_bitmap);

		num_pages = size >> tg;

		/* Convert page size of 12,14,16 (log2) to 1,2,3 */
		cmd->tlbi.tg = (tg - 10) / 2;

		/*
		 * Determine what level the granule is at. For non-leaf, both
		 * io-pgtable and SVA pass a nominal last-level granule because
		 * they don't know what level(s) actually apply, so ignore that
		 * and leave TTL=0. However for various errata reasons we still
		 * want to use a range command, so avoid the SVA corner case
		 * where both scale and num could be 0 as well.
		 */
		if (cmd->tlbi.leaf)
			cmd->tlbi.ttl = 4 - ((ilog2(granule) - 3) / (tg - 3));
		else if ((num_pages & CMDQ_TLBI_RANGE_NUM_MAX) == 1)
			num_pages++;
	}

	arm_smmu_cmdq_batch_init(smmu, &cmds, cmd);

	while (iova < end) {
		if (smmu->features & ARM_SMMU_FEAT_RANGE_INV) {
			/*
			 * On each iteration of the loop, the range is 5 bits
			 * worth of the aligned size remaining.
			 * The range in pages is:
			 *
			 * range = (num_pages & (0x1f << __ffs(num_pages)))
			 */
			unsigned long scale, num;

			/* Determine the power of 2 multiple number of pages */
			scale = __ffs(num_pages);
			cmd->tlbi.scale = scale;

			/* Determine how many chunks of 2^scale size we have */
			num = (num_pages >> scale) & CMDQ_TLBI_RANGE_NUM_MAX;
			cmd->tlbi.num = num - 1;

			/* range is num * 2^scale * pgsize */
			inv_range = num << (scale + tg);

			/* Clear out the lower order bits for the next iteration */
			num_pages -= num << scale;
		}

		cmd->tlbi.addr = iova;
		arm_smmu_cmdq_batch_add(smmu, &cmds, cmd);
		iova += inv_range;
	}
	arm_smmu_cmdq_batch_submit(smmu, &cmds);
}

static void arm_smmu_tlb_inv_range_domain(unsigned long iova, size_t size,
					  size_t granule, bool leaf,
					  struct arm_smmu_domain *smmu_domain)
{
	struct arm_smmu_cmdq_ent cmd = {
		.tlbi = {
			.leaf	= leaf,
		},
	};

	if (smmu_domain->stage == ARM_SMMU_DOMAIN_S1) {
		cmd.opcode	= smmu_domain->smmu->features & ARM_SMMU_FEAT_E2H ?
				  CMDQ_OP_TLBI_EL2_VA : CMDQ_OP_TLBI_NH_VA;
		cmd.tlbi.asid	= smmu_domain->cd.asid;
	} else {
		cmd.opcode	= CMDQ_OP_TLBI_S2_IPA;
		cmd.tlbi.vmid	= smmu_domain->s2_cfg.vmid;
	}
	__arm_smmu_tlb_inv_range(&cmd, iova, size, granule, smmu_domain);

	if (smmu_domain->nest_parent) {
		/*
		 * When the S2 domain changes all the nested S1 ASIDs have to be
		 * flushed too.
		 */
		cmd.opcode = CMDQ_OP_TLBI_NH_ALL;
		arm_smmu_cmdq_issue_cmd_with_sync(smmu_domain->smmu, &cmd);
	}

	/*
	 * Unfortunately, this can't be leaf-only since we may have
	 * zapped an entire table.
	 */
	arm_smmu_atc_inv_domain(smmu_domain, iova, size);
}

void arm_smmu_tlb_inv_range_asid(unsigned long iova, size_t size, int asid,
				 size_t granule, bool leaf,
				 struct arm_smmu_domain *smmu_domain)
{
	struct arm_smmu_cmdq_ent cmd = {
		.opcode	= smmu_domain->smmu->features & ARM_SMMU_FEAT_E2H ?
			  CMDQ_OP_TLBI_EL2_VA : CMDQ_OP_TLBI_NH_VA,
		.tlbi = {
			.asid	= asid,
			.leaf	= leaf,
		},
	};

	__arm_smmu_tlb_inv_range(&cmd, iova, size, granule, smmu_domain);
}

static void arm_smmu_tlb_inv_page_nosync(struct iommu_iotlb_gather *gather,
					 unsigned long iova, size_t granule,
					 void *cookie)
{
	struct arm_smmu_domain *smmu_domain = cookie;
	struct iommu_domain *domain = &smmu_domain->domain;

	iommu_iotlb_gather_add_page(domain, gather, iova, granule);
}

static void arm_smmu_tlb_inv_walk(unsigned long iova, size_t size,
				  size_t granule, void *cookie)
{
	arm_smmu_tlb_inv_range_domain(iova, size, granule, false, cookie);
}

static const struct iommu_flush_ops arm_smmu_flush_ops = {
	.tlb_flush_all	= arm_smmu_tlb_inv_context,
	.tlb_flush_walk = arm_smmu_tlb_inv_walk,
	.tlb_add_page	= arm_smmu_tlb_inv_page_nosync,
};

static bool arm_smmu_dbm_capable(struct arm_smmu_device *smmu)
{
	u32 features = (ARM_SMMU_FEAT_HD | ARM_SMMU_FEAT_COHERENCY);

	return (smmu->features & features) == features;
}

/* IOMMU API */
static bool arm_smmu_capable(struct device *dev, enum iommu_cap cap)
{
	struct arm_smmu_master *master = dev_iommu_priv_get(dev);

	switch (cap) {
	case IOMMU_CAP_CACHE_COHERENCY:
		/* Assume that a coherent TCU implies coherent TBUs */
		return master->smmu->features & ARM_SMMU_FEAT_COHERENCY;
	case IOMMU_CAP_ENFORCE_CACHE_COHERENCY:
		return arm_smmu_master_canwbs(master);
	case IOMMU_CAP_NOEXEC:
	case IOMMU_CAP_DEFERRED_FLUSH:
		return true;
	case IOMMU_CAP_DIRTY_TRACKING:
		return arm_smmu_dbm_capable(master->smmu);
	default:
		return false;
	}
}

static bool arm_smmu_enforce_cache_coherency(struct iommu_domain *domain)
{
	struct arm_smmu_domain *smmu_domain = to_smmu_domain(domain);
	struct arm_smmu_master_domain *master_domain;
	unsigned long flags;
	bool ret = true;

	spin_lock_irqsave(&smmu_domain->devices_lock, flags);
	list_for_each_entry(master_domain, &smmu_domain->devices,
			    devices_elm) {
		if (!arm_smmu_master_canwbs(master_domain->master)) {
			ret = false;
			break;
		}
	}
	smmu_domain->enforce_cache_coherency = ret;
	spin_unlock_irqrestore(&smmu_domain->devices_lock, flags);
	return ret;
}

struct arm_smmu_domain *arm_smmu_domain_alloc(void)
{
	struct arm_smmu_domain *smmu_domain;

	smmu_domain = kzalloc(sizeof(*smmu_domain), GFP_KERNEL);
	if (!smmu_domain)
		return ERR_PTR(-ENOMEM);

	INIT_LIST_HEAD(&smmu_domain->devices);
	spin_lock_init(&smmu_domain->devices_lock);

	return smmu_domain;
}

static void arm_smmu_domain_free_paging(struct iommu_domain *domain)
{
	struct arm_smmu_domain *smmu_domain = to_smmu_domain(domain);
	struct arm_smmu_device *smmu = smmu_domain->smmu;

	free_io_pgtable_ops(smmu_domain->pgtbl_ops);

	/* Free the ASID or VMID */
	if (smmu_domain->stage == ARM_SMMU_DOMAIN_S1) {
		/* Prevent SVA from touching the CD while we're freeing it */
		mutex_lock(&arm_smmu_asid_lock);
		xa_erase(&arm_smmu_asid_xa, smmu_domain->cd.asid);
		mutex_unlock(&arm_smmu_asid_lock);
	} else {
		struct arm_smmu_s2_cfg *cfg = &smmu_domain->s2_cfg;
		if (cfg->vmid)
			ida_free(&smmu->vmid_map, cfg->vmid);
	}

	kfree(smmu_domain);
}

static int arm_smmu_domain_finalise_s1(struct arm_smmu_device *smmu,
				       struct arm_smmu_domain *smmu_domain)
{
	int ret;
	u32 asid = 0;
	struct arm_smmu_ctx_desc *cd = &smmu_domain->cd;

	/* Prevent SVA from modifying the ASID until it is written to the CD */
	mutex_lock(&arm_smmu_asid_lock);
	ret = xa_alloc(&arm_smmu_asid_xa, &asid, smmu_domain,
		       XA_LIMIT(1, (1 << smmu->asid_bits) - 1), GFP_KERNEL);
	cd->asid	= (u16)asid;
	mutex_unlock(&arm_smmu_asid_lock);
	return ret;
}

static int arm_smmu_domain_finalise_s2(struct arm_smmu_device *smmu,
				       struct arm_smmu_domain *smmu_domain)
{
	int vmid;
	struct arm_smmu_s2_cfg *cfg = &smmu_domain->s2_cfg;

	/* Reserve VMID 0 for stage-2 bypass STEs */
	vmid = ida_alloc_range(&smmu->vmid_map, 1, (1 << smmu->vmid_bits) - 1,
			       GFP_KERNEL);
	if (vmid < 0)
		return vmid;

	cfg->vmid	= (u16)vmid;
	return 0;
}

static int arm_smmu_domain_finalise(struct arm_smmu_domain *smmu_domain,
				    struct arm_smmu_device *smmu, u32 flags)
{
	int ret;
	enum io_pgtable_fmt fmt;
	struct io_pgtable_cfg pgtbl_cfg;
	struct io_pgtable_ops *pgtbl_ops;
	int (*finalise_stage_fn)(struct arm_smmu_device *smmu,
				 struct arm_smmu_domain *smmu_domain);
	bool enable_dirty = flags & IOMMU_HWPT_ALLOC_DIRTY_TRACKING;

	pgtbl_cfg = (struct io_pgtable_cfg) {
		.pgsize_bitmap	= smmu->pgsize_bitmap,
		.coherent_walk	= smmu->features & ARM_SMMU_FEAT_COHERENCY,
		.tlb		= &arm_smmu_flush_ops,
		.iommu_dev	= smmu->dev,
	};

	switch (smmu_domain->stage) {
	case ARM_SMMU_DOMAIN_S1: {
		unsigned long ias = (smmu->features &
				     ARM_SMMU_FEAT_VAX) ? 52 : 48;

		pgtbl_cfg.ias = min_t(unsigned long, ias, VA_BITS);
		pgtbl_cfg.oas = smmu->ias;
		if (enable_dirty)
			pgtbl_cfg.quirks |= IO_PGTABLE_QUIRK_ARM_HD;
		fmt = ARM_64_LPAE_S1;
		finalise_stage_fn = arm_smmu_domain_finalise_s1;
		break;
	}
	case ARM_SMMU_DOMAIN_S2:
		if (enable_dirty)
			return -EOPNOTSUPP;
		pgtbl_cfg.ias = smmu->ias;
		pgtbl_cfg.oas = smmu->oas;
		fmt = ARM_64_LPAE_S2;
		finalise_stage_fn = arm_smmu_domain_finalise_s2;
		if ((smmu->features & ARM_SMMU_FEAT_S2FWB) &&
		    (flags & IOMMU_HWPT_ALLOC_NEST_PARENT))
			pgtbl_cfg.quirks |= IO_PGTABLE_QUIRK_ARM_S2FWB;
		break;
	default:
		return -EINVAL;
	}

	pgtbl_ops = alloc_io_pgtable_ops(fmt, &pgtbl_cfg, smmu_domain);
	if (!pgtbl_ops)
		return -ENOMEM;

	smmu_domain->domain.pgsize_bitmap = pgtbl_cfg.pgsize_bitmap;
	smmu_domain->domain.geometry.aperture_end = (1UL << pgtbl_cfg.ias) - 1;
	smmu_domain->domain.geometry.force_aperture = true;
	if (enable_dirty && smmu_domain->stage == ARM_SMMU_DOMAIN_S1)
		smmu_domain->domain.dirty_ops = &arm_smmu_dirty_ops;

	ret = finalise_stage_fn(smmu, smmu_domain);
	if (ret < 0) {
		free_io_pgtable_ops(pgtbl_ops);
		return ret;
	}

	smmu_domain->pgtbl_ops = pgtbl_ops;
	smmu_domain->smmu = smmu;
	return 0;
}

static struct arm_smmu_ste *
arm_smmu_get_step_for_sid(struct arm_smmu_device *smmu, u32 sid)
{
	struct arm_smmu_strtab_cfg *cfg = &smmu->strtab_cfg;

	if (smmu->features & ARM_SMMU_FEAT_2_LVL_STRTAB) {
		/* Two-level walk */
		return &cfg->l2.l2ptrs[arm_smmu_strtab_l1_idx(sid)]
				->stes[arm_smmu_strtab_l2_idx(sid)];
	} else {
		/* Simple linear lookup */
		return &cfg->linear.table[sid];
	}
}

void arm_smmu_install_ste_for_dev(struct arm_smmu_master *master,
				  const struct arm_smmu_ste *target)
{
	int i, j;
	struct arm_smmu_device *smmu = master->smmu;

	master->cd_table.in_ste =
		FIELD_GET(STRTAB_STE_0_CFG, le64_to_cpu(target->data[0])) ==
		STRTAB_STE_0_CFG_S1_TRANS;
	master->ste_ats_enabled =
		FIELD_GET(STRTAB_STE_1_EATS, le64_to_cpu(target->data[1])) ==
		STRTAB_STE_1_EATS_TRANS;

	for (i = 0; i < master->num_streams; ++i) {
		u32 sid = master->streams[i].id;
		struct arm_smmu_ste *step =
			arm_smmu_get_step_for_sid(smmu, sid);

		/* Bridged PCI devices may end up with duplicated IDs */
		for (j = 0; j < i; j++)
			if (master->streams[j].id == sid)
				break;
		if (j < i)
			continue;

		arm_smmu_write_ste(master, sid, step, target);
	}
}

static bool arm_smmu_ats_supported(struct arm_smmu_master *master)
{
	struct device *dev = master->dev;
	struct arm_smmu_device *smmu = master->smmu;
	struct iommu_fwspec *fwspec = dev_iommu_fwspec_get(dev);

	if (!(smmu->features & ARM_SMMU_FEAT_ATS))
		return false;

	if (!(fwspec->flags & IOMMU_FWSPEC_PCI_RC_ATS))
		return false;

	return dev_is_pci(dev) && pci_ats_supported(to_pci_dev(dev));
}

static void arm_smmu_enable_ats(struct arm_smmu_master *master)
{
	size_t stu;
	struct pci_dev *pdev;
	struct arm_smmu_device *smmu = master->smmu;

	/* Smallest Translation Unit: log2 of the smallest supported granule */
	stu = __ffs(smmu->pgsize_bitmap);
	pdev = to_pci_dev(master->dev);

	/*
	 * ATC invalidation of PASID 0 causes the entire ATC to be flushed.
	 */
	arm_smmu_atc_inv_master(master, IOMMU_NO_PASID);
	if (pci_enable_ats(pdev, stu))
		dev_err(master->dev, "Failed to enable ATS (STU %zu)\n", stu);
}

static int arm_smmu_enable_pasid(struct arm_smmu_master *master)
{
	int ret;
	int features;
	int num_pasids;
	struct pci_dev *pdev;

	if (!dev_is_pci(master->dev))
		return -ENODEV;

	pdev = to_pci_dev(master->dev);

	features = pci_pasid_features(pdev);
	if (features < 0)
		return features;

	num_pasids = pci_max_pasids(pdev);
	if (num_pasids <= 0)
		return num_pasids;

	ret = pci_enable_pasid(pdev, features);
	if (ret) {
		dev_err(&pdev->dev, "Failed to enable PASID\n");
		return ret;
	}

	master->ssid_bits = min_t(u8, ilog2(num_pasids),
				  master->smmu->ssid_bits);
	return 0;
}

static void arm_smmu_disable_pasid(struct arm_smmu_master *master)
{
	struct pci_dev *pdev;

	if (!dev_is_pci(master->dev))
		return;

	pdev = to_pci_dev(master->dev);

	if (!pdev->pasid_enabled)
		return;

	master->ssid_bits = 0;
	pci_disable_pasid(pdev);
}

static struct arm_smmu_master_domain *
arm_smmu_find_master_domain(struct arm_smmu_domain *smmu_domain,
			    struct arm_smmu_master *master,
			    ioasid_t ssid, bool nested_ats_flush)
{
	struct arm_smmu_master_domain *master_domain;

	lockdep_assert_held(&smmu_domain->devices_lock);

	list_for_each_entry(master_domain, &smmu_domain->devices,
			    devices_elm) {
		if (master_domain->master == master &&
		    master_domain->ssid == ssid &&
		    master_domain->nested_ats_flush == nested_ats_flush)
			return master_domain;
	}
	return NULL;
}

/*
 * If the domain uses the smmu_domain->devices list return the arm_smmu_domain
 * structure, otherwise NULL. These domains track attached devices so they can
 * issue invalidations.
 */
static struct arm_smmu_domain *
to_smmu_domain_devices(struct iommu_domain *domain)
{
	/* The domain can be NULL only when processing the first attach */
	if (!domain)
		return NULL;
	if ((domain->type & __IOMMU_DOMAIN_PAGING) ||
	    domain->type == IOMMU_DOMAIN_SVA)
		return to_smmu_domain(domain);
	if (domain->type == IOMMU_DOMAIN_NESTED)
		return to_smmu_nested_domain(domain)->vsmmu->s2_parent;
	return NULL;
}

static void arm_smmu_remove_master_domain(struct arm_smmu_master *master,
					  struct iommu_domain *domain,
					  ioasid_t ssid)
{
	struct arm_smmu_domain *smmu_domain = to_smmu_domain_devices(domain);
	struct arm_smmu_master_domain *master_domain;
	bool nested_ats_flush = false;
	unsigned long flags;

	if (!smmu_domain)
		return;

	if (domain->type == IOMMU_DOMAIN_NESTED)
		nested_ats_flush = to_smmu_nested_domain(domain)->enable_ats;

	spin_lock_irqsave(&smmu_domain->devices_lock, flags);
	master_domain = arm_smmu_find_master_domain(smmu_domain, master, ssid,
						    nested_ats_flush);
	if (master_domain) {
		list_del(&master_domain->devices_elm);
		kfree(master_domain);
		if (master->ats_enabled)
			atomic_dec(&smmu_domain->nr_ats_masters);
	}
	spin_unlock_irqrestore(&smmu_domain->devices_lock, flags);
}

/*
 * Start the sequence to attach a domain to a master. The sequence contains three
 * steps:
 *  arm_smmu_attach_prepare()
 *  arm_smmu_install_ste_for_dev()
 *  arm_smmu_attach_commit()
 *
 * If prepare succeeds then the sequence must be completed. The STE installed
 * must set the STE.EATS field according to state.ats_enabled.
 *
 * If the device supports ATS then this determines if EATS should be enabled
 * in the STE, and starts sequencing EATS disable if required.
 *
 * The change of the EATS in the STE and the PCI ATS config space is managed by
 * this sequence to be in the right order so that if PCI ATS is enabled then
 * STE.ETAS is enabled.
 *
 * new_domain can be a non-paging domain. In this case ATS will not be enabled,
 * and invalidations won't be tracked.
 */
int arm_smmu_attach_prepare(struct arm_smmu_attach_state *state,
			    struct iommu_domain *new_domain)
{
	struct arm_smmu_master *master = state->master;
	struct arm_smmu_master_domain *master_domain;
	struct arm_smmu_domain *smmu_domain =
		to_smmu_domain_devices(new_domain);
	unsigned long flags;
	int ret;

	/*
	 * arm_smmu_share_asid() must not see two domains pointing to the same
	 * arm_smmu_master_domain contents otherwise it could randomly write one
	 * or the other to the CD.
	 */
	lockdep_assert_held(&arm_smmu_asid_lock);

	if (smmu_domain || state->cd_needs_ats) {
		/*
		 * The SMMU does not support enabling ATS with bypass/abort.
		 * When the STE is in bypass (STE.Config[2:0] == 0b100), ATS
		 * Translation Requests and Translated transactions are denied
		 * as though ATS is disabled for the stream (STE.EATS == 0b00),
		 * causing F_BAD_ATS_TREQ and F_TRANSL_FORBIDDEN events
		 * (IHI0070Ea 5.2 Stream Table Entry).
		 *
		 * However, if we have installed a CD table and are using S1DSS
		 * then ATS will work in S1DSS bypass. See "13.6.4 Full ATS
		 * skipping stage 1".
		 *
		 * Disable ATS if we are going to create a normal 0b100 bypass
		 * STE.
		 */
		state->ats_enabled = !state->disable_ats &&
				     arm_smmu_ats_supported(master);
	}

	if (smmu_domain) {
		if (new_domain->type == IOMMU_DOMAIN_NESTED) {
			ret = arm_smmu_attach_prepare_vmaster(
				state, to_smmu_nested_domain(new_domain));
			if (ret)
				return ret;
		}

		master_domain = kzalloc(sizeof(*master_domain), GFP_KERNEL);
		if (!master_domain) {
			kfree(state->vmaster);
			return -ENOMEM;
		}
		master_domain->master = master;
		master_domain->ssid = state->ssid;
		if (new_domain->type == IOMMU_DOMAIN_NESTED)
			master_domain->nested_ats_flush =
				to_smmu_nested_domain(new_domain)->enable_ats;

		/*
		 * During prepare we want the current smmu_domain and new
		 * smmu_domain to be in the devices list before we change any
		 * HW. This ensures that both domains will send ATS
		 * invalidations to the master until we are done.
		 *
		 * It is tempting to make this list only track masters that are
		 * using ATS, but arm_smmu_share_asid() also uses this to change
		 * the ASID of a domain, unrelated to ATS.
		 *
		 * Notice if we are re-attaching the same domain then the list
		 * will have two identical entries and commit will remove only
		 * one of them.
		 */
		spin_lock_irqsave(&smmu_domain->devices_lock, flags);
		if (smmu_domain->enforce_cache_coherency &&
		    !arm_smmu_master_canwbs(master)) {
			spin_unlock_irqrestore(&smmu_domain->devices_lock,
					       flags);
			kfree(master_domain);
			kfree(state->vmaster);
			return -EINVAL;
		}

		if (state->ats_enabled)
			atomic_inc(&smmu_domain->nr_ats_masters);
		list_add(&master_domain->devices_elm, &smmu_domain->devices);
		spin_unlock_irqrestore(&smmu_domain->devices_lock, flags);
	}

	if (!state->ats_enabled && master->ats_enabled) {
		pci_disable_ats(to_pci_dev(master->dev));
		/*
		 * This is probably overkill, but the config write for disabling
		 * ATS should complete before the STE is configured to generate
		 * UR to avoid AER noise.
		 */
		wmb();
	}
	return 0;
}

/*
 * Commit is done after the STE/CD are configured with the EATS setting. It
 * completes synchronizing the PCI device's ATC and finishes manipulating the
 * smmu_domain->devices list.
 */
void arm_smmu_attach_commit(struct arm_smmu_attach_state *state)
{
	struct arm_smmu_master *master = state->master;

	lockdep_assert_held(&arm_smmu_asid_lock);

	arm_smmu_attach_commit_vmaster(state);

	if (state->ats_enabled && !master->ats_enabled) {
		arm_smmu_enable_ats(master);
	} else if (state->ats_enabled && master->ats_enabled) {
		/*
		 * The translation has changed, flush the ATC. At this point the
		 * SMMU is translating for the new domain and both the old&new
		 * domain will issue invalidations.
		 */
		arm_smmu_atc_inv_master(master, state->ssid);
	} else if (!state->ats_enabled && master->ats_enabled) {
		/* ATS is being switched off, invalidate the entire ATC */
		arm_smmu_atc_inv_master(master, IOMMU_NO_PASID);
	}
	master->ats_enabled = state->ats_enabled;

	arm_smmu_remove_master_domain(master, state->old_domain, state->ssid);
}

static int arm_smmu_attach_dev(struct iommu_domain *domain, struct device *dev)
{
	int ret = 0;
	struct arm_smmu_ste target;
	struct iommu_fwspec *fwspec = dev_iommu_fwspec_get(dev);
	struct arm_smmu_device *smmu;
	struct arm_smmu_domain *smmu_domain = to_smmu_domain(domain);
	struct arm_smmu_attach_state state = {
		.old_domain = iommu_get_domain_for_dev(dev),
		.ssid = IOMMU_NO_PASID,
	};
	struct arm_smmu_master *master;
	struct arm_smmu_cd *cdptr;

	if (!fwspec)
		return -ENOENT;

	state.master = master = dev_iommu_priv_get(dev);
	smmu = master->smmu;

	if (smmu_domain->smmu != smmu)
		return ret;

	if (smmu_domain->stage == ARM_SMMU_DOMAIN_S1) {
		cdptr = arm_smmu_alloc_cd_ptr(master, IOMMU_NO_PASID);
		if (!cdptr)
			return -ENOMEM;
	} else if (arm_smmu_ssids_in_use(&master->cd_table))
		return -EBUSY;

	/*
	 * Prevent arm_smmu_share_asid() from trying to change the ASID
	 * of either the old or new domain while we are working on it.
	 * This allows the STE and the smmu_domain->devices list to
	 * be inconsistent during this routine.
	 */
	mutex_lock(&arm_smmu_asid_lock);

	ret = arm_smmu_attach_prepare(&state, domain);
	if (ret) {
		mutex_unlock(&arm_smmu_asid_lock);
		return ret;
	}

	switch (smmu_domain->stage) {
	case ARM_SMMU_DOMAIN_S1: {
		struct arm_smmu_cd target_cd;

		arm_smmu_make_s1_cd(&target_cd, master, smmu_domain);
		arm_smmu_write_cd_entry(master, IOMMU_NO_PASID, cdptr,
					&target_cd);
		arm_smmu_make_cdtable_ste(&target, master, state.ats_enabled,
					  STRTAB_STE_1_S1DSS_SSID0);
		arm_smmu_install_ste_for_dev(master, &target);
		break;
	}
	case ARM_SMMU_DOMAIN_S2:
		arm_smmu_make_s2_domain_ste(&target, master, smmu_domain,
					    state.ats_enabled);
		arm_smmu_install_ste_for_dev(master, &target);
		arm_smmu_clear_cd(master, IOMMU_NO_PASID);
		break;
	}

	arm_smmu_attach_commit(&state);
	mutex_unlock(&arm_smmu_asid_lock);
	return 0;
}

static int arm_smmu_s1_set_dev_pasid(struct iommu_domain *domain,
				     struct device *dev, ioasid_t id,
				     struct iommu_domain *old)
{
	struct arm_smmu_domain *smmu_domain = to_smmu_domain(domain);
	struct arm_smmu_master *master = dev_iommu_priv_get(dev);
	struct arm_smmu_device *smmu = master->smmu;
	struct arm_smmu_cd target_cd;

	if (smmu_domain->smmu != smmu)
		return -EINVAL;

	if (smmu_domain->stage != ARM_SMMU_DOMAIN_S1)
		return -EINVAL;

	/*
	 * We can read cd.asid outside the lock because arm_smmu_set_pasid()
	 * will fix it
	 */
	arm_smmu_make_s1_cd(&target_cd, master, smmu_domain);
	return arm_smmu_set_pasid(master, to_smmu_domain(domain), id,
				  &target_cd, old);
}

static void arm_smmu_update_ste(struct arm_smmu_master *master,
				struct iommu_domain *sid_domain,
				bool ats_enabled)
{
	unsigned int s1dss = STRTAB_STE_1_S1DSS_TERMINATE;
	struct arm_smmu_ste ste;

	if (master->cd_table.in_ste && master->ste_ats_enabled == ats_enabled)
		return;

	if (sid_domain->type == IOMMU_DOMAIN_IDENTITY)
		s1dss = STRTAB_STE_1_S1DSS_BYPASS;
	else
		WARN_ON(sid_domain->type != IOMMU_DOMAIN_BLOCKED);

	/*
	 * Change the STE into a cdtable one with SID IDENTITY/BLOCKED behavior
	 * using s1dss if necessary. If the cd_table is already installed then
	 * the S1DSS is correct and this will just update the EATS. Otherwise it
	 * installs the entire thing. This will be hitless.
	 */
	arm_smmu_make_cdtable_ste(&ste, master, ats_enabled, s1dss);
	arm_smmu_install_ste_for_dev(master, &ste);
}

int arm_smmu_set_pasid(struct arm_smmu_master *master,
		       struct arm_smmu_domain *smmu_domain, ioasid_t pasid,
		       struct arm_smmu_cd *cd, struct iommu_domain *old)
{
	struct iommu_domain *sid_domain = iommu_get_domain_for_dev(master->dev);
	struct arm_smmu_attach_state state = {
		.master = master,
		.ssid = pasid,
		.old_domain = old,
	};
	struct arm_smmu_cd *cdptr;
	int ret;

	/* The core code validates pasid */

	if (smmu_domain->smmu != master->smmu)
		return -EINVAL;

	if (!master->cd_table.in_ste &&
	    sid_domain->type != IOMMU_DOMAIN_IDENTITY &&
	    sid_domain->type != IOMMU_DOMAIN_BLOCKED)
		return -EINVAL;

	cdptr = arm_smmu_alloc_cd_ptr(master, pasid);
	if (!cdptr)
		return -ENOMEM;

	mutex_lock(&arm_smmu_asid_lock);
	ret = arm_smmu_attach_prepare(&state, &smmu_domain->domain);
	if (ret)
		goto out_unlock;

	/*
	 * We don't want to obtain to the asid_lock too early, so fix up the
	 * caller set ASID under the lock in case it changed.
	 */
	cd->data[0] &= ~cpu_to_le64(CTXDESC_CD_0_ASID);
	cd->data[0] |= cpu_to_le64(
		FIELD_PREP(CTXDESC_CD_0_ASID, smmu_domain->cd.asid));

	arm_smmu_write_cd_entry(master, pasid, cdptr, cd);
	arm_smmu_update_ste(master, sid_domain, state.ats_enabled);

	arm_smmu_attach_commit(&state);

out_unlock:
	mutex_unlock(&arm_smmu_asid_lock);
	return ret;
}

static int arm_smmu_blocking_set_dev_pasid(struct iommu_domain *new_domain,
					   struct device *dev, ioasid_t pasid,
					   struct iommu_domain *old_domain)
{
	struct arm_smmu_domain *smmu_domain = to_smmu_domain(old_domain);
	struct arm_smmu_master *master = dev_iommu_priv_get(dev);

	mutex_lock(&arm_smmu_asid_lock);
	arm_smmu_clear_cd(master, pasid);
	if (master->ats_enabled)
		arm_smmu_atc_inv_master(master, pasid);
	arm_smmu_remove_master_domain(master, &smmu_domain->domain, pasid);
	mutex_unlock(&arm_smmu_asid_lock);

	/*
	 * When the last user of the CD table goes away downgrade the STE back
	 * to a non-cd_table one.
	 */
	if (!arm_smmu_ssids_in_use(&master->cd_table)) {
		struct iommu_domain *sid_domain =
			iommu_get_domain_for_dev(master->dev);

		if (sid_domain->type == IOMMU_DOMAIN_IDENTITY ||
		    sid_domain->type == IOMMU_DOMAIN_BLOCKED)
			sid_domain->ops->attach_dev(sid_domain, dev);
	}
	return 0;
}

static void arm_smmu_attach_dev_ste(struct iommu_domain *domain,
				    struct device *dev,
				    struct arm_smmu_ste *ste,
				    unsigned int s1dss)
{
	struct arm_smmu_master *master = dev_iommu_priv_get(dev);
	struct arm_smmu_attach_state state = {
		.master = master,
		.old_domain = iommu_get_domain_for_dev(dev),
		.ssid = IOMMU_NO_PASID,
	};

	/*
	 * Do not allow any ASID to be changed while are working on the STE,
	 * otherwise we could miss invalidations.
	 */
	mutex_lock(&arm_smmu_asid_lock);

	/*
	 * If the CD table is not in use we can use the provided STE, otherwise
	 * we use a cdtable STE with the provided S1DSS.
	 */
	if (arm_smmu_ssids_in_use(&master->cd_table)) {
		/*
		 * If a CD table has to be present then we need to run with ATS
		 * on because we have to assume a PASID is using ATS. For
		 * IDENTITY this will setup things so that S1DSS=bypass which
		 * follows the explanation in "13.6.4 Full ATS skipping stage 1"
		 * and allows for ATS on the RID to work.
		 */
		state.cd_needs_ats = true;
		arm_smmu_attach_prepare(&state, domain);
		arm_smmu_make_cdtable_ste(ste, master, state.ats_enabled, s1dss);
	} else {
		arm_smmu_attach_prepare(&state, domain);
	}
	arm_smmu_install_ste_for_dev(master, ste);
	arm_smmu_attach_commit(&state);
	mutex_unlock(&arm_smmu_asid_lock);

	/*
	 * This has to be done after removing the master from the
	 * arm_smmu_domain->devices to avoid races updating the same context
	 * descriptor from arm_smmu_share_asid().
	 */
	arm_smmu_clear_cd(master, IOMMU_NO_PASID);
}

static int arm_smmu_attach_dev_identity(struct iommu_domain *domain,
					struct device *dev)
{
	struct arm_smmu_ste ste;
	struct arm_smmu_master *master = dev_iommu_priv_get(dev);

	arm_smmu_master_clear_vmaster(master);
	arm_smmu_make_bypass_ste(master->smmu, &ste);
	arm_smmu_attach_dev_ste(domain, dev, &ste, STRTAB_STE_1_S1DSS_BYPASS);
	return 0;
}

static const struct iommu_domain_ops arm_smmu_identity_ops = {
	.attach_dev = arm_smmu_attach_dev_identity,
};

static struct iommu_domain arm_smmu_identity_domain = {
	.type = IOMMU_DOMAIN_IDENTITY,
	.ops = &arm_smmu_identity_ops,
};

static int arm_smmu_attach_dev_blocked(struct iommu_domain *domain,
					struct device *dev)
{
	struct arm_smmu_ste ste;
	struct arm_smmu_master *master = dev_iommu_priv_get(dev);

	arm_smmu_master_clear_vmaster(master);
	arm_smmu_make_abort_ste(&ste);
	arm_smmu_attach_dev_ste(domain, dev, &ste,
				STRTAB_STE_1_S1DSS_TERMINATE);
	return 0;
}

static const struct iommu_domain_ops arm_smmu_blocked_ops = {
	.attach_dev = arm_smmu_attach_dev_blocked,
	.set_dev_pasid = arm_smmu_blocking_set_dev_pasid,
};

static struct iommu_domain arm_smmu_blocked_domain = {
	.type = IOMMU_DOMAIN_BLOCKED,
	.ops = &arm_smmu_blocked_ops,
};

static struct iommu_domain *
arm_smmu_domain_alloc_paging_flags(struct device *dev, u32 flags,
				   const struct iommu_user_data *user_data)
{
	struct arm_smmu_master *master = dev_iommu_priv_get(dev);
	struct arm_smmu_device *smmu = master->smmu;
	const u32 PAGING_FLAGS = IOMMU_HWPT_ALLOC_DIRTY_TRACKING |
				 IOMMU_HWPT_ALLOC_PASID |
				 IOMMU_HWPT_ALLOC_NEST_PARENT;
	struct arm_smmu_domain *smmu_domain;
	int ret;

	if (flags & ~PAGING_FLAGS)
		return ERR_PTR(-EOPNOTSUPP);
	if (user_data)
		return ERR_PTR(-EOPNOTSUPP);

	smmu_domain = arm_smmu_domain_alloc();
	if (IS_ERR(smmu_domain))
		return ERR_CAST(smmu_domain);

	switch (flags) {
	case 0:
		/* Prefer S1 if available */
		if (smmu->features & ARM_SMMU_FEAT_TRANS_S1)
			smmu_domain->stage = ARM_SMMU_DOMAIN_S1;
		else
			smmu_domain->stage = ARM_SMMU_DOMAIN_S2;
		break;
	case IOMMU_HWPT_ALLOC_NEST_PARENT:
		if (!(smmu->features & ARM_SMMU_FEAT_NESTING)) {
			ret = -EOPNOTSUPP;
			goto err_free;
		}
		smmu_domain->stage = ARM_SMMU_DOMAIN_S2;
		smmu_domain->nest_parent = true;
		break;
	case IOMMU_HWPT_ALLOC_DIRTY_TRACKING:
	case IOMMU_HWPT_ALLOC_DIRTY_TRACKING | IOMMU_HWPT_ALLOC_PASID:
	case IOMMU_HWPT_ALLOC_PASID:
		if (!(smmu->features & ARM_SMMU_FEAT_TRANS_S1)) {
			ret = -EOPNOTSUPP;
			goto err_free;
		}
		smmu_domain->stage = ARM_SMMU_DOMAIN_S1;
		break;
	default:
		ret = -EOPNOTSUPP;
		goto err_free;
	}

	smmu_domain->domain.type = IOMMU_DOMAIN_UNMANAGED;
	smmu_domain->domain.ops = arm_smmu_ops.default_domain_ops;
	ret = arm_smmu_domain_finalise(smmu_domain, smmu, flags);
	if (ret)
		goto err_free;
	return &smmu_domain->domain;

err_free:
	kfree(smmu_domain);
	return ERR_PTR(ret);
}

static int arm_smmu_map_pages(struct iommu_domain *domain, unsigned long iova,
			      phys_addr_t paddr, size_t pgsize, size_t pgcount,
			      int prot, gfp_t gfp, size_t *mapped)
{
	struct io_pgtable_ops *ops = to_smmu_domain(domain)->pgtbl_ops;

	if (!ops)
		return -ENODEV;

	return ops->map_pages(ops, iova, paddr, pgsize, pgcount, prot, gfp, mapped);
}

static size_t arm_smmu_unmap_pages(struct iommu_domain *domain, unsigned long iova,
				   size_t pgsize, size_t pgcount,
				   struct iommu_iotlb_gather *gather)
{
	struct arm_smmu_domain *smmu_domain = to_smmu_domain(domain);
	struct io_pgtable_ops *ops = smmu_domain->pgtbl_ops;

	if (!ops)
		return 0;

	return ops->unmap_pages(ops, iova, pgsize, pgcount, gather);
}

static void arm_smmu_flush_iotlb_all(struct iommu_domain *domain)
{
	struct arm_smmu_domain *smmu_domain = to_smmu_domain(domain);

	if (smmu_domain->smmu)
		arm_smmu_tlb_inv_context(smmu_domain);
}

static void arm_smmu_iotlb_sync(struct iommu_domain *domain,
				struct iommu_iotlb_gather *gather)
{
	struct arm_smmu_domain *smmu_domain = to_smmu_domain(domain);

	if (!gather->pgsize)
		return;

	arm_smmu_tlb_inv_range_domain(gather->start,
				      gather->end - gather->start + 1,
				      gather->pgsize, true, smmu_domain);
}

static phys_addr_t
arm_smmu_iova_to_phys(struct iommu_domain *domain, dma_addr_t iova)
{
	struct io_pgtable_ops *ops = to_smmu_domain(domain)->pgtbl_ops;

	if (!ops)
		return 0;

	return ops->iova_to_phys(ops, iova);
}

static struct platform_driver arm_smmu_driver;

static
struct arm_smmu_device *arm_smmu_get_by_fwnode(struct fwnode_handle *fwnode)
{
	struct device *dev = bus_find_device_by_fwnode(&platform_bus_type, fwnode);

	put_device(dev);
	return dev ? dev_get_drvdata(dev) : NULL;
}

static bool arm_smmu_sid_in_range(struct arm_smmu_device *smmu, u32 sid)
{
	if (smmu->features & ARM_SMMU_FEAT_2_LVL_STRTAB)
		return arm_smmu_strtab_l1_idx(sid) < smmu->strtab_cfg.l2.num_l1_ents;
	return sid < smmu->strtab_cfg.linear.num_ents;
}

static int arm_smmu_init_sid_strtab(struct arm_smmu_device *smmu, u32 sid)
{
	/* Check the SIDs are in range of the SMMU and our stream table */
	if (!arm_smmu_sid_in_range(smmu, sid))
		return -ERANGE;

	/* Ensure l2 strtab is initialised */
	if (smmu->features & ARM_SMMU_FEAT_2_LVL_STRTAB)
		return arm_smmu_init_l2_strtab(smmu, sid);

	return 0;
}

static int arm_smmu_insert_master(struct arm_smmu_device *smmu,
				  struct arm_smmu_master *master)
{
	int i;
	int ret = 0;
	struct iommu_fwspec *fwspec = dev_iommu_fwspec_get(master->dev);

	master->streams = kcalloc(fwspec->num_ids, sizeof(*master->streams),
				  GFP_KERNEL);
	if (!master->streams)
		return -ENOMEM;
	master->num_streams = fwspec->num_ids;

	mutex_lock(&smmu->streams_mutex);
	for (i = 0; i < fwspec->num_ids; i++) {
		struct arm_smmu_stream *new_stream = &master->streams[i];
		struct rb_node *existing;
		u32 sid = fwspec->ids[i];

		new_stream->id = sid;
		new_stream->master = master;

		ret = arm_smmu_init_sid_strtab(smmu, sid);
		if (ret)
			break;

		/* Insert into SID tree */
		existing = rb_find_add(&new_stream->node, &smmu->streams,
				       arm_smmu_streams_cmp_node);
		if (existing) {
			struct arm_smmu_master *existing_master =
				rb_entry(existing, struct arm_smmu_stream, node)
					->master;

			/* Bridged PCI devices may end up with duplicated IDs */
			if (existing_master == master)
				continue;

			dev_warn(master->dev,
<<<<<<< HEAD
				 "stream %u already in tree from dev %s\n", sid,
				 dev_name(existing_master->dev));
			ret = -EINVAL;
=======
				 "Aliasing StreamID 0x%x (from %s) unsupported, expect DMA to be broken\n",
				 sid, dev_name(existing_master->dev));
			ret = -ENODEV;
>>>>>>> fc85704c
			break;
		}
	}

	if (ret) {
		for (i--; i >= 0; i--)
			rb_erase(&master->streams[i].node, &smmu->streams);
		kfree(master->streams);
	}
	mutex_unlock(&smmu->streams_mutex);

	return ret;
}

static void arm_smmu_remove_master(struct arm_smmu_master *master)
{
	int i;
	struct arm_smmu_device *smmu = master->smmu;
	struct iommu_fwspec *fwspec = dev_iommu_fwspec_get(master->dev);

	if (!smmu || !master->streams)
		return;

	mutex_lock(&smmu->streams_mutex);
	for (i = 0; i < fwspec->num_ids; i++)
		rb_erase(&master->streams[i].node, &smmu->streams);
	mutex_unlock(&smmu->streams_mutex);

	kfree(master->streams);
}

static struct iommu_device *arm_smmu_probe_device(struct device *dev)
{
	int ret;
	struct arm_smmu_device *smmu;
	struct arm_smmu_master *master;
	struct iommu_fwspec *fwspec = dev_iommu_fwspec_get(dev);

	if (WARN_ON_ONCE(dev_iommu_priv_get(dev)))
		return ERR_PTR(-EBUSY);

	smmu = arm_smmu_get_by_fwnode(fwspec->iommu_fwnode);
	if (!smmu)
		return ERR_PTR(-ENODEV);

	master = kzalloc(sizeof(*master), GFP_KERNEL);
	if (!master)
		return ERR_PTR(-ENOMEM);

	master->dev = dev;
	master->smmu = smmu;
	dev_iommu_priv_set(dev, master);

	ret = arm_smmu_insert_master(smmu, master);
	if (ret)
		goto err_free_master;

	device_property_read_u32(dev, "pasid-num-bits", &master->ssid_bits);
	master->ssid_bits = min(smmu->ssid_bits, master->ssid_bits);

	/*
	 * Note that PASID must be enabled before, and disabled after ATS:
	 * PCI Express Base 4.0r1.0 - 10.5.1.3 ATS Control Register
	 *
	 *   Behavior is undefined if this bit is Set and the value of the PASID
	 *   Enable, Execute Requested Enable, or Privileged Mode Requested bits
	 *   are changed.
	 */
	arm_smmu_enable_pasid(master);

	if (!(smmu->features & ARM_SMMU_FEAT_2_LVL_CDTAB))
		master->ssid_bits = min_t(u8, master->ssid_bits,
					  CTXDESC_LINEAR_CDMAX);

	if ((smmu->features & ARM_SMMU_FEAT_STALLS &&
	     device_property_read_bool(dev, "dma-can-stall")) ||
	    smmu->features & ARM_SMMU_FEAT_STALL_FORCE)
		master->stall_enabled = true;

	if (dev_is_pci(dev)) {
		unsigned int stu = __ffs(smmu->pgsize_bitmap);

		pci_prepare_ats(to_pci_dev(dev), stu);
	}

	return &smmu->iommu;

err_free_master:
	kfree(master);
	return ERR_PTR(ret);
}

static void arm_smmu_release_device(struct device *dev)
{
	struct arm_smmu_master *master = dev_iommu_priv_get(dev);

	if (WARN_ON(arm_smmu_master_sva_enabled(master)))
		iopf_queue_remove_device(master->smmu->evtq.iopf, dev);

	/* Put the STE back to what arm_smmu_init_strtab() sets */
	if (dev->iommu->require_direct)
		arm_smmu_attach_dev_identity(&arm_smmu_identity_domain, dev);
	else
		arm_smmu_attach_dev_blocked(&arm_smmu_blocked_domain, dev);

	arm_smmu_disable_pasid(master);
	arm_smmu_remove_master(master);
	if (arm_smmu_cdtab_allocated(&master->cd_table))
		arm_smmu_free_cd_tables(master);
	kfree(master);
}

static int arm_smmu_read_and_clear_dirty(struct iommu_domain *domain,
					 unsigned long iova, size_t size,
					 unsigned long flags,
					 struct iommu_dirty_bitmap *dirty)
{
	struct arm_smmu_domain *smmu_domain = to_smmu_domain(domain);
	struct io_pgtable_ops *ops = smmu_domain->pgtbl_ops;

	return ops->read_and_clear_dirty(ops, iova, size, flags, dirty);
}

static int arm_smmu_set_dirty_tracking(struct iommu_domain *domain,
				       bool enabled)
{
	/*
	 * Always enabled and the dirty bitmap is cleared prior to
	 * set_dirty_tracking().
	 */
	return 0;
}

static struct iommu_group *arm_smmu_device_group(struct device *dev)
{
	struct iommu_group *group;

	/*
	 * We don't support devices sharing stream IDs other than PCI RID
	 * aliases, since the necessary ID-to-device lookup becomes rather
	 * impractical given a potential sparse 32-bit stream ID space.
	 */
	if (dev_is_pci(dev))
		group = pci_device_group(dev);
	else
		group = generic_device_group(dev);

	return group;
}

static int arm_smmu_of_xlate(struct device *dev,
			     const struct of_phandle_args *args)
{
	return iommu_fwspec_add_ids(dev, args->args, 1);
}

static void arm_smmu_get_resv_regions(struct device *dev,
				      struct list_head *head)
{
	struct iommu_resv_region *region;
	int prot = IOMMU_WRITE | IOMMU_NOEXEC | IOMMU_MMIO;

	region = iommu_alloc_resv_region(MSI_IOVA_BASE, MSI_IOVA_LENGTH,
					 prot, IOMMU_RESV_SW_MSI, GFP_KERNEL);
	if (!region)
		return;

	list_add_tail(&region->list, head);

	iommu_dma_get_resv_regions(dev, head);
}

static int arm_smmu_dev_enable_feature(struct device *dev,
				       enum iommu_dev_features feat)
{
	struct arm_smmu_master *master = dev_iommu_priv_get(dev);

	if (!master)
		return -ENODEV;

	switch (feat) {
	case IOMMU_DEV_FEAT_IOPF:
		if (!arm_smmu_master_iopf_supported(master))
			return -EINVAL;
		if (master->iopf_enabled)
			return -EBUSY;
		master->iopf_enabled = true;
		return 0;
	case IOMMU_DEV_FEAT_SVA:
		if (!arm_smmu_master_sva_supported(master))
			return -EINVAL;
		if (arm_smmu_master_sva_enabled(master))
			return -EBUSY;
		return arm_smmu_master_enable_sva(master);
	default:
		return -EINVAL;
	}
}

static int arm_smmu_dev_disable_feature(struct device *dev,
					enum iommu_dev_features feat)
{
	struct arm_smmu_master *master = dev_iommu_priv_get(dev);

	if (!master)
		return -EINVAL;

	switch (feat) {
	case IOMMU_DEV_FEAT_IOPF:
		if (!master->iopf_enabled)
			return -EINVAL;
		if (master->sva_enabled)
			return -EBUSY;
		master->iopf_enabled = false;
		return 0;
	case IOMMU_DEV_FEAT_SVA:
		if (!arm_smmu_master_sva_enabled(master))
			return -EINVAL;
		return arm_smmu_master_disable_sva(master);
	default:
		return -EINVAL;
	}
}

/*
 * HiSilicon PCIe tune and trace device can be used to trace TLP headers on the
 * PCIe link and save the data to memory by DMA. The hardware is restricted to
 * use identity mapping only.
 */
#define IS_HISI_PTT_DEVICE(pdev)	((pdev)->vendor == PCI_VENDOR_ID_HUAWEI && \
					 (pdev)->device == 0xa12e)

static int arm_smmu_def_domain_type(struct device *dev)
{
	if (dev_is_pci(dev)) {
		struct pci_dev *pdev = to_pci_dev(dev);

		if (IS_HISI_PTT_DEVICE(pdev))
			return IOMMU_DOMAIN_IDENTITY;
	}

	return 0;
}

static struct iommu_ops arm_smmu_ops = {
	.identity_domain	= &arm_smmu_identity_domain,
	.blocked_domain		= &arm_smmu_blocked_domain,
	.capable		= arm_smmu_capable,
	.hw_info		= arm_smmu_hw_info,
	.domain_alloc_sva       = arm_smmu_sva_domain_alloc,
	.domain_alloc_paging_flags = arm_smmu_domain_alloc_paging_flags,
	.probe_device		= arm_smmu_probe_device,
	.release_device		= arm_smmu_release_device,
	.device_group		= arm_smmu_device_group,
	.of_xlate		= arm_smmu_of_xlate,
	.get_resv_regions	= arm_smmu_get_resv_regions,
	.dev_enable_feat	= arm_smmu_dev_enable_feature,
	.dev_disable_feat	= arm_smmu_dev_disable_feature,
	.page_response		= arm_smmu_page_response,
	.def_domain_type	= arm_smmu_def_domain_type,
	.viommu_alloc		= arm_vsmmu_alloc,
	.user_pasid_table	= 1,
	.pgsize_bitmap		= -1UL, /* Restricted during device attach */
	.owner			= THIS_MODULE,
	.default_domain_ops = &(const struct iommu_domain_ops) {
		.attach_dev		= arm_smmu_attach_dev,
		.enforce_cache_coherency = arm_smmu_enforce_cache_coherency,
		.set_dev_pasid		= arm_smmu_s1_set_dev_pasid,
		.map_pages		= arm_smmu_map_pages,
		.unmap_pages		= arm_smmu_unmap_pages,
		.flush_iotlb_all	= arm_smmu_flush_iotlb_all,
		.iotlb_sync		= arm_smmu_iotlb_sync,
		.iova_to_phys		= arm_smmu_iova_to_phys,
		.free			= arm_smmu_domain_free_paging,
	}
};

static struct iommu_dirty_ops arm_smmu_dirty_ops = {
	.read_and_clear_dirty	= arm_smmu_read_and_clear_dirty,
	.set_dirty_tracking     = arm_smmu_set_dirty_tracking,
};

/* Probing and initialisation functions */
int arm_smmu_init_one_queue(struct arm_smmu_device *smmu,
			    struct arm_smmu_queue *q, void __iomem *page,
			    unsigned long prod_off, unsigned long cons_off,
			    size_t dwords, const char *name)
{
	size_t qsz;

	do {
		qsz = ((1 << q->llq.max_n_shift) * dwords) << 3;
		q->base = dmam_alloc_coherent(smmu->dev, qsz, &q->base_dma,
					      GFP_KERNEL);
		if (q->base || qsz < PAGE_SIZE)
			break;

		q->llq.max_n_shift--;
	} while (1);

	if (!q->base) {
		dev_err(smmu->dev,
			"failed to allocate queue (0x%zx bytes) for %s\n",
			qsz, name);
		return -ENOMEM;
	}

	if (!WARN_ON(q->base_dma & (qsz - 1))) {
		dev_info(smmu->dev, "allocated %u entries for %s\n",
			 1 << q->llq.max_n_shift, name);
	}

	q->prod_reg	= page + prod_off;
	q->cons_reg	= page + cons_off;
	q->ent_dwords	= dwords;

	q->q_base  = Q_BASE_RWA;
	q->q_base |= q->base_dma & Q_BASE_ADDR_MASK;
	q->q_base |= FIELD_PREP(Q_BASE_LOG2SIZE, q->llq.max_n_shift);

	q->llq.prod = q->llq.cons = 0;
	return 0;
}

int arm_smmu_cmdq_init(struct arm_smmu_device *smmu,
		       struct arm_smmu_cmdq *cmdq)
{
	unsigned int nents = 1 << cmdq->q.llq.max_n_shift;

	atomic_set(&cmdq->owner_prod, 0);
	atomic_set(&cmdq->lock, 0);

	cmdq->valid_map = (atomic_long_t *)devm_bitmap_zalloc(smmu->dev, nents,
							      GFP_KERNEL);
	if (!cmdq->valid_map)
		return -ENOMEM;

	return 0;
}

static int arm_smmu_init_queues(struct arm_smmu_device *smmu)
{
	int ret;

	/* cmdq */
	ret = arm_smmu_init_one_queue(smmu, &smmu->cmdq.q, smmu->base,
				      ARM_SMMU_CMDQ_PROD, ARM_SMMU_CMDQ_CONS,
				      CMDQ_ENT_DWORDS, "cmdq");
	if (ret)
		return ret;

	ret = arm_smmu_cmdq_init(smmu, &smmu->cmdq);
	if (ret)
		return ret;

	/* evtq */
	ret = arm_smmu_init_one_queue(smmu, &smmu->evtq.q, smmu->page1,
				      ARM_SMMU_EVTQ_PROD, ARM_SMMU_EVTQ_CONS,
				      EVTQ_ENT_DWORDS, "evtq");
	if (ret)
		return ret;

	if ((smmu->features & ARM_SMMU_FEAT_SVA) &&
	    (smmu->features & ARM_SMMU_FEAT_STALLS)) {
		smmu->evtq.iopf = iopf_queue_alloc(dev_name(smmu->dev));
		if (!smmu->evtq.iopf)
			return -ENOMEM;
	}

	/* priq */
	if (!(smmu->features & ARM_SMMU_FEAT_PRI))
		return 0;

	return arm_smmu_init_one_queue(smmu, &smmu->priq.q, smmu->page1,
				       ARM_SMMU_PRIQ_PROD, ARM_SMMU_PRIQ_CONS,
				       PRIQ_ENT_DWORDS, "priq");
}

static int arm_smmu_init_strtab_2lvl(struct arm_smmu_device *smmu)
{
	u32 l1size;
	struct arm_smmu_strtab_cfg *cfg = &smmu->strtab_cfg;
	unsigned int last_sid_idx =
		arm_smmu_strtab_l1_idx((1ULL << smmu->sid_bits) - 1);

	/* Calculate the L1 size, capped to the SIDSIZE. */
	cfg->l2.num_l1_ents = min(last_sid_idx + 1, STRTAB_MAX_L1_ENTRIES);
	if (cfg->l2.num_l1_ents <= last_sid_idx)
		dev_warn(smmu->dev,
			 "2-level strtab only covers %u/%u bits of SID\n",
			 ilog2(cfg->l2.num_l1_ents * STRTAB_NUM_L2_STES),
			 smmu->sid_bits);

	l1size = cfg->l2.num_l1_ents * sizeof(struct arm_smmu_strtab_l1);
	cfg->l2.l1tab = dmam_alloc_coherent(smmu->dev, l1size, &cfg->l2.l1_dma,
					    GFP_KERNEL);
	if (!cfg->l2.l1tab) {
		dev_err(smmu->dev,
			"failed to allocate l1 stream table (%u bytes)\n",
			l1size);
		return -ENOMEM;
	}

	cfg->l2.l2ptrs = devm_kcalloc(smmu->dev, cfg->l2.num_l1_ents,
				      sizeof(*cfg->l2.l2ptrs), GFP_KERNEL);
	if (!cfg->l2.l2ptrs)
		return -ENOMEM;

	return 0;
}

static int arm_smmu_init_strtab_linear(struct arm_smmu_device *smmu)
{
	u32 size;
	struct arm_smmu_strtab_cfg *cfg = &smmu->strtab_cfg;

	size = (1 << smmu->sid_bits) * sizeof(struct arm_smmu_ste);
	cfg->linear.table = dmam_alloc_coherent(smmu->dev, size,
						&cfg->linear.ste_dma,
						GFP_KERNEL);
	if (!cfg->linear.table) {
		dev_err(smmu->dev,
			"failed to allocate linear stream table (%u bytes)\n",
			size);
		return -ENOMEM;
	}
	cfg->linear.num_ents = 1 << smmu->sid_bits;

	arm_smmu_init_initial_stes(cfg->linear.table, cfg->linear.num_ents);
	return 0;
}

static int arm_smmu_init_strtab(struct arm_smmu_device *smmu)
{
	int ret;

	if (smmu->features & ARM_SMMU_FEAT_2_LVL_STRTAB)
		ret = arm_smmu_init_strtab_2lvl(smmu);
	else
		ret = arm_smmu_init_strtab_linear(smmu);
	if (ret)
		return ret;

	ida_init(&smmu->vmid_map);

	return 0;
}

static int arm_smmu_init_structures(struct arm_smmu_device *smmu)
{
	int ret;

	mutex_init(&smmu->streams_mutex);
	smmu->streams = RB_ROOT;

	ret = arm_smmu_init_queues(smmu);
	if (ret)
		return ret;

	ret = arm_smmu_init_strtab(smmu);
	if (ret)
		return ret;

	if (smmu->impl_ops && smmu->impl_ops->init_structures)
		return smmu->impl_ops->init_structures(smmu);

	return 0;
}

static int arm_smmu_write_reg_sync(struct arm_smmu_device *smmu, u32 val,
				   unsigned int reg_off, unsigned int ack_off)
{
	u32 reg;

	writel_relaxed(val, smmu->base + reg_off);
	return readl_relaxed_poll_timeout(smmu->base + ack_off, reg, reg == val,
					  1, ARM_SMMU_POLL_TIMEOUT_US);
}

/* GBPA is "special" */
static int arm_smmu_update_gbpa(struct arm_smmu_device *smmu, u32 set, u32 clr)
{
	int ret;
	u32 reg, __iomem *gbpa = smmu->base + ARM_SMMU_GBPA;

	ret = readl_relaxed_poll_timeout(gbpa, reg, !(reg & GBPA_UPDATE),
					 1, ARM_SMMU_POLL_TIMEOUT_US);
	if (ret)
		return ret;

	reg &= ~clr;
	reg |= set;
	writel_relaxed(reg | GBPA_UPDATE, gbpa);
	ret = readl_relaxed_poll_timeout(gbpa, reg, !(reg & GBPA_UPDATE),
					 1, ARM_SMMU_POLL_TIMEOUT_US);

	if (ret)
		dev_err(smmu->dev, "GBPA not responding to update\n");
	return ret;
}

static void arm_smmu_free_msis(void *data)
{
	struct device *dev = data;

	platform_device_msi_free_irqs_all(dev);
}

static void arm_smmu_write_msi_msg(struct msi_desc *desc, struct msi_msg *msg)
{
	phys_addr_t doorbell;
	struct device *dev = msi_desc_to_dev(desc);
	struct arm_smmu_device *smmu = dev_get_drvdata(dev);
	phys_addr_t *cfg = arm_smmu_msi_cfg[desc->msi_index];

	doorbell = (((u64)msg->address_hi) << 32) | msg->address_lo;
	doorbell &= MSI_CFG0_ADDR_MASK;

	writeq_relaxed(doorbell, smmu->base + cfg[0]);
	writel_relaxed(msg->data, smmu->base + cfg[1]);
	writel_relaxed(ARM_SMMU_MEMATTR_DEVICE_nGnRE, smmu->base + cfg[2]);
}

static void arm_smmu_setup_msis(struct arm_smmu_device *smmu)
{
	int ret, nvec = ARM_SMMU_MAX_MSIS;
	struct device *dev = smmu->dev;

	/* Clear the MSI address regs */
	writeq_relaxed(0, smmu->base + ARM_SMMU_GERROR_IRQ_CFG0);
	writeq_relaxed(0, smmu->base + ARM_SMMU_EVTQ_IRQ_CFG0);

	if (smmu->features & ARM_SMMU_FEAT_PRI)
		writeq_relaxed(0, smmu->base + ARM_SMMU_PRIQ_IRQ_CFG0);
	else
		nvec--;

	if (!(smmu->features & ARM_SMMU_FEAT_MSI))
		return;

	if (!dev->msi.domain) {
		dev_info(smmu->dev, "msi_domain absent - falling back to wired irqs\n");
		return;
	}

	/* Allocate MSIs for evtq, gerror and priq. Ignore cmdq */
	ret = platform_device_msi_init_and_alloc_irqs(dev, nvec, arm_smmu_write_msi_msg);
	if (ret) {
		dev_warn(dev, "failed to allocate MSIs - falling back to wired irqs\n");
		return;
	}

	smmu->evtq.q.irq = msi_get_virq(dev, EVTQ_MSI_INDEX);
	smmu->gerr_irq = msi_get_virq(dev, GERROR_MSI_INDEX);
	smmu->priq.q.irq = msi_get_virq(dev, PRIQ_MSI_INDEX);

	/* Add callback to free MSIs on teardown */
	devm_add_action_or_reset(dev, arm_smmu_free_msis, dev);
}

static void arm_smmu_setup_unique_irqs(struct arm_smmu_device *smmu)
{
	int irq, ret;

	arm_smmu_setup_msis(smmu);

	/* Request interrupt lines */
	irq = smmu->evtq.q.irq;
	if (irq) {
		ret = devm_request_threaded_irq(smmu->dev, irq, NULL,
						arm_smmu_evtq_thread,
						IRQF_ONESHOT,
						"arm-smmu-v3-evtq", smmu);
		if (ret < 0)
			dev_warn(smmu->dev, "failed to enable evtq irq\n");
	} else {
		dev_warn(smmu->dev, "no evtq irq - events will not be reported!\n");
	}

	irq = smmu->gerr_irq;
	if (irq) {
		ret = devm_request_irq(smmu->dev, irq, arm_smmu_gerror_handler,
				       0, "arm-smmu-v3-gerror", smmu);
		if (ret < 0)
			dev_warn(smmu->dev, "failed to enable gerror irq\n");
	} else {
		dev_warn(smmu->dev, "no gerr irq - errors will not be reported!\n");
	}

	if (smmu->features & ARM_SMMU_FEAT_PRI) {
		irq = smmu->priq.q.irq;
		if (irq) {
			ret = devm_request_threaded_irq(smmu->dev, irq, NULL,
							arm_smmu_priq_thread,
							IRQF_ONESHOT,
							"arm-smmu-v3-priq",
							smmu);
			if (ret < 0)
				dev_warn(smmu->dev,
					 "failed to enable priq irq\n");
		} else {
			dev_warn(smmu->dev, "no priq irq - PRI will be broken\n");
		}
	}
}

static int arm_smmu_setup_irqs(struct arm_smmu_device *smmu)
{
	int ret, irq;
	u32 irqen_flags = IRQ_CTRL_EVTQ_IRQEN | IRQ_CTRL_GERROR_IRQEN;

	/* Disable IRQs first */
	ret = arm_smmu_write_reg_sync(smmu, 0, ARM_SMMU_IRQ_CTRL,
				      ARM_SMMU_IRQ_CTRLACK);
	if (ret) {
		dev_err(smmu->dev, "failed to disable irqs\n");
		return ret;
	}

	irq = smmu->combined_irq;
	if (irq) {
		/*
		 * Cavium ThunderX2 implementation doesn't support unique irq
		 * lines. Use a single irq line for all the SMMUv3 interrupts.
		 */
		ret = devm_request_threaded_irq(smmu->dev, irq,
					arm_smmu_combined_irq_handler,
					arm_smmu_combined_irq_thread,
					IRQF_ONESHOT,
					"arm-smmu-v3-combined-irq", smmu);
		if (ret < 0)
			dev_warn(smmu->dev, "failed to enable combined irq\n");
	} else
		arm_smmu_setup_unique_irqs(smmu);

	if (smmu->features & ARM_SMMU_FEAT_PRI)
		irqen_flags |= IRQ_CTRL_PRIQ_IRQEN;

	/* Enable interrupt generation on the SMMU */
	ret = arm_smmu_write_reg_sync(smmu, irqen_flags,
				      ARM_SMMU_IRQ_CTRL, ARM_SMMU_IRQ_CTRLACK);
	if (ret)
		dev_warn(smmu->dev, "failed to enable irqs\n");

	return 0;
}

static int arm_smmu_device_disable(struct arm_smmu_device *smmu)
{
	int ret;

	ret = arm_smmu_write_reg_sync(smmu, 0, ARM_SMMU_CR0, ARM_SMMU_CR0ACK);
	if (ret)
		dev_err(smmu->dev, "failed to clear cr0\n");

	return ret;
}

static void arm_smmu_write_strtab(struct arm_smmu_device *smmu)
{
	struct arm_smmu_strtab_cfg *cfg = &smmu->strtab_cfg;
	dma_addr_t dma;
	u32 reg;

	if (smmu->features & ARM_SMMU_FEAT_2_LVL_STRTAB) {
		reg = FIELD_PREP(STRTAB_BASE_CFG_FMT,
				 STRTAB_BASE_CFG_FMT_2LVL) |
		      FIELD_PREP(STRTAB_BASE_CFG_LOG2SIZE,
				 ilog2(cfg->l2.num_l1_ents) + STRTAB_SPLIT) |
		      FIELD_PREP(STRTAB_BASE_CFG_SPLIT, STRTAB_SPLIT);
		dma = cfg->l2.l1_dma;
	} else {
		reg = FIELD_PREP(STRTAB_BASE_CFG_FMT,
				 STRTAB_BASE_CFG_FMT_LINEAR) |
		      FIELD_PREP(STRTAB_BASE_CFG_LOG2SIZE, smmu->sid_bits);
		dma = cfg->linear.ste_dma;
	}
	writeq_relaxed((dma & STRTAB_BASE_ADDR_MASK) | STRTAB_BASE_RA,
		       smmu->base + ARM_SMMU_STRTAB_BASE);
	writel_relaxed(reg, smmu->base + ARM_SMMU_STRTAB_BASE_CFG);
}

static int arm_smmu_device_reset(struct arm_smmu_device *smmu)
{
	int ret;
	u32 reg, enables;
	struct arm_smmu_cmdq_ent cmd;

	/* Clear CR0 and sync (disables SMMU and queue processing) */
	reg = readl_relaxed(smmu->base + ARM_SMMU_CR0);
	if (reg & CR0_SMMUEN) {
		dev_warn(smmu->dev, "SMMU currently enabled! Resetting...\n");
		arm_smmu_update_gbpa(smmu, GBPA_ABORT, 0);
	}

	ret = arm_smmu_device_disable(smmu);
	if (ret)
		return ret;

	/* CR1 (table and queue memory attributes) */
	reg = FIELD_PREP(CR1_TABLE_SH, ARM_SMMU_SH_ISH) |
	      FIELD_PREP(CR1_TABLE_OC, CR1_CACHE_WB) |
	      FIELD_PREP(CR1_TABLE_IC, CR1_CACHE_WB) |
	      FIELD_PREP(CR1_QUEUE_SH, ARM_SMMU_SH_ISH) |
	      FIELD_PREP(CR1_QUEUE_OC, CR1_CACHE_WB) |
	      FIELD_PREP(CR1_QUEUE_IC, CR1_CACHE_WB);
	writel_relaxed(reg, smmu->base + ARM_SMMU_CR1);

	/* CR2 (random crap) */
	reg = CR2_PTM | CR2_RECINVSID;

	if (smmu->features & ARM_SMMU_FEAT_E2H)
		reg |= CR2_E2H;

	writel_relaxed(reg, smmu->base + ARM_SMMU_CR2);

	/* Stream table */
	arm_smmu_write_strtab(smmu);

	/* Command queue */
	writeq_relaxed(smmu->cmdq.q.q_base, smmu->base + ARM_SMMU_CMDQ_BASE);
	writel_relaxed(smmu->cmdq.q.llq.prod, smmu->base + ARM_SMMU_CMDQ_PROD);
	writel_relaxed(smmu->cmdq.q.llq.cons, smmu->base + ARM_SMMU_CMDQ_CONS);

	enables = CR0_CMDQEN;
	ret = arm_smmu_write_reg_sync(smmu, enables, ARM_SMMU_CR0,
				      ARM_SMMU_CR0ACK);
	if (ret) {
		dev_err(smmu->dev, "failed to enable command queue\n");
		return ret;
	}

	/* Invalidate any cached configuration */
	cmd.opcode = CMDQ_OP_CFGI_ALL;
	arm_smmu_cmdq_issue_cmd_with_sync(smmu, &cmd);

	/* Invalidate any stale TLB entries */
	if (smmu->features & ARM_SMMU_FEAT_HYP) {
		cmd.opcode = CMDQ_OP_TLBI_EL2_ALL;
		arm_smmu_cmdq_issue_cmd_with_sync(smmu, &cmd);
	}

	cmd.opcode = CMDQ_OP_TLBI_NSNH_ALL;
	arm_smmu_cmdq_issue_cmd_with_sync(smmu, &cmd);

	/* Event queue */
	writeq_relaxed(smmu->evtq.q.q_base, smmu->base + ARM_SMMU_EVTQ_BASE);
	writel_relaxed(smmu->evtq.q.llq.prod, smmu->page1 + ARM_SMMU_EVTQ_PROD);
	writel_relaxed(smmu->evtq.q.llq.cons, smmu->page1 + ARM_SMMU_EVTQ_CONS);

	enables |= CR0_EVTQEN;
	ret = arm_smmu_write_reg_sync(smmu, enables, ARM_SMMU_CR0,
				      ARM_SMMU_CR0ACK);
	if (ret) {
		dev_err(smmu->dev, "failed to enable event queue\n");
		return ret;
	}

	/* PRI queue */
	if (smmu->features & ARM_SMMU_FEAT_PRI) {
		writeq_relaxed(smmu->priq.q.q_base,
			       smmu->base + ARM_SMMU_PRIQ_BASE);
		writel_relaxed(smmu->priq.q.llq.prod,
			       smmu->page1 + ARM_SMMU_PRIQ_PROD);
		writel_relaxed(smmu->priq.q.llq.cons,
			       smmu->page1 + ARM_SMMU_PRIQ_CONS);

		enables |= CR0_PRIQEN;
		ret = arm_smmu_write_reg_sync(smmu, enables, ARM_SMMU_CR0,
					      ARM_SMMU_CR0ACK);
		if (ret) {
			dev_err(smmu->dev, "failed to enable PRI queue\n");
			return ret;
		}
	}

	if (smmu->features & ARM_SMMU_FEAT_ATS) {
		enables |= CR0_ATSCHK;
		ret = arm_smmu_write_reg_sync(smmu, enables, ARM_SMMU_CR0,
					      ARM_SMMU_CR0ACK);
		if (ret) {
			dev_err(smmu->dev, "failed to enable ATS check\n");
			return ret;
		}
	}

	ret = arm_smmu_setup_irqs(smmu);
	if (ret) {
		dev_err(smmu->dev, "failed to setup irqs\n");
		return ret;
	}

	if (is_kdump_kernel())
		enables &= ~(CR0_EVTQEN | CR0_PRIQEN);

	/* Enable the SMMU interface */
	enables |= CR0_SMMUEN;
	ret = arm_smmu_write_reg_sync(smmu, enables, ARM_SMMU_CR0,
				      ARM_SMMU_CR0ACK);
	if (ret) {
		dev_err(smmu->dev, "failed to enable SMMU interface\n");
		return ret;
	}

	if (smmu->impl_ops && smmu->impl_ops->device_reset) {
		ret = smmu->impl_ops->device_reset(smmu);
		if (ret) {
			dev_err(smmu->dev, "failed to reset impl\n");
			return ret;
		}
	}

	return 0;
}

#define IIDR_IMPLEMENTER_ARM		0x43b
#define IIDR_PRODUCTID_ARM_MMU_600	0x483
#define IIDR_PRODUCTID_ARM_MMU_700	0x487

static void arm_smmu_device_iidr_probe(struct arm_smmu_device *smmu)
{
	u32 reg;
	unsigned int implementer, productid, variant, revision;

	reg = readl_relaxed(smmu->base + ARM_SMMU_IIDR);
	implementer = FIELD_GET(IIDR_IMPLEMENTER, reg);
	productid = FIELD_GET(IIDR_PRODUCTID, reg);
	variant = FIELD_GET(IIDR_VARIANT, reg);
	revision = FIELD_GET(IIDR_REVISION, reg);

	switch (implementer) {
	case IIDR_IMPLEMENTER_ARM:
		switch (productid) {
		case IIDR_PRODUCTID_ARM_MMU_600:
			/* Arm erratum 1076982 */
			if (variant == 0 && revision <= 2)
				smmu->features &= ~ARM_SMMU_FEAT_SEV;
			/* Arm erratum 1209401 */
			if (variant < 2)
				smmu->features &= ~ARM_SMMU_FEAT_NESTING;
			break;
		case IIDR_PRODUCTID_ARM_MMU_700:
			/* Arm erratum 2812531 */
			smmu->features &= ~ARM_SMMU_FEAT_BTM;
			smmu->options |= ARM_SMMU_OPT_CMDQ_FORCE_SYNC;
			/* Arm errata 2268618, 2812531 */
			smmu->features &= ~ARM_SMMU_FEAT_NESTING;
			break;
		}
		break;
	}
}

static void arm_smmu_get_httu(struct arm_smmu_device *smmu, u32 reg)
{
	u32 fw_features = smmu->features & (ARM_SMMU_FEAT_HA | ARM_SMMU_FEAT_HD);
	u32 hw_features = 0;

	switch (FIELD_GET(IDR0_HTTU, reg)) {
	case IDR0_HTTU_ACCESS_DIRTY:
		hw_features |= ARM_SMMU_FEAT_HD;
		fallthrough;
	case IDR0_HTTU_ACCESS:
		hw_features |= ARM_SMMU_FEAT_HA;
	}

	if (smmu->dev->of_node)
		smmu->features |= hw_features;
	else if (hw_features != fw_features)
		/* ACPI IORT sets the HTTU bits */
		dev_warn(smmu->dev,
			 "IDR0.HTTU features(0x%x) overridden by FW configuration (0x%x)\n",
			  hw_features, fw_features);
}

static int arm_smmu_device_hw_probe(struct arm_smmu_device *smmu)
{
	u32 reg;
	bool coherent = smmu->features & ARM_SMMU_FEAT_COHERENCY;

	/* IDR0 */
	reg = readl_relaxed(smmu->base + ARM_SMMU_IDR0);

	/* 2-level structures */
	if (FIELD_GET(IDR0_ST_LVL, reg) == IDR0_ST_LVL_2LVL)
		smmu->features |= ARM_SMMU_FEAT_2_LVL_STRTAB;

	if (reg & IDR0_CD2L)
		smmu->features |= ARM_SMMU_FEAT_2_LVL_CDTAB;

	/*
	 * Translation table endianness.
	 * We currently require the same endianness as the CPU, but this
	 * could be changed later by adding a new IO_PGTABLE_QUIRK.
	 */
	switch (FIELD_GET(IDR0_TTENDIAN, reg)) {
	case IDR0_TTENDIAN_MIXED:
		smmu->features |= ARM_SMMU_FEAT_TT_LE | ARM_SMMU_FEAT_TT_BE;
		break;
#ifdef __BIG_ENDIAN
	case IDR0_TTENDIAN_BE:
		smmu->features |= ARM_SMMU_FEAT_TT_BE;
		break;
#else
	case IDR0_TTENDIAN_LE:
		smmu->features |= ARM_SMMU_FEAT_TT_LE;
		break;
#endif
	default:
		dev_err(smmu->dev, "unknown/unsupported TT endianness!\n");
		return -ENXIO;
	}

	/* Boolean feature flags */
	if (IS_ENABLED(CONFIG_PCI_PRI) && reg & IDR0_PRI)
		smmu->features |= ARM_SMMU_FEAT_PRI;

	if (IS_ENABLED(CONFIG_PCI_ATS) && reg & IDR0_ATS)
		smmu->features |= ARM_SMMU_FEAT_ATS;

	if (reg & IDR0_SEV)
		smmu->features |= ARM_SMMU_FEAT_SEV;

	if (reg & IDR0_MSI) {
		smmu->features |= ARM_SMMU_FEAT_MSI;
		if (coherent && !disable_msipolling)
			smmu->options |= ARM_SMMU_OPT_MSIPOLL;
	}

	if (reg & IDR0_HYP) {
		smmu->features |= ARM_SMMU_FEAT_HYP;
		if (cpus_have_cap(ARM64_HAS_VIRT_HOST_EXTN))
			smmu->features |= ARM_SMMU_FEAT_E2H;
	}

	arm_smmu_get_httu(smmu, reg);

	/*
	 * The coherency feature as set by FW is used in preference to the ID
	 * register, but warn on mismatch.
	 */
	if (!!(reg & IDR0_COHACC) != coherent)
		dev_warn(smmu->dev, "IDR0.COHACC overridden by FW configuration (%s)\n",
			 str_true_false(coherent));

	switch (FIELD_GET(IDR0_STALL_MODEL, reg)) {
	case IDR0_STALL_MODEL_FORCE:
		smmu->features |= ARM_SMMU_FEAT_STALL_FORCE;
		fallthrough;
	case IDR0_STALL_MODEL_STALL:
		smmu->features |= ARM_SMMU_FEAT_STALLS;
	}

	if (reg & IDR0_S1P)
		smmu->features |= ARM_SMMU_FEAT_TRANS_S1;

	if (reg & IDR0_S2P)
		smmu->features |= ARM_SMMU_FEAT_TRANS_S2;

	if (!(reg & (IDR0_S1P | IDR0_S2P))) {
		dev_err(smmu->dev, "no translation support!\n");
		return -ENXIO;
	}

	/* We only support the AArch64 table format at present */
	switch (FIELD_GET(IDR0_TTF, reg)) {
	case IDR0_TTF_AARCH32_64:
		smmu->ias = 40;
		fallthrough;
	case IDR0_TTF_AARCH64:
		break;
	default:
		dev_err(smmu->dev, "AArch64 table format not supported!\n");
		return -ENXIO;
	}

	/* ASID/VMID sizes */
	smmu->asid_bits = reg & IDR0_ASID16 ? 16 : 8;
	smmu->vmid_bits = reg & IDR0_VMID16 ? 16 : 8;

	/* IDR1 */
	reg = readl_relaxed(smmu->base + ARM_SMMU_IDR1);
	if (reg & (IDR1_TABLES_PRESET | IDR1_QUEUES_PRESET | IDR1_REL)) {
		dev_err(smmu->dev, "embedded implementation not supported\n");
		return -ENXIO;
	}

	if (reg & IDR1_ATTR_TYPES_OVR)
		smmu->features |= ARM_SMMU_FEAT_ATTR_TYPES_OVR;

	/* Queue sizes, capped to ensure natural alignment */
	smmu->cmdq.q.llq.max_n_shift = min_t(u32, CMDQ_MAX_SZ_SHIFT,
					     FIELD_GET(IDR1_CMDQS, reg));
	if (smmu->cmdq.q.llq.max_n_shift <= ilog2(CMDQ_BATCH_ENTRIES)) {
		/*
		 * We don't support splitting up batches, so one batch of
		 * commands plus an extra sync needs to fit inside the command
		 * queue. There's also no way we can handle the weird alignment
		 * restrictions on the base pointer for a unit-length queue.
		 */
		dev_err(smmu->dev, "command queue size <= %d entries not supported\n",
			CMDQ_BATCH_ENTRIES);
		return -ENXIO;
	}

	smmu->evtq.q.llq.max_n_shift = min_t(u32, EVTQ_MAX_SZ_SHIFT,
					     FIELD_GET(IDR1_EVTQS, reg));
	smmu->priq.q.llq.max_n_shift = min_t(u32, PRIQ_MAX_SZ_SHIFT,
					     FIELD_GET(IDR1_PRIQS, reg));

	/* SID/SSID sizes */
	smmu->ssid_bits = FIELD_GET(IDR1_SSIDSIZE, reg);
	smmu->sid_bits = FIELD_GET(IDR1_SIDSIZE, reg);
	smmu->iommu.max_pasids = 1UL << smmu->ssid_bits;

	/*
	 * If the SMMU supports fewer bits than would fill a single L2 stream
	 * table, use a linear table instead.
	 */
	if (smmu->sid_bits <= STRTAB_SPLIT)
		smmu->features &= ~ARM_SMMU_FEAT_2_LVL_STRTAB;

	/* IDR3 */
	reg = readl_relaxed(smmu->base + ARM_SMMU_IDR3);
	if (FIELD_GET(IDR3_RIL, reg))
		smmu->features |= ARM_SMMU_FEAT_RANGE_INV;
	if (FIELD_GET(IDR3_FWB, reg))
		smmu->features |= ARM_SMMU_FEAT_S2FWB;

	/* IDR5 */
	reg = readl_relaxed(smmu->base + ARM_SMMU_IDR5);

	/* Maximum number of outstanding stalls */
	smmu->evtq.max_stalls = FIELD_GET(IDR5_STALL_MAX, reg);

	/* Page sizes */
	if (reg & IDR5_GRAN64K)
		smmu->pgsize_bitmap |= SZ_64K | SZ_512M;
	if (reg & IDR5_GRAN16K)
		smmu->pgsize_bitmap |= SZ_16K | SZ_32M;
	if (reg & IDR5_GRAN4K)
		smmu->pgsize_bitmap |= SZ_4K | SZ_2M | SZ_1G;

	/* Input address size */
	if (FIELD_GET(IDR5_VAX, reg) == IDR5_VAX_52_BIT)
		smmu->features |= ARM_SMMU_FEAT_VAX;

	/* Output address size */
	switch (FIELD_GET(IDR5_OAS, reg)) {
	case IDR5_OAS_32_BIT:
		smmu->oas = 32;
		break;
	case IDR5_OAS_36_BIT:
		smmu->oas = 36;
		break;
	case IDR5_OAS_40_BIT:
		smmu->oas = 40;
		break;
	case IDR5_OAS_42_BIT:
		smmu->oas = 42;
		break;
	case IDR5_OAS_44_BIT:
		smmu->oas = 44;
		break;
	case IDR5_OAS_52_BIT:
		smmu->oas = 52;
		smmu->pgsize_bitmap |= 1ULL << 42; /* 4TB */
		break;
	default:
		dev_info(smmu->dev,
			"unknown output address size. Truncating to 48-bit\n");
		fallthrough;
	case IDR5_OAS_48_BIT:
		smmu->oas = 48;
	}

	if (arm_smmu_ops.pgsize_bitmap == -1UL)
		arm_smmu_ops.pgsize_bitmap = smmu->pgsize_bitmap;
	else
		arm_smmu_ops.pgsize_bitmap |= smmu->pgsize_bitmap;

	/* Set the DMA mask for our table walker */
	if (dma_set_mask_and_coherent(smmu->dev, DMA_BIT_MASK(smmu->oas)))
		dev_warn(smmu->dev,
			 "failed to set DMA mask for table walker\n");

	smmu->ias = max(smmu->ias, smmu->oas);

	if ((smmu->features & ARM_SMMU_FEAT_TRANS_S1) &&
	    (smmu->features & ARM_SMMU_FEAT_TRANS_S2))
		smmu->features |= ARM_SMMU_FEAT_NESTING;

	arm_smmu_device_iidr_probe(smmu);

	if (arm_smmu_sva_supported(smmu))
		smmu->features |= ARM_SMMU_FEAT_SVA;

	dev_info(smmu->dev, "ias %lu-bit, oas %lu-bit (features 0x%08x)\n",
		 smmu->ias, smmu->oas, smmu->features);
	return 0;
}

#ifdef CONFIG_ACPI
#ifdef CONFIG_TEGRA241_CMDQV
static void acpi_smmu_dsdt_probe_tegra241_cmdqv(struct acpi_iort_node *node,
						struct arm_smmu_device *smmu)
{
	const char *uid = kasprintf(GFP_KERNEL, "%u", node->identifier);
	struct acpi_device *adev;

	/* Look for an NVDA200C node whose _UID matches the SMMU node ID */
	adev = acpi_dev_get_first_match_dev("NVDA200C", uid, -1);
	if (adev) {
		/* Tegra241 CMDQV driver is responsible for put_device() */
		smmu->impl_dev = &adev->dev;
		smmu->options |= ARM_SMMU_OPT_TEGRA241_CMDQV;
		dev_info(smmu->dev, "found companion CMDQV device: %s\n",
			 dev_name(smmu->impl_dev));
	}
	kfree(uid);
}
#else
static void acpi_smmu_dsdt_probe_tegra241_cmdqv(struct acpi_iort_node *node,
						struct arm_smmu_device *smmu)
{
}
#endif

static int acpi_smmu_iort_probe_model(struct acpi_iort_node *node,
				      struct arm_smmu_device *smmu)
{
	struct acpi_iort_smmu_v3 *iort_smmu =
		(struct acpi_iort_smmu_v3 *)node->node_data;

	switch (iort_smmu->model) {
	case ACPI_IORT_SMMU_V3_CAVIUM_CN99XX:
		smmu->options |= ARM_SMMU_OPT_PAGE0_REGS_ONLY;
		break;
	case ACPI_IORT_SMMU_V3_HISILICON_HI161X:
		smmu->options |= ARM_SMMU_OPT_SKIP_PREFETCH;
		break;
	case ACPI_IORT_SMMU_V3_GENERIC:
		/*
		 * Tegra241 implementation stores its SMMU options and impl_dev
		 * in DSDT. Thus, go through the ACPI tables unconditionally.
		 */
		acpi_smmu_dsdt_probe_tegra241_cmdqv(node, smmu);
		break;
	}

	dev_notice(smmu->dev, "option mask 0x%x\n", smmu->options);
	return 0;
}

static int arm_smmu_device_acpi_probe(struct platform_device *pdev,
				      struct arm_smmu_device *smmu)
{
	struct acpi_iort_smmu_v3 *iort_smmu;
	struct device *dev = smmu->dev;
	struct acpi_iort_node *node;

	node = *(struct acpi_iort_node **)dev_get_platdata(dev);

	/* Retrieve SMMUv3 specific data */
	iort_smmu = (struct acpi_iort_smmu_v3 *)node->node_data;

	if (iort_smmu->flags & ACPI_IORT_SMMU_V3_COHACC_OVERRIDE)
		smmu->features |= ARM_SMMU_FEAT_COHERENCY;

	switch (FIELD_GET(ACPI_IORT_SMMU_V3_HTTU_OVERRIDE, iort_smmu->flags)) {
	case IDR0_HTTU_ACCESS_DIRTY:
		smmu->features |= ARM_SMMU_FEAT_HD;
		fallthrough;
	case IDR0_HTTU_ACCESS:
		smmu->features |= ARM_SMMU_FEAT_HA;
	}

	return acpi_smmu_iort_probe_model(node, smmu);
}
#else
static inline int arm_smmu_device_acpi_probe(struct platform_device *pdev,
					     struct arm_smmu_device *smmu)
{
	return -ENODEV;
}
#endif

static int arm_smmu_device_dt_probe(struct platform_device *pdev,
				    struct arm_smmu_device *smmu)
{
	struct device *dev = &pdev->dev;
	u32 cells;
	int ret = -EINVAL;

	if (of_property_read_u32(dev->of_node, "#iommu-cells", &cells))
		dev_err(dev, "missing #iommu-cells property\n");
	else if (cells != 1)
		dev_err(dev, "invalid #iommu-cells value (%d)\n", cells);
	else
		ret = 0;

	parse_driver_options(smmu);

	if (of_dma_is_coherent(dev->of_node))
		smmu->features |= ARM_SMMU_FEAT_COHERENCY;

	return ret;
}

static unsigned long arm_smmu_resource_size(struct arm_smmu_device *smmu)
{
	if (smmu->options & ARM_SMMU_OPT_PAGE0_REGS_ONLY)
		return SZ_64K;
	else
		return SZ_128K;
}

static void __iomem *arm_smmu_ioremap(struct device *dev, resource_size_t start,
				      resource_size_t size)
{
	struct resource res = DEFINE_RES_MEM(start, size);

	return devm_ioremap_resource(dev, &res);
}

static void arm_smmu_rmr_install_bypass_ste(struct arm_smmu_device *smmu)
{
	struct list_head rmr_list;
	struct iommu_resv_region *e;

	INIT_LIST_HEAD(&rmr_list);
	iort_get_rmr_sids(dev_fwnode(smmu->dev), &rmr_list);

	list_for_each_entry(e, &rmr_list, list) {
		struct iommu_iort_rmr_data *rmr;
		int ret, i;

		rmr = container_of(e, struct iommu_iort_rmr_data, rr);
		for (i = 0; i < rmr->num_sids; i++) {
			ret = arm_smmu_init_sid_strtab(smmu, rmr->sids[i]);
			if (ret) {
				dev_err(smmu->dev, "RMR SID(0x%x) bypass failed\n",
					rmr->sids[i]);
				continue;
			}

			/*
			 * STE table is not programmed to HW, see
			 * arm_smmu_initial_bypass_stes()
			 */
			arm_smmu_make_bypass_ste(smmu,
				arm_smmu_get_step_for_sid(smmu, rmr->sids[i]));
		}
	}

	iort_put_rmr_sids(dev_fwnode(smmu->dev), &rmr_list);
}

static void arm_smmu_impl_remove(void *data)
{
	struct arm_smmu_device *smmu = data;

	if (smmu->impl_ops && smmu->impl_ops->device_remove)
		smmu->impl_ops->device_remove(smmu);
}

/*
 * Probe all the compiled in implementations. Each one checks to see if it
 * matches this HW and if so returns a devm_krealloc'd arm_smmu_device which
 * replaces the callers. Otherwise the original is returned or ERR_PTR.
 */
static struct arm_smmu_device *arm_smmu_impl_probe(struct arm_smmu_device *smmu)
{
	struct arm_smmu_device *new_smmu = ERR_PTR(-ENODEV);
	int ret;

	if (smmu->impl_dev && (smmu->options & ARM_SMMU_OPT_TEGRA241_CMDQV))
		new_smmu = tegra241_cmdqv_probe(smmu);

	if (new_smmu == ERR_PTR(-ENODEV))
		return smmu;
	if (IS_ERR(new_smmu))
		return new_smmu;

	ret = devm_add_action_or_reset(new_smmu->dev, arm_smmu_impl_remove,
				       new_smmu);
	if (ret)
		return ERR_PTR(ret);
	return new_smmu;
}

static int arm_smmu_device_probe(struct platform_device *pdev)
{
	int irq, ret;
	struct resource *res;
	resource_size_t ioaddr;
	struct arm_smmu_device *smmu;
	struct device *dev = &pdev->dev;

	smmu = devm_kzalloc(dev, sizeof(*smmu), GFP_KERNEL);
	if (!smmu)
		return -ENOMEM;
	smmu->dev = dev;

	if (dev->of_node) {
		ret = arm_smmu_device_dt_probe(pdev, smmu);
	} else {
		ret = arm_smmu_device_acpi_probe(pdev, smmu);
	}
	if (ret)
		return ret;

	smmu = arm_smmu_impl_probe(smmu);
	if (IS_ERR(smmu))
		return PTR_ERR(smmu);

	/* Base address */
	res = platform_get_resource(pdev, IORESOURCE_MEM, 0);
	if (!res)
		return -EINVAL;
	if (resource_size(res) < arm_smmu_resource_size(smmu)) {
		dev_err(dev, "MMIO region too small (%pr)\n", res);
		return -EINVAL;
	}
	ioaddr = res->start;

	/*
	 * Don't map the IMPLEMENTATION DEFINED regions, since they may contain
	 * the PMCG registers which are reserved by the PMU driver.
	 */
	smmu->base = arm_smmu_ioremap(dev, ioaddr, ARM_SMMU_REG_SZ);
	if (IS_ERR(smmu->base))
		return PTR_ERR(smmu->base);

	if (arm_smmu_resource_size(smmu) > SZ_64K) {
		smmu->page1 = arm_smmu_ioremap(dev, ioaddr + SZ_64K,
					       ARM_SMMU_REG_SZ);
		if (IS_ERR(smmu->page1))
			return PTR_ERR(smmu->page1);
	} else {
		smmu->page1 = smmu->base;
	}

	/* Interrupt lines */

	irq = platform_get_irq_byname_optional(pdev, "combined");
	if (irq > 0)
		smmu->combined_irq = irq;
	else {
		irq = platform_get_irq_byname_optional(pdev, "eventq");
		if (irq > 0)
			smmu->evtq.q.irq = irq;

		irq = platform_get_irq_byname_optional(pdev, "priq");
		if (irq > 0)
			smmu->priq.q.irq = irq;

		irq = platform_get_irq_byname_optional(pdev, "gerror");
		if (irq > 0)
			smmu->gerr_irq = irq;
	}
	/* Probe the h/w */
	ret = arm_smmu_device_hw_probe(smmu);
	if (ret)
		return ret;

	/* Initialise in-memory data structures */
	ret = arm_smmu_init_structures(smmu);
	if (ret)
		goto err_free_iopf;

	/* Record our private device structure */
	platform_set_drvdata(pdev, smmu);

	/* Check for RMRs and install bypass STEs if any */
	arm_smmu_rmr_install_bypass_ste(smmu);

	/* Reset the device */
	ret = arm_smmu_device_reset(smmu);
	if (ret)
		goto err_disable;

	/* And we're up. Go go go! */
	ret = iommu_device_sysfs_add(&smmu->iommu, dev, NULL,
				     "smmu3.%pa", &ioaddr);
	if (ret)
		goto err_disable;

	ret = iommu_device_register(&smmu->iommu, &arm_smmu_ops, dev);
	if (ret) {
		dev_err(dev, "Failed to register iommu\n");
		goto err_free_sysfs;
	}

	return 0;

err_free_sysfs:
	iommu_device_sysfs_remove(&smmu->iommu);
err_disable:
	arm_smmu_device_disable(smmu);
err_free_iopf:
	iopf_queue_free(smmu->evtq.iopf);
	return ret;
}

static void arm_smmu_device_remove(struct platform_device *pdev)
{
	struct arm_smmu_device *smmu = platform_get_drvdata(pdev);

	iommu_device_unregister(&smmu->iommu);
	iommu_device_sysfs_remove(&smmu->iommu);
	arm_smmu_device_disable(smmu);
	iopf_queue_free(smmu->evtq.iopf);
	ida_destroy(&smmu->vmid_map);
}

static void arm_smmu_device_shutdown(struct platform_device *pdev)
{
	struct arm_smmu_device *smmu = platform_get_drvdata(pdev);

	arm_smmu_device_disable(smmu);
}

static const struct of_device_id arm_smmu_of_match[] = {
	{ .compatible = "arm,smmu-v3", },
	{ },
};
MODULE_DEVICE_TABLE(of, arm_smmu_of_match);

static void arm_smmu_driver_unregister(struct platform_driver *drv)
{
	arm_smmu_sva_notifier_synchronize();
	platform_driver_unregister(drv);
}

static struct platform_driver arm_smmu_driver = {
	.driver	= {
		.name			= "arm-smmu-v3",
		.of_match_table		= arm_smmu_of_match,
		.suppress_bind_attrs	= true,
	},
	.probe	= arm_smmu_device_probe,
	.remove = arm_smmu_device_remove,
	.shutdown = arm_smmu_device_shutdown,
};
module_driver(arm_smmu_driver, platform_driver_register,
	      arm_smmu_driver_unregister);

MODULE_DESCRIPTION("IOMMU API for ARM architected SMMUv3 implementations");
MODULE_AUTHOR("Will Deacon <will@kernel.org>");
MODULE_ALIAS("platform:arm-smmu-v3");
MODULE_LICENSE("GPL v2");<|MERGE_RESOLUTION|>--- conflicted
+++ resolved
@@ -3411,15 +3411,9 @@
 				continue;
 
 			dev_warn(master->dev,
-<<<<<<< HEAD
-				 "stream %u already in tree from dev %s\n", sid,
-				 dev_name(existing_master->dev));
-			ret = -EINVAL;
-=======
 				 "Aliasing StreamID 0x%x (from %s) unsupported, expect DMA to be broken\n",
 				 sid, dev_name(existing_master->dev));
 			ret = -ENODEV;
->>>>>>> fc85704c
 			break;
 		}
 	}
