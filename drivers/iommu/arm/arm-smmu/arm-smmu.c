// SPDX-License-Identifier: GPL-2.0-only
/*
 * IOMMU API for ARM architected SMMU implementations.
 *
 * Copyright (C) 2013 ARM Limited
 *
 * Author: Will Deacon <will.deacon@arm.com>
 *
 * This driver currently supports:
 *	- SMMUv1 and v2 implementations
 *	- Stream-matching and stream-indexing
 *	- v7/v8 long-descriptor format
 *	- Non-secure access to the SMMU
 *	- Context fault reporting
 *	- Extended Stream ID (16 bit)
 */

#define pr_fmt(fmt) "arm-smmu: " fmt

#include <linux/acpi.h>
#include <linux/acpi_iort.h>
#include <linux/bitfield.h>
#include <linux/delay.h>
#include <linux/dma-mapping.h>
#include <linux/err.h>
#include <linux/interrupt.h>
#include <linux/io.h>
#include <linux/iopoll.h>
#include <linux/module.h>
#include <linux/of.h>
#include <linux/of_address.h>
#include <linux/pci.h>
#include <linux/platform_device.h>
#include <linux/pm_runtime.h>
#include <linux/ratelimit.h>
#include <linux/slab.h>

#include <linux/fsl/mc.h>

#include "arm-smmu.h"
#include "../../dma-iommu.h"

/*
 * Apparently, some Qualcomm arm64 platforms which appear to expose their SMMU
 * global register space are still, in fact, using a hypervisor to mediate it
 * by trapping and emulating register accesses. Sadly, some deployed versions
 * of said trapping code have bugs wherein they go horribly wrong for stores
 * using r31 (i.e. XZR/WZR) as the source register.
 */
#define QCOM_DUMMY_VAL -1

#define MSI_IOVA_BASE			0x8000000
#define MSI_IOVA_LENGTH			0x100000

static int force_stage;
module_param(force_stage, int, S_IRUGO);
MODULE_PARM_DESC(force_stage,
	"Force SMMU mappings to be installed at a particular stage of translation. A value of '1' or '2' forces the corresponding stage. All other values are ignored (i.e. no stage is forced). Note that selecting a specific stage will disable support for nested translation.");
static bool disable_bypass =
	IS_ENABLED(CONFIG_ARM_SMMU_DISABLE_BYPASS_BY_DEFAULT);
module_param(disable_bypass, bool, S_IRUGO);
MODULE_PARM_DESC(disable_bypass,
	"Disable bypass streams such that incoming transactions from devices that are not attached to an iommu domain will report an abort back to the device and will not be allowed to pass through the SMMU.");

#define s2cr_init_val (struct arm_smmu_s2cr){				\
	.type = disable_bypass ? S2CR_TYPE_FAULT : S2CR_TYPE_BYPASS,	\
}

static bool using_legacy_binding, using_generic_binding;

static inline int arm_smmu_rpm_get(struct arm_smmu_device *smmu)
{
	if (pm_runtime_enabled(smmu->dev))
		return pm_runtime_resume_and_get(smmu->dev);

	return 0;
}

static inline void arm_smmu_rpm_put(struct arm_smmu_device *smmu)
{
	if (pm_runtime_enabled(smmu->dev))
		pm_runtime_put_autosuspend(smmu->dev);
}

static void arm_smmu_rpm_use_autosuspend(struct arm_smmu_device *smmu)
{
	/*
	 * Setup an autosuspend delay to avoid bouncing runpm state.
	 * Otherwise, if a driver for a suspended consumer device
	 * unmaps buffers, it will runpm resume/suspend for each one.
	 *
	 * For example, when used by a GPU device, when an application
	 * or game exits, it can trigger unmapping 100s or 1000s of
	 * buffers.  With a runpm cycle for each buffer, that adds up
	 * to 5-10sec worth of reprogramming the context bank, while
	 * the system appears to be locked up to the user.
	 */
	pm_runtime_set_autosuspend_delay(smmu->dev, 20);
	pm_runtime_use_autosuspend(smmu->dev);
}

static struct arm_smmu_domain *to_smmu_domain(struct iommu_domain *dom)
{
	return container_of(dom, struct arm_smmu_domain, domain);
}

static struct platform_driver arm_smmu_driver;
static struct iommu_ops arm_smmu_ops;

#ifdef CONFIG_ARM_SMMU_LEGACY_DT_BINDINGS
static struct device_node *dev_get_dev_node(struct device *dev)
{
	if (dev_is_pci(dev)) {
		struct pci_bus *bus = to_pci_dev(dev)->bus;

		while (!pci_is_root_bus(bus))
			bus = bus->parent;
		return of_node_get(bus->bridge->parent->of_node);
	}

	return of_node_get(dev->of_node);
}

static int __arm_smmu_get_pci_sid(struct pci_dev *pdev, u16 alias, void *data)
{
	*((__be32 *)data) = cpu_to_be32(alias);
	return 0; /* Continue walking */
}

static int __find_legacy_master_phandle(struct device *dev, void *data)
{
	struct of_phandle_iterator *it = *(void **)data;
	struct device_node *np = it->node;
	int err;

	of_for_each_phandle(it, err, dev->of_node, "mmu-masters",
			    "#stream-id-cells", -1)
		if (it->node == np) {
			*(void **)data = dev;
			return 1;
		}
	it->node = np;
	return err == -ENOENT ? 0 : err;
}

static int arm_smmu_register_legacy_master(struct device *dev,
					   struct arm_smmu_device **smmu)
{
	struct device *smmu_dev;
	struct device_node *np;
	struct of_phandle_iterator it;
	void *data = &it;
	u32 *sids;
	__be32 pci_sid;
	int err;

	np = dev_get_dev_node(dev);
	if (!np || !of_property_present(np, "#stream-id-cells")) {
		of_node_put(np);
		return -ENODEV;
	}

	it.node = np;
	err = driver_for_each_device(&arm_smmu_driver.driver, NULL, &data,
				     __find_legacy_master_phandle);
	smmu_dev = data;
	of_node_put(np);
	if (err == 0)
		return -ENODEV;
	if (err < 0)
		return err;

	if (dev_is_pci(dev)) {
		/* "mmu-masters" assumes Stream ID == Requester ID */
		pci_for_each_dma_alias(to_pci_dev(dev), __arm_smmu_get_pci_sid,
				       &pci_sid);
		it.cur = &pci_sid;
		it.cur_count = 1;
	}

	err = iommu_fwspec_init(dev, NULL);
	if (err)
		return err;

	sids = kcalloc(it.cur_count, sizeof(*sids), GFP_KERNEL);
	if (!sids)
		return -ENOMEM;

	*smmu = dev_get_drvdata(smmu_dev);
	of_phandle_iterator_args(&it, sids, it.cur_count);
	err = iommu_fwspec_add_ids(dev, sids, it.cur_count);
	kfree(sids);
	return err;
}
#else
static int arm_smmu_register_legacy_master(struct device *dev,
					   struct arm_smmu_device **smmu)
{
	return -ENODEV;
}
#endif /* CONFIG_ARM_SMMU_LEGACY_DT_BINDINGS */

static void __arm_smmu_free_bitmap(unsigned long *map, int idx)
{
	clear_bit(idx, map);
}

/* Wait for any pending TLB invalidations to complete */
static void __arm_smmu_tlb_sync(struct arm_smmu_device *smmu, int page,
				int sync, int status)
{
	unsigned int spin_cnt, delay;
	u32 reg;

	if (smmu->impl && unlikely(smmu->impl->tlb_sync))
		return smmu->impl->tlb_sync(smmu, page, sync, status);

	arm_smmu_writel(smmu, page, sync, QCOM_DUMMY_VAL);
	for (delay = 1; delay < TLB_LOOP_TIMEOUT; delay *= 2) {
		for (spin_cnt = TLB_SPIN_COUNT; spin_cnt > 0; spin_cnt--) {
			reg = arm_smmu_readl(smmu, page, status);
			if (!(reg & ARM_SMMU_sTLBGSTATUS_GSACTIVE))
				return;
			cpu_relax();
		}
		udelay(delay);
	}
	dev_err_ratelimited(smmu->dev,
			    "TLB sync timed out -- SMMU may be deadlocked\n");
}

static void arm_smmu_tlb_sync_global(struct arm_smmu_device *smmu)
{
	unsigned long flags;

	spin_lock_irqsave(&smmu->global_sync_lock, flags);
	__arm_smmu_tlb_sync(smmu, ARM_SMMU_GR0, ARM_SMMU_GR0_sTLBGSYNC,
			    ARM_SMMU_GR0_sTLBGSTATUS);
	spin_unlock_irqrestore(&smmu->global_sync_lock, flags);
}

static void arm_smmu_tlb_sync_context(struct arm_smmu_domain *smmu_domain)
{
	struct arm_smmu_device *smmu = smmu_domain->smmu;
	unsigned long flags;

	spin_lock_irqsave(&smmu_domain->cb_lock, flags);
	__arm_smmu_tlb_sync(smmu, ARM_SMMU_CB(smmu, smmu_domain->cfg.cbndx),
			    ARM_SMMU_CB_TLBSYNC, ARM_SMMU_CB_TLBSTATUS);
	spin_unlock_irqrestore(&smmu_domain->cb_lock, flags);
}

static void arm_smmu_tlb_inv_context_s1(void *cookie)
{
	struct arm_smmu_domain *smmu_domain = cookie;
	/*
	 * The TLBI write may be relaxed, so ensure that PTEs cleared by the
	 * current CPU are visible beforehand.
	 */
	wmb();
	arm_smmu_cb_write(smmu_domain->smmu, smmu_domain->cfg.cbndx,
			  ARM_SMMU_CB_S1_TLBIASID, smmu_domain->cfg.asid);
	arm_smmu_tlb_sync_context(smmu_domain);
}

static void arm_smmu_tlb_inv_context_s2(void *cookie)
{
	struct arm_smmu_domain *smmu_domain = cookie;
	struct arm_smmu_device *smmu = smmu_domain->smmu;

	/* See above */
	wmb();
	arm_smmu_gr0_write(smmu, ARM_SMMU_GR0_TLBIVMID, smmu_domain->cfg.vmid);
	arm_smmu_tlb_sync_global(smmu);
}

static void arm_smmu_tlb_inv_range_s1(unsigned long iova, size_t size,
				      size_t granule, void *cookie, int reg)
{
	struct arm_smmu_domain *smmu_domain = cookie;
	struct arm_smmu_device *smmu = smmu_domain->smmu;
	struct arm_smmu_cfg *cfg = &smmu_domain->cfg;
	int idx = cfg->cbndx;

	if (smmu->features & ARM_SMMU_FEAT_COHERENT_WALK)
		wmb();

	if (cfg->fmt != ARM_SMMU_CTX_FMT_AARCH64) {
		iova = (iova >> 12) << 12;
		iova |= cfg->asid;
		do {
			arm_smmu_cb_write(smmu, idx, reg, iova);
			iova += granule;
		} while (size -= granule);
	} else {
		iova >>= 12;
		iova |= (u64)cfg->asid << 48;
		do {
			arm_smmu_cb_writeq(smmu, idx, reg, iova);
			iova += granule >> 12;
		} while (size -= granule);
	}
}

static void arm_smmu_tlb_inv_range_s2(unsigned long iova, size_t size,
				      size_t granule, void *cookie, int reg)
{
	struct arm_smmu_domain *smmu_domain = cookie;
	struct arm_smmu_device *smmu = smmu_domain->smmu;
	int idx = smmu_domain->cfg.cbndx;

	if (smmu->features & ARM_SMMU_FEAT_COHERENT_WALK)
		wmb();

	iova >>= 12;
	do {
		if (smmu_domain->cfg.fmt == ARM_SMMU_CTX_FMT_AARCH64)
			arm_smmu_cb_writeq(smmu, idx, reg, iova);
		else
			arm_smmu_cb_write(smmu, idx, reg, iova);
		iova += granule >> 12;
	} while (size -= granule);
}

static void arm_smmu_tlb_inv_walk_s1(unsigned long iova, size_t size,
				     size_t granule, void *cookie)
{
	struct arm_smmu_domain *smmu_domain = cookie;
	struct arm_smmu_cfg *cfg = &smmu_domain->cfg;

	if (cfg->flush_walk_prefer_tlbiasid) {
		arm_smmu_tlb_inv_context_s1(cookie);
	} else {
		arm_smmu_tlb_inv_range_s1(iova, size, granule, cookie,
					  ARM_SMMU_CB_S1_TLBIVA);
		arm_smmu_tlb_sync_context(cookie);
	}
}

static void arm_smmu_tlb_add_page_s1(struct iommu_iotlb_gather *gather,
				     unsigned long iova, size_t granule,
				     void *cookie)
{
	arm_smmu_tlb_inv_range_s1(iova, granule, granule, cookie,
				  ARM_SMMU_CB_S1_TLBIVAL);
}

static void arm_smmu_tlb_inv_walk_s2(unsigned long iova, size_t size,
				     size_t granule, void *cookie)
{
	arm_smmu_tlb_inv_range_s2(iova, size, granule, cookie,
				  ARM_SMMU_CB_S2_TLBIIPAS2);
	arm_smmu_tlb_sync_context(cookie);
}

static void arm_smmu_tlb_add_page_s2(struct iommu_iotlb_gather *gather,
				     unsigned long iova, size_t granule,
				     void *cookie)
{
	arm_smmu_tlb_inv_range_s2(iova, granule, granule, cookie,
				  ARM_SMMU_CB_S2_TLBIIPAS2L);
}

static void arm_smmu_tlb_inv_walk_s2_v1(unsigned long iova, size_t size,
					size_t granule, void *cookie)
{
	arm_smmu_tlb_inv_context_s2(cookie);
}
/*
 * On MMU-401 at least, the cost of firing off multiple TLBIVMIDs appears
 * almost negligible, but the benefit of getting the first one in as far ahead
 * of the sync as possible is significant, hence we don't just make this a
 * no-op and call arm_smmu_tlb_inv_context_s2() from .iotlb_sync as you might
 * think.
 */
static void arm_smmu_tlb_add_page_s2_v1(struct iommu_iotlb_gather *gather,
					unsigned long iova, size_t granule,
					void *cookie)
{
	struct arm_smmu_domain *smmu_domain = cookie;
	struct arm_smmu_device *smmu = smmu_domain->smmu;

	if (smmu->features & ARM_SMMU_FEAT_COHERENT_WALK)
		wmb();

	arm_smmu_gr0_write(smmu, ARM_SMMU_GR0_TLBIVMID, smmu_domain->cfg.vmid);
}

static const struct iommu_flush_ops arm_smmu_s1_tlb_ops = {
	.tlb_flush_all	= arm_smmu_tlb_inv_context_s1,
	.tlb_flush_walk	= arm_smmu_tlb_inv_walk_s1,
	.tlb_add_page	= arm_smmu_tlb_add_page_s1,
};

static const struct iommu_flush_ops arm_smmu_s2_tlb_ops_v2 = {
	.tlb_flush_all	= arm_smmu_tlb_inv_context_s2,
	.tlb_flush_walk	= arm_smmu_tlb_inv_walk_s2,
	.tlb_add_page	= arm_smmu_tlb_add_page_s2,
};

static const struct iommu_flush_ops arm_smmu_s2_tlb_ops_v1 = {
	.tlb_flush_all	= arm_smmu_tlb_inv_context_s2,
	.tlb_flush_walk	= arm_smmu_tlb_inv_walk_s2_v1,
	.tlb_add_page	= arm_smmu_tlb_add_page_s2_v1,
};


void arm_smmu_read_context_fault_info(struct arm_smmu_device *smmu, int idx,
				      struct arm_smmu_context_fault_info *cfi)
{
	cfi->iova = arm_smmu_cb_readq(smmu, idx, ARM_SMMU_CB_FAR);
	cfi->fsr = arm_smmu_cb_read(smmu, idx, ARM_SMMU_CB_FSR);
	cfi->fsynr = arm_smmu_cb_read(smmu, idx, ARM_SMMU_CB_FSYNR0);
	cfi->cbfrsynra = arm_smmu_gr1_read(smmu, ARM_SMMU_GR1_CBFRSYNRA(idx));
}

void arm_smmu_print_context_fault_info(struct arm_smmu_device *smmu, int idx,
				       const struct arm_smmu_context_fault_info *cfi)
{
	dev_err(smmu->dev,
		"Unhandled context fault: fsr=0x%x, iova=0x%08lx, fsynr=0x%x, cbfrsynra=0x%x, cb=%d\n",
		cfi->fsr, cfi->iova, cfi->fsynr, cfi->cbfrsynra, idx);

	dev_err(smmu->dev, "FSR    = %08x [%s%sFormat=%u%s%s%s%s%s%s%s%s], SID=0x%x\n",
		cfi->fsr,
		(cfi->fsr & ARM_SMMU_CB_FSR_MULTI)  ? "MULTI " : "",
		(cfi->fsr & ARM_SMMU_CB_FSR_SS)     ? "SS " : "",
		(u32)FIELD_GET(ARM_SMMU_CB_FSR_FORMAT, cfi->fsr),
		(cfi->fsr & ARM_SMMU_CB_FSR_UUT)    ? " UUT" : "",
		(cfi->fsr & ARM_SMMU_CB_FSR_ASF)    ? " ASF" : "",
		(cfi->fsr & ARM_SMMU_CB_FSR_TLBLKF) ? " TLBLKF" : "",
		(cfi->fsr & ARM_SMMU_CB_FSR_TLBMCF) ? " TLBMCF" : "",
		(cfi->fsr & ARM_SMMU_CB_FSR_EF)     ? " EF" : "",
		(cfi->fsr & ARM_SMMU_CB_FSR_PF)     ? " PF" : "",
		(cfi->fsr & ARM_SMMU_CB_FSR_AFF)    ? " AFF" : "",
		(cfi->fsr & ARM_SMMU_CB_FSR_TF)     ? " TF" : "",
		cfi->cbfrsynra);

	dev_err(smmu->dev, "FSYNR0 = %08x [S1CBNDX=%u%s%s%s%s%s%s PLVL=%u]\n",
		cfi->fsynr,
		(u32)FIELD_GET(ARM_SMMU_CB_FSYNR0_S1CBNDX, cfi->fsynr),
		(cfi->fsynr & ARM_SMMU_CB_FSYNR0_AFR) ? " AFR" : "",
		(cfi->fsynr & ARM_SMMU_CB_FSYNR0_PTWF) ? " PTWF" : "",
		(cfi->fsynr & ARM_SMMU_CB_FSYNR0_NSATTR) ? " NSATTR" : "",
		(cfi->fsynr & ARM_SMMU_CB_FSYNR0_IND) ? " IND" : "",
		(cfi->fsynr & ARM_SMMU_CB_FSYNR0_PNU) ? " PNU" : "",
		(cfi->fsynr & ARM_SMMU_CB_FSYNR0_WNR) ? " WNR" : "",
		(u32)FIELD_GET(ARM_SMMU_CB_FSYNR0_PLVL, cfi->fsynr));
}

static irqreturn_t arm_smmu_context_fault(int irq, void *dev)
{
	struct arm_smmu_context_fault_info cfi;
	struct arm_smmu_domain *smmu_domain = dev;
	struct arm_smmu_device *smmu = smmu_domain->smmu;
	static DEFINE_RATELIMIT_STATE(rs, DEFAULT_RATELIMIT_INTERVAL,
				      DEFAULT_RATELIMIT_BURST);
	int idx = smmu_domain->cfg.cbndx;
	int ret;

	arm_smmu_read_context_fault_info(smmu, idx, &cfi);

	if (!(cfi.fsr & ARM_SMMU_CB_FSR_FAULT))
		return IRQ_NONE;

	ret = report_iommu_fault(&smmu_domain->domain, NULL, cfi.iova,
		cfi.fsynr & ARM_SMMU_CB_FSYNR0_WNR ? IOMMU_FAULT_WRITE : IOMMU_FAULT_READ);

	if (ret == -ENOSYS && __ratelimit(&rs))
		arm_smmu_print_context_fault_info(smmu, idx, &cfi);

	arm_smmu_cb_write(smmu, idx, ARM_SMMU_CB_FSR, cfi.fsr);
	return IRQ_HANDLED;
}

static irqreturn_t arm_smmu_global_fault(int irq, void *dev)
{
	u32 gfsr, gfsynr0, gfsynr1, gfsynr2;
	struct arm_smmu_device *smmu = dev;
	static DEFINE_RATELIMIT_STATE(rs, DEFAULT_RATELIMIT_INTERVAL,
				      DEFAULT_RATELIMIT_BURST);

	gfsr = arm_smmu_gr0_read(smmu, ARM_SMMU_GR0_sGFSR);
	gfsynr0 = arm_smmu_gr0_read(smmu, ARM_SMMU_GR0_sGFSYNR0);
	gfsynr1 = arm_smmu_gr0_read(smmu, ARM_SMMU_GR0_sGFSYNR1);
	gfsynr2 = arm_smmu_gr0_read(smmu, ARM_SMMU_GR0_sGFSYNR2);

	if (!gfsr)
		return IRQ_NONE;

	if (__ratelimit(&rs)) {
		if (IS_ENABLED(CONFIG_ARM_SMMU_DISABLE_BYPASS_BY_DEFAULT) &&
		    (gfsr & ARM_SMMU_sGFSR_USF))
			dev_err(smmu->dev,
				"Blocked unknown Stream ID 0x%hx; boot with \"arm-smmu.disable_bypass=0\" to allow, but this may have security implications\n",
				(u16)gfsynr1);
		else
			dev_err(smmu->dev,
				"Unexpected global fault, this could be serious\n");
		dev_err(smmu->dev,
			"\tGFSR 0x%08x, GFSYNR0 0x%08x, GFSYNR1 0x%08x, GFSYNR2 0x%08x\n",
			gfsr, gfsynr0, gfsynr1, gfsynr2);
	}

	arm_smmu_gr0_write(smmu, ARM_SMMU_GR0_sGFSR, gfsr);
	return IRQ_HANDLED;
}

static void arm_smmu_init_context_bank(struct arm_smmu_domain *smmu_domain,
				       struct io_pgtable_cfg *pgtbl_cfg)
{
	struct arm_smmu_cfg *cfg = &smmu_domain->cfg;
	struct arm_smmu_cb *cb = &smmu_domain->smmu->cbs[cfg->cbndx];
	bool stage1 = cfg->cbar != CBAR_TYPE_S2_TRANS;

	cb->cfg = cfg;

	/* TCR */
	if (stage1) {
		if (cfg->fmt == ARM_SMMU_CTX_FMT_AARCH32_S) {
			cb->tcr[0] = pgtbl_cfg->arm_v7s_cfg.tcr;
		} else {
			cb->tcr[0] = arm_smmu_lpae_tcr(pgtbl_cfg);
			cb->tcr[1] = arm_smmu_lpae_tcr2(pgtbl_cfg);
			if (cfg->fmt == ARM_SMMU_CTX_FMT_AARCH64)
				cb->tcr[1] |= ARM_SMMU_TCR2_AS;
			else
				cb->tcr[0] |= ARM_SMMU_TCR_EAE;
		}
	} else {
		cb->tcr[0] = arm_smmu_lpae_vtcr(pgtbl_cfg);
	}

	/* TTBRs */
	if (stage1) {
		if (cfg->fmt == ARM_SMMU_CTX_FMT_AARCH32_S) {
			cb->ttbr[0] = pgtbl_cfg->arm_v7s_cfg.ttbr;
			cb->ttbr[1] = 0;
		} else {
			cb->ttbr[0] = FIELD_PREP(ARM_SMMU_TTBRn_ASID,
						 cfg->asid);
			cb->ttbr[1] = FIELD_PREP(ARM_SMMU_TTBRn_ASID,
						 cfg->asid);

			if (pgtbl_cfg->quirks & IO_PGTABLE_QUIRK_ARM_TTBR1)
				cb->ttbr[1] |= pgtbl_cfg->arm_lpae_s1_cfg.ttbr;
			else
				cb->ttbr[0] |= pgtbl_cfg->arm_lpae_s1_cfg.ttbr;
		}
	} else {
		cb->ttbr[0] = pgtbl_cfg->arm_lpae_s2_cfg.vttbr;
	}

	/* MAIRs (stage-1 only) */
	if (stage1) {
		if (cfg->fmt == ARM_SMMU_CTX_FMT_AARCH32_S) {
			cb->mair[0] = pgtbl_cfg->arm_v7s_cfg.prrr;
			cb->mair[1] = pgtbl_cfg->arm_v7s_cfg.nmrr;
		} else {
			cb->mair[0] = pgtbl_cfg->arm_lpae_s1_cfg.mair;
			cb->mair[1] = pgtbl_cfg->arm_lpae_s1_cfg.mair >> 32;
		}
	}
}

void arm_smmu_write_context_bank(struct arm_smmu_device *smmu, int idx)
{
	u32 reg;
	bool stage1;
	struct arm_smmu_cb *cb = &smmu->cbs[idx];
	struct arm_smmu_cfg *cfg = cb->cfg;

	/* Unassigned context banks only need disabling */
	if (!cfg) {
		arm_smmu_cb_write(smmu, idx, ARM_SMMU_CB_SCTLR, 0);
		return;
	}

	stage1 = cfg->cbar != CBAR_TYPE_S2_TRANS;

	/* CBA2R */
	if (smmu->version > ARM_SMMU_V1) {
		if (cfg->fmt == ARM_SMMU_CTX_FMT_AARCH64)
			reg = ARM_SMMU_CBA2R_VA64;
		else
			reg = 0;
		/* 16-bit VMIDs live in CBA2R */
		if (smmu->features & ARM_SMMU_FEAT_VMID16)
			reg |= FIELD_PREP(ARM_SMMU_CBA2R_VMID16, cfg->vmid);

		arm_smmu_gr1_write(smmu, ARM_SMMU_GR1_CBA2R(idx), reg);
	}

	/* CBAR */
	reg = FIELD_PREP(ARM_SMMU_CBAR_TYPE, cfg->cbar);
	if (smmu->version < ARM_SMMU_V2)
		reg |= FIELD_PREP(ARM_SMMU_CBAR_IRPTNDX, cfg->irptndx);

	/*
	 * Use the weakest shareability/memory types, so they are
	 * overridden by the ttbcr/pte.
	 */
	if (stage1) {
		reg |= FIELD_PREP(ARM_SMMU_CBAR_S1_BPSHCFG,
				  ARM_SMMU_CBAR_S1_BPSHCFG_NSH) |
		       FIELD_PREP(ARM_SMMU_CBAR_S1_MEMATTR,
				  ARM_SMMU_CBAR_S1_MEMATTR_WB);
	} else if (!(smmu->features & ARM_SMMU_FEAT_VMID16)) {
		/* 8-bit VMIDs live in CBAR */
		reg |= FIELD_PREP(ARM_SMMU_CBAR_VMID, cfg->vmid);
	}
	arm_smmu_gr1_write(smmu, ARM_SMMU_GR1_CBAR(idx), reg);

	/*
	 * TCR
	 * We must write this before the TTBRs, since it determines the
	 * access behaviour of some fields (in particular, ASID[15:8]).
	 */
	if (stage1 && smmu->version > ARM_SMMU_V1)
		arm_smmu_cb_write(smmu, idx, ARM_SMMU_CB_TCR2, cb->tcr[1]);
	arm_smmu_cb_write(smmu, idx, ARM_SMMU_CB_TCR, cb->tcr[0]);

	/* TTBRs */
	if (cfg->fmt == ARM_SMMU_CTX_FMT_AARCH32_S) {
		arm_smmu_cb_write(smmu, idx, ARM_SMMU_CB_CONTEXTIDR, cfg->asid);
		arm_smmu_cb_write(smmu, idx, ARM_SMMU_CB_TTBR0, cb->ttbr[0]);
		arm_smmu_cb_write(smmu, idx, ARM_SMMU_CB_TTBR1, cb->ttbr[1]);
	} else {
		arm_smmu_cb_writeq(smmu, idx, ARM_SMMU_CB_TTBR0, cb->ttbr[0]);
		if (stage1)
			arm_smmu_cb_writeq(smmu, idx, ARM_SMMU_CB_TTBR1,
					   cb->ttbr[1]);
	}

	/* MAIRs (stage-1 only) */
	if (stage1) {
		arm_smmu_cb_write(smmu, idx, ARM_SMMU_CB_S1_MAIR0, cb->mair[0]);
		arm_smmu_cb_write(smmu, idx, ARM_SMMU_CB_S1_MAIR1, cb->mair[1]);
	}

	/* SCTLR */
	reg = ARM_SMMU_SCTLR_CFIE | ARM_SMMU_SCTLR_CFRE | ARM_SMMU_SCTLR_AFE |
	      ARM_SMMU_SCTLR_TRE | ARM_SMMU_SCTLR_M;
	if (stage1)
		reg |= ARM_SMMU_SCTLR_S1_ASIDPNE;
	if (IS_ENABLED(CONFIG_CPU_BIG_ENDIAN))
		reg |= ARM_SMMU_SCTLR_E;

	if (smmu->impl && smmu->impl->write_sctlr)
		smmu->impl->write_sctlr(smmu, idx, reg);
	else
		arm_smmu_cb_write(smmu, idx, ARM_SMMU_CB_SCTLR, reg);
}

static int arm_smmu_alloc_context_bank(struct arm_smmu_domain *smmu_domain,
				       struct arm_smmu_device *smmu,
				       struct device *dev, unsigned int start)
{
	if (smmu->impl && smmu->impl->alloc_context_bank)
		return smmu->impl->alloc_context_bank(smmu_domain, smmu, dev, start);

	return __arm_smmu_alloc_bitmap(smmu->context_map, start, smmu->num_context_banks);
}

static int arm_smmu_init_domain_context(struct arm_smmu_domain *smmu_domain,
					struct arm_smmu_device *smmu,
					struct device *dev)
{
	int irq, start, ret = 0;
	unsigned long ias, oas;
	struct io_pgtable_ops *pgtbl_ops;
	struct io_pgtable_cfg pgtbl_cfg;
	enum io_pgtable_fmt fmt;
	struct iommu_domain *domain = &smmu_domain->domain;
	struct arm_smmu_cfg *cfg = &smmu_domain->cfg;
	irqreturn_t (*context_fault)(int irq, void *dev);

	mutex_lock(&smmu_domain->init_mutex);
	if (smmu_domain->smmu)
		goto out_unlock;

	/*
	 * Mapping the requested stage onto what we support is surprisingly
	 * complicated, mainly because the spec allows S1+S2 SMMUs without
	 * support for nested translation. That means we end up with the
	 * following table:
	 *
	 * Requested        Supported        Actual
	 *     S1               N              S1
	 *     S1             S1+S2            S1
	 *     S1               S2             S2
	 *     S1               S1             S1
	 *     N                N              N
	 *     N              S1+S2            S2
	 *     N                S2             S2
	 *     N                S1             S1
	 *
	 * Note that you can't actually request stage-2 mappings.
	 */
	if (!(smmu->features & ARM_SMMU_FEAT_TRANS_S1))
		smmu_domain->stage = ARM_SMMU_DOMAIN_S2;
	if (!(smmu->features & ARM_SMMU_FEAT_TRANS_S2))
		smmu_domain->stage = ARM_SMMU_DOMAIN_S1;

	/*
	 * Choosing a suitable context format is even more fiddly. Until we
	 * grow some way for the caller to express a preference, and/or move
	 * the decision into the io-pgtable code where it arguably belongs,
	 * just aim for the closest thing to the rest of the system, and hope
	 * that the hardware isn't esoteric enough that we can't assume AArch64
	 * support to be a superset of AArch32 support...
	 */
	if (smmu->features & ARM_SMMU_FEAT_FMT_AARCH32_L)
		cfg->fmt = ARM_SMMU_CTX_FMT_AARCH32_L;
	if (IS_ENABLED(CONFIG_IOMMU_IO_PGTABLE_ARMV7S) &&
	    !IS_ENABLED(CONFIG_64BIT) && !IS_ENABLED(CONFIG_ARM_LPAE) &&
	    (smmu->features & ARM_SMMU_FEAT_FMT_AARCH32_S) &&
	    (smmu_domain->stage == ARM_SMMU_DOMAIN_S1))
		cfg->fmt = ARM_SMMU_CTX_FMT_AARCH32_S;
	if ((IS_ENABLED(CONFIG_64BIT) || cfg->fmt == ARM_SMMU_CTX_FMT_NONE) &&
	    (smmu->features & (ARM_SMMU_FEAT_FMT_AARCH64_64K |
			       ARM_SMMU_FEAT_FMT_AARCH64_16K |
			       ARM_SMMU_FEAT_FMT_AARCH64_4K)))
		cfg->fmt = ARM_SMMU_CTX_FMT_AARCH64;

	if (cfg->fmt == ARM_SMMU_CTX_FMT_NONE) {
		ret = -EINVAL;
		goto out_unlock;
	}

	switch (smmu_domain->stage) {
	case ARM_SMMU_DOMAIN_S1:
		cfg->cbar = CBAR_TYPE_S1_TRANS_S2_BYPASS;
		start = smmu->num_s2_context_banks;
		ias = smmu->va_size;
		oas = smmu->ipa_size;
		if (cfg->fmt == ARM_SMMU_CTX_FMT_AARCH64) {
			fmt = ARM_64_LPAE_S1;
		} else if (cfg->fmt == ARM_SMMU_CTX_FMT_AARCH32_L) {
			fmt = ARM_32_LPAE_S1;
			ias = min(ias, 32UL);
			oas = min(oas, 40UL);
		} else {
			fmt = ARM_V7S;
			ias = min(ias, 32UL);
			oas = min(oas, 32UL);
		}
		smmu_domain->flush_ops = &arm_smmu_s1_tlb_ops;
		break;
	case ARM_SMMU_DOMAIN_NESTED:
		/*
		 * We will likely want to change this if/when KVM gets
		 * involved.
		 */
	case ARM_SMMU_DOMAIN_S2:
		cfg->cbar = CBAR_TYPE_S2_TRANS;
		start = 0;
		ias = smmu->ipa_size;
		oas = smmu->pa_size;
		if (cfg->fmt == ARM_SMMU_CTX_FMT_AARCH64) {
			fmt = ARM_64_LPAE_S2;
		} else {
			fmt = ARM_32_LPAE_S2;
			ias = min(ias, 40UL);
			oas = min(oas, 40UL);
		}
		if (smmu->version == ARM_SMMU_V2)
			smmu_domain->flush_ops = &arm_smmu_s2_tlb_ops_v2;
		else
			smmu_domain->flush_ops = &arm_smmu_s2_tlb_ops_v1;
		break;
	default:
		ret = -EINVAL;
		goto out_unlock;
	}

	ret = arm_smmu_alloc_context_bank(smmu_domain, smmu, dev, start);
	if (ret < 0) {
		goto out_unlock;
	}

	smmu_domain->smmu = smmu;

	cfg->cbndx = ret;
	if (smmu->version < ARM_SMMU_V2) {
		cfg->irptndx = atomic_inc_return(&smmu->irptndx);
		cfg->irptndx %= smmu->num_context_irqs;
	} else {
		cfg->irptndx = cfg->cbndx;
	}

	if (smmu_domain->stage == ARM_SMMU_DOMAIN_S2)
		cfg->vmid = cfg->cbndx + 1;
	else
		cfg->asid = cfg->cbndx;

	pgtbl_cfg = (struct io_pgtable_cfg) {
		.pgsize_bitmap	= smmu->pgsize_bitmap,
		.ias		= ias,
		.oas		= oas,
		.coherent_walk	= smmu->features & ARM_SMMU_FEAT_COHERENT_WALK,
		.tlb		= smmu_domain->flush_ops,
		.iommu_dev	= smmu->dev,
	};

	if (smmu->impl && smmu->impl->init_context) {
		ret = smmu->impl->init_context(smmu_domain, &pgtbl_cfg, dev);
		if (ret)
			goto out_clear_smmu;
	}

	if (smmu_domain->pgtbl_quirks)
		pgtbl_cfg.quirks |= smmu_domain->pgtbl_quirks;

	pgtbl_ops = alloc_io_pgtable_ops(fmt, &pgtbl_cfg, smmu_domain);
	if (!pgtbl_ops) {
		ret = -ENOMEM;
		goto out_clear_smmu;
	}

	/* Update the domain's page sizes to reflect the page table format */
	domain->pgsize_bitmap = pgtbl_cfg.pgsize_bitmap;

	if (pgtbl_cfg.quirks & IO_PGTABLE_QUIRK_ARM_TTBR1) {
		domain->geometry.aperture_start = ~0UL << ias;
		domain->geometry.aperture_end = ~0UL;
	} else {
		domain->geometry.aperture_end = (1UL << ias) - 1;
	}

	domain->geometry.force_aperture = true;

	/* Initialise the context bank with our page table cfg */
	arm_smmu_init_context_bank(smmu_domain, &pgtbl_cfg);
	arm_smmu_write_context_bank(smmu, cfg->cbndx);

	/*
	 * Request context fault interrupt. Do this last to avoid the
	 * handler seeing a half-initialised domain state.
	 */
	irq = smmu->irqs[cfg->irptndx];

	if (smmu->impl && smmu->impl->context_fault)
		context_fault = smmu->impl->context_fault;
	else
		context_fault = arm_smmu_context_fault;

	if (smmu->impl && smmu->impl->context_fault_needs_threaded_irq)
		ret = devm_request_threaded_irq(smmu->dev, irq, NULL,
						context_fault,
						IRQF_ONESHOT | IRQF_SHARED,
						"arm-smmu-context-fault",
						smmu_domain);
	else
		ret = devm_request_irq(smmu->dev, irq, context_fault, IRQF_SHARED,
				       "arm-smmu-context-fault", smmu_domain);

	if (ret < 0) {
		dev_err(smmu->dev, "failed to request context IRQ %d (%u)\n",
			cfg->irptndx, irq);
		cfg->irptndx = ARM_SMMU_INVALID_IRPTNDX;
	}

	mutex_unlock(&smmu_domain->init_mutex);

	/* Publish page table ops for map/unmap */
	smmu_domain->pgtbl_ops = pgtbl_ops;
	return 0;

out_clear_smmu:
	__arm_smmu_free_bitmap(smmu->context_map, cfg->cbndx);
	smmu_domain->smmu = NULL;
out_unlock:
	mutex_unlock(&smmu_domain->init_mutex);
	return ret;
}

static void arm_smmu_destroy_domain_context(struct arm_smmu_domain *smmu_domain)
{
	struct arm_smmu_device *smmu = smmu_domain->smmu;
	struct arm_smmu_cfg *cfg = &smmu_domain->cfg;
	int ret, irq;

	if (!smmu)
		return;

	ret = arm_smmu_rpm_get(smmu);
	if (ret < 0)
		return;

	/*
	 * Disable the context bank and free the page tables before freeing
	 * it.
	 */
	smmu->cbs[cfg->cbndx].cfg = NULL;
	arm_smmu_write_context_bank(smmu, cfg->cbndx);

	if (cfg->irptndx != ARM_SMMU_INVALID_IRPTNDX) {
		irq = smmu->irqs[cfg->irptndx];
		devm_free_irq(smmu->dev, irq, smmu_domain);
	}

	free_io_pgtable_ops(smmu_domain->pgtbl_ops);
	__arm_smmu_free_bitmap(smmu->context_map, cfg->cbndx);

	arm_smmu_rpm_put(smmu);
}

static struct iommu_domain *arm_smmu_domain_alloc_paging(struct device *dev)
{
	struct arm_smmu_domain *smmu_domain;

	/*
	 * Allocate the domain and initialise some of its data structures.
	 * We can't really do anything meaningful until we've added a
	 * master.
	 */
	smmu_domain = kzalloc(sizeof(*smmu_domain), GFP_KERNEL);
	if (!smmu_domain)
		return NULL;

	mutex_init(&smmu_domain->init_mutex);
	spin_lock_init(&smmu_domain->cb_lock);

	return &smmu_domain->domain;
}

static void arm_smmu_domain_free(struct iommu_domain *domain)
{
	struct arm_smmu_domain *smmu_domain = to_smmu_domain(domain);

	/*
	 * Free the domain resources. We assume that all devices have
	 * already been detached.
	 */
	arm_smmu_destroy_domain_context(smmu_domain);
	kfree(smmu_domain);
}

static void arm_smmu_write_smr(struct arm_smmu_device *smmu, int idx)
{
	struct arm_smmu_smr *smr = smmu->smrs + idx;
	u32 reg = FIELD_PREP(ARM_SMMU_SMR_ID, smr->id) |
		  FIELD_PREP(ARM_SMMU_SMR_MASK, smr->mask);

	if (!(smmu->features & ARM_SMMU_FEAT_EXIDS) && smr->valid)
		reg |= ARM_SMMU_SMR_VALID;
	arm_smmu_gr0_write(smmu, ARM_SMMU_GR0_SMR(idx), reg);
}

static void arm_smmu_write_s2cr(struct arm_smmu_device *smmu, int idx)
{
	struct arm_smmu_s2cr *s2cr = smmu->s2crs + idx;
	u32 reg;

	if (smmu->impl && smmu->impl->write_s2cr) {
		smmu->impl->write_s2cr(smmu, idx);
		return;
	}

	reg = FIELD_PREP(ARM_SMMU_S2CR_TYPE, s2cr->type) |
	      FIELD_PREP(ARM_SMMU_S2CR_CBNDX, s2cr->cbndx) |
	      FIELD_PREP(ARM_SMMU_S2CR_PRIVCFG, s2cr->privcfg);

	if (smmu->features & ARM_SMMU_FEAT_EXIDS && smmu->smrs &&
	    smmu->smrs[idx].valid)
		reg |= ARM_SMMU_S2CR_EXIDVALID;
	arm_smmu_gr0_write(smmu, ARM_SMMU_GR0_S2CR(idx), reg);
}

static void arm_smmu_write_sme(struct arm_smmu_device *smmu, int idx)
{
	arm_smmu_write_s2cr(smmu, idx);
	if (smmu->smrs)
		arm_smmu_write_smr(smmu, idx);
}

/*
 * The width of SMR's mask field depends on sCR0_EXIDENABLE, so this function
 * should be called after sCR0 is written.
 */
static void arm_smmu_test_smr_masks(struct arm_smmu_device *smmu)
{
	u32 smr;
	int i;

	if (!smmu->smrs)
		return;
	/*
	 * If we've had to accommodate firmware memory regions, we may
	 * have live SMRs by now; tread carefully...
	 *
	 * Somewhat perversely, not having a free SMR for this test implies we
	 * can get away without it anyway, as we'll only be able to 'allocate'
	 * these SMRs for the ID/mask values we're already trusting to be OK.
	 */
	for (i = 0; i < smmu->num_mapping_groups; i++)
		if (!smmu->smrs[i].valid)
			goto smr_ok;
	return;
smr_ok:
	/*
	 * SMR.ID bits may not be preserved if the corresponding MASK
	 * bits are set, so check each one separately. We can reject
	 * masters later if they try to claim IDs outside these masks.
	 */
	smr = FIELD_PREP(ARM_SMMU_SMR_ID, smmu->streamid_mask);
	arm_smmu_gr0_write(smmu, ARM_SMMU_GR0_SMR(i), smr);
	smr = arm_smmu_gr0_read(smmu, ARM_SMMU_GR0_SMR(i));
	smmu->streamid_mask = FIELD_GET(ARM_SMMU_SMR_ID, smr);

	smr = FIELD_PREP(ARM_SMMU_SMR_MASK, smmu->streamid_mask);
	arm_smmu_gr0_write(smmu, ARM_SMMU_GR0_SMR(i), smr);
	smr = arm_smmu_gr0_read(smmu, ARM_SMMU_GR0_SMR(i));
	smmu->smr_mask_mask = FIELD_GET(ARM_SMMU_SMR_MASK, smr);
}

static int arm_smmu_find_sme(struct arm_smmu_device *smmu, u16 id, u16 mask)
{
	struct arm_smmu_smr *smrs = smmu->smrs;
	int i, free_idx = -ENOSPC;

	/* Stream indexing is blissfully easy */
	if (!smrs)
		return id;

	/* Validating SMRs is... less so */
	for (i = 0; i < smmu->num_mapping_groups; ++i) {
		if (!smrs[i].valid) {
			/*
			 * Note the first free entry we come across, which
			 * we'll claim in the end if nothing else matches.
			 */
			if (free_idx < 0)
				free_idx = i;
			continue;
		}
		/*
		 * If the new entry is _entirely_ matched by an existing entry,
		 * then reuse that, with the guarantee that there also cannot
		 * be any subsequent conflicting entries. In normal use we'd
		 * expect simply identical entries for this case, but there's
		 * no harm in accommodating the generalisation.
		 */
		if ((mask & smrs[i].mask) == mask &&
		    !((id ^ smrs[i].id) & ~smrs[i].mask))
			return i;
		/*
		 * If the new entry has any other overlap with an existing one,
		 * though, then there always exists at least one stream ID
		 * which would cause a conflict, and we can't allow that risk.
		 */
		if (!((id ^ smrs[i].id) & ~(smrs[i].mask | mask)))
			return -EINVAL;
	}

	return free_idx;
}

static bool arm_smmu_free_sme(struct arm_smmu_device *smmu, int idx)
{
	if (--smmu->s2crs[idx].count)
		return false;

	smmu->s2crs[idx] = s2cr_init_val;
	if (smmu->smrs)
		smmu->smrs[idx].valid = false;

	return true;
}

static int arm_smmu_master_alloc_smes(struct device *dev)
{
	struct iommu_fwspec *fwspec = dev_iommu_fwspec_get(dev);
	struct arm_smmu_master_cfg *cfg = dev_iommu_priv_get(dev);
	struct arm_smmu_device *smmu = cfg->smmu;
	struct arm_smmu_smr *smrs = smmu->smrs;
	int i, idx, ret;

	mutex_lock(&smmu->stream_map_mutex);
	/* Figure out a viable stream map entry allocation */
	for_each_cfg_sme(cfg, fwspec, i, idx) {
		u16 sid = FIELD_GET(ARM_SMMU_SMR_ID, fwspec->ids[i]);
		u16 mask = FIELD_GET(ARM_SMMU_SMR_MASK, fwspec->ids[i]);

		if (idx != INVALID_SMENDX) {
			ret = -EEXIST;
			goto out_err;
		}

		ret = arm_smmu_find_sme(smmu, sid, mask);
		if (ret < 0)
			goto out_err;

		idx = ret;
		if (smrs && smmu->s2crs[idx].count == 0) {
			smrs[idx].id = sid;
			smrs[idx].mask = mask;
			smrs[idx].valid = true;
		}
		smmu->s2crs[idx].count++;
		cfg->smendx[i] = (s16)idx;
	}

	/* It worked! Now, poke the actual hardware */
	for_each_cfg_sme(cfg, fwspec, i, idx)
		arm_smmu_write_sme(smmu, idx);

	mutex_unlock(&smmu->stream_map_mutex);
	return 0;

out_err:
	while (i--) {
		arm_smmu_free_sme(smmu, cfg->smendx[i]);
		cfg->smendx[i] = INVALID_SMENDX;
	}
	mutex_unlock(&smmu->stream_map_mutex);
	return ret;
}

static void arm_smmu_master_free_smes(struct arm_smmu_master_cfg *cfg,
				      struct iommu_fwspec *fwspec)
{
	struct arm_smmu_device *smmu = cfg->smmu;
	int i, idx;

	mutex_lock(&smmu->stream_map_mutex);
	for_each_cfg_sme(cfg, fwspec, i, idx) {
		if (arm_smmu_free_sme(smmu, idx))
			arm_smmu_write_sme(smmu, idx);
		cfg->smendx[i] = INVALID_SMENDX;
	}
	mutex_unlock(&smmu->stream_map_mutex);
}

static void arm_smmu_master_install_s2crs(struct arm_smmu_master_cfg *cfg,
					  enum arm_smmu_s2cr_type type,
					  u8 cbndx, struct iommu_fwspec *fwspec)
{
	struct arm_smmu_device *smmu = cfg->smmu;
	struct arm_smmu_s2cr *s2cr = smmu->s2crs;
	int i, idx;

	for_each_cfg_sme(cfg, fwspec, i, idx) {
		if (type == s2cr[idx].type && cbndx == s2cr[idx].cbndx)
			continue;

		s2cr[idx].type = type;
		s2cr[idx].privcfg = S2CR_PRIVCFG_DEFAULT;
		s2cr[idx].cbndx = cbndx;
		arm_smmu_write_s2cr(smmu, idx);
	}
}

static int arm_smmu_attach_dev(struct iommu_domain *domain, struct device *dev)
{
	struct arm_smmu_domain *smmu_domain = to_smmu_domain(domain);
	struct iommu_fwspec *fwspec = dev_iommu_fwspec_get(dev);
	struct arm_smmu_master_cfg *cfg;
	struct arm_smmu_device *smmu;
	int ret;

	/*
	 * FIXME: The arch/arm DMA API code tries to attach devices to its own
	 * domains between of_xlate() and probe_device() - we have no way to cope
	 * with that, so until ARM gets converted to rely on groups and default
	 * domains, just say no (but more politely than by dereferencing NULL).
	 * This should be at least a WARN_ON once that's sorted.
	 */
	cfg = dev_iommu_priv_get(dev);
	if (!cfg)
		return -ENODEV;

	smmu = cfg->smmu;

	ret = arm_smmu_rpm_get(smmu);
	if (ret < 0)
		return ret;

	/* Ensure that the domain is finalised */
	ret = arm_smmu_init_domain_context(smmu_domain, smmu, dev);
	if (ret < 0)
		goto rpm_put;

	/*
	 * Sanity check the domain. We don't support domains across
	 * different SMMUs.
	 */
	if (smmu_domain->smmu != smmu) {
		ret = -EINVAL;
		goto rpm_put;
	}

	/* Looks ok, so add the device to the domain */
	arm_smmu_master_install_s2crs(cfg, S2CR_TYPE_TRANS,
				      smmu_domain->cfg.cbndx, fwspec);
	arm_smmu_rpm_use_autosuspend(smmu);
rpm_put:
	arm_smmu_rpm_put(smmu);
	return ret;
}

static int arm_smmu_attach_dev_type(struct device *dev,
				    enum arm_smmu_s2cr_type type)
{
	struct arm_smmu_master_cfg *cfg = dev_iommu_priv_get(dev);
	struct iommu_fwspec *fwspec = dev_iommu_fwspec_get(dev);
	struct arm_smmu_device *smmu;
	int ret;

	if (!cfg)
		return -ENODEV;
	smmu = cfg->smmu;

	ret = arm_smmu_rpm_get(smmu);
	if (ret < 0)
		return ret;

	arm_smmu_master_install_s2crs(cfg, type, 0, fwspec);
	arm_smmu_rpm_use_autosuspend(smmu);
	arm_smmu_rpm_put(smmu);
	return 0;
}

static int arm_smmu_attach_dev_identity(struct iommu_domain *domain,
					struct device *dev)
{
	return arm_smmu_attach_dev_type(dev, S2CR_TYPE_BYPASS);
}

static const struct iommu_domain_ops arm_smmu_identity_ops = {
	.attach_dev = arm_smmu_attach_dev_identity,
};

static struct iommu_domain arm_smmu_identity_domain = {
	.type = IOMMU_DOMAIN_IDENTITY,
	.ops = &arm_smmu_identity_ops,
};

static int arm_smmu_attach_dev_blocked(struct iommu_domain *domain,
				       struct device *dev)
{
	return arm_smmu_attach_dev_type(dev, S2CR_TYPE_FAULT);
}

static const struct iommu_domain_ops arm_smmu_blocked_ops = {
	.attach_dev = arm_smmu_attach_dev_blocked,
};

static struct iommu_domain arm_smmu_blocked_domain = {
	.type = IOMMU_DOMAIN_BLOCKED,
	.ops = &arm_smmu_blocked_ops,
};

static int arm_smmu_map_pages(struct iommu_domain *domain, unsigned long iova,
			      phys_addr_t paddr, size_t pgsize, size_t pgcount,
			      int prot, gfp_t gfp, size_t *mapped)
{
	struct io_pgtable_ops *ops = to_smmu_domain(domain)->pgtbl_ops;
	struct arm_smmu_device *smmu = to_smmu_domain(domain)->smmu;
	int ret;

	if (!ops)
		return -ENODEV;

	arm_smmu_rpm_get(smmu);
	ret = ops->map_pages(ops, iova, paddr, pgsize, pgcount, prot, gfp, mapped);
	arm_smmu_rpm_put(smmu);

	return ret;
}

static size_t arm_smmu_unmap_pages(struct iommu_domain *domain, unsigned long iova,
				   size_t pgsize, size_t pgcount,
				   struct iommu_iotlb_gather *iotlb_gather)
{
	struct io_pgtable_ops *ops = to_smmu_domain(domain)->pgtbl_ops;
	struct arm_smmu_device *smmu = to_smmu_domain(domain)->smmu;
	size_t ret;

	if (!ops)
		return 0;

	arm_smmu_rpm_get(smmu);
	ret = ops->unmap_pages(ops, iova, pgsize, pgcount, iotlb_gather);
	arm_smmu_rpm_put(smmu);

	return ret;
}

static void arm_smmu_flush_iotlb_all(struct iommu_domain *domain)
{
	struct arm_smmu_domain *smmu_domain = to_smmu_domain(domain);
	struct arm_smmu_device *smmu = smmu_domain->smmu;

	if (smmu_domain->flush_ops) {
		arm_smmu_rpm_get(smmu);
		smmu_domain->flush_ops->tlb_flush_all(smmu_domain);
		arm_smmu_rpm_put(smmu);
	}
}

static void arm_smmu_iotlb_sync(struct iommu_domain *domain,
				struct iommu_iotlb_gather *gather)
{
	struct arm_smmu_domain *smmu_domain = to_smmu_domain(domain);
	struct arm_smmu_device *smmu = smmu_domain->smmu;

	if (!smmu)
		return;

	arm_smmu_rpm_get(smmu);
	if (smmu->version == ARM_SMMU_V2 ||
	    smmu_domain->stage == ARM_SMMU_DOMAIN_S1)
		arm_smmu_tlb_sync_context(smmu_domain);
	else
		arm_smmu_tlb_sync_global(smmu);
	arm_smmu_rpm_put(smmu);
}

static phys_addr_t arm_smmu_iova_to_phys_hard(struct iommu_domain *domain,
					      dma_addr_t iova)
{
	struct arm_smmu_domain *smmu_domain = to_smmu_domain(domain);
	struct arm_smmu_device *smmu = smmu_domain->smmu;
	struct arm_smmu_cfg *cfg = &smmu_domain->cfg;
	struct io_pgtable_ops *ops= smmu_domain->pgtbl_ops;
	struct device *dev = smmu->dev;
	void __iomem *reg;
	u32 tmp;
	u64 phys;
	unsigned long va, flags;
	int ret, idx = cfg->cbndx;
	phys_addr_t addr = 0;

	ret = arm_smmu_rpm_get(smmu);
	if (ret < 0)
		return 0;

	spin_lock_irqsave(&smmu_domain->cb_lock, flags);
	va = iova & ~0xfffUL;
	if (cfg->fmt == ARM_SMMU_CTX_FMT_AARCH64)
		arm_smmu_cb_writeq(smmu, idx, ARM_SMMU_CB_ATS1PR, va);
	else
		arm_smmu_cb_write(smmu, idx, ARM_SMMU_CB_ATS1PR, va);

	reg = arm_smmu_page(smmu, ARM_SMMU_CB(smmu, idx)) + ARM_SMMU_CB_ATSR;
	if (readl_poll_timeout_atomic(reg, tmp, !(tmp & ARM_SMMU_CB_ATSR_ACTIVE),
				      5, 50)) {
		spin_unlock_irqrestore(&smmu_domain->cb_lock, flags);
		dev_err(dev,
			"iova to phys timed out on %pad. Falling back to software table walk.\n",
			&iova);
		arm_smmu_rpm_put(smmu);
		return ops->iova_to_phys(ops, iova);
	}

	phys = arm_smmu_cb_readq(smmu, idx, ARM_SMMU_CB_PAR);
	spin_unlock_irqrestore(&smmu_domain->cb_lock, flags);
	if (phys & ARM_SMMU_CB_PAR_F) {
		dev_err(dev, "translation fault!\n");
		dev_err(dev, "PAR = 0x%llx\n", phys);
		goto out;
	}

	addr = (phys & GENMASK_ULL(39, 12)) | (iova & 0xfff);
out:
	arm_smmu_rpm_put(smmu);

	return addr;
}

static phys_addr_t arm_smmu_iova_to_phys(struct iommu_domain *domain,
					dma_addr_t iova)
{
	struct arm_smmu_domain *smmu_domain = to_smmu_domain(domain);
	struct io_pgtable_ops *ops = smmu_domain->pgtbl_ops;

	if (!ops)
		return 0;

	if (smmu_domain->smmu->features & ARM_SMMU_FEAT_TRANS_OPS &&
			smmu_domain->stage == ARM_SMMU_DOMAIN_S1)
		return arm_smmu_iova_to_phys_hard(domain, iova);

	return ops->iova_to_phys(ops, iova);
}

static bool arm_smmu_capable(struct device *dev, enum iommu_cap cap)
{
	struct arm_smmu_master_cfg *cfg = dev_iommu_priv_get(dev);

	switch (cap) {
	case IOMMU_CAP_CACHE_COHERENCY:
		/*
		 * It's overwhelmingly the case in practice that when the pagetable
		 * walk interface is connected to a coherent interconnect, all the
		 * translation interfaces are too. Furthermore if the device is
		 * natively coherent, then its translation interface must also be.
		 */
		return cfg->smmu->features & ARM_SMMU_FEAT_COHERENT_WALK ||
			device_get_dma_attr(dev) == DEV_DMA_COHERENT;
	case IOMMU_CAP_NOEXEC:
	case IOMMU_CAP_DEFERRED_FLUSH:
		return true;
	default:
		return false;
	}
}

static
struct arm_smmu_device *arm_smmu_get_by_fwnode(struct fwnode_handle *fwnode)
{
	struct device *dev = driver_find_device_by_fwnode(&arm_smmu_driver.driver,
							  fwnode);
	put_device(dev);
	return dev ? dev_get_drvdata(dev) : NULL;
}

static struct iommu_device *arm_smmu_probe_device(struct device *dev)
{
	struct arm_smmu_device *smmu = NULL;
	struct arm_smmu_master_cfg *cfg;
	struct iommu_fwspec *fwspec = dev_iommu_fwspec_get(dev);
	int i, ret;

	if (using_legacy_binding) {
		ret = arm_smmu_register_legacy_master(dev, &smmu);

		/*
		 * If dev->iommu_fwspec is initally NULL, arm_smmu_register_legacy_master()
		 * will allocate/initialise a new one. Thus we need to update fwspec for
		 * later use.
		 */
		fwspec = dev_iommu_fwspec_get(dev);
		if (ret)
			goto out_free;
<<<<<<< HEAD
	} else if (fwspec && fwspec->ops == &arm_smmu_ops) {
		smmu = arm_smmu_get_by_fwnode(fwspec->iommu_fwnode);

		/*
		 * Defer probe if the relevant SMMU instance hasn't finished
		 * probing yet. This is a fragile hack and we'd ideally
		 * avoid this race in the core code. Until that's ironed
		 * out, however, this is the most pragmatic option on the
		 * table.
		 */
		if (!smmu)
			return ERR_PTR(dev_err_probe(dev, -EPROBE_DEFER,
						"smmu dev has not bound yet\n"));
=======
>>>>>>> a6ad5510
	} else {
		smmu = arm_smmu_get_by_fwnode(fwspec->iommu_fwnode);

		/*
		 * Defer probe if the relevant SMMU instance hasn't finished
		 * probing yet. This is a fragile hack and we'd ideally
		 * avoid this race in the core code. Until that's ironed
		 * out, however, this is the most pragmatic option on the
		 * table.
		 */
		if (!smmu)
			return ERR_PTR(dev_err_probe(dev, -EPROBE_DEFER,
						"smmu dev has not bound yet\n"));
	}

	ret = -EINVAL;
	for (i = 0; i < fwspec->num_ids; i++) {
		u16 sid = FIELD_GET(ARM_SMMU_SMR_ID, fwspec->ids[i]);
		u16 mask = FIELD_GET(ARM_SMMU_SMR_MASK, fwspec->ids[i]);

		if (sid & ~smmu->streamid_mask) {
			dev_err(dev, "stream ID 0x%x out of range for SMMU (0x%x)\n",
				sid, smmu->streamid_mask);
			goto out_free;
		}
		if (mask & ~smmu->smr_mask_mask) {
			dev_err(dev, "SMR mask 0x%x out of range for SMMU (0x%x)\n",
				mask, smmu->smr_mask_mask);
			goto out_free;
		}
	}

	ret = -ENOMEM;
	cfg = kzalloc(offsetof(struct arm_smmu_master_cfg, smendx[i]),
		      GFP_KERNEL);
	if (!cfg)
		goto out_free;

	cfg->smmu = smmu;
	dev_iommu_priv_set(dev, cfg);
	while (i--)
		cfg->smendx[i] = INVALID_SMENDX;

	ret = arm_smmu_rpm_get(smmu);
	if (ret < 0)
		goto out_cfg_free;

	ret = arm_smmu_master_alloc_smes(dev);
	arm_smmu_rpm_put(smmu);

	if (ret)
		goto out_cfg_free;

	device_link_add(dev, smmu->dev,
			DL_FLAG_PM_RUNTIME | DL_FLAG_AUTOREMOVE_SUPPLIER);

	return &smmu->iommu;

out_cfg_free:
	kfree(cfg);
out_free:
	iommu_fwspec_free(dev);
	return ERR_PTR(ret);
}

static void arm_smmu_release_device(struct device *dev)
{
	struct iommu_fwspec *fwspec = dev_iommu_fwspec_get(dev);
	struct arm_smmu_master_cfg *cfg = dev_iommu_priv_get(dev);
	int ret;

	ret = arm_smmu_rpm_get(cfg->smmu);
	if (ret < 0)
		return;

	arm_smmu_master_free_smes(cfg, fwspec);

	arm_smmu_rpm_put(cfg->smmu);

	kfree(cfg);
}

static void arm_smmu_probe_finalize(struct device *dev)
{
	struct arm_smmu_master_cfg *cfg;
	struct arm_smmu_device *smmu;

	cfg = dev_iommu_priv_get(dev);
	smmu = cfg->smmu;

	if (smmu->impl && smmu->impl->probe_finalize)
		smmu->impl->probe_finalize(smmu, dev);
}

static struct iommu_group *arm_smmu_device_group(struct device *dev)
{
	struct arm_smmu_master_cfg *cfg = dev_iommu_priv_get(dev);
	struct iommu_fwspec *fwspec = dev_iommu_fwspec_get(dev);
	struct arm_smmu_device *smmu = cfg->smmu;
	struct iommu_group *group = NULL;
	int i, idx;

	mutex_lock(&smmu->stream_map_mutex);
	for_each_cfg_sme(cfg, fwspec, i, idx) {
		if (group && smmu->s2crs[idx].group &&
		    group != smmu->s2crs[idx].group) {
			mutex_unlock(&smmu->stream_map_mutex);
			return ERR_PTR(-EINVAL);
		}

		group = smmu->s2crs[idx].group;
	}

	if (group) {
		mutex_unlock(&smmu->stream_map_mutex);
		return iommu_group_ref_get(group);
	}

	if (dev_is_pci(dev))
		group = pci_device_group(dev);
	else if (dev_is_fsl_mc(dev))
		group = fsl_mc_device_group(dev);
	else
		group = generic_device_group(dev);

	/* Remember group for faster lookups */
	if (!IS_ERR(group))
		for_each_cfg_sme(cfg, fwspec, i, idx)
			smmu->s2crs[idx].group = group;

	mutex_unlock(&smmu->stream_map_mutex);
	return group;
}

static int arm_smmu_enable_nesting(struct iommu_domain *domain)
{
	struct arm_smmu_domain *smmu_domain = to_smmu_domain(domain);
	int ret = 0;

	mutex_lock(&smmu_domain->init_mutex);
	if (smmu_domain->smmu)
		ret = -EPERM;
	else
		smmu_domain->stage = ARM_SMMU_DOMAIN_NESTED;
	mutex_unlock(&smmu_domain->init_mutex);

	return ret;
}

static int arm_smmu_set_pgtable_quirks(struct iommu_domain *domain,
		unsigned long quirks)
{
	struct arm_smmu_domain *smmu_domain = to_smmu_domain(domain);
	int ret = 0;

	mutex_lock(&smmu_domain->init_mutex);
	if (smmu_domain->smmu)
		ret = -EPERM;
	else
		smmu_domain->pgtbl_quirks = quirks;
	mutex_unlock(&smmu_domain->init_mutex);

	return ret;
}

static int arm_smmu_of_xlate(struct device *dev,
			     const struct of_phandle_args *args)
{
	u32 mask, fwid = 0;

	if (args->args_count > 0)
		fwid |= FIELD_PREP(ARM_SMMU_SMR_ID, args->args[0]);

	if (args->args_count > 1)
		fwid |= FIELD_PREP(ARM_SMMU_SMR_MASK, args->args[1]);
	else if (!of_property_read_u32(args->np, "stream-match-mask", &mask))
		fwid |= FIELD_PREP(ARM_SMMU_SMR_MASK, mask);

	return iommu_fwspec_add_ids(dev, &fwid, 1);
}

static void arm_smmu_get_resv_regions(struct device *dev,
				      struct list_head *head)
{
	struct iommu_resv_region *region;
	int prot = IOMMU_WRITE | IOMMU_NOEXEC | IOMMU_MMIO;

	region = iommu_alloc_resv_region(MSI_IOVA_BASE, MSI_IOVA_LENGTH,
					 prot, IOMMU_RESV_SW_MSI, GFP_KERNEL);
	if (!region)
		return;

	list_add_tail(&region->list, head);

	iommu_dma_get_resv_regions(dev, head);
}

static int arm_smmu_def_domain_type(struct device *dev)
{
	struct arm_smmu_master_cfg *cfg = dev_iommu_priv_get(dev);
	const struct arm_smmu_impl *impl = cfg->smmu->impl;

	if (using_legacy_binding)
		return IOMMU_DOMAIN_IDENTITY;

	if (impl && impl->def_domain_type)
		return impl->def_domain_type(dev);

	return 0;
}

static struct iommu_ops arm_smmu_ops = {
	.identity_domain	= &arm_smmu_identity_domain,
	.blocked_domain		= &arm_smmu_blocked_domain,
	.capable		= arm_smmu_capable,
	.domain_alloc_paging	= arm_smmu_domain_alloc_paging,
	.probe_device		= arm_smmu_probe_device,
	.release_device		= arm_smmu_release_device,
	.probe_finalize		= arm_smmu_probe_finalize,
	.device_group		= arm_smmu_device_group,
	.of_xlate		= arm_smmu_of_xlate,
	.get_resv_regions	= arm_smmu_get_resv_regions,
	.def_domain_type	= arm_smmu_def_domain_type,
	.pgsize_bitmap		= -1UL, /* Restricted during device attach */
	.owner			= THIS_MODULE,
	.default_domain_ops = &(const struct iommu_domain_ops) {
		.attach_dev		= arm_smmu_attach_dev,
		.map_pages		= arm_smmu_map_pages,
		.unmap_pages		= arm_smmu_unmap_pages,
		.flush_iotlb_all	= arm_smmu_flush_iotlb_all,
		.iotlb_sync		= arm_smmu_iotlb_sync,
		.iova_to_phys		= arm_smmu_iova_to_phys,
		.enable_nesting		= arm_smmu_enable_nesting,
		.set_pgtable_quirks	= arm_smmu_set_pgtable_quirks,
		.free			= arm_smmu_domain_free,
	}
};

static void arm_smmu_device_reset(struct arm_smmu_device *smmu)
{
	int i;
	u32 reg;

	/* clear global FSR */
	reg = arm_smmu_gr0_read(smmu, ARM_SMMU_GR0_sGFSR);
	arm_smmu_gr0_write(smmu, ARM_SMMU_GR0_sGFSR, reg);

	/*
	 * Reset stream mapping groups: Initial values mark all SMRn as
	 * invalid and all S2CRn as bypass unless overridden.
	 */
	for (i = 0; i < smmu->num_mapping_groups; ++i)
		arm_smmu_write_sme(smmu, i);

	/* Make sure all context banks are disabled and clear CB_FSR  */
	for (i = 0; i < smmu->num_context_banks; ++i) {
		arm_smmu_write_context_bank(smmu, i);
		arm_smmu_cb_write(smmu, i, ARM_SMMU_CB_FSR, ARM_SMMU_CB_FSR_FAULT);
	}

	/* Invalidate the TLB, just in case */
	arm_smmu_gr0_write(smmu, ARM_SMMU_GR0_TLBIALLH, QCOM_DUMMY_VAL);
	arm_smmu_gr0_write(smmu, ARM_SMMU_GR0_TLBIALLNSNH, QCOM_DUMMY_VAL);

	reg = arm_smmu_gr0_read(smmu, ARM_SMMU_GR0_sCR0);

	/* Enable fault reporting */
	reg |= (ARM_SMMU_sCR0_GFRE | ARM_SMMU_sCR0_GFIE |
		ARM_SMMU_sCR0_GCFGFRE | ARM_SMMU_sCR0_GCFGFIE);

	/* Disable TLB broadcasting. */
	reg |= (ARM_SMMU_sCR0_VMIDPNE | ARM_SMMU_sCR0_PTM);

	/* Enable client access, handling unmatched streams as appropriate */
	reg &= ~ARM_SMMU_sCR0_CLIENTPD;
	if (disable_bypass)
		reg |= ARM_SMMU_sCR0_USFCFG;
	else
		reg &= ~ARM_SMMU_sCR0_USFCFG;

	/* Disable forced broadcasting */
	reg &= ~ARM_SMMU_sCR0_FB;

	/* Don't upgrade barriers */
	reg &= ~(ARM_SMMU_sCR0_BSU);

	if (smmu->features & ARM_SMMU_FEAT_VMID16)
		reg |= ARM_SMMU_sCR0_VMID16EN;

	if (smmu->features & ARM_SMMU_FEAT_EXIDS)
		reg |= ARM_SMMU_sCR0_EXIDENABLE;

	if (smmu->impl && smmu->impl->reset)
		smmu->impl->reset(smmu);

	/* Push the button */
	arm_smmu_tlb_sync_global(smmu);
	arm_smmu_gr0_write(smmu, ARM_SMMU_GR0_sCR0, reg);
}

static int arm_smmu_id_size_to_bits(int size)
{
	switch (size) {
	case 0:
		return 32;
	case 1:
		return 36;
	case 2:
		return 40;
	case 3:
		return 42;
	case 4:
		return 44;
	case 5:
	default:
		return 48;
	}
}

static int arm_smmu_device_cfg_probe(struct arm_smmu_device *smmu)
{
	unsigned int size;
	u32 id;
	bool cttw_reg, cttw_fw = smmu->features & ARM_SMMU_FEAT_COHERENT_WALK;
	int i, ret;

	dev_notice(smmu->dev, "probing hardware configuration...\n");
	dev_notice(smmu->dev, "SMMUv%d with:\n",
			smmu->version == ARM_SMMU_V2 ? 2 : 1);

	/* ID0 */
	id = arm_smmu_gr0_read(smmu, ARM_SMMU_GR0_ID0);

	/* Restrict available stages based on module parameter */
	if (force_stage == 1)
		id &= ~(ARM_SMMU_ID0_S2TS | ARM_SMMU_ID0_NTS);
	else if (force_stage == 2)
		id &= ~(ARM_SMMU_ID0_S1TS | ARM_SMMU_ID0_NTS);

	if (id & ARM_SMMU_ID0_S1TS) {
		smmu->features |= ARM_SMMU_FEAT_TRANS_S1;
		dev_notice(smmu->dev, "\tstage 1 translation\n");
	}

	if (id & ARM_SMMU_ID0_S2TS) {
		smmu->features |= ARM_SMMU_FEAT_TRANS_S2;
		dev_notice(smmu->dev, "\tstage 2 translation\n");
	}

	if (id & ARM_SMMU_ID0_NTS) {
		smmu->features |= ARM_SMMU_FEAT_TRANS_NESTED;
		dev_notice(smmu->dev, "\tnested translation\n");
	}

	if (!(smmu->features &
		(ARM_SMMU_FEAT_TRANS_S1 | ARM_SMMU_FEAT_TRANS_S2))) {
		dev_err(smmu->dev, "\tno translation support!\n");
		return -ENODEV;
	}

	if ((id & ARM_SMMU_ID0_S1TS) &&
	    ((smmu->version < ARM_SMMU_V2) || !(id & ARM_SMMU_ID0_ATOSNS))) {
		smmu->features |= ARM_SMMU_FEAT_TRANS_OPS;
		dev_notice(smmu->dev, "\taddress translation ops\n");
	}

	/*
	 * In order for DMA API calls to work properly, we must defer to what
	 * the FW says about coherency, regardless of what the hardware claims.
	 * Fortunately, this also opens up a workaround for systems where the
	 * ID register value has ended up configured incorrectly.
	 */
	cttw_reg = !!(id & ARM_SMMU_ID0_CTTW);
	if (cttw_fw || cttw_reg)
		dev_notice(smmu->dev, "\t%scoherent table walk\n",
			   cttw_fw ? "" : "non-");
	if (cttw_fw != cttw_reg)
		dev_notice(smmu->dev,
			   "\t(IDR0.CTTW overridden by FW configuration)\n");

	/* Max. number of entries we have for stream matching/indexing */
	if (smmu->version == ARM_SMMU_V2 && id & ARM_SMMU_ID0_EXIDS) {
		smmu->features |= ARM_SMMU_FEAT_EXIDS;
		size = 1 << 16;
	} else {
		size = 1 << FIELD_GET(ARM_SMMU_ID0_NUMSIDB, id);
	}
	smmu->streamid_mask = size - 1;
	if (id & ARM_SMMU_ID0_SMS) {
		smmu->features |= ARM_SMMU_FEAT_STREAM_MATCH;
		size = FIELD_GET(ARM_SMMU_ID0_NUMSMRG, id);
		if (size == 0) {
			dev_err(smmu->dev,
				"stream-matching supported, but no SMRs present!\n");
			return -ENODEV;
		}

		/* Zero-initialised to mark as invalid */
		smmu->smrs = devm_kcalloc(smmu->dev, size, sizeof(*smmu->smrs),
					  GFP_KERNEL);
		if (!smmu->smrs)
			return -ENOMEM;

		dev_notice(smmu->dev,
			   "\tstream matching with %u register groups", size);
	}
	/* s2cr->type == 0 means translation, so initialise explicitly */
	smmu->s2crs = devm_kmalloc_array(smmu->dev, size, sizeof(*smmu->s2crs),
					 GFP_KERNEL);
	if (!smmu->s2crs)
		return -ENOMEM;
	for (i = 0; i < size; i++)
		smmu->s2crs[i] = s2cr_init_val;

	smmu->num_mapping_groups = size;
	mutex_init(&smmu->stream_map_mutex);
	spin_lock_init(&smmu->global_sync_lock);

	if (smmu->version < ARM_SMMU_V2 ||
	    !(id & ARM_SMMU_ID0_PTFS_NO_AARCH32)) {
		smmu->features |= ARM_SMMU_FEAT_FMT_AARCH32_L;
		if (!(id & ARM_SMMU_ID0_PTFS_NO_AARCH32S))
			smmu->features |= ARM_SMMU_FEAT_FMT_AARCH32_S;
	}

	/* ID1 */
	id = arm_smmu_gr0_read(smmu, ARM_SMMU_GR0_ID1);
	smmu->pgshift = (id & ARM_SMMU_ID1_PAGESIZE) ? 16 : 12;

	/* Check for size mismatch of SMMU address space from mapped region */
	size = 1 << (FIELD_GET(ARM_SMMU_ID1_NUMPAGENDXB, id) + 1);
	if (smmu->numpage != 2 * size << smmu->pgshift)
		dev_warn(smmu->dev,
			"SMMU address space size (0x%x) differs from mapped region size (0x%x)!\n",
			2 * size << smmu->pgshift, smmu->numpage);
	/* Now properly encode NUMPAGE to subsequently derive SMMU_CB_BASE */
	smmu->numpage = size;

	smmu->num_s2_context_banks = FIELD_GET(ARM_SMMU_ID1_NUMS2CB, id);
	smmu->num_context_banks = FIELD_GET(ARM_SMMU_ID1_NUMCB, id);
	if (smmu->num_s2_context_banks > smmu->num_context_banks) {
		dev_err(smmu->dev, "impossible number of S2 context banks!\n");
		return -ENODEV;
	}
	dev_notice(smmu->dev, "\t%u context banks (%u stage-2 only)\n",
		   smmu->num_context_banks, smmu->num_s2_context_banks);
	smmu->cbs = devm_kcalloc(smmu->dev, smmu->num_context_banks,
				 sizeof(*smmu->cbs), GFP_KERNEL);
	if (!smmu->cbs)
		return -ENOMEM;

	/* ID2 */
	id = arm_smmu_gr0_read(smmu, ARM_SMMU_GR0_ID2);
	size = arm_smmu_id_size_to_bits(FIELD_GET(ARM_SMMU_ID2_IAS, id));
	smmu->ipa_size = size;

	/* The output mask is also applied for bypass */
	size = arm_smmu_id_size_to_bits(FIELD_GET(ARM_SMMU_ID2_OAS, id));
	smmu->pa_size = size;

	if (id & ARM_SMMU_ID2_VMID16)
		smmu->features |= ARM_SMMU_FEAT_VMID16;

	/*
	 * What the page table walker can address actually depends on which
	 * descriptor format is in use, but since a) we don't know that yet,
	 * and b) it can vary per context bank, this will have to do...
	 */
	if (dma_set_mask_and_coherent(smmu->dev, DMA_BIT_MASK(size)))
		dev_warn(smmu->dev,
			 "failed to set DMA mask for table walker\n");

	if (smmu->version < ARM_SMMU_V2) {
		smmu->va_size = smmu->ipa_size;
		if (smmu->version == ARM_SMMU_V1_64K)
			smmu->features |= ARM_SMMU_FEAT_FMT_AARCH64_64K;
	} else {
		size = FIELD_GET(ARM_SMMU_ID2_UBS, id);
		smmu->va_size = arm_smmu_id_size_to_bits(size);
		if (id & ARM_SMMU_ID2_PTFS_4K)
			smmu->features |= ARM_SMMU_FEAT_FMT_AARCH64_4K;
		if (id & ARM_SMMU_ID2_PTFS_16K)
			smmu->features |= ARM_SMMU_FEAT_FMT_AARCH64_16K;
		if (id & ARM_SMMU_ID2_PTFS_64K)
			smmu->features |= ARM_SMMU_FEAT_FMT_AARCH64_64K;
	}

	if (smmu->impl && smmu->impl->cfg_probe) {
		ret = smmu->impl->cfg_probe(smmu);
		if (ret)
			return ret;
	}

	/* Now we've corralled the various formats, what'll it do? */
	if (smmu->features & ARM_SMMU_FEAT_FMT_AARCH32_S)
		smmu->pgsize_bitmap |= SZ_4K | SZ_64K | SZ_1M | SZ_16M;
	if (smmu->features &
	    (ARM_SMMU_FEAT_FMT_AARCH32_L | ARM_SMMU_FEAT_FMT_AARCH64_4K))
		smmu->pgsize_bitmap |= SZ_4K | SZ_2M | SZ_1G;
	if (smmu->features & ARM_SMMU_FEAT_FMT_AARCH64_16K)
		smmu->pgsize_bitmap |= SZ_16K | SZ_32M;
	if (smmu->features & ARM_SMMU_FEAT_FMT_AARCH64_64K)
		smmu->pgsize_bitmap |= SZ_64K | SZ_512M;

	if (arm_smmu_ops.pgsize_bitmap == -1UL)
		arm_smmu_ops.pgsize_bitmap = smmu->pgsize_bitmap;
	else
		arm_smmu_ops.pgsize_bitmap |= smmu->pgsize_bitmap;
	dev_notice(smmu->dev, "\tSupported page sizes: 0x%08lx\n",
		   smmu->pgsize_bitmap);


	if (smmu->features & ARM_SMMU_FEAT_TRANS_S1)
		dev_notice(smmu->dev, "\tStage-1: %lu-bit VA -> %lu-bit IPA\n",
			   smmu->va_size, smmu->ipa_size);

	if (smmu->features & ARM_SMMU_FEAT_TRANS_S2)
		dev_notice(smmu->dev, "\tStage-2: %lu-bit IPA -> %lu-bit PA\n",
			   smmu->ipa_size, smmu->pa_size);

	return 0;
}

struct arm_smmu_match_data {
	enum arm_smmu_arch_version version;
	enum arm_smmu_implementation model;
};

#define ARM_SMMU_MATCH_DATA(name, ver, imp)	\
static const struct arm_smmu_match_data name = { .version = ver, .model = imp }

ARM_SMMU_MATCH_DATA(smmu_generic_v1, ARM_SMMU_V1, GENERIC_SMMU);
ARM_SMMU_MATCH_DATA(smmu_generic_v2, ARM_SMMU_V2, GENERIC_SMMU);
ARM_SMMU_MATCH_DATA(arm_mmu401, ARM_SMMU_V1_64K, GENERIC_SMMU);
ARM_SMMU_MATCH_DATA(arm_mmu500, ARM_SMMU_V2, ARM_MMU500);
ARM_SMMU_MATCH_DATA(cavium_smmuv2, ARM_SMMU_V2, CAVIUM_SMMUV2);
ARM_SMMU_MATCH_DATA(qcom_smmuv2, ARM_SMMU_V2, QCOM_SMMUV2);

static const struct of_device_id arm_smmu_of_match[] = {
	{ .compatible = "arm,smmu-v1", .data = &smmu_generic_v1 },
	{ .compatible = "arm,smmu-v2", .data = &smmu_generic_v2 },
	{ .compatible = "arm,mmu-400", .data = &smmu_generic_v1 },
	{ .compatible = "arm,mmu-401", .data = &arm_mmu401 },
	{ .compatible = "arm,mmu-500", .data = &arm_mmu500 },
	{ .compatible = "cavium,smmu-v2", .data = &cavium_smmuv2 },
	{ .compatible = "nvidia,smmu-500", .data = &arm_mmu500 },
	{ .compatible = "qcom,smmu-v2", .data = &qcom_smmuv2 },
	{ },
};
MODULE_DEVICE_TABLE(of, arm_smmu_of_match);

#ifdef CONFIG_ACPI
static int acpi_smmu_get_data(u32 model, struct arm_smmu_device *smmu)
{
	int ret = 0;

	switch (model) {
	case ACPI_IORT_SMMU_V1:
	case ACPI_IORT_SMMU_CORELINK_MMU400:
		smmu->version = ARM_SMMU_V1;
		smmu->model = GENERIC_SMMU;
		break;
	case ACPI_IORT_SMMU_CORELINK_MMU401:
		smmu->version = ARM_SMMU_V1_64K;
		smmu->model = GENERIC_SMMU;
		break;
	case ACPI_IORT_SMMU_V2:
		smmu->version = ARM_SMMU_V2;
		smmu->model = GENERIC_SMMU;
		break;
	case ACPI_IORT_SMMU_CORELINK_MMU500:
		smmu->version = ARM_SMMU_V2;
		smmu->model = ARM_MMU500;
		break;
	case ACPI_IORT_SMMU_CAVIUM_THUNDERX:
		smmu->version = ARM_SMMU_V2;
		smmu->model = CAVIUM_SMMUV2;
		break;
	default:
		ret = -ENODEV;
	}

	return ret;
}

static int arm_smmu_device_acpi_probe(struct arm_smmu_device *smmu,
				      u32 *global_irqs, u32 *pmu_irqs)
{
	struct device *dev = smmu->dev;
	struct acpi_iort_node *node =
		*(struct acpi_iort_node **)dev_get_platdata(dev);
	struct acpi_iort_smmu *iort_smmu;
	int ret;

	/* Retrieve SMMU1/2 specific data */
	iort_smmu = (struct acpi_iort_smmu *)node->node_data;

	ret = acpi_smmu_get_data(iort_smmu->model, smmu);
	if (ret < 0)
		return ret;

	/* Ignore the configuration access interrupt */
	*global_irqs = 1;
	*pmu_irqs = 0;

	if (iort_smmu->flags & ACPI_IORT_SMMU_COHERENT_WALK)
		smmu->features |= ARM_SMMU_FEAT_COHERENT_WALK;

	return 0;
}
#else
static inline int arm_smmu_device_acpi_probe(struct arm_smmu_device *smmu,
					     u32 *global_irqs, u32 *pmu_irqs)
{
	return -ENODEV;
}
#endif

static int arm_smmu_device_dt_probe(struct arm_smmu_device *smmu,
				    u32 *global_irqs, u32 *pmu_irqs)
{
	const struct arm_smmu_match_data *data;
	struct device *dev = smmu->dev;
	bool legacy_binding;

	if (of_property_read_u32(dev->of_node, "#global-interrupts", global_irqs))
		return dev_err_probe(dev, -ENODEV,
				     "missing #global-interrupts property\n");
	*pmu_irqs = 0;

	data = of_device_get_match_data(dev);
	smmu->version = data->version;
	smmu->model = data->model;

	legacy_binding = of_find_property(dev->of_node, "mmu-masters", NULL);
	if (legacy_binding && !using_generic_binding) {
		if (!using_legacy_binding) {
			pr_notice("deprecated \"mmu-masters\" DT property in use; %s support unavailable\n",
				  IS_ENABLED(CONFIG_ARM_SMMU_LEGACY_DT_BINDINGS) ? "DMA API" : "SMMU");
		}
		using_legacy_binding = true;
	} else if (!legacy_binding && !using_legacy_binding) {
		using_generic_binding = true;
	} else {
		dev_err(dev, "not probing due to mismatched DT properties\n");
		return -ENODEV;
	}

	if (of_dma_is_coherent(dev->of_node))
		smmu->features |= ARM_SMMU_FEAT_COHERENT_WALK;

	return 0;
}

static void arm_smmu_rmr_install_bypass_smr(struct arm_smmu_device *smmu)
{
	struct list_head rmr_list;
	struct iommu_resv_region *e;
	int idx, cnt = 0;
	u32 reg;

	INIT_LIST_HEAD(&rmr_list);
	iort_get_rmr_sids(dev_fwnode(smmu->dev), &rmr_list);

	/*
	 * Rather than trying to look at existing mappings that
	 * are setup by the firmware and then invalidate the ones
	 * that do no have matching RMR entries, just disable the
	 * SMMU until it gets enabled again in the reset routine.
	 */
	reg = arm_smmu_gr0_read(smmu, ARM_SMMU_GR0_sCR0);
	reg |= ARM_SMMU_sCR0_CLIENTPD;
	arm_smmu_gr0_write(smmu, ARM_SMMU_GR0_sCR0, reg);

	list_for_each_entry(e, &rmr_list, list) {
		struct iommu_iort_rmr_data *rmr;
		int i;

		rmr = container_of(e, struct iommu_iort_rmr_data, rr);
		for (i = 0; i < rmr->num_sids; i++) {
			idx = arm_smmu_find_sme(smmu, rmr->sids[i], ~0);
			if (idx < 0)
				continue;

			if (smmu->s2crs[idx].count == 0) {
				smmu->smrs[idx].id = rmr->sids[i];
				smmu->smrs[idx].mask = 0;
				smmu->smrs[idx].valid = true;
			}
			smmu->s2crs[idx].count++;
			smmu->s2crs[idx].type = S2CR_TYPE_BYPASS;
			smmu->s2crs[idx].privcfg = S2CR_PRIVCFG_DEFAULT;

			cnt++;
		}
	}

	dev_notice(smmu->dev, "\tpreserved %d boot mapping%s\n", cnt,
		   cnt == 1 ? "" : "s");
	iort_put_rmr_sids(dev_fwnode(smmu->dev), &rmr_list);
}

static int arm_smmu_device_probe(struct platform_device *pdev)
{
	struct resource *res;
	struct arm_smmu_device *smmu;
	struct device *dev = &pdev->dev;
	int num_irqs, i, err;
	u32 global_irqs, pmu_irqs;
	irqreturn_t (*global_fault)(int irq, void *dev);

	smmu = devm_kzalloc(dev, sizeof(*smmu), GFP_KERNEL);
	if (!smmu) {
		dev_err(dev, "failed to allocate arm_smmu_device\n");
		return -ENOMEM;
	}
	smmu->dev = dev;

	if (dev->of_node)
		err = arm_smmu_device_dt_probe(smmu, &global_irqs, &pmu_irqs);
	else
		err = arm_smmu_device_acpi_probe(smmu, &global_irqs, &pmu_irqs);
	if (err)
		return err;

	smmu->base = devm_platform_get_and_ioremap_resource(pdev, 0, &res);
	if (IS_ERR(smmu->base))
		return PTR_ERR(smmu->base);
	smmu->ioaddr = res->start;

	/*
	 * The resource size should effectively match the value of SMMU_TOP;
	 * stash that temporarily until we know PAGESIZE to validate it with.
	 */
	smmu->numpage = resource_size(res);

	smmu = arm_smmu_impl_init(smmu);
	if (IS_ERR(smmu))
		return PTR_ERR(smmu);

	num_irqs = platform_irq_count(pdev);

	smmu->num_context_irqs = num_irqs - global_irqs - pmu_irqs;
	if (smmu->num_context_irqs <= 0)
		return dev_err_probe(dev, -ENODEV,
				"found %d interrupts but expected at least %d\n",
				num_irqs, global_irqs + pmu_irqs + 1);

	smmu->irqs = devm_kcalloc(dev, smmu->num_context_irqs,
				  sizeof(*smmu->irqs), GFP_KERNEL);
	if (!smmu->irqs)
		return dev_err_probe(dev, -ENOMEM, "failed to allocate %d irqs\n",
				     smmu->num_context_irqs);

	for (i = 0; i < smmu->num_context_irqs; i++) {
		int irq = platform_get_irq(pdev, global_irqs + pmu_irqs + i);

		if (irq < 0)
			return irq;
		smmu->irqs[i] = irq;
	}

	err = devm_clk_bulk_get_all(dev, &smmu->clks);
	if (err < 0) {
		dev_err(dev, "failed to get clocks %d\n", err);
		return err;
	}
	smmu->num_clks = err;

	err = clk_bulk_prepare_enable(smmu->num_clks, smmu->clks);
	if (err)
		return err;

	err = arm_smmu_device_cfg_probe(smmu);
	if (err)
		return err;

	if (smmu->version == ARM_SMMU_V2) {
		if (smmu->num_context_banks > smmu->num_context_irqs) {
			dev_err(dev,
			      "found only %d context irq(s) but %d required\n",
			      smmu->num_context_irqs, smmu->num_context_banks);
			return -ENODEV;
		}

		/* Ignore superfluous interrupts */
		smmu->num_context_irqs = smmu->num_context_banks;
	}

	if (smmu->impl && smmu->impl->global_fault)
		global_fault = smmu->impl->global_fault;
	else
		global_fault = arm_smmu_global_fault;

	for (i = 0; i < global_irqs; i++) {
		int irq = platform_get_irq(pdev, i);

		if (irq < 0)
			return irq;

		err = devm_request_irq(dev, irq, global_fault, IRQF_SHARED,
				       "arm-smmu global fault", smmu);
		if (err)
			return dev_err_probe(dev, err,
					"failed to request global IRQ %d (%u)\n",
					i, irq);
	}

	err = iommu_device_sysfs_add(&smmu->iommu, smmu->dev, NULL,
				     "smmu.%pa", &smmu->ioaddr);
	if (err) {
		dev_err(dev, "Failed to register iommu in sysfs\n");
		return err;
	}

	err = iommu_device_register(&smmu->iommu, &arm_smmu_ops,
				    using_legacy_binding ? NULL : dev);
	if (err) {
		dev_err(dev, "Failed to register iommu\n");
		iommu_device_sysfs_remove(&smmu->iommu);
		return err;
	}

	platform_set_drvdata(pdev, smmu);

	/* Check for RMRs and install bypass SMRs if any */
	arm_smmu_rmr_install_bypass_smr(smmu);

	arm_smmu_device_reset(smmu);
	arm_smmu_test_smr_masks(smmu);

	/*
	 * We want to avoid touching dev->power.lock in fastpaths unless
	 * it's really going to do something useful - pm_runtime_enabled()
	 * can serve as an ideal proxy for that decision. So, conditionally
	 * enable pm_runtime.
	 */
	if (dev->pm_domain) {
		pm_runtime_set_active(dev);
		pm_runtime_enable(dev);
	}

	return 0;
}

static void arm_smmu_device_shutdown(struct platform_device *pdev)
{
	struct arm_smmu_device *smmu = platform_get_drvdata(pdev);

	if (!bitmap_empty(smmu->context_map, ARM_SMMU_MAX_CBS))
		dev_notice(&pdev->dev, "disabling translation\n");

	arm_smmu_rpm_get(smmu);
	/* Turn the thing off */
	arm_smmu_gr0_write(smmu, ARM_SMMU_GR0_sCR0, ARM_SMMU_sCR0_CLIENTPD);
	arm_smmu_rpm_put(smmu);

	if (pm_runtime_enabled(smmu->dev))
		pm_runtime_force_suspend(smmu->dev);
	else
		clk_bulk_disable(smmu->num_clks, smmu->clks);

	clk_bulk_unprepare(smmu->num_clks, smmu->clks);
}

static void arm_smmu_device_remove(struct platform_device *pdev)
{
	struct arm_smmu_device *smmu = platform_get_drvdata(pdev);

	iommu_device_unregister(&smmu->iommu);
	iommu_device_sysfs_remove(&smmu->iommu);

	arm_smmu_device_shutdown(pdev);
}

static int __maybe_unused arm_smmu_runtime_resume(struct device *dev)
{
	struct arm_smmu_device *smmu = dev_get_drvdata(dev);
	int ret;

	ret = clk_bulk_enable(smmu->num_clks, smmu->clks);
	if (ret)
		return ret;

	arm_smmu_device_reset(smmu);

	return 0;
}

static int __maybe_unused arm_smmu_runtime_suspend(struct device *dev)
{
	struct arm_smmu_device *smmu = dev_get_drvdata(dev);

	clk_bulk_disable(smmu->num_clks, smmu->clks);

	return 0;
}

static int __maybe_unused arm_smmu_pm_resume(struct device *dev)
{
	int ret;
	struct arm_smmu_device *smmu = dev_get_drvdata(dev);

	ret = clk_bulk_prepare(smmu->num_clks, smmu->clks);
	if (ret)
		return ret;

	if (pm_runtime_suspended(dev))
		return 0;

	ret = arm_smmu_runtime_resume(dev);
	if (ret)
		clk_bulk_unprepare(smmu->num_clks, smmu->clks);

	return ret;
}

static int __maybe_unused arm_smmu_pm_suspend(struct device *dev)
{
	int ret = 0;
	struct arm_smmu_device *smmu = dev_get_drvdata(dev);

	if (pm_runtime_suspended(dev))
		goto clk_unprepare;

	ret = arm_smmu_runtime_suspend(dev);
	if (ret)
		return ret;

clk_unprepare:
	clk_bulk_unprepare(smmu->num_clks, smmu->clks);
	return ret;
}

static const struct dev_pm_ops arm_smmu_pm_ops = {
	SET_SYSTEM_SLEEP_PM_OPS(arm_smmu_pm_suspend, arm_smmu_pm_resume)
	SET_RUNTIME_PM_OPS(arm_smmu_runtime_suspend,
			   arm_smmu_runtime_resume, NULL)
};

static struct platform_driver arm_smmu_driver = {
	.driver	= {
		.name			= "arm-smmu",
		.of_match_table		= arm_smmu_of_match,
		.pm			= &arm_smmu_pm_ops,
		.suppress_bind_attrs    = true,
	},
	.probe	= arm_smmu_device_probe,
	.remove_new = arm_smmu_device_remove,
	.shutdown = arm_smmu_device_shutdown,
};
module_platform_driver(arm_smmu_driver);

MODULE_DESCRIPTION("IOMMU API for ARM architected SMMU implementations");
MODULE_AUTHOR("Will Deacon <will@kernel.org>");
MODULE_ALIAS("platform:arm-smmu");
MODULE_LICENSE("GPL v2");<|MERGE_RESOLUTION|>--- conflicted
+++ resolved
@@ -1435,22 +1435,6 @@
 		fwspec = dev_iommu_fwspec_get(dev);
 		if (ret)
 			goto out_free;
-<<<<<<< HEAD
-	} else if (fwspec && fwspec->ops == &arm_smmu_ops) {
-		smmu = arm_smmu_get_by_fwnode(fwspec->iommu_fwnode);
-
-		/*
-		 * Defer probe if the relevant SMMU instance hasn't finished
-		 * probing yet. This is a fragile hack and we'd ideally
-		 * avoid this race in the core code. Until that's ironed
-		 * out, however, this is the most pragmatic option on the
-		 * table.
-		 */
-		if (!smmu)
-			return ERR_PTR(dev_err_probe(dev, -EPROBE_DEFER,
-						"smmu dev has not bound yet\n"));
-=======
->>>>>>> a6ad5510
 	} else {
 		smmu = arm_smmu_get_by_fwnode(fwspec->iommu_fwnode);
 
