// SPDX-License-Identifier: GPL-2.0-only
/*
 * Copyright (C) 2024 Advanced Micro Devices, Inc.
 */

#define pr_fmt(fmt)     "AMD-Vi: " fmt
#define dev_fmt(fmt)    pr_fmt(fmt)

#include <linux/iommu.h>
#include <linux/mm_types.h>

#include "amd_iommu.h"

static inline bool is_pasid_enabled(struct iommu_dev_data *dev_data)
{
	if (dev_data->pasid_enabled && dev_data->max_pasids &&
	    dev_data->gcr3_info.gcr3_tbl != NULL)
		return true;

	return false;
}

static inline bool is_pasid_valid(struct iommu_dev_data *dev_data,
				  ioasid_t pasid)
{
	if (pasid > 0 && pasid < dev_data->max_pasids)
		return true;

	return false;
}

static void remove_dev_pasid(struct pdom_dev_data *pdom_dev_data)
{
	/* Update GCR3 table and flush IOTLB */
	amd_iommu_clear_gcr3(pdom_dev_data->dev_data, pdom_dev_data->pasid);

	list_del(&pdom_dev_data->list);
	kfree(pdom_dev_data);
}

/* Clear PASID from device GCR3 table and remove pdom_dev_data from list */
static void remove_pdom_dev_pasid(struct protection_domain *pdom,
				  struct device *dev, ioasid_t pasid)
{
	struct pdom_dev_data *pdom_dev_data;
	struct iommu_dev_data *dev_data = dev_iommu_priv_get(dev);

	lockdep_assert_held(&pdom->lock);

	for_each_pdom_dev_data(pdom_dev_data, pdom) {
		if (pdom_dev_data->dev_data == dev_data &&
		    pdom_dev_data->pasid == pasid) {
			remove_dev_pasid(pdom_dev_data);
			break;
		}
	}
}

static void sva_arch_invalidate_secondary_tlbs(struct mmu_notifier *mn,
				    struct mm_struct *mm,
				    unsigned long start, unsigned long end)
{
	struct pdom_dev_data *pdom_dev_data;
	struct protection_domain *sva_pdom;
	unsigned long flags;

	sva_pdom = container_of(mn, struct protection_domain, mn);

	spin_lock_irqsave(&sva_pdom->lock, flags);

	for_each_pdom_dev_data(pdom_dev_data, sva_pdom) {
		amd_iommu_dev_flush_pasid_pages(pdom_dev_data->dev_data,
						pdom_dev_data->pasid,
						start, end - start);
	}

	spin_unlock_irqrestore(&sva_pdom->lock, flags);
}

static void sva_mn_release(struct mmu_notifier *mn, struct mm_struct *mm)
{
	struct pdom_dev_data *pdom_dev_data, *next;
	struct protection_domain *sva_pdom;
	unsigned long flags;

	sva_pdom = container_of(mn, struct protection_domain, mn);

	spin_lock_irqsave(&sva_pdom->lock, flags);

	/* Assume dev_data_list contains same PASID with different devices */
	for_each_pdom_dev_data_safe(pdom_dev_data, next, sva_pdom)
		remove_dev_pasid(pdom_dev_data);

	spin_unlock_irqrestore(&sva_pdom->lock, flags);
}

static const struct mmu_notifier_ops sva_mn = {
	.arch_invalidate_secondary_tlbs = sva_arch_invalidate_secondary_tlbs,
	.release = sva_mn_release,
};

int iommu_sva_set_dev_pasid(struct iommu_domain *domain,
			    struct device *dev, ioasid_t pasid,
			    struct iommu_domain *old)
{
	struct pdom_dev_data *pdom_dev_data;
	struct protection_domain *sva_pdom = to_pdomain(domain);
	struct iommu_dev_data *dev_data = dev_iommu_priv_get(dev);
	unsigned long flags;
	int ret = -EINVAL;

	if (old)
		return -EOPNOTSUPP;

	/* PASID zero is used for requests from the I/O device without PASID */
	if (!is_pasid_valid(dev_data, pasid))
		return ret;

	/* Make sure PASID is enabled */
	if (!is_pasid_enabled(dev_data))
		return ret;

	/* Add PASID to protection domain pasid list */
	pdom_dev_data = kzalloc(sizeof(*pdom_dev_data), GFP_KERNEL);
	if (pdom_dev_data == NULL)
		return ret;

	pdom_dev_data->pasid = pasid;
	pdom_dev_data->dev_data = dev_data;

	spin_lock_irqsave(&sva_pdom->lock, flags);

	/* Setup GCR3 table */
	ret = amd_iommu_set_gcr3(dev_data, pasid,
				 iommu_virt_to_phys(domain->mm->pgd));
	if (ret) {
		kfree(pdom_dev_data);
		goto out_unlock;
	}

	list_add(&pdom_dev_data->list, &sva_pdom->dev_data_list);

out_unlock:
	spin_unlock_irqrestore(&sva_pdom->lock, flags);
	return ret;
}

void amd_iommu_remove_dev_pasid(struct device *dev, ioasid_t pasid,
				struct iommu_domain *domain)
{
	struct protection_domain *sva_pdom;
	unsigned long flags;

	if (!is_pasid_valid(dev_iommu_priv_get(dev), pasid))
		return;

	sva_pdom = to_pdomain(domain);

	spin_lock_irqsave(&sva_pdom->lock, flags);

	/* Remove PASID from dev_data_list */
	remove_pdom_dev_pasid(sva_pdom, dev, pasid);

	spin_unlock_irqrestore(&sva_pdom->lock, flags);
}

static void iommu_sva_domain_free(struct iommu_domain *domain)
{
	struct protection_domain *sva_pdom = to_pdomain(domain);

	if (sva_pdom->mn.ops)
		mmu_notifier_unregister(&sva_pdom->mn, domain->mm);

	amd_iommu_domain_free(domain);
}

static const struct iommu_domain_ops amd_sva_domain_ops = {
	.set_dev_pasid = iommu_sva_set_dev_pasid,
	.free	       = iommu_sva_domain_free
};

struct iommu_domain *amd_iommu_domain_alloc_sva(struct device *dev,
						struct mm_struct *mm)
{
	struct protection_domain *pdom;
	int ret;

<<<<<<< HEAD
	pdom = protection_domain_alloc(dev_to_node(dev));
=======
	pdom = protection_domain_alloc();
>>>>>>> d12acd7b
	if (!pdom)
		return ERR_PTR(-ENOMEM);

	pdom->domain.ops = &amd_sva_domain_ops;
	pdom->mn.ops = &sva_mn;
	pdom->domain.type = IOMMU_DOMAIN_SVA;

	ret = mmu_notifier_register(&pdom->mn, mm);
	if (ret) {
		protection_domain_free(pdom);
		return ERR_PTR(ret);
	}

	return &pdom->domain;
}<|MERGE_RESOLUTION|>--- conflicted
+++ resolved
@@ -185,11 +185,7 @@
 	struct protection_domain *pdom;
 	int ret;
 
-<<<<<<< HEAD
-	pdom = protection_domain_alloc(dev_to_node(dev));
-=======
 	pdom = protection_domain_alloc();
->>>>>>> d12acd7b
 	if (!pdom)
 		return ERR_PTR(-ENOMEM);
 
