/* SPDX-License-Identifier: GPL-2.0-only */
/*
 * Copyright (C) 2007-2010 Advanced Micro Devices, Inc.
 * Author: Joerg Roedel <jroedel@suse.de>
 *         Leo Duran <leo.duran@amd.com>
 */

#ifndef _ASM_X86_AMD_IOMMU_TYPES_H
#define _ASM_X86_AMD_IOMMU_TYPES_H

#include <linux/bitfield.h>
#include <linux/iommu.h>
#include <linux/types.h>
#include <linux/mmu_notifier.h>
#include <linux/mutex.h>
#include <linux/msi.h>
#include <linux/list.h>
#include <linux/spinlock.h>
#include <linux/pci.h>
#include <linux/irqreturn.h>
#include <linux/io-pgtable.h>

/*
 * Maximum number of IOMMUs supported
 */
#define MAX_IOMMUS	32

/*
 * some size calculation constants
 */
#define DEV_TABLE_ENTRY_SIZE		32
#define ALIAS_TABLE_ENTRY_SIZE		2
#define RLOOKUP_TABLE_ENTRY_SIZE	(sizeof(void *))

/* Capability offsets used by the driver */
#define MMIO_CAP_HDR_OFFSET	0x00
#define MMIO_RANGE_OFFSET	0x0c
#define MMIO_MISC_OFFSET	0x10

/* Masks, shifts and macros to parse the device range capability */
#define MMIO_RANGE_LD_MASK	0xff000000
#define MMIO_RANGE_FD_MASK	0x00ff0000
#define MMIO_RANGE_BUS_MASK	0x0000ff00
#define MMIO_RANGE_LD_SHIFT	24
#define MMIO_RANGE_FD_SHIFT	16
#define MMIO_RANGE_BUS_SHIFT	8
#define MMIO_GET_LD(x)  (((x) & MMIO_RANGE_LD_MASK) >> MMIO_RANGE_LD_SHIFT)
#define MMIO_GET_FD(x)  (((x) & MMIO_RANGE_FD_MASK) >> MMIO_RANGE_FD_SHIFT)
#define MMIO_GET_BUS(x) (((x) & MMIO_RANGE_BUS_MASK) >> MMIO_RANGE_BUS_SHIFT)
#define MMIO_MSI_NUM(x)	((x) & 0x1f)

/* Flag masks for the AMD IOMMU exclusion range */
#define MMIO_EXCL_ENABLE_MASK 0x01ULL
#define MMIO_EXCL_ALLOW_MASK  0x02ULL

/* Used offsets into the MMIO space */
#define MMIO_DEV_TABLE_OFFSET   0x0000
#define MMIO_CMD_BUF_OFFSET     0x0008
#define MMIO_EVT_BUF_OFFSET     0x0010
#define MMIO_CONTROL_OFFSET     0x0018
#define MMIO_EXCL_BASE_OFFSET   0x0020
#define MMIO_EXCL_LIMIT_OFFSET  0x0028
#define MMIO_EXT_FEATURES	0x0030
#define MMIO_PPR_LOG_OFFSET	0x0038
#define MMIO_GA_LOG_BASE_OFFSET	0x00e0
#define MMIO_GA_LOG_TAIL_OFFSET	0x00e8
#define MMIO_MSI_ADDR_LO_OFFSET	0x015C
#define MMIO_MSI_ADDR_HI_OFFSET	0x0160
#define MMIO_MSI_DATA_OFFSET	0x0164
#define MMIO_INTCAPXT_EVT_OFFSET	0x0170
#define MMIO_INTCAPXT_PPR_OFFSET	0x0178
#define MMIO_INTCAPXT_GALOG_OFFSET	0x0180
#define MMIO_EXT_FEATURES2	0x01A0
#define MMIO_CMD_HEAD_OFFSET	0x2000
#define MMIO_CMD_TAIL_OFFSET	0x2008
#define MMIO_EVT_HEAD_OFFSET	0x2010
#define MMIO_EVT_TAIL_OFFSET	0x2018
#define MMIO_STATUS_OFFSET	0x2020
#define MMIO_PPR_HEAD_OFFSET	0x2030
#define MMIO_PPR_TAIL_OFFSET	0x2038
#define MMIO_GA_HEAD_OFFSET	0x2040
#define MMIO_GA_TAIL_OFFSET	0x2048
#define MMIO_CNTR_CONF_OFFSET	0x4000
#define MMIO_CNTR_REG_OFFSET	0x40000
#define MMIO_REG_END_OFFSET	0x80000



/* Extended Feature Bits */
#define FEATURE_PREFETCH	BIT_ULL(0)
#define FEATURE_PPR		BIT_ULL(1)
#define FEATURE_X2APIC		BIT_ULL(2)
#define FEATURE_NX		BIT_ULL(3)
#define FEATURE_GT		BIT_ULL(4)
#define FEATURE_IA		BIT_ULL(6)
#define FEATURE_GA		BIT_ULL(7)
#define FEATURE_HE		BIT_ULL(8)
#define FEATURE_PC		BIT_ULL(9)
#define FEATURE_GATS		GENMASK_ULL(13, 12)
#define FEATURE_GLX		GENMASK_ULL(15, 14)
#define FEATURE_GAM_VAPIC	BIT_ULL(21)
#define FEATURE_PASMAX		GENMASK_ULL(36, 32)
#define FEATURE_GIOSUP		BIT_ULL(48)
#define FEATURE_HASUP		BIT_ULL(49)
#define FEATURE_EPHSUP		BIT_ULL(50)
#define FEATURE_HDSUP		BIT_ULL(52)
#define FEATURE_SNP		BIT_ULL(63)


/* Extended Feature 2 Bits */
#define FEATURE_SNPAVICSUP	GENMASK_ULL(7, 5)
#define FEATURE_SNPAVICSUP_GAM(x) \
	(FIELD_GET(FEATURE_SNPAVICSUP, x) == 0x1)

/* Note:
 * The current driver only support 16-bit PASID.
 * Currently, hardware only implement upto 16-bit PASID
 * even though the spec says it could have upto 20 bits.
 */
#define PASID_MASK		0x0000ffff

/* MMIO status bits */
#define MMIO_STATUS_EVT_OVERFLOW_MASK		BIT(0)
#define MMIO_STATUS_EVT_INT_MASK		BIT(1)
#define MMIO_STATUS_COM_WAIT_INT_MASK		BIT(2)
#define MMIO_STATUS_EVT_RUN_MASK		BIT(3)
#define MMIO_STATUS_PPR_OVERFLOW_MASK		BIT(5)
#define MMIO_STATUS_PPR_INT_MASK		BIT(6)
#define MMIO_STATUS_PPR_RUN_MASK		BIT(7)
#define MMIO_STATUS_GALOG_RUN_MASK		BIT(8)
#define MMIO_STATUS_GALOG_OVERFLOW_MASK		BIT(9)
#define MMIO_STATUS_GALOG_INT_MASK		BIT(10)

/* event logging constants */
#define EVENT_ENTRY_SIZE	0x10
#define EVENT_TYPE_SHIFT	28
#define EVENT_TYPE_MASK		0xf
#define EVENT_TYPE_ILL_DEV	0x1
#define EVENT_TYPE_IO_FAULT	0x2
#define EVENT_TYPE_DEV_TAB_ERR	0x3
#define EVENT_TYPE_PAGE_TAB_ERR	0x4
#define EVENT_TYPE_ILL_CMD	0x5
#define EVENT_TYPE_CMD_HARD_ERR	0x6
#define EVENT_TYPE_IOTLB_INV_TO	0x7
#define EVENT_TYPE_INV_DEV_REQ	0x8
#define EVENT_TYPE_INV_PPR_REQ	0x9
#define EVENT_TYPE_RMP_FAULT	0xd
#define EVENT_TYPE_RMP_HW_ERR	0xe
#define EVENT_DEVID_MASK	0xffff
#define EVENT_DEVID_SHIFT	0
#define EVENT_DOMID_MASK_LO	0xffff
#define EVENT_DOMID_MASK_HI	0xf0000
#define EVENT_FLAGS_MASK	0xfff
#define EVENT_FLAGS_SHIFT	0x10
#define EVENT_FLAG_RW		0x020
#define EVENT_FLAG_I		0x008

/* feature control bits */
#define CONTROL_IOMMU_EN	0
#define CONTROL_HT_TUN_EN	1
#define CONTROL_EVT_LOG_EN	2
#define CONTROL_EVT_INT_EN	3
#define CONTROL_COMWAIT_EN	4
#define CONTROL_INV_TIMEOUT	5
#define CONTROL_PASSPW_EN	8
#define CONTROL_RESPASSPW_EN	9
#define CONTROL_COHERENT_EN	10
#define CONTROL_ISOC_EN		11
#define CONTROL_CMDBUF_EN	12
#define CONTROL_PPRLOG_EN	13
#define CONTROL_PPRINT_EN	14
#define CONTROL_PPR_EN		15
#define CONTROL_GT_EN		16
#define CONTROL_GA_EN		17
#define CONTROL_GAM_EN		25
#define CONTROL_GALOG_EN	28
#define CONTROL_GAINT_EN	29
#define CONTROL_XT_EN		50
#define CONTROL_INTCAPXT_EN	51
#define CONTROL_IRTCACHEDIS	59
#define CONTROL_SNPAVIC_EN	61

#define CTRL_INV_TO_MASK	(7 << CONTROL_INV_TIMEOUT)
#define CTRL_INV_TO_NONE	0
#define CTRL_INV_TO_1MS		1
#define CTRL_INV_TO_10MS	2
#define CTRL_INV_TO_100MS	3
#define CTRL_INV_TO_1S		4
#define CTRL_INV_TO_10S		5
#define CTRL_INV_TO_100S	6

/* command specific defines */
#define CMD_COMPL_WAIT          0x01
#define CMD_INV_DEV_ENTRY       0x02
#define CMD_INV_IOMMU_PAGES	0x03
#define CMD_INV_IOTLB_PAGES	0x04
#define CMD_INV_IRT		0x05
#define CMD_COMPLETE_PPR	0x07
#define CMD_INV_ALL		0x08

#define CMD_COMPL_WAIT_STORE_MASK	0x01
#define CMD_COMPL_WAIT_INT_MASK		0x02
#define CMD_INV_IOMMU_PAGES_SIZE_MASK	0x01
#define CMD_INV_IOMMU_PAGES_PDE_MASK	0x02
#define CMD_INV_IOMMU_PAGES_GN_MASK	0x04

#define PPR_STATUS_MASK			0xf
#define PPR_STATUS_SHIFT		12

#define CMD_INV_IOMMU_ALL_PAGES_ADDRESS	0x7fffffffffffffffULL

/* macros and definitions for device table entries */
#define DEV_ENTRY_VALID         0x00
#define DEV_ENTRY_TRANSLATION   0x01
#define DEV_ENTRY_HAD           0x07
#define DEV_ENTRY_PPR           0x34
#define DEV_ENTRY_IR            0x3d
#define DEV_ENTRY_IW            0x3e
#define DEV_ENTRY_NO_PAGE_FAULT	0x62
#define DEV_ENTRY_EX            0x67
#define DEV_ENTRY_SYSMGT1       0x68
#define DEV_ENTRY_SYSMGT2       0x69
#define DEV_ENTRY_IRQ_TBL_EN	0x80
#define DEV_ENTRY_INIT_PASS     0xb8
#define DEV_ENTRY_EINT_PASS     0xb9
#define DEV_ENTRY_NMI_PASS      0xba
#define DEV_ENTRY_LINT0_PASS    0xbe
#define DEV_ENTRY_LINT1_PASS    0xbf
#define DEV_ENTRY_MODE_MASK	0x07
#define DEV_ENTRY_MODE_SHIFT	0x09

#define MAX_DEV_TABLE_ENTRIES	0xffff

/* constants to configure the command buffer */
#define CMD_BUFFER_SIZE    8192
#define CMD_BUFFER_UNINITIALIZED 1
#define CMD_BUFFER_ENTRIES 512
#define MMIO_CMD_SIZE_SHIFT 56
#define MMIO_CMD_SIZE_512 (0x9ULL << MMIO_CMD_SIZE_SHIFT)

/* constants for event buffer handling */
#define EVT_BUFFER_SIZE		8192 /* 512 entries */
#define EVT_LEN_MASK		(0x9ULL << 56)

/* Constants for PPR Log handling */
#define PPR_LOG_ENTRIES		512
#define PPR_LOG_SIZE_SHIFT	56
#define PPR_LOG_SIZE_512	(0x9ULL << PPR_LOG_SIZE_SHIFT)
#define PPR_ENTRY_SIZE		16
#define PPR_LOG_SIZE		(PPR_ENTRY_SIZE * PPR_LOG_ENTRIES)

/* PAGE_SERVICE_REQUEST PPR Log Buffer Entry flags */
#define PPR_FLAG_EXEC		0x002	/* Execute permission requested */
#define PPR_FLAG_READ		0x004	/* Read permission requested */
#define PPR_FLAG_WRITE		0x020	/* Write permission requested */
#define PPR_FLAG_US		0x040	/* 1: User, 0: Supervisor */
#define PPR_FLAG_RVSD		0x080	/* Reserved bit not zero */
#define PPR_FLAG_GN		0x100	/* GVA and PASID is valid */

#define PPR_REQ_TYPE(x)		(((x) >> 60) & 0xfULL)
#define PPR_FLAGS(x)		(((x) >> 48) & 0xfffULL)
#define PPR_DEVID(x)		((x) & 0xffffULL)
#define PPR_TAG(x)		(((x) >> 32) & 0x3ffULL)
#define PPR_PASID1(x)		(((x) >> 16) & 0xffffULL)
#define PPR_PASID2(x)		(((x) >> 42) & 0xfULL)
#define PPR_PASID(x)		((PPR_PASID2(x) << 16) | PPR_PASID1(x))

#define PPR_REQ_FAULT		0x01

/* Constants for GA Log handling */
#define GA_LOG_ENTRIES		512
#define GA_LOG_SIZE_SHIFT	56
#define GA_LOG_SIZE_512		(0x8ULL << GA_LOG_SIZE_SHIFT)
#define GA_ENTRY_SIZE		8
#define GA_LOG_SIZE		(GA_ENTRY_SIZE * GA_LOG_ENTRIES)

#define GA_TAG(x)		(u32)(x & 0xffffffffULL)
#define GA_DEVID(x)		(u16)(((x) >> 32) & 0xffffULL)
#define GA_REQ_TYPE(x)		(((x) >> 60) & 0xfULL)

#define GA_GUEST_NR		0x1

#define IOMMU_IN_ADDR_BIT_SIZE  52
#define IOMMU_OUT_ADDR_BIT_SIZE 52

/*
 * This bitmap is used to advertise the page sizes our hardware support
 * to the IOMMU core, which will then use this information to split
 * physically contiguous memory regions it is mapping into page sizes
 * that we support.
 *
 * 512GB Pages are not supported due to a hardware bug
 * Page sizes >= the 52 bit max physical address of the CPU are not supported.
 */
#define AMD_IOMMU_PGSIZES	(GENMASK_ULL(51, 12) ^ SZ_512G)

/* Special mode where page-sizes are limited to 4 KiB */
#define AMD_IOMMU_PGSIZES_4K	(PAGE_SIZE)

/* 4K, 2MB, 1G page sizes are supported */
#define AMD_IOMMU_PGSIZES_V2	(PAGE_SIZE | (1ULL << 21) | (1ULL << 30))

/* Bit value definition for dte irq remapping fields*/
#define DTE_IRQ_PHYS_ADDR_MASK		GENMASK_ULL(51, 6)
#define DTE_IRQ_REMAP_INTCTL_MASK	(0x3ULL << 60)
#define DTE_IRQ_REMAP_INTCTL    (2ULL << 60)
#define DTE_IRQ_REMAP_ENABLE    1ULL

/*
 * AMD IOMMU hardware only support 512 IRTEs despite
 * the architectural limitation of 2048 entries.
 */
#define DTE_INTTAB_ALIGNMENT    128
#define DTE_INTTABLEN_VALUE     9ULL
#define DTE_INTTABLEN           (DTE_INTTABLEN_VALUE << 1)
#define DTE_INTTABLEN_MASK      (0xfULL << 1)
#define MAX_IRQS_PER_TABLE      (1 << DTE_INTTABLEN_VALUE)

#define PAGE_MODE_NONE    0x00
#define PAGE_MODE_1_LEVEL 0x01
#define PAGE_MODE_2_LEVEL 0x02
#define PAGE_MODE_3_LEVEL 0x03
#define PAGE_MODE_4_LEVEL 0x04
#define PAGE_MODE_5_LEVEL 0x05
#define PAGE_MODE_6_LEVEL 0x06
#define PAGE_MODE_7_LEVEL 0x07

#define GUEST_PGTABLE_4_LEVEL	0x00
#define GUEST_PGTABLE_5_LEVEL	0x01

#define PM_LEVEL_SHIFT(x)	(12 + ((x) * 9))
#define PM_LEVEL_SIZE(x)	(((x) < 6) ? \
				  ((1ULL << PM_LEVEL_SHIFT((x))) - 1): \
				   (0xffffffffffffffffULL))
#define PM_LEVEL_INDEX(x, a)	(((a) >> PM_LEVEL_SHIFT((x))) & 0x1ffULL)
#define PM_LEVEL_ENC(x)		(((x) << 9) & 0xe00ULL)
#define PM_LEVEL_PDE(x, a)	((a) | PM_LEVEL_ENC((x)) | \
				 IOMMU_PTE_PR | IOMMU_PTE_IR | IOMMU_PTE_IW)
#define PM_PTE_LEVEL(pte)	(((pte) >> 9) & 0x7ULL)

#define PM_MAP_4k		0
#define PM_ADDR_MASK		0x000ffffffffff000ULL
#define PM_MAP_MASK(lvl)	(PM_ADDR_MASK & \
				(~((1ULL << (12 + ((lvl) * 9))) - 1)))
#define PM_ALIGNED(lvl, addr)	((PM_MAP_MASK(lvl) & (addr)) == (addr))

/*
 * Returns the page table level to use for a given page size
 * Pagesize is expected to be a power-of-two
 */
#define PAGE_SIZE_LEVEL(pagesize) \
		((__ffs(pagesize) - 12) / 9)
/*
 * Returns the number of ptes to use for a given page size
 * Pagesize is expected to be a power-of-two
 */
#define PAGE_SIZE_PTE_COUNT(pagesize) \
		(1ULL << ((__ffs(pagesize) - 12) % 9))

/*
 * Aligns a given io-virtual address to a given page size
 * Pagesize is expected to be a power-of-two
 */
#define PAGE_SIZE_ALIGN(address, pagesize) \
		((address) & ~((pagesize) - 1))
/*
 * Creates an IOMMU PTE for an address and a given pagesize
 * The PTE has no permission bits set
 * Pagesize is expected to be a power-of-two larger than 4096
 */
#define PAGE_SIZE_PTE(address, pagesize)		\
		(((address) | ((pagesize) - 1)) &	\
		 (~(pagesize >> 1)) & PM_ADDR_MASK)

/*
 * Takes a PTE value with mode=0x07 and returns the page size it maps
 */
#define PTE_PAGE_SIZE(pte) \
	(1ULL << (1 + ffz(((pte) | 0xfffULL))))

/*
 * Takes a page-table level and returns the default page-size for this level
 */
#define PTE_LEVEL_PAGE_SIZE(level)			\
	(1ULL << (12 + (9 * (level))))

/*
 * The IOPTE dirty bit
 */
#define IOMMU_PTE_HD_BIT (6)

/*
 * Bit value definition for I/O PTE fields
 */
#define IOMMU_PTE_PR	BIT_ULL(0)
#define IOMMU_PTE_HD	BIT_ULL(IOMMU_PTE_HD_BIT)
#define IOMMU_PTE_U	BIT_ULL(59)
#define IOMMU_PTE_FC	BIT_ULL(60)
#define IOMMU_PTE_IR	BIT_ULL(61)
#define IOMMU_PTE_IW	BIT_ULL(62)

/*
 * Bit value definition for DTE fields
 */
#define DTE_FLAG_V	BIT_ULL(0)
#define DTE_FLAG_TV	BIT_ULL(1)
#define DTE_FLAG_HAD	(3ULL << 7)
#define DTE_FLAG_GIOV	BIT_ULL(54)
#define DTE_FLAG_GV	BIT_ULL(55)
#define DTE_GLX_SHIFT	(56)
#define DTE_GLX_MASK	(3)
#define DTE_FLAG_IR	BIT_ULL(61)
#define DTE_FLAG_IW	BIT_ULL(62)

#define DTE_FLAG_IOTLB	BIT_ULL(32)
#define DTE_FLAG_MASK	(0x3ffULL << 32)
#define DEV_DOMID_MASK	0xffffULL

#define DTE_GCR3_VAL_A(x)	(((x) >> 12) & 0x00007ULL)
#define DTE_GCR3_VAL_B(x)	(((x) >> 15) & 0x0ffffULL)
#define DTE_GCR3_VAL_C(x)	(((x) >> 31) & 0x1fffffULL)

#define DTE_GCR3_SHIFT_A	58
#define DTE_GCR3_SHIFT_B	16
#define DTE_GCR3_SHIFT_C	43

#define DTE_GPT_LEVEL_SHIFT	54

#define GCR3_VALID		0x01ULL

#define IOMMU_PAGE_MASK (((1ULL << 52) - 1) & ~0xfffULL)
#define IOMMU_PTE_PRESENT(pte) ((pte) & IOMMU_PTE_PR)
#define IOMMU_PTE_DIRTY(pte) ((pte) & IOMMU_PTE_HD)
#define IOMMU_PTE_PAGE(pte) (iommu_phys_to_virt((pte) & IOMMU_PAGE_MASK))
#define IOMMU_PTE_MODE(pte) (((pte) >> 9) & 0x07)

#define IOMMU_PROT_MASK 0x03
#define IOMMU_PROT_IR 0x01
#define IOMMU_PROT_IW 0x02

#define IOMMU_UNITY_MAP_FLAG_EXCL_RANGE	(1 << 2)

/* IOMMU capabilities */
#define IOMMU_CAP_IOTLB   24
#define IOMMU_CAP_NPCACHE 26
#define IOMMU_CAP_EFR     27

/* IOMMU IVINFO */
#define IOMMU_IVINFO_OFFSET     36
#define IOMMU_IVINFO_EFRSUP     BIT(0)
#define IOMMU_IVINFO_DMA_REMAP  BIT(1)

/* IOMMU Feature Reporting Field (for IVHD type 10h */
#define IOMMU_FEAT_GASUP_SHIFT	6

/* IOMMU Extended Feature Register (EFR) */
#define IOMMU_EFR_XTSUP_SHIFT	2
#define IOMMU_EFR_GASUP_SHIFT	7
#define IOMMU_EFR_MSICAPMMIOSUP_SHIFT	46

#define MAX_DOMAIN_ID 65536

/* Timeout stuff */
#define LOOP_TIMEOUT		100000
#define MMIO_STATUS_TIMEOUT	2000000

extern bool amd_iommu_dump;
#define DUMP_printk(format, arg...)				\
	do {							\
		if (amd_iommu_dump)				\
			pr_info("AMD-Vi: " format, ## arg);	\
	} while(0);

/* global flag if IOMMUs cache non-present entries */
extern bool amd_iommu_np_cache;
/* Only true if all IOMMUs support device IOTLBs */
extern bool amd_iommu_iotlb_sup;

struct irq_remap_table {
	raw_spinlock_t lock;
	unsigned min_index;
	u32 *table;
};

/* Interrupt remapping feature used? */
extern bool amd_iommu_irq_remap;

extern const struct iommu_ops amd_iommu_ops;

/* IVRS indicates that pre-boot remapping was enabled */
extern bool amdr_ivrs_remap_support;

/* kmem_cache to get tables with 128 byte alignement */
extern struct kmem_cache *amd_iommu_irq_cache;

#define PCI_SBDF_TO_SEGID(sbdf)		(((sbdf) >> 16) & 0xffff)
#define PCI_SBDF_TO_DEVID(sbdf)		((sbdf) & 0xffff)
#define PCI_SEG_DEVID_TO_SBDF(seg, devid)	((((u32)(seg) & 0xffff) << 16) | \
						 ((devid) & 0xffff))

/* Make iterating over all pci segment easier */
#define for_each_pci_segment(pci_seg) \
	list_for_each_entry((pci_seg), &amd_iommu_pci_seg_list, list)
#define for_each_pci_segment_safe(pci_seg, next) \
	list_for_each_entry_safe((pci_seg), (next), &amd_iommu_pci_seg_list, list)
/*
 * Make iterating over all IOMMUs easier
 */
#define for_each_iommu(iommu) \
	list_for_each_entry((iommu), &amd_iommu_list, list)
#define for_each_iommu_safe(iommu, next) \
	list_for_each_entry_safe((iommu), (next), &amd_iommu_list, list)
/* Making iterating over protection_domain->dev_data_list easier */
#define for_each_pdom_dev_data(pdom_dev_data, pdom) \
	list_for_each_entry(pdom_dev_data, &pdom->dev_data_list, list)
#define for_each_pdom_dev_data_safe(pdom_dev_data, next, pdom) \
	list_for_each_entry_safe((pdom_dev_data), (next), &pdom->dev_data_list, list)

struct amd_iommu;
struct iommu_domain;
struct irq_domain;
struct amd_irte_ops;

#define AMD_IOMMU_FLAG_TRANS_PRE_ENABLED      (1 << 0)

#define io_pgtable_to_data(x) \
	container_of((x), struct amd_io_pgtable, pgtbl)

#define io_pgtable_ops_to_data(x) \
	io_pgtable_to_data(io_pgtable_ops_to_pgtable(x))

#define io_pgtable_ops_to_domain(x) \
	container_of(io_pgtable_ops_to_data(x), \
		     struct protection_domain, iop)

#define io_pgtable_cfg_to_data(x) \
	container_of((x), struct amd_io_pgtable, pgtbl.cfg)

struct gcr3_tbl_info {
	u64	*gcr3_tbl;	/* Guest CR3 table */
	int	glx;		/* Number of levels for GCR3 table */
	u32	pasid_cnt;	/* Track attached PASIDs */
	u16	domid;		/* Per device domain ID */
};

struct amd_io_pgtable {
<<<<<<< HEAD
	struct io_pgtable_cfg	pgtbl_cfg;
=======
>>>>>>> fa10f348
	struct io_pgtable	pgtbl;
	int			mode;
	u64			*root;
	u64			*pgd;		/* v2 pgtable pgd pointer */
};

enum protection_domain_mode {
	PD_MODE_V1 = 1,
	PD_MODE_V2,
};

/* Track dev_data/PASID list for the protection domain */
struct pdom_dev_data {
	/* Points to attached device data */
	struct iommu_dev_data *dev_data;
	/* PASID attached to the protection domain */
	ioasid_t pasid;
	/* For protection_domain->dev_data_list */
	struct list_head list;
};

/*
 * This structure contains generic data for  IOMMU protection domains
 * independent of their use.
 */
struct protection_domain {
	struct list_head dev_list; /* List of all devices in this domain */
	struct iommu_domain domain; /* generic domain handle used by
				       iommu core code */
	struct amd_io_pgtable iop;
	spinlock_t lock;	/* mostly used to lock the page table*/
	u16 id;			/* the domain id written to the device table */
	enum protection_domain_mode pd_mode; /* Track page table type */
	bool dirty_tracking;	/* dirty tracking is enabled in the domain */
	unsigned dev_cnt;	/* devices assigned to this domain */
	unsigned dev_iommu[MAX_IOMMUS]; /* per-IOMMU reference count */

	struct mmu_notifier mn;	/* mmu notifier for the SVA domain */
	struct list_head dev_data_list; /* List of pdom_dev_data */
};

/*
 * This structure contains information about one PCI segment in the system.
 */
struct amd_iommu_pci_seg {
	/* List with all PCI segments in the system */
	struct list_head list;

	/* List of all available dev_data structures */
	struct llist_head dev_data_list;

	/* PCI segment number */
	u16 id;

	/* Largest PCI device id we expect translation requests for */
	u16 last_bdf;

	/* Size of the device table */
	u32 dev_table_size;

	/* Size of the alias table */
	u32 alias_table_size;

	/* Size of the rlookup table */
	u32 rlookup_table_size;

	/*
	 * device table virtual address
	 *
	 * Pointer to the per PCI segment device table.
	 * It is indexed by the PCI device id or the HT unit id and contains
	 * information about the domain the device belongs to as well as the
	 * page table root pointer.
	 */
	struct dev_table_entry *dev_table;

	/*
	 * The rlookup iommu table is used to find the IOMMU which is
	 * responsible for a specific device. It is indexed by the PCI
	 * device id.
	 */
	struct amd_iommu **rlookup_table;

	/*
	 * This table is used to find the irq remapping table for a given
	 * device id quickly.
	 */
	struct irq_remap_table **irq_lookup_table;

	/*
	 * Pointer to a device table which the content of old device table
	 * will be copied to. It's only be used in kdump kernel.
	 */
	struct dev_table_entry *old_dev_tbl_cpy;

	/*
	 * The alias table is a driver specific data structure which contains the
	 * mappings of the PCI device ids to the actual requestor ids on the IOMMU.
	 * More than one device can share the same requestor id.
	 */
	u16 *alias_table;

	/*
	 * A list of required unity mappings we find in ACPI. It is not locked
	 * because as runtime it is only read. It is created at ACPI table
	 * parsing time.
	 */
	struct list_head unity_map;
};

/*
 * Structure where we save information about one hardware AMD IOMMU in the
 * system.
 */
struct amd_iommu {
	struct list_head list;

	/* Index within the IOMMU array */
	int index;

	/* locks the accesses to the hardware */
	raw_spinlock_t lock;

	/* Pointer to PCI device of this IOMMU */
	struct pci_dev *dev;

	/* Cache pdev to root device for resume quirks */
	struct pci_dev *root_pdev;

	/* physical address of MMIO space */
	u64 mmio_phys;

	/* physical end address of MMIO space */
	u64 mmio_phys_end;

	/* virtual address of MMIO space */
	u8 __iomem *mmio_base;

	/* capabilities of that IOMMU read from ACPI */
	u32 cap;

	/* flags read from acpi table */
	u8 acpi_flags;

	/* Extended features */
	u64 features;

	/* Extended features 2 */
	u64 features2;

	/* PCI device id of the IOMMU device */
	u16 devid;

	/*
	 * Capability pointer. There could be more than one IOMMU per PCI
	 * device function if there are more than one AMD IOMMU capability
	 * pointers.
	 */
	u16 cap_ptr;

	/* pci domain of this IOMMU */
	struct amd_iommu_pci_seg *pci_seg;

	/* start of exclusion range of that IOMMU */
	u64 exclusion_start;
	/* length of exclusion range of that IOMMU */
	u64 exclusion_length;

	/* command buffer virtual address */
	u8 *cmd_buf;
	u32 cmd_buf_head;
	u32 cmd_buf_tail;

	/* event buffer virtual address */
	u8 *evt_buf;

	/* Name for event log interrupt */
	unsigned char evt_irq_name[16];

	/* Base of the PPR log, if present */
	u8 *ppr_log;

	/* Name for PPR log interrupt */
	unsigned char ppr_irq_name[16];

	/* Base of the GA log, if present */
	u8 *ga_log;

	/* Name for GA log interrupt */
	unsigned char ga_irq_name[16];

	/* Tail of the GA log, if present */
	u8 *ga_log_tail;

	/* true if interrupts for this IOMMU are already enabled */
	bool int_enabled;

	/* if one, we need to send a completion wait command */
	bool need_sync;

	/* true if disable irte caching */
	bool irtcachedis_enabled;

	/* Handle for IOMMU core code */
	struct iommu_device iommu;

	/*
	 * We can't rely on the BIOS to restore all values on reinit, so we
	 * need to stash them
	 */

	/* The iommu BAR */
	u32 stored_addr_lo;
	u32 stored_addr_hi;

	/*
	 * Each iommu has 6 l1s, each of which is documented as having 0x12
	 * registers
	 */
	u32 stored_l1[6][0x12];

	/* The l2 indirect registers */
	u32 stored_l2[0x83];

	/* The maximum PC banks and counters/bank (PCSup=1) */
	u8 max_banks;
	u8 max_counters;
#ifdef CONFIG_IRQ_REMAP
	struct irq_domain *ir_domain;

	struct amd_irte_ops *irte_ops;
#endif

	u32 flags;
	volatile u64 *cmd_sem;
	atomic64_t cmd_sem_val;

#ifdef CONFIG_AMD_IOMMU_DEBUGFS
	/* DebugFS Info */
	struct dentry *debugfs;
#endif

	/* IOPF support */
	struct iopf_queue *iopf_queue;
	unsigned char iopfq_name[32];
};

static inline struct amd_iommu *dev_to_amd_iommu(struct device *dev)
{
	struct iommu_device *iommu = dev_to_iommu_device(dev);

	return container_of(iommu, struct amd_iommu, iommu);
}

#define ACPIHID_UID_LEN 256
#define ACPIHID_HID_LEN 9

struct acpihid_map_entry {
	struct list_head list;
	u8 uid[ACPIHID_UID_LEN];
	u8 hid[ACPIHID_HID_LEN];
	u32 devid;
	u32 root_devid;
	bool cmd_line;
	struct iommu_group *group;
};

struct devid_map {
	struct list_head list;
	u8 id;
	u32 devid;
	bool cmd_line;
};

#define AMD_IOMMU_DEVICE_FLAG_ATS_SUP     0x1    /* ATS feature supported */
#define AMD_IOMMU_DEVICE_FLAG_PRI_SUP     0x2    /* PRI feature supported */
#define AMD_IOMMU_DEVICE_FLAG_PASID_SUP   0x4    /* PASID context supported */
/* Device may request execution on memory pages */
#define AMD_IOMMU_DEVICE_FLAG_EXEC_SUP    0x8
/* Device may request super-user privileges */
#define AMD_IOMMU_DEVICE_FLAG_PRIV_SUP   0x10

/*
 * This struct contains device specific data for the IOMMU
 */
struct iommu_dev_data {
	/*Protect against attach/detach races */
	spinlock_t lock;

	struct list_head list;		  /* For domain->dev_list */
	struct llist_node dev_data_list;  /* For global dev_data_list */
	struct protection_domain *domain; /* Domain the device is bound to */
	struct gcr3_tbl_info gcr3_info;   /* Per-device GCR3 table */
	struct device *dev;
	u16 devid;			  /* PCI Device ID */

	u32 max_pasids;			  /* Max supported PASIDs */
	u32 flags;			  /* Holds AMD_IOMMU_DEVICE_FLAG_<*> */
	int ats_qdep;
	u8 ats_enabled  :1;		  /* ATS state */
	u8 pri_enabled  :1;		  /* PRI state */
	u8 pasid_enabled:1;		  /* PASID state */
	u8 pri_tlp      :1;		  /* PASID TLB required for
					     PPR completions */
	u8 ppr          :1;		  /* Enable device PPR support */
	bool use_vapic;			  /* Enable device to use vapic mode */
	bool defer_attach;

	struct ratelimit_state rs;        /* Ratelimit IOPF messages */
};

/* Map HPET and IOAPIC ids to the devid used by the IOMMU */
extern struct list_head ioapic_map;
extern struct list_head hpet_map;
extern struct list_head acpihid_map;

/*
 * List with all PCI segments in the system. This list is not locked because
 * it is only written at driver initialization time
 */
extern struct list_head amd_iommu_pci_seg_list;

/*
 * List with all IOMMUs in the system. This list is not locked because it is
 * only written and read at driver initialization or suspend time
 */
extern struct list_head amd_iommu_list;

/*
 * Array with pointers to each IOMMU struct
 * The indices are referenced in the protection domains
 */
extern struct amd_iommu *amd_iommus[MAX_IOMMUS];

/*
 * Structure defining one entry in the device table
 */
struct dev_table_entry {
	u64 data[4];
};

/*
 * One entry for unity mappings parsed out of the ACPI table.
 */
struct unity_map_entry {
	struct list_head list;

	/* starting device id this entry is used for (including) */
	u16 devid_start;
	/* end device id this entry is used for (including) */
	u16 devid_end;

	/* start address to unity map (including) */
	u64 address_start;
	/* end address to unity map (including) */
	u64 address_end;

	/* required protection */
	int prot;
};

/*
 * Data structures for device handling
 */

/* size of the dma_ops aperture as power of 2 */
extern unsigned amd_iommu_aperture_order;

/* allocation bitmap for domain ids */
extern unsigned long *amd_iommu_pd_alloc_bitmap;

extern bool amd_iommu_force_isolation;

/* Max levels of glxval supported */
extern int amd_iommu_max_glx_val;

/* Global EFR and EFR2 registers */
extern u64 amd_iommu_efr;
extern u64 amd_iommu_efr2;

static inline int get_ioapic_devid(int id)
{
	struct devid_map *entry;

	list_for_each_entry(entry, &ioapic_map, list) {
		if (entry->id == id)
			return entry->devid;
	}

	return -EINVAL;
}

static inline int get_hpet_devid(int id)
{
	struct devid_map *entry;

	list_for_each_entry(entry, &hpet_map, list) {
		if (entry->id == id)
			return entry->devid;
	}

	return -EINVAL;
}

enum amd_iommu_intr_mode_type {
	AMD_IOMMU_GUEST_IR_LEGACY,

	/* This mode is not visible to users. It is used when
	 * we cannot fully enable vAPIC and fallback to only support
	 * legacy interrupt remapping via 128-bit IRTE.
	 */
	AMD_IOMMU_GUEST_IR_LEGACY_GA,
	AMD_IOMMU_GUEST_IR_VAPIC,
};

#define AMD_IOMMU_GUEST_IR_GA(x)	(x == AMD_IOMMU_GUEST_IR_VAPIC || \
					 x == AMD_IOMMU_GUEST_IR_LEGACY_GA)

#define AMD_IOMMU_GUEST_IR_VAPIC(x)	(x == AMD_IOMMU_GUEST_IR_VAPIC)

union irte {
	u32 val;
	struct {
		u32 valid	: 1,
		    no_fault	: 1,
		    int_type	: 3,
		    rq_eoi	: 1,
		    dm		: 1,
		    rsvd_1	: 1,
		    destination	: 8,
		    vector	: 8,
		    rsvd_2	: 8;
	} fields;
};

#define APICID_TO_IRTE_DEST_LO(x)    (x & 0xffffff)
#define APICID_TO_IRTE_DEST_HI(x)    ((x >> 24) & 0xff)

union irte_ga_lo {
	u64 val;

	/* For int remapping */
	struct {
		u64 valid	: 1,
		    no_fault	: 1,
		    /* ------ */
		    int_type	: 3,
		    rq_eoi	: 1,
		    dm		: 1,
		    /* ------ */
		    guest_mode	: 1,
		    destination	: 24,
		    ga_tag	: 32;
	} fields_remap;

	/* For guest vAPIC */
	struct {
		u64 valid	: 1,
		    no_fault	: 1,
		    /* ------ */
		    ga_log_intr	: 1,
		    rsvd1	: 3,
		    is_run	: 1,
		    /* ------ */
		    guest_mode	: 1,
		    destination	: 24,
		    ga_tag	: 32;
	} fields_vapic;
};

union irte_ga_hi {
	u64 val;
	struct {
		u64 vector	: 8,
		    rsvd_1	: 4,
		    ga_root_ptr	: 40,
		    rsvd_2	: 4,
		    destination : 8;
	} fields;
};

struct irte_ga {
	union {
		struct {
			union irte_ga_lo lo;
			union irte_ga_hi hi;
		};
		u128 irte;
	};
};

struct irq_2_irte {
	u16 devid; /* Device ID for IRTE table */
	u16 index; /* Index into IRTE table*/
};

struct amd_ir_data {
	u32 cached_ga_tag;
	struct amd_iommu *iommu;
	struct irq_2_irte irq_2_irte;
	struct msi_msg msi_entry;
	void *entry;    /* Pointer to union irte or struct irte_ga */

	/**
	 * Store information for activate/de-activate
	 * Guest virtual APIC mode during runtime.
	 */
	struct irq_cfg *cfg;
	int ga_vector;
	u64 ga_root_ptr;
	u32 ga_tag;
};

struct amd_irte_ops {
	void (*prepare)(void *, u32, bool, u8, u32, int);
	void (*activate)(struct amd_iommu *iommu, void *, u16, u16);
	void (*deactivate)(struct amd_iommu *iommu, void *, u16, u16);
	void (*set_affinity)(struct amd_iommu *iommu, void *, u16, u16, u8, u32);
	void *(*get)(struct irq_remap_table *, int);
	void (*set_allocated)(struct irq_remap_table *, int);
	bool (*is_allocated)(struct irq_remap_table *, int);
	void (*clear_allocated)(struct irq_remap_table *, int);
};

#ifdef CONFIG_IRQ_REMAP
extern struct amd_irte_ops irte_32_ops;
extern struct amd_irte_ops irte_128_ops;
#endif

#endif /* _ASM_X86_AMD_IOMMU_TYPES_H */<|MERGE_RESOLUTION|>--- conflicted
+++ resolved
@@ -544,10 +544,6 @@
 };
 
 struct amd_io_pgtable {
-<<<<<<< HEAD
-	struct io_pgtable_cfg	pgtbl_cfg;
-=======
->>>>>>> fa10f348
 	struct io_pgtable	pgtbl;
 	int			mode;
 	u64			*root;
