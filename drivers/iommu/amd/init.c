// SPDX-License-Identifier: GPL-2.0-only
/*
 * Copyright (C) 2007-2010 Advanced Micro Devices, Inc.
 * Author: Joerg Roedel <jroedel@suse.de>
 *         Leo Duran <leo.duran@amd.com>
 */

#define pr_fmt(fmt)     "AMD-Vi: " fmt
#define dev_fmt(fmt)    pr_fmt(fmt)

#include <linux/pci.h>
#include <linux/acpi.h>
#include <linux/list.h>
#include <linux/bitmap.h>
#include <linux/slab.h>
#include <linux/syscore_ops.h>
#include <linux/interrupt.h>
#include <linux/msi.h>
#include <linux/irq.h>
#include <linux/amd-iommu.h>
#include <linux/export.h>
#include <linux/kmemleak.h>
#include <linux/cc_platform.h>
#include <linux/iopoll.h>
#include <asm/pci-direct.h>
#include <asm/iommu.h>
#include <asm/apic.h>
#include <asm/gart.h>
#include <asm/x86_init.h>
#include <asm/io_apic.h>
#include <asm/irq_remapping.h>
#include <asm/set_memory.h>
#include <asm/sev.h>

#include <linux/crash_dump.h>

#include "amd_iommu.h"
#include "../irq_remapping.h"
#include "../iommu-pages.h"

/*
 * definitions for the ACPI scanning code
 */
#define IVRS_HEADER_LENGTH 48

#define ACPI_IVHD_TYPE_MAX_SUPPORTED	0x40
#define ACPI_IVMD_TYPE_ALL              0x20
#define ACPI_IVMD_TYPE                  0x21
#define ACPI_IVMD_TYPE_RANGE            0x22

#define IVHD_DEV_ALL                    0x01
#define IVHD_DEV_SELECT                 0x02
#define IVHD_DEV_SELECT_RANGE_START     0x03
#define IVHD_DEV_RANGE_END              0x04
#define IVHD_DEV_ALIAS                  0x42
#define IVHD_DEV_ALIAS_RANGE            0x43
#define IVHD_DEV_EXT_SELECT             0x46
#define IVHD_DEV_EXT_SELECT_RANGE       0x47
#define IVHD_DEV_SPECIAL		0x48
#define IVHD_DEV_ACPI_HID		0xf0

#define UID_NOT_PRESENT                 0
#define UID_IS_INTEGER                  1
#define UID_IS_CHARACTER                2

#define IVHD_SPECIAL_IOAPIC		1
#define IVHD_SPECIAL_HPET		2

#define IVHD_FLAG_HT_TUN_EN_MASK        0x01
#define IVHD_FLAG_PASSPW_EN_MASK        0x02
#define IVHD_FLAG_RESPASSPW_EN_MASK     0x04
#define IVHD_FLAG_ISOC_EN_MASK          0x08

#define IVMD_FLAG_EXCL_RANGE            0x08
#define IVMD_FLAG_IW                    0x04
#define IVMD_FLAG_IR                    0x02
#define IVMD_FLAG_UNITY_MAP             0x01

#define ACPI_DEVFLAG_INITPASS           0x01
#define ACPI_DEVFLAG_EXTINT             0x02
#define ACPI_DEVFLAG_NMI                0x04
#define ACPI_DEVFLAG_SYSMGT1            0x10
#define ACPI_DEVFLAG_SYSMGT2            0x20
#define ACPI_DEVFLAG_LINT0              0x40
#define ACPI_DEVFLAG_LINT1              0x80
#define ACPI_DEVFLAG_ATSDIS             0x10000000

#define IVRS_GET_SBDF_ID(seg, bus, dev, fn)	(((seg & 0xffff) << 16) | ((bus & 0xff) << 8) \
						 | ((dev & 0x1f) << 3) | (fn & 0x7))

/*
 * ACPI table definitions
 *
 * These data structures are laid over the table to parse the important values
 * out of it.
 */

/*
 * structure describing one IOMMU in the ACPI table. Typically followed by one
 * or more ivhd_entrys.
 */
struct ivhd_header {
	u8 type;
	u8 flags;
	u16 length;
	u16 devid;
	u16 cap_ptr;
	u64 mmio_phys;
	u16 pci_seg;
	u16 info;
	u32 efr_attr;

	/* Following only valid on IVHD type 11h and 40h */
	u64 efr_reg; /* Exact copy of MMIO_EXT_FEATURES */
	u64 efr_reg2;
} __attribute__((packed));

/*
 * A device entry describing which devices a specific IOMMU translates and
 * which requestor ids they use.
 */
struct ivhd_entry {
	u8 type;
	u16 devid;
	u8 flags;
	struct_group(ext_hid,
		u32 ext;
		u32 hidh;
	);
	u64 cid;
	u8 uidf;
	u8 uidl;
	u8 uid;
} __attribute__((packed));

/*
 * An AMD IOMMU memory definition structure. It defines things like exclusion
 * ranges for devices and regions that should be unity mapped.
 */
struct ivmd_header {
	u8 type;
	u8 flags;
	u16 length;
	u16 devid;
	u16 aux;
	u16 pci_seg;
	u8  resv[6];
	u64 range_start;
	u64 range_length;
} __attribute__((packed));

bool amd_iommu_dump;
bool amd_iommu_irq_remap __read_mostly;

enum protection_domain_mode amd_iommu_pgtable = PD_MODE_V1;
/* Guest page table level */
int amd_iommu_gpt_level = PAGE_MODE_4_LEVEL;

int amd_iommu_guest_ir = AMD_IOMMU_GUEST_IR_VAPIC;
static int amd_iommu_xt_mode = IRQ_REMAP_XAPIC_MODE;

static bool amd_iommu_detected;
static bool amd_iommu_disabled __initdata;
static bool amd_iommu_force_enable __initdata;
static bool amd_iommu_irtcachedis;
static int amd_iommu_target_ivhd_type;

/* Global EFR and EFR2 registers */
u64 amd_iommu_efr;
u64 amd_iommu_efr2;

/* SNP is enabled on the system? */
bool amd_iommu_snp_en;
EXPORT_SYMBOL(amd_iommu_snp_en);

LIST_HEAD(amd_iommu_pci_seg_list);	/* list of all PCI segments */
LIST_HEAD(amd_iommu_list);		/* list of all AMD IOMMUs in the system */
LIST_HEAD(amd_ivhd_dev_flags_list);	/* list of all IVHD device entry settings */

/* Number of IOMMUs present in the system */
static int amd_iommus_present;

/* IOMMUs have a non-present cache? */
bool amd_iommu_np_cache __read_mostly;
bool amd_iommu_iotlb_sup __read_mostly = true;

static bool amd_iommu_pc_present __read_mostly;
bool amdr_ivrs_remap_support __read_mostly;

bool amd_iommu_force_isolation __read_mostly;

unsigned long amd_iommu_pgsize_bitmap __ro_after_init = AMD_IOMMU_PGSIZES;

enum iommu_init_state {
	IOMMU_START_STATE,
	IOMMU_IVRS_DETECTED,
	IOMMU_ACPI_FINISHED,
	IOMMU_ENABLED,
	IOMMU_PCI_INIT,
	IOMMU_INTERRUPTS_EN,
	IOMMU_INITIALIZED,
	IOMMU_NOT_FOUND,
	IOMMU_INIT_ERROR,
	IOMMU_CMDLINE_DISABLED,
};

/* Early ioapic and hpet maps from kernel command line */
#define EARLY_MAP_SIZE		4
static struct devid_map __initdata early_ioapic_map[EARLY_MAP_SIZE];
static struct devid_map __initdata early_hpet_map[EARLY_MAP_SIZE];
static struct acpihid_map_entry __initdata early_acpihid_map[EARLY_MAP_SIZE];

static int __initdata early_ioapic_map_size;
static int __initdata early_hpet_map_size;
static int __initdata early_acpihid_map_size;

static bool __initdata cmdline_maps;

static enum iommu_init_state init_state = IOMMU_START_STATE;

static int amd_iommu_enable_interrupts(void);
static int __init iommu_go_to_state(enum iommu_init_state state);
static void init_device_table_dma(struct amd_iommu_pci_seg *pci_seg);

static bool amd_iommu_pre_enabled = true;

static u32 amd_iommu_ivinfo __initdata;

bool translation_pre_enabled(struct amd_iommu *iommu)
{
	return (iommu->flags & AMD_IOMMU_FLAG_TRANS_PRE_ENABLED);
}

static void clear_translation_pre_enabled(struct amd_iommu *iommu)
{
	iommu->flags &= ~AMD_IOMMU_FLAG_TRANS_PRE_ENABLED;
}

static void init_translation_status(struct amd_iommu *iommu)
{
	u64 ctrl;

	ctrl = readq(iommu->mmio_base + MMIO_CONTROL_OFFSET);
	if (ctrl & (1<<CONTROL_IOMMU_EN))
		iommu->flags |= AMD_IOMMU_FLAG_TRANS_PRE_ENABLED;
}

static inline unsigned long tbl_size(int entry_size, int last_bdf)
{
	unsigned shift = PAGE_SHIFT +
			 get_order((last_bdf + 1) * entry_size);

	return 1UL << shift;
}

int amd_iommu_get_num_iommus(void)
{
	return amd_iommus_present;
}

/*
 * Iterate through all the IOMMUs to get common EFR
 * masks among all IOMMUs and warn if found inconsistency.
 */
static __init void get_global_efr(void)
{
	struct amd_iommu *iommu;

	for_each_iommu(iommu) {
		u64 tmp = iommu->features;
		u64 tmp2 = iommu->features2;

		if (list_is_first(&iommu->list, &amd_iommu_list)) {
			amd_iommu_efr = tmp;
			amd_iommu_efr2 = tmp2;
			continue;
		}

		if (amd_iommu_efr == tmp &&
		    amd_iommu_efr2 == tmp2)
			continue;

		pr_err(FW_BUG
		       "Found inconsistent EFR/EFR2 %#llx,%#llx (global %#llx,%#llx) on iommu%d (%04x:%02x:%02x.%01x).\n",
		       tmp, tmp2, amd_iommu_efr, amd_iommu_efr2,
		       iommu->index, iommu->pci_seg->id,
		       PCI_BUS_NUM(iommu->devid), PCI_SLOT(iommu->devid),
		       PCI_FUNC(iommu->devid));

		amd_iommu_efr &= tmp;
		amd_iommu_efr2 &= tmp2;
	}

	pr_info("Using global IVHD EFR:%#llx, EFR2:%#llx\n", amd_iommu_efr, amd_iommu_efr2);
}

/*
 * For IVHD type 0x11/0x40, EFR is also available via IVHD.
 * Default to IVHD EFR since it is available sooner
 * (i.e. before PCI init).
 */
static void __init early_iommu_features_init(struct amd_iommu *iommu,
					     struct ivhd_header *h)
{
	if (amd_iommu_ivinfo & IOMMU_IVINFO_EFRSUP) {
		iommu->features = h->efr_reg;
		iommu->features2 = h->efr_reg2;
	}
	if (amd_iommu_ivinfo & IOMMU_IVINFO_DMA_REMAP)
		amdr_ivrs_remap_support = true;
}

/* Access to l1 and l2 indexed register spaces */

static u32 iommu_read_l1(struct amd_iommu *iommu, u16 l1, u8 address)
{
	u32 val;

	pci_write_config_dword(iommu->dev, 0xf8, (address | l1 << 16));
	pci_read_config_dword(iommu->dev, 0xfc, &val);
	return val;
}

static void iommu_write_l1(struct amd_iommu *iommu, u16 l1, u8 address, u32 val)
{
	pci_write_config_dword(iommu->dev, 0xf8, (address | l1 << 16 | 1 << 31));
	pci_write_config_dword(iommu->dev, 0xfc, val);
	pci_write_config_dword(iommu->dev, 0xf8, (address | l1 << 16));
}

static u32 iommu_read_l2(struct amd_iommu *iommu, u8 address)
{
	u32 val;

	pci_write_config_dword(iommu->dev, 0xf0, address);
	pci_read_config_dword(iommu->dev, 0xf4, &val);
	return val;
}

static void iommu_write_l2(struct amd_iommu *iommu, u8 address, u32 val)
{
	pci_write_config_dword(iommu->dev, 0xf0, (address | 1 << 8));
	pci_write_config_dword(iommu->dev, 0xf4, val);
}

/****************************************************************************
 *
 * AMD IOMMU MMIO register space handling functions
 *
 * These functions are used to program the IOMMU device registers in
 * MMIO space required for that driver.
 *
 ****************************************************************************/

/*
 * This function set the exclusion range in the IOMMU. DMA accesses to the
 * exclusion range are passed through untranslated
 */
static void iommu_set_exclusion_range(struct amd_iommu *iommu)
{
	u64 start = iommu->exclusion_start & PAGE_MASK;
	u64 limit = (start + iommu->exclusion_length - 1) & PAGE_MASK;
	u64 entry;

	if (!iommu->exclusion_start)
		return;

	entry = start | MMIO_EXCL_ENABLE_MASK;
	memcpy_toio(iommu->mmio_base + MMIO_EXCL_BASE_OFFSET,
			&entry, sizeof(entry));

	entry = limit;
	memcpy_toio(iommu->mmio_base + MMIO_EXCL_LIMIT_OFFSET,
			&entry, sizeof(entry));
}

static void iommu_set_cwwb_range(struct amd_iommu *iommu)
{
	u64 start = iommu_virt_to_phys((void *)iommu->cmd_sem);
	u64 entry = start & PM_ADDR_MASK;

	if (!check_feature(FEATURE_SNP))
		return;

	/* Note:
	 * Re-purpose Exclusion base/limit registers for Completion wait
	 * write-back base/limit.
	 */
	memcpy_toio(iommu->mmio_base + MMIO_EXCL_BASE_OFFSET,
		    &entry, sizeof(entry));

	/* Note:
	 * Default to 4 Kbytes, which can be specified by setting base
	 * address equal to the limit address.
	 */
	memcpy_toio(iommu->mmio_base + MMIO_EXCL_LIMIT_OFFSET,
		    &entry, sizeof(entry));
}

/* Programs the physical address of the device table into the IOMMU hardware */
static void iommu_set_device_table(struct amd_iommu *iommu)
{
	u64 entry;
	u32 dev_table_size = iommu->pci_seg->dev_table_size;
	void *dev_table = (void *)get_dev_table(iommu);

	BUG_ON(iommu->mmio_base == NULL);

	entry = iommu_virt_to_phys(dev_table);
	entry |= (dev_table_size >> 12) - 1;
	memcpy_toio(iommu->mmio_base + MMIO_DEV_TABLE_OFFSET,
			&entry, sizeof(entry));
}

/* Generic functions to enable/disable certain features of the IOMMU. */
void iommu_feature_enable(struct amd_iommu *iommu, u8 bit)
{
	u64 ctrl;

	ctrl = readq(iommu->mmio_base +  MMIO_CONTROL_OFFSET);
	ctrl |= (1ULL << bit);
	writeq(ctrl, iommu->mmio_base +  MMIO_CONTROL_OFFSET);
}

static void iommu_feature_disable(struct amd_iommu *iommu, u8 bit)
{
	u64 ctrl;

	ctrl = readq(iommu->mmio_base + MMIO_CONTROL_OFFSET);
	ctrl &= ~(1ULL << bit);
	writeq(ctrl, iommu->mmio_base + MMIO_CONTROL_OFFSET);
}

static void iommu_set_inv_tlb_timeout(struct amd_iommu *iommu, int timeout)
{
	u64 ctrl;

	ctrl = readq(iommu->mmio_base + MMIO_CONTROL_OFFSET);
	ctrl &= ~CTRL_INV_TO_MASK;
	ctrl |= (timeout << CONTROL_INV_TIMEOUT) & CTRL_INV_TO_MASK;
	writeq(ctrl, iommu->mmio_base + MMIO_CONTROL_OFFSET);
}

/* Function to enable the hardware */
static void iommu_enable(struct amd_iommu *iommu)
{
	iommu_feature_enable(iommu, CONTROL_IOMMU_EN);
}

static void iommu_disable(struct amd_iommu *iommu)
{
	if (!iommu->mmio_base)
		return;

	/* Disable command buffer */
	iommu_feature_disable(iommu, CONTROL_CMDBUF_EN);

	/* Disable event logging and event interrupts */
	iommu_feature_disable(iommu, CONTROL_EVT_INT_EN);
	iommu_feature_disable(iommu, CONTROL_EVT_LOG_EN);

	/* Disable IOMMU GA_LOG */
	iommu_feature_disable(iommu, CONTROL_GALOG_EN);
	iommu_feature_disable(iommu, CONTROL_GAINT_EN);

	/* Disable IOMMU PPR logging */
	iommu_feature_disable(iommu, CONTROL_PPRLOG_EN);
	iommu_feature_disable(iommu, CONTROL_PPRINT_EN);

	/* Disable IOMMU hardware itself */
	iommu_feature_disable(iommu, CONTROL_IOMMU_EN);

	/* Clear IRTE cache disabling bit */
	iommu_feature_disable(iommu, CONTROL_IRTCACHEDIS);
}

/*
 * mapping and unmapping functions for the IOMMU MMIO space. Each AMD IOMMU in
 * the system has one.
 */
static u8 __iomem * __init iommu_map_mmio_space(u64 address, u64 end)
{
	if (!request_mem_region(address, end, "amd_iommu")) {
		pr_err("Can not reserve memory region %llx-%llx for mmio\n",
			address, end);
		pr_err("This is a BIOS bug. Please contact your hardware vendor\n");
		return NULL;
	}

	return (u8 __iomem *)ioremap(address, end);
}

static void __init iommu_unmap_mmio_space(struct amd_iommu *iommu)
{
	if (iommu->mmio_base)
		iounmap(iommu->mmio_base);
	release_mem_region(iommu->mmio_phys, iommu->mmio_phys_end);
}

static inline u32 get_ivhd_header_size(struct ivhd_header *h)
{
	u32 size = 0;

	switch (h->type) {
	case 0x10:
		size = 24;
		break;
	case 0x11:
	case 0x40:
		size = 40;
		break;
	}
	return size;
}

/****************************************************************************
 *
 * The functions below belong to the first pass of AMD IOMMU ACPI table
 * parsing. In this pass we try to find out the highest device id this
 * code has to handle. Upon this information the size of the shared data
 * structures is determined later.
 *
 ****************************************************************************/

/*
 * This function calculates the length of a given IVHD entry
 */
static inline int ivhd_entry_length(u8 *ivhd)
{
	u32 type = ((struct ivhd_entry *)ivhd)->type;

	if (type < 0x80) {
		return 0x04 << (*ivhd >> 6);
	} else if (type == IVHD_DEV_ACPI_HID) {
		/* For ACPI_HID, offset 21 is uid len */
		return *((u8 *)ivhd + 21) + 22;
	}
	return 0;
}

/*
 * After reading the highest device id from the IOMMU PCI capability header
 * this function looks if there is a higher device id defined in the ACPI table
 */
static int __init find_last_devid_from_ivhd(struct ivhd_header *h)
{
	u8 *p = (void *)h, *end = (void *)h;
	struct ivhd_entry *dev;
	int last_devid = -EINVAL;

	u32 ivhd_size = get_ivhd_header_size(h);

	if (!ivhd_size) {
		pr_err("Unsupported IVHD type %#x\n", h->type);
		return -EINVAL;
	}

	p += ivhd_size;
	end += h->length;

	while (p < end) {
		dev = (struct ivhd_entry *)p;
		switch (dev->type) {
		case IVHD_DEV_ALL:
			/* Use maximum BDF value for DEV_ALL */
			return 0xffff;
		case IVHD_DEV_SELECT:
		case IVHD_DEV_RANGE_END:
		case IVHD_DEV_ALIAS:
		case IVHD_DEV_EXT_SELECT:
			/* all the above subfield types refer to device ids */
			if (dev->devid > last_devid)
				last_devid = dev->devid;
			break;
		default:
			break;
		}
		p += ivhd_entry_length(p);
	}

	WARN_ON(p != end);

	return last_devid;
}

static int __init check_ivrs_checksum(struct acpi_table_header *table)
{
	int i;
	u8 checksum = 0, *p = (u8 *)table;

	for (i = 0; i < table->length; ++i)
		checksum += p[i];
	if (checksum != 0) {
		/* ACPI table corrupt */
		pr_err(FW_BUG "IVRS invalid checksum\n");
		return -ENODEV;
	}

	return 0;
}

/*
 * Iterate over all IVHD entries in the ACPI table and find the highest device
 * id which we need to handle. This is the first of three functions which parse
 * the ACPI table. So we check the checksum here.
 */
static int __init find_last_devid_acpi(struct acpi_table_header *table, u16 pci_seg)
{
	u8 *p = (u8 *)table, *end = (u8 *)table;
	struct ivhd_header *h;
	int last_devid, last_bdf = 0;

	p += IVRS_HEADER_LENGTH;

	end += table->length;
	while (p < end) {
		h = (struct ivhd_header *)p;
		if (h->pci_seg == pci_seg &&
		    h->type == amd_iommu_target_ivhd_type) {
			last_devid = find_last_devid_from_ivhd(h);

			if (last_devid < 0)
				return -EINVAL;
			if (last_devid > last_bdf)
				last_bdf = last_devid;
		}
		p += h->length;
	}
	WARN_ON(p != end);

	return last_bdf;
}

/****************************************************************************
 *
 * The following functions belong to the code path which parses the ACPI table
 * the second time. In this ACPI parsing iteration we allocate IOMMU specific
 * data structures, initialize the per PCI segment device/alias/rlookup table
 * and also basically initialize the hardware.
 *
 ****************************************************************************/

/* Allocate per PCI segment device table */
static inline int __init alloc_dev_table(struct amd_iommu_pci_seg *pci_seg)
{
	pci_seg->dev_table = iommu_alloc_pages(GFP_KERNEL | GFP_DMA32,
					       get_order(pci_seg->dev_table_size));
	if (!pci_seg->dev_table)
		return -ENOMEM;

	return 0;
}

static inline void free_dev_table(struct amd_iommu_pci_seg *pci_seg)
{
	iommu_free_pages(pci_seg->dev_table,
			 get_order(pci_seg->dev_table_size));
	pci_seg->dev_table = NULL;
}

/* Allocate per PCI segment IOMMU rlookup table. */
static inline int __init alloc_rlookup_table(struct amd_iommu_pci_seg *pci_seg)
{
	pci_seg->rlookup_table = iommu_alloc_pages(GFP_KERNEL,
						   get_order(pci_seg->rlookup_table_size));
	if (pci_seg->rlookup_table == NULL)
		return -ENOMEM;

	return 0;
}

static inline void free_rlookup_table(struct amd_iommu_pci_seg *pci_seg)
{
	iommu_free_pages(pci_seg->rlookup_table,
			 get_order(pci_seg->rlookup_table_size));
	pci_seg->rlookup_table = NULL;
}

static inline int __init alloc_irq_lookup_table(struct amd_iommu_pci_seg *pci_seg)
{
	pci_seg->irq_lookup_table = iommu_alloc_pages(GFP_KERNEL,
						      get_order(pci_seg->rlookup_table_size));
	kmemleak_alloc(pci_seg->irq_lookup_table,
		       pci_seg->rlookup_table_size, 1, GFP_KERNEL);
	if (pci_seg->irq_lookup_table == NULL)
		return -ENOMEM;

	return 0;
}

static inline void free_irq_lookup_table(struct amd_iommu_pci_seg *pci_seg)
{
	kmemleak_free(pci_seg->irq_lookup_table);
	iommu_free_pages(pci_seg->irq_lookup_table,
			 get_order(pci_seg->rlookup_table_size));
	pci_seg->irq_lookup_table = NULL;
}

static int __init alloc_alias_table(struct amd_iommu_pci_seg *pci_seg)
{
	int i;

	pci_seg->alias_table = iommu_alloc_pages(GFP_KERNEL,
						 get_order(pci_seg->alias_table_size));
	if (!pci_seg->alias_table)
		return -ENOMEM;

	/*
	 * let all alias entries point to itself
	 */
	for (i = 0; i <= pci_seg->last_bdf; ++i)
		pci_seg->alias_table[i] = i;

	return 0;
}

static void __init free_alias_table(struct amd_iommu_pci_seg *pci_seg)
{
	iommu_free_pages(pci_seg->alias_table,
			 get_order(pci_seg->alias_table_size));
	pci_seg->alias_table = NULL;
}

/*
 * Allocates the command buffer. This buffer is per AMD IOMMU. We can
 * write commands to that buffer later and the IOMMU will execute them
 * asynchronously
 */
static int __init alloc_command_buffer(struct amd_iommu *iommu)
{
	iommu->cmd_buf = iommu_alloc_pages(GFP_KERNEL,
					   get_order(CMD_BUFFER_SIZE));

	return iommu->cmd_buf ? 0 : -ENOMEM;
}

/*
 * Interrupt handler has processed all pending events and adjusted head
 * and tail pointer. Reset overflow mask and restart logging again.
 */
void amd_iommu_restart_log(struct amd_iommu *iommu, const char *evt_type,
			   u8 cntrl_intr, u8 cntrl_log,
			   u32 status_run_mask, u32 status_overflow_mask)
{
	u32 status;

	status = readl(iommu->mmio_base + MMIO_STATUS_OFFSET);
	if (status & status_run_mask)
		return;

	pr_info_ratelimited("IOMMU %s log restarting\n", evt_type);

	iommu_feature_disable(iommu, cntrl_log);
	iommu_feature_disable(iommu, cntrl_intr);

	writel(status_overflow_mask, iommu->mmio_base + MMIO_STATUS_OFFSET);

	iommu_feature_enable(iommu, cntrl_intr);
	iommu_feature_enable(iommu, cntrl_log);
}

/*
 * This function restarts event logging in case the IOMMU experienced
 * an event log buffer overflow.
 */
void amd_iommu_restart_event_logging(struct amd_iommu *iommu)
{
	amd_iommu_restart_log(iommu, "Event", CONTROL_EVT_INT_EN,
			      CONTROL_EVT_LOG_EN, MMIO_STATUS_EVT_RUN_MASK,
			      MMIO_STATUS_EVT_OVERFLOW_MASK);
}

/*
 * This function restarts event logging in case the IOMMU experienced
 * GA log overflow.
 */
void amd_iommu_restart_ga_log(struct amd_iommu *iommu)
{
	amd_iommu_restart_log(iommu, "GA", CONTROL_GAINT_EN,
			      CONTROL_GALOG_EN, MMIO_STATUS_GALOG_RUN_MASK,
			      MMIO_STATUS_GALOG_OVERFLOW_MASK);
}

/*
 * This function resets the command buffer if the IOMMU stopped fetching
 * commands from it.
 */
static void amd_iommu_reset_cmd_buffer(struct amd_iommu *iommu)
{
	iommu_feature_disable(iommu, CONTROL_CMDBUF_EN);

	writel(0x00, iommu->mmio_base + MMIO_CMD_HEAD_OFFSET);
	writel(0x00, iommu->mmio_base + MMIO_CMD_TAIL_OFFSET);
	iommu->cmd_buf_head = 0;
	iommu->cmd_buf_tail = 0;

	iommu_feature_enable(iommu, CONTROL_CMDBUF_EN);
}

/*
 * This function writes the command buffer address to the hardware and
 * enables it.
 */
static void iommu_enable_command_buffer(struct amd_iommu *iommu)
{
	u64 entry;

	BUG_ON(iommu->cmd_buf == NULL);

	entry = iommu_virt_to_phys(iommu->cmd_buf);
	entry |= MMIO_CMD_SIZE_512;

	memcpy_toio(iommu->mmio_base + MMIO_CMD_BUF_OFFSET,
		    &entry, sizeof(entry));

	amd_iommu_reset_cmd_buffer(iommu);
}

/*
 * This function disables the command buffer
 */
static void iommu_disable_command_buffer(struct amd_iommu *iommu)
{
	iommu_feature_disable(iommu, CONTROL_CMDBUF_EN);
}

static void __init free_command_buffer(struct amd_iommu *iommu)
{
	iommu_free_pages(iommu->cmd_buf, get_order(CMD_BUFFER_SIZE));
}

void *__init iommu_alloc_4k_pages(struct amd_iommu *iommu, gfp_t gfp,
				  size_t size)
{
	int order = get_order(size);
	void *buf = iommu_alloc_pages(gfp, order);

	if (buf &&
	    check_feature(FEATURE_SNP) &&
	    set_memory_4k((unsigned long)buf, (1 << order))) {
		iommu_free_pages(buf, order);
		buf = NULL;
	}

	return buf;
}

/* allocates the memory where the IOMMU will log its events to */
static int __init alloc_event_buffer(struct amd_iommu *iommu)
{
	iommu->evt_buf = iommu_alloc_4k_pages(iommu, GFP_KERNEL,
					      EVT_BUFFER_SIZE);

	return iommu->evt_buf ? 0 : -ENOMEM;
}

static void iommu_enable_event_buffer(struct amd_iommu *iommu)
{
	u64 entry;

	BUG_ON(iommu->evt_buf == NULL);

	entry = iommu_virt_to_phys(iommu->evt_buf) | EVT_LEN_MASK;

	memcpy_toio(iommu->mmio_base + MMIO_EVT_BUF_OFFSET,
		    &entry, sizeof(entry));

	/* set head and tail to zero manually */
	writel(0x00, iommu->mmio_base + MMIO_EVT_HEAD_OFFSET);
	writel(0x00, iommu->mmio_base + MMIO_EVT_TAIL_OFFSET);

	iommu_feature_enable(iommu, CONTROL_EVT_LOG_EN);
}

/*
 * This function disables the event log buffer
 */
static void iommu_disable_event_buffer(struct amd_iommu *iommu)
{
	iommu_feature_disable(iommu, CONTROL_EVT_LOG_EN);
}

static void __init free_event_buffer(struct amd_iommu *iommu)
{
	iommu_free_pages(iommu->evt_buf, get_order(EVT_BUFFER_SIZE));
}

static void free_ga_log(struct amd_iommu *iommu)
{
#ifdef CONFIG_IRQ_REMAP
	iommu_free_pages(iommu->ga_log, get_order(GA_LOG_SIZE));
	iommu_free_pages(iommu->ga_log_tail, get_order(8));
#endif
}

#ifdef CONFIG_IRQ_REMAP
static int iommu_ga_log_enable(struct amd_iommu *iommu)
{
	u32 status, i;
	u64 entry;

	if (!iommu->ga_log)
		return -EINVAL;

	entry = iommu_virt_to_phys(iommu->ga_log) | GA_LOG_SIZE_512;
	memcpy_toio(iommu->mmio_base + MMIO_GA_LOG_BASE_OFFSET,
		    &entry, sizeof(entry));
	entry = (iommu_virt_to_phys(iommu->ga_log_tail) &
		 (BIT_ULL(52)-1)) & ~7ULL;
	memcpy_toio(iommu->mmio_base + MMIO_GA_LOG_TAIL_OFFSET,
		    &entry, sizeof(entry));
	writel(0x00, iommu->mmio_base + MMIO_GA_HEAD_OFFSET);
	writel(0x00, iommu->mmio_base + MMIO_GA_TAIL_OFFSET);


	iommu_feature_enable(iommu, CONTROL_GAINT_EN);
	iommu_feature_enable(iommu, CONTROL_GALOG_EN);

	for (i = 0; i < MMIO_STATUS_TIMEOUT; ++i) {
		status = readl(iommu->mmio_base + MMIO_STATUS_OFFSET);
		if (status & (MMIO_STATUS_GALOG_RUN_MASK))
			break;
		udelay(10);
	}

	if (WARN_ON(i >= MMIO_STATUS_TIMEOUT))
		return -EINVAL;

	return 0;
}

static int iommu_init_ga_log(struct amd_iommu *iommu)
{
	if (!AMD_IOMMU_GUEST_IR_VAPIC(amd_iommu_guest_ir))
		return 0;

	iommu->ga_log = iommu_alloc_pages(GFP_KERNEL, get_order(GA_LOG_SIZE));
	if (!iommu->ga_log)
		goto err_out;

	iommu->ga_log_tail = iommu_alloc_pages(GFP_KERNEL, get_order(8));
	if (!iommu->ga_log_tail)
		goto err_out;

	return 0;
err_out:
	free_ga_log(iommu);
	return -EINVAL;
}
#endif /* CONFIG_IRQ_REMAP */

static int __init alloc_cwwb_sem(struct amd_iommu *iommu)
{
	iommu->cmd_sem = iommu_alloc_4k_pages(iommu, GFP_KERNEL, 1);

	return iommu->cmd_sem ? 0 : -ENOMEM;
}

static void __init free_cwwb_sem(struct amd_iommu *iommu)
{
	if (iommu->cmd_sem)
		iommu_free_page((void *)iommu->cmd_sem);
}

static void iommu_enable_xt(struct amd_iommu *iommu)
{
#ifdef CONFIG_IRQ_REMAP
	/*
	 * XT mode (32-bit APIC destination ID) requires
	 * GA mode (128-bit IRTE support) as a prerequisite.
	 */
	if (AMD_IOMMU_GUEST_IR_GA(amd_iommu_guest_ir) &&
	    amd_iommu_xt_mode == IRQ_REMAP_X2APIC_MODE)
		iommu_feature_enable(iommu, CONTROL_XT_EN);
#endif /* CONFIG_IRQ_REMAP */
}

static void iommu_enable_gt(struct amd_iommu *iommu)
{
	if (!check_feature(FEATURE_GT))
		return;

	iommu_feature_enable(iommu, CONTROL_GT_EN);
}

/* sets a specific bit in the device table entry. */
static void set_dte_bit(struct dev_table_entry *dte, u8 bit)
{
	int i = (bit >> 6) & 0x03;
	int _bit = bit & 0x3f;

	dte->data[i] |= (1UL << _bit);
}

static bool __copy_device_table(struct amd_iommu *iommu)
{
	u64 int_ctl, int_tab_len, entry = 0;
	struct amd_iommu_pci_seg *pci_seg = iommu->pci_seg;
	struct dev_table_entry *old_devtb = NULL;
	u32 lo, hi, devid, old_devtb_size;
	phys_addr_t old_devtb_phys;
	u16 dom_id, dte_v, irq_v;
	u64 tmp;

	/* Each IOMMU use separate device table with the same size */
	lo = readl(iommu->mmio_base + MMIO_DEV_TABLE_OFFSET);
	hi = readl(iommu->mmio_base + MMIO_DEV_TABLE_OFFSET + 4);
	entry = (((u64) hi) << 32) + lo;

	old_devtb_size = ((entry & ~PAGE_MASK) + 1) << 12;
	if (old_devtb_size != pci_seg->dev_table_size) {
		pr_err("The device table size of IOMMU:%d is not expected!\n",
			iommu->index);
		return false;
	}

	/*
	 * When SME is enabled in the first kernel, the entry includes the
	 * memory encryption mask(sme_me_mask), we must remove the memory
	 * encryption mask to obtain the true physical address in kdump kernel.
	 */
	old_devtb_phys = __sme_clr(entry) & PAGE_MASK;

	if (old_devtb_phys >= 0x100000000ULL) {
		pr_err("The address of old device table is above 4G, not trustworthy!\n");
		return false;
	}
	old_devtb = (cc_platform_has(CC_ATTR_HOST_MEM_ENCRYPT) && is_kdump_kernel())
		    ? (__force void *)ioremap_encrypted(old_devtb_phys,
							pci_seg->dev_table_size)
		    : memremap(old_devtb_phys, pci_seg->dev_table_size, MEMREMAP_WB);

	if (!old_devtb)
		return false;

	pci_seg->old_dev_tbl_cpy = iommu_alloc_pages(GFP_KERNEL | GFP_DMA32,
						     get_order(pci_seg->dev_table_size));
	if (pci_seg->old_dev_tbl_cpy == NULL) {
		pr_err("Failed to allocate memory for copying old device table!\n");
		memunmap(old_devtb);
		return false;
	}

	for (devid = 0; devid <= pci_seg->last_bdf; ++devid) {
		pci_seg->old_dev_tbl_cpy[devid] = old_devtb[devid];
		dom_id = old_devtb[devid].data[1] & DEV_DOMID_MASK;
		dte_v = old_devtb[devid].data[0] & DTE_FLAG_V;

		if (dte_v && dom_id) {
			pci_seg->old_dev_tbl_cpy[devid].data[0] = old_devtb[devid].data[0];
			pci_seg->old_dev_tbl_cpy[devid].data[1] = old_devtb[devid].data[1];
			/* Reserve the Domain IDs used by previous kernel */
			if (ida_alloc_range(&pdom_ids, dom_id, dom_id, GFP_ATOMIC) != dom_id) {
				pr_err("Failed to reserve domain ID 0x%x\n", dom_id);
				memunmap(old_devtb);
				return false;
			}
			/* If gcr3 table existed, mask it out */
			if (old_devtb[devid].data[0] & DTE_FLAG_GV) {
				tmp = (DTE_GCR3_30_15 | DTE_GCR3_51_31);
				pci_seg->old_dev_tbl_cpy[devid].data[1] &= ~tmp;
				tmp = (DTE_GCR3_14_12 | DTE_FLAG_GV);
				pci_seg->old_dev_tbl_cpy[devid].data[0] &= ~tmp;
			}
		}

		irq_v = old_devtb[devid].data[2] & DTE_IRQ_REMAP_ENABLE;
		int_ctl = old_devtb[devid].data[2] & DTE_IRQ_REMAP_INTCTL_MASK;
		int_tab_len = old_devtb[devid].data[2] & DTE_INTTABLEN_MASK;
		if (irq_v && (int_ctl || int_tab_len)) {
			if ((int_ctl != DTE_IRQ_REMAP_INTCTL) ||
			    (int_tab_len != DTE_INTTABLEN)) {
				pr_err("Wrong old irq remapping flag: %#x\n", devid);
				memunmap(old_devtb);
				return false;
			}

			pci_seg->old_dev_tbl_cpy[devid].data[2] = old_devtb[devid].data[2];
		}
	}
	memunmap(old_devtb);

	return true;
}

static bool copy_device_table(void)
{
	struct amd_iommu *iommu;
	struct amd_iommu_pci_seg *pci_seg;

	if (!amd_iommu_pre_enabled)
		return false;

	pr_warn("Translation is already enabled - trying to copy translation structures\n");

	/*
	 * All IOMMUs within PCI segment shares common device table.
	 * Hence copy device table only once per PCI segment.
	 */
	for_each_pci_segment(pci_seg) {
		for_each_iommu(iommu) {
			if (pci_seg->id != iommu->pci_seg->id)
				continue;
			if (!__copy_device_table(iommu))
				return false;
			break;
		}
	}

	return true;
}

struct dev_table_entry *amd_iommu_get_ivhd_dte_flags(u16 segid, u16 devid)
{
	struct ivhd_dte_flags *e;
	unsigned int best_len = UINT_MAX;
	struct dev_table_entry *dte = NULL;
<<<<<<< HEAD

	for_each_ivhd_dte_flags(e) {
		/*
		 * Need to go through the whole list to find the smallest range,
		 * which contains the devid.
		 */
		if ((e->segid == segid) &&
		    (e->devid_first <= devid) && (devid <= e->devid_last)) {
			unsigned int len = e->devid_last - e->devid_first;

=======

	for_each_ivhd_dte_flags(e) {
		/*
		 * Need to go through the whole list to find the smallest range,
		 * which contains the devid.
		 */
		if ((e->segid == segid) &&
		    (e->devid_first <= devid) && (devid <= e->devid_last)) {
			unsigned int len = e->devid_last - e->devid_first;

>>>>>>> fe0fb583
			if (len < best_len) {
				dte = &(e->dte);
				best_len = len;
			}
		}
	}
	return dte;
}
<<<<<<< HEAD

static bool search_ivhd_dte_flags(u16 segid, u16 first, u16 last)
{
	struct ivhd_dte_flags *e;

=======

static bool search_ivhd_dte_flags(u16 segid, u16 first, u16 last)
{
	struct ivhd_dte_flags *e;

>>>>>>> fe0fb583
	for_each_ivhd_dte_flags(e) {
		if ((e->segid == segid) &&
		    (e->devid_first == first) &&
		    (e->devid_last == last))
			return true;
	}
	return false;
}

/*
 * This function takes the device specific flags read from the ACPI
 * table and sets up the device table entry with that information
 */
static void __init
set_dev_entry_from_acpi_range(struct amd_iommu *iommu, u16 first, u16 last,
			      u32 flags, u32 ext_flags)
{
	int i;
	struct dev_table_entry dte = {};
<<<<<<< HEAD

	/* Parse IVHD DTE setting flags and store information */
	if (flags) {
		struct ivhd_dte_flags *d;

		if (search_ivhd_dte_flags(iommu->pci_seg->id, first, last))
			return;

		d = kzalloc(sizeof(struct ivhd_dte_flags), GFP_KERNEL);
		if (!d)
			return;

=======

	/* Parse IVHD DTE setting flags and store information */
	if (flags) {
		struct ivhd_dte_flags *d;

		if (search_ivhd_dte_flags(iommu->pci_seg->id, first, last))
			return;

		d = kzalloc(sizeof(struct ivhd_dte_flags), GFP_KERNEL);
		if (!d)
			return;

>>>>>>> fe0fb583
		pr_debug("%s: devid range %#x:%#x\n", __func__, first, last);

		if (flags & ACPI_DEVFLAG_INITPASS)
			set_dte_bit(&dte, DEV_ENTRY_INIT_PASS);
		if (flags & ACPI_DEVFLAG_EXTINT)
			set_dte_bit(&dte, DEV_ENTRY_EINT_PASS);
		if (flags & ACPI_DEVFLAG_NMI)
			set_dte_bit(&dte, DEV_ENTRY_NMI_PASS);
		if (flags & ACPI_DEVFLAG_SYSMGT1)
			set_dte_bit(&dte, DEV_ENTRY_SYSMGT1);
		if (flags & ACPI_DEVFLAG_SYSMGT2)
			set_dte_bit(&dte, DEV_ENTRY_SYSMGT2);
		if (flags & ACPI_DEVFLAG_LINT0)
			set_dte_bit(&dte, DEV_ENTRY_LINT0_PASS);
		if (flags & ACPI_DEVFLAG_LINT1)
			set_dte_bit(&dte, DEV_ENTRY_LINT1_PASS);

		/* Apply erratum 63, which needs info in initial_dte */
		if (FIELD_GET(DTE_DATA1_SYSMGT_MASK, dte.data[1]) == 0x1)
			dte.data[0] |= DTE_FLAG_IW;

		memcpy(&d->dte, &dte, sizeof(dte));
		d->segid = iommu->pci_seg->id;
		d->devid_first = first;
		d->devid_last = last;
		list_add_tail(&d->list, &amd_ivhd_dev_flags_list);
	}

	for (i = first; i <= last; i++)  {
		if (flags) {
			struct dev_table_entry *dev_table = get_dev_table(iommu);

			memcpy(&dev_table[i], &dte, sizeof(dte));
		}
		amd_iommu_set_rlookup_table(iommu, i);
	}
}

static void __init set_dev_entry_from_acpi(struct amd_iommu *iommu,
					   u16 devid, u32 flags, u32 ext_flags)
{
	set_dev_entry_from_acpi_range(iommu, devid, devid, flags, ext_flags);
}

int __init add_special_device(u8 type, u8 id, u32 *devid, bool cmd_line)
{
	struct devid_map *entry;
	struct list_head *list;

	if (type == IVHD_SPECIAL_IOAPIC)
		list = &ioapic_map;
	else if (type == IVHD_SPECIAL_HPET)
		list = &hpet_map;
	else
		return -EINVAL;

	list_for_each_entry(entry, list, list) {
		if (!(entry->id == id && entry->cmd_line))
			continue;

		pr_info("Command-line override present for %s id %d - ignoring\n",
			type == IVHD_SPECIAL_IOAPIC ? "IOAPIC" : "HPET", id);

		*devid = entry->devid;

		return 0;
	}

	entry = kzalloc(sizeof(*entry), GFP_KERNEL);
	if (!entry)
		return -ENOMEM;

	entry->id	= id;
	entry->devid	= *devid;
	entry->cmd_line	= cmd_line;

	list_add_tail(&entry->list, list);

	return 0;
}

static int __init add_acpi_hid_device(u8 *hid, u8 *uid, u32 *devid,
				      bool cmd_line)
{
	struct acpihid_map_entry *entry;
	struct list_head *list = &acpihid_map;

	list_for_each_entry(entry, list, list) {
		if (strcmp(entry->hid, hid) ||
		    (*uid && *entry->uid && strcmp(entry->uid, uid)) ||
		    !entry->cmd_line)
			continue;

		pr_info("Command-line override for hid:%s uid:%s\n",
			hid, uid);
		*devid = entry->devid;
		return 0;
	}

	entry = kzalloc(sizeof(*entry), GFP_KERNEL);
	if (!entry)
		return -ENOMEM;

	memcpy(entry->uid, uid, strlen(uid));
	memcpy(entry->hid, hid, strlen(hid));
	entry->devid = *devid;
	entry->cmd_line	= cmd_line;
	entry->root_devid = (entry->devid & (~0x7));

	pr_info("%s, add hid:%s, uid:%s, rdevid:%#x\n",
		entry->cmd_line ? "cmd" : "ivrs",
		entry->hid, entry->uid, entry->root_devid);

	list_add_tail(&entry->list, list);
	return 0;
}

static int __init add_early_maps(void)
{
	int i, ret;

	for (i = 0; i < early_ioapic_map_size; ++i) {
		ret = add_special_device(IVHD_SPECIAL_IOAPIC,
					 early_ioapic_map[i].id,
					 &early_ioapic_map[i].devid,
					 early_ioapic_map[i].cmd_line);
		if (ret)
			return ret;
	}

	for (i = 0; i < early_hpet_map_size; ++i) {
		ret = add_special_device(IVHD_SPECIAL_HPET,
					 early_hpet_map[i].id,
					 &early_hpet_map[i].devid,
					 early_hpet_map[i].cmd_line);
		if (ret)
			return ret;
	}

	for (i = 0; i < early_acpihid_map_size; ++i) {
		ret = add_acpi_hid_device(early_acpihid_map[i].hid,
					  early_acpihid_map[i].uid,
					  &early_acpihid_map[i].devid,
					  early_acpihid_map[i].cmd_line);
		if (ret)
			return ret;
	}

	return 0;
}

/*
 * Takes a pointer to an AMD IOMMU entry in the ACPI table and
 * initializes the hardware and our data structures with it.
 */
static int __init init_iommu_from_acpi(struct amd_iommu *iommu,
					struct ivhd_header *h)
{
	u8 *p = (u8 *)h;
	u8 *end = p, flags = 0;
	u16 devid = 0, devid_start = 0, devid_to = 0, seg_id;
	u32 dev_i, ext_flags = 0;
	bool alias = false;
	struct ivhd_entry *e;
	struct amd_iommu_pci_seg *pci_seg = iommu->pci_seg;
	u32 ivhd_size;
	int ret;


	ret = add_early_maps();
	if (ret)
		return ret;

	amd_iommu_apply_ivrs_quirks();

	/*
	 * First save the recommended feature enable bits from ACPI
	 */
	iommu->acpi_flags = h->flags;

	/*
	 * Done. Now parse the device entries
	 */
	ivhd_size = get_ivhd_header_size(h);
	if (!ivhd_size) {
		pr_err("Unsupported IVHD type %#x\n", h->type);
		return -EINVAL;
	}

	p += ivhd_size;

	end += h->length;


	while (p < end) {
		e = (struct ivhd_entry *)p;
		seg_id = pci_seg->id;

		switch (e->type) {
		case IVHD_DEV_ALL:

			DUMP_printk("  DEV_ALL\t\t\tsetting: %#02x\n", e->flags);
			set_dev_entry_from_acpi_range(iommu, 0, pci_seg->last_bdf, e->flags, 0);
			break;
		case IVHD_DEV_SELECT:

			DUMP_printk("  DEV_SELECT\t\t\tdevid: %04x:%02x:%02x.%x flags: %#02x\n",
				    seg_id, PCI_BUS_NUM(e->devid),
				    PCI_SLOT(e->devid),
				    PCI_FUNC(e->devid),
				    e->flags);

			devid = e->devid;
			set_dev_entry_from_acpi(iommu, devid, e->flags, 0);
			break;
		case IVHD_DEV_SELECT_RANGE_START:

			DUMP_printk("  DEV_SELECT_RANGE_START\tdevid: %04x:%02x:%02x.%x flags: %#02x\n",
				    seg_id, PCI_BUS_NUM(e->devid),
				    PCI_SLOT(e->devid),
				    PCI_FUNC(e->devid),
				    e->flags);

			devid_start = e->devid;
			flags = e->flags;
			ext_flags = 0;
			alias = false;
			break;
		case IVHD_DEV_ALIAS:

			DUMP_printk("  DEV_ALIAS\t\t\tdevid: %04x:%02x:%02x.%x flags: %#02x devid_to: %02x:%02x.%x\n",
				    seg_id, PCI_BUS_NUM(e->devid),
				    PCI_SLOT(e->devid),
				    PCI_FUNC(e->devid),
				    e->flags,
				    PCI_BUS_NUM(e->ext >> 8),
				    PCI_SLOT(e->ext >> 8),
				    PCI_FUNC(e->ext >> 8));

			devid = e->devid;
			devid_to = e->ext >> 8;
			set_dev_entry_from_acpi(iommu, devid   , e->flags, 0);
			set_dev_entry_from_acpi(iommu, devid_to, e->flags, 0);
			pci_seg->alias_table[devid] = devid_to;
			break;
		case IVHD_DEV_ALIAS_RANGE:

			DUMP_printk("  DEV_ALIAS_RANGE\t\tdevid: %04x:%02x:%02x.%x flags: %#02x devid_to: %04x:%02x:%02x.%x\n",
				    seg_id, PCI_BUS_NUM(e->devid),
				    PCI_SLOT(e->devid),
				    PCI_FUNC(e->devid),
				    e->flags,
				    seg_id, PCI_BUS_NUM(e->ext >> 8),
				    PCI_SLOT(e->ext >> 8),
				    PCI_FUNC(e->ext >> 8));

			devid_start = e->devid;
			flags = e->flags;
			devid_to = e->ext >> 8;
			ext_flags = 0;
			alias = true;
			break;
		case IVHD_DEV_EXT_SELECT:

			DUMP_printk("  DEV_EXT_SELECT\t\tdevid: %04x:%02x:%02x.%x flags: %#02x ext: %08x\n",
				    seg_id, PCI_BUS_NUM(e->devid),
				    PCI_SLOT(e->devid),
				    PCI_FUNC(e->devid),
				    e->flags, e->ext);

			devid = e->devid;
			set_dev_entry_from_acpi(iommu, devid, e->flags,
						e->ext);
			break;
		case IVHD_DEV_EXT_SELECT_RANGE:

			DUMP_printk("  DEV_EXT_SELECT_RANGE\tdevid: %04x:%02x:%02x.%x flags: %#02x ext: %08x\n",
				    seg_id, PCI_BUS_NUM(e->devid),
				    PCI_SLOT(e->devid),
				    PCI_FUNC(e->devid),
				    e->flags, e->ext);

			devid_start = e->devid;
			flags = e->flags;
			ext_flags = e->ext;
			alias = false;
			break;
		case IVHD_DEV_RANGE_END:

			DUMP_printk("  DEV_RANGE_END\t\tdevid: %04x:%02x:%02x.%x\n",
				    seg_id, PCI_BUS_NUM(e->devid),
				    PCI_SLOT(e->devid),
				    PCI_FUNC(e->devid));

			devid = e->devid;
			for (dev_i = devid_start; dev_i <= devid; ++dev_i) {
				if (alias)
					pci_seg->alias_table[dev_i] = devid_to;
			}
			set_dev_entry_from_acpi_range(iommu, devid_start, devid, flags, ext_flags);
			set_dev_entry_from_acpi(iommu, devid_to, flags, ext_flags);
			break;
		case IVHD_DEV_SPECIAL: {
			u8 handle, type;
			const char *var;
			u32 devid;
			int ret;

			handle = e->ext & 0xff;
			devid = PCI_SEG_DEVID_TO_SBDF(seg_id, (e->ext >> 8));
			type   = (e->ext >> 24) & 0xff;

			if (type == IVHD_SPECIAL_IOAPIC)
				var = "IOAPIC";
			else if (type == IVHD_SPECIAL_HPET)
				var = "HPET";
			else
				var = "UNKNOWN";

			DUMP_printk("  DEV_SPECIAL(%s[%d])\t\tdevid: %04x:%02x:%02x.%x, flags: %#02x\n",
				    var, (int)handle,
				    seg_id, PCI_BUS_NUM(devid),
				    PCI_SLOT(devid),
				    PCI_FUNC(devid),
				    e->flags);

			ret = add_special_device(type, handle, &devid, false);
			if (ret)
				return ret;

			/*
			 * add_special_device might update the devid in case a
			 * command-line override is present. So call
			 * set_dev_entry_from_acpi after add_special_device.
			 */
			set_dev_entry_from_acpi(iommu, devid, e->flags, 0);

			break;
		}
		case IVHD_DEV_ACPI_HID: {
			u32 devid;
			u8 hid[ACPIHID_HID_LEN];
			u8 uid[ACPIHID_UID_LEN];
			int ret;

			if (h->type != 0x40) {
				pr_err(FW_BUG "Invalid IVHD device type %#x\n",
				       e->type);
				break;
			}

			BUILD_BUG_ON(sizeof(e->ext_hid) != ACPIHID_HID_LEN - 1);
			memcpy(hid, &e->ext_hid, ACPIHID_HID_LEN - 1);
			hid[ACPIHID_HID_LEN - 1] = '\0';

			if (!(*hid)) {
				pr_err(FW_BUG "Invalid HID.\n");
				break;
			}

			uid[0] = '\0';
			switch (e->uidf) {
			case UID_NOT_PRESENT:

				if (e->uidl != 0)
					pr_warn(FW_BUG "Invalid UID length.\n");

				break;
			case UID_IS_INTEGER:

				sprintf(uid, "%d", e->uid);

				break;
			case UID_IS_CHARACTER:

				memcpy(uid, &e->uid, e->uidl);
				uid[e->uidl] = '\0';

				break;
			default:
				break;
			}

			devid = PCI_SEG_DEVID_TO_SBDF(seg_id, e->devid);
			DUMP_printk("  DEV_ACPI_HID(%s[%s])\t\tdevid: %04x:%02x:%02x.%x, flags: %#02x\n",
				    hid, uid, seg_id,
				    PCI_BUS_NUM(devid),
				    PCI_SLOT(devid),
				    PCI_FUNC(devid),
				    e->flags);

			flags = e->flags;

			ret = add_acpi_hid_device(hid, uid, &devid, false);
			if (ret)
				return ret;

			/*
			 * add_special_device might update the devid in case a
			 * command-line override is present. So call
			 * set_dev_entry_from_acpi after add_special_device.
			 */
			set_dev_entry_from_acpi(iommu, devid, e->flags, 0);

			break;
		}
		default:
			break;
		}

		p += ivhd_entry_length(p);
	}

	return 0;
}

/* Allocate PCI segment data structure */
static struct amd_iommu_pci_seg *__init alloc_pci_segment(u16 id,
					  struct acpi_table_header *ivrs_base)
{
	struct amd_iommu_pci_seg *pci_seg;
	int last_bdf;

	/*
	 * First parse ACPI tables to find the largest Bus/Dev/Func we need to
	 * handle in this PCI segment. Upon this information the shared data
	 * structures for the PCI segments in the system will be allocated.
	 */
	last_bdf = find_last_devid_acpi(ivrs_base, id);
	if (last_bdf < 0)
		return NULL;

	pci_seg = kzalloc(sizeof(struct amd_iommu_pci_seg), GFP_KERNEL);
	if (pci_seg == NULL)
		return NULL;

	pci_seg->last_bdf = last_bdf;
	DUMP_printk("PCI segment : 0x%0x, last bdf : 0x%04x\n", id, last_bdf);
	pci_seg->dev_table_size     = tbl_size(DEV_TABLE_ENTRY_SIZE, last_bdf);
	pci_seg->alias_table_size   = tbl_size(ALIAS_TABLE_ENTRY_SIZE, last_bdf);
	pci_seg->rlookup_table_size = tbl_size(RLOOKUP_TABLE_ENTRY_SIZE, last_bdf);

	pci_seg->id = id;
	init_llist_head(&pci_seg->dev_data_list);
	INIT_LIST_HEAD(&pci_seg->unity_map);
	list_add_tail(&pci_seg->list, &amd_iommu_pci_seg_list);

	if (alloc_dev_table(pci_seg))
		return NULL;
	if (alloc_alias_table(pci_seg))
		return NULL;
	if (alloc_rlookup_table(pci_seg))
		return NULL;

	return pci_seg;
}

static struct amd_iommu_pci_seg *__init get_pci_segment(u16 id,
					struct acpi_table_header *ivrs_base)
{
	struct amd_iommu_pci_seg *pci_seg;

	for_each_pci_segment(pci_seg) {
		if (pci_seg->id == id)
			return pci_seg;
	}

	return alloc_pci_segment(id, ivrs_base);
}

static void __init free_pci_segments(void)
{
	struct amd_iommu_pci_seg *pci_seg, *next;

	for_each_pci_segment_safe(pci_seg, next) {
		list_del(&pci_seg->list);
		free_irq_lookup_table(pci_seg);
		free_rlookup_table(pci_seg);
		free_alias_table(pci_seg);
		free_dev_table(pci_seg);
		kfree(pci_seg);
	}
}

static void __init free_sysfs(struct amd_iommu *iommu)
{
	if (iommu->iommu.dev) {
		iommu_device_unregister(&iommu->iommu);
		iommu_device_sysfs_remove(&iommu->iommu);
	}
}

static void __init free_iommu_one(struct amd_iommu *iommu)
{
	free_sysfs(iommu);
	free_cwwb_sem(iommu);
	free_command_buffer(iommu);
	free_event_buffer(iommu);
	amd_iommu_free_ppr_log(iommu);
	free_ga_log(iommu);
	iommu_unmap_mmio_space(iommu);
	amd_iommu_iopf_uninit(iommu);
}

static void __init free_iommu_all(void)
{
	struct amd_iommu *iommu, *next;

	for_each_iommu_safe(iommu, next) {
		list_del(&iommu->list);
		free_iommu_one(iommu);
		kfree(iommu);
	}
}

/*
 * Family15h Model 10h-1fh erratum 746 (IOMMU Logging May Stall Translations)
 * Workaround:
 *     BIOS should disable L2B micellaneous clock gating by setting
 *     L2_L2B_CK_GATE_CONTROL[CKGateL2BMiscDisable](D0F2xF4_x90[2]) = 1b
 */
static void amd_iommu_erratum_746_workaround(struct amd_iommu *iommu)
{
	u32 value;

	if ((boot_cpu_data.x86 != 0x15) ||
	    (boot_cpu_data.x86_model < 0x10) ||
	    (boot_cpu_data.x86_model > 0x1f))
		return;

	pci_write_config_dword(iommu->dev, 0xf0, 0x90);
	pci_read_config_dword(iommu->dev, 0xf4, &value);

	if (value & BIT(2))
		return;

	/* Select NB indirect register 0x90 and enable writing */
	pci_write_config_dword(iommu->dev, 0xf0, 0x90 | (1 << 8));

	pci_write_config_dword(iommu->dev, 0xf4, value | 0x4);
	pci_info(iommu->dev, "Applying erratum 746 workaround\n");

	/* Clear the enable writing bit */
	pci_write_config_dword(iommu->dev, 0xf0, 0x90);
}

/*
 * Family15h Model 30h-3fh (IOMMU Mishandles ATS Write Permission)
 * Workaround:
 *     BIOS should enable ATS write permission check by setting
 *     L2_DEBUG_3[AtsIgnoreIWDis](D0F2xF4_x47[0]) = 1b
 */
static void amd_iommu_ats_write_check_workaround(struct amd_iommu *iommu)
{
	u32 value;

	if ((boot_cpu_data.x86 != 0x15) ||
	    (boot_cpu_data.x86_model < 0x30) ||
	    (boot_cpu_data.x86_model > 0x3f))
		return;

	/* Test L2_DEBUG_3[AtsIgnoreIWDis] == 1 */
	value = iommu_read_l2(iommu, 0x47);

	if (value & BIT(0))
		return;

	/* Set L2_DEBUG_3[AtsIgnoreIWDis] = 1 */
	iommu_write_l2(iommu, 0x47, value | BIT(0));

	pci_info(iommu->dev, "Applying ATS write check workaround\n");
}

/*
 * This function glues the initialization function for one IOMMU
 * together and also allocates the command buffer and programs the
 * hardware. It does NOT enable the IOMMU. This is done afterwards.
 */
static int __init init_iommu_one(struct amd_iommu *iommu, struct ivhd_header *h,
				 struct acpi_table_header *ivrs_base)
{
	struct amd_iommu_pci_seg *pci_seg;

	pci_seg = get_pci_segment(h->pci_seg, ivrs_base);
	if (pci_seg == NULL)
		return -ENOMEM;
	iommu->pci_seg = pci_seg;

	raw_spin_lock_init(&iommu->lock);
	atomic64_set(&iommu->cmd_sem_val, 0);

	/* Add IOMMU to internal data structures */
	list_add_tail(&iommu->list, &amd_iommu_list);
	iommu->index = amd_iommus_present++;

	if (unlikely(iommu->index >= MAX_IOMMUS)) {
		WARN(1, "System has more IOMMUs than supported by this driver\n");
		return -ENOSYS;
	}

	/*
	 * Copy data from ACPI table entry to the iommu struct
	 */
	iommu->devid   = h->devid;
	iommu->cap_ptr = h->cap_ptr;
	iommu->mmio_phys = h->mmio_phys;

	switch (h->type) {
	case 0x10:
		/* Check if IVHD EFR contains proper max banks/counters */
		if ((h->efr_attr != 0) &&
		    ((h->efr_attr & (0xF << 13)) != 0) &&
		    ((h->efr_attr & (0x3F << 17)) != 0))
			iommu->mmio_phys_end = MMIO_REG_END_OFFSET;
		else
			iommu->mmio_phys_end = MMIO_CNTR_CONF_OFFSET;

		/* GAM requires GA mode. */
		if ((h->efr_attr & (0x1 << IOMMU_FEAT_GASUP_SHIFT)) == 0)
			amd_iommu_guest_ir = AMD_IOMMU_GUEST_IR_LEGACY;
		break;
	case 0x11:
	case 0x40:
		if (h->efr_reg & (1 << 9))
			iommu->mmio_phys_end = MMIO_REG_END_OFFSET;
		else
			iommu->mmio_phys_end = MMIO_CNTR_CONF_OFFSET;

		/* XT and GAM require GA mode. */
		if ((h->efr_reg & (0x1 << IOMMU_EFR_GASUP_SHIFT)) == 0) {
			amd_iommu_guest_ir = AMD_IOMMU_GUEST_IR_LEGACY;
			break;
		}

		if (h->efr_reg & BIT(IOMMU_EFR_XTSUP_SHIFT))
			amd_iommu_xt_mode = IRQ_REMAP_X2APIC_MODE;

		early_iommu_features_init(iommu, h);

		break;
	default:
		return -EINVAL;
	}

	iommu->mmio_base = iommu_map_mmio_space(iommu->mmio_phys,
						iommu->mmio_phys_end);
	if (!iommu->mmio_base)
		return -ENOMEM;

	return init_iommu_from_acpi(iommu, h);
}

static int __init init_iommu_one_late(struct amd_iommu *iommu)
{
	int ret;

	if (alloc_cwwb_sem(iommu))
		return -ENOMEM;

	if (alloc_command_buffer(iommu))
		return -ENOMEM;

	if (alloc_event_buffer(iommu))
		return -ENOMEM;

	iommu->int_enabled = false;

	init_translation_status(iommu);
	if (translation_pre_enabled(iommu) && !is_kdump_kernel()) {
		iommu_disable(iommu);
		clear_translation_pre_enabled(iommu);
		pr_warn("Translation was enabled for IOMMU:%d but we are not in kdump mode\n",
			iommu->index);
	}
	if (amd_iommu_pre_enabled)
		amd_iommu_pre_enabled = translation_pre_enabled(iommu);

	if (amd_iommu_irq_remap) {
		ret = amd_iommu_create_irq_domain(iommu);
		if (ret)
			return ret;
	}

	/*
	 * Make sure IOMMU is not considered to translate itself. The IVRS
	 * table tells us so, but this is a lie!
	 */
	iommu->pci_seg->rlookup_table[iommu->devid] = NULL;

	return 0;
}

/**
 * get_highest_supported_ivhd_type - Look up the appropriate IVHD type
 * @ivrs: Pointer to the IVRS header
 *
 * This function search through all IVDB of the maximum supported IVHD
 */
static u8 get_highest_supported_ivhd_type(struct acpi_table_header *ivrs)
{
	u8 *base = (u8 *)ivrs;
	struct ivhd_header *ivhd = (struct ivhd_header *)
					(base + IVRS_HEADER_LENGTH);
	u8 last_type = ivhd->type;
	u16 devid = ivhd->devid;

	while (((u8 *)ivhd - base < ivrs->length) &&
	       (ivhd->type <= ACPI_IVHD_TYPE_MAX_SUPPORTED)) {
		u8 *p = (u8 *) ivhd;

		if (ivhd->devid == devid)
			last_type = ivhd->type;
		ivhd = (struct ivhd_header *)(p + ivhd->length);
	}

	return last_type;
}

/*
 * Iterates over all IOMMU entries in the ACPI table, allocates the
 * IOMMU structure and initializes it with init_iommu_one()
 */
static int __init init_iommu_all(struct acpi_table_header *table)
{
	u8 *p = (u8 *)table, *end = (u8 *)table;
	struct ivhd_header *h;
	struct amd_iommu *iommu;
	int ret;

	end += table->length;
	p += IVRS_HEADER_LENGTH;

	/* Phase 1: Process all IVHD blocks */
	while (p < end) {
		h = (struct ivhd_header *)p;
		if (*p == amd_iommu_target_ivhd_type) {

			DUMP_printk("device: %04x:%02x:%02x.%01x cap: %04x "
				    "flags: %01x info %04x\n",
				    h->pci_seg, PCI_BUS_NUM(h->devid),
				    PCI_SLOT(h->devid), PCI_FUNC(h->devid),
				    h->cap_ptr, h->flags, h->info);
			DUMP_printk("       mmio-addr: %016llx\n",
				    h->mmio_phys);

			iommu = kzalloc(sizeof(struct amd_iommu), GFP_KERNEL);
			if (iommu == NULL)
				return -ENOMEM;

			ret = init_iommu_one(iommu, h, table);
			if (ret)
				return ret;
		}
		p += h->length;

	}
	WARN_ON(p != end);

	/* Phase 2 : Early feature support check */
	get_global_efr();

	/* Phase 3 : Enabling IOMMU features */
	for_each_iommu(iommu) {
		ret = init_iommu_one_late(iommu);
		if (ret)
			return ret;
	}

	return 0;
}

static void init_iommu_perf_ctr(struct amd_iommu *iommu)
{
	u64 val;
	struct pci_dev *pdev = iommu->dev;

	if (!check_feature(FEATURE_PC))
		return;

	amd_iommu_pc_present = true;

	pci_info(pdev, "IOMMU performance counters supported\n");

	val = readl(iommu->mmio_base + MMIO_CNTR_CONF_OFFSET);
	iommu->max_banks = (u8) ((val >> 12) & 0x3f);
	iommu->max_counters = (u8) ((val >> 7) & 0xf);

	return;
}

static ssize_t amd_iommu_show_cap(struct device *dev,
				  struct device_attribute *attr,
				  char *buf)
{
	struct amd_iommu *iommu = dev_to_amd_iommu(dev);
	return sysfs_emit(buf, "%x\n", iommu->cap);
}
static DEVICE_ATTR(cap, S_IRUGO, amd_iommu_show_cap, NULL);

static ssize_t amd_iommu_show_features(struct device *dev,
				       struct device_attribute *attr,
				       char *buf)
{
	return sysfs_emit(buf, "%llx:%llx\n", amd_iommu_efr, amd_iommu_efr2);
}
static DEVICE_ATTR(features, S_IRUGO, amd_iommu_show_features, NULL);

static struct attribute *amd_iommu_attrs[] = {
	&dev_attr_cap.attr,
	&dev_attr_features.attr,
	NULL,
};

static struct attribute_group amd_iommu_group = {
	.name = "amd-iommu",
	.attrs = amd_iommu_attrs,
};

static const struct attribute_group *amd_iommu_groups[] = {
	&amd_iommu_group,
	NULL,
};

/*
 * Note: IVHD 0x11 and 0x40 also contains exact copy
 * of the IOMMU Extended Feature Register [MMIO Offset 0030h].
 * Default to EFR in IVHD since it is available sooner (i.e. before PCI init).
 */
static void __init late_iommu_features_init(struct amd_iommu *iommu)
{
	u64 features, features2;

	if (!(iommu->cap & (1 << IOMMU_CAP_EFR)))
		return;

	/* read extended feature bits */
	features = readq(iommu->mmio_base + MMIO_EXT_FEATURES);
	features2 = readq(iommu->mmio_base + MMIO_EXT_FEATURES2);

	if (!amd_iommu_efr) {
		amd_iommu_efr = features;
		amd_iommu_efr2 = features2;
		return;
	}

	/*
	 * Sanity check and warn if EFR values from
	 * IVHD and MMIO conflict.
	 */
	if (features != amd_iommu_efr ||
	    features2 != amd_iommu_efr2) {
		pr_warn(FW_WARN
			"EFR mismatch. Use IVHD EFR (%#llx : %#llx), EFR2 (%#llx : %#llx).\n",
			features, amd_iommu_efr,
			features2, amd_iommu_efr2);
	}
}

static int __init iommu_init_pci(struct amd_iommu *iommu)
{
	int cap_ptr = iommu->cap_ptr;
	int ret;

	iommu->dev = pci_get_domain_bus_and_slot(iommu->pci_seg->id,
						 PCI_BUS_NUM(iommu->devid),
						 iommu->devid & 0xff);
	if (!iommu->dev)
		return -ENODEV;

	/* Prevent binding other PCI device drivers to IOMMU devices */
	iommu->dev->match_driver = false;

	/* ACPI _PRT won't have an IRQ for IOMMU */
	iommu->dev->irq_managed = 1;

	pci_read_config_dword(iommu->dev, cap_ptr + MMIO_CAP_HDR_OFFSET,
			      &iommu->cap);

	if (!(iommu->cap & (1 << IOMMU_CAP_IOTLB)))
		amd_iommu_iotlb_sup = false;

	late_iommu_features_init(iommu);

	if (check_feature(FEATURE_GT)) {
		int glxval;
		u64 pasmax;

		pasmax = FIELD_GET(FEATURE_PASMAX, amd_iommu_efr);
		iommu->iommu.max_pasids = (1 << (pasmax + 1)) - 1;

		BUG_ON(iommu->iommu.max_pasids & ~PASID_MASK);

		glxval = FIELD_GET(FEATURE_GLX, amd_iommu_efr);

		if (amd_iommu_max_glx_val == -1)
			amd_iommu_max_glx_val = glxval;
		else
			amd_iommu_max_glx_val = min(amd_iommu_max_glx_val, glxval);

		iommu_enable_gt(iommu);
	}

	if (check_feature(FEATURE_PPR) && amd_iommu_alloc_ppr_log(iommu))
		return -ENOMEM;

	if (iommu->cap & (1UL << IOMMU_CAP_NPCACHE)) {
		pr_info("Using strict mode due to virtualization\n");
		iommu_set_dma_strict();
		amd_iommu_np_cache = true;
	}

	init_iommu_perf_ctr(iommu);

	if (is_rd890_iommu(iommu->dev)) {
		int i, j;

		iommu->root_pdev =
			pci_get_domain_bus_and_slot(iommu->pci_seg->id,
						    iommu->dev->bus->number,
						    PCI_DEVFN(0, 0));

		/*
		 * Some rd890 systems may not be fully reconfigured by the
		 * BIOS, so it's necessary for us to store this information so
		 * it can be reprogrammed on resume
		 */
		pci_read_config_dword(iommu->dev, iommu->cap_ptr + 4,
				&iommu->stored_addr_lo);
		pci_read_config_dword(iommu->dev, iommu->cap_ptr + 8,
				&iommu->stored_addr_hi);

		/* Low bit locks writes to configuration space */
		iommu->stored_addr_lo &= ~1;

		for (i = 0; i < 6; i++)
			for (j = 0; j < 0x12; j++)
				iommu->stored_l1[i][j] = iommu_read_l1(iommu, i, j);

		for (i = 0; i < 0x83; i++)
			iommu->stored_l2[i] = iommu_read_l2(iommu, i);
	}

	amd_iommu_erratum_746_workaround(iommu);
	amd_iommu_ats_write_check_workaround(iommu);

	ret = iommu_device_sysfs_add(&iommu->iommu, &iommu->dev->dev,
			       amd_iommu_groups, "ivhd%d", iommu->index);
	if (ret)
		return ret;

	/*
	 * Allocate per IOMMU IOPF queue here so that in attach device path,
	 * PRI capable device can be added to IOPF queue
	 */
	if (amd_iommu_gt_ppr_supported()) {
		ret = amd_iommu_iopf_init(iommu);
		if (ret)
			return ret;
	}

	iommu_device_register(&iommu->iommu, &amd_iommu_ops, NULL);

	return pci_enable_device(iommu->dev);
}

static void print_iommu_info(void)
{
	int i;
	static const char * const feat_str[] = {
		"PreF", "PPR", "X2APIC", "NX", "GT", "[5]",
		"IA", "GA", "HE", "PC"
	};

	if (amd_iommu_efr) {
		pr_info("Extended features (%#llx, %#llx):", amd_iommu_efr, amd_iommu_efr2);

		for (i = 0; i < ARRAY_SIZE(feat_str); ++i) {
			if (check_feature(1ULL << i))
				pr_cont(" %s", feat_str[i]);
		}

		if (check_feature(FEATURE_GAM_VAPIC))
			pr_cont(" GA_vAPIC");

		if (check_feature(FEATURE_SNP))
			pr_cont(" SNP");

		pr_cont("\n");
	}

	if (irq_remapping_enabled) {
		pr_info("Interrupt remapping enabled\n");
		if (amd_iommu_xt_mode == IRQ_REMAP_X2APIC_MODE)
			pr_info("X2APIC enabled\n");
	}
	if (amd_iommu_pgtable == PD_MODE_V2) {
		pr_info("V2 page table enabled (Paging mode : %d level)\n",
			amd_iommu_gpt_level);
	}
}

static int __init amd_iommu_init_pci(void)
{
	struct amd_iommu *iommu;
	struct amd_iommu_pci_seg *pci_seg;
	int ret;

	/* Init global identity domain before registering IOMMU */
	amd_iommu_init_identity_domain();

	for_each_iommu(iommu) {
		ret = iommu_init_pci(iommu);
		if (ret) {
			pr_err("IOMMU%d: Failed to initialize IOMMU Hardware (error=%d)!\n",
			       iommu->index, ret);
			goto out;
		}
		/* Need to setup range after PCI init */
		iommu_set_cwwb_range(iommu);
	}

	/*
	 * Order is important here to make sure any unity map requirements are
	 * fulfilled. The unity mappings are created and written to the device
	 * table during the iommu_init_pci() call.
	 *
	 * After that we call init_device_table_dma() to make sure any
	 * uninitialized DTE will block DMA, and in the end we flush the caches
	 * of all IOMMUs to make sure the changes to the device table are
	 * active.
	 */
	for_each_pci_segment(pci_seg)
		init_device_table_dma(pci_seg);

	for_each_iommu(iommu)
		amd_iommu_flush_all_caches(iommu);

	print_iommu_info();

out:
	return ret;
}

/****************************************************************************
 *
 * The following functions initialize the MSI interrupts for all IOMMUs
 * in the system. It's a bit challenging because there could be multiple
 * IOMMUs per PCI BDF but we can call pci_enable_msi(x) only once per
 * pci_dev.
 *
 ****************************************************************************/

static int iommu_setup_msi(struct amd_iommu *iommu)
{
	int r;

	r = pci_enable_msi(iommu->dev);
	if (r)
		return r;

	r = request_threaded_irq(iommu->dev->irq,
				 amd_iommu_int_handler,
				 amd_iommu_int_thread,
				 0, "AMD-Vi",
				 iommu);

	if (r) {
		pci_disable_msi(iommu->dev);
		return r;
	}

	return 0;
}

union intcapxt {
	u64	capxt;
	struct {
		u64	reserved_0		:  2,
			dest_mode_logical	:  1,
			reserved_1		:  5,
			destid_0_23		: 24,
			vector			:  8,
			reserved_2		: 16,
			destid_24_31		:  8;
	};
} __attribute__ ((packed));


static struct irq_chip intcapxt_controller;

static int intcapxt_irqdomain_activate(struct irq_domain *domain,
				       struct irq_data *irqd, bool reserve)
{
	return 0;
}

static void intcapxt_irqdomain_deactivate(struct irq_domain *domain,
					  struct irq_data *irqd)
{
}


static int intcapxt_irqdomain_alloc(struct irq_domain *domain, unsigned int virq,
				    unsigned int nr_irqs, void *arg)
{
	struct irq_alloc_info *info = arg;
	int i, ret;

	if (!info || info->type != X86_IRQ_ALLOC_TYPE_AMDVI)
		return -EINVAL;

	ret = irq_domain_alloc_irqs_parent(domain, virq, nr_irqs, arg);
	if (ret < 0)
		return ret;

	for (i = virq; i < virq + nr_irqs; i++) {
		struct irq_data *irqd = irq_domain_get_irq_data(domain, i);

		irqd->chip = &intcapxt_controller;
		irqd->hwirq = info->hwirq;
		irqd->chip_data = info->data;
		__irq_set_handler(i, handle_edge_irq, 0, "edge");
	}

	return ret;
}

static void intcapxt_irqdomain_free(struct irq_domain *domain, unsigned int virq,
				    unsigned int nr_irqs)
{
	irq_domain_free_irqs_top(domain, virq, nr_irqs);
}


static void intcapxt_unmask_irq(struct irq_data *irqd)
{
	struct amd_iommu *iommu = irqd->chip_data;
	struct irq_cfg *cfg = irqd_cfg(irqd);
	union intcapxt xt;

	xt.capxt = 0ULL;
	xt.dest_mode_logical = apic->dest_mode_logical;
	xt.vector = cfg->vector;
	xt.destid_0_23 = cfg->dest_apicid & GENMASK(23, 0);
	xt.destid_24_31 = cfg->dest_apicid >> 24;

	writeq(xt.capxt, iommu->mmio_base + irqd->hwirq);
}

static void intcapxt_mask_irq(struct irq_data *irqd)
{
	struct amd_iommu *iommu = irqd->chip_data;

	writeq(0, iommu->mmio_base + irqd->hwirq);
}


static int intcapxt_set_affinity(struct irq_data *irqd,
				 const struct cpumask *mask, bool force)
{
	struct irq_data *parent = irqd->parent_data;
	int ret;

	ret = parent->chip->irq_set_affinity(parent, mask, force);
	if (ret < 0 || ret == IRQ_SET_MASK_OK_DONE)
		return ret;
	return 0;
}

static int intcapxt_set_wake(struct irq_data *irqd, unsigned int on)
{
	return on ? -EOPNOTSUPP : 0;
}

static struct irq_chip intcapxt_controller = {
	.name			= "IOMMU-MSI",
	.irq_unmask		= intcapxt_unmask_irq,
	.irq_mask		= intcapxt_mask_irq,
	.irq_ack		= irq_chip_ack_parent,
	.irq_retrigger		= irq_chip_retrigger_hierarchy,
	.irq_set_affinity       = intcapxt_set_affinity,
	.irq_set_wake		= intcapxt_set_wake,
	.flags			= IRQCHIP_MASK_ON_SUSPEND | IRQCHIP_MOVE_DEFERRED,
};

static const struct irq_domain_ops intcapxt_domain_ops = {
	.alloc			= intcapxt_irqdomain_alloc,
	.free			= intcapxt_irqdomain_free,
	.activate		= intcapxt_irqdomain_activate,
	.deactivate		= intcapxt_irqdomain_deactivate,
};


static struct irq_domain *iommu_irqdomain;

static struct irq_domain *iommu_get_irqdomain(void)
{
	struct fwnode_handle *fn;

	/* No need for locking here (yet) as the init is single-threaded */
	if (iommu_irqdomain)
		return iommu_irqdomain;

	fn = irq_domain_alloc_named_fwnode("AMD-Vi-MSI");
	if (!fn)
		return NULL;

	iommu_irqdomain = irq_domain_create_hierarchy(x86_vector_domain, 0, 0,
						      fn, &intcapxt_domain_ops,
						      NULL);
	if (!iommu_irqdomain)
		irq_domain_free_fwnode(fn);

	return iommu_irqdomain;
}

static int __iommu_setup_intcapxt(struct amd_iommu *iommu, const char *devname,
				  int hwirq, irq_handler_t thread_fn)
{
	struct irq_domain *domain;
	struct irq_alloc_info info;
	int irq, ret;
	int node = dev_to_node(&iommu->dev->dev);

	domain = iommu_get_irqdomain();
	if (!domain)
		return -ENXIO;

	init_irq_alloc_info(&info, NULL);
	info.type = X86_IRQ_ALLOC_TYPE_AMDVI;
	info.data = iommu;
	info.hwirq = hwirq;

	irq = irq_domain_alloc_irqs(domain, 1, node, &info);
	if (irq < 0) {
		irq_domain_remove(domain);
		return irq;
	}

	ret = request_threaded_irq(irq, amd_iommu_int_handler,
				   thread_fn, 0, devname, iommu);
	if (ret) {
		irq_domain_free_irqs(irq, 1);
		irq_domain_remove(domain);
		return ret;
	}

	return 0;
}

static int iommu_setup_intcapxt(struct amd_iommu *iommu)
{
	int ret;

	snprintf(iommu->evt_irq_name, sizeof(iommu->evt_irq_name),
		 "AMD-Vi%d-Evt", iommu->index);
	ret = __iommu_setup_intcapxt(iommu, iommu->evt_irq_name,
				     MMIO_INTCAPXT_EVT_OFFSET,
				     amd_iommu_int_thread_evtlog);
	if (ret)
		return ret;

	snprintf(iommu->ppr_irq_name, sizeof(iommu->ppr_irq_name),
		 "AMD-Vi%d-PPR", iommu->index);
	ret = __iommu_setup_intcapxt(iommu, iommu->ppr_irq_name,
				     MMIO_INTCAPXT_PPR_OFFSET,
				     amd_iommu_int_thread_pprlog);
	if (ret)
		return ret;

#ifdef CONFIG_IRQ_REMAP
	snprintf(iommu->ga_irq_name, sizeof(iommu->ga_irq_name),
		 "AMD-Vi%d-GA", iommu->index);
	ret = __iommu_setup_intcapxt(iommu, iommu->ga_irq_name,
				     MMIO_INTCAPXT_GALOG_OFFSET,
				     amd_iommu_int_thread_galog);
#endif

	return ret;
}

static int iommu_init_irq(struct amd_iommu *iommu)
{
	int ret;

	if (iommu->int_enabled)
		goto enable_faults;

	if (amd_iommu_xt_mode == IRQ_REMAP_X2APIC_MODE)
		ret = iommu_setup_intcapxt(iommu);
	else if (iommu->dev->msi_cap)
		ret = iommu_setup_msi(iommu);
	else
		ret = -ENODEV;

	if (ret)
		return ret;

	iommu->int_enabled = true;
enable_faults:

	if (amd_iommu_xt_mode == IRQ_REMAP_X2APIC_MODE)
		iommu_feature_enable(iommu, CONTROL_INTCAPXT_EN);

	iommu_feature_enable(iommu, CONTROL_EVT_INT_EN);

	return 0;
}

/****************************************************************************
 *
 * The next functions belong to the third pass of parsing the ACPI
 * table. In this last pass the memory mapping requirements are
 * gathered (like exclusion and unity mapping ranges).
 *
 ****************************************************************************/

static void __init free_unity_maps(void)
{
	struct unity_map_entry *entry, *next;
	struct amd_iommu_pci_seg *p, *pci_seg;

	for_each_pci_segment_safe(pci_seg, p) {
		list_for_each_entry_safe(entry, next, &pci_seg->unity_map, list) {
			list_del(&entry->list);
			kfree(entry);
		}
	}
}

/* called for unity map ACPI definition */
static int __init init_unity_map_range(struct ivmd_header *m,
				       struct acpi_table_header *ivrs_base)
{
	struct unity_map_entry *e = NULL;
	struct amd_iommu_pci_seg *pci_seg;
	char *s;

	pci_seg = get_pci_segment(m->pci_seg, ivrs_base);
	if (pci_seg == NULL)
		return -ENOMEM;

	e = kzalloc(sizeof(*e), GFP_KERNEL);
	if (e == NULL)
		return -ENOMEM;

	switch (m->type) {
	default:
		kfree(e);
		return 0;
	case ACPI_IVMD_TYPE:
		s = "IVMD_TYPEi\t\t\t";
		e->devid_start = e->devid_end = m->devid;
		break;
	case ACPI_IVMD_TYPE_ALL:
		s = "IVMD_TYPE_ALL\t\t";
		e->devid_start = 0;
		e->devid_end = pci_seg->last_bdf;
		break;
	case ACPI_IVMD_TYPE_RANGE:
		s = "IVMD_TYPE_RANGE\t\t";
		e->devid_start = m->devid;
		e->devid_end = m->aux;
		break;
	}
	e->address_start = PAGE_ALIGN(m->range_start);
	e->address_end = e->address_start + PAGE_ALIGN(m->range_length);
	e->prot = m->flags >> 1;

	/*
	 * Treat per-device exclusion ranges as r/w unity-mapped regions
	 * since some buggy BIOSes might lead to the overwritten exclusion
	 * range (exclusion_start and exclusion_length members). This
	 * happens when there are multiple exclusion ranges (IVMD entries)
	 * defined in ACPI table.
	 */
	if (m->flags & IVMD_FLAG_EXCL_RANGE)
		e->prot = (IVMD_FLAG_IW | IVMD_FLAG_IR) >> 1;

	DUMP_printk("%s devid_start: %04x:%02x:%02x.%x devid_end: "
		    "%04x:%02x:%02x.%x range_start: %016llx range_end: %016llx"
		    " flags: %x\n", s, m->pci_seg,
		    PCI_BUS_NUM(e->devid_start), PCI_SLOT(e->devid_start),
		    PCI_FUNC(e->devid_start), m->pci_seg,
		    PCI_BUS_NUM(e->devid_end),
		    PCI_SLOT(e->devid_end), PCI_FUNC(e->devid_end),
		    e->address_start, e->address_end, m->flags);

	list_add_tail(&e->list, &pci_seg->unity_map);

	return 0;
}

/* iterates over all memory definitions we find in the ACPI table */
static int __init init_memory_definitions(struct acpi_table_header *table)
{
	u8 *p = (u8 *)table, *end = (u8 *)table;
	struct ivmd_header *m;

	end += table->length;
	p += IVRS_HEADER_LENGTH;

	while (p < end) {
		m = (struct ivmd_header *)p;
		if (m->flags & (IVMD_FLAG_UNITY_MAP | IVMD_FLAG_EXCL_RANGE))
			init_unity_map_range(m, table);

		p += m->length;
	}

	return 0;
}

/*
 * Init the device table to not allow DMA access for devices
 */
static void init_device_table_dma(struct amd_iommu_pci_seg *pci_seg)
{
	u32 devid;
	struct dev_table_entry *dev_table = pci_seg->dev_table;

	if (dev_table == NULL)
		return;

	for (devid = 0; devid <= pci_seg->last_bdf; ++devid) {
		set_dte_bit(&dev_table[devid], DEV_ENTRY_VALID);
		if (!amd_iommu_snp_en)
			set_dte_bit(&dev_table[devid], DEV_ENTRY_TRANSLATION);
	}
}

static void __init uninit_device_table_dma(struct amd_iommu_pci_seg *pci_seg)
{
	u32 devid;
	struct dev_table_entry *dev_table = pci_seg->dev_table;

	if (dev_table == NULL)
		return;

	for (devid = 0; devid <= pci_seg->last_bdf; ++devid) {
		dev_table[devid].data[0] = 0ULL;
		dev_table[devid].data[1] = 0ULL;
	}
}

static void init_device_table(void)
{
	struct amd_iommu_pci_seg *pci_seg;
	u32 devid;

	if (!amd_iommu_irq_remap)
		return;

	for_each_pci_segment(pci_seg) {
		for (devid = 0; devid <= pci_seg->last_bdf; ++devid)
			set_dte_bit(&pci_seg->dev_table[devid], DEV_ENTRY_IRQ_TBL_EN);
	}
}

static void iommu_init_flags(struct amd_iommu *iommu)
{
	iommu->acpi_flags & IVHD_FLAG_HT_TUN_EN_MASK ?
		iommu_feature_enable(iommu, CONTROL_HT_TUN_EN) :
		iommu_feature_disable(iommu, CONTROL_HT_TUN_EN);

	iommu->acpi_flags & IVHD_FLAG_PASSPW_EN_MASK ?
		iommu_feature_enable(iommu, CONTROL_PASSPW_EN) :
		iommu_feature_disable(iommu, CONTROL_PASSPW_EN);

	iommu->acpi_flags & IVHD_FLAG_RESPASSPW_EN_MASK ?
		iommu_feature_enable(iommu, CONTROL_RESPASSPW_EN) :
		iommu_feature_disable(iommu, CONTROL_RESPASSPW_EN);

	iommu->acpi_flags & IVHD_FLAG_ISOC_EN_MASK ?
		iommu_feature_enable(iommu, CONTROL_ISOC_EN) :
		iommu_feature_disable(iommu, CONTROL_ISOC_EN);

	/*
	 * make IOMMU memory accesses cache coherent
	 */
	iommu_feature_enable(iommu, CONTROL_COHERENT_EN);

	/* Set IOTLB invalidation timeout to 1s */
	iommu_set_inv_tlb_timeout(iommu, CTRL_INV_TO_1S);

	/* Enable Enhanced Peripheral Page Request Handling */
	if (check_feature(FEATURE_EPHSUP))
		iommu_feature_enable(iommu, CONTROL_EPH_EN);
}

static void iommu_apply_resume_quirks(struct amd_iommu *iommu)
{
	int i, j;
	u32 ioc_feature_control;
	struct pci_dev *pdev = iommu->root_pdev;

	/* RD890 BIOSes may not have completely reconfigured the iommu */
	if (!is_rd890_iommu(iommu->dev) || !pdev)
		return;

	/*
	 * First, we need to ensure that the iommu is enabled. This is
	 * controlled by a register in the northbridge
	 */

	/* Select Northbridge indirect register 0x75 and enable writing */
	pci_write_config_dword(pdev, 0x60, 0x75 | (1 << 7));
	pci_read_config_dword(pdev, 0x64, &ioc_feature_control);

	/* Enable the iommu */
	if (!(ioc_feature_control & 0x1))
		pci_write_config_dword(pdev, 0x64, ioc_feature_control | 1);

	/* Restore the iommu BAR */
	pci_write_config_dword(iommu->dev, iommu->cap_ptr + 4,
			       iommu->stored_addr_lo);
	pci_write_config_dword(iommu->dev, iommu->cap_ptr + 8,
			       iommu->stored_addr_hi);

	/* Restore the l1 indirect regs for each of the 6 l1s */
	for (i = 0; i < 6; i++)
		for (j = 0; j < 0x12; j++)
			iommu_write_l1(iommu, i, j, iommu->stored_l1[i][j]);

	/* Restore the l2 indirect regs */
	for (i = 0; i < 0x83; i++)
		iommu_write_l2(iommu, i, iommu->stored_l2[i]);

	/* Lock PCI setup registers */
	pci_write_config_dword(iommu->dev, iommu->cap_ptr + 4,
			       iommu->stored_addr_lo | 1);
}

static void iommu_enable_ga(struct amd_iommu *iommu)
{
#ifdef CONFIG_IRQ_REMAP
	switch (amd_iommu_guest_ir) {
	case AMD_IOMMU_GUEST_IR_VAPIC:
	case AMD_IOMMU_GUEST_IR_LEGACY_GA:
		iommu_feature_enable(iommu, CONTROL_GA_EN);
		iommu->irte_ops = &irte_128_ops;
		break;
	default:
		iommu->irte_ops = &irte_32_ops;
		break;
	}
#endif
}

static void iommu_disable_irtcachedis(struct amd_iommu *iommu)
{
	iommu_feature_disable(iommu, CONTROL_IRTCACHEDIS);
}

static void iommu_enable_irtcachedis(struct amd_iommu *iommu)
{
	u64 ctrl;

	if (!amd_iommu_irtcachedis)
		return;

	/*
	 * Note:
	 * The support for IRTCacheDis feature is dertermined by
	 * checking if the bit is writable.
	 */
	iommu_feature_enable(iommu, CONTROL_IRTCACHEDIS);
	ctrl = readq(iommu->mmio_base +  MMIO_CONTROL_OFFSET);
	ctrl &= (1ULL << CONTROL_IRTCACHEDIS);
	if (ctrl)
		iommu->irtcachedis_enabled = true;
	pr_info("iommu%d (%#06x) : IRT cache is %s\n",
		iommu->index, iommu->devid,
		iommu->irtcachedis_enabled ? "disabled" : "enabled");
}

static void early_enable_iommu(struct amd_iommu *iommu)
{
	iommu_disable(iommu);
	iommu_init_flags(iommu);
	iommu_set_device_table(iommu);
	iommu_enable_command_buffer(iommu);
	iommu_enable_event_buffer(iommu);
	iommu_set_exclusion_range(iommu);
	iommu_enable_gt(iommu);
	iommu_enable_ga(iommu);
	iommu_enable_xt(iommu);
	iommu_enable_irtcachedis(iommu);
	iommu_enable(iommu);
	amd_iommu_flush_all_caches(iommu);
}

/*
 * This function finally enables all IOMMUs found in the system after
 * they have been initialized.
 *
 * Or if in kdump kernel and IOMMUs are all pre-enabled, try to copy
 * the old content of device table entries. Not this case or copy failed,
 * just continue as normal kernel does.
 */
static void early_enable_iommus(void)
{
	struct amd_iommu *iommu;
	struct amd_iommu_pci_seg *pci_seg;

	if (!copy_device_table()) {
		/*
		 * If come here because of failure in copying device table from old
		 * kernel with all IOMMUs enabled, print error message and try to
		 * free allocated old_dev_tbl_cpy.
		 */
		if (amd_iommu_pre_enabled)
			pr_err("Failed to copy DEV table from previous kernel.\n");

		for_each_pci_segment(pci_seg) {
			if (pci_seg->old_dev_tbl_cpy != NULL) {
				iommu_free_pages(pci_seg->old_dev_tbl_cpy,
						 get_order(pci_seg->dev_table_size));
				pci_seg->old_dev_tbl_cpy = NULL;
			}
		}

		for_each_iommu(iommu) {
			clear_translation_pre_enabled(iommu);
			early_enable_iommu(iommu);
		}
	} else {
		pr_info("Copied DEV table from previous kernel.\n");

		for_each_pci_segment(pci_seg) {
			iommu_free_pages(pci_seg->dev_table,
					 get_order(pci_seg->dev_table_size));
			pci_seg->dev_table = pci_seg->old_dev_tbl_cpy;
		}

		for_each_iommu(iommu) {
			iommu_disable_command_buffer(iommu);
			iommu_disable_event_buffer(iommu);
			iommu_disable_irtcachedis(iommu);
			iommu_enable_command_buffer(iommu);
			iommu_enable_event_buffer(iommu);
			iommu_enable_ga(iommu);
			iommu_enable_xt(iommu);
			iommu_enable_irtcachedis(iommu);
			iommu_set_device_table(iommu);
			amd_iommu_flush_all_caches(iommu);
		}
	}
}

static void enable_iommus_ppr(void)
{
	struct amd_iommu *iommu;

	if (!amd_iommu_gt_ppr_supported())
		return;

	for_each_iommu(iommu)
		amd_iommu_enable_ppr_log(iommu);
}

static void enable_iommus_vapic(void)
{
#ifdef CONFIG_IRQ_REMAP
	u32 status, i;
	struct amd_iommu *iommu;

	for_each_iommu(iommu) {
		/*
		 * Disable GALog if already running. It could have been enabled
		 * in the previous boot before kdump.
		 */
		status = readl(iommu->mmio_base + MMIO_STATUS_OFFSET);
		if (!(status & MMIO_STATUS_GALOG_RUN_MASK))
			continue;

		iommu_feature_disable(iommu, CONTROL_GALOG_EN);
		iommu_feature_disable(iommu, CONTROL_GAINT_EN);

		/*
		 * Need to set and poll check the GALOGRun bit to zero before
		 * we can set/ modify GA Log registers safely.
		 */
		for (i = 0; i < MMIO_STATUS_TIMEOUT; ++i) {
			status = readl(iommu->mmio_base + MMIO_STATUS_OFFSET);
			if (!(status & MMIO_STATUS_GALOG_RUN_MASK))
				break;
			udelay(10);
		}

		if (WARN_ON(i >= MMIO_STATUS_TIMEOUT))
			return;
	}

	if (AMD_IOMMU_GUEST_IR_VAPIC(amd_iommu_guest_ir) &&
	    !check_feature(FEATURE_GAM_VAPIC)) {
		amd_iommu_guest_ir = AMD_IOMMU_GUEST_IR_LEGACY_GA;
		return;
	}

	if (amd_iommu_snp_en &&
	    !FEATURE_SNPAVICSUP_GAM(amd_iommu_efr2)) {
		pr_warn("Force to disable Virtual APIC due to SNP\n");
		amd_iommu_guest_ir = AMD_IOMMU_GUEST_IR_LEGACY_GA;
		return;
	}

	/* Enabling GAM and SNPAVIC support */
	for_each_iommu(iommu) {
		if (iommu_init_ga_log(iommu) ||
		    iommu_ga_log_enable(iommu))
			return;

		iommu_feature_enable(iommu, CONTROL_GAM_EN);
		if (amd_iommu_snp_en)
			iommu_feature_enable(iommu, CONTROL_SNPAVIC_EN);
	}

	amd_iommu_irq_ops.capability |= (1 << IRQ_POSTING_CAP);
	pr_info("Virtual APIC enabled\n");
#endif
}

static void disable_iommus(void)
{
	struct amd_iommu *iommu;

	for_each_iommu(iommu)
		iommu_disable(iommu);

#ifdef CONFIG_IRQ_REMAP
	if (AMD_IOMMU_GUEST_IR_VAPIC(amd_iommu_guest_ir))
		amd_iommu_irq_ops.capability &= ~(1 << IRQ_POSTING_CAP);
#endif
}

/*
 * Suspend/Resume support
 * disable suspend until real resume implemented
 */

static void amd_iommu_resume(void)
{
	struct amd_iommu *iommu;

	for_each_iommu(iommu)
		iommu_apply_resume_quirks(iommu);

	/* re-load the hardware */
	for_each_iommu(iommu)
		early_enable_iommu(iommu);

	amd_iommu_enable_interrupts();
}

static int amd_iommu_suspend(void)
{
	/* disable IOMMUs to go out of the way for BIOS */
	disable_iommus();

	return 0;
}

static struct syscore_ops amd_iommu_syscore_ops = {
	.suspend = amd_iommu_suspend,
	.resume = amd_iommu_resume,
};

static void __init free_iommu_resources(void)
{
	kmem_cache_destroy(amd_iommu_irq_cache);
	amd_iommu_irq_cache = NULL;

	free_iommu_all();
	free_pci_segments();
}

/* SB IOAPIC is always on this device in AMD systems */
#define IOAPIC_SB_DEVID		((0x00 << 8) | PCI_DEVFN(0x14, 0))

static bool __init check_ioapic_information(void)
{
	const char *fw_bug = FW_BUG;
	bool ret, has_sb_ioapic;
	int idx;

	has_sb_ioapic = false;
	ret           = false;

	/*
	 * If we have map overrides on the kernel command line the
	 * messages in this function might not describe firmware bugs
	 * anymore - so be careful
	 */
	if (cmdline_maps)
		fw_bug = "";

	for (idx = 0; idx < nr_ioapics; idx++) {
		int devid, id = mpc_ioapic_id(idx);

		devid = get_ioapic_devid(id);
		if (devid < 0) {
			pr_err("%s: IOAPIC[%d] not in IVRS table\n",
				fw_bug, id);
			ret = false;
		} else if (devid == IOAPIC_SB_DEVID) {
			has_sb_ioapic = true;
			ret           = true;
		}
	}

	if (!has_sb_ioapic) {
		/*
		 * We expect the SB IOAPIC to be listed in the IVRS
		 * table. The system timer is connected to the SB IOAPIC
		 * and if we don't have it in the list the system will
		 * panic at boot time.  This situation usually happens
		 * when the BIOS is buggy and provides us the wrong
		 * device id for the IOAPIC in the system.
		 */
		pr_err("%s: No southbridge IOAPIC found\n", fw_bug);
	}

	if (!ret)
		pr_err("Disabling interrupt remapping\n");

	return ret;
}

static void __init free_dma_resources(void)
{
	ida_destroy(&pdom_ids);

	free_unity_maps();
}

static void __init ivinfo_init(void *ivrs)
{
	amd_iommu_ivinfo = *((u32 *)(ivrs + IOMMU_IVINFO_OFFSET));
}

/*
 * This is the hardware init function for AMD IOMMU in the system.
 * This function is called either from amd_iommu_init or from the interrupt
 * remapping setup code.
 *
 * This function basically parses the ACPI table for AMD IOMMU (IVRS)
 * four times:
 *
 *	1 pass) Discover the most comprehensive IVHD type to use.
 *
 *	2 pass) Find the highest PCI device id the driver has to handle.
 *		Upon this information the size of the data structures is
 *		determined that needs to be allocated.
 *
 *	3 pass) Initialize the data structures just allocated with the
 *		information in the ACPI table about available AMD IOMMUs
 *		in the system. It also maps the PCI devices in the
 *		system to specific IOMMUs
 *
 *	4 pass) After the basic data structures are allocated and
 *		initialized we update them with information about memory
 *		remapping requirements parsed out of the ACPI table in
 *		this last pass.
 *
 * After everything is set up the IOMMUs are enabled and the necessary
 * hotplug and suspend notifiers are registered.
 */
static int __init early_amd_iommu_init(void)
{
	struct acpi_table_header *ivrs_base;
	int remap_cache_sz, ret;
	acpi_status status;

	if (!amd_iommu_detected)
		return -ENODEV;

	status = acpi_get_table("IVRS", 0, &ivrs_base);
	if (status == AE_NOT_FOUND)
		return -ENODEV;
	else if (ACPI_FAILURE(status)) {
		const char *err = acpi_format_exception(status);
		pr_err("IVRS table error: %s\n", err);
		return -EINVAL;
	}

	if (!boot_cpu_has(X86_FEATURE_CX16)) {
		pr_err("Failed to initialize. The CMPXCHG16B feature is required.\n");
		return -EINVAL;
	}

	/*
	 * Validate checksum here so we don't need to do it when
	 * we actually parse the table
	 */
	ret = check_ivrs_checksum(ivrs_base);
	if (ret)
		goto out;

	ivinfo_init(ivrs_base);

	amd_iommu_target_ivhd_type = get_highest_supported_ivhd_type(ivrs_base);
	DUMP_printk("Using IVHD type %#x\n", amd_iommu_target_ivhd_type);

	/*
	 * now the data structures are allocated and basically initialized
	 * start the real acpi table scan
	 */
	ret = init_iommu_all(ivrs_base);
	if (ret)
		goto out;

	/* 5 level guest page table */
	if (cpu_feature_enabled(X86_FEATURE_LA57) &&
	    FIELD_GET(FEATURE_GATS, amd_iommu_efr) == GUEST_PGTABLE_5_LEVEL)
		amd_iommu_gpt_level = PAGE_MODE_5_LEVEL;

	if (amd_iommu_pgtable == PD_MODE_V2) {
		if (!amd_iommu_v2_pgtbl_supported()) {
			pr_warn("Cannot enable v2 page table for DMA-API. Fallback to v1.\n");
			amd_iommu_pgtable = PD_MODE_V1;
		}
	}

	/* Disable any previously enabled IOMMUs */
	if (!is_kdump_kernel() || amd_iommu_disabled)
		disable_iommus();

	if (amd_iommu_irq_remap)
		amd_iommu_irq_remap = check_ioapic_information();

	if (amd_iommu_irq_remap) {
		struct amd_iommu_pci_seg *pci_seg;
		/*
		 * Interrupt remapping enabled, create kmem_cache for the
		 * remapping tables.
		 */
		ret = -ENOMEM;
		if (!AMD_IOMMU_GUEST_IR_GA(amd_iommu_guest_ir))
			remap_cache_sz = MAX_IRQS_PER_TABLE * sizeof(u32);
		else
			remap_cache_sz = MAX_IRQS_PER_TABLE * (sizeof(u64) * 2);
		amd_iommu_irq_cache = kmem_cache_create("irq_remap_cache",
							remap_cache_sz,
							DTE_INTTAB_ALIGNMENT,
							0, NULL);
		if (!amd_iommu_irq_cache)
			goto out;

		for_each_pci_segment(pci_seg) {
			if (alloc_irq_lookup_table(pci_seg))
				goto out;
		}
	}

	ret = init_memory_definitions(ivrs_base);
	if (ret)
		goto out;

	/* init the device table */
	init_device_table();

out:
	/* Don't leak any ACPI memory */
	acpi_put_table(ivrs_base);

	return ret;
}

static int amd_iommu_enable_interrupts(void)
{
	struct amd_iommu *iommu;
	int ret = 0;

	for_each_iommu(iommu) {
		ret = iommu_init_irq(iommu);
		if (ret)
			goto out;
	}

	/*
	 * Interrupt handler is ready to process interrupts. Enable
	 * PPR and GA log interrupt for all IOMMUs.
	 */
	enable_iommus_vapic();
	enable_iommus_ppr();

out:
	return ret;
}

static bool __init detect_ivrs(void)
{
	struct acpi_table_header *ivrs_base;
	acpi_status status;
	int i;

	status = acpi_get_table("IVRS", 0, &ivrs_base);
	if (status == AE_NOT_FOUND)
		return false;
	else if (ACPI_FAILURE(status)) {
		const char *err = acpi_format_exception(status);
		pr_err("IVRS table error: %s\n", err);
		return false;
	}

	acpi_put_table(ivrs_base);

	if (amd_iommu_force_enable)
		goto out;

	/* Don't use IOMMU if there is Stoney Ridge graphics */
	for (i = 0; i < 32; i++) {
		u32 pci_id;

		pci_id = read_pci_config(0, i, 0, 0);
		if ((pci_id & 0xffff) == 0x1002 && (pci_id >> 16) == 0x98e4) {
			pr_info("Disable IOMMU on Stoney Ridge\n");
			return false;
		}
	}

out:
	/* Make sure ACS will be enabled during PCI probe */
	pci_request_acs();

	return true;
}

static __init void iommu_snp_enable(void)
{
#ifdef CONFIG_KVM_AMD_SEV
	if (!cc_platform_has(CC_ATTR_HOST_SEV_SNP))
		return;
	/*
	 * The SNP support requires that IOMMU must be enabled, and is
	 * configured with V1 page table (DTE[Mode] = 0 is not supported).
	 */
	if (no_iommu || iommu_default_passthrough()) {
		pr_warn("SNP: IOMMU disabled or configured in passthrough mode, SNP cannot be supported.\n");
		goto disable_snp;
	}

	if (amd_iommu_pgtable != PD_MODE_V1) {
		pr_warn("SNP: IOMMU is configured with V2 page table mode, SNP cannot be supported.\n");
		goto disable_snp;
	}

	amd_iommu_snp_en = check_feature(FEATURE_SNP);
	if (!amd_iommu_snp_en) {
		pr_warn("SNP: IOMMU SNP feature not enabled, SNP cannot be supported.\n");
		goto disable_snp;
	}

	/*
	 * Enable host SNP support once SNP support is checked on IOMMU.
	 */
	if (snp_rmptable_init()) {
		pr_warn("SNP: RMP initialization failed, SNP cannot be supported.\n");
		goto disable_snp;
	}

	pr_info("IOMMU SNP support enabled.\n");
	return;

disable_snp:
	cc_platform_clear(CC_ATTR_HOST_SEV_SNP);
#endif
}

/****************************************************************************
 *
 * AMD IOMMU Initialization State Machine
 *
 ****************************************************************************/

static int __init state_next(void)
{
	int ret = 0;

	switch (init_state) {
	case IOMMU_START_STATE:
		if (!detect_ivrs()) {
			init_state	= IOMMU_NOT_FOUND;
			ret		= -ENODEV;
		} else {
			init_state	= IOMMU_IVRS_DETECTED;
		}
		break;
	case IOMMU_IVRS_DETECTED:
		if (amd_iommu_disabled) {
			init_state = IOMMU_CMDLINE_DISABLED;
			ret = -EINVAL;
		} else {
			ret = early_amd_iommu_init();
			init_state = ret ? IOMMU_INIT_ERROR : IOMMU_ACPI_FINISHED;
		}
		break;
	case IOMMU_ACPI_FINISHED:
		early_enable_iommus();
		x86_platform.iommu_shutdown = disable_iommus;
		init_state = IOMMU_ENABLED;
		break;
	case IOMMU_ENABLED:
		register_syscore_ops(&amd_iommu_syscore_ops);
		iommu_snp_enable();
		ret = amd_iommu_init_pci();
		init_state = ret ? IOMMU_INIT_ERROR : IOMMU_PCI_INIT;
		break;
	case IOMMU_PCI_INIT:
		ret = amd_iommu_enable_interrupts();
		init_state = ret ? IOMMU_INIT_ERROR : IOMMU_INTERRUPTS_EN;
		break;
	case IOMMU_INTERRUPTS_EN:
		init_state = IOMMU_INITIALIZED;
		break;
	case IOMMU_INITIALIZED:
		/* Nothing to do */
		break;
	case IOMMU_NOT_FOUND:
	case IOMMU_INIT_ERROR:
	case IOMMU_CMDLINE_DISABLED:
		/* Error states => do nothing */
		ret = -EINVAL;
		break;
	default:
		/* Unknown state */
		BUG();
	}

	if (ret) {
		free_dma_resources();
		if (!irq_remapping_enabled) {
			disable_iommus();
			free_iommu_resources();
		} else {
			struct amd_iommu *iommu;
			struct amd_iommu_pci_seg *pci_seg;

			for_each_pci_segment(pci_seg)
				uninit_device_table_dma(pci_seg);

			for_each_iommu(iommu)
				amd_iommu_flush_all_caches(iommu);
		}
	}
	return ret;
}

static int __init iommu_go_to_state(enum iommu_init_state state)
{
	int ret = -EINVAL;

	while (init_state != state) {
		if (init_state == IOMMU_NOT_FOUND         ||
		    init_state == IOMMU_INIT_ERROR        ||
		    init_state == IOMMU_CMDLINE_DISABLED)
			break;
		ret = state_next();
	}

	/*
	 * SNP platform initilazation requires IOMMUs to be fully configured.
	 * If the SNP support on IOMMUs has NOT been checked, simply mark SNP
	 * as unsupported. If the SNP support on IOMMUs has been checked and
	 * host SNP support enabled but RMP enforcement has not been enabled
	 * in IOMMUs, then the system is in a half-baked state, but can limp
	 * along as all memory should be Hypervisor-Owned in the RMP. WARN,
	 * but leave SNP as "supported" to avoid confusing the kernel.
	 */
	if (ret && cc_platform_has(CC_ATTR_HOST_SEV_SNP) &&
	    !WARN_ON_ONCE(amd_iommu_snp_en))
		cc_platform_clear(CC_ATTR_HOST_SEV_SNP);

	return ret;
}

#ifdef CONFIG_IRQ_REMAP
int __init amd_iommu_prepare(void)
{
	int ret;

	amd_iommu_irq_remap = true;

	ret = iommu_go_to_state(IOMMU_ACPI_FINISHED);
	if (ret) {
		amd_iommu_irq_remap = false;
		return ret;
	}

	return amd_iommu_irq_remap ? 0 : -ENODEV;
}

int __init amd_iommu_enable(void)
{
	int ret;

	ret = iommu_go_to_state(IOMMU_ENABLED);
	if (ret)
		return ret;

	irq_remapping_enabled = 1;
	return amd_iommu_xt_mode;
}

void amd_iommu_disable(void)
{
	amd_iommu_suspend();
}

int amd_iommu_reenable(int mode)
{
	amd_iommu_resume();

	return 0;
}

int amd_iommu_enable_faulting(unsigned int cpu)
{
	/* We enable MSI later when PCI is initialized */
	return 0;
}
#endif

/*
 * This is the core init function for AMD IOMMU hardware in the system.
 * This function is called from the generic x86 DMA layer initialization
 * code.
 */
static int __init amd_iommu_init(void)
{
	struct amd_iommu *iommu;
	int ret;

	ret = iommu_go_to_state(IOMMU_INITIALIZED);
#ifdef CONFIG_GART_IOMMU
	if (ret && list_empty(&amd_iommu_list)) {
		/*
		 * We failed to initialize the AMD IOMMU - try fallback
		 * to GART if possible.
		 */
		gart_iommu_init();
	}
#endif

	for_each_iommu(iommu)
		amd_iommu_debugfs_setup(iommu);

	return ret;
}

static bool amd_iommu_sme_check(void)
{
	if (!cc_platform_has(CC_ATTR_HOST_MEM_ENCRYPT) ||
	    (boot_cpu_data.x86 != 0x17))
		return true;

	/* For Fam17h, a specific level of support is required */
	if (boot_cpu_data.microcode >= 0x08001205)
		return true;

	if ((boot_cpu_data.microcode >= 0x08001126) &&
	    (boot_cpu_data.microcode <= 0x080011ff))
		return true;

	pr_notice("IOMMU not currently supported when SME is active\n");

	return false;
}

/****************************************************************************
 *
 * Early detect code. This code runs at IOMMU detection time in the DMA
 * layer. It just looks if there is an IVRS ACPI table to detect AMD
 * IOMMUs
 *
 ****************************************************************************/
void __init amd_iommu_detect(void)
{
	int ret;

	if (no_iommu || (iommu_detected && !gart_iommu_aperture))
<<<<<<< HEAD
		return;

	if (!amd_iommu_sme_check())
		return;

	ret = iommu_go_to_state(IOMMU_IVRS_DETECTED);
	if (ret)
		return;
=======
		goto disable_snp;

	if (!amd_iommu_sme_check())
		goto disable_snp;

	ret = iommu_go_to_state(IOMMU_IVRS_DETECTED);
	if (ret)
		goto disable_snp;
>>>>>>> fe0fb583

	amd_iommu_detected = true;
	iommu_detected = 1;
	x86_init.iommu.iommu_init = amd_iommu_init;
<<<<<<< HEAD
=======
	return;

disable_snp:
	if (cc_platform_has(CC_ATTR_HOST_SEV_SNP))
		cc_platform_clear(CC_ATTR_HOST_SEV_SNP);
>>>>>>> fe0fb583
}

/****************************************************************************
 *
 * Parsing functions for the AMD IOMMU specific kernel command line
 * options.
 *
 ****************************************************************************/

static int __init parse_amd_iommu_dump(char *str)
{
	amd_iommu_dump = true;

	return 1;
}

static int __init parse_amd_iommu_intr(char *str)
{
	for (; *str; ++str) {
		if (strncmp(str, "legacy", 6) == 0) {
			amd_iommu_guest_ir = AMD_IOMMU_GUEST_IR_LEGACY_GA;
			break;
		}
		if (strncmp(str, "vapic", 5) == 0) {
			amd_iommu_guest_ir = AMD_IOMMU_GUEST_IR_VAPIC;
			break;
		}
	}
	return 1;
}

static int __init parse_amd_iommu_options(char *str)
{
	if (!str)
		return -EINVAL;

	while (*str) {
		if (strncmp(str, "fullflush", 9) == 0) {
			pr_warn("amd_iommu=fullflush deprecated; use iommu.strict=1 instead\n");
			iommu_set_dma_strict();
		} else if (strncmp(str, "force_enable", 12) == 0) {
			amd_iommu_force_enable = true;
		} else if (strncmp(str, "off", 3) == 0) {
			amd_iommu_disabled = true;
		} else if (strncmp(str, "force_isolation", 15) == 0) {
			amd_iommu_force_isolation = true;
		} else if (strncmp(str, "pgtbl_v1", 8) == 0) {
			amd_iommu_pgtable = PD_MODE_V1;
		} else if (strncmp(str, "pgtbl_v2", 8) == 0) {
			amd_iommu_pgtable = PD_MODE_V2;
		} else if (strncmp(str, "irtcachedis", 11) == 0) {
			amd_iommu_irtcachedis = true;
		} else if (strncmp(str, "nohugepages", 11) == 0) {
			pr_info("Restricting V1 page-sizes to 4KiB");
			amd_iommu_pgsize_bitmap = AMD_IOMMU_PGSIZES_4K;
		} else if (strncmp(str, "v2_pgsizes_only", 15) == 0) {
			pr_info("Restricting V1 page-sizes to 4KiB/2MiB/1GiB");
			amd_iommu_pgsize_bitmap = AMD_IOMMU_PGSIZES_V2;
		} else {
			pr_notice("Unknown option - '%s'\n", str);
		}

		str += strcspn(str, ",");
		while (*str == ',')
			str++;
	}

	return 1;
}

static int __init parse_ivrs_ioapic(char *str)
{
	u32 seg = 0, bus, dev, fn;
	int id, i;
	u32 devid;

	if (sscanf(str, "=%d@%x:%x.%x", &id, &bus, &dev, &fn) == 4 ||
	    sscanf(str, "=%d@%x:%x:%x.%x", &id, &seg, &bus, &dev, &fn) == 5)
		goto found;

	if (sscanf(str, "[%d]=%x:%x.%x", &id, &bus, &dev, &fn) == 4 ||
	    sscanf(str, "[%d]=%x:%x:%x.%x", &id, &seg, &bus, &dev, &fn) == 5) {
		pr_warn("ivrs_ioapic%s option format deprecated; use ivrs_ioapic=%d@%04x:%02x:%02x.%d instead\n",
			str, id, seg, bus, dev, fn);
		goto found;
	}

	pr_err("Invalid command line: ivrs_ioapic%s\n", str);
	return 1;

found:
	if (early_ioapic_map_size == EARLY_MAP_SIZE) {
		pr_err("Early IOAPIC map overflow - ignoring ivrs_ioapic%s\n",
			str);
		return 1;
	}

	devid = IVRS_GET_SBDF_ID(seg, bus, dev, fn);

	cmdline_maps			= true;
	i				= early_ioapic_map_size++;
	early_ioapic_map[i].id		= id;
	early_ioapic_map[i].devid	= devid;
	early_ioapic_map[i].cmd_line	= true;

	return 1;
}

static int __init parse_ivrs_hpet(char *str)
{
	u32 seg = 0, bus, dev, fn;
	int id, i;
	u32 devid;

	if (sscanf(str, "=%d@%x:%x.%x", &id, &bus, &dev, &fn) == 4 ||
	    sscanf(str, "=%d@%x:%x:%x.%x", &id, &seg, &bus, &dev, &fn) == 5)
		goto found;

	if (sscanf(str, "[%d]=%x:%x.%x", &id, &bus, &dev, &fn) == 4 ||
	    sscanf(str, "[%d]=%x:%x:%x.%x", &id, &seg, &bus, &dev, &fn) == 5) {
		pr_warn("ivrs_hpet%s option format deprecated; use ivrs_hpet=%d@%04x:%02x:%02x.%d instead\n",
			str, id, seg, bus, dev, fn);
		goto found;
	}

	pr_err("Invalid command line: ivrs_hpet%s\n", str);
	return 1;

found:
	if (early_hpet_map_size == EARLY_MAP_SIZE) {
		pr_err("Early HPET map overflow - ignoring ivrs_hpet%s\n",
			str);
		return 1;
	}

	devid = IVRS_GET_SBDF_ID(seg, bus, dev, fn);

	cmdline_maps			= true;
	i				= early_hpet_map_size++;
	early_hpet_map[i].id		= id;
	early_hpet_map[i].devid		= devid;
	early_hpet_map[i].cmd_line	= true;

	return 1;
}

#define ACPIID_LEN (ACPIHID_UID_LEN + ACPIHID_HID_LEN)

static int __init parse_ivrs_acpihid(char *str)
{
	u32 seg = 0, bus, dev, fn;
	char *hid, *uid, *p, *addr;
	char acpiid[ACPIID_LEN] = {0};
	int i;

	addr = strchr(str, '@');
	if (!addr) {
		addr = strchr(str, '=');
		if (!addr)
			goto not_found;

		++addr;

		if (strlen(addr) > ACPIID_LEN)
			goto not_found;

		if (sscanf(str, "[%x:%x.%x]=%s", &bus, &dev, &fn, acpiid) == 4 ||
		    sscanf(str, "[%x:%x:%x.%x]=%s", &seg, &bus, &dev, &fn, acpiid) == 5) {
			pr_warn("ivrs_acpihid%s option format deprecated; use ivrs_acpihid=%s@%04x:%02x:%02x.%d instead\n",
				str, acpiid, seg, bus, dev, fn);
			goto found;
		}
		goto not_found;
	}

	/* We have the '@', make it the terminator to get just the acpiid */
	*addr++ = 0;

	if (strlen(str) > ACPIID_LEN + 1)
		goto not_found;

	if (sscanf(str, "=%s", acpiid) != 1)
		goto not_found;

	if (sscanf(addr, "%x:%x.%x", &bus, &dev, &fn) == 3 ||
	    sscanf(addr, "%x:%x:%x.%x", &seg, &bus, &dev, &fn) == 4)
		goto found;

not_found:
	pr_err("Invalid command line: ivrs_acpihid%s\n", str);
	return 1;

found:
	p = acpiid;
	hid = strsep(&p, ":");
	uid = p;

	if (!hid || !(*hid) || !uid) {
		pr_err("Invalid command line: hid or uid\n");
		return 1;
	}

	/*
	 * Ignore leading zeroes after ':', so e.g., AMDI0095:00
	 * will match AMDI0095:0 in the second strcmp in acpi_dev_hid_uid_match
	 */
	while (*uid == '0' && *(uid + 1))
		uid++;

	i = early_acpihid_map_size++;
	memcpy(early_acpihid_map[i].hid, hid, strlen(hid));
	memcpy(early_acpihid_map[i].uid, uid, strlen(uid));
	early_acpihid_map[i].devid = IVRS_GET_SBDF_ID(seg, bus, dev, fn);
	early_acpihid_map[i].cmd_line	= true;

	return 1;
}

__setup("amd_iommu_dump",	parse_amd_iommu_dump);
__setup("amd_iommu=",		parse_amd_iommu_options);
__setup("amd_iommu_intr=",	parse_amd_iommu_intr);
__setup("ivrs_ioapic",		parse_ivrs_ioapic);
__setup("ivrs_hpet",		parse_ivrs_hpet);
__setup("ivrs_acpihid",		parse_ivrs_acpihid);

bool amd_iommu_pasid_supported(void)
{
	/* CPU page table size should match IOMMU guest page table size */
	if (cpu_feature_enabled(X86_FEATURE_LA57) &&
	    amd_iommu_gpt_level != PAGE_MODE_5_LEVEL)
		return false;

	/*
	 * Since DTE[Mode]=0 is prohibited on SNP-enabled system
	 * (i.e. EFR[SNPSup]=1), IOMMUv2 page table cannot be used without
	 * setting up IOMMUv1 page table.
	 */
	return amd_iommu_gt_ppr_supported() && !amd_iommu_snp_en;
}

struct amd_iommu *get_amd_iommu(unsigned int idx)
{
	unsigned int i = 0;
	struct amd_iommu *iommu;

	for_each_iommu(iommu)
		if (i++ == idx)
			return iommu;
	return NULL;
}

/****************************************************************************
 *
 * IOMMU EFR Performance Counter support functionality. This code allows
 * access to the IOMMU PC functionality.
 *
 ****************************************************************************/

u8 amd_iommu_pc_get_max_banks(unsigned int idx)
{
	struct amd_iommu *iommu = get_amd_iommu(idx);

	if (iommu)
		return iommu->max_banks;

	return 0;
}

bool amd_iommu_pc_supported(void)
{
	return amd_iommu_pc_present;
}

u8 amd_iommu_pc_get_max_counters(unsigned int idx)
{
	struct amd_iommu *iommu = get_amd_iommu(idx);

	if (iommu)
		return iommu->max_counters;

	return 0;
}

static int iommu_pc_get_set_reg(struct amd_iommu *iommu, u8 bank, u8 cntr,
				u8 fxn, u64 *value, bool is_write)
{
	u32 offset;
	u32 max_offset_lim;

	/* Make sure the IOMMU PC resource is available */
	if (!amd_iommu_pc_present)
		return -ENODEV;

	/* Check for valid iommu and pc register indexing */
	if (WARN_ON(!iommu || (fxn > 0x28) || (fxn & 7)))
		return -ENODEV;

	offset = (u32)(((0x40 | bank) << 12) | (cntr << 8) | fxn);

	/* Limit the offset to the hw defined mmio region aperture */
	max_offset_lim = (u32)(((0x40 | iommu->max_banks) << 12) |
				(iommu->max_counters << 8) | 0x28);
	if ((offset < MMIO_CNTR_REG_OFFSET) ||
	    (offset > max_offset_lim))
		return -EINVAL;

	if (is_write) {
		u64 val = *value & GENMASK_ULL(47, 0);

		writel((u32)val, iommu->mmio_base + offset);
		writel((val >> 32), iommu->mmio_base + offset + 4);
	} else {
		*value = readl(iommu->mmio_base + offset + 4);
		*value <<= 32;
		*value |= readl(iommu->mmio_base + offset);
		*value &= GENMASK_ULL(47, 0);
	}

	return 0;
}

int amd_iommu_pc_get_reg(struct amd_iommu *iommu, u8 bank, u8 cntr, u8 fxn, u64 *value)
{
	if (!iommu)
		return -EINVAL;

	return iommu_pc_get_set_reg(iommu, bank, cntr, fxn, value, false);
}

int amd_iommu_pc_set_reg(struct amd_iommu *iommu, u8 bank, u8 cntr, u8 fxn, u64 *value)
{
	if (!iommu)
		return -EINVAL;

	return iommu_pc_get_set_reg(iommu, bank, cntr, fxn, value, true);
}

#ifdef CONFIG_KVM_AMD_SEV
static int iommu_page_make_shared(void *page)
{
	unsigned long paddr, pfn;

	paddr = iommu_virt_to_phys(page);
	/* Cbit maybe set in the paddr */
	pfn = __sme_clr(paddr) >> PAGE_SHIFT;

	if (!(pfn % PTRS_PER_PMD)) {
		int ret, level;
		bool assigned;

		ret = snp_lookup_rmpentry(pfn, &assigned, &level);
		if (ret) {
			pr_warn("IOMMU PFN %lx RMP lookup failed, ret %d\n", pfn, ret);
			return ret;
		}

		if (!assigned) {
			pr_warn("IOMMU PFN %lx not assigned in RMP table\n", pfn);
			return -EINVAL;
		}

		if (level > PG_LEVEL_4K) {
			ret = psmash(pfn);
			if (!ret)
				goto done;

			pr_warn("PSMASH failed for IOMMU PFN %lx huge RMP entry, ret: %d, level: %d\n",
				pfn, ret, level);
			return ret;
		}
	}

done:
	return rmp_make_shared(pfn, PG_LEVEL_4K);
}

static int iommu_make_shared(void *va, size_t size)
{
	void *page;
	int ret;

	if (!va)
		return 0;

	for (page = va; page < (va + size); page += PAGE_SIZE) {
		ret = iommu_page_make_shared(page);
		if (ret)
			return ret;
	}

	return 0;
}

int amd_iommu_snp_disable(void)
{
	struct amd_iommu *iommu;
	int ret;

	if (!amd_iommu_snp_en)
		return 0;

	for_each_iommu(iommu) {
		ret = iommu_make_shared(iommu->evt_buf, EVT_BUFFER_SIZE);
		if (ret)
			return ret;

		ret = iommu_make_shared(iommu->ppr_log, PPR_LOG_SIZE);
		if (ret)
			return ret;

		ret = iommu_make_shared((void *)iommu->cmd_sem, PAGE_SIZE);
		if (ret)
			return ret;
	}

	return 0;
}
EXPORT_SYMBOL_GPL(amd_iommu_snp_disable);
#endif<|MERGE_RESOLUTION|>--- conflicted
+++ resolved
@@ -1115,7 +1115,6 @@
 	struct ivhd_dte_flags *e;
 	unsigned int best_len = UINT_MAX;
 	struct dev_table_entry *dte = NULL;
-<<<<<<< HEAD
 
 	for_each_ivhd_dte_flags(e) {
 		/*
@@ -1126,18 +1125,6 @@
 		    (e->devid_first <= devid) && (devid <= e->devid_last)) {
 			unsigned int len = e->devid_last - e->devid_first;
 
-=======
-
-	for_each_ivhd_dte_flags(e) {
-		/*
-		 * Need to go through the whole list to find the smallest range,
-		 * which contains the devid.
-		 */
-		if ((e->segid == segid) &&
-		    (e->devid_first <= devid) && (devid <= e->devid_last)) {
-			unsigned int len = e->devid_last - e->devid_first;
-
->>>>>>> fe0fb583
 			if (len < best_len) {
 				dte = &(e->dte);
 				best_len = len;
@@ -1146,19 +1133,11 @@
 	}
 	return dte;
 }
-<<<<<<< HEAD
 
 static bool search_ivhd_dte_flags(u16 segid, u16 first, u16 last)
 {
 	struct ivhd_dte_flags *e;
 
-=======
-
-static bool search_ivhd_dte_flags(u16 segid, u16 first, u16 last)
-{
-	struct ivhd_dte_flags *e;
-
->>>>>>> fe0fb583
 	for_each_ivhd_dte_flags(e) {
 		if ((e->segid == segid) &&
 		    (e->devid_first == first) &&
@@ -1178,7 +1157,6 @@
 {
 	int i;
 	struct dev_table_entry dte = {};
-<<<<<<< HEAD
 
 	/* Parse IVHD DTE setting flags and store information */
 	if (flags) {
@@ -1191,20 +1169,6 @@
 		if (!d)
 			return;
 
-=======
-
-	/* Parse IVHD DTE setting flags and store information */
-	if (flags) {
-		struct ivhd_dte_flags *d;
-
-		if (search_ivhd_dte_flags(iommu->pci_seg->id, first, last))
-			return;
-
-		d = kzalloc(sizeof(struct ivhd_dte_flags), GFP_KERNEL);
-		if (!d)
-			return;
-
->>>>>>> fe0fb583
 		pr_debug("%s: devid range %#x:%#x\n", __func__, first, last);
 
 		if (flags & ACPI_DEVFLAG_INITPASS)
@@ -3487,16 +3451,6 @@
 	int ret;
 
 	if (no_iommu || (iommu_detected && !gart_iommu_aperture))
-<<<<<<< HEAD
-		return;
-
-	if (!amd_iommu_sme_check())
-		return;
-
-	ret = iommu_go_to_state(IOMMU_IVRS_DETECTED);
-	if (ret)
-		return;
-=======
 		goto disable_snp;
 
 	if (!amd_iommu_sme_check())
@@ -3505,19 +3459,15 @@
 	ret = iommu_go_to_state(IOMMU_IVRS_DETECTED);
 	if (ret)
 		goto disable_snp;
->>>>>>> fe0fb583
 
 	amd_iommu_detected = true;
 	iommu_detected = 1;
 	x86_init.iommu.iommu_init = amd_iommu_init;
-<<<<<<< HEAD
-=======
 	return;
 
 disable_snp:
 	if (cc_platform_has(CC_ATTR_HOST_SEV_SNP))
 		cc_platform_clear(CC_ATTR_HOST_SEV_SNP);
->>>>>>> fe0fb583
 }
 
 /****************************************************************************
