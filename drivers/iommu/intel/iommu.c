// SPDX-License-Identifier: GPL-2.0-only
/*
 * Copyright © 2006-2014 Intel Corporation.
 *
 * Authors: David Woodhouse <dwmw2@infradead.org>,
 *          Ashok Raj <ashok.raj@intel.com>,
 *          Shaohua Li <shaohua.li@intel.com>,
 *          Anil S Keshavamurthy <anil.s.keshavamurthy@intel.com>,
 *          Fenghua Yu <fenghua.yu@intel.com>
 *          Joerg Roedel <jroedel@suse.de>
 */

#define pr_fmt(fmt)     "DMAR: " fmt
#define dev_fmt(fmt)    pr_fmt(fmt)

#include <linux/crash_dump.h>
#include <linux/dma-direct.h>
#include <linux/dmi.h>
#include <linux/memory.h>
#include <linux/pci.h>
#include <linux/pci-ats.h>
#include <linux/spinlock.h>
#include <linux/syscore_ops.h>
#include <linux/tboot.h>
#include <uapi/linux/iommufd.h>

#include "iommu.h"
#include "../dma-iommu.h"
#include "../irq_remapping.h"
#include "../iommu-pages.h"
#include "pasid.h"
#include "perfmon.h"

#define ROOT_SIZE		VTD_PAGE_SIZE
#define CONTEXT_SIZE		VTD_PAGE_SIZE

#define IS_GFX_DEVICE(pdev) pci_is_display(pdev)
#define IS_USB_DEVICE(pdev) ((pdev->class >> 8) == PCI_CLASS_SERIAL_USB)
#define IS_ISA_DEVICE(pdev) ((pdev->class >> 8) == PCI_CLASS_BRIDGE_ISA)
#define IS_AZALIA(pdev) ((pdev)->vendor == 0x8086 && (pdev)->device == 0x3a3e)

#define IOAPIC_RANGE_START	(0xfee00000)
#define IOAPIC_RANGE_END	(0xfeefffff)
#define IOVA_START_ADDR		(0x1000)

#define DEFAULT_DOMAIN_ADDRESS_WIDTH 57

#define __DOMAIN_MAX_PFN(gaw)  ((((uint64_t)1) << ((gaw) - VTD_PAGE_SHIFT)) - 1)
#define __DOMAIN_MAX_ADDR(gaw) ((((uint64_t)1) << (gaw)) - 1)

/* We limit DOMAIN_MAX_PFN to fit in an unsigned long, and DOMAIN_MAX_ADDR
   to match. That way, we can use 'unsigned long' for PFNs with impunity. */
#define DOMAIN_MAX_PFN(gaw)	((unsigned long) min_t(uint64_t, \
				__DOMAIN_MAX_PFN(gaw), (unsigned long)-1))
#define DOMAIN_MAX_ADDR(gaw)	(((uint64_t)__DOMAIN_MAX_PFN(gaw)) << VTD_PAGE_SHIFT)

static void __init check_tylersburg_isoch(void);
static int rwbf_quirk;

#define rwbf_required(iommu)	(rwbf_quirk || cap_rwbf((iommu)->cap))

/*
 * set to 1 to panic kernel if can't successfully enable VT-d
 * (used when kernel is launched w/ TXT)
 */
static int force_on = 0;
static int intel_iommu_tboot_noforce;
static int no_platform_optin;

#define ROOT_ENTRY_NR (VTD_PAGE_SIZE/sizeof(struct root_entry))

/*
 * Take a root_entry and return the Lower Context Table Pointer (LCTP)
 * if marked present.
 */
static phys_addr_t root_entry_lctp(struct root_entry *re)
{
	if (!(re->lo & 1))
		return 0;

	return re->lo & VTD_PAGE_MASK;
}

/*
 * Take a root_entry and return the Upper Context Table Pointer (UCTP)
 * if marked present.
 */
static phys_addr_t root_entry_uctp(struct root_entry *re)
{
	if (!(re->hi & 1))
		return 0;

	return re->hi & VTD_PAGE_MASK;
}

static int device_rid_cmp_key(const void *key, const struct rb_node *node)
{
	struct device_domain_info *info =
		rb_entry(node, struct device_domain_info, node);
	const u16 *rid_lhs = key;

	if (*rid_lhs < PCI_DEVID(info->bus, info->devfn))
		return -1;

	if (*rid_lhs > PCI_DEVID(info->bus, info->devfn))
		return 1;

	return 0;
}

static int device_rid_cmp(struct rb_node *lhs, const struct rb_node *rhs)
{
	struct device_domain_info *info =
		rb_entry(lhs, struct device_domain_info, node);
	u16 key = PCI_DEVID(info->bus, info->devfn);

	return device_rid_cmp_key(&key, rhs);
}

/*
 * Looks up an IOMMU-probed device using its source ID.
 *
 * Returns the pointer to the device if there is a match. Otherwise,
 * returns NULL.
 *
 * Note that this helper doesn't guarantee that the device won't be
 * released by the iommu subsystem after being returned. The caller
 * should use its own synchronization mechanism to avoid the device
 * being released during its use if its possibly the case.
 */
struct device *device_rbtree_find(struct intel_iommu *iommu, u16 rid)
{
	struct device_domain_info *info = NULL;
	struct rb_node *node;
	unsigned long flags;

	spin_lock_irqsave(&iommu->device_rbtree_lock, flags);
	node = rb_find(&rid, &iommu->device_rbtree, device_rid_cmp_key);
	if (node)
		info = rb_entry(node, struct device_domain_info, node);
	spin_unlock_irqrestore(&iommu->device_rbtree_lock, flags);

	return info ? info->dev : NULL;
}

static int device_rbtree_insert(struct intel_iommu *iommu,
				struct device_domain_info *info)
{
	struct rb_node *curr;
	unsigned long flags;

	spin_lock_irqsave(&iommu->device_rbtree_lock, flags);
	curr = rb_find_add(&info->node, &iommu->device_rbtree, device_rid_cmp);
	spin_unlock_irqrestore(&iommu->device_rbtree_lock, flags);
	if (WARN_ON(curr))
		return -EEXIST;

	return 0;
}

static void device_rbtree_remove(struct device_domain_info *info)
{
	struct intel_iommu *iommu = info->iommu;
	unsigned long flags;

	spin_lock_irqsave(&iommu->device_rbtree_lock, flags);
	rb_erase(&info->node, &iommu->device_rbtree);
	spin_unlock_irqrestore(&iommu->device_rbtree_lock, flags);
}

struct dmar_rmrr_unit {
	struct list_head list;		/* list of rmrr units	*/
	struct acpi_dmar_header *hdr;	/* ACPI header		*/
	u64	base_address;		/* reserved base address*/
	u64	end_address;		/* reserved end address */
	struct dmar_dev_scope *devices;	/* target devices */
	int	devices_cnt;		/* target device count */
};

struct dmar_atsr_unit {
	struct list_head list;		/* list of ATSR units */
	struct acpi_dmar_header *hdr;	/* ACPI header */
	struct dmar_dev_scope *devices;	/* target devices */
	int devices_cnt;		/* target device count */
	u8 include_all:1;		/* include all ports */
};

struct dmar_satc_unit {
	struct list_head list;		/* list of SATC units */
	struct acpi_dmar_header *hdr;	/* ACPI header */
	struct dmar_dev_scope *devices;	/* target devices */
	struct intel_iommu *iommu;	/* the corresponding iommu */
	int devices_cnt;		/* target device count */
	u8 atc_required:1;		/* ATS is required */
};

static LIST_HEAD(dmar_atsr_units);
static LIST_HEAD(dmar_rmrr_units);
static LIST_HEAD(dmar_satc_units);

#define for_each_rmrr_units(rmrr) \
	list_for_each_entry(rmrr, &dmar_rmrr_units, list)

static void intel_iommu_domain_free(struct iommu_domain *domain);

int dmar_disabled = !IS_ENABLED(CONFIG_INTEL_IOMMU_DEFAULT_ON);
int intel_iommu_sm = IS_ENABLED(CONFIG_INTEL_IOMMU_SCALABLE_MODE_DEFAULT_ON);

int intel_iommu_enabled = 0;
EXPORT_SYMBOL_GPL(intel_iommu_enabled);

static int intel_iommu_superpage = 1;
static int iommu_identity_mapping;
static int iommu_skip_te_disable;
static int disable_igfx_iommu;

#define IDENTMAP_AZALIA		4

const struct iommu_ops intel_iommu_ops;
static const struct iommu_dirty_ops intel_dirty_ops;

static bool translation_pre_enabled(struct intel_iommu *iommu)
{
	return (iommu->flags & VTD_FLAG_TRANS_PRE_ENABLED);
}

static void clear_translation_pre_enabled(struct intel_iommu *iommu)
{
	iommu->flags &= ~VTD_FLAG_TRANS_PRE_ENABLED;
}

static void init_translation_status(struct intel_iommu *iommu)
{
	u32 gsts;

	gsts = readl(iommu->reg + DMAR_GSTS_REG);
	if (gsts & DMA_GSTS_TES)
		iommu->flags |= VTD_FLAG_TRANS_PRE_ENABLED;
}

static int __init intel_iommu_setup(char *str)
{
	if (!str)
		return -EINVAL;

	while (*str) {
		if (!strncmp(str, "on", 2)) {
			dmar_disabled = 0;
			pr_info("IOMMU enabled\n");
		} else if (!strncmp(str, "off", 3)) {
			dmar_disabled = 1;
			no_platform_optin = 1;
			pr_info("IOMMU disabled\n");
		} else if (!strncmp(str, "igfx_off", 8)) {
			disable_igfx_iommu = 1;
			pr_info("Disable GFX device mapping\n");
		} else if (!strncmp(str, "forcedac", 8)) {
			pr_warn("intel_iommu=forcedac deprecated; use iommu.forcedac instead\n");
			iommu_dma_forcedac = true;
		} else if (!strncmp(str, "strict", 6)) {
			pr_warn("intel_iommu=strict deprecated; use iommu.strict=1 instead\n");
			iommu_set_dma_strict();
		} else if (!strncmp(str, "sp_off", 6)) {
			pr_info("Disable supported super page\n");
			intel_iommu_superpage = 0;
		} else if (!strncmp(str, "sm_on", 5)) {
			pr_info("Enable scalable mode if hardware supports\n");
			intel_iommu_sm = 1;
		} else if (!strncmp(str, "sm_off", 6)) {
			pr_info("Scalable mode is disallowed\n");
			intel_iommu_sm = 0;
		} else if (!strncmp(str, "tboot_noforce", 13)) {
			pr_info("Intel-IOMMU: not forcing on after tboot. This could expose security risk for tboot\n");
			intel_iommu_tboot_noforce = 1;
		} else {
			pr_notice("Unknown option - '%s'\n", str);
		}

		str += strcspn(str, ",");
		while (*str == ',')
			str++;
	}

	return 1;
}
__setup("intel_iommu=", intel_iommu_setup);

static int domain_pfn_supported(struct dmar_domain *domain, unsigned long pfn)
{
	int addr_width = agaw_to_width(domain->agaw) - VTD_PAGE_SHIFT;

	return !(addr_width < BITS_PER_LONG && pfn >> addr_width);
}

/*
 * Calculate the Supported Adjusted Guest Address Widths of an IOMMU.
 * Refer to 11.4.2 of the VT-d spec for the encoding of each bit of
 * the returned SAGAW.
 */
static unsigned long __iommu_calculate_sagaw(struct intel_iommu *iommu)
{
	unsigned long fl_sagaw, sl_sagaw;

	fl_sagaw = BIT(2) | (cap_fl5lp_support(iommu->cap) ? BIT(3) : 0);
	sl_sagaw = cap_sagaw(iommu->cap);

	/* Second level only. */
	if (!sm_supported(iommu) || !ecap_flts(iommu->ecap))
		return sl_sagaw;

	/* First level only. */
	if (!ecap_slts(iommu->ecap))
		return fl_sagaw;

	return fl_sagaw & sl_sagaw;
}

static int __iommu_calculate_agaw(struct intel_iommu *iommu, int max_gaw)
{
	unsigned long sagaw;
	int agaw;

	sagaw = __iommu_calculate_sagaw(iommu);
	for (agaw = width_to_agaw(max_gaw); agaw >= 0; agaw--) {
		if (test_bit(agaw, &sagaw))
			break;
	}

	return agaw;
}

/*
 * Calculate max SAGAW for each iommu.
 */
int iommu_calculate_max_sagaw(struct intel_iommu *iommu)
{
	return __iommu_calculate_agaw(iommu, MAX_AGAW_WIDTH);
}

/*
 * calculate agaw for each iommu.
 * "SAGAW" may be different across iommus, use a default agaw, and
 * get a supported less agaw for iommus that don't support the default agaw.
 */
int iommu_calculate_agaw(struct intel_iommu *iommu)
{
	return __iommu_calculate_agaw(iommu, DEFAULT_DOMAIN_ADDRESS_WIDTH);
}

static bool iommu_paging_structure_coherency(struct intel_iommu *iommu)
{
	return sm_supported(iommu) ?
			ecap_smpwc(iommu->ecap) : ecap_coherent(iommu->ecap);
}

/* Return the super pagesize bitmap if supported. */
static unsigned long domain_super_pgsize_bitmap(struct dmar_domain *domain)
{
	unsigned long bitmap = 0;

	/*
	 * 1-level super page supports page size of 2MiB, 2-level super page
	 * supports page size of both 2MiB and 1GiB.
	 */
	if (domain->iommu_superpage == 1)
		bitmap |= SZ_2M;
	else if (domain->iommu_superpage == 2)
		bitmap |= SZ_2M | SZ_1G;

	return bitmap;
}

struct context_entry *iommu_context_addr(struct intel_iommu *iommu, u8 bus,
					 u8 devfn, int alloc)
{
	struct root_entry *root = &iommu->root_entry[bus];
	struct context_entry *context;
	u64 *entry;

	/*
	 * Except that the caller requested to allocate a new entry,
	 * returning a copied context entry makes no sense.
	 */
	if (!alloc && context_copied(iommu, bus, devfn))
		return NULL;

	entry = &root->lo;
	if (sm_supported(iommu)) {
		if (devfn >= 0x80) {
			devfn -= 0x80;
			entry = &root->hi;
		}
		devfn *= 2;
	}
	if (*entry & 1)
		context = phys_to_virt(*entry & VTD_PAGE_MASK);
	else {
		unsigned long phy_addr;
		if (!alloc)
			return NULL;

		context = iommu_alloc_pages_node_sz(iommu->node, GFP_ATOMIC,
						    SZ_4K);
		if (!context)
			return NULL;

		__iommu_flush_cache(iommu, (void *)context, CONTEXT_SIZE);
		phy_addr = virt_to_phys((void *)context);
		*entry = phy_addr | 1;
		__iommu_flush_cache(iommu, entry, sizeof(*entry));
	}
	return &context[devfn];
}

/**
 * is_downstream_to_pci_bridge - test if a device belongs to the PCI
 *				 sub-hierarchy of a candidate PCI-PCI bridge
 * @dev: candidate PCI device belonging to @bridge PCI sub-hierarchy
 * @bridge: the candidate PCI-PCI bridge
 *
 * Return: true if @dev belongs to @bridge PCI sub-hierarchy, else false.
 */
static bool
is_downstream_to_pci_bridge(struct device *dev, struct device *bridge)
{
	struct pci_dev *pdev, *pbridge;

	if (!dev_is_pci(dev) || !dev_is_pci(bridge))
		return false;

	pdev = to_pci_dev(dev);
	pbridge = to_pci_dev(bridge);

	if (pbridge->subordinate &&
	    pbridge->subordinate->number <= pdev->bus->number &&
	    pbridge->subordinate->busn_res.end >= pdev->bus->number)
		return true;

	return false;
}

static bool quirk_ioat_snb_local_iommu(struct pci_dev *pdev)
{
	struct dmar_drhd_unit *drhd;
	u32 vtbar;
	int rc;

	/* We know that this device on this chipset has its own IOMMU.
	 * If we find it under a different IOMMU, then the BIOS is lying
	 * to us. Hope that the IOMMU for this device is actually
	 * disabled, and it needs no translation...
	 */
	rc = pci_bus_read_config_dword(pdev->bus, PCI_DEVFN(0, 0), 0xb0, &vtbar);
	if (rc) {
		/* "can't" happen */
		dev_info(&pdev->dev, "failed to run vt-d quirk\n");
		return false;
	}
	vtbar &= 0xffff0000;

	/* we know that the this iommu should be at offset 0xa000 from vtbar */
	drhd = dmar_find_matched_drhd_unit(pdev);
	if (!drhd || drhd->reg_base_addr - vtbar != 0xa000) {
		pr_warn_once(FW_BUG "BIOS assigned incorrect VT-d unit for Intel(R) QuickData Technology device\n");
		add_taint(TAINT_FIRMWARE_WORKAROUND, LOCKDEP_STILL_OK);
		return true;
	}

	return false;
}

static bool iommu_is_dummy(struct intel_iommu *iommu, struct device *dev)
{
	if (!iommu || iommu->drhd->ignored)
		return true;

	if (dev_is_pci(dev)) {
		struct pci_dev *pdev = to_pci_dev(dev);

		if (pdev->vendor == PCI_VENDOR_ID_INTEL &&
		    pdev->device == PCI_DEVICE_ID_INTEL_IOAT_SNB &&
		    quirk_ioat_snb_local_iommu(pdev))
			return true;
	}

	return false;
}

static struct intel_iommu *device_lookup_iommu(struct device *dev, u8 *bus, u8 *devfn)
{
	struct dmar_drhd_unit *drhd = NULL;
	struct pci_dev *pdev = NULL;
	struct intel_iommu *iommu;
	struct device *tmp;
	u16 segment = 0;
	int i;

	if (!dev)
		return NULL;

	if (dev_is_pci(dev)) {
		struct pci_dev *pf_pdev;

		pdev = pci_real_dma_dev(to_pci_dev(dev));

		/* VFs aren't listed in scope tables; we need to look up
		 * the PF instead to find the IOMMU. */
		pf_pdev = pci_physfn(pdev);
		dev = &pf_pdev->dev;
		segment = pci_domain_nr(pdev->bus);
	} else if (has_acpi_companion(dev))
		dev = &ACPI_COMPANION(dev)->dev;

	rcu_read_lock();
	for_each_iommu(iommu, drhd) {
		if (pdev && segment != drhd->segment)
			continue;

		for_each_active_dev_scope(drhd->devices,
					  drhd->devices_cnt, i, tmp) {
			if (tmp == dev) {
				/* For a VF use its original BDF# not that of the PF
				 * which we used for the IOMMU lookup. Strictly speaking
				 * we could do this for all PCI devices; we only need to
				 * get the BDF# from the scope table for ACPI matches. */
				if (pdev && pdev->is_virtfn)
					goto got_pdev;

				if (bus && devfn) {
					*bus = drhd->devices[i].bus;
					*devfn = drhd->devices[i].devfn;
				}
				goto out;
			}

			if (is_downstream_to_pci_bridge(dev, tmp))
				goto got_pdev;
		}

		if (pdev && drhd->include_all) {
got_pdev:
			if (bus && devfn) {
				*bus = pdev->bus->number;
				*devfn = pdev->devfn;
			}
			goto out;
		}
	}
	iommu = NULL;
out:
	if (iommu_is_dummy(iommu, dev))
		iommu = NULL;

	rcu_read_unlock();

	return iommu;
}

static void domain_flush_cache(struct dmar_domain *domain,
			       void *addr, int size)
{
	if (!domain->iommu_coherency)
		clflush_cache_range(addr, size);
}

static void free_context_table(struct intel_iommu *iommu)
{
	struct context_entry *context;
	int i;

	if (!iommu->root_entry)
		return;

	for (i = 0; i < ROOT_ENTRY_NR; i++) {
		context = iommu_context_addr(iommu, i, 0, 0);
		if (context)
			iommu_free_pages(context);

		if (!sm_supported(iommu))
			continue;

		context = iommu_context_addr(iommu, i, 0x80, 0);
		if (context)
			iommu_free_pages(context);
	}

	iommu_free_pages(iommu->root_entry);
	iommu->root_entry = NULL;
}

#ifdef CONFIG_DMAR_DEBUG
static void pgtable_walk(struct intel_iommu *iommu, unsigned long pfn,
			 u8 bus, u8 devfn, struct dma_pte *parent, int level)
{
	struct dma_pte *pte;
	int offset;

	while (1) {
		offset = pfn_level_offset(pfn, level);
		pte = &parent[offset];

		pr_info("pte level: %d, pte value: 0x%016llx\n", level, pte->val);

		if (!dma_pte_present(pte)) {
			pr_info("page table not present at level %d\n", level - 1);
			break;
		}

		if (level == 1 || dma_pte_superpage(pte))
			break;

		parent = phys_to_virt(dma_pte_addr(pte));
		level--;
	}
}

void dmar_fault_dump_ptes(struct intel_iommu *iommu, u16 source_id,
			  unsigned long long addr, u32 pasid)
{
	struct pasid_dir_entry *dir, *pde;
	struct pasid_entry *entries, *pte;
	struct context_entry *ctx_entry;
	struct root_entry *rt_entry;
	int i, dir_index, index, level;
	u8 devfn = source_id & 0xff;
	u8 bus = source_id >> 8;
	struct dma_pte *pgtable;

	pr_info("Dump %s table entries for IOVA 0x%llx\n", iommu->name, addr);

	/* root entry dump */
	if (!iommu->root_entry) {
		pr_info("root table is not present\n");
		return;
	}
	rt_entry = &iommu->root_entry[bus];

	if (sm_supported(iommu))
		pr_info("scalable mode root entry: hi 0x%016llx, low 0x%016llx\n",
			rt_entry->hi, rt_entry->lo);
	else
		pr_info("root entry: 0x%016llx", rt_entry->lo);

	/* context entry dump */
	ctx_entry = iommu_context_addr(iommu, bus, devfn, 0);
	if (!ctx_entry) {
		pr_info("context table is not present\n");
		return;
	}

	pr_info("context entry: hi 0x%016llx, low 0x%016llx\n",
		ctx_entry->hi, ctx_entry->lo);

	/* legacy mode does not require PASID entries */
	if (!sm_supported(iommu)) {
		if (!context_present(ctx_entry)) {
			pr_info("legacy mode page table is not present\n");
			return;
		}
		level = agaw_to_level(ctx_entry->hi & 7);
		pgtable = phys_to_virt(ctx_entry->lo & VTD_PAGE_MASK);
		goto pgtable_walk;
	}

	if (!context_present(ctx_entry)) {
		pr_info("pasid directory table is not present\n");
		return;
	}

	/* get the pointer to pasid directory entry */
	dir = phys_to_virt(ctx_entry->lo & VTD_PAGE_MASK);

	/* For request-without-pasid, get the pasid from context entry */
	if (intel_iommu_sm && pasid == IOMMU_PASID_INVALID)
		pasid = IOMMU_NO_PASID;

	dir_index = pasid >> PASID_PDE_SHIFT;
	pde = &dir[dir_index];
	pr_info("pasid dir entry: 0x%016llx\n", pde->val);

	/* get the pointer to the pasid table entry */
	entries = get_pasid_table_from_pde(pde);
	if (!entries) {
		pr_info("pasid table is not present\n");
		return;
	}
	index = pasid & PASID_PTE_MASK;
	pte = &entries[index];
	for (i = 0; i < ARRAY_SIZE(pte->val); i++)
		pr_info("pasid table entry[%d]: 0x%016llx\n", i, pte->val[i]);

	if (!pasid_pte_is_present(pte)) {
		pr_info("scalable mode page table is not present\n");
		return;
	}

	if (pasid_pte_get_pgtt(pte) == PASID_ENTRY_PGTT_FL_ONLY) {
		level = pte->val[2] & BIT_ULL(2) ? 5 : 4;
		pgtable = phys_to_virt(pte->val[2] & VTD_PAGE_MASK);
	} else {
		level = agaw_to_level((pte->val[0] >> 2) & 0x7);
		pgtable = phys_to_virt(pte->val[0] & VTD_PAGE_MASK);
	}

pgtable_walk:
	pgtable_walk(iommu, addr >> VTD_PAGE_SHIFT, bus, devfn, pgtable, level);
}
#endif

static struct dma_pte *pfn_to_dma_pte(struct dmar_domain *domain,
				      unsigned long pfn, int *target_level,
				      gfp_t gfp)
{
	struct dma_pte *parent, *pte;
	int level = agaw_to_level(domain->agaw);
	int offset;

	if (!domain_pfn_supported(domain, pfn))
		/* Address beyond IOMMU's addressing capabilities. */
		return NULL;

	parent = domain->pgd;

	while (1) {
		void *tmp_page;

		offset = pfn_level_offset(pfn, level);
		pte = &parent[offset];
		if (!*target_level && (dma_pte_superpage(pte) || !dma_pte_present(pte)))
			break;
		if (level == *target_level)
			break;

		if (!dma_pte_present(pte)) {
			uint64_t pteval, tmp;

			tmp_page = iommu_alloc_pages_node_sz(domain->nid, gfp,
							     SZ_4K);

			if (!tmp_page)
				return NULL;

			domain_flush_cache(domain, tmp_page, VTD_PAGE_SIZE);
			pteval = virt_to_phys(tmp_page) | DMA_PTE_READ |
				 DMA_PTE_WRITE;
			if (domain->use_first_level)
				pteval |= DMA_FL_PTE_US | DMA_FL_PTE_ACCESS;

			tmp = 0ULL;
			if (!try_cmpxchg64(&pte->val, &tmp, pteval))
				/* Someone else set it while we were thinking; use theirs. */
				iommu_free_pages(tmp_page);
			else
				domain_flush_cache(domain, pte, sizeof(*pte));
		}
		if (level == 1)
			break;

		parent = phys_to_virt(dma_pte_addr(pte));
		level--;
	}

	if (!*target_level)
		*target_level = level;

	return pte;
}

/* return address's pte at specific level */
static struct dma_pte *dma_pfn_level_pte(struct dmar_domain *domain,
					 unsigned long pfn,
					 int level, int *large_page)
{
	struct dma_pte *parent, *pte;
	int total = agaw_to_level(domain->agaw);
	int offset;

	parent = domain->pgd;
	while (level <= total) {
		offset = pfn_level_offset(pfn, total);
		pte = &parent[offset];
		if (level == total)
			return pte;

		if (!dma_pte_present(pte)) {
			*large_page = total;
			break;
		}

		if (dma_pte_superpage(pte)) {
			*large_page = total;
			return pte;
		}

		parent = phys_to_virt(dma_pte_addr(pte));
		total--;
	}
	return NULL;
}

/* clear last level pte, a tlb flush should be followed */
static void dma_pte_clear_range(struct dmar_domain *domain,
				unsigned long start_pfn,
				unsigned long last_pfn)
{
	unsigned int large_page;
	struct dma_pte *first_pte, *pte;

	if (WARN_ON(!domain_pfn_supported(domain, last_pfn)) ||
	    WARN_ON(start_pfn > last_pfn))
		return;

	/* we don't need lock here; nobody else touches the iova range */
	do {
		large_page = 1;
		first_pte = pte = dma_pfn_level_pte(domain, start_pfn, 1, &large_page);
		if (!pte) {
			start_pfn = align_to_level(start_pfn + 1, large_page + 1);
			continue;
		}
		do {
			dma_clear_pte(pte);
			start_pfn += lvl_to_nr_pages(large_page);
			pte++;
		} while (start_pfn <= last_pfn && !first_pte_in_page(pte));

		domain_flush_cache(domain, first_pte,
				   (void *)pte - (void *)first_pte);

	} while (start_pfn && start_pfn <= last_pfn);
}

static void dma_pte_free_level(struct dmar_domain *domain, int level,
			       int retain_level, struct dma_pte *pte,
			       unsigned long pfn, unsigned long start_pfn,
			       unsigned long last_pfn)
{
	pfn = max(start_pfn, pfn);
	pte = &pte[pfn_level_offset(pfn, level)];

	do {
		unsigned long level_pfn;
		struct dma_pte *level_pte;

		if (!dma_pte_present(pte) || dma_pte_superpage(pte))
			goto next;

		level_pfn = pfn & level_mask(level);
		level_pte = phys_to_virt(dma_pte_addr(pte));

		if (level > 2) {
			dma_pte_free_level(domain, level - 1, retain_level,
					   level_pte, level_pfn, start_pfn,
					   last_pfn);
		}

		/*
		 * Free the page table if we're below the level we want to
		 * retain and the range covers the entire table.
		 */
		if (level < retain_level && !(start_pfn > level_pfn ||
		      last_pfn < level_pfn + level_size(level) - 1)) {
			dma_clear_pte(pte);
			domain_flush_cache(domain, pte, sizeof(*pte));
			iommu_free_pages(level_pte);
		}
next:
		pfn += level_size(level);
	} while (!first_pte_in_page(++pte) && pfn <= last_pfn);
}

/*
 * clear last level (leaf) ptes and free page table pages below the
 * level we wish to keep intact.
 */
static void dma_pte_free_pagetable(struct dmar_domain *domain,
				   unsigned long start_pfn,
				   unsigned long last_pfn,
				   int retain_level)
{
	dma_pte_clear_range(domain, start_pfn, last_pfn);

	/* We don't need lock here; nobody else touches the iova range */
	dma_pte_free_level(domain, agaw_to_level(domain->agaw), retain_level,
			   domain->pgd, 0, start_pfn, last_pfn);

	/* free pgd */
	if (start_pfn == 0 && last_pfn == DOMAIN_MAX_PFN(domain->gaw)) {
		iommu_free_pages(domain->pgd);
		domain->pgd = NULL;
	}
}

/* When a page at a given level is being unlinked from its parent, we don't
   need to *modify* it at all. All we need to do is make a list of all the
   pages which can be freed just as soon as we've flushed the IOTLB and we
   know the hardware page-walk will no longer touch them.
   The 'pte' argument is the *parent* PTE, pointing to the page that is to
   be freed. */
static void dma_pte_list_pagetables(struct dmar_domain *domain,
				    int level, struct dma_pte *parent_pte,
				    struct iommu_pages_list *freelist)
{
	struct dma_pte *pte = phys_to_virt(dma_pte_addr(parent_pte));

	iommu_pages_list_add(freelist, pte);

	if (level == 1)
		return;

	do {
		if (dma_pte_present(pte) && !dma_pte_superpage(pte))
			dma_pte_list_pagetables(domain, level - 1, pte, freelist);
		pte++;
	} while (!first_pte_in_page(pte));
}

static void dma_pte_clear_level(struct dmar_domain *domain, int level,
				struct dma_pte *pte, unsigned long pfn,
				unsigned long start_pfn, unsigned long last_pfn,
				struct iommu_pages_list *freelist)
{
	struct dma_pte *first_pte = NULL, *last_pte = NULL;

	pfn = max(start_pfn, pfn);
	pte = &pte[pfn_level_offset(pfn, level)];

	do {
		unsigned long level_pfn = pfn & level_mask(level);

		if (!dma_pte_present(pte))
			goto next;

		/* If range covers entire pagetable, free it */
		if (start_pfn <= level_pfn &&
		    last_pfn >= level_pfn + level_size(level) - 1) {
			/* These suborbinate page tables are going away entirely. Don't
			   bother to clear them; we're just going to *free* them. */
			if (level > 1 && !dma_pte_superpage(pte))
				dma_pte_list_pagetables(domain, level - 1, pte, freelist);

			dma_clear_pte(pte);
			if (!first_pte)
				first_pte = pte;
			last_pte = pte;
		} else if (level > 1) {
			/* Recurse down into a level that isn't *entirely* obsolete */
			dma_pte_clear_level(domain, level - 1,
					    phys_to_virt(dma_pte_addr(pte)),
					    level_pfn, start_pfn, last_pfn,
					    freelist);
		}
next:
		pfn = level_pfn + level_size(level);
	} while (!first_pte_in_page(++pte) && pfn <= last_pfn);

	if (first_pte)
		domain_flush_cache(domain, first_pte,
				   (void *)++last_pte - (void *)first_pte);
}

/* We can't just free the pages because the IOMMU may still be walking
   the page tables, and may have cached the intermediate levels. The
   pages can only be freed after the IOTLB flush has been done. */
static void domain_unmap(struct dmar_domain *domain, unsigned long start_pfn,
			 unsigned long last_pfn,
			 struct iommu_pages_list *freelist)
{
	if (WARN_ON(!domain_pfn_supported(domain, last_pfn)) ||
	    WARN_ON(start_pfn > last_pfn))
		return;

	/* we don't need lock here; nobody else touches the iova range */
	dma_pte_clear_level(domain, agaw_to_level(domain->agaw),
			    domain->pgd, 0, start_pfn, last_pfn, freelist);

	/* free pgd */
	if (start_pfn == 0 && last_pfn == DOMAIN_MAX_PFN(domain->gaw)) {
		iommu_pages_list_add(freelist, domain->pgd);
		domain->pgd = NULL;
	}
}

/* iommu handling */
static int iommu_alloc_root_entry(struct intel_iommu *iommu)
{
	struct root_entry *root;

	root = iommu_alloc_pages_node_sz(iommu->node, GFP_ATOMIC, SZ_4K);
	if (!root) {
		pr_err("Allocating root entry for %s failed\n",
			iommu->name);
		return -ENOMEM;
	}

	__iommu_flush_cache(iommu, root, ROOT_SIZE);
	iommu->root_entry = root;

	return 0;
}

static void iommu_set_root_entry(struct intel_iommu *iommu)
{
	u64 addr;
	u32 sts;
	unsigned long flag;

	addr = virt_to_phys(iommu->root_entry);
	if (sm_supported(iommu))
		addr |= DMA_RTADDR_SMT;

	raw_spin_lock_irqsave(&iommu->register_lock, flag);
	dmar_writeq(iommu->reg + DMAR_RTADDR_REG, addr);

	writel(iommu->gcmd | DMA_GCMD_SRTP, iommu->reg + DMAR_GCMD_REG);

	/* Make sure hardware complete it */
	IOMMU_WAIT_OP(iommu, DMAR_GSTS_REG,
		      readl, (sts & DMA_GSTS_RTPS), sts);

	raw_spin_unlock_irqrestore(&iommu->register_lock, flag);

	/*
	 * Hardware invalidates all DMA remapping hardware translation
	 * caches as part of SRTP flow.
	 */
	if (cap_esrtps(iommu->cap))
		return;

	iommu->flush.flush_context(iommu, 0, 0, 0, DMA_CCMD_GLOBAL_INVL);
	if (sm_supported(iommu))
		qi_flush_pasid_cache(iommu, 0, QI_PC_GLOBAL, 0);
	iommu->flush.flush_iotlb(iommu, 0, 0, 0, DMA_TLB_GLOBAL_FLUSH);
}

void iommu_flush_write_buffer(struct intel_iommu *iommu)
{
	u32 val;
	unsigned long flag;

	if (!rwbf_quirk && !cap_rwbf(iommu->cap))
		return;

	raw_spin_lock_irqsave(&iommu->register_lock, flag);
	writel(iommu->gcmd | DMA_GCMD_WBF, iommu->reg + DMAR_GCMD_REG);

	/* Make sure hardware complete it */
	IOMMU_WAIT_OP(iommu, DMAR_GSTS_REG,
		      readl, (!(val & DMA_GSTS_WBFS)), val);

	raw_spin_unlock_irqrestore(&iommu->register_lock, flag);
}

/* return value determine if we need a write buffer flush */
static void __iommu_flush_context(struct intel_iommu *iommu,
				  u16 did, u16 source_id, u8 function_mask,
				  u64 type)
{
	u64 val = 0;
	unsigned long flag;

	switch (type) {
	case DMA_CCMD_GLOBAL_INVL:
		val = DMA_CCMD_GLOBAL_INVL;
		break;
	case DMA_CCMD_DOMAIN_INVL:
		val = DMA_CCMD_DOMAIN_INVL|DMA_CCMD_DID(did);
		break;
	case DMA_CCMD_DEVICE_INVL:
		val = DMA_CCMD_DEVICE_INVL|DMA_CCMD_DID(did)
			| DMA_CCMD_SID(source_id) | DMA_CCMD_FM(function_mask);
		break;
	default:
		pr_warn("%s: Unexpected context-cache invalidation type 0x%llx\n",
			iommu->name, type);
		return;
	}
	val |= DMA_CCMD_ICC;

	raw_spin_lock_irqsave(&iommu->register_lock, flag);
	dmar_writeq(iommu->reg + DMAR_CCMD_REG, val);

	/* Make sure hardware complete it */
	IOMMU_WAIT_OP(iommu, DMAR_CCMD_REG,
		dmar_readq, (!(val & DMA_CCMD_ICC)), val);

	raw_spin_unlock_irqrestore(&iommu->register_lock, flag);
}

void __iommu_flush_iotlb(struct intel_iommu *iommu, u16 did, u64 addr,
			 unsigned int size_order, u64 type)
{
	int tlb_offset = ecap_iotlb_offset(iommu->ecap);
	u64 val = 0, val_iva = 0;
	unsigned long flag;

	switch (type) {
	case DMA_TLB_GLOBAL_FLUSH:
		/* global flush doesn't need set IVA_REG */
		val = DMA_TLB_GLOBAL_FLUSH|DMA_TLB_IVT;
		break;
	case DMA_TLB_DSI_FLUSH:
		val = DMA_TLB_DSI_FLUSH|DMA_TLB_IVT|DMA_TLB_DID(did);
		break;
	case DMA_TLB_PSI_FLUSH:
		val = DMA_TLB_PSI_FLUSH|DMA_TLB_IVT|DMA_TLB_DID(did);
		/* IH bit is passed in as part of address */
		val_iva = size_order | addr;
		break;
	default:
		pr_warn("%s: Unexpected iotlb invalidation type 0x%llx\n",
			iommu->name, type);
		return;
	}

	if (cap_write_drain(iommu->cap))
		val |= DMA_TLB_WRITE_DRAIN;

	raw_spin_lock_irqsave(&iommu->register_lock, flag);
	/* Note: Only uses first TLB reg currently */
	if (val_iva)
		dmar_writeq(iommu->reg + tlb_offset, val_iva);
	dmar_writeq(iommu->reg + tlb_offset + 8, val);

	/* Make sure hardware complete it */
	IOMMU_WAIT_OP(iommu, tlb_offset + 8,
		dmar_readq, (!(val & DMA_TLB_IVT)), val);

	raw_spin_unlock_irqrestore(&iommu->register_lock, flag);

	/* check IOTLB invalidation granularity */
	if (DMA_TLB_IAIG(val) == 0)
		pr_err("Flush IOTLB failed\n");
	if (DMA_TLB_IAIG(val) != DMA_TLB_IIRG(type))
		pr_debug("TLB flush request %Lx, actual %Lx\n",
			(unsigned long long)DMA_TLB_IIRG(type),
			(unsigned long long)DMA_TLB_IAIG(val));
}

static struct device_domain_info *
domain_lookup_dev_info(struct dmar_domain *domain,
		       struct intel_iommu *iommu, u8 bus, u8 devfn)
{
	struct device_domain_info *info;
	unsigned long flags;

	spin_lock_irqsave(&domain->lock, flags);
	list_for_each_entry(info, &domain->devices, link) {
		if (info->iommu == iommu && info->bus == bus &&
		    info->devfn == devfn) {
			spin_unlock_irqrestore(&domain->lock, flags);
			return info;
		}
	}
	spin_unlock_irqrestore(&domain->lock, flags);

	return NULL;
}

/*
 * The extra devTLB flush quirk impacts those QAT devices with PCI device
 * IDs ranging from 0x4940 to 0x4943. It is exempted from risky_device()
 * check because it applies only to the built-in QAT devices and it doesn't
 * grant additional privileges.
 */
#define BUGGY_QAT_DEVID_MASK 0x4940
static bool dev_needs_extra_dtlb_flush(struct pci_dev *pdev)
{
	if (pdev->vendor != PCI_VENDOR_ID_INTEL)
		return false;

	if ((pdev->device & 0xfffc) != BUGGY_QAT_DEVID_MASK)
		return false;

	return true;
}

static void iommu_enable_pci_ats(struct device_domain_info *info)
{
	struct pci_dev *pdev;

	if (!info->ats_supported)
		return;

	pdev = to_pci_dev(info->dev);
	if (!pci_ats_page_aligned(pdev))
		return;

	if (!pci_enable_ats(pdev, VTD_PAGE_SHIFT))
		info->ats_enabled = 1;
}

static void iommu_disable_pci_ats(struct device_domain_info *info)
{
	if (!info->ats_enabled)
		return;

	pci_disable_ats(to_pci_dev(info->dev));
	info->ats_enabled = 0;
}

static void iommu_enable_pci_pri(struct device_domain_info *info)
{
	struct pci_dev *pdev;

	if (!info->ats_enabled || !info->pri_supported)
		return;

	pdev = to_pci_dev(info->dev);
	/* PASID is required in PRG Response Message. */
	if (info->pasid_enabled && !pci_prg_resp_pasid_required(pdev))
		return;

	if (pci_reset_pri(pdev))
		return;

	if (!pci_enable_pri(pdev, PRQ_DEPTH))
		info->pri_enabled = 1;
}

static void iommu_disable_pci_pri(struct device_domain_info *info)
{
	if (!info->pri_enabled)
		return;

	if (WARN_ON(info->iopf_refcount))
		iopf_queue_remove_device(info->iommu->iopf_queue, info->dev);

	pci_disable_pri(to_pci_dev(info->dev));
	info->pri_enabled = 0;
}

static void intel_flush_iotlb_all(struct iommu_domain *domain)
{
	cache_tag_flush_all(to_dmar_domain(domain));
}

static void iommu_disable_protect_mem_regions(struct intel_iommu *iommu)
{
	u32 pmen;
	unsigned long flags;

	if (!cap_plmr(iommu->cap) && !cap_phmr(iommu->cap))
		return;

	raw_spin_lock_irqsave(&iommu->register_lock, flags);
	pmen = readl(iommu->reg + DMAR_PMEN_REG);
	pmen &= ~DMA_PMEN_EPM;
	writel(pmen, iommu->reg + DMAR_PMEN_REG);

	/* wait for the protected region status bit to clear */
	IOMMU_WAIT_OP(iommu, DMAR_PMEN_REG,
		readl, !(pmen & DMA_PMEN_PRS), pmen);

	raw_spin_unlock_irqrestore(&iommu->register_lock, flags);
}

static void iommu_enable_translation(struct intel_iommu *iommu)
{
	u32 sts;
	unsigned long flags;

	raw_spin_lock_irqsave(&iommu->register_lock, flags);
	iommu->gcmd |= DMA_GCMD_TE;
	writel(iommu->gcmd, iommu->reg + DMAR_GCMD_REG);

	/* Make sure hardware complete it */
	IOMMU_WAIT_OP(iommu, DMAR_GSTS_REG,
		      readl, (sts & DMA_GSTS_TES), sts);

	raw_spin_unlock_irqrestore(&iommu->register_lock, flags);
}

static void iommu_disable_translation(struct intel_iommu *iommu)
{
	u32 sts;
	unsigned long flag;

	if (iommu_skip_te_disable && iommu->drhd->gfx_dedicated &&
	    (cap_read_drain(iommu->cap) || cap_write_drain(iommu->cap)))
		return;

	raw_spin_lock_irqsave(&iommu->register_lock, flag);
	iommu->gcmd &= ~DMA_GCMD_TE;
	writel(iommu->gcmd, iommu->reg + DMAR_GCMD_REG);

	/* Make sure hardware complete it */
	IOMMU_WAIT_OP(iommu, DMAR_GSTS_REG,
		      readl, (!(sts & DMA_GSTS_TES)), sts);

	raw_spin_unlock_irqrestore(&iommu->register_lock, flag);
}

static void disable_dmar_iommu(struct intel_iommu *iommu)
{
	/*
	 * All iommu domains must have been detached from the devices,
	 * hence there should be no domain IDs in use.
	 */
	if (WARN_ON(!ida_is_empty(&iommu->domain_ida)))
		return;

	if (iommu->gcmd & DMA_GCMD_TE)
		iommu_disable_translation(iommu);
}

static void free_dmar_iommu(struct intel_iommu *iommu)
{
	if (iommu->copied_tables) {
		bitmap_free(iommu->copied_tables);
		iommu->copied_tables = NULL;
	}

	/* free context mapping */
	free_context_table(iommu);

	if (ecap_prs(iommu->ecap))
		intel_iommu_finish_prq(iommu);
}

/*
 * Check and return whether first level is used by default for
 * DMA translation.
 */
static bool first_level_by_default(struct intel_iommu *iommu)
{
	/* Only SL is available in legacy mode */
	if (!sm_supported(iommu))
		return false;

	/* Only level (either FL or SL) is available, just use it */
	if (ecap_flts(iommu->ecap) ^ ecap_slts(iommu->ecap))
		return ecap_flts(iommu->ecap);

	return true;
}

int domain_attach_iommu(struct dmar_domain *domain, struct intel_iommu *iommu)
{
	struct iommu_domain_info *info, *curr;
	int num, ret = -ENOSPC;

	if (domain->domain.type == IOMMU_DOMAIN_SVA)
		return 0;

	info = kzalloc(sizeof(*info), GFP_KERNEL);
	if (!info)
		return -ENOMEM;

	guard(mutex)(&iommu->did_lock);
	curr = xa_load(&domain->iommu_array, iommu->seq_id);
	if (curr) {
		curr->refcnt++;
		kfree(info);
		return 0;
	}

	num = ida_alloc_range(&iommu->domain_ida, IDA_START_DID,
			      cap_ndoms(iommu->cap) - 1, GFP_KERNEL);
	if (num < 0) {
		pr_err("%s: No free domain ids\n", iommu->name);
		goto err_unlock;
	}

	info->refcnt	= 1;
	info->did	= num;
	info->iommu	= iommu;
	curr = xa_cmpxchg(&domain->iommu_array, iommu->seq_id,
			  NULL, info, GFP_KERNEL);
	if (curr) {
		ret = xa_err(curr) ? : -EBUSY;
		goto err_clear;
	}

	return 0;

err_clear:
	ida_free(&iommu->domain_ida, info->did);
err_unlock:
	kfree(info);
	return ret;
}

void domain_detach_iommu(struct dmar_domain *domain, struct intel_iommu *iommu)
{
	struct iommu_domain_info *info;

	if (domain->domain.type == IOMMU_DOMAIN_SVA)
		return;

	guard(mutex)(&iommu->did_lock);
	info = xa_load(&domain->iommu_array, iommu->seq_id);
	if (--info->refcnt == 0) {
		ida_free(&iommu->domain_ida, info->did);
		xa_erase(&domain->iommu_array, iommu->seq_id);
		kfree(info);
	}
}

/*
 * For kdump cases, old valid entries may be cached due to the
 * in-flight DMA and copied pgtable, but there is no unmapping
 * behaviour for them, thus we need an explicit cache flush for
 * the newly-mapped device. For kdump, at this point, the device
 * is supposed to finish reset at its driver probe stage, so no
 * in-flight DMA will exist, and we don't need to worry anymore
 * hereafter.
 */
static void copied_context_tear_down(struct intel_iommu *iommu,
				     struct context_entry *context,
				     u8 bus, u8 devfn)
{
	u16 did_old;

	if (!context_copied(iommu, bus, devfn))
		return;

	assert_spin_locked(&iommu->lock);

	did_old = context_domain_id(context);
	context_clear_entry(context);

	if (did_old < cap_ndoms(iommu->cap)) {
		iommu->flush.flush_context(iommu, did_old,
					   PCI_DEVID(bus, devfn),
					   DMA_CCMD_MASK_NOBIT,
					   DMA_CCMD_DEVICE_INVL);
		iommu->flush.flush_iotlb(iommu, did_old, 0, 0,
					 DMA_TLB_DSI_FLUSH);
	}

	clear_context_copied(iommu, bus, devfn);
}

/*
 * It's a non-present to present mapping. If hardware doesn't cache
 * non-present entry we only need to flush the write-buffer. If the
 * _does_ cache non-present entries, then it does so in the special
 * domain #0, which we have to flush:
 */
static void context_present_cache_flush(struct intel_iommu *iommu, u16 did,
					u8 bus, u8 devfn)
{
	if (cap_caching_mode(iommu->cap)) {
		iommu->flush.flush_context(iommu, 0,
					   PCI_DEVID(bus, devfn),
					   DMA_CCMD_MASK_NOBIT,
					   DMA_CCMD_DEVICE_INVL);
		iommu->flush.flush_iotlb(iommu, did, 0, 0, DMA_TLB_DSI_FLUSH);
	} else {
		iommu_flush_write_buffer(iommu);
	}
}

static int domain_context_mapping_one(struct dmar_domain *domain,
				      struct intel_iommu *iommu,
				      u8 bus, u8 devfn)
{
	struct device_domain_info *info =
			domain_lookup_dev_info(domain, iommu, bus, devfn);
	u16 did = domain_id_iommu(domain, iommu);
	int translation = CONTEXT_TT_MULTI_LEVEL;
	struct dma_pte *pgd = domain->pgd;
	struct context_entry *context;
	int ret;

	if (WARN_ON(!intel_domain_is_ss_paging(domain)))
		return -EINVAL;

	pr_debug("Set context mapping for %02x:%02x.%d\n",
		bus, PCI_SLOT(devfn), PCI_FUNC(devfn));

	spin_lock(&iommu->lock);
	ret = -ENOMEM;
	context = iommu_context_addr(iommu, bus, devfn, 1);
	if (!context)
		goto out_unlock;

	ret = 0;
	if (context_present(context) && !context_copied(iommu, bus, devfn))
		goto out_unlock;

	copied_context_tear_down(iommu, context, bus, devfn);
	context_clear_entry(context);
	context_set_domain_id(context, did);

	if (info && info->ats_supported)
		translation = CONTEXT_TT_DEV_IOTLB;
	else
		translation = CONTEXT_TT_MULTI_LEVEL;

	context_set_address_root(context, virt_to_phys(pgd));
	context_set_address_width(context, domain->agaw);
	context_set_translation_type(context, translation);
	context_set_fault_enable(context);
	context_set_present(context);
	if (!ecap_coherent(iommu->ecap))
		clflush_cache_range(context, sizeof(*context));
	context_present_cache_flush(iommu, did, bus, devfn);
	ret = 0;

out_unlock:
	spin_unlock(&iommu->lock);

	return ret;
}

static int domain_context_mapping_cb(struct pci_dev *pdev,
				     u16 alias, void *opaque)
{
	struct device_domain_info *info = dev_iommu_priv_get(&pdev->dev);
	struct intel_iommu *iommu = info->iommu;
	struct dmar_domain *domain = opaque;

	return domain_context_mapping_one(domain, iommu,
					  PCI_BUS_NUM(alias), alias & 0xff);
}

static int
domain_context_mapping(struct dmar_domain *domain, struct device *dev)
{
	struct device_domain_info *info = dev_iommu_priv_get(dev);
	struct intel_iommu *iommu = info->iommu;
	u8 bus = info->bus, devfn = info->devfn;
	int ret;

	if (!dev_is_pci(dev))
		return domain_context_mapping_one(domain, iommu, bus, devfn);

	ret = pci_for_each_dma_alias(to_pci_dev(dev),
				     domain_context_mapping_cb, domain);
	if (ret)
		return ret;

	iommu_enable_pci_ats(info);

	return 0;
}

/* Return largest possible superpage level for a given mapping */
static int hardware_largepage_caps(struct dmar_domain *domain, unsigned long iov_pfn,
				   unsigned long phy_pfn, unsigned long pages)
{
	int support, level = 1;
	unsigned long pfnmerge;

	support = domain->iommu_superpage;

	/* To use a large page, the virtual *and* physical addresses
	   must be aligned to 2MiB/1GiB/etc. Lower bits set in either
	   of them will mean we have to use smaller pages. So just
	   merge them and check both at once. */
	pfnmerge = iov_pfn | phy_pfn;

	while (support && !(pfnmerge & ~VTD_STRIDE_MASK)) {
		pages >>= VTD_STRIDE_SHIFT;
		if (!pages)
			break;
		pfnmerge >>= VTD_STRIDE_SHIFT;
		level++;
		support--;
	}
	return level;
}

/*
 * Ensure that old small page tables are removed to make room for superpage(s).
 * We're going to add new large pages, so make sure we don't remove their parent
 * tables. The IOTLB/devTLBs should be flushed if any PDE/PTEs are cleared.
 */
static void switch_to_super_page(struct dmar_domain *domain,
				 unsigned long start_pfn,
				 unsigned long end_pfn, int level)
{
	unsigned long lvl_pages = lvl_to_nr_pages(level);
	struct dma_pte *pte = NULL;

	if (WARN_ON(!IS_ALIGNED(start_pfn, lvl_pages) ||
		    !IS_ALIGNED(end_pfn + 1, lvl_pages)))
		return;

	while (start_pfn <= end_pfn) {
		if (!pte)
			pte = pfn_to_dma_pte(domain, start_pfn, &level,
					     GFP_ATOMIC);

		if (dma_pte_present(pte)) {
			dma_pte_free_pagetable(domain, start_pfn,
					       start_pfn + lvl_pages - 1,
					       level + 1);

			cache_tag_flush_range(domain, start_pfn << VTD_PAGE_SHIFT,
					      end_pfn << VTD_PAGE_SHIFT, 0);
		}

		pte++;
		start_pfn += lvl_pages;
		if (first_pte_in_page(pte))
			pte = NULL;
	}
}

static int
__domain_mapping(struct dmar_domain *domain, unsigned long iov_pfn,
		 unsigned long phys_pfn, unsigned long nr_pages, int prot,
		 gfp_t gfp)
{
	struct dma_pte *first_pte = NULL, *pte = NULL;
	unsigned int largepage_lvl = 0;
	unsigned long lvl_pages = 0;
	phys_addr_t pteval;
	u64 attr;

	if (unlikely(!domain_pfn_supported(domain, iov_pfn + nr_pages - 1)))
		return -EINVAL;

	if ((prot & (DMA_PTE_READ|DMA_PTE_WRITE)) == 0)
		return -EINVAL;

	if (!(prot & DMA_PTE_WRITE) && domain->nested_parent) {
		pr_err_ratelimited("Read-only mapping is disallowed on the domain which serves as the parent in a nested configuration, due to HW errata (ERRATA_772415_SPR17)\n");
		return -EINVAL;
	}

	attr = prot & (DMA_PTE_READ | DMA_PTE_WRITE | DMA_PTE_SNP);
	if (domain->use_first_level) {
		attr |= DMA_FL_PTE_PRESENT | DMA_FL_PTE_US | DMA_FL_PTE_ACCESS;
		if (prot & DMA_PTE_WRITE)
			attr |= DMA_FL_PTE_DIRTY;
	}

	domain->has_mappings = true;

	pteval = ((phys_addr_t)phys_pfn << VTD_PAGE_SHIFT) | attr;

	while (nr_pages > 0) {
		uint64_t tmp;

		if (!pte) {
			largepage_lvl = hardware_largepage_caps(domain, iov_pfn,
					phys_pfn, nr_pages);

			pte = pfn_to_dma_pte(domain, iov_pfn, &largepage_lvl,
					     gfp);
			if (!pte)
				return -ENOMEM;
			first_pte = pte;

			lvl_pages = lvl_to_nr_pages(largepage_lvl);

			/* It is large page*/
			if (largepage_lvl > 1) {
				unsigned long end_pfn;
				unsigned long pages_to_remove;

				pteval |= DMA_PTE_LARGE_PAGE;
				pages_to_remove = min_t(unsigned long,
							round_down(nr_pages, lvl_pages),
							nr_pte_to_next_page(pte) * lvl_pages);
				end_pfn = iov_pfn + pages_to_remove - 1;
				switch_to_super_page(domain, iov_pfn, end_pfn, largepage_lvl);
			} else {
				pteval &= ~(uint64_t)DMA_PTE_LARGE_PAGE;
			}

		}
		/* We don't need lock here, nobody else
		 * touches the iova range
		 */
		tmp = 0ULL;
		if (!try_cmpxchg64_local(&pte->val, &tmp, pteval)) {
			static int dumps = 5;
			pr_crit("ERROR: DMA PTE for vPFN 0x%lx already set (to %llx not %llx)\n",
				iov_pfn, tmp, (unsigned long long)pteval);
			if (dumps) {
				dumps--;
				debug_dma_dump_mappings(NULL);
			}
			WARN_ON(1);
		}

		nr_pages -= lvl_pages;
		iov_pfn += lvl_pages;
		phys_pfn += lvl_pages;
		pteval += lvl_pages * VTD_PAGE_SIZE;

		/* If the next PTE would be the first in a new page, then we
		 * need to flush the cache on the entries we've just written.
		 * And then we'll need to recalculate 'pte', so clear it and
		 * let it get set again in the if (!pte) block above.
		 *
		 * If we're done (!nr_pages) we need to flush the cache too.
		 *
		 * Also if we've been setting superpages, we may need to
		 * recalculate 'pte' and switch back to smaller pages for the
		 * end of the mapping, if the trailing size is not enough to
		 * use another superpage (i.e. nr_pages < lvl_pages).
		 */
		pte++;
		if (!nr_pages || first_pte_in_page(pte) ||
		    (largepage_lvl > 1 && nr_pages < lvl_pages)) {
			domain_flush_cache(domain, first_pte,
					   (void *)pte - (void *)first_pte);
			pte = NULL;
		}
	}

	return 0;
}

static void domain_context_clear_one(struct device_domain_info *info, u8 bus, u8 devfn)
{
	struct intel_iommu *iommu = info->iommu;
	struct context_entry *context;
	u16 did;

	spin_lock(&iommu->lock);
	context = iommu_context_addr(iommu, bus, devfn, 0);
	if (!context) {
		spin_unlock(&iommu->lock);
		return;
	}

	did = context_domain_id(context);
	context_clear_entry(context);
	__iommu_flush_cache(iommu, context, sizeof(*context));
	spin_unlock(&iommu->lock);
	intel_context_flush_no_pasid(info, context, did);
}

int __domain_setup_first_level(struct intel_iommu *iommu, struct device *dev,
			       ioasid_t pasid, u16 did, phys_addr_t fsptptr,
			       int flags, struct iommu_domain *old)
{
	if (!old)
		return intel_pasid_setup_first_level(iommu, dev, fsptptr, pasid,
						     did, flags);
	return intel_pasid_replace_first_level(iommu, dev, fsptptr, pasid, did,
					       iommu_domain_did(old, iommu),
					       flags);
}

static int domain_setup_second_level(struct intel_iommu *iommu,
				     struct dmar_domain *domain,
				     struct device *dev, ioasid_t pasid,
				     struct iommu_domain *old)
{
	if (!old)
		return intel_pasid_setup_second_level(iommu, domain,
						      dev, pasid);
	return intel_pasid_replace_second_level(iommu, domain, dev,
						iommu_domain_did(old, iommu),
						pasid);
}

static int domain_setup_passthrough(struct intel_iommu *iommu,
				    struct device *dev, ioasid_t pasid,
				    struct iommu_domain *old)
{
	if (!old)
		return intel_pasid_setup_pass_through(iommu, dev, pasid);
	return intel_pasid_replace_pass_through(iommu, dev,
						iommu_domain_did(old, iommu),
						pasid);
}

static int domain_setup_first_level(struct intel_iommu *iommu,
				    struct dmar_domain *domain,
				    struct device *dev,
				    u32 pasid, struct iommu_domain *old)
{
	struct dma_pte *pgd = domain->pgd;
	int level, flags = 0;

	level = agaw_to_level(domain->agaw);
	if (level != 4 && level != 5)
		return -EINVAL;

	if (level == 5)
		flags |= PASID_FLAG_FL5LP;

	if (domain->force_snooping)
		flags |= PASID_FLAG_PAGE_SNOOP;

	return __domain_setup_first_level(iommu, dev, pasid,
					  domain_id_iommu(domain, iommu),
					  __pa(pgd), flags, old);
}

static int dmar_domain_attach_device(struct dmar_domain *domain,
				     struct device *dev)
{
	struct device_domain_info *info = dev_iommu_priv_get(dev);
	struct intel_iommu *iommu = info->iommu;
	unsigned long flags;
	int ret;

	ret = domain_attach_iommu(domain, iommu);
	if (ret)
		return ret;

	info->domain = domain;
	info->domain_attached = true;
	spin_lock_irqsave(&domain->lock, flags);
	list_add(&info->link, &domain->devices);
	spin_unlock_irqrestore(&domain->lock, flags);

	if (dev_is_real_dma_subdevice(dev))
		return 0;

	if (!sm_supported(iommu))
		ret = domain_context_mapping(domain, dev);
	else if (intel_domain_is_fs_paging(domain))
		ret = domain_setup_first_level(iommu, domain, dev,
					       IOMMU_NO_PASID, NULL);
	else if (intel_domain_is_ss_paging(domain))
		ret = domain_setup_second_level(iommu, domain, dev,
						IOMMU_NO_PASID, NULL);
	else if (WARN_ON(true))
		ret = -EINVAL;

	if (ret)
		goto out_block_translation;

	ret = cache_tag_assign_domain(domain, dev, IOMMU_NO_PASID);
	if (ret)
		goto out_block_translation;

	return 0;

out_block_translation:
	device_block_translation(dev);
	return ret;
}

/**
 * device_rmrr_is_relaxable - Test whether the RMRR of this device
 * is relaxable (ie. is allowed to be not enforced under some conditions)
 * @dev: device handle
 *
 * We assume that PCI USB devices with RMRRs have them largely
 * for historical reasons and that the RMRR space is not actively used post
 * boot.  This exclusion may change if vendors begin to abuse it.
 *
 * The same exception is made for graphics devices, with the requirement that
 * any use of the RMRR regions will be torn down before assigning the device
 * to a guest.
 *
 * Return: true if the RMRR is relaxable, false otherwise
 */
static bool device_rmrr_is_relaxable(struct device *dev)
{
	struct pci_dev *pdev;

	if (!dev_is_pci(dev))
		return false;

	pdev = to_pci_dev(dev);
	if (IS_USB_DEVICE(pdev) || IS_GFX_DEVICE(pdev))
		return true;
	else
		return false;
}

static int device_def_domain_type(struct device *dev)
{
	struct device_domain_info *info = dev_iommu_priv_get(dev);
	struct intel_iommu *iommu = info->iommu;

	/*
	 * Hardware does not support the passthrough translation mode.
	 * Always use a dynamaic mapping domain.
	 */
	if (!ecap_pass_through(iommu->ecap))
		return IOMMU_DOMAIN_DMA;

	if (dev_is_pci(dev)) {
		struct pci_dev *pdev = to_pci_dev(dev);

		if ((iommu_identity_mapping & IDENTMAP_AZALIA) && IS_AZALIA(pdev))
			return IOMMU_DOMAIN_IDENTITY;
	}

	return 0;
}

static void intel_iommu_init_qi(struct intel_iommu *iommu)
{
	/*
	 * Start from the sane iommu hardware state.
	 * If the queued invalidation is already initialized by us
	 * (for example, while enabling interrupt-remapping) then
	 * we got the things already rolling from a sane state.
	 */
	if (!iommu->qi) {
		/*
		 * Clear any previous faults.
		 */
		dmar_fault(-1, iommu);
		/*
		 * Disable queued invalidation if supported and already enabled
		 * before OS handover.
		 */
		dmar_disable_qi(iommu);
	}

	if (dmar_enable_qi(iommu)) {
		/*
		 * Queued Invalidate not enabled, use Register Based Invalidate
		 */
		iommu->flush.flush_context = __iommu_flush_context;
		iommu->flush.flush_iotlb = __iommu_flush_iotlb;
		pr_info("%s: Using Register based invalidation\n",
			iommu->name);
	} else {
		iommu->flush.flush_context = qi_flush_context;
		iommu->flush.flush_iotlb = qi_flush_iotlb;
		pr_info("%s: Using Queued invalidation\n", iommu->name);
	}
}

static int copy_context_table(struct intel_iommu *iommu,
			      struct root_entry *old_re,
			      struct context_entry **tbl,
			      int bus, bool ext)
{
	int tbl_idx, pos = 0, idx, devfn, ret = 0, did;
	struct context_entry *new_ce = NULL, ce;
	struct context_entry *old_ce = NULL;
	struct root_entry re;
	phys_addr_t old_ce_phys;

	tbl_idx = ext ? bus * 2 : bus;
	memcpy(&re, old_re, sizeof(re));

	for (devfn = 0; devfn < 256; devfn++) {
		/* First calculate the correct index */
		idx = (ext ? devfn * 2 : devfn) % 256;

		if (idx == 0) {
			/* First save what we may have and clean up */
			if (new_ce) {
				tbl[tbl_idx] = new_ce;
				__iommu_flush_cache(iommu, new_ce,
						    VTD_PAGE_SIZE);
				pos = 1;
			}

			if (old_ce)
				memunmap(old_ce);

			ret = 0;
			if (devfn < 0x80)
				old_ce_phys = root_entry_lctp(&re);
			else
				old_ce_phys = root_entry_uctp(&re);

			if (!old_ce_phys) {
				if (ext && devfn == 0) {
					/* No LCTP, try UCTP */
					devfn = 0x7f;
					continue;
				} else {
					goto out;
				}
			}

			ret = -ENOMEM;
			old_ce = memremap(old_ce_phys, PAGE_SIZE,
					MEMREMAP_WB);
			if (!old_ce)
				goto out;

			new_ce = iommu_alloc_pages_node_sz(iommu->node,
							   GFP_KERNEL, SZ_4K);
			if (!new_ce)
				goto out_unmap;

			ret = 0;
		}

		/* Now copy the context entry */
		memcpy(&ce, old_ce + idx, sizeof(ce));

		if (!context_present(&ce))
			continue;

		did = context_domain_id(&ce);
		if (did >= 0 && did < cap_ndoms(iommu->cap))
			ida_alloc_range(&iommu->domain_ida, did, did, GFP_KERNEL);

		set_context_copied(iommu, bus, devfn);
		new_ce[idx] = ce;
	}

	tbl[tbl_idx + pos] = new_ce;

	__iommu_flush_cache(iommu, new_ce, VTD_PAGE_SIZE);

out_unmap:
	memunmap(old_ce);

out:
	return ret;
}

static int copy_translation_tables(struct intel_iommu *iommu)
{
	struct context_entry **ctxt_tbls;
	struct root_entry *old_rt;
	phys_addr_t old_rt_phys;
	int ctxt_table_entries;
	u64 rtaddr_reg;
	int bus, ret;
	bool new_ext, ext;

	rtaddr_reg = dmar_readq(iommu->reg + DMAR_RTADDR_REG);
	ext        = !!(rtaddr_reg & DMA_RTADDR_SMT);
	new_ext    = !!sm_supported(iommu);

	/*
	 * The RTT bit can only be changed when translation is disabled,
	 * but disabling translation means to open a window for data
	 * corruption. So bail out and don't copy anything if we would
	 * have to change the bit.
	 */
	if (new_ext != ext)
		return -EINVAL;

	iommu->copied_tables = bitmap_zalloc(BIT_ULL(16), GFP_KERNEL);
	if (!iommu->copied_tables)
		return -ENOMEM;

	old_rt_phys = rtaddr_reg & VTD_PAGE_MASK;
	if (!old_rt_phys)
		return -EINVAL;

	old_rt = memremap(old_rt_phys, PAGE_SIZE, MEMREMAP_WB);
	if (!old_rt)
		return -ENOMEM;

	/* This is too big for the stack - allocate it from slab */
	ctxt_table_entries = ext ? 512 : 256;
	ret = -ENOMEM;
	ctxt_tbls = kcalloc(ctxt_table_entries, sizeof(void *), GFP_KERNEL);
	if (!ctxt_tbls)
		goto out_unmap;

	for (bus = 0; bus < 256; bus++) {
		ret = copy_context_table(iommu, &old_rt[bus],
					 ctxt_tbls, bus, ext);
		if (ret) {
			pr_err("%s: Failed to copy context table for bus %d\n",
				iommu->name, bus);
			continue;
		}
	}

	spin_lock(&iommu->lock);

	/* Context tables are copied, now write them to the root_entry table */
	for (bus = 0; bus < 256; bus++) {
		int idx = ext ? bus * 2 : bus;
		u64 val;

		if (ctxt_tbls[idx]) {
			val = virt_to_phys(ctxt_tbls[idx]) | 1;
			iommu->root_entry[bus].lo = val;
		}

		if (!ext || !ctxt_tbls[idx + 1])
			continue;

		val = virt_to_phys(ctxt_tbls[idx + 1]) | 1;
		iommu->root_entry[bus].hi = val;
	}

	spin_unlock(&iommu->lock);

	kfree(ctxt_tbls);

	__iommu_flush_cache(iommu, iommu->root_entry, PAGE_SIZE);

	ret = 0;

out_unmap:
	memunmap(old_rt);

	return ret;
}

static int __init init_dmars(void)
{
	struct dmar_drhd_unit *drhd;
	struct intel_iommu *iommu;
	int ret;

	for_each_iommu(iommu, drhd) {
		if (drhd->ignored) {
			iommu_disable_translation(iommu);
			continue;
		}

		/*
		 * Find the max pasid size of all IOMMU's in the system.
		 * We need to ensure the system pasid table is no bigger
		 * than the smallest supported.
		 */
		if (pasid_supported(iommu)) {
			u32 temp = 2 << ecap_pss(iommu->ecap);

			intel_pasid_max_id = min_t(u32, temp,
						   intel_pasid_max_id);
		}

		intel_iommu_init_qi(iommu);
		init_translation_status(iommu);

		if (translation_pre_enabled(iommu) && !is_kdump_kernel()) {
			iommu_disable_translation(iommu);
			clear_translation_pre_enabled(iommu);
			pr_warn("Translation was enabled for %s but we are not in kdump mode\n",
				iommu->name);
		}

		/*
		 * TBD:
		 * we could share the same root & context tables
		 * among all IOMMU's. Need to Split it later.
		 */
		ret = iommu_alloc_root_entry(iommu);
		if (ret)
			goto free_iommu;

		if (translation_pre_enabled(iommu)) {
			pr_info("Translation already enabled - trying to copy translation structures\n");

			ret = copy_translation_tables(iommu);
			if (ret) {
				/*
				 * We found the IOMMU with translation
				 * enabled - but failed to copy over the
				 * old root-entry table. Try to proceed
				 * by disabling translation now and
				 * allocating a clean root-entry table.
				 * This might cause DMAR faults, but
				 * probably the dump will still succeed.
				 */
				pr_err("Failed to copy translation tables from previous kernel for %s\n",
				       iommu->name);
				iommu_disable_translation(iommu);
				clear_translation_pre_enabled(iommu);
			} else {
				pr_info("Copied translation tables from previous kernel for %s\n",
					iommu->name);
			}
		}

		intel_svm_check(iommu);
	}

	/*
	 * Now that qi is enabled on all iommus, set the root entry and flush
	 * caches. This is required on some Intel X58 chipsets, otherwise the
	 * flush_context function will loop forever and the boot hangs.
	 */
	for_each_active_iommu(iommu, drhd) {
		iommu_flush_write_buffer(iommu);
		iommu_set_root_entry(iommu);
	}

	check_tylersburg_isoch();

	/*
	 * for each drhd
	 *   enable fault log
	 *   global invalidate context cache
	 *   global invalidate iotlb
	 *   enable translation
	 */
	for_each_iommu(iommu, drhd) {
		if (drhd->ignored) {
			/*
			 * we always have to disable PMRs or DMA may fail on
			 * this device
			 */
			if (force_on)
				iommu_disable_protect_mem_regions(iommu);
			continue;
		}

		iommu_flush_write_buffer(iommu);

		if (ecap_prs(iommu->ecap)) {
			/*
			 * Call dmar_alloc_hwirq() with dmar_global_lock held,
			 * could cause possible lock race condition.
			 */
			up_write(&dmar_global_lock);
			ret = intel_iommu_enable_prq(iommu);
			down_write(&dmar_global_lock);
			if (ret)
				goto free_iommu;
		}

		ret = dmar_set_interrupt(iommu);
		if (ret)
			goto free_iommu;
	}

	return 0;

free_iommu:
	for_each_active_iommu(iommu, drhd) {
		disable_dmar_iommu(iommu);
		free_dmar_iommu(iommu);
	}

	return ret;
}

static void __init init_no_remapping_devices(void)
{
	struct dmar_drhd_unit *drhd;
	struct device *dev;
	int i;

	for_each_drhd_unit(drhd) {
		if (!drhd->include_all) {
			for_each_active_dev_scope(drhd->devices,
						  drhd->devices_cnt, i, dev)
				break;
			/* ignore DMAR unit if no devices exist */
			if (i == drhd->devices_cnt)
				drhd->ignored = 1;
		}
	}

	for_each_active_drhd_unit(drhd) {
		if (drhd->include_all)
			continue;

		for_each_active_dev_scope(drhd->devices,
					  drhd->devices_cnt, i, dev)
			if (!dev_is_pci(dev) || !IS_GFX_DEVICE(to_pci_dev(dev)))
				break;
		if (i < drhd->devices_cnt)
			continue;

		/* This IOMMU has *only* gfx devices. Either bypass it or
		   set the gfx_mapped flag, as appropriate */
		drhd->gfx_dedicated = 1;
		if (disable_igfx_iommu)
			drhd->ignored = 1;
	}
}

#ifdef CONFIG_SUSPEND
static int init_iommu_hw(void)
{
	struct dmar_drhd_unit *drhd;
	struct intel_iommu *iommu = NULL;
	int ret;

	for_each_active_iommu(iommu, drhd) {
		if (iommu->qi) {
			ret = dmar_reenable_qi(iommu);
			if (ret)
				return ret;
		}
	}

	for_each_iommu(iommu, drhd) {
		if (drhd->ignored) {
			/*
			 * we always have to disable PMRs or DMA may fail on
			 * this device
			 */
			if (force_on)
				iommu_disable_protect_mem_regions(iommu);
			continue;
		}

		iommu_flush_write_buffer(iommu);
		iommu_set_root_entry(iommu);
		iommu_enable_translation(iommu);
		iommu_disable_protect_mem_regions(iommu);
	}

	return 0;
}

static void iommu_flush_all(void)
{
	struct dmar_drhd_unit *drhd;
	struct intel_iommu *iommu;

	for_each_active_iommu(iommu, drhd) {
		iommu->flush.flush_context(iommu, 0, 0, 0,
					   DMA_CCMD_GLOBAL_INVL);
		iommu->flush.flush_iotlb(iommu, 0, 0, 0,
					 DMA_TLB_GLOBAL_FLUSH);
	}
}

static int iommu_suspend(void)
{
	struct dmar_drhd_unit *drhd;
	struct intel_iommu *iommu = NULL;
	unsigned long flag;

	iommu_flush_all();

	for_each_active_iommu(iommu, drhd) {
		iommu_disable_translation(iommu);

		raw_spin_lock_irqsave(&iommu->register_lock, flag);

		iommu->iommu_state[SR_DMAR_FECTL_REG] =
			readl(iommu->reg + DMAR_FECTL_REG);
		iommu->iommu_state[SR_DMAR_FEDATA_REG] =
			readl(iommu->reg + DMAR_FEDATA_REG);
		iommu->iommu_state[SR_DMAR_FEADDR_REG] =
			readl(iommu->reg + DMAR_FEADDR_REG);
		iommu->iommu_state[SR_DMAR_FEUADDR_REG] =
			readl(iommu->reg + DMAR_FEUADDR_REG);

		raw_spin_unlock_irqrestore(&iommu->register_lock, flag);
	}
	return 0;
}

static void iommu_resume(void)
{
	struct dmar_drhd_unit *drhd;
	struct intel_iommu *iommu = NULL;
	unsigned long flag;

	if (init_iommu_hw()) {
		if (force_on)
			panic("tboot: IOMMU setup failed, DMAR can not resume!\n");
		else
			WARN(1, "IOMMU setup failed, DMAR can not resume!\n");
		return;
	}

	for_each_active_iommu(iommu, drhd) {

		raw_spin_lock_irqsave(&iommu->register_lock, flag);

		writel(iommu->iommu_state[SR_DMAR_FECTL_REG],
			iommu->reg + DMAR_FECTL_REG);
		writel(iommu->iommu_state[SR_DMAR_FEDATA_REG],
			iommu->reg + DMAR_FEDATA_REG);
		writel(iommu->iommu_state[SR_DMAR_FEADDR_REG],
			iommu->reg + DMAR_FEADDR_REG);
		writel(iommu->iommu_state[SR_DMAR_FEUADDR_REG],
			iommu->reg + DMAR_FEUADDR_REG);

		raw_spin_unlock_irqrestore(&iommu->register_lock, flag);
	}
}

static struct syscore_ops iommu_syscore_ops = {
	.resume		= iommu_resume,
	.suspend	= iommu_suspend,
};

static void __init init_iommu_pm_ops(void)
{
	register_syscore_ops(&iommu_syscore_ops);
}

#else
static inline void init_iommu_pm_ops(void) {}
#endif	/* CONFIG_PM */

static int __init rmrr_sanity_check(struct acpi_dmar_reserved_memory *rmrr)
{
	if (!IS_ALIGNED(rmrr->base_address, PAGE_SIZE) ||
	    !IS_ALIGNED(rmrr->end_address + 1, PAGE_SIZE) ||
	    rmrr->end_address <= rmrr->base_address ||
	    arch_rmrr_sanity_check(rmrr))
		return -EINVAL;

	return 0;
}

int __init dmar_parse_one_rmrr(struct acpi_dmar_header *header, void *arg)
{
	struct acpi_dmar_reserved_memory *rmrr;
	struct dmar_rmrr_unit *rmrru;

	rmrr = (struct acpi_dmar_reserved_memory *)header;
	if (rmrr_sanity_check(rmrr)) {
		pr_warn(FW_BUG
			   "Your BIOS is broken; bad RMRR [%#018Lx-%#018Lx]\n"
			   "BIOS vendor: %s; Ver: %s; Product Version: %s\n",
			   rmrr->base_address, rmrr->end_address,
			   dmi_get_system_info(DMI_BIOS_VENDOR),
			   dmi_get_system_info(DMI_BIOS_VERSION),
			   dmi_get_system_info(DMI_PRODUCT_VERSION));
		add_taint(TAINT_FIRMWARE_WORKAROUND, LOCKDEP_STILL_OK);
	}

	rmrru = kzalloc(sizeof(*rmrru), GFP_KERNEL);
	if (!rmrru)
		goto out;

	rmrru->hdr = header;

	rmrru->base_address = rmrr->base_address;
	rmrru->end_address = rmrr->end_address;

	rmrru->devices = dmar_alloc_dev_scope((void *)(rmrr + 1),
				((void *)rmrr) + rmrr->header.length,
				&rmrru->devices_cnt);
	if (rmrru->devices_cnt && rmrru->devices == NULL)
		goto free_rmrru;

	list_add(&rmrru->list, &dmar_rmrr_units);

	return 0;
free_rmrru:
	kfree(rmrru);
out:
	return -ENOMEM;
}

static struct dmar_atsr_unit *dmar_find_atsr(struct acpi_dmar_atsr *atsr)
{
	struct dmar_atsr_unit *atsru;
	struct acpi_dmar_atsr *tmp;

	list_for_each_entry_rcu(atsru, &dmar_atsr_units, list,
				dmar_rcu_check()) {
		tmp = (struct acpi_dmar_atsr *)atsru->hdr;
		if (atsr->segment != tmp->segment)
			continue;
		if (atsr->header.length != tmp->header.length)
			continue;
		if (memcmp(atsr, tmp, atsr->header.length) == 0)
			return atsru;
	}

	return NULL;
}

int dmar_parse_one_atsr(struct acpi_dmar_header *hdr, void *arg)
{
	struct acpi_dmar_atsr *atsr;
	struct dmar_atsr_unit *atsru;

	if (system_state >= SYSTEM_RUNNING && !intel_iommu_enabled)
		return 0;

	atsr = container_of(hdr, struct acpi_dmar_atsr, header);
	atsru = dmar_find_atsr(atsr);
	if (atsru)
		return 0;

	atsru = kzalloc(sizeof(*atsru) + hdr->length, GFP_KERNEL);
	if (!atsru)
		return -ENOMEM;

	/*
	 * If memory is allocated from slab by ACPI _DSM method, we need to
	 * copy the memory content because the memory buffer will be freed
	 * on return.
	 */
	atsru->hdr = (void *)(atsru + 1);
	memcpy(atsru->hdr, hdr, hdr->length);
	atsru->include_all = atsr->flags & 0x1;
	if (!atsru->include_all) {
		atsru->devices = dmar_alloc_dev_scope((void *)(atsr + 1),
				(void *)atsr + atsr->header.length,
				&atsru->devices_cnt);
		if (atsru->devices_cnt && atsru->devices == NULL) {
			kfree(atsru);
			return -ENOMEM;
		}
	}

	list_add_rcu(&atsru->list, &dmar_atsr_units);

	return 0;
}

static void intel_iommu_free_atsr(struct dmar_atsr_unit *atsru)
{
	dmar_free_dev_scope(&atsru->devices, &atsru->devices_cnt);
	kfree(atsru);
}

int dmar_release_one_atsr(struct acpi_dmar_header *hdr, void *arg)
{
	struct acpi_dmar_atsr *atsr;
	struct dmar_atsr_unit *atsru;

	atsr = container_of(hdr, struct acpi_dmar_atsr, header);
	atsru = dmar_find_atsr(atsr);
	if (atsru) {
		list_del_rcu(&atsru->list);
		synchronize_rcu();
		intel_iommu_free_atsr(atsru);
	}

	return 0;
}

int dmar_check_one_atsr(struct acpi_dmar_header *hdr, void *arg)
{
	int i;
	struct device *dev;
	struct acpi_dmar_atsr *atsr;
	struct dmar_atsr_unit *atsru;

	atsr = container_of(hdr, struct acpi_dmar_atsr, header);
	atsru = dmar_find_atsr(atsr);
	if (!atsru)
		return 0;

	if (!atsru->include_all && atsru->devices && atsru->devices_cnt) {
		for_each_active_dev_scope(atsru->devices, atsru->devices_cnt,
					  i, dev)
			return -EBUSY;
	}

	return 0;
}

static struct dmar_satc_unit *dmar_find_satc(struct acpi_dmar_satc *satc)
{
	struct dmar_satc_unit *satcu;
	struct acpi_dmar_satc *tmp;

	list_for_each_entry_rcu(satcu, &dmar_satc_units, list,
				dmar_rcu_check()) {
		tmp = (struct acpi_dmar_satc *)satcu->hdr;
		if (satc->segment != tmp->segment)
			continue;
		if (satc->header.length != tmp->header.length)
			continue;
		if (memcmp(satc, tmp, satc->header.length) == 0)
			return satcu;
	}

	return NULL;
}

int dmar_parse_one_satc(struct acpi_dmar_header *hdr, void *arg)
{
	struct acpi_dmar_satc *satc;
	struct dmar_satc_unit *satcu;

	if (system_state >= SYSTEM_RUNNING && !intel_iommu_enabled)
		return 0;

	satc = container_of(hdr, struct acpi_dmar_satc, header);
	satcu = dmar_find_satc(satc);
	if (satcu)
		return 0;

	satcu = kzalloc(sizeof(*satcu) + hdr->length, GFP_KERNEL);
	if (!satcu)
		return -ENOMEM;

	satcu->hdr = (void *)(satcu + 1);
	memcpy(satcu->hdr, hdr, hdr->length);
	satcu->atc_required = satc->flags & 0x1;
	satcu->devices = dmar_alloc_dev_scope((void *)(satc + 1),
					      (void *)satc + satc->header.length,
					      &satcu->devices_cnt);
	if (satcu->devices_cnt && !satcu->devices) {
		kfree(satcu);
		return -ENOMEM;
	}
	list_add_rcu(&satcu->list, &dmar_satc_units);

	return 0;
}

static int intel_iommu_add(struct dmar_drhd_unit *dmaru)
{
	struct intel_iommu *iommu = dmaru->iommu;
	int ret;

	/*
	 * Disable translation if already enabled prior to OS handover.
	 */
	if (iommu->gcmd & DMA_GCMD_TE)
		iommu_disable_translation(iommu);

	ret = iommu_alloc_root_entry(iommu);
	if (ret)
		goto out;

	intel_svm_check(iommu);

	if (dmaru->ignored) {
		/*
		 * we always have to disable PMRs or DMA may fail on this device
		 */
		if (force_on)
			iommu_disable_protect_mem_regions(iommu);
		return 0;
	}

	intel_iommu_init_qi(iommu);
	iommu_flush_write_buffer(iommu);

	if (ecap_prs(iommu->ecap)) {
		ret = intel_iommu_enable_prq(iommu);
		if (ret)
			goto disable_iommu;
	}

	ret = dmar_set_interrupt(iommu);
	if (ret)
		goto disable_iommu;

	iommu_set_root_entry(iommu);
	iommu_enable_translation(iommu);

	iommu_disable_protect_mem_regions(iommu);
	return 0;

disable_iommu:
	disable_dmar_iommu(iommu);
out:
	free_dmar_iommu(iommu);
	return ret;
}

int dmar_iommu_hotplug(struct dmar_drhd_unit *dmaru, bool insert)
{
	int ret = 0;
	struct intel_iommu *iommu = dmaru->iommu;

	if (!intel_iommu_enabled)
		return 0;
	if (iommu == NULL)
		return -EINVAL;

	if (insert) {
		ret = intel_iommu_add(dmaru);
	} else {
		disable_dmar_iommu(iommu);
		free_dmar_iommu(iommu);
	}

	return ret;
}

static void intel_iommu_free_dmars(void)
{
	struct dmar_rmrr_unit *rmrru, *rmrr_n;
	struct dmar_atsr_unit *atsru, *atsr_n;
	struct dmar_satc_unit *satcu, *satc_n;

	list_for_each_entry_safe(rmrru, rmrr_n, &dmar_rmrr_units, list) {
		list_del(&rmrru->list);
		dmar_free_dev_scope(&rmrru->devices, &rmrru->devices_cnt);
		kfree(rmrru);
	}

	list_for_each_entry_safe(atsru, atsr_n, &dmar_atsr_units, list) {
		list_del(&atsru->list);
		intel_iommu_free_atsr(atsru);
	}
	list_for_each_entry_safe(satcu, satc_n, &dmar_satc_units, list) {
		list_del(&satcu->list);
		dmar_free_dev_scope(&satcu->devices, &satcu->devices_cnt);
		kfree(satcu);
	}
}

static struct dmar_satc_unit *dmar_find_matched_satc_unit(struct pci_dev *dev)
{
	struct dmar_satc_unit *satcu;
	struct acpi_dmar_satc *satc;
	struct device *tmp;
	int i;

	rcu_read_lock();

	list_for_each_entry_rcu(satcu, &dmar_satc_units, list) {
		satc = container_of(satcu->hdr, struct acpi_dmar_satc, header);
		if (satc->segment != pci_domain_nr(dev->bus))
			continue;
		for_each_dev_scope(satcu->devices, satcu->devices_cnt, i, tmp)
			if (to_pci_dev(tmp) == dev)
				goto out;
	}
	satcu = NULL;
out:
	rcu_read_unlock();
	return satcu;
}

static bool dmar_ats_supported(struct pci_dev *dev, struct intel_iommu *iommu)
{
	struct pci_dev *bridge = NULL;
	struct dmar_atsr_unit *atsru;
	struct dmar_satc_unit *satcu;
	struct acpi_dmar_atsr *atsr;
	bool supported = true;
	struct pci_bus *bus;
	struct device *tmp;
	int i;

	dev = pci_physfn(dev);
	satcu = dmar_find_matched_satc_unit(dev);
	if (satcu)
		/*
		 * This device supports ATS as it is in SATC table.
		 * When IOMMU is in legacy mode, enabling ATS is done
		 * automatically by HW for the device that requires
		 * ATS, hence OS should not enable this device ATS
		 * to avoid duplicated TLB invalidation.
		 */
		return !(satcu->atc_required && !sm_supported(iommu));

	for (bus = dev->bus; bus; bus = bus->parent) {
		bridge = bus->self;
		/* If it's an integrated device, allow ATS */
		if (!bridge)
			return true;
		/* Connected via non-PCIe: no ATS */
		if (!pci_is_pcie(bridge) ||
		    pci_pcie_type(bridge) == PCI_EXP_TYPE_PCI_BRIDGE)
			return false;
		/* If we found the root port, look it up in the ATSR */
		if (pci_pcie_type(bridge) == PCI_EXP_TYPE_ROOT_PORT)
			break;
	}

	rcu_read_lock();
	list_for_each_entry_rcu(atsru, &dmar_atsr_units, list) {
		atsr = container_of(atsru->hdr, struct acpi_dmar_atsr, header);
		if (atsr->segment != pci_domain_nr(dev->bus))
			continue;

		for_each_dev_scope(atsru->devices, atsru->devices_cnt, i, tmp)
			if (tmp == &bridge->dev)
				goto out;

		if (atsru->include_all)
			goto out;
	}
	supported = false;
out:
	rcu_read_unlock();

	return supported;
}

int dmar_iommu_notify_scope_dev(struct dmar_pci_notify_info *info)
{
	int ret;
	struct dmar_rmrr_unit *rmrru;
	struct dmar_atsr_unit *atsru;
	struct dmar_satc_unit *satcu;
	struct acpi_dmar_atsr *atsr;
	struct acpi_dmar_reserved_memory *rmrr;
	struct acpi_dmar_satc *satc;

	if (!intel_iommu_enabled && system_state >= SYSTEM_RUNNING)
		return 0;

	list_for_each_entry(rmrru, &dmar_rmrr_units, list) {
		rmrr = container_of(rmrru->hdr,
				    struct acpi_dmar_reserved_memory, header);
		if (info->event == BUS_NOTIFY_ADD_DEVICE) {
			ret = dmar_insert_dev_scope(info, (void *)(rmrr + 1),
				((void *)rmrr) + rmrr->header.length,
				rmrr->segment, rmrru->devices,
				rmrru->devices_cnt);
			if (ret < 0)
				return ret;
		} else if (info->event == BUS_NOTIFY_REMOVED_DEVICE) {
			dmar_remove_dev_scope(info, rmrr->segment,
				rmrru->devices, rmrru->devices_cnt);
		}
	}

	list_for_each_entry(atsru, &dmar_atsr_units, list) {
		if (atsru->include_all)
			continue;

		atsr = container_of(atsru->hdr, struct acpi_dmar_atsr, header);
		if (info->event == BUS_NOTIFY_ADD_DEVICE) {
			ret = dmar_insert_dev_scope(info, (void *)(atsr + 1),
					(void *)atsr + atsr->header.length,
					atsr->segment, atsru->devices,
					atsru->devices_cnt);
			if (ret > 0)
				break;
			else if (ret < 0)
				return ret;
		} else if (info->event == BUS_NOTIFY_REMOVED_DEVICE) {
			if (dmar_remove_dev_scope(info, atsr->segment,
					atsru->devices, atsru->devices_cnt))
				break;
		}
	}
	list_for_each_entry(satcu, &dmar_satc_units, list) {
		satc = container_of(satcu->hdr, struct acpi_dmar_satc, header);
		if (info->event == BUS_NOTIFY_ADD_DEVICE) {
			ret = dmar_insert_dev_scope(info, (void *)(satc + 1),
					(void *)satc + satc->header.length,
					satc->segment, satcu->devices,
					satcu->devices_cnt);
			if (ret > 0)
				break;
			else if (ret < 0)
				return ret;
		} else if (info->event == BUS_NOTIFY_REMOVED_DEVICE) {
			if (dmar_remove_dev_scope(info, satc->segment,
					satcu->devices, satcu->devices_cnt))
				break;
		}
	}

	return 0;
}

static void intel_disable_iommus(void)
{
	struct intel_iommu *iommu = NULL;
	struct dmar_drhd_unit *drhd;

	for_each_iommu(iommu, drhd)
		iommu_disable_translation(iommu);
}

void intel_iommu_shutdown(void)
{
	struct dmar_drhd_unit *drhd;
	struct intel_iommu *iommu = NULL;

	if (no_iommu || dmar_disabled)
		return;

	/*
	 * All other CPUs were brought down, hotplug interrupts were disabled,
	 * no lock and RCU checking needed anymore
	 */
	list_for_each_entry(drhd, &dmar_drhd_units, list) {
		iommu = drhd->iommu;

		/* Disable PMRs explicitly here. */
		iommu_disable_protect_mem_regions(iommu);

		/* Make sure the IOMMUs are switched off */
		iommu_disable_translation(iommu);
	}
}

static struct intel_iommu *dev_to_intel_iommu(struct device *dev)
{
	struct iommu_device *iommu_dev = dev_to_iommu_device(dev);

	return container_of(iommu_dev, struct intel_iommu, iommu);
}

static ssize_t version_show(struct device *dev,
			    struct device_attribute *attr, char *buf)
{
	struct intel_iommu *iommu = dev_to_intel_iommu(dev);
	u32 ver = readl(iommu->reg + DMAR_VER_REG);
	return sysfs_emit(buf, "%d:%d\n",
			  DMAR_VER_MAJOR(ver), DMAR_VER_MINOR(ver));
}
static DEVICE_ATTR_RO(version);

static ssize_t address_show(struct device *dev,
			    struct device_attribute *attr, char *buf)
{
	struct intel_iommu *iommu = dev_to_intel_iommu(dev);
	return sysfs_emit(buf, "%llx\n", iommu->reg_phys);
}
static DEVICE_ATTR_RO(address);

static ssize_t cap_show(struct device *dev,
			struct device_attribute *attr, char *buf)
{
	struct intel_iommu *iommu = dev_to_intel_iommu(dev);
	return sysfs_emit(buf, "%llx\n", iommu->cap);
}
static DEVICE_ATTR_RO(cap);

static ssize_t ecap_show(struct device *dev,
			 struct device_attribute *attr, char *buf)
{
	struct intel_iommu *iommu = dev_to_intel_iommu(dev);
	return sysfs_emit(buf, "%llx\n", iommu->ecap);
}
static DEVICE_ATTR_RO(ecap);

static ssize_t domains_supported_show(struct device *dev,
				      struct device_attribute *attr, char *buf)
{
	struct intel_iommu *iommu = dev_to_intel_iommu(dev);
	return sysfs_emit(buf, "%ld\n", cap_ndoms(iommu->cap));
}
static DEVICE_ATTR_RO(domains_supported);

static ssize_t domains_used_show(struct device *dev,
				 struct device_attribute *attr, char *buf)
{
	struct intel_iommu *iommu = dev_to_intel_iommu(dev);
	unsigned int count = 0;
	int id;

	for (id = 0; id < cap_ndoms(iommu->cap); id++)
		if (ida_exists(&iommu->domain_ida, id))
			count++;

	return sysfs_emit(buf, "%d\n", count);
}
static DEVICE_ATTR_RO(domains_used);

static struct attribute *intel_iommu_attrs[] = {
	&dev_attr_version.attr,
	&dev_attr_address.attr,
	&dev_attr_cap.attr,
	&dev_attr_ecap.attr,
	&dev_attr_domains_supported.attr,
	&dev_attr_domains_used.attr,
	NULL,
};

static struct attribute_group intel_iommu_group = {
	.name = "intel-iommu",
	.attrs = intel_iommu_attrs,
};

const struct attribute_group *intel_iommu_groups[] = {
	&intel_iommu_group,
	NULL,
};

static bool has_external_pci(void)
{
	struct pci_dev *pdev = NULL;

	for_each_pci_dev(pdev)
		if (pdev->external_facing) {
			pci_dev_put(pdev);
			return true;
		}

	return false;
}

static int __init platform_optin_force_iommu(void)
{
	if (!dmar_platform_optin() || no_platform_optin || !has_external_pci())
		return 0;

	if (no_iommu || dmar_disabled)
		pr_info("Intel-IOMMU force enabled due to platform opt in\n");

	/*
	 * If Intel-IOMMU is disabled by default, we will apply identity
	 * map for all devices except those marked as being untrusted.
	 */
	if (dmar_disabled)
		iommu_set_default_passthrough(false);

	dmar_disabled = 0;
	no_iommu = 0;

	return 1;
}

static int __init probe_acpi_namespace_devices(void)
{
	struct dmar_drhd_unit *drhd;
	/* To avoid a -Wunused-but-set-variable warning. */
	struct intel_iommu *iommu __maybe_unused;
	struct device *dev;
	int i, ret = 0;

	for_each_active_iommu(iommu, drhd) {
		for_each_active_dev_scope(drhd->devices,
					  drhd->devices_cnt, i, dev) {
			struct acpi_device_physical_node *pn;
			struct acpi_device *adev;

			if (dev->bus != &acpi_bus_type)
				continue;

			up_read(&dmar_global_lock);
			adev = to_acpi_device(dev);
			mutex_lock(&adev->physical_node_lock);
			list_for_each_entry(pn,
					    &adev->physical_node_list, node) {
				ret = iommu_probe_device(pn->dev);
				if (ret)
					break;
			}
			mutex_unlock(&adev->physical_node_lock);
			down_read(&dmar_global_lock);

			if (ret)
				return ret;
		}
	}

	return 0;
}

static __init int tboot_force_iommu(void)
{
	if (!tboot_enabled())
		return 0;

	if (no_iommu || dmar_disabled)
		pr_warn("Forcing Intel-IOMMU to enabled\n");

	dmar_disabled = 0;
	no_iommu = 0;

	return 1;
}

int __init intel_iommu_init(void)
{
	int ret = -ENODEV;
	struct dmar_drhd_unit *drhd;
	struct intel_iommu *iommu;

	/*
	 * Intel IOMMU is required for a TXT/tboot launch or platform
	 * opt in, so enforce that.
	 */
	force_on = (!intel_iommu_tboot_noforce && tboot_force_iommu()) ||
		    platform_optin_force_iommu();

	down_write(&dmar_global_lock);
	if (dmar_table_init()) {
		if (force_on)
			panic("tboot: Failed to initialize DMAR table\n");
		goto out_free_dmar;
	}

	if (dmar_dev_scope_init() < 0) {
		if (force_on)
			panic("tboot: Failed to initialize DMAR device scope\n");
		goto out_free_dmar;
	}

	up_write(&dmar_global_lock);

	/*
	 * The bus notifier takes the dmar_global_lock, so lockdep will
	 * complain later when we register it under the lock.
	 */
	dmar_register_bus_notifier();

	down_write(&dmar_global_lock);

	if (!no_iommu)
		intel_iommu_debugfs_init();

	if (no_iommu || dmar_disabled) {
		/*
		 * We exit the function here to ensure IOMMU's remapping and
		 * mempool aren't setup, which means that the IOMMU's PMRs
		 * won't be disabled via the call to init_dmars(). So disable
		 * it explicitly here. The PMRs were setup by tboot prior to
		 * calling SENTER, but the kernel is expected to reset/tear
		 * down the PMRs.
		 */
		if (intel_iommu_tboot_noforce) {
			for_each_iommu(iommu, drhd)
				iommu_disable_protect_mem_regions(iommu);
		}

		/*
		 * Make sure the IOMMUs are switched off, even when we
		 * boot into a kexec kernel and the previous kernel left
		 * them enabled
		 */
		intel_disable_iommus();
		goto out_free_dmar;
	}

	if (list_empty(&dmar_rmrr_units))
		pr_info("No RMRR found\n");

	if (list_empty(&dmar_atsr_units))
		pr_info("No ATSR found\n");

	if (list_empty(&dmar_satc_units))
		pr_info("No SATC found\n");

	init_no_remapping_devices();

	ret = init_dmars();
	if (ret) {
		if (force_on)
			panic("tboot: Failed to initialize DMARs\n");
		pr_err("Initialization failed\n");
		goto out_free_dmar;
	}
	up_write(&dmar_global_lock);

	init_iommu_pm_ops();

	down_read(&dmar_global_lock);
	for_each_active_iommu(iommu, drhd) {
		/*
		 * The flush queue implementation does not perform
		 * page-selective invalidations that are required for efficient
		 * TLB flushes in virtual environments.  The benefit of batching
		 * is likely to be much lower than the overhead of synchronizing
		 * the virtual and physical IOMMU page-tables.
		 */
		if (cap_caching_mode(iommu->cap) &&
		    !first_level_by_default(iommu)) {
			pr_info_once("IOMMU batching disallowed due to virtualization\n");
			iommu_set_dma_strict();
		}
		iommu_device_sysfs_add(&iommu->iommu, NULL,
				       intel_iommu_groups,
				       "%s", iommu->name);
		/*
		 * The iommu device probe is protected by the iommu_probe_device_lock.
		 * Release the dmar_global_lock before entering the device probe path
		 * to avoid unnecessary lock order splat.
		 */
		up_read(&dmar_global_lock);
		iommu_device_register(&iommu->iommu, &intel_iommu_ops, NULL);
		down_read(&dmar_global_lock);

		iommu_pmu_register(iommu);
	}

	if (probe_acpi_namespace_devices())
		pr_warn("ACPI name space devices didn't probe correctly\n");

	/* Finally, we enable the DMA remapping hardware. */
	for_each_iommu(iommu, drhd) {
		if (!drhd->ignored && !translation_pre_enabled(iommu))
			iommu_enable_translation(iommu);

		iommu_disable_protect_mem_regions(iommu);
	}
	up_read(&dmar_global_lock);

	pr_info("Intel(R) Virtualization Technology for Directed I/O\n");

	intel_iommu_enabled = 1;

	return 0;

out_free_dmar:
	intel_iommu_free_dmars();
	up_write(&dmar_global_lock);
	return ret;
}

static int domain_context_clear_one_cb(struct pci_dev *pdev, u16 alias, void *opaque)
{
	struct device_domain_info *info = opaque;

	domain_context_clear_one(info, PCI_BUS_NUM(alias), alias & 0xff);
	return 0;
}

/*
 * NB - intel-iommu lacks any sort of reference counting for the users of
 * dependent devices.  If multiple endpoints have intersecting dependent
 * devices, unbinding the driver from any one of them will possibly leave
 * the others unable to operate.
 */
static void domain_context_clear(struct device_domain_info *info)
{
	if (!dev_is_pci(info->dev)) {
		domain_context_clear_one(info, info->bus, info->devfn);
		return;
	}

	pci_for_each_dma_alias(to_pci_dev(info->dev),
			       &domain_context_clear_one_cb, info);
	iommu_disable_pci_ats(info);
}

/*
 * Clear the page table pointer in context or pasid table entries so that
 * all DMA requests without PASID from the device are blocked. If the page
 * table has been set, clean up the data structures.
 */
void device_block_translation(struct device *dev)
{
	struct device_domain_info *info = dev_iommu_priv_get(dev);
	struct intel_iommu *iommu = info->iommu;
	unsigned long flags;

	/* Device in DMA blocking state. Noting to do. */
	if (!info->domain_attached)
		return;

	if (info->domain)
		cache_tag_unassign_domain(info->domain, dev, IOMMU_NO_PASID);

	if (!dev_is_real_dma_subdevice(dev)) {
		if (sm_supported(iommu))
			intel_pasid_tear_down_entry(iommu, dev,
						    IOMMU_NO_PASID, false);
		else
			domain_context_clear(info);
	}

	/* Device now in DMA blocking state. */
	info->domain_attached = false;

	if (!info->domain)
		return;

	spin_lock_irqsave(&info->domain->lock, flags);
	list_del(&info->link);
	spin_unlock_irqrestore(&info->domain->lock, flags);

	domain_detach_iommu(info->domain, iommu);
	info->domain = NULL;
}

static int blocking_domain_attach_dev(struct iommu_domain *domain,
				      struct device *dev)
{
	struct device_domain_info *info = dev_iommu_priv_get(dev);

	iopf_for_domain_remove(info->domain ? &info->domain->domain : NULL, dev);
	device_block_translation(dev);
	return 0;
}

static int blocking_domain_set_dev_pasid(struct iommu_domain *domain,
					 struct device *dev, ioasid_t pasid,
					 struct iommu_domain *old);

static struct iommu_domain blocking_domain = {
	.type = IOMMU_DOMAIN_BLOCKED,
	.ops = &(const struct iommu_domain_ops) {
		.attach_dev	= blocking_domain_attach_dev,
		.set_dev_pasid	= blocking_domain_set_dev_pasid,
	}
};

static int iommu_superpage_capability(struct intel_iommu *iommu, bool first_stage)
{
	if (!intel_iommu_superpage)
		return 0;

	if (first_stage)
		return cap_fl1gp_support(iommu->cap) ? 2 : 1;

	return fls(cap_super_page_val(iommu->cap));
}

static struct dmar_domain *paging_domain_alloc(struct device *dev, bool first_stage)
{
	struct device_domain_info *info = dev_iommu_priv_get(dev);
	struct intel_iommu *iommu = info->iommu;
	struct dmar_domain *domain;
	int addr_width;

	domain = kzalloc(sizeof(*domain), GFP_KERNEL);
	if (!domain)
		return ERR_PTR(-ENOMEM);

	INIT_LIST_HEAD(&domain->devices);
	INIT_LIST_HEAD(&domain->dev_pasids);
	INIT_LIST_HEAD(&domain->cache_tags);
	spin_lock_init(&domain->lock);
	spin_lock_init(&domain->cache_lock);
	xa_init(&domain->iommu_array);
	INIT_LIST_HEAD(&domain->s1_domains);
	spin_lock_init(&domain->s1_lock);

	domain->nid = dev_to_node(dev);
	domain->use_first_level = first_stage;

	domain->domain.type = IOMMU_DOMAIN_UNMANAGED;

	/* calculate the address width */
	addr_width = agaw_to_width(iommu->agaw);
	if (addr_width > cap_mgaw(iommu->cap))
		addr_width = cap_mgaw(iommu->cap);
	domain->gaw = addr_width;
	domain->agaw = iommu->agaw;
	domain->max_addr = __DOMAIN_MAX_ADDR(addr_width);

	/* iommu memory access coherency */
	domain->iommu_coherency = iommu_paging_structure_coherency(iommu);

	/* pagesize bitmap */
	domain->domain.pgsize_bitmap = SZ_4K;
	domain->iommu_superpage = iommu_superpage_capability(iommu, first_stage);
	domain->domain.pgsize_bitmap |= domain_super_pgsize_bitmap(domain);

	/*
	 * IOVA aperture: First-level translation restricts the input-address
	 * to a canonical address (i.e., address bits 63:N have the same value
	 * as address bit [N-1], where N is 48-bits with 4-level paging and
	 * 57-bits with 5-level paging). Hence, skip bit [N-1].
	 */
	domain->domain.geometry.force_aperture = true;
	domain->domain.geometry.aperture_start = 0;
	if (first_stage)
		domain->domain.geometry.aperture_end = __DOMAIN_MAX_ADDR(domain->gaw - 1);
	else
		domain->domain.geometry.aperture_end = __DOMAIN_MAX_ADDR(domain->gaw);

	/* always allocate the top pgd */
	domain->pgd = iommu_alloc_pages_node_sz(domain->nid, GFP_KERNEL, SZ_4K);
	if (!domain->pgd) {
		kfree(domain);
		return ERR_PTR(-ENOMEM);
	}
	domain_flush_cache(domain, domain->pgd, PAGE_SIZE);

	return domain;
}

static struct iommu_domain *
intel_iommu_domain_alloc_first_stage(struct device *dev,
				     struct intel_iommu *iommu, u32 flags)
{
	struct dmar_domain *dmar_domain;

	if (flags & ~IOMMU_HWPT_ALLOC_PASID)
		return ERR_PTR(-EOPNOTSUPP);

	/* Only SL is available in legacy mode */
	if (!sm_supported(iommu) || !ecap_flts(iommu->ecap))
		return ERR_PTR(-EOPNOTSUPP);

	dmar_domain = paging_domain_alloc(dev, true);
	if (IS_ERR(dmar_domain))
		return ERR_CAST(dmar_domain);

	dmar_domain->domain.ops = &intel_fs_paging_domain_ops;
	/*
	 * iotlb sync for map is only needed for legacy implementations that
	 * explicitly require flushing internal write buffers to ensure memory
	 * coherence.
	 */
	if (rwbf_required(iommu))
		dmar_domain->iotlb_sync_map = true;

	return &dmar_domain->domain;
}

static struct iommu_domain *
intel_iommu_domain_alloc_second_stage(struct device *dev,
				      struct intel_iommu *iommu, u32 flags)
{
	struct dmar_domain *dmar_domain;

	if (flags &
	    (~(IOMMU_HWPT_ALLOC_NEST_PARENT | IOMMU_HWPT_ALLOC_DIRTY_TRACKING |
	       IOMMU_HWPT_ALLOC_PASID)))
		return ERR_PTR(-EOPNOTSUPP);

	if (((flags & IOMMU_HWPT_ALLOC_NEST_PARENT) &&
	     !nested_supported(iommu)) ||
	    ((flags & IOMMU_HWPT_ALLOC_DIRTY_TRACKING) &&
	     !ssads_supported(iommu)))
		return ERR_PTR(-EOPNOTSUPP);

	/* Legacy mode always supports second stage */
	if (sm_supported(iommu) && !ecap_slts(iommu->ecap))
		return ERR_PTR(-EOPNOTSUPP);

	dmar_domain = paging_domain_alloc(dev, false);
	if (IS_ERR(dmar_domain))
		return ERR_CAST(dmar_domain);

	dmar_domain->domain.ops = &intel_ss_paging_domain_ops;
	dmar_domain->nested_parent = flags & IOMMU_HWPT_ALLOC_NEST_PARENT;

	if (flags & IOMMU_HWPT_ALLOC_DIRTY_TRACKING)
		dmar_domain->domain.dirty_ops = &intel_dirty_ops;

	/*
	 * Besides the internal write buffer flush, the caching mode used for
	 * legacy nested translation (which utilizes shadowing page tables)
	 * also requires iotlb sync on map.
	 */
	if (rwbf_required(iommu) || cap_caching_mode(iommu->cap))
		dmar_domain->iotlb_sync_map = true;

	return &dmar_domain->domain;
}

static struct iommu_domain *
intel_iommu_domain_alloc_paging_flags(struct device *dev, u32 flags,
				      const struct iommu_user_data *user_data)
{
	struct device_domain_info *info = dev_iommu_priv_get(dev);
	struct intel_iommu *iommu = info->iommu;
	struct iommu_domain *domain;

	if (user_data)
		return ERR_PTR(-EOPNOTSUPP);

	/* Prefer first stage if possible by default. */
	domain = intel_iommu_domain_alloc_first_stage(dev, iommu, flags);
	if (domain != ERR_PTR(-EOPNOTSUPP))
		return domain;
	return intel_iommu_domain_alloc_second_stage(dev, iommu, flags);
}

static void intel_iommu_domain_free(struct iommu_domain *domain)
{
	struct dmar_domain *dmar_domain = to_dmar_domain(domain);

	if (WARN_ON(dmar_domain->nested_parent &&
		    !list_empty(&dmar_domain->s1_domains)))
		return;

	if (WARN_ON(!list_empty(&dmar_domain->devices)))
		return;

	if (dmar_domain->pgd) {
		struct iommu_pages_list freelist =
			IOMMU_PAGES_LIST_INIT(freelist);

		domain_unmap(dmar_domain, 0, DOMAIN_MAX_PFN(dmar_domain->gaw),
			     &freelist);
		iommu_put_pages_list(&freelist);
	}

	kfree(dmar_domain->qi_batch);
	kfree(dmar_domain);
}

static int paging_domain_compatible_first_stage(struct dmar_domain *dmar_domain,
						struct intel_iommu *iommu)
{
	if (WARN_ON(dmar_domain->domain.dirty_ops ||
		    dmar_domain->nested_parent))
		return -EINVAL;

	/* Only SL is available in legacy mode */
	if (!sm_supported(iommu) || !ecap_flts(iommu->ecap))
		return -EINVAL;

	/* Same page size support */
	if (!cap_fl1gp_support(iommu->cap) &&
	    (dmar_domain->domain.pgsize_bitmap & SZ_1G))
		return -EINVAL;

	/* iotlb sync on map requirement */
	if ((rwbf_required(iommu)) && !dmar_domain->iotlb_sync_map)
		return -EINVAL;

	return 0;
}

static int
paging_domain_compatible_second_stage(struct dmar_domain *dmar_domain,
				      struct intel_iommu *iommu)
{
	unsigned int sslps = cap_super_page_val(iommu->cap);

	if (dmar_domain->domain.dirty_ops && !ssads_supported(iommu))
		return -EINVAL;
	if (dmar_domain->nested_parent && !nested_supported(iommu))
		return -EINVAL;

	/* Legacy mode always supports second stage */
	if (sm_supported(iommu) && !ecap_slts(iommu->ecap))
		return -EINVAL;

	/* Same page size support */
	if (!(sslps & BIT(0)) && (dmar_domain->domain.pgsize_bitmap & SZ_2M))
		return -EINVAL;
	if (!(sslps & BIT(1)) && (dmar_domain->domain.pgsize_bitmap & SZ_1G))
		return -EINVAL;

	/* iotlb sync on map requirement */
	if ((rwbf_required(iommu) || cap_caching_mode(iommu->cap)) &&
	    !dmar_domain->iotlb_sync_map)
		return -EINVAL;

	return 0;
}

static int paging_domain_compatible_first_stage(struct dmar_domain *dmar_domain,
						struct intel_iommu *iommu)
{
	if (WARN_ON(dmar_domain->domain.dirty_ops ||
		    dmar_domain->nested_parent))
		return -EINVAL;

	/* Only SL is available in legacy mode */
	if (!sm_supported(iommu) || !ecap_flts(iommu->ecap))
		return -EINVAL;

	/* Same page size support */
	if (!cap_fl1gp_support(iommu->cap) &&
	    (dmar_domain->domain.pgsize_bitmap & SZ_1G))
		return -EINVAL;

	/* iotlb sync on map requirement */
	if ((rwbf_required(iommu)) && !dmar_domain->iotlb_sync_map)
		return -EINVAL;

	return 0;
}

static int
paging_domain_compatible_second_stage(struct dmar_domain *dmar_domain,
				      struct intel_iommu *iommu)
{
	unsigned int sslps = cap_super_page_val(iommu->cap);

	if (dmar_domain->domain.dirty_ops && !ssads_supported(iommu))
		return -EINVAL;
	if (dmar_domain->nested_parent && !nested_supported(iommu))
		return -EINVAL;

	/* Legacy mode always supports second stage */
	if (sm_supported(iommu) && !ecap_slts(iommu->ecap))
		return -EINVAL;

	/* Same page size support */
	if (!(sslps & BIT(0)) && (dmar_domain->domain.pgsize_bitmap & SZ_2M))
		return -EINVAL;
	if (!(sslps & BIT(1)) && (dmar_domain->domain.pgsize_bitmap & SZ_1G))
		return -EINVAL;

	/* iotlb sync on map requirement */
	if ((rwbf_required(iommu) || cap_caching_mode(iommu->cap)) &&
	    !dmar_domain->iotlb_sync_map)
		return -EINVAL;

	return 0;
}

int paging_domain_compatible(struct iommu_domain *domain, struct device *dev)
{
	struct device_domain_info *info = dev_iommu_priv_get(dev);
	struct dmar_domain *dmar_domain = to_dmar_domain(domain);
	struct intel_iommu *iommu = info->iommu;
	int ret = -EINVAL;
	int addr_width;

	if (intel_domain_is_fs_paging(dmar_domain))
		ret = paging_domain_compatible_first_stage(dmar_domain, iommu);
	else if (intel_domain_is_ss_paging(dmar_domain))
		ret = paging_domain_compatible_second_stage(dmar_domain, iommu);
	else if (WARN_ON(true))
		ret = -EINVAL;
	if (ret)
		return ret;

	/*
	 * FIXME this is locked wrong, it needs to be under the
	 * dmar_domain->lock
	 */
	if (dmar_domain->force_snooping && !ecap_sc_support(iommu->ecap))
		return -EINVAL;

	if (dmar_domain->iommu_coherency !=
			iommu_paging_structure_coherency(iommu))
		return -EINVAL;


	/* check if this iommu agaw is sufficient for max mapped address */
	addr_width = agaw_to_width(iommu->agaw);
	if (addr_width > cap_mgaw(iommu->cap))
		addr_width = cap_mgaw(iommu->cap);

	if (dmar_domain->gaw > addr_width || dmar_domain->agaw > iommu->agaw)
		return -EINVAL;

	if (sm_supported(iommu) && !dev_is_real_dma_subdevice(dev) &&
	    context_copied(iommu, info->bus, info->devfn))
		return intel_pasid_setup_sm_context(dev);

	return 0;
}

static int intel_iommu_attach_device(struct iommu_domain *domain,
				     struct device *dev)
{
	int ret;

	device_block_translation(dev);

	ret = paging_domain_compatible(domain, dev);
	if (ret)
		return ret;

	ret = iopf_for_domain_set(domain, dev);
	if (ret)
		return ret;

	ret = dmar_domain_attach_device(to_dmar_domain(domain), dev);
	if (ret)
		iopf_for_domain_remove(domain, dev);

	return ret;
}

static int intel_iommu_map(struct iommu_domain *domain,
			   unsigned long iova, phys_addr_t hpa,
			   size_t size, int iommu_prot, gfp_t gfp)
{
	struct dmar_domain *dmar_domain = to_dmar_domain(domain);
	u64 max_addr;
	int prot = 0;

	if (iommu_prot & IOMMU_READ)
		prot |= DMA_PTE_READ;
	if (iommu_prot & IOMMU_WRITE)
		prot |= DMA_PTE_WRITE;
	if (dmar_domain->set_pte_snp)
		prot |= DMA_PTE_SNP;

	max_addr = iova + size;
	if (dmar_domain->max_addr < max_addr) {
		u64 end;

		/* check if minimum agaw is sufficient for mapped address */
		end = __DOMAIN_MAX_ADDR(dmar_domain->gaw) + 1;
		if (end < max_addr) {
			pr_err("%s: iommu width (%d) is not "
			       "sufficient for the mapped address (%llx)\n",
			       __func__, dmar_domain->gaw, max_addr);
			return -EFAULT;
		}
		dmar_domain->max_addr = max_addr;
	}
	/* Round up size to next multiple of PAGE_SIZE, if it and
	   the low bits of hpa would take us onto the next page */
	size = aligned_nrpages(hpa, size);
	return __domain_mapping(dmar_domain, iova >> VTD_PAGE_SHIFT,
				hpa >> VTD_PAGE_SHIFT, size, prot, gfp);
}

static int intel_iommu_map_pages(struct iommu_domain *domain,
				 unsigned long iova, phys_addr_t paddr,
				 size_t pgsize, size_t pgcount,
				 int prot, gfp_t gfp, size_t *mapped)
{
	unsigned long pgshift = __ffs(pgsize);
	size_t size = pgcount << pgshift;
	int ret;

	if (pgsize != SZ_4K && pgsize != SZ_2M && pgsize != SZ_1G)
		return -EINVAL;

	if (!IS_ALIGNED(iova | paddr, pgsize))
		return -EINVAL;

	ret = intel_iommu_map(domain, iova, paddr, size, prot, gfp);
	if (!ret && mapped)
		*mapped = size;

	return ret;
}

static size_t intel_iommu_unmap(struct iommu_domain *domain,
				unsigned long iova, size_t size,
				struct iommu_iotlb_gather *gather)
{
	struct dmar_domain *dmar_domain = to_dmar_domain(domain);
	unsigned long start_pfn, last_pfn;
	int level = 0;

	/* Cope with horrid API which requires us to unmap more than the
	   size argument if it happens to be a large-page mapping. */
	if (unlikely(!pfn_to_dma_pte(dmar_domain, iova >> VTD_PAGE_SHIFT,
				     &level, GFP_ATOMIC)))
		return 0;

	if (size < VTD_PAGE_SIZE << level_to_offset_bits(level))
		size = VTD_PAGE_SIZE << level_to_offset_bits(level);

	start_pfn = iova >> VTD_PAGE_SHIFT;
	last_pfn = (iova + size - 1) >> VTD_PAGE_SHIFT;

	domain_unmap(dmar_domain, start_pfn, last_pfn, &gather->freelist);

	if (dmar_domain->max_addr == iova + size)
		dmar_domain->max_addr = iova;

	/*
	 * We do not use page-selective IOTLB invalidation in flush queue,
	 * so there is no need to track page and sync iotlb.
	 */
	if (!iommu_iotlb_gather_queued(gather))
		iommu_iotlb_gather_add_page(domain, gather, iova, size);

	return size;
}

static size_t intel_iommu_unmap_pages(struct iommu_domain *domain,
				      unsigned long iova,
				      size_t pgsize, size_t pgcount,
				      struct iommu_iotlb_gather *gather)
{
	unsigned long pgshift = __ffs(pgsize);
	size_t size = pgcount << pgshift;

	return intel_iommu_unmap(domain, iova, size, gather);
}

static void intel_iommu_tlb_sync(struct iommu_domain *domain,
				 struct iommu_iotlb_gather *gather)
{
	cache_tag_flush_range(to_dmar_domain(domain), gather->start,
			      gather->end,
			      iommu_pages_list_empty(&gather->freelist));
	iommu_put_pages_list(&gather->freelist);
}

static phys_addr_t intel_iommu_iova_to_phys(struct iommu_domain *domain,
					    dma_addr_t iova)
{
	struct dmar_domain *dmar_domain = to_dmar_domain(domain);
	struct dma_pte *pte;
	int level = 0;
	u64 phys = 0;

	pte = pfn_to_dma_pte(dmar_domain, iova >> VTD_PAGE_SHIFT, &level,
			     GFP_ATOMIC);
	if (pte && dma_pte_present(pte))
		phys = dma_pte_addr(pte) +
			(iova & (BIT_MASK(level_to_offset_bits(level) +
						VTD_PAGE_SHIFT) - 1));

	return phys;
}

static bool domain_support_force_snooping(struct dmar_domain *domain)
{
	struct device_domain_info *info;
	bool support = true;

	assert_spin_locked(&domain->lock);
	list_for_each_entry(info, &domain->devices, link) {
		if (!ecap_sc_support(info->iommu->ecap)) {
			support = false;
			break;
		}
	}

	return support;
}

static bool intel_iommu_enforce_cache_coherency_fs(struct iommu_domain *domain)
{
	struct dmar_domain *dmar_domain = to_dmar_domain(domain);
	struct device_domain_info *info;

	guard(spinlock_irqsave)(&dmar_domain->lock);

	if (dmar_domain->force_snooping)
		return true;

	if (!domain_support_force_snooping(dmar_domain))
		return false;

	dmar_domain->force_snooping = true;
	list_for_each_entry(info, &dmar_domain->devices, link)
		intel_pasid_setup_page_snoop_control(info->iommu, info->dev,
						     IOMMU_NO_PASID);
	return true;
}

static bool intel_iommu_enforce_cache_coherency_ss(struct iommu_domain *domain)
{
	struct dmar_domain *dmar_domain = to_dmar_domain(domain);

	guard(spinlock_irqsave)(&dmar_domain->lock);
	if (!domain_support_force_snooping(dmar_domain) ||
	    dmar_domain->has_mappings)
		return false;

	/*
	 * Second level page table supports per-PTE snoop control. The
	 * iommu_map() interface will handle this by setting SNP bit.
	 */
	dmar_domain->set_pte_snp = true;
	dmar_domain->force_snooping = true;
	return true;
}

static bool intel_iommu_capable(struct device *dev, enum iommu_cap cap)
{
	struct device_domain_info *info = dev_iommu_priv_get(dev);

	switch (cap) {
	case IOMMU_CAP_CACHE_COHERENCY:
	case IOMMU_CAP_DEFERRED_FLUSH:
		return true;
	case IOMMU_CAP_PRE_BOOT_PROTECTION:
		return dmar_platform_optin();
	case IOMMU_CAP_ENFORCE_CACHE_COHERENCY:
		return ecap_sc_support(info->iommu->ecap);
	case IOMMU_CAP_DIRTY_TRACKING:
		return ssads_supported(info->iommu);
	default:
		return false;
	}
}

static struct iommu_device *intel_iommu_probe_device(struct device *dev)
{
	struct pci_dev *pdev = dev_is_pci(dev) ? to_pci_dev(dev) : NULL;
	struct device_domain_info *info;
	struct intel_iommu *iommu;
	u8 bus, devfn;
	int ret;

	iommu = device_lookup_iommu(dev, &bus, &devfn);
	if (!iommu || !iommu->iommu.ops)
		return ERR_PTR(-ENODEV);

	info = kzalloc(sizeof(*info), GFP_KERNEL);
	if (!info)
		return ERR_PTR(-ENOMEM);

	if (dev_is_real_dma_subdevice(dev)) {
		info->bus = pdev->bus->number;
		info->devfn = pdev->devfn;
		info->segment = pci_domain_nr(pdev->bus);
	} else {
		info->bus = bus;
		info->devfn = devfn;
		info->segment = iommu->segment;
	}

	info->dev = dev;
	info->iommu = iommu;
	if (dev_is_pci(dev)) {
		if (ecap_dev_iotlb_support(iommu->ecap) &&
		    pci_ats_supported(pdev) &&
		    dmar_ats_supported(pdev, iommu)) {
			info->ats_supported = 1;
			info->dtlb_extra_inval = dev_needs_extra_dtlb_flush(pdev);

			/*
			 * For IOMMU that supports device IOTLB throttling
			 * (DIT), we assign PFSID to the invalidation desc
			 * of a VF such that IOMMU HW can gauge queue depth
			 * at PF level. If DIT is not set, PFSID will be
			 * treated as reserved, which should be set to 0.
			 */
			if (ecap_dit(iommu->ecap))
				info->pfsid = pci_dev_id(pci_physfn(pdev));
			info->ats_qdep = pci_ats_queue_depth(pdev);
		}
		if (sm_supported(iommu)) {
			if (pasid_supported(iommu)) {
				int features = pci_pasid_features(pdev);

				if (features >= 0)
					info->pasid_supported = features | 1;
			}

			if (info->ats_supported && ecap_prs(iommu->ecap) &&
			    pci_pri_supported(pdev))
				info->pri_supported = 1;
		}
	}

	dev_iommu_priv_set(dev, info);
	if (pdev && pci_ats_supported(pdev)) {
		pci_prepare_ats(pdev, VTD_PAGE_SHIFT);
		ret = device_rbtree_insert(iommu, info);
		if (ret)
			goto free;
	}

	if (sm_supported(iommu) && !dev_is_real_dma_subdevice(dev)) {
		ret = intel_pasid_alloc_table(dev);
		if (ret) {
			dev_err(dev, "PASID table allocation failed\n");
			goto clear_rbtree;
		}

		if (!context_copied(iommu, info->bus, info->devfn)) {
			ret = intel_pasid_setup_sm_context(dev);
			if (ret)
				goto free_table;
		}
	}

	intel_iommu_debugfs_create_dev(info);

	return &iommu->iommu;
free_table:
	intel_pasid_free_table(dev);
clear_rbtree:
	device_rbtree_remove(info);
free:
	kfree(info);

	return ERR_PTR(ret);
}

static void intel_iommu_probe_finalize(struct device *dev)
{
	struct device_domain_info *info = dev_iommu_priv_get(dev);
	struct intel_iommu *iommu = info->iommu;

	/*
	 * The PCIe spec, in its wisdom, declares that the behaviour of the
	 * device is undefined if you enable PASID support after ATS support.
	 * So always enable PASID support on devices which have it, even if
	 * we can't yet know if we're ever going to use it.
	 */
	if (info->pasid_supported &&
	    !pci_enable_pasid(to_pci_dev(dev), info->pasid_supported & ~1))
		info->pasid_enabled = 1;

	if (sm_supported(iommu) && !dev_is_real_dma_subdevice(dev)) {
		iommu_enable_pci_ats(info);
		/* Assign a DEVTLB cache tag to the default domain. */
		if (info->ats_enabled && info->domain) {
			u16 did = domain_id_iommu(info->domain, iommu);

			if (cache_tag_assign(info->domain, did, dev,
					     IOMMU_NO_PASID, CACHE_TAG_DEVTLB))
				iommu_disable_pci_ats(info);
		}
	}
	iommu_enable_pci_pri(info);
}

static void intel_iommu_release_device(struct device *dev)
{
	struct device_domain_info *info = dev_iommu_priv_get(dev);
	struct intel_iommu *iommu = info->iommu;

	iommu_disable_pci_pri(info);
	iommu_disable_pci_ats(info);

	if (info->pasid_enabled) {
		pci_disable_pasid(to_pci_dev(dev));
		info->pasid_enabled = 0;
	}

	mutex_lock(&iommu->iopf_lock);
	if (dev_is_pci(dev) && pci_ats_supported(to_pci_dev(dev)))
		device_rbtree_remove(info);
	mutex_unlock(&iommu->iopf_lock);

	if (sm_supported(iommu) && !dev_is_real_dma_subdevice(dev) &&
	    !context_copied(iommu, info->bus, info->devfn))
		intel_pasid_teardown_sm_context(dev);

	intel_pasid_free_table(dev);
	intel_iommu_debugfs_remove_dev(info);
	kfree(info);
}

static void intel_iommu_get_resv_regions(struct device *device,
					 struct list_head *head)
{
	int prot = DMA_PTE_READ | DMA_PTE_WRITE;
	struct iommu_resv_region *reg;
	struct dmar_rmrr_unit *rmrr;
	struct device *i_dev;
	int i;

	rcu_read_lock();
	for_each_rmrr_units(rmrr) {
		for_each_active_dev_scope(rmrr->devices, rmrr->devices_cnt,
					  i, i_dev) {
			struct iommu_resv_region *resv;
			enum iommu_resv_type type;
			size_t length;

			if (i_dev != device &&
			    !is_downstream_to_pci_bridge(device, i_dev))
				continue;

			length = rmrr->end_address - rmrr->base_address + 1;

			type = device_rmrr_is_relaxable(device) ?
				IOMMU_RESV_DIRECT_RELAXABLE : IOMMU_RESV_DIRECT;

			resv = iommu_alloc_resv_region(rmrr->base_address,
						       length, prot, type,
						       GFP_ATOMIC);
			if (!resv)
				break;

			list_add_tail(&resv->list, head);
		}
	}
	rcu_read_unlock();

#ifdef CONFIG_INTEL_IOMMU_FLOPPY_WA
	if (dev_is_pci(device)) {
		struct pci_dev *pdev = to_pci_dev(device);

		if ((pdev->class >> 8) == PCI_CLASS_BRIDGE_ISA) {
			reg = iommu_alloc_resv_region(0, 1UL << 24, prot,
					IOMMU_RESV_DIRECT_RELAXABLE,
					GFP_KERNEL);
			if (reg)
				list_add_tail(&reg->list, head);
		}
	}
#endif /* CONFIG_INTEL_IOMMU_FLOPPY_WA */

	reg = iommu_alloc_resv_region(IOAPIC_RANGE_START,
				      IOAPIC_RANGE_END - IOAPIC_RANGE_START + 1,
				      0, IOMMU_RESV_MSI, GFP_KERNEL);
	if (!reg)
		return;
	list_add_tail(&reg->list, head);
}

static struct iommu_group *intel_iommu_device_group(struct device *dev)
{
	if (dev_is_pci(dev))
		return pci_device_group(dev);
	return generic_device_group(dev);
}

int intel_iommu_enable_iopf(struct device *dev)
{
	struct device_domain_info *info = dev_iommu_priv_get(dev);
	struct intel_iommu *iommu = info->iommu;
	int ret;

	if (!info->pri_enabled)
		return -ENODEV;

	/* pri_enabled is protected by the group mutex. */
	iommu_group_mutex_assert(dev);
	if (info->iopf_refcount) {
		info->iopf_refcount++;
		return 0;
	}

	ret = iopf_queue_add_device(iommu->iopf_queue, dev);
	if (ret)
		return ret;

	info->iopf_refcount = 1;

	return 0;
}

void intel_iommu_disable_iopf(struct device *dev)
{
	struct device_domain_info *info = dev_iommu_priv_get(dev);
	struct intel_iommu *iommu = info->iommu;

	if (WARN_ON(!info->pri_enabled || !info->iopf_refcount))
		return;

	iommu_group_mutex_assert(dev);
	if (--info->iopf_refcount)
		return;

	iopf_queue_remove_device(iommu->iopf_queue, dev);
}

static bool intel_iommu_is_attach_deferred(struct device *dev)
{
	struct device_domain_info *info = dev_iommu_priv_get(dev);

	return translation_pre_enabled(info->iommu) && !info->domain;
}

/*
 * Check that the device does not live on an external facing PCI port that is
 * marked as untrusted. Such devices should not be able to apply quirks and
 * thus not be able to bypass the IOMMU restrictions.
 */
static bool risky_device(struct pci_dev *pdev)
{
	if (pdev->untrusted) {
		pci_info(pdev,
			 "Skipping IOMMU quirk for dev [%04X:%04X] on untrusted PCI link\n",
			 pdev->vendor, pdev->device);
		pci_info(pdev, "Please check with your BIOS/Platform vendor about this\n");
		return true;
	}
	return false;
}

static int intel_iommu_iotlb_sync_map(struct iommu_domain *domain,
				      unsigned long iova, size_t size)
{
	struct dmar_domain *dmar_domain = to_dmar_domain(domain);

	if (dmar_domain->iotlb_sync_map)
		cache_tag_flush_range_np(dmar_domain, iova, iova + size - 1);

	return 0;
}

void domain_remove_dev_pasid(struct iommu_domain *domain,
			     struct device *dev, ioasid_t pasid)
{
	struct device_domain_info *info = dev_iommu_priv_get(dev);
	struct dev_pasid_info *curr, *dev_pasid = NULL;
	struct intel_iommu *iommu = info->iommu;
	struct dmar_domain *dmar_domain;
	unsigned long flags;

	if (!domain)
		return;

	/* Identity domain has no meta data for pasid. */
	if (domain->type == IOMMU_DOMAIN_IDENTITY)
		return;

	dmar_domain = to_dmar_domain(domain);
	spin_lock_irqsave(&dmar_domain->lock, flags);
	list_for_each_entry(curr, &dmar_domain->dev_pasids, link_domain) {
		if (curr->dev == dev && curr->pasid == pasid) {
			list_del(&curr->link_domain);
			dev_pasid = curr;
			break;
		}
	}
	spin_unlock_irqrestore(&dmar_domain->lock, flags);

	cache_tag_unassign_domain(dmar_domain, dev, pasid);
	domain_detach_iommu(dmar_domain, iommu);
	if (!WARN_ON_ONCE(!dev_pasid)) {
		intel_iommu_debugfs_remove_dev_pasid(dev_pasid);
		kfree(dev_pasid);
	}
}

static int blocking_domain_set_dev_pasid(struct iommu_domain *domain,
					 struct device *dev, ioasid_t pasid,
					 struct iommu_domain *old)
{
	struct device_domain_info *info = dev_iommu_priv_get(dev);

	intel_pasid_tear_down_entry(info->iommu, dev, pasid, false);
	iopf_for_domain_remove(old, dev);
	domain_remove_dev_pasid(old, dev, pasid);

	return 0;
}

struct dev_pasid_info *
domain_add_dev_pasid(struct iommu_domain *domain,
		     struct device *dev, ioasid_t pasid)
{
	struct device_domain_info *info = dev_iommu_priv_get(dev);
	struct dmar_domain *dmar_domain = to_dmar_domain(domain);
	struct intel_iommu *iommu = info->iommu;
	struct dev_pasid_info *dev_pasid;
	unsigned long flags;
	int ret;

	dev_pasid = kzalloc(sizeof(*dev_pasid), GFP_KERNEL);
	if (!dev_pasid)
		return ERR_PTR(-ENOMEM);

	ret = domain_attach_iommu(dmar_domain, iommu);
	if (ret)
		goto out_free;

	ret = cache_tag_assign_domain(dmar_domain, dev, pasid);
	if (ret)
		goto out_detach_iommu;

	dev_pasid->dev = dev;
	dev_pasid->pasid = pasid;
	spin_lock_irqsave(&dmar_domain->lock, flags);
	list_add(&dev_pasid->link_domain, &dmar_domain->dev_pasids);
	spin_unlock_irqrestore(&dmar_domain->lock, flags);

	return dev_pasid;
out_detach_iommu:
	domain_detach_iommu(dmar_domain, iommu);
out_free:
	kfree(dev_pasid);
	return ERR_PTR(ret);
}

static int intel_iommu_set_dev_pasid(struct iommu_domain *domain,
				     struct device *dev, ioasid_t pasid,
				     struct iommu_domain *old)
{
	struct device_domain_info *info = dev_iommu_priv_get(dev);
	struct dmar_domain *dmar_domain = to_dmar_domain(domain);
	struct intel_iommu *iommu = info->iommu;
	struct dev_pasid_info *dev_pasid;
	int ret;

	if (WARN_ON_ONCE(!(domain->type & __IOMMU_DOMAIN_PAGING)))
		return -EINVAL;

	if (!pasid_supported(iommu) || dev_is_real_dma_subdevice(dev))
		return -EOPNOTSUPP;

	if (domain->dirty_ops)
		return -EINVAL;

	if (context_copied(iommu, info->bus, info->devfn))
		return -EBUSY;

	ret = paging_domain_compatible(domain, dev);
	if (ret)
		return ret;

	dev_pasid = domain_add_dev_pasid(domain, dev, pasid);
	if (IS_ERR(dev_pasid))
		return PTR_ERR(dev_pasid);

	ret = iopf_for_domain_replace(domain, old, dev);
	if (ret)
		goto out_remove_dev_pasid;

	if (intel_domain_is_fs_paging(dmar_domain))
		ret = domain_setup_first_level(iommu, dmar_domain,
					       dev, pasid, old);
	else if (intel_domain_is_ss_paging(dmar_domain))
		ret = domain_setup_second_level(iommu, dmar_domain,
						dev, pasid, old);
	else if (WARN_ON(true))
		ret = -EINVAL;

	if (ret)
		goto out_unwind_iopf;

	domain_remove_dev_pasid(old, dev, pasid);

	intel_iommu_debugfs_create_dev_pasid(dev_pasid);

	return 0;

out_unwind_iopf:
	iopf_for_domain_replace(old, domain, dev);
out_remove_dev_pasid:
	domain_remove_dev_pasid(domain, dev, pasid);
	return ret;
}

static void *intel_iommu_hw_info(struct device *dev, u32 *length,
				 enum iommu_hw_info_type *type)
{
	struct device_domain_info *info = dev_iommu_priv_get(dev);
	struct intel_iommu *iommu = info->iommu;
	struct iommu_hw_info_vtd *vtd;

	if (*type != IOMMU_HW_INFO_TYPE_DEFAULT &&
	    *type != IOMMU_HW_INFO_TYPE_INTEL_VTD)
		return ERR_PTR(-EOPNOTSUPP);

	vtd = kzalloc(sizeof(*vtd), GFP_KERNEL);
	if (!vtd)
		return ERR_PTR(-ENOMEM);

	vtd->flags = IOMMU_HW_INFO_VTD_ERRATA_772415_SPR17;
	vtd->cap_reg = iommu->cap;
	vtd->ecap_reg = iommu->ecap;
	*length = sizeof(*vtd);
	*type = IOMMU_HW_INFO_TYPE_INTEL_VTD;
	return vtd;
}

/*
 * Set dirty tracking for the device list of a domain. The caller must
 * hold the domain->lock when calling it.
 */
static int device_set_dirty_tracking(struct list_head *devices, bool enable)
{
	struct device_domain_info *info;
	int ret = 0;

	list_for_each_entry(info, devices, link) {
		ret = intel_pasid_setup_dirty_tracking(info->iommu, info->dev,
						       IOMMU_NO_PASID, enable);
		if (ret)
			break;
	}

	return ret;
}

static int parent_domain_set_dirty_tracking(struct dmar_domain *domain,
					    bool enable)
{
	struct dmar_domain *s1_domain;
	unsigned long flags;
	int ret;

	spin_lock(&domain->s1_lock);
	list_for_each_entry(s1_domain, &domain->s1_domains, s2_link) {
		spin_lock_irqsave(&s1_domain->lock, flags);
		ret = device_set_dirty_tracking(&s1_domain->devices, enable);
		spin_unlock_irqrestore(&s1_domain->lock, flags);
		if (ret)
			goto err_unwind;
	}
	spin_unlock(&domain->s1_lock);
	return 0;

err_unwind:
	list_for_each_entry(s1_domain, &domain->s1_domains, s2_link) {
		spin_lock_irqsave(&s1_domain->lock, flags);
		device_set_dirty_tracking(&s1_domain->devices,
					  domain->dirty_tracking);
		spin_unlock_irqrestore(&s1_domain->lock, flags);
	}
	spin_unlock(&domain->s1_lock);
	return ret;
}

static int intel_iommu_set_dirty_tracking(struct iommu_domain *domain,
					  bool enable)
{
	struct dmar_domain *dmar_domain = to_dmar_domain(domain);
	int ret;

	spin_lock(&dmar_domain->lock);
	if (dmar_domain->dirty_tracking == enable)
		goto out_unlock;

	ret = device_set_dirty_tracking(&dmar_domain->devices, enable);
	if (ret)
		goto err_unwind;

	if (dmar_domain->nested_parent) {
		ret = parent_domain_set_dirty_tracking(dmar_domain, enable);
		if (ret)
			goto err_unwind;
	}

	dmar_domain->dirty_tracking = enable;
out_unlock:
	spin_unlock(&dmar_domain->lock);

	return 0;

err_unwind:
	device_set_dirty_tracking(&dmar_domain->devices,
				  dmar_domain->dirty_tracking);
	spin_unlock(&dmar_domain->lock);
	return ret;
}

static int intel_iommu_read_and_clear_dirty(struct iommu_domain *domain,
					    unsigned long iova, size_t size,
					    unsigned long flags,
					    struct iommu_dirty_bitmap *dirty)
{
	struct dmar_domain *dmar_domain = to_dmar_domain(domain);
	unsigned long end = iova + size - 1;
	unsigned long pgsize;

	/*
	 * IOMMUFD core calls into a dirty tracking disabled domain without an
	 * IOVA bitmap set in order to clean dirty bits in all PTEs that might
	 * have occurred when we stopped dirty tracking. This ensures that we
	 * never inherit dirtied bits from a previous cycle.
	 */
	if (!dmar_domain->dirty_tracking && dirty->bitmap)
		return -EINVAL;

	do {
		struct dma_pte *pte;
		int lvl = 0;

		pte = pfn_to_dma_pte(dmar_domain, iova >> VTD_PAGE_SHIFT, &lvl,
				     GFP_ATOMIC);
		pgsize = level_size(lvl) << VTD_PAGE_SHIFT;
		if (!pte || !dma_pte_present(pte)) {
			iova += pgsize;
			continue;
		}

		if (dma_sl_pte_test_and_clear_dirty(pte, flags))
			iommu_dirty_bitmap_record(dirty, iova, pgsize);
		iova += pgsize;
	} while (iova < end);

	return 0;
}

static const struct iommu_dirty_ops intel_dirty_ops = {
	.set_dirty_tracking = intel_iommu_set_dirty_tracking,
	.read_and_clear_dirty = intel_iommu_read_and_clear_dirty,
};

static int context_setup_pass_through(struct device *dev, u8 bus, u8 devfn)
{
	struct device_domain_info *info = dev_iommu_priv_get(dev);
	struct intel_iommu *iommu = info->iommu;
	struct context_entry *context;

	spin_lock(&iommu->lock);
	context = iommu_context_addr(iommu, bus, devfn, 1);
	if (!context) {
		spin_unlock(&iommu->lock);
		return -ENOMEM;
	}

	if (context_present(context) && !context_copied(iommu, bus, devfn)) {
		spin_unlock(&iommu->lock);
		return 0;
	}

	copied_context_tear_down(iommu, context, bus, devfn);
	context_clear_entry(context);
	context_set_domain_id(context, FLPT_DEFAULT_DID);

	/*
	 * In pass through mode, AW must be programmed to indicate the largest
	 * AGAW value supported by hardware. And ASR is ignored by hardware.
	 */
	context_set_address_width(context, iommu->msagaw);
	context_set_translation_type(context, CONTEXT_TT_PASS_THROUGH);
	context_set_fault_enable(context);
	context_set_present(context);
	if (!ecap_coherent(iommu->ecap))
		clflush_cache_range(context, sizeof(*context));
	context_present_cache_flush(iommu, FLPT_DEFAULT_DID, bus, devfn);
	spin_unlock(&iommu->lock);

	return 0;
}

static int context_setup_pass_through_cb(struct pci_dev *pdev, u16 alias, void *data)
{
	struct device *dev = data;

	return context_setup_pass_through(dev, PCI_BUS_NUM(alias), alias & 0xff);
}

static int device_setup_pass_through(struct device *dev)
{
	struct device_domain_info *info = dev_iommu_priv_get(dev);

	if (!dev_is_pci(dev))
		return context_setup_pass_through(dev, info->bus, info->devfn);

	return pci_for_each_dma_alias(to_pci_dev(dev),
				      context_setup_pass_through_cb, dev);
}

static int identity_domain_attach_dev(struct iommu_domain *domain, struct device *dev)
{
	struct device_domain_info *info = dev_iommu_priv_get(dev);
	struct intel_iommu *iommu = info->iommu;
	int ret;

	device_block_translation(dev);

	if (dev_is_real_dma_subdevice(dev))
		return 0;

	/*
	 * No PRI support with the global identity domain. No need to enable or
	 * disable PRI in this path as the iommu has been put in the blocking
	 * state.
	 */
	if (sm_supported(iommu))
		ret = intel_pasid_setup_pass_through(iommu, dev, IOMMU_NO_PASID);
	else
		ret = device_setup_pass_through(dev);

	if (!ret)
		info->domain_attached = true;

	return ret;
}

static int identity_domain_set_dev_pasid(struct iommu_domain *domain,
					 struct device *dev, ioasid_t pasid,
					 struct iommu_domain *old)
{
	struct device_domain_info *info = dev_iommu_priv_get(dev);
	struct intel_iommu *iommu = info->iommu;
	int ret;

	if (!pasid_supported(iommu) || dev_is_real_dma_subdevice(dev))
		return -EOPNOTSUPP;

	ret = iopf_for_domain_replace(domain, old, dev);
	if (ret)
		return ret;

	ret = domain_setup_passthrough(iommu, dev, pasid, old);
	if (ret) {
		iopf_for_domain_replace(old, domain, dev);
		return ret;
	}

	domain_remove_dev_pasid(old, dev, pasid);
	return 0;
}

static struct iommu_domain identity_domain = {
	.type = IOMMU_DOMAIN_IDENTITY,
	.ops = &(const struct iommu_domain_ops) {
		.attach_dev	= identity_domain_attach_dev,
		.set_dev_pasid	= identity_domain_set_dev_pasid,
	},
};

const struct iommu_domain_ops intel_fs_paging_domain_ops = {
	.attach_dev = intel_iommu_attach_device,
	.set_dev_pasid = intel_iommu_set_dev_pasid,
	.map_pages = intel_iommu_map_pages,
	.unmap_pages = intel_iommu_unmap_pages,
	.iotlb_sync_map = intel_iommu_iotlb_sync_map,
	.flush_iotlb_all = intel_flush_iotlb_all,
	.iotlb_sync = intel_iommu_tlb_sync,
	.iova_to_phys = intel_iommu_iova_to_phys,
	.free = intel_iommu_domain_free,
<<<<<<< HEAD
	.enforce_cache_coherency = intel_iommu_enforce_cache_coherency,
=======
	.enforce_cache_coherency = intel_iommu_enforce_cache_coherency_fs,
>>>>>>> 449d48b1
};

const struct iommu_domain_ops intel_ss_paging_domain_ops = {
	.attach_dev = intel_iommu_attach_device,
	.set_dev_pasid = intel_iommu_set_dev_pasid,
	.map_pages = intel_iommu_map_pages,
	.unmap_pages = intel_iommu_unmap_pages,
	.iotlb_sync_map = intel_iommu_iotlb_sync_map,
	.flush_iotlb_all = intel_flush_iotlb_all,
	.iotlb_sync = intel_iommu_tlb_sync,
	.iova_to_phys = intel_iommu_iova_to_phys,
	.free = intel_iommu_domain_free,
<<<<<<< HEAD
	.enforce_cache_coherency = intel_iommu_enforce_cache_coherency,
=======
	.enforce_cache_coherency = intel_iommu_enforce_cache_coherency_ss,
>>>>>>> 449d48b1
};

const struct iommu_ops intel_iommu_ops = {
	.blocked_domain		= &blocking_domain,
	.release_domain		= &blocking_domain,
	.identity_domain	= &identity_domain,
	.capable		= intel_iommu_capable,
	.hw_info		= intel_iommu_hw_info,
	.domain_alloc_paging_flags = intel_iommu_domain_alloc_paging_flags,
	.domain_alloc_sva	= intel_svm_domain_alloc,
	.domain_alloc_nested	= intel_iommu_domain_alloc_nested,
	.probe_device		= intel_iommu_probe_device,
	.probe_finalize		= intel_iommu_probe_finalize,
	.release_device		= intel_iommu_release_device,
	.get_resv_regions	= intel_iommu_get_resv_regions,
	.device_group		= intel_iommu_device_group,
	.is_attach_deferred	= intel_iommu_is_attach_deferred,
	.def_domain_type	= device_def_domain_type,
	.page_response		= intel_iommu_page_response,
};

static void quirk_iommu_igfx(struct pci_dev *dev)
{
	if (risky_device(dev))
		return;

	pci_info(dev, "Disabling IOMMU for graphics on this chipset\n");
	disable_igfx_iommu = 1;
}

/* G4x/GM45 integrated gfx dmar support is totally busted. */
DECLARE_PCI_FIXUP_HEADER(PCI_VENDOR_ID_INTEL, 0x2a40, quirk_iommu_igfx);
DECLARE_PCI_FIXUP_HEADER(PCI_VENDOR_ID_INTEL, 0x2e00, quirk_iommu_igfx);
DECLARE_PCI_FIXUP_HEADER(PCI_VENDOR_ID_INTEL, 0x2e10, quirk_iommu_igfx);
DECLARE_PCI_FIXUP_HEADER(PCI_VENDOR_ID_INTEL, 0x2e20, quirk_iommu_igfx);
DECLARE_PCI_FIXUP_HEADER(PCI_VENDOR_ID_INTEL, 0x2e30, quirk_iommu_igfx);
DECLARE_PCI_FIXUP_HEADER(PCI_VENDOR_ID_INTEL, 0x2e40, quirk_iommu_igfx);
DECLARE_PCI_FIXUP_HEADER(PCI_VENDOR_ID_INTEL, 0x2e90, quirk_iommu_igfx);

/* QM57/QS57 integrated gfx malfunctions with dmar */
DECLARE_PCI_FIXUP_HEADER(PCI_VENDOR_ID_INTEL, 0x0044, quirk_iommu_igfx);

/* Broadwell igfx malfunctions with dmar */
DECLARE_PCI_FIXUP_HEADER(PCI_VENDOR_ID_INTEL, 0x1606, quirk_iommu_igfx);
DECLARE_PCI_FIXUP_HEADER(PCI_VENDOR_ID_INTEL, 0x160B, quirk_iommu_igfx);
DECLARE_PCI_FIXUP_HEADER(PCI_VENDOR_ID_INTEL, 0x160E, quirk_iommu_igfx);
DECLARE_PCI_FIXUP_HEADER(PCI_VENDOR_ID_INTEL, 0x1602, quirk_iommu_igfx);
DECLARE_PCI_FIXUP_HEADER(PCI_VENDOR_ID_INTEL, 0x160A, quirk_iommu_igfx);
DECLARE_PCI_FIXUP_HEADER(PCI_VENDOR_ID_INTEL, 0x160D, quirk_iommu_igfx);
DECLARE_PCI_FIXUP_HEADER(PCI_VENDOR_ID_INTEL, 0x1616, quirk_iommu_igfx);
DECLARE_PCI_FIXUP_HEADER(PCI_VENDOR_ID_INTEL, 0x161B, quirk_iommu_igfx);
DECLARE_PCI_FIXUP_HEADER(PCI_VENDOR_ID_INTEL, 0x161E, quirk_iommu_igfx);
DECLARE_PCI_FIXUP_HEADER(PCI_VENDOR_ID_INTEL, 0x1612, quirk_iommu_igfx);
DECLARE_PCI_FIXUP_HEADER(PCI_VENDOR_ID_INTEL, 0x161A, quirk_iommu_igfx);
DECLARE_PCI_FIXUP_HEADER(PCI_VENDOR_ID_INTEL, 0x161D, quirk_iommu_igfx);
DECLARE_PCI_FIXUP_HEADER(PCI_VENDOR_ID_INTEL, 0x1626, quirk_iommu_igfx);
DECLARE_PCI_FIXUP_HEADER(PCI_VENDOR_ID_INTEL, 0x162B, quirk_iommu_igfx);
DECLARE_PCI_FIXUP_HEADER(PCI_VENDOR_ID_INTEL, 0x162E, quirk_iommu_igfx);
DECLARE_PCI_FIXUP_HEADER(PCI_VENDOR_ID_INTEL, 0x1622, quirk_iommu_igfx);
DECLARE_PCI_FIXUP_HEADER(PCI_VENDOR_ID_INTEL, 0x162A, quirk_iommu_igfx);
DECLARE_PCI_FIXUP_HEADER(PCI_VENDOR_ID_INTEL, 0x162D, quirk_iommu_igfx);
DECLARE_PCI_FIXUP_HEADER(PCI_VENDOR_ID_INTEL, 0x1636, quirk_iommu_igfx);
DECLARE_PCI_FIXUP_HEADER(PCI_VENDOR_ID_INTEL, 0x163B, quirk_iommu_igfx);
DECLARE_PCI_FIXUP_HEADER(PCI_VENDOR_ID_INTEL, 0x163E, quirk_iommu_igfx);
DECLARE_PCI_FIXUP_HEADER(PCI_VENDOR_ID_INTEL, 0x1632, quirk_iommu_igfx);
DECLARE_PCI_FIXUP_HEADER(PCI_VENDOR_ID_INTEL, 0x163A, quirk_iommu_igfx);
DECLARE_PCI_FIXUP_HEADER(PCI_VENDOR_ID_INTEL, 0x163D, quirk_iommu_igfx);

static void quirk_iommu_rwbf(struct pci_dev *dev)
{
	if (risky_device(dev))
		return;

	/*
	 * Mobile 4 Series Chipset neglects to set RWBF capability,
	 * but needs it. Same seems to hold for the desktop versions.
	 */
	pci_info(dev, "Forcing write-buffer flush capability\n");
	rwbf_quirk = 1;
}

DECLARE_PCI_FIXUP_HEADER(PCI_VENDOR_ID_INTEL, 0x2a40, quirk_iommu_rwbf);
DECLARE_PCI_FIXUP_HEADER(PCI_VENDOR_ID_INTEL, 0x2e00, quirk_iommu_rwbf);
DECLARE_PCI_FIXUP_HEADER(PCI_VENDOR_ID_INTEL, 0x2e10, quirk_iommu_rwbf);
DECLARE_PCI_FIXUP_HEADER(PCI_VENDOR_ID_INTEL, 0x2e20, quirk_iommu_rwbf);
DECLARE_PCI_FIXUP_HEADER(PCI_VENDOR_ID_INTEL, 0x2e30, quirk_iommu_rwbf);
DECLARE_PCI_FIXUP_HEADER(PCI_VENDOR_ID_INTEL, 0x2e40, quirk_iommu_rwbf);
DECLARE_PCI_FIXUP_HEADER(PCI_VENDOR_ID_INTEL, 0x2e90, quirk_iommu_rwbf);

#define GGC 0x52
#define GGC_MEMORY_SIZE_MASK	(0xf << 8)
#define GGC_MEMORY_SIZE_NONE	(0x0 << 8)
#define GGC_MEMORY_SIZE_1M	(0x1 << 8)
#define GGC_MEMORY_SIZE_2M	(0x3 << 8)
#define GGC_MEMORY_VT_ENABLED	(0x8 << 8)
#define GGC_MEMORY_SIZE_2M_VT	(0x9 << 8)
#define GGC_MEMORY_SIZE_3M_VT	(0xa << 8)
#define GGC_MEMORY_SIZE_4M_VT	(0xb << 8)

static void quirk_calpella_no_shadow_gtt(struct pci_dev *dev)
{
	unsigned short ggc;

	if (risky_device(dev))
		return;

	if (pci_read_config_word(dev, GGC, &ggc))
		return;

	if (!(ggc & GGC_MEMORY_VT_ENABLED)) {
		pci_info(dev, "BIOS has allocated no shadow GTT; disabling IOMMU for graphics\n");
		disable_igfx_iommu = 1;
	} else if (!disable_igfx_iommu) {
		/* we have to ensure the gfx device is idle before we flush */
		pci_info(dev, "Disabling batched IOTLB flush on Ironlake\n");
		iommu_set_dma_strict();
	}
}
DECLARE_PCI_FIXUP_HEADER(PCI_VENDOR_ID_INTEL, 0x0040, quirk_calpella_no_shadow_gtt);
DECLARE_PCI_FIXUP_HEADER(PCI_VENDOR_ID_INTEL, 0x0062, quirk_calpella_no_shadow_gtt);
DECLARE_PCI_FIXUP_HEADER(PCI_VENDOR_ID_INTEL, 0x006a, quirk_calpella_no_shadow_gtt);

static void quirk_igfx_skip_te_disable(struct pci_dev *dev)
{
	unsigned short ver;

	if (!IS_GFX_DEVICE(dev))
		return;

	ver = (dev->device >> 8) & 0xff;
	if (ver != 0x45 && ver != 0x46 && ver != 0x4c &&
	    ver != 0x4e && ver != 0x8a && ver != 0x98 &&
	    ver != 0x9a && ver != 0xa7 && ver != 0x7d)
		return;

	if (risky_device(dev))
		return;

	pci_info(dev, "Skip IOMMU disabling for graphics\n");
	iommu_skip_te_disable = 1;
}
DECLARE_PCI_FIXUP_HEADER(PCI_VENDOR_ID_INTEL, PCI_ANY_ID, quirk_igfx_skip_te_disable);

/* On Tylersburg chipsets, some BIOSes have been known to enable the
   ISOCH DMAR unit for the Azalia sound device, but not give it any
   TLB entries, which causes it to deadlock. Check for that.  We do
   this in a function called from init_dmars(), instead of in a PCI
   quirk, because we don't want to print the obnoxious "BIOS broken"
   message if VT-d is actually disabled.
*/
static void __init check_tylersburg_isoch(void)
{
	struct pci_dev *pdev;
	uint32_t vtisochctrl;

	/* If there's no Azalia in the system anyway, forget it. */
	pdev = pci_get_device(PCI_VENDOR_ID_INTEL, 0x3a3e, NULL);
	if (!pdev)
		return;

	if (risky_device(pdev)) {
		pci_dev_put(pdev);
		return;
	}

	pci_dev_put(pdev);

	/* System Management Registers. Might be hidden, in which case
	   we can't do the sanity check. But that's OK, because the
	   known-broken BIOSes _don't_ actually hide it, so far. */
	pdev = pci_get_device(PCI_VENDOR_ID_INTEL, 0x342e, NULL);
	if (!pdev)
		return;

	if (risky_device(pdev)) {
		pci_dev_put(pdev);
		return;
	}

	if (pci_read_config_dword(pdev, 0x188, &vtisochctrl)) {
		pci_dev_put(pdev);
		return;
	}

	pci_dev_put(pdev);

	/* If Azalia DMA is routed to the non-isoch DMAR unit, fine. */
	if (vtisochctrl & 1)
		return;

	/* Drop all bits other than the number of TLB entries */
	vtisochctrl &= 0x1c;

	/* If we have the recommended number of TLB entries (16), fine. */
	if (vtisochctrl == 0x10)
		return;

	/* Zero TLB entries? You get to ride the short bus to school. */
	if (!vtisochctrl) {
		WARN(1, "Your BIOS is broken; DMA routed to ISOCH DMAR unit but no TLB space.\n"
		     "BIOS vendor: %s; Ver: %s; Product Version: %s\n",
		     dmi_get_system_info(DMI_BIOS_VENDOR),
		     dmi_get_system_info(DMI_BIOS_VERSION),
		     dmi_get_system_info(DMI_PRODUCT_VERSION));
		iommu_identity_mapping |= IDENTMAP_AZALIA;
		return;
	}

	pr_warn("Recommended TLB entries for ISOCH unit is 16; your BIOS set %d\n",
	       vtisochctrl);
}

/*
 * Here we deal with a device TLB defect where device may inadvertently issue ATS
 * invalidation completion before posted writes initiated with translated address
 * that utilized translations matching the invalidation address range, violating
 * the invalidation completion ordering.
 * Therefore, any use cases that cannot guarantee DMA is stopped before unmap is
 * vulnerable to this defect. In other words, any dTLB invalidation initiated not
 * under the control of the trusted/privileged host device driver must use this
 * quirk.
 * Device TLBs are invalidated under the following six conditions:
 * 1. Device driver does DMA API unmap IOVA
 * 2. Device driver unbind a PASID from a process, sva_unbind_device()
 * 3. PASID is torn down, after PASID cache is flushed. e.g. process
 *    exit_mmap() due to crash
 * 4. Under SVA usage, called by mmu_notifier.invalidate_range() where
 *    VM has to free pages that were unmapped
 * 5. Userspace driver unmaps a DMA buffer
 * 6. Cache invalidation in vSVA usage (upcoming)
 *
 * For #1 and #2, device drivers are responsible for stopping DMA traffic
 * before unmap/unbind. For #3, iommu driver gets mmu_notifier to
 * invalidate TLB the same way as normal user unmap which will use this quirk.
 * The dTLB invalidation after PASID cache flush does not need this quirk.
 *
 * As a reminder, #6 will *NEED* this quirk as we enable nested translation.
 */
void quirk_extra_dev_tlb_flush(struct device_domain_info *info,
			       unsigned long address, unsigned long mask,
			       u32 pasid, u16 qdep)
{
	u16 sid;

	if (likely(!info->dtlb_extra_inval))
		return;

	sid = PCI_DEVID(info->bus, info->devfn);
	if (pasid == IOMMU_NO_PASID) {
		qi_flush_dev_iotlb(info->iommu, sid, info->pfsid,
				   qdep, address, mask);
	} else {
		qi_flush_dev_iotlb_pasid(info->iommu, sid, info->pfsid,
					 pasid, qdep, address, mask);
	}
}

#define ecmd_get_status_code(res)	(((res) & 0xff) >> 1)

/*
 * Function to submit a command to the enhanced command interface. The
 * valid enhanced command descriptions are defined in Table 47 of the
 * VT-d spec. The VT-d hardware implementation may support some but not
 * all commands, which can be determined by checking the Enhanced
 * Command Capability Register.
 *
 * Return values:
 *  - 0: Command successful without any error;
 *  - Negative: software error value;
 *  - Nonzero positive: failure status code defined in Table 48.
 */
int ecmd_submit_sync(struct intel_iommu *iommu, u8 ecmd, u64 oa, u64 ob)
{
	unsigned long flags;
	u64 res;
	int ret;

	if (!cap_ecmds(iommu->cap))
		return -ENODEV;

	raw_spin_lock_irqsave(&iommu->register_lock, flags);

	res = dmar_readq(iommu->reg + DMAR_ECRSP_REG);
	if (res & DMA_ECMD_ECRSP_IP) {
		ret = -EBUSY;
		goto err;
	}

	/*
	 * Unconditionally write the operand B, because
	 * - There is no side effect if an ecmd doesn't require an
	 *   operand B, but we set the register to some value.
	 * - It's not invoked in any critical path. The extra MMIO
	 *   write doesn't bring any performance concerns.
	 */
	dmar_writeq(iommu->reg + DMAR_ECEO_REG, ob);
	dmar_writeq(iommu->reg + DMAR_ECMD_REG, ecmd | (oa << DMA_ECMD_OA_SHIFT));

	IOMMU_WAIT_OP(iommu, DMAR_ECRSP_REG, dmar_readq,
		      !(res & DMA_ECMD_ECRSP_IP), res);

	if (res & DMA_ECMD_ECRSP_IP) {
		ret = -ETIMEDOUT;
		goto err;
	}

	ret = ecmd_get_status_code(res);
err:
	raw_spin_unlock_irqrestore(&iommu->register_lock, flags);

	return ret;
}<|MERGE_RESOLUTION|>--- conflicted
+++ resolved
@@ -3492,58 +3492,6 @@
 	return 0;
 }
 
-static int paging_domain_compatible_first_stage(struct dmar_domain *dmar_domain,
-						struct intel_iommu *iommu)
-{
-	if (WARN_ON(dmar_domain->domain.dirty_ops ||
-		    dmar_domain->nested_parent))
-		return -EINVAL;
-
-	/* Only SL is available in legacy mode */
-	if (!sm_supported(iommu) || !ecap_flts(iommu->ecap))
-		return -EINVAL;
-
-	/* Same page size support */
-	if (!cap_fl1gp_support(iommu->cap) &&
-	    (dmar_domain->domain.pgsize_bitmap & SZ_1G))
-		return -EINVAL;
-
-	/* iotlb sync on map requirement */
-	if ((rwbf_required(iommu)) && !dmar_domain->iotlb_sync_map)
-		return -EINVAL;
-
-	return 0;
-}
-
-static int
-paging_domain_compatible_second_stage(struct dmar_domain *dmar_domain,
-				      struct intel_iommu *iommu)
-{
-	unsigned int sslps = cap_super_page_val(iommu->cap);
-
-	if (dmar_domain->domain.dirty_ops && !ssads_supported(iommu))
-		return -EINVAL;
-	if (dmar_domain->nested_parent && !nested_supported(iommu))
-		return -EINVAL;
-
-	/* Legacy mode always supports second stage */
-	if (sm_supported(iommu) && !ecap_slts(iommu->ecap))
-		return -EINVAL;
-
-	/* Same page size support */
-	if (!(sslps & BIT(0)) && (dmar_domain->domain.pgsize_bitmap & SZ_2M))
-		return -EINVAL;
-	if (!(sslps & BIT(1)) && (dmar_domain->domain.pgsize_bitmap & SZ_1G))
-		return -EINVAL;
-
-	/* iotlb sync on map requirement */
-	if ((rwbf_required(iommu) || cap_caching_mode(iommu->cap)) &&
-	    !dmar_domain->iotlb_sync_map)
-		return -EINVAL;
-
-	return 0;
-}
-
 int paging_domain_compatible(struct iommu_domain *domain, struct device *dev)
 {
 	struct device_domain_info *info = dev_iommu_priv_get(dev);
@@ -4523,11 +4471,7 @@
 	.iotlb_sync = intel_iommu_tlb_sync,
 	.iova_to_phys = intel_iommu_iova_to_phys,
 	.free = intel_iommu_domain_free,
-<<<<<<< HEAD
-	.enforce_cache_coherency = intel_iommu_enforce_cache_coherency,
-=======
 	.enforce_cache_coherency = intel_iommu_enforce_cache_coherency_fs,
->>>>>>> 449d48b1
 };
 
 const struct iommu_domain_ops intel_ss_paging_domain_ops = {
@@ -4540,11 +4484,7 @@
 	.iotlb_sync = intel_iommu_tlb_sync,
 	.iova_to_phys = intel_iommu_iova_to_phys,
 	.free = intel_iommu_domain_free,
-<<<<<<< HEAD
-	.enforce_cache_coherency = intel_iommu_enforce_cache_coherency,
-=======
 	.enforce_cache_coherency = intel_iommu_enforce_cache_coherency_ss,
->>>>>>> 449d48b1
 };
 
 const struct iommu_ops intel_iommu_ops = {
