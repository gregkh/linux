// SPDX-License-Identifier: GPL-2.0-only
/*
 * Copyright © 2006-2014 Intel Corporation.
 *
 * Authors: David Woodhouse <dwmw2@infradead.org>,
 *          Ashok Raj <ashok.raj@intel.com>,
 *          Shaohua Li <shaohua.li@intel.com>,
 *          Anil S Keshavamurthy <anil.s.keshavamurthy@intel.com>,
 *          Fenghua Yu <fenghua.yu@intel.com>
 *          Joerg Roedel <jroedel@suse.de>
 */

#define pr_fmt(fmt)     "DMAR: " fmt
#define dev_fmt(fmt)    pr_fmt(fmt)

#include <linux/crash_dump.h>
#include <linux/dma-direct.h>
#include <linux/dmi.h>
#include <linux/memory.h>
#include <linux/pci.h>
#include <linux/pci-ats.h>
#include <linux/spinlock.h>
#include <linux/syscore_ops.h>
#include <linux/tboot.h>
#include <uapi/linux/iommufd.h>

#include "iommu.h"
#include "../dma-iommu.h"
#include "../irq_remapping.h"
#include "../iommu-pages.h"
#include "pasid.h"
#include "perfmon.h"

#define ROOT_SIZE		VTD_PAGE_SIZE
#define CONTEXT_SIZE		VTD_PAGE_SIZE

#define IS_GFX_DEVICE(pdev) ((pdev->class >> 16) == PCI_BASE_CLASS_DISPLAY)
#define IS_USB_DEVICE(pdev) ((pdev->class >> 8) == PCI_CLASS_SERIAL_USB)
#define IS_ISA_DEVICE(pdev) ((pdev->class >> 8) == PCI_CLASS_BRIDGE_ISA)
#define IS_AZALIA(pdev) ((pdev)->vendor == 0x8086 && (pdev)->device == 0x3a3e)

#define IOAPIC_RANGE_START	(0xfee00000)
#define IOAPIC_RANGE_END	(0xfeefffff)
#define IOVA_START_ADDR		(0x1000)

#define DEFAULT_DOMAIN_ADDRESS_WIDTH 57

#define __DOMAIN_MAX_PFN(gaw)  ((((uint64_t)1) << ((gaw) - VTD_PAGE_SHIFT)) - 1)
#define __DOMAIN_MAX_ADDR(gaw) ((((uint64_t)1) << (gaw)) - 1)

/* We limit DOMAIN_MAX_PFN to fit in an unsigned long, and DOMAIN_MAX_ADDR
   to match. That way, we can use 'unsigned long' for PFNs with impunity. */
#define DOMAIN_MAX_PFN(gaw)	((unsigned long) min_t(uint64_t, \
				__DOMAIN_MAX_PFN(gaw), (unsigned long)-1))
#define DOMAIN_MAX_ADDR(gaw)	(((uint64_t)__DOMAIN_MAX_PFN(gaw)) << VTD_PAGE_SHIFT)

static void __init check_tylersburg_isoch(void);
static int rwbf_quirk;

/*
 * set to 1 to panic kernel if can't successfully enable VT-d
 * (used when kernel is launched w/ TXT)
 */
static int force_on = 0;
static int intel_iommu_tboot_noforce;
static int no_platform_optin;

#define ROOT_ENTRY_NR (VTD_PAGE_SIZE/sizeof(struct root_entry))

/*
 * Take a root_entry and return the Lower Context Table Pointer (LCTP)
 * if marked present.
 */
static phys_addr_t root_entry_lctp(struct root_entry *re)
{
	if (!(re->lo & 1))
		return 0;

	return re->lo & VTD_PAGE_MASK;
}

/*
 * Take a root_entry and return the Upper Context Table Pointer (UCTP)
 * if marked present.
 */
static phys_addr_t root_entry_uctp(struct root_entry *re)
{
	if (!(re->hi & 1))
		return 0;

	return re->hi & VTD_PAGE_MASK;
}

static int device_rid_cmp_key(const void *key, const struct rb_node *node)
{
	struct device_domain_info *info =
		rb_entry(node, struct device_domain_info, node);
	const u16 *rid_lhs = key;

	if (*rid_lhs < PCI_DEVID(info->bus, info->devfn))
		return -1;

	if (*rid_lhs > PCI_DEVID(info->bus, info->devfn))
		return 1;

	return 0;
}

static int device_rid_cmp(struct rb_node *lhs, const struct rb_node *rhs)
{
	struct device_domain_info *info =
		rb_entry(lhs, struct device_domain_info, node);
	u16 key = PCI_DEVID(info->bus, info->devfn);

	return device_rid_cmp_key(&key, rhs);
}

/*
 * Looks up an IOMMU-probed device using its source ID.
 *
 * Returns the pointer to the device if there is a match. Otherwise,
 * returns NULL.
 *
 * Note that this helper doesn't guarantee that the device won't be
 * released by the iommu subsystem after being returned. The caller
 * should use its own synchronization mechanism to avoid the device
 * being released during its use if its possibly the case.
 */
struct device *device_rbtree_find(struct intel_iommu *iommu, u16 rid)
{
	struct device_domain_info *info = NULL;
	struct rb_node *node;
	unsigned long flags;

	spin_lock_irqsave(&iommu->device_rbtree_lock, flags);
	node = rb_find(&rid, &iommu->device_rbtree, device_rid_cmp_key);
	if (node)
		info = rb_entry(node, struct device_domain_info, node);
	spin_unlock_irqrestore(&iommu->device_rbtree_lock, flags);

	return info ? info->dev : NULL;
}

static int device_rbtree_insert(struct intel_iommu *iommu,
				struct device_domain_info *info)
{
	struct rb_node *curr;
	unsigned long flags;

	spin_lock_irqsave(&iommu->device_rbtree_lock, flags);
	curr = rb_find_add(&info->node, &iommu->device_rbtree, device_rid_cmp);
	spin_unlock_irqrestore(&iommu->device_rbtree_lock, flags);
	if (WARN_ON(curr))
		return -EEXIST;

	return 0;
}

static void device_rbtree_remove(struct device_domain_info *info)
{
	struct intel_iommu *iommu = info->iommu;
	unsigned long flags;

	spin_lock_irqsave(&iommu->device_rbtree_lock, flags);
	rb_erase(&info->node, &iommu->device_rbtree);
	spin_unlock_irqrestore(&iommu->device_rbtree_lock, flags);
}

struct dmar_rmrr_unit {
	struct list_head list;		/* list of rmrr units	*/
	struct acpi_dmar_header *hdr;	/* ACPI header		*/
	u64	base_address;		/* reserved base address*/
	u64	end_address;		/* reserved end address */
	struct dmar_dev_scope *devices;	/* target devices */
	int	devices_cnt;		/* target device count */
};

struct dmar_atsr_unit {
	struct list_head list;		/* list of ATSR units */
	struct acpi_dmar_header *hdr;	/* ACPI header */
	struct dmar_dev_scope *devices;	/* target devices */
	int devices_cnt;		/* target device count */
	u8 include_all:1;		/* include all ports */
};

struct dmar_satc_unit {
	struct list_head list;		/* list of SATC units */
	struct acpi_dmar_header *hdr;	/* ACPI header */
	struct dmar_dev_scope *devices;	/* target devices */
	struct intel_iommu *iommu;	/* the corresponding iommu */
	int devices_cnt;		/* target device count */
	u8 atc_required:1;		/* ATS is required */
};

static LIST_HEAD(dmar_atsr_units);
static LIST_HEAD(dmar_rmrr_units);
static LIST_HEAD(dmar_satc_units);

#define for_each_rmrr_units(rmrr) \
	list_for_each_entry(rmrr, &dmar_rmrr_units, list)

static void intel_iommu_domain_free(struct iommu_domain *domain);

int dmar_disabled = !IS_ENABLED(CONFIG_INTEL_IOMMU_DEFAULT_ON);
int intel_iommu_sm = IS_ENABLED(CONFIG_INTEL_IOMMU_SCALABLE_MODE_DEFAULT_ON);

int intel_iommu_enabled = 0;
EXPORT_SYMBOL_GPL(intel_iommu_enabled);

static int intel_iommu_superpage = 1;
static int iommu_identity_mapping;
static int iommu_skip_te_disable;
static int disable_igfx_iommu;

#define IDENTMAP_AZALIA		4

const struct iommu_ops intel_iommu_ops;
static const struct iommu_dirty_ops intel_dirty_ops;

static bool translation_pre_enabled(struct intel_iommu *iommu)
{
	return (iommu->flags & VTD_FLAG_TRANS_PRE_ENABLED);
}

static void clear_translation_pre_enabled(struct intel_iommu *iommu)
{
	iommu->flags &= ~VTD_FLAG_TRANS_PRE_ENABLED;
}

static void init_translation_status(struct intel_iommu *iommu)
{
	u32 gsts;

	gsts = readl(iommu->reg + DMAR_GSTS_REG);
	if (gsts & DMA_GSTS_TES)
		iommu->flags |= VTD_FLAG_TRANS_PRE_ENABLED;
}

static int __init intel_iommu_setup(char *str)
{
	if (!str)
		return -EINVAL;

	while (*str) {
		if (!strncmp(str, "on", 2)) {
			dmar_disabled = 0;
			pr_info("IOMMU enabled\n");
		} else if (!strncmp(str, "off", 3)) {
			dmar_disabled = 1;
			no_platform_optin = 1;
			pr_info("IOMMU disabled\n");
		} else if (!strncmp(str, "igfx_off", 8)) {
			disable_igfx_iommu = 1;
			pr_info("Disable GFX device mapping\n");
		} else if (!strncmp(str, "forcedac", 8)) {
			pr_warn("intel_iommu=forcedac deprecated; use iommu.forcedac instead\n");
			iommu_dma_forcedac = true;
		} else if (!strncmp(str, "strict", 6)) {
			pr_warn("intel_iommu=strict deprecated; use iommu.strict=1 instead\n");
			iommu_set_dma_strict();
		} else if (!strncmp(str, "sp_off", 6)) {
			pr_info("Disable supported super page\n");
			intel_iommu_superpage = 0;
		} else if (!strncmp(str, "sm_on", 5)) {
			pr_info("Enable scalable mode if hardware supports\n");
			intel_iommu_sm = 1;
		} else if (!strncmp(str, "sm_off", 6)) {
			pr_info("Scalable mode is disallowed\n");
			intel_iommu_sm = 0;
		} else if (!strncmp(str, "tboot_noforce", 13)) {
			pr_info("Intel-IOMMU: not forcing on after tboot. This could expose security risk for tboot\n");
			intel_iommu_tboot_noforce = 1;
		} else {
			pr_notice("Unknown option - '%s'\n", str);
		}

		str += strcspn(str, ",");
		while (*str == ',')
			str++;
	}

	return 1;
}
__setup("intel_iommu=", intel_iommu_setup);

static int domain_pfn_supported(struct dmar_domain *domain, unsigned long pfn)
{
	int addr_width = agaw_to_width(domain->agaw) - VTD_PAGE_SHIFT;

	return !(addr_width < BITS_PER_LONG && pfn >> addr_width);
}

/*
 * Calculate the Supported Adjusted Guest Address Widths of an IOMMU.
 * Refer to 11.4.2 of the VT-d spec for the encoding of each bit of
 * the returned SAGAW.
 */
static unsigned long __iommu_calculate_sagaw(struct intel_iommu *iommu)
{
	unsigned long fl_sagaw, sl_sagaw;

	fl_sagaw = BIT(2) | (cap_fl5lp_support(iommu->cap) ? BIT(3) : 0);
	sl_sagaw = cap_sagaw(iommu->cap);

	/* Second level only. */
	if (!sm_supported(iommu) || !ecap_flts(iommu->ecap))
		return sl_sagaw;

	/* First level only. */
	if (!ecap_slts(iommu->ecap))
		return fl_sagaw;

	return fl_sagaw & sl_sagaw;
}

static int __iommu_calculate_agaw(struct intel_iommu *iommu, int max_gaw)
{
	unsigned long sagaw;
	int agaw;

	sagaw = __iommu_calculate_sagaw(iommu);
	for (agaw = width_to_agaw(max_gaw); agaw >= 0; agaw--) {
		if (test_bit(agaw, &sagaw))
			break;
	}

	return agaw;
}

/*
 * Calculate max SAGAW for each iommu.
 */
int iommu_calculate_max_sagaw(struct intel_iommu *iommu)
{
	return __iommu_calculate_agaw(iommu, MAX_AGAW_WIDTH);
}

/*
 * calculate agaw for each iommu.
 * "SAGAW" may be different across iommus, use a default agaw, and
 * get a supported less agaw for iommus that don't support the default agaw.
 */
int iommu_calculate_agaw(struct intel_iommu *iommu)
{
	return __iommu_calculate_agaw(iommu, DEFAULT_DOMAIN_ADDRESS_WIDTH);
}

static bool iommu_paging_structure_coherency(struct intel_iommu *iommu)
{
	return sm_supported(iommu) ?
			ecap_smpwc(iommu->ecap) : ecap_coherent(iommu->ecap);
}

/* Return the super pagesize bitmap if supported. */
static unsigned long domain_super_pgsize_bitmap(struct dmar_domain *domain)
{
	unsigned long bitmap = 0;

	/*
	 * 1-level super page supports page size of 2MiB, 2-level super page
	 * supports page size of both 2MiB and 1GiB.
	 */
	if (domain->iommu_superpage == 1)
		bitmap |= SZ_2M;
	else if (domain->iommu_superpage == 2)
		bitmap |= SZ_2M | SZ_1G;

	return bitmap;
}

struct context_entry *iommu_context_addr(struct intel_iommu *iommu, u8 bus,
					 u8 devfn, int alloc)
{
	struct root_entry *root = &iommu->root_entry[bus];
	struct context_entry *context;
	u64 *entry;

	/*
	 * Except that the caller requested to allocate a new entry,
	 * returning a copied context entry makes no sense.
	 */
	if (!alloc && context_copied(iommu, bus, devfn))
		return NULL;

	entry = &root->lo;
	if (sm_supported(iommu)) {
		if (devfn >= 0x80) {
			devfn -= 0x80;
			entry = &root->hi;
		}
		devfn *= 2;
	}
	if (*entry & 1)
		context = phys_to_virt(*entry & VTD_PAGE_MASK);
	else {
		unsigned long phy_addr;
		if (!alloc)
			return NULL;

		context = iommu_alloc_page_node(iommu->node, GFP_ATOMIC);
		if (!context)
			return NULL;

		__iommu_flush_cache(iommu, (void *)context, CONTEXT_SIZE);
		phy_addr = virt_to_phys((void *)context);
		*entry = phy_addr | 1;
		__iommu_flush_cache(iommu, entry, sizeof(*entry));
	}
	return &context[devfn];
}

/**
 * is_downstream_to_pci_bridge - test if a device belongs to the PCI
 *				 sub-hierarchy of a candidate PCI-PCI bridge
 * @dev: candidate PCI device belonging to @bridge PCI sub-hierarchy
 * @bridge: the candidate PCI-PCI bridge
 *
 * Return: true if @dev belongs to @bridge PCI sub-hierarchy, else false.
 */
static bool
is_downstream_to_pci_bridge(struct device *dev, struct device *bridge)
{
	struct pci_dev *pdev, *pbridge;

	if (!dev_is_pci(dev) || !dev_is_pci(bridge))
		return false;

	pdev = to_pci_dev(dev);
	pbridge = to_pci_dev(bridge);

	if (pbridge->subordinate &&
	    pbridge->subordinate->number <= pdev->bus->number &&
	    pbridge->subordinate->busn_res.end >= pdev->bus->number)
		return true;

	return false;
}

static bool quirk_ioat_snb_local_iommu(struct pci_dev *pdev)
{
	struct dmar_drhd_unit *drhd;
	u32 vtbar;
	int rc;

	/* We know that this device on this chipset has its own IOMMU.
	 * If we find it under a different IOMMU, then the BIOS is lying
	 * to us. Hope that the IOMMU for this device is actually
	 * disabled, and it needs no translation...
	 */
	rc = pci_bus_read_config_dword(pdev->bus, PCI_DEVFN(0, 0), 0xb0, &vtbar);
	if (rc) {
		/* "can't" happen */
		dev_info(&pdev->dev, "failed to run vt-d quirk\n");
		return false;
	}
	vtbar &= 0xffff0000;

	/* we know that the this iommu should be at offset 0xa000 from vtbar */
	drhd = dmar_find_matched_drhd_unit(pdev);
	if (!drhd || drhd->reg_base_addr - vtbar != 0xa000) {
		pr_warn_once(FW_BUG "BIOS assigned incorrect VT-d unit for Intel(R) QuickData Technology device\n");
		add_taint(TAINT_FIRMWARE_WORKAROUND, LOCKDEP_STILL_OK);
		return true;
	}

	return false;
}

static bool iommu_is_dummy(struct intel_iommu *iommu, struct device *dev)
{
	if (!iommu || iommu->drhd->ignored)
		return true;

	if (dev_is_pci(dev)) {
		struct pci_dev *pdev = to_pci_dev(dev);

		if (pdev->vendor == PCI_VENDOR_ID_INTEL &&
		    pdev->device == PCI_DEVICE_ID_INTEL_IOAT_SNB &&
		    quirk_ioat_snb_local_iommu(pdev))
			return true;
	}

	return false;
}

static struct intel_iommu *device_lookup_iommu(struct device *dev, u8 *bus, u8 *devfn)
{
	struct dmar_drhd_unit *drhd = NULL;
	struct pci_dev *pdev = NULL;
	struct intel_iommu *iommu;
	struct device *tmp;
	u16 segment = 0;
	int i;

	if (!dev)
		return NULL;

	if (dev_is_pci(dev)) {
		struct pci_dev *pf_pdev;

		pdev = pci_real_dma_dev(to_pci_dev(dev));

		/* VFs aren't listed in scope tables; we need to look up
		 * the PF instead to find the IOMMU. */
		pf_pdev = pci_physfn(pdev);
		dev = &pf_pdev->dev;
		segment = pci_domain_nr(pdev->bus);
	} else if (has_acpi_companion(dev))
		dev = &ACPI_COMPANION(dev)->dev;

	rcu_read_lock();
	for_each_iommu(iommu, drhd) {
		if (pdev && segment != drhd->segment)
			continue;

		for_each_active_dev_scope(drhd->devices,
					  drhd->devices_cnt, i, tmp) {
			if (tmp == dev) {
				/* For a VF use its original BDF# not that of the PF
				 * which we used for the IOMMU lookup. Strictly speaking
				 * we could do this for all PCI devices; we only need to
				 * get the BDF# from the scope table for ACPI matches. */
				if (pdev && pdev->is_virtfn)
					goto got_pdev;

				if (bus && devfn) {
					*bus = drhd->devices[i].bus;
					*devfn = drhd->devices[i].devfn;
				}
				goto out;
			}

			if (is_downstream_to_pci_bridge(dev, tmp))
				goto got_pdev;
		}

		if (pdev && drhd->include_all) {
got_pdev:
			if (bus && devfn) {
				*bus = pdev->bus->number;
				*devfn = pdev->devfn;
			}
			goto out;
		}
	}
	iommu = NULL;
out:
	if (iommu_is_dummy(iommu, dev))
		iommu = NULL;

	rcu_read_unlock();

	return iommu;
}

static void domain_flush_cache(struct dmar_domain *domain,
			       void *addr, int size)
{
	if (!domain->iommu_coherency)
		clflush_cache_range(addr, size);
}

static void free_context_table(struct intel_iommu *iommu)
{
	struct context_entry *context;
	int i;

	if (!iommu->root_entry)
		return;

	for (i = 0; i < ROOT_ENTRY_NR; i++) {
		context = iommu_context_addr(iommu, i, 0, 0);
		if (context)
			iommu_free_page(context);

		if (!sm_supported(iommu))
			continue;

		context = iommu_context_addr(iommu, i, 0x80, 0);
		if (context)
			iommu_free_page(context);
	}

	iommu_free_page(iommu->root_entry);
	iommu->root_entry = NULL;
}

#ifdef CONFIG_DMAR_DEBUG
static void pgtable_walk(struct intel_iommu *iommu, unsigned long pfn,
			 u8 bus, u8 devfn, struct dma_pte *parent, int level)
{
	struct dma_pte *pte;
	int offset;

	while (1) {
		offset = pfn_level_offset(pfn, level);
		pte = &parent[offset];

		pr_info("pte level: %d, pte value: 0x%016llx\n", level, pte->val);

		if (!dma_pte_present(pte)) {
			pr_info("page table not present at level %d\n", level - 1);
			break;
		}

		if (level == 1 || dma_pte_superpage(pte))
			break;

		parent = phys_to_virt(dma_pte_addr(pte));
		level--;
	}
}

void dmar_fault_dump_ptes(struct intel_iommu *iommu, u16 source_id,
			  unsigned long long addr, u32 pasid)
{
	struct pasid_dir_entry *dir, *pde;
	struct pasid_entry *entries, *pte;
	struct context_entry *ctx_entry;
	struct root_entry *rt_entry;
	int i, dir_index, index, level;
	u8 devfn = source_id & 0xff;
	u8 bus = source_id >> 8;
	struct dma_pte *pgtable;

	pr_info("Dump %s table entries for IOVA 0x%llx\n", iommu->name, addr);

	/* root entry dump */
	if (!iommu->root_entry) {
		pr_info("root table is not present\n");
		return;
	}
	rt_entry = &iommu->root_entry[bus];

	if (sm_supported(iommu))
		pr_info("scalable mode root entry: hi 0x%016llx, low 0x%016llx\n",
			rt_entry->hi, rt_entry->lo);
	else
		pr_info("root entry: 0x%016llx", rt_entry->lo);

	/* context entry dump */
	ctx_entry = iommu_context_addr(iommu, bus, devfn, 0);
	if (!ctx_entry) {
		pr_info("context table is not present\n");
		return;
	}

	pr_info("context entry: hi 0x%016llx, low 0x%016llx\n",
		ctx_entry->hi, ctx_entry->lo);

	/* legacy mode does not require PASID entries */
	if (!sm_supported(iommu)) {
		if (!context_present(ctx_entry)) {
			pr_info("legacy mode page table is not present\n");
			return;
		}
		level = agaw_to_level(ctx_entry->hi & 7);
		pgtable = phys_to_virt(ctx_entry->lo & VTD_PAGE_MASK);
		goto pgtable_walk;
	}

	if (!context_present(ctx_entry)) {
		pr_info("pasid directory table is not present\n");
		return;
	}

	/* get the pointer to pasid directory entry */
	dir = phys_to_virt(ctx_entry->lo & VTD_PAGE_MASK);

	/* For request-without-pasid, get the pasid from context entry */
	if (intel_iommu_sm && pasid == IOMMU_PASID_INVALID)
		pasid = IOMMU_NO_PASID;

	dir_index = pasid >> PASID_PDE_SHIFT;
	pde = &dir[dir_index];
	pr_info("pasid dir entry: 0x%016llx\n", pde->val);

	/* get the pointer to the pasid table entry */
	entries = get_pasid_table_from_pde(pde);
	if (!entries) {
		pr_info("pasid table is not present\n");
		return;
	}
	index = pasid & PASID_PTE_MASK;
	pte = &entries[index];
	for (i = 0; i < ARRAY_SIZE(pte->val); i++)
		pr_info("pasid table entry[%d]: 0x%016llx\n", i, pte->val[i]);

	if (!pasid_pte_is_present(pte)) {
		pr_info("scalable mode page table is not present\n");
		return;
	}

	if (pasid_pte_get_pgtt(pte) == PASID_ENTRY_PGTT_FL_ONLY) {
		level = pte->val[2] & BIT_ULL(2) ? 5 : 4;
		pgtable = phys_to_virt(pte->val[2] & VTD_PAGE_MASK);
	} else {
		level = agaw_to_level((pte->val[0] >> 2) & 0x7);
		pgtable = phys_to_virt(pte->val[0] & VTD_PAGE_MASK);
	}

pgtable_walk:
	pgtable_walk(iommu, addr >> VTD_PAGE_SHIFT, bus, devfn, pgtable, level);
}
#endif

static struct dma_pte *pfn_to_dma_pte(struct dmar_domain *domain,
				      unsigned long pfn, int *target_level,
				      gfp_t gfp)
{
	struct dma_pte *parent, *pte;
	int level = agaw_to_level(domain->agaw);
	int offset;

	if (!domain_pfn_supported(domain, pfn))
		/* Address beyond IOMMU's addressing capabilities. */
		return NULL;

	parent = domain->pgd;

	while (1) {
		void *tmp_page;

		offset = pfn_level_offset(pfn, level);
		pte = &parent[offset];
		if (!*target_level && (dma_pte_superpage(pte) || !dma_pte_present(pte)))
			break;
		if (level == *target_level)
			break;

		if (!dma_pte_present(pte)) {
			uint64_t pteval, tmp;

			tmp_page = iommu_alloc_page_node(domain->nid, gfp);

			if (!tmp_page)
				return NULL;

			domain_flush_cache(domain, tmp_page, VTD_PAGE_SIZE);
			pteval = virt_to_phys(tmp_page) | DMA_PTE_READ |
				 DMA_PTE_WRITE;
			if (domain->use_first_level)
				pteval |= DMA_FL_PTE_US | DMA_FL_PTE_ACCESS;

			tmp = 0ULL;
			if (!try_cmpxchg64(&pte->val, &tmp, pteval))
				/* Someone else set it while we were thinking; use theirs. */
				iommu_free_page(tmp_page);
			else
				domain_flush_cache(domain, pte, sizeof(*pte));
		}
		if (level == 1)
			break;

		parent = phys_to_virt(dma_pte_addr(pte));
		level--;
	}

	if (!*target_level)
		*target_level = level;

	return pte;
}

/* return address's pte at specific level */
static struct dma_pte *dma_pfn_level_pte(struct dmar_domain *domain,
					 unsigned long pfn,
					 int level, int *large_page)
{
	struct dma_pte *parent, *pte;
	int total = agaw_to_level(domain->agaw);
	int offset;

	parent = domain->pgd;
	while (level <= total) {
		offset = pfn_level_offset(pfn, total);
		pte = &parent[offset];
		if (level == total)
			return pte;

		if (!dma_pte_present(pte)) {
			*large_page = total;
			break;
		}

		if (dma_pte_superpage(pte)) {
			*large_page = total;
			return pte;
		}

		parent = phys_to_virt(dma_pte_addr(pte));
		total--;
	}
	return NULL;
}

/* clear last level pte, a tlb flush should be followed */
static void dma_pte_clear_range(struct dmar_domain *domain,
				unsigned long start_pfn,
				unsigned long last_pfn)
{
	unsigned int large_page;
	struct dma_pte *first_pte, *pte;

	if (WARN_ON(!domain_pfn_supported(domain, last_pfn)) ||
	    WARN_ON(start_pfn > last_pfn))
		return;

	/* we don't need lock here; nobody else touches the iova range */
	do {
		large_page = 1;
		first_pte = pte = dma_pfn_level_pte(domain, start_pfn, 1, &large_page);
		if (!pte) {
			start_pfn = align_to_level(start_pfn + 1, large_page + 1);
			continue;
		}
		do {
			dma_clear_pte(pte);
			start_pfn += lvl_to_nr_pages(large_page);
			pte++;
		} while (start_pfn <= last_pfn && !first_pte_in_page(pte));

		domain_flush_cache(domain, first_pte,
				   (void *)pte - (void *)first_pte);

	} while (start_pfn && start_pfn <= last_pfn);
}

static void dma_pte_free_level(struct dmar_domain *domain, int level,
			       int retain_level, struct dma_pte *pte,
			       unsigned long pfn, unsigned long start_pfn,
			       unsigned long last_pfn)
{
	pfn = max(start_pfn, pfn);
	pte = &pte[pfn_level_offset(pfn, level)];

	do {
		unsigned long level_pfn;
		struct dma_pte *level_pte;

		if (!dma_pte_present(pte) || dma_pte_superpage(pte))
			goto next;

		level_pfn = pfn & level_mask(level);
		level_pte = phys_to_virt(dma_pte_addr(pte));

		if (level > 2) {
			dma_pte_free_level(domain, level - 1, retain_level,
					   level_pte, level_pfn, start_pfn,
					   last_pfn);
		}

		/*
		 * Free the page table if we're below the level we want to
		 * retain and the range covers the entire table.
		 */
		if (level < retain_level && !(start_pfn > level_pfn ||
		      last_pfn < level_pfn + level_size(level) - 1)) {
			dma_clear_pte(pte);
			domain_flush_cache(domain, pte, sizeof(*pte));
			iommu_free_page(level_pte);
		}
next:
		pfn += level_size(level);
	} while (!first_pte_in_page(++pte) && pfn <= last_pfn);
}

/*
 * clear last level (leaf) ptes and free page table pages below the
 * level we wish to keep intact.
 */
static void dma_pte_free_pagetable(struct dmar_domain *domain,
				   unsigned long start_pfn,
				   unsigned long last_pfn,
				   int retain_level)
{
	dma_pte_clear_range(domain, start_pfn, last_pfn);

	/* We don't need lock here; nobody else touches the iova range */
	dma_pte_free_level(domain, agaw_to_level(domain->agaw), retain_level,
			   domain->pgd, 0, start_pfn, last_pfn);

	/* free pgd */
	if (start_pfn == 0 && last_pfn == DOMAIN_MAX_PFN(domain->gaw)) {
		iommu_free_page(domain->pgd);
		domain->pgd = NULL;
	}
}

/* When a page at a given level is being unlinked from its parent, we don't
   need to *modify* it at all. All we need to do is make a list of all the
   pages which can be freed just as soon as we've flushed the IOTLB and we
   know the hardware page-walk will no longer touch them.
   The 'pte' argument is the *parent* PTE, pointing to the page that is to
   be freed. */
static void dma_pte_list_pagetables(struct dmar_domain *domain,
				    int level, struct dma_pte *pte,
				    struct list_head *freelist)
{
	struct page *pg;

	pg = pfn_to_page(dma_pte_addr(pte) >> PAGE_SHIFT);
	list_add_tail(&pg->lru, freelist);

	if (level == 1)
		return;

	pte = page_address(pg);
	do {
		if (dma_pte_present(pte) && !dma_pte_superpage(pte))
			dma_pte_list_pagetables(domain, level - 1, pte, freelist);
		pte++;
	} while (!first_pte_in_page(pte));
}

static void dma_pte_clear_level(struct dmar_domain *domain, int level,
				struct dma_pte *pte, unsigned long pfn,
				unsigned long start_pfn, unsigned long last_pfn,
				struct list_head *freelist)
{
	struct dma_pte *first_pte = NULL, *last_pte = NULL;

	pfn = max(start_pfn, pfn);
	pte = &pte[pfn_level_offset(pfn, level)];

	do {
		unsigned long level_pfn = pfn & level_mask(level);

		if (!dma_pte_present(pte))
			goto next;

		/* If range covers entire pagetable, free it */
		if (start_pfn <= level_pfn &&
		    last_pfn >= level_pfn + level_size(level) - 1) {
			/* These suborbinate page tables are going away entirely. Don't
			   bother to clear them; we're just going to *free* them. */
			if (level > 1 && !dma_pte_superpage(pte))
				dma_pte_list_pagetables(domain, level - 1, pte, freelist);

			dma_clear_pte(pte);
			if (!first_pte)
				first_pte = pte;
			last_pte = pte;
		} else if (level > 1) {
			/* Recurse down into a level that isn't *entirely* obsolete */
			dma_pte_clear_level(domain, level - 1,
					    phys_to_virt(dma_pte_addr(pte)),
					    level_pfn, start_pfn, last_pfn,
					    freelist);
		}
next:
		pfn = level_pfn + level_size(level);
	} while (!first_pte_in_page(++pte) && pfn <= last_pfn);

	if (first_pte)
		domain_flush_cache(domain, first_pte,
				   (void *)++last_pte - (void *)first_pte);
}

/* We can't just free the pages because the IOMMU may still be walking
   the page tables, and may have cached the intermediate levels. The
   pages can only be freed after the IOTLB flush has been done. */
static void domain_unmap(struct dmar_domain *domain, unsigned long start_pfn,
			 unsigned long last_pfn, struct list_head *freelist)
{
	if (WARN_ON(!domain_pfn_supported(domain, last_pfn)) ||
	    WARN_ON(start_pfn > last_pfn))
		return;

	/* we don't need lock here; nobody else touches the iova range */
	dma_pte_clear_level(domain, agaw_to_level(domain->agaw),
			    domain->pgd, 0, start_pfn, last_pfn, freelist);

	/* free pgd */
	if (start_pfn == 0 && last_pfn == DOMAIN_MAX_PFN(domain->gaw)) {
		struct page *pgd_page = virt_to_page(domain->pgd);
		list_add_tail(&pgd_page->lru, freelist);
		domain->pgd = NULL;
	}
}

/* iommu handling */
static int iommu_alloc_root_entry(struct intel_iommu *iommu)
{
	struct root_entry *root;

	root = iommu_alloc_page_node(iommu->node, GFP_ATOMIC);
	if (!root) {
		pr_err("Allocating root entry for %s failed\n",
			iommu->name);
		return -ENOMEM;
	}

	__iommu_flush_cache(iommu, root, ROOT_SIZE);
	iommu->root_entry = root;

	return 0;
}

static void iommu_set_root_entry(struct intel_iommu *iommu)
{
	u64 addr;
	u32 sts;
	unsigned long flag;

	addr = virt_to_phys(iommu->root_entry);
	if (sm_supported(iommu))
		addr |= DMA_RTADDR_SMT;

	raw_spin_lock_irqsave(&iommu->register_lock, flag);
	dmar_writeq(iommu->reg + DMAR_RTADDR_REG, addr);

	writel(iommu->gcmd | DMA_GCMD_SRTP, iommu->reg + DMAR_GCMD_REG);

	/* Make sure hardware complete it */
	IOMMU_WAIT_OP(iommu, DMAR_GSTS_REG,
		      readl, (sts & DMA_GSTS_RTPS), sts);

	raw_spin_unlock_irqrestore(&iommu->register_lock, flag);

	/*
	 * Hardware invalidates all DMA remapping hardware translation
	 * caches as part of SRTP flow.
	 */
	if (cap_esrtps(iommu->cap))
		return;

	iommu->flush.flush_context(iommu, 0, 0, 0, DMA_CCMD_GLOBAL_INVL);
	if (sm_supported(iommu))
		qi_flush_pasid_cache(iommu, 0, QI_PC_GLOBAL, 0);
	iommu->flush.flush_iotlb(iommu, 0, 0, 0, DMA_TLB_GLOBAL_FLUSH);
}

void iommu_flush_write_buffer(struct intel_iommu *iommu)
{
	u32 val;
	unsigned long flag;

	if (!rwbf_quirk && !cap_rwbf(iommu->cap))
		return;

	raw_spin_lock_irqsave(&iommu->register_lock, flag);
	writel(iommu->gcmd | DMA_GCMD_WBF, iommu->reg + DMAR_GCMD_REG);

	/* Make sure hardware complete it */
	IOMMU_WAIT_OP(iommu, DMAR_GSTS_REG,
		      readl, (!(val & DMA_GSTS_WBFS)), val);

	raw_spin_unlock_irqrestore(&iommu->register_lock, flag);
}

/* return value determine if we need a write buffer flush */
static void __iommu_flush_context(struct intel_iommu *iommu,
				  u16 did, u16 source_id, u8 function_mask,
				  u64 type)
{
	u64 val = 0;
	unsigned long flag;

	switch (type) {
	case DMA_CCMD_GLOBAL_INVL:
		val = DMA_CCMD_GLOBAL_INVL;
		break;
	case DMA_CCMD_DOMAIN_INVL:
		val = DMA_CCMD_DOMAIN_INVL|DMA_CCMD_DID(did);
		break;
	case DMA_CCMD_DEVICE_INVL:
		val = DMA_CCMD_DEVICE_INVL|DMA_CCMD_DID(did)
			| DMA_CCMD_SID(source_id) | DMA_CCMD_FM(function_mask);
		break;
	default:
		pr_warn("%s: Unexpected context-cache invalidation type 0x%llx\n",
			iommu->name, type);
		return;
	}
	val |= DMA_CCMD_ICC;

	raw_spin_lock_irqsave(&iommu->register_lock, flag);
	dmar_writeq(iommu->reg + DMAR_CCMD_REG, val);

	/* Make sure hardware complete it */
	IOMMU_WAIT_OP(iommu, DMAR_CCMD_REG,
		dmar_readq, (!(val & DMA_CCMD_ICC)), val);

	raw_spin_unlock_irqrestore(&iommu->register_lock, flag);
}

void __iommu_flush_iotlb(struct intel_iommu *iommu, u16 did, u64 addr,
			 unsigned int size_order, u64 type)
{
	int tlb_offset = ecap_iotlb_offset(iommu->ecap);
	u64 val = 0, val_iva = 0;
	unsigned long flag;

	switch (type) {
	case DMA_TLB_GLOBAL_FLUSH:
		/* global flush doesn't need set IVA_REG */
		val = DMA_TLB_GLOBAL_FLUSH|DMA_TLB_IVT;
		break;
	case DMA_TLB_DSI_FLUSH:
		val = DMA_TLB_DSI_FLUSH|DMA_TLB_IVT|DMA_TLB_DID(did);
		break;
	case DMA_TLB_PSI_FLUSH:
		val = DMA_TLB_PSI_FLUSH|DMA_TLB_IVT|DMA_TLB_DID(did);
		/* IH bit is passed in as part of address */
		val_iva = size_order | addr;
		break;
	default:
		pr_warn("%s: Unexpected iotlb invalidation type 0x%llx\n",
			iommu->name, type);
		return;
	}

	if (cap_write_drain(iommu->cap))
		val |= DMA_TLB_WRITE_DRAIN;

	raw_spin_lock_irqsave(&iommu->register_lock, flag);
	/* Note: Only uses first TLB reg currently */
	if (val_iva)
		dmar_writeq(iommu->reg + tlb_offset, val_iva);
	dmar_writeq(iommu->reg + tlb_offset + 8, val);

	/* Make sure hardware complete it */
	IOMMU_WAIT_OP(iommu, tlb_offset + 8,
		dmar_readq, (!(val & DMA_TLB_IVT)), val);

	raw_spin_unlock_irqrestore(&iommu->register_lock, flag);

	/* check IOTLB invalidation granularity */
	if (DMA_TLB_IAIG(val) == 0)
		pr_err("Flush IOTLB failed\n");
	if (DMA_TLB_IAIG(val) != DMA_TLB_IIRG(type))
		pr_debug("TLB flush request %Lx, actual %Lx\n",
			(unsigned long long)DMA_TLB_IIRG(type),
			(unsigned long long)DMA_TLB_IAIG(val));
}

static struct device_domain_info *
domain_lookup_dev_info(struct dmar_domain *domain,
		       struct intel_iommu *iommu, u8 bus, u8 devfn)
{
	struct device_domain_info *info;
	unsigned long flags;

	spin_lock_irqsave(&domain->lock, flags);
	list_for_each_entry(info, &domain->devices, link) {
		if (info->iommu == iommu && info->bus == bus &&
		    info->devfn == devfn) {
			spin_unlock_irqrestore(&domain->lock, flags);
			return info;
		}
	}
	spin_unlock_irqrestore(&domain->lock, flags);

	return NULL;
}

/*
 * The extra devTLB flush quirk impacts those QAT devices with PCI device
 * IDs ranging from 0x4940 to 0x4943. It is exempted from risky_device()
 * check because it applies only to the built-in QAT devices and it doesn't
 * grant additional privileges.
 */
#define BUGGY_QAT_DEVID_MASK 0x4940
static bool dev_needs_extra_dtlb_flush(struct pci_dev *pdev)
{
	if (pdev->vendor != PCI_VENDOR_ID_INTEL)
		return false;

	if ((pdev->device & 0xfffc) != BUGGY_QAT_DEVID_MASK)
		return false;

	return true;
}

static void iommu_enable_pci_ats(struct device_domain_info *info)
{
	struct pci_dev *pdev;

	if (!info->ats_supported)
		return;

	pdev = to_pci_dev(info->dev);
	if (!pci_ats_page_aligned(pdev))
		return;

	if (!pci_enable_ats(pdev, VTD_PAGE_SHIFT))
		info->ats_enabled = 1;
}

static void iommu_disable_pci_ats(struct device_domain_info *info)
{
	if (!info->ats_enabled)
		return;

	pci_disable_ats(to_pci_dev(info->dev));
	info->ats_enabled = 0;
}

static void iommu_enable_pci_pri(struct device_domain_info *info)
{
	struct pci_dev *pdev;

	if (!info->ats_enabled || !info->pri_supported)
		return;

	pdev = to_pci_dev(info->dev);
	/* PASID is required in PRG Response Message. */
	if (info->pasid_enabled && !pci_prg_resp_pasid_required(pdev))
		return;

	if (pci_reset_pri(pdev))
		return;

	if (!pci_enable_pri(pdev, PRQ_DEPTH))
		info->pri_enabled = 1;
}

static void iommu_disable_pci_pri(struct device_domain_info *info)
{
	if (!info->pri_enabled)
		return;

	if (WARN_ON(info->iopf_refcount))
		iopf_queue_remove_device(info->iommu->iopf_queue, info->dev);

	pci_disable_pri(to_pci_dev(info->dev));
	info->pri_enabled = 0;
}

static void intel_flush_iotlb_all(struct iommu_domain *domain)
{
	cache_tag_flush_all(to_dmar_domain(domain));
}

static void iommu_disable_protect_mem_regions(struct intel_iommu *iommu)
{
	u32 pmen;
	unsigned long flags;

	if (!cap_plmr(iommu->cap) && !cap_phmr(iommu->cap))
		return;

	raw_spin_lock_irqsave(&iommu->register_lock, flags);
	pmen = readl(iommu->reg + DMAR_PMEN_REG);
	pmen &= ~DMA_PMEN_EPM;
	writel(pmen, iommu->reg + DMAR_PMEN_REG);

	/* wait for the protected region status bit to clear */
	IOMMU_WAIT_OP(iommu, DMAR_PMEN_REG,
		readl, !(pmen & DMA_PMEN_PRS), pmen);

	raw_spin_unlock_irqrestore(&iommu->register_lock, flags);
}

static void iommu_enable_translation(struct intel_iommu *iommu)
{
	u32 sts;
	unsigned long flags;

	raw_spin_lock_irqsave(&iommu->register_lock, flags);
	iommu->gcmd |= DMA_GCMD_TE;
	writel(iommu->gcmd, iommu->reg + DMAR_GCMD_REG);

	/* Make sure hardware complete it */
	IOMMU_WAIT_OP(iommu, DMAR_GSTS_REG,
		      readl, (sts & DMA_GSTS_TES), sts);

	raw_spin_unlock_irqrestore(&iommu->register_lock, flags);
}

static void iommu_disable_translation(struct intel_iommu *iommu)
{
	u32 sts;
	unsigned long flag;

	if (iommu_skip_te_disable && iommu->drhd->gfx_dedicated &&
	    (cap_read_drain(iommu->cap) || cap_write_drain(iommu->cap)))
		return;

	raw_spin_lock_irqsave(&iommu->register_lock, flag);
	iommu->gcmd &= ~DMA_GCMD_TE;
	writel(iommu->gcmd, iommu->reg + DMAR_GCMD_REG);

	/* Make sure hardware complete it */
	IOMMU_WAIT_OP(iommu, DMAR_GSTS_REG,
		      readl, (!(sts & DMA_GSTS_TES)), sts);

	raw_spin_unlock_irqrestore(&iommu->register_lock, flag);
}

static int iommu_init_domains(struct intel_iommu *iommu)
{
	u32 ndomains;

	ndomains = cap_ndoms(iommu->cap);
	pr_debug("%s: Number of Domains supported <%d>\n",
		 iommu->name, ndomains);

	spin_lock_init(&iommu->lock);

	iommu->domain_ids = bitmap_zalloc(ndomains, GFP_KERNEL);
	if (!iommu->domain_ids)
		return -ENOMEM;

	/*
	 * If Caching mode is set, then invalid translations are tagged
	 * with domain-id 0, hence we need to pre-allocate it. We also
	 * use domain-id 0 as a marker for non-allocated domain-id, so
	 * make sure it is not used for a real domain.
	 */
	set_bit(0, iommu->domain_ids);

	/*
	 * Vt-d spec rev3.0 (section 6.2.3.1) requires that each pasid
	 * entry for first-level or pass-through translation modes should
	 * be programmed with a domain id different from those used for
	 * second-level or nested translation. We reserve a domain id for
	 * this purpose. This domain id is also used for identity domain
	 * in legacy mode.
	 */
	set_bit(FLPT_DEFAULT_DID, iommu->domain_ids);

	return 0;
}

static void disable_dmar_iommu(struct intel_iommu *iommu)
{
	if (!iommu->domain_ids)
		return;

	/*
	 * All iommu domains must have been detached from the devices,
	 * hence there should be no domain IDs in use.
	 */
	if (WARN_ON(bitmap_weight(iommu->domain_ids, cap_ndoms(iommu->cap))
		    > NUM_RESERVED_DID))
		return;

	if (iommu->gcmd & DMA_GCMD_TE)
		iommu_disable_translation(iommu);
}

static void free_dmar_iommu(struct intel_iommu *iommu)
{
	if (iommu->domain_ids) {
		bitmap_free(iommu->domain_ids);
		iommu->domain_ids = NULL;
	}

	if (iommu->copied_tables) {
		bitmap_free(iommu->copied_tables);
		iommu->copied_tables = NULL;
	}

	/* free context mapping */
	free_context_table(iommu);

	if (ecap_prs(iommu->ecap))
		intel_iommu_finish_prq(iommu);
}

/*
 * Check and return whether first level is used by default for
 * DMA translation.
 */
static bool first_level_by_default(struct intel_iommu *iommu)
{
	/* Only SL is available in legacy mode */
	if (!sm_supported(iommu))
		return false;

	/* Only level (either FL or SL) is available, just use it */
	if (ecap_flts(iommu->ecap) ^ ecap_slts(iommu->ecap))
		return ecap_flts(iommu->ecap);

	return true;
}

int domain_attach_iommu(struct dmar_domain *domain, struct intel_iommu *iommu)
{
	struct iommu_domain_info *info, *curr;
	unsigned long ndomains;
	int num, ret = -ENOSPC;

	if (domain->domain.type == IOMMU_DOMAIN_SVA)
		return 0;

	info = kzalloc(sizeof(*info), GFP_KERNEL);
	if (!info)
		return -ENOMEM;

	spin_lock(&iommu->lock);
	curr = xa_load(&domain->iommu_array, iommu->seq_id);
	if (curr) {
		curr->refcnt++;
		spin_unlock(&iommu->lock);
		kfree(info);
		return 0;
	}

	ndomains = cap_ndoms(iommu->cap);
	num = find_first_zero_bit(iommu->domain_ids, ndomains);
	if (num >= ndomains) {
		pr_err("%s: No free domain ids\n", iommu->name);
		goto err_unlock;
	}

	set_bit(num, iommu->domain_ids);
	info->refcnt	= 1;
	info->did	= num;
	info->iommu	= iommu;
	curr = xa_cmpxchg(&domain->iommu_array, iommu->seq_id,
			  NULL, info, GFP_ATOMIC);
	if (curr) {
		ret = xa_err(curr) ? : -EBUSY;
		goto err_clear;
	}

	spin_unlock(&iommu->lock);
	return 0;

err_clear:
	clear_bit(info->did, iommu->domain_ids);
err_unlock:
	spin_unlock(&iommu->lock);
	kfree(info);
	return ret;
}

void domain_detach_iommu(struct dmar_domain *domain, struct intel_iommu *iommu)
{
	struct iommu_domain_info *info;

	if (domain->domain.type == IOMMU_DOMAIN_SVA)
		return;

	spin_lock(&iommu->lock);
	info = xa_load(&domain->iommu_array, iommu->seq_id);
	if (--info->refcnt == 0) {
		clear_bit(info->did, iommu->domain_ids);
		xa_erase(&domain->iommu_array, iommu->seq_id);
		domain->nid = NUMA_NO_NODE;
		kfree(info);
	}
	spin_unlock(&iommu->lock);
}

static void domain_exit(struct dmar_domain *domain)
{
	if (domain->pgd) {
		LIST_HEAD(freelist);

		domain_unmap(domain, 0, DOMAIN_MAX_PFN(domain->gaw), &freelist);
		iommu_put_pages_list(&freelist);
	}

	if (WARN_ON(!list_empty(&domain->devices)))
		return;

	kfree(domain->qi_batch);
	kfree(domain);
}

/*
 * For kdump cases, old valid entries may be cached due to the
 * in-flight DMA and copied pgtable, but there is no unmapping
 * behaviour for them, thus we need an explicit cache flush for
 * the newly-mapped device. For kdump, at this point, the device
 * is supposed to finish reset at its driver probe stage, so no
 * in-flight DMA will exist, and we don't need to worry anymore
 * hereafter.
 */
static void copied_context_tear_down(struct intel_iommu *iommu,
				     struct context_entry *context,
				     u8 bus, u8 devfn)
{
	u16 did_old;

	if (!context_copied(iommu, bus, devfn))
		return;

	assert_spin_locked(&iommu->lock);

	did_old = context_domain_id(context);
	context_clear_entry(context);

	if (did_old < cap_ndoms(iommu->cap)) {
		iommu->flush.flush_context(iommu, did_old,
					   PCI_DEVID(bus, devfn),
					   DMA_CCMD_MASK_NOBIT,
					   DMA_CCMD_DEVICE_INVL);
		iommu->flush.flush_iotlb(iommu, did_old, 0, 0,
					 DMA_TLB_DSI_FLUSH);
	}

	clear_context_copied(iommu, bus, devfn);
}

/*
 * It's a non-present to present mapping. If hardware doesn't cache
 * non-present entry we only need to flush the write-buffer. If the
 * _does_ cache non-present entries, then it does so in the special
 * domain #0, which we have to flush:
 */
static void context_present_cache_flush(struct intel_iommu *iommu, u16 did,
					u8 bus, u8 devfn)
{
	if (cap_caching_mode(iommu->cap)) {
		iommu->flush.flush_context(iommu, 0,
					   PCI_DEVID(bus, devfn),
					   DMA_CCMD_MASK_NOBIT,
					   DMA_CCMD_DEVICE_INVL);
		iommu->flush.flush_iotlb(iommu, did, 0, 0, DMA_TLB_DSI_FLUSH);
	} else {
		iommu_flush_write_buffer(iommu);
	}
}

static int domain_context_mapping_one(struct dmar_domain *domain,
				      struct intel_iommu *iommu,
				      u8 bus, u8 devfn)
{
	struct device_domain_info *info =
			domain_lookup_dev_info(domain, iommu, bus, devfn);
	u16 did = domain_id_iommu(domain, iommu);
	int translation = CONTEXT_TT_MULTI_LEVEL;
	struct dma_pte *pgd = domain->pgd;
	struct context_entry *context;
	int ret;

	pr_debug("Set context mapping for %02x:%02x.%d\n",
		bus, PCI_SLOT(devfn), PCI_FUNC(devfn));

	spin_lock(&iommu->lock);
	ret = -ENOMEM;
	context = iommu_context_addr(iommu, bus, devfn, 1);
	if (!context)
		goto out_unlock;

	ret = 0;
	if (context_present(context) && !context_copied(iommu, bus, devfn))
		goto out_unlock;

	copied_context_tear_down(iommu, context, bus, devfn);
	context_clear_entry(context);
	context_set_domain_id(context, did);

	if (info && info->ats_supported)
		translation = CONTEXT_TT_DEV_IOTLB;
	else
		translation = CONTEXT_TT_MULTI_LEVEL;

	context_set_address_root(context, virt_to_phys(pgd));
	context_set_address_width(context, domain->agaw);
	context_set_translation_type(context, translation);
	context_set_fault_enable(context);
	context_set_present(context);
	if (!ecap_coherent(iommu->ecap))
		clflush_cache_range(context, sizeof(*context));
	context_present_cache_flush(iommu, did, bus, devfn);
	ret = 0;

out_unlock:
	spin_unlock(&iommu->lock);

	return ret;
}

static int domain_context_mapping_cb(struct pci_dev *pdev,
				     u16 alias, void *opaque)
{
	struct device_domain_info *info = dev_iommu_priv_get(&pdev->dev);
	struct intel_iommu *iommu = info->iommu;
	struct dmar_domain *domain = opaque;

	return domain_context_mapping_one(domain, iommu,
					  PCI_BUS_NUM(alias), alias & 0xff);
}

static int
domain_context_mapping(struct dmar_domain *domain, struct device *dev)
{
	struct device_domain_info *info = dev_iommu_priv_get(dev);
	struct intel_iommu *iommu = info->iommu;
	u8 bus = info->bus, devfn = info->devfn;
	int ret;

	if (!dev_is_pci(dev))
		return domain_context_mapping_one(domain, iommu, bus, devfn);

	ret = pci_for_each_dma_alias(to_pci_dev(dev),
				     domain_context_mapping_cb, domain);
	if (ret)
		return ret;

	iommu_enable_pci_ats(info);

	return 0;
}

/* Return largest possible superpage level for a given mapping */
static int hardware_largepage_caps(struct dmar_domain *domain, unsigned long iov_pfn,
				   unsigned long phy_pfn, unsigned long pages)
{
	int support, level = 1;
	unsigned long pfnmerge;

	support = domain->iommu_superpage;

	/* To use a large page, the virtual *and* physical addresses
	   must be aligned to 2MiB/1GiB/etc. Lower bits set in either
	   of them will mean we have to use smaller pages. So just
	   merge them and check both at once. */
	pfnmerge = iov_pfn | phy_pfn;

	while (support && !(pfnmerge & ~VTD_STRIDE_MASK)) {
		pages >>= VTD_STRIDE_SHIFT;
		if (!pages)
			break;
		pfnmerge >>= VTD_STRIDE_SHIFT;
		level++;
		support--;
	}
	return level;
}

/*
 * Ensure that old small page tables are removed to make room for superpage(s).
 * We're going to add new large pages, so make sure we don't remove their parent
 * tables. The IOTLB/devTLBs should be flushed if any PDE/PTEs are cleared.
 */
static void switch_to_super_page(struct dmar_domain *domain,
				 unsigned long start_pfn,
				 unsigned long end_pfn, int level)
{
	unsigned long lvl_pages = lvl_to_nr_pages(level);
	struct dma_pte *pte = NULL;

	while (start_pfn <= end_pfn) {
		if (!pte)
			pte = pfn_to_dma_pte(domain, start_pfn, &level,
					     GFP_ATOMIC);

		if (dma_pte_present(pte)) {
			dma_pte_free_pagetable(domain, start_pfn,
					       start_pfn + lvl_pages - 1,
					       level + 1);

			cache_tag_flush_range(domain, start_pfn << VTD_PAGE_SHIFT,
					      end_pfn << VTD_PAGE_SHIFT, 0);
		}

		pte++;
		start_pfn += lvl_pages;
		if (first_pte_in_page(pte))
			pte = NULL;
	}
}

static int
__domain_mapping(struct dmar_domain *domain, unsigned long iov_pfn,
		 unsigned long phys_pfn, unsigned long nr_pages, int prot,
		 gfp_t gfp)
{
	struct dma_pte *first_pte = NULL, *pte = NULL;
	unsigned int largepage_lvl = 0;
	unsigned long lvl_pages = 0;
	phys_addr_t pteval;
	u64 attr;

	if (unlikely(!domain_pfn_supported(domain, iov_pfn + nr_pages - 1)))
		return -EINVAL;

	if ((prot & (DMA_PTE_READ|DMA_PTE_WRITE)) == 0)
		return -EINVAL;

	if (!(prot & DMA_PTE_WRITE) && domain->nested_parent) {
		pr_err_ratelimited("Read-only mapping is disallowed on the domain which serves as the parent in a nested configuration, due to HW errata (ERRATA_772415_SPR17)\n");
		return -EINVAL;
	}

	attr = prot & (DMA_PTE_READ | DMA_PTE_WRITE | DMA_PTE_SNP);
	attr |= DMA_FL_PTE_PRESENT;
	if (domain->use_first_level) {
		attr |= DMA_FL_PTE_US | DMA_FL_PTE_ACCESS;
		if (prot & DMA_PTE_WRITE)
			attr |= DMA_FL_PTE_DIRTY;
	}

	domain->has_mappings = true;

	pteval = ((phys_addr_t)phys_pfn << VTD_PAGE_SHIFT) | attr;

	while (nr_pages > 0) {
		uint64_t tmp;

		if (!pte) {
			largepage_lvl = hardware_largepage_caps(domain, iov_pfn,
					phys_pfn, nr_pages);

			pte = pfn_to_dma_pte(domain, iov_pfn, &largepage_lvl,
					     gfp);
			if (!pte)
				return -ENOMEM;
			first_pte = pte;

			lvl_pages = lvl_to_nr_pages(largepage_lvl);

			/* It is large page*/
			if (largepage_lvl > 1) {
				unsigned long end_pfn;
				unsigned long pages_to_remove;

				pteval |= DMA_PTE_LARGE_PAGE;
				pages_to_remove = min_t(unsigned long, nr_pages,
							nr_pte_to_next_page(pte) * lvl_pages);
				end_pfn = iov_pfn + pages_to_remove - 1;
				switch_to_super_page(domain, iov_pfn, end_pfn, largepage_lvl);
			} else {
				pteval &= ~(uint64_t)DMA_PTE_LARGE_PAGE;
			}

		}
		/* We don't need lock here, nobody else
		 * touches the iova range
		 */
		tmp = 0ULL;
		if (!try_cmpxchg64_local(&pte->val, &tmp, pteval)) {
			static int dumps = 5;
			pr_crit("ERROR: DMA PTE for vPFN 0x%lx already set (to %llx not %llx)\n",
				iov_pfn, tmp, (unsigned long long)pteval);
			if (dumps) {
				dumps--;
				debug_dma_dump_mappings(NULL);
			}
			WARN_ON(1);
		}

		nr_pages -= lvl_pages;
		iov_pfn += lvl_pages;
		phys_pfn += lvl_pages;
		pteval += lvl_pages * VTD_PAGE_SIZE;

		/* If the next PTE would be the first in a new page, then we
		 * need to flush the cache on the entries we've just written.
		 * And then we'll need to recalculate 'pte', so clear it and
		 * let it get set again in the if (!pte) block above.
		 *
		 * If we're done (!nr_pages) we need to flush the cache too.
		 *
		 * Also if we've been setting superpages, we may need to
		 * recalculate 'pte' and switch back to smaller pages for the
		 * end of the mapping, if the trailing size is not enough to
		 * use another superpage (i.e. nr_pages < lvl_pages).
		 */
		pte++;
		if (!nr_pages || first_pte_in_page(pte) ||
		    (largepage_lvl > 1 && nr_pages < lvl_pages)) {
			domain_flush_cache(domain, first_pte,
					   (void *)pte - (void *)first_pte);
			pte = NULL;
		}
	}

	return 0;
}

static void domain_context_clear_one(struct device_domain_info *info, u8 bus, u8 devfn)
{
	struct intel_iommu *iommu = info->iommu;
	struct context_entry *context;
	u16 did;

	spin_lock(&iommu->lock);
	context = iommu_context_addr(iommu, bus, devfn, 0);
	if (!context) {
		spin_unlock(&iommu->lock);
		return;
	}

	did = context_domain_id(context);
	context_clear_entry(context);
	__iommu_flush_cache(iommu, context, sizeof(*context));
	spin_unlock(&iommu->lock);
	intel_context_flush_no_pasid(info, context, did);
}

int __domain_setup_first_level(struct intel_iommu *iommu,
			       struct device *dev, ioasid_t pasid,
			       u16 did, pgd_t *pgd, int flags,
			       struct iommu_domain *old)
{
	if (!old)
		return intel_pasid_setup_first_level(iommu, dev, pgd,
						     pasid, did, flags);
	return intel_pasid_replace_first_level(iommu, dev, pgd, pasid, did,
					       iommu_domain_did(old, iommu),
					       flags);
}

static int domain_setup_second_level(struct intel_iommu *iommu,
				     struct dmar_domain *domain,
				     struct device *dev, ioasid_t pasid,
				     struct iommu_domain *old)
{
	if (!old)
		return intel_pasid_setup_second_level(iommu, domain,
						      dev, pasid);
	return intel_pasid_replace_second_level(iommu, domain, dev,
						iommu_domain_did(old, iommu),
						pasid);
}

static int domain_setup_passthrough(struct intel_iommu *iommu,
				    struct device *dev, ioasid_t pasid,
				    struct iommu_domain *old)
{
	if (!old)
		return intel_pasid_setup_pass_through(iommu, dev, pasid);
	return intel_pasid_replace_pass_through(iommu, dev,
						iommu_domain_did(old, iommu),
						pasid);
}

static int domain_setup_first_level(struct intel_iommu *iommu,
				    struct dmar_domain *domain,
				    struct device *dev,
				    u32 pasid, struct iommu_domain *old)
{
	struct dma_pte *pgd = domain->pgd;
	int level, flags = 0;

	level = agaw_to_level(domain->agaw);
	if (level != 4 && level != 5)
		return -EINVAL;

	if (level == 5)
		flags |= PASID_FLAG_FL5LP;

	if (domain->force_snooping)
		flags |= PASID_FLAG_PAGE_SNOOP;

	return __domain_setup_first_level(iommu, dev, pasid,
					  domain_id_iommu(domain, iommu),
					  (pgd_t *)pgd, flags, old);
}

static int dmar_domain_attach_device(struct dmar_domain *domain,
				     struct device *dev)
{
	struct device_domain_info *info = dev_iommu_priv_get(dev);
	struct intel_iommu *iommu = info->iommu;
	unsigned long flags;
	int ret;

	ret = domain_attach_iommu(domain, iommu);
	if (ret)
		return ret;

	info->domain = domain;
	spin_lock_irqsave(&domain->lock, flags);
	list_add(&info->link, &domain->devices);
	spin_unlock_irqrestore(&domain->lock, flags);

	if (dev_is_real_dma_subdevice(dev))
		return 0;

	if (!sm_supported(iommu))
		ret = domain_context_mapping(domain, dev);
	else if (domain->use_first_level)
		ret = domain_setup_first_level(iommu, domain, dev,
					       IOMMU_NO_PASID, NULL);
	else
		ret = domain_setup_second_level(iommu, domain, dev,
						IOMMU_NO_PASID, NULL);

	if (ret)
		goto out_block_translation;

	ret = cache_tag_assign_domain(domain, dev, IOMMU_NO_PASID);
	if (ret)
		goto out_block_translation;

	return 0;

out_block_translation:
	device_block_translation(dev);
	return ret;
}

/**
 * device_rmrr_is_relaxable - Test whether the RMRR of this device
 * is relaxable (ie. is allowed to be not enforced under some conditions)
 * @dev: device handle
 *
 * We assume that PCI USB devices with RMRRs have them largely
 * for historical reasons and that the RMRR space is not actively used post
 * boot.  This exclusion may change if vendors begin to abuse it.
 *
 * The same exception is made for graphics devices, with the requirement that
 * any use of the RMRR regions will be torn down before assigning the device
 * to a guest.
 *
 * Return: true if the RMRR is relaxable, false otherwise
 */
static bool device_rmrr_is_relaxable(struct device *dev)
{
	struct pci_dev *pdev;

	if (!dev_is_pci(dev))
		return false;

	pdev = to_pci_dev(dev);
	if (IS_USB_DEVICE(pdev) || IS_GFX_DEVICE(pdev))
		return true;
	else
		return false;
}

static int device_def_domain_type(struct device *dev)
{
	struct device_domain_info *info = dev_iommu_priv_get(dev);
	struct intel_iommu *iommu = info->iommu;

	/*
	 * Hardware does not support the passthrough translation mode.
	 * Always use a dynamaic mapping domain.
	 */
	if (!ecap_pass_through(iommu->ecap))
		return IOMMU_DOMAIN_DMA;

	if (dev_is_pci(dev)) {
		struct pci_dev *pdev = to_pci_dev(dev);

		if ((iommu_identity_mapping & IDENTMAP_AZALIA) && IS_AZALIA(pdev))
			return IOMMU_DOMAIN_IDENTITY;
	}

	return 0;
}

static void intel_iommu_init_qi(struct intel_iommu *iommu)
{
	/*
	 * Start from the sane iommu hardware state.
	 * If the queued invalidation is already initialized by us
	 * (for example, while enabling interrupt-remapping) then
	 * we got the things already rolling from a sane state.
	 */
	if (!iommu->qi) {
		/*
		 * Clear any previous faults.
		 */
		dmar_fault(-1, iommu);
		/*
		 * Disable queued invalidation if supported and already enabled
		 * before OS handover.
		 */
		dmar_disable_qi(iommu);
	}

	if (dmar_enable_qi(iommu)) {
		/*
		 * Queued Invalidate not enabled, use Register Based Invalidate
		 */
		iommu->flush.flush_context = __iommu_flush_context;
		iommu->flush.flush_iotlb = __iommu_flush_iotlb;
		pr_info("%s: Using Register based invalidation\n",
			iommu->name);
	} else {
		iommu->flush.flush_context = qi_flush_context;
		iommu->flush.flush_iotlb = qi_flush_iotlb;
		pr_info("%s: Using Queued invalidation\n", iommu->name);
	}
}

static int copy_context_table(struct intel_iommu *iommu,
			      struct root_entry *old_re,
			      struct context_entry **tbl,
			      int bus, bool ext)
{
	int tbl_idx, pos = 0, idx, devfn, ret = 0, did;
	struct context_entry *new_ce = NULL, ce;
	struct context_entry *old_ce = NULL;
	struct root_entry re;
	phys_addr_t old_ce_phys;

	tbl_idx = ext ? bus * 2 : bus;
	memcpy(&re, old_re, sizeof(re));

	for (devfn = 0; devfn < 256; devfn++) {
		/* First calculate the correct index */
		idx = (ext ? devfn * 2 : devfn) % 256;

		if (idx == 0) {
			/* First save what we may have and clean up */
			if (new_ce) {
				tbl[tbl_idx] = new_ce;
				__iommu_flush_cache(iommu, new_ce,
						    VTD_PAGE_SIZE);
				pos = 1;
			}

			if (old_ce)
				memunmap(old_ce);

			ret = 0;
			if (devfn < 0x80)
				old_ce_phys = root_entry_lctp(&re);
			else
				old_ce_phys = root_entry_uctp(&re);

			if (!old_ce_phys) {
				if (ext && devfn == 0) {
					/* No LCTP, try UCTP */
					devfn = 0x7f;
					continue;
				} else {
					goto out;
				}
			}

			ret = -ENOMEM;
			old_ce = memremap(old_ce_phys, PAGE_SIZE,
					MEMREMAP_WB);
			if (!old_ce)
				goto out;

			new_ce = iommu_alloc_page_node(iommu->node, GFP_KERNEL);
			if (!new_ce)
				goto out_unmap;

			ret = 0;
		}

		/* Now copy the context entry */
		memcpy(&ce, old_ce + idx, sizeof(ce));

		if (!context_present(&ce))
			continue;

		did = context_domain_id(&ce);
		if (did >= 0 && did < cap_ndoms(iommu->cap))
			set_bit(did, iommu->domain_ids);

		set_context_copied(iommu, bus, devfn);
		new_ce[idx] = ce;
	}

	tbl[tbl_idx + pos] = new_ce;

	__iommu_flush_cache(iommu, new_ce, VTD_PAGE_SIZE);

out_unmap:
	memunmap(old_ce);

out:
	return ret;
}

static int copy_translation_tables(struct intel_iommu *iommu)
{
	struct context_entry **ctxt_tbls;
	struct root_entry *old_rt;
	phys_addr_t old_rt_phys;
	int ctxt_table_entries;
	u64 rtaddr_reg;
	int bus, ret;
	bool new_ext, ext;

	rtaddr_reg = dmar_readq(iommu->reg + DMAR_RTADDR_REG);
	ext        = !!(rtaddr_reg & DMA_RTADDR_SMT);
	new_ext    = !!sm_supported(iommu);

	/*
	 * The RTT bit can only be changed when translation is disabled,
	 * but disabling translation means to open a window for data
	 * corruption. So bail out and don't copy anything if we would
	 * have to change the bit.
	 */
	if (new_ext != ext)
		return -EINVAL;

	iommu->copied_tables = bitmap_zalloc(BIT_ULL(16), GFP_KERNEL);
	if (!iommu->copied_tables)
		return -ENOMEM;

	old_rt_phys = rtaddr_reg & VTD_PAGE_MASK;
	if (!old_rt_phys)
		return -EINVAL;

	old_rt = memremap(old_rt_phys, PAGE_SIZE, MEMREMAP_WB);
	if (!old_rt)
		return -ENOMEM;

	/* This is too big for the stack - allocate it from slab */
	ctxt_table_entries = ext ? 512 : 256;
	ret = -ENOMEM;
	ctxt_tbls = kcalloc(ctxt_table_entries, sizeof(void *), GFP_KERNEL);
	if (!ctxt_tbls)
		goto out_unmap;

	for (bus = 0; bus < 256; bus++) {
		ret = copy_context_table(iommu, &old_rt[bus],
					 ctxt_tbls, bus, ext);
		if (ret) {
			pr_err("%s: Failed to copy context table for bus %d\n",
				iommu->name, bus);
			continue;
		}
	}

	spin_lock(&iommu->lock);

	/* Context tables are copied, now write them to the root_entry table */
	for (bus = 0; bus < 256; bus++) {
		int idx = ext ? bus * 2 : bus;
		u64 val;

		if (ctxt_tbls[idx]) {
			val = virt_to_phys(ctxt_tbls[idx]) | 1;
			iommu->root_entry[bus].lo = val;
		}

		if (!ext || !ctxt_tbls[idx + 1])
			continue;

		val = virt_to_phys(ctxt_tbls[idx + 1]) | 1;
		iommu->root_entry[bus].hi = val;
	}

	spin_unlock(&iommu->lock);

	kfree(ctxt_tbls);

	__iommu_flush_cache(iommu, iommu->root_entry, PAGE_SIZE);

	ret = 0;

out_unmap:
	memunmap(old_rt);

	return ret;
}

static int __init init_dmars(void)
{
	struct dmar_drhd_unit *drhd;
	struct intel_iommu *iommu;
	int ret;

	for_each_iommu(iommu, drhd) {
		if (drhd->ignored) {
			iommu_disable_translation(iommu);
			continue;
		}

		/*
		 * Find the max pasid size of all IOMMU's in the system.
		 * We need to ensure the system pasid table is no bigger
		 * than the smallest supported.
		 */
		if (pasid_supported(iommu)) {
			u32 temp = 2 << ecap_pss(iommu->ecap);

			intel_pasid_max_id = min_t(u32, temp,
						   intel_pasid_max_id);
		}

		intel_iommu_init_qi(iommu);

		ret = iommu_init_domains(iommu);
		if (ret)
			goto free_iommu;

		init_translation_status(iommu);

		if (translation_pre_enabled(iommu) && !is_kdump_kernel()) {
			iommu_disable_translation(iommu);
			clear_translation_pre_enabled(iommu);
			pr_warn("Translation was enabled for %s but we are not in kdump mode\n",
				iommu->name);
		}

		/*
		 * TBD:
		 * we could share the same root & context tables
		 * among all IOMMU's. Need to Split it later.
		 */
		ret = iommu_alloc_root_entry(iommu);
		if (ret)
			goto free_iommu;

		if (translation_pre_enabled(iommu)) {
			pr_info("Translation already enabled - trying to copy translation structures\n");

			ret = copy_translation_tables(iommu);
			if (ret) {
				/*
				 * We found the IOMMU with translation
				 * enabled - but failed to copy over the
				 * old root-entry table. Try to proceed
				 * by disabling translation now and
				 * allocating a clean root-entry table.
				 * This might cause DMAR faults, but
				 * probably the dump will still succeed.
				 */
				pr_err("Failed to copy translation tables from previous kernel for %s\n",
				       iommu->name);
				iommu_disable_translation(iommu);
				clear_translation_pre_enabled(iommu);
			} else {
				pr_info("Copied translation tables from previous kernel for %s\n",
					iommu->name);
			}
		}

		intel_svm_check(iommu);
	}

	/*
	 * Now that qi is enabled on all iommus, set the root entry and flush
	 * caches. This is required on some Intel X58 chipsets, otherwise the
	 * flush_context function will loop forever and the boot hangs.
	 */
	for_each_active_iommu(iommu, drhd) {
		iommu_flush_write_buffer(iommu);
		iommu_set_root_entry(iommu);
	}

	check_tylersburg_isoch();

	/*
	 * for each drhd
	 *   enable fault log
	 *   global invalidate context cache
	 *   global invalidate iotlb
	 *   enable translation
	 */
	for_each_iommu(iommu, drhd) {
		if (drhd->ignored) {
			/*
			 * we always have to disable PMRs or DMA may fail on
			 * this device
			 */
			if (force_on)
				iommu_disable_protect_mem_regions(iommu);
			continue;
		}

		iommu_flush_write_buffer(iommu);

		if (ecap_prs(iommu->ecap)) {
			/*
			 * Call dmar_alloc_hwirq() with dmar_global_lock held,
			 * could cause possible lock race condition.
			 */
			up_write(&dmar_global_lock);
			ret = intel_iommu_enable_prq(iommu);
			down_write(&dmar_global_lock);
			if (ret)
				goto free_iommu;
		}

		ret = dmar_set_interrupt(iommu);
		if (ret)
			goto free_iommu;
	}

	return 0;

free_iommu:
	for_each_active_iommu(iommu, drhd) {
		disable_dmar_iommu(iommu);
		free_dmar_iommu(iommu);
	}

	return ret;
}

static void __init init_no_remapping_devices(void)
{
	struct dmar_drhd_unit *drhd;
	struct device *dev;
	int i;

	for_each_drhd_unit(drhd) {
		if (!drhd->include_all) {
			for_each_active_dev_scope(drhd->devices,
						  drhd->devices_cnt, i, dev)
				break;
			/* ignore DMAR unit if no devices exist */
			if (i == drhd->devices_cnt)
				drhd->ignored = 1;
		}
	}

	for_each_active_drhd_unit(drhd) {
		if (drhd->include_all)
			continue;

		for_each_active_dev_scope(drhd->devices,
					  drhd->devices_cnt, i, dev)
			if (!dev_is_pci(dev) || !IS_GFX_DEVICE(to_pci_dev(dev)))
				break;
		if (i < drhd->devices_cnt)
			continue;

		/* This IOMMU has *only* gfx devices. Either bypass it or
		   set the gfx_mapped flag, as appropriate */
		drhd->gfx_dedicated = 1;
		if (disable_igfx_iommu)
			drhd->ignored = 1;
	}
}

#ifdef CONFIG_SUSPEND
static int init_iommu_hw(void)
{
	struct dmar_drhd_unit *drhd;
	struct intel_iommu *iommu = NULL;
	int ret;

	for_each_active_iommu(iommu, drhd) {
		if (iommu->qi) {
			ret = dmar_reenable_qi(iommu);
			if (ret)
				return ret;
		}
	}

	for_each_iommu(iommu, drhd) {
		if (drhd->ignored) {
			/*
			 * we always have to disable PMRs or DMA may fail on
			 * this device
			 */
			if (force_on)
				iommu_disable_protect_mem_regions(iommu);
			continue;
		}

		iommu_flush_write_buffer(iommu);
		iommu_set_root_entry(iommu);
		iommu_enable_translation(iommu);
		iommu_disable_protect_mem_regions(iommu);
	}

	return 0;
}

static void iommu_flush_all(void)
{
	struct dmar_drhd_unit *drhd;
	struct intel_iommu *iommu;

	for_each_active_iommu(iommu, drhd) {
		iommu->flush.flush_context(iommu, 0, 0, 0,
					   DMA_CCMD_GLOBAL_INVL);
		iommu->flush.flush_iotlb(iommu, 0, 0, 0,
					 DMA_TLB_GLOBAL_FLUSH);
	}
}

static int iommu_suspend(void)
{
	struct dmar_drhd_unit *drhd;
	struct intel_iommu *iommu = NULL;
	unsigned long flag;

	iommu_flush_all();

	for_each_active_iommu(iommu, drhd) {
		iommu_disable_translation(iommu);

		raw_spin_lock_irqsave(&iommu->register_lock, flag);

		iommu->iommu_state[SR_DMAR_FECTL_REG] =
			readl(iommu->reg + DMAR_FECTL_REG);
		iommu->iommu_state[SR_DMAR_FEDATA_REG] =
			readl(iommu->reg + DMAR_FEDATA_REG);
		iommu->iommu_state[SR_DMAR_FEADDR_REG] =
			readl(iommu->reg + DMAR_FEADDR_REG);
		iommu->iommu_state[SR_DMAR_FEUADDR_REG] =
			readl(iommu->reg + DMAR_FEUADDR_REG);

		raw_spin_unlock_irqrestore(&iommu->register_lock, flag);
	}
	return 0;
}

static void iommu_resume(void)
{
	struct dmar_drhd_unit *drhd;
	struct intel_iommu *iommu = NULL;
	unsigned long flag;

	if (init_iommu_hw()) {
		if (force_on)
			panic("tboot: IOMMU setup failed, DMAR can not resume!\n");
		else
			WARN(1, "IOMMU setup failed, DMAR can not resume!\n");
		return;
	}

	for_each_active_iommu(iommu, drhd) {

		raw_spin_lock_irqsave(&iommu->register_lock, flag);

		writel(iommu->iommu_state[SR_DMAR_FECTL_REG],
			iommu->reg + DMAR_FECTL_REG);
		writel(iommu->iommu_state[SR_DMAR_FEDATA_REG],
			iommu->reg + DMAR_FEDATA_REG);
		writel(iommu->iommu_state[SR_DMAR_FEADDR_REG],
			iommu->reg + DMAR_FEADDR_REG);
		writel(iommu->iommu_state[SR_DMAR_FEUADDR_REG],
			iommu->reg + DMAR_FEUADDR_REG);

		raw_spin_unlock_irqrestore(&iommu->register_lock, flag);
	}
}

static struct syscore_ops iommu_syscore_ops = {
	.resume		= iommu_resume,
	.suspend	= iommu_suspend,
};

static void __init init_iommu_pm_ops(void)
{
	register_syscore_ops(&iommu_syscore_ops);
}

#else
static inline void init_iommu_pm_ops(void) {}
#endif	/* CONFIG_PM */

static int __init rmrr_sanity_check(struct acpi_dmar_reserved_memory *rmrr)
{
	if (!IS_ALIGNED(rmrr->base_address, PAGE_SIZE) ||
	    !IS_ALIGNED(rmrr->end_address + 1, PAGE_SIZE) ||
	    rmrr->end_address <= rmrr->base_address ||
	    arch_rmrr_sanity_check(rmrr))
		return -EINVAL;

	return 0;
}

int __init dmar_parse_one_rmrr(struct acpi_dmar_header *header, void *arg)
{
	struct acpi_dmar_reserved_memory *rmrr;
	struct dmar_rmrr_unit *rmrru;

	rmrr = (struct acpi_dmar_reserved_memory *)header;
	if (rmrr_sanity_check(rmrr)) {
		pr_warn(FW_BUG
			   "Your BIOS is broken; bad RMRR [%#018Lx-%#018Lx]\n"
			   "BIOS vendor: %s; Ver: %s; Product Version: %s\n",
			   rmrr->base_address, rmrr->end_address,
			   dmi_get_system_info(DMI_BIOS_VENDOR),
			   dmi_get_system_info(DMI_BIOS_VERSION),
			   dmi_get_system_info(DMI_PRODUCT_VERSION));
		add_taint(TAINT_FIRMWARE_WORKAROUND, LOCKDEP_STILL_OK);
	}

	rmrru = kzalloc(sizeof(*rmrru), GFP_KERNEL);
	if (!rmrru)
		goto out;

	rmrru->hdr = header;

	rmrru->base_address = rmrr->base_address;
	rmrru->end_address = rmrr->end_address;

	rmrru->devices = dmar_alloc_dev_scope((void *)(rmrr + 1),
				((void *)rmrr) + rmrr->header.length,
				&rmrru->devices_cnt);
	if (rmrru->devices_cnt && rmrru->devices == NULL)
		goto free_rmrru;

	list_add(&rmrru->list, &dmar_rmrr_units);

	return 0;
free_rmrru:
	kfree(rmrru);
out:
	return -ENOMEM;
}

static struct dmar_atsr_unit *dmar_find_atsr(struct acpi_dmar_atsr *atsr)
{
	struct dmar_atsr_unit *atsru;
	struct acpi_dmar_atsr *tmp;

	list_for_each_entry_rcu(atsru, &dmar_atsr_units, list,
				dmar_rcu_check()) {
		tmp = (struct acpi_dmar_atsr *)atsru->hdr;
		if (atsr->segment != tmp->segment)
			continue;
		if (atsr->header.length != tmp->header.length)
			continue;
		if (memcmp(atsr, tmp, atsr->header.length) == 0)
			return atsru;
	}

	return NULL;
}

int dmar_parse_one_atsr(struct acpi_dmar_header *hdr, void *arg)
{
	struct acpi_dmar_atsr *atsr;
	struct dmar_atsr_unit *atsru;

	if (system_state >= SYSTEM_RUNNING && !intel_iommu_enabled)
		return 0;

	atsr = container_of(hdr, struct acpi_dmar_atsr, header);
	atsru = dmar_find_atsr(atsr);
	if (atsru)
		return 0;

	atsru = kzalloc(sizeof(*atsru) + hdr->length, GFP_KERNEL);
	if (!atsru)
		return -ENOMEM;

	/*
	 * If memory is allocated from slab by ACPI _DSM method, we need to
	 * copy the memory content because the memory buffer will be freed
	 * on return.
	 */
	atsru->hdr = (void *)(atsru + 1);
	memcpy(atsru->hdr, hdr, hdr->length);
	atsru->include_all = atsr->flags & 0x1;
	if (!atsru->include_all) {
		atsru->devices = dmar_alloc_dev_scope((void *)(atsr + 1),
				(void *)atsr + atsr->header.length,
				&atsru->devices_cnt);
		if (atsru->devices_cnt && atsru->devices == NULL) {
			kfree(atsru);
			return -ENOMEM;
		}
	}

	list_add_rcu(&atsru->list, &dmar_atsr_units);

	return 0;
}

static void intel_iommu_free_atsr(struct dmar_atsr_unit *atsru)
{
	dmar_free_dev_scope(&atsru->devices, &atsru->devices_cnt);
	kfree(atsru);
}

int dmar_release_one_atsr(struct acpi_dmar_header *hdr, void *arg)
{
	struct acpi_dmar_atsr *atsr;
	struct dmar_atsr_unit *atsru;

	atsr = container_of(hdr, struct acpi_dmar_atsr, header);
	atsru = dmar_find_atsr(atsr);
	if (atsru) {
		list_del_rcu(&atsru->list);
		synchronize_rcu();
		intel_iommu_free_atsr(atsru);
	}

	return 0;
}

int dmar_check_one_atsr(struct acpi_dmar_header *hdr, void *arg)
{
	int i;
	struct device *dev;
	struct acpi_dmar_atsr *atsr;
	struct dmar_atsr_unit *atsru;

	atsr = container_of(hdr, struct acpi_dmar_atsr, header);
	atsru = dmar_find_atsr(atsr);
	if (!atsru)
		return 0;

	if (!atsru->include_all && atsru->devices && atsru->devices_cnt) {
		for_each_active_dev_scope(atsru->devices, atsru->devices_cnt,
					  i, dev)
			return -EBUSY;
	}

	return 0;
}

static struct dmar_satc_unit *dmar_find_satc(struct acpi_dmar_satc *satc)
{
	struct dmar_satc_unit *satcu;
	struct acpi_dmar_satc *tmp;

	list_for_each_entry_rcu(satcu, &dmar_satc_units, list,
				dmar_rcu_check()) {
		tmp = (struct acpi_dmar_satc *)satcu->hdr;
		if (satc->segment != tmp->segment)
			continue;
		if (satc->header.length != tmp->header.length)
			continue;
		if (memcmp(satc, tmp, satc->header.length) == 0)
			return satcu;
	}

	return NULL;
}

int dmar_parse_one_satc(struct acpi_dmar_header *hdr, void *arg)
{
	struct acpi_dmar_satc *satc;
	struct dmar_satc_unit *satcu;

	if (system_state >= SYSTEM_RUNNING && !intel_iommu_enabled)
		return 0;

	satc = container_of(hdr, struct acpi_dmar_satc, header);
	satcu = dmar_find_satc(satc);
	if (satcu)
		return 0;

	satcu = kzalloc(sizeof(*satcu) + hdr->length, GFP_KERNEL);
	if (!satcu)
		return -ENOMEM;

	satcu->hdr = (void *)(satcu + 1);
	memcpy(satcu->hdr, hdr, hdr->length);
	satcu->atc_required = satc->flags & 0x1;
	satcu->devices = dmar_alloc_dev_scope((void *)(satc + 1),
					      (void *)satc + satc->header.length,
					      &satcu->devices_cnt);
	if (satcu->devices_cnt && !satcu->devices) {
		kfree(satcu);
		return -ENOMEM;
	}
	list_add_rcu(&satcu->list, &dmar_satc_units);

	return 0;
}

static int intel_iommu_add(struct dmar_drhd_unit *dmaru)
{
	struct intel_iommu *iommu = dmaru->iommu;
	int ret;

	/*
	 * Disable translation if already enabled prior to OS handover.
	 */
	if (iommu->gcmd & DMA_GCMD_TE)
		iommu_disable_translation(iommu);

	ret = iommu_init_domains(iommu);
	if (ret == 0)
		ret = iommu_alloc_root_entry(iommu);
	if (ret)
		goto out;

	intel_svm_check(iommu);

	if (dmaru->ignored) {
		/*
		 * we always have to disable PMRs or DMA may fail on this device
		 */
		if (force_on)
			iommu_disable_protect_mem_regions(iommu);
		return 0;
	}

	intel_iommu_init_qi(iommu);
	iommu_flush_write_buffer(iommu);

	if (ecap_prs(iommu->ecap)) {
		ret = intel_iommu_enable_prq(iommu);
		if (ret)
			goto disable_iommu;
	}

	ret = dmar_set_interrupt(iommu);
	if (ret)
		goto disable_iommu;

	iommu_set_root_entry(iommu);
	iommu_enable_translation(iommu);

	iommu_disable_protect_mem_regions(iommu);
	return 0;

disable_iommu:
	disable_dmar_iommu(iommu);
out:
	free_dmar_iommu(iommu);
	return ret;
}

int dmar_iommu_hotplug(struct dmar_drhd_unit *dmaru, bool insert)
{
	int ret = 0;
	struct intel_iommu *iommu = dmaru->iommu;

	if (!intel_iommu_enabled)
		return 0;
	if (iommu == NULL)
		return -EINVAL;

	if (insert) {
		ret = intel_iommu_add(dmaru);
	} else {
		disable_dmar_iommu(iommu);
		free_dmar_iommu(iommu);
	}

	return ret;
}

static void intel_iommu_free_dmars(void)
{
	struct dmar_rmrr_unit *rmrru, *rmrr_n;
	struct dmar_atsr_unit *atsru, *atsr_n;
	struct dmar_satc_unit *satcu, *satc_n;

	list_for_each_entry_safe(rmrru, rmrr_n, &dmar_rmrr_units, list) {
		list_del(&rmrru->list);
		dmar_free_dev_scope(&rmrru->devices, &rmrru->devices_cnt);
		kfree(rmrru);
	}

	list_for_each_entry_safe(atsru, atsr_n, &dmar_atsr_units, list) {
		list_del(&atsru->list);
		intel_iommu_free_atsr(atsru);
	}
	list_for_each_entry_safe(satcu, satc_n, &dmar_satc_units, list) {
		list_del(&satcu->list);
		dmar_free_dev_scope(&satcu->devices, &satcu->devices_cnt);
		kfree(satcu);
	}
}

static struct dmar_satc_unit *dmar_find_matched_satc_unit(struct pci_dev *dev)
{
	struct dmar_satc_unit *satcu;
	struct acpi_dmar_satc *satc;
	struct device *tmp;
	int i;

	dev = pci_physfn(dev);
	rcu_read_lock();

	list_for_each_entry_rcu(satcu, &dmar_satc_units, list) {
		satc = container_of(satcu->hdr, struct acpi_dmar_satc, header);
		if (satc->segment != pci_domain_nr(dev->bus))
			continue;
		for_each_dev_scope(satcu->devices, satcu->devices_cnt, i, tmp)
			if (to_pci_dev(tmp) == dev)
				goto out;
	}
	satcu = NULL;
out:
	rcu_read_unlock();
	return satcu;
}

static int dmar_ats_supported(struct pci_dev *dev, struct intel_iommu *iommu)
{
	int i, ret = 1;
	struct pci_bus *bus;
	struct pci_dev *bridge = NULL;
	struct device *tmp;
	struct acpi_dmar_atsr *atsr;
	struct dmar_atsr_unit *atsru;
	struct dmar_satc_unit *satcu;

	dev = pci_physfn(dev);
	satcu = dmar_find_matched_satc_unit(dev);
	if (satcu)
		/*
		 * This device supports ATS as it is in SATC table.
		 * When IOMMU is in legacy mode, enabling ATS is done
		 * automatically by HW for the device that requires
		 * ATS, hence OS should not enable this device ATS
		 * to avoid duplicated TLB invalidation.
		 */
		return !(satcu->atc_required && !sm_supported(iommu));

	for (bus = dev->bus; bus; bus = bus->parent) {
		bridge = bus->self;
		/* If it's an integrated device, allow ATS */
		if (!bridge)
			return 1;
		/* Connected via non-PCIe: no ATS */
		if (!pci_is_pcie(bridge) ||
		    pci_pcie_type(bridge) == PCI_EXP_TYPE_PCI_BRIDGE)
			return 0;
		/* If we found the root port, look it up in the ATSR */
		if (pci_pcie_type(bridge) == PCI_EXP_TYPE_ROOT_PORT)
			break;
	}

	rcu_read_lock();
	list_for_each_entry_rcu(atsru, &dmar_atsr_units, list) {
		atsr = container_of(atsru->hdr, struct acpi_dmar_atsr, header);
		if (atsr->segment != pci_domain_nr(dev->bus))
			continue;

		for_each_dev_scope(atsru->devices, atsru->devices_cnt, i, tmp)
			if (tmp == &bridge->dev)
				goto out;

		if (atsru->include_all)
			goto out;
	}
	ret = 0;
out:
	rcu_read_unlock();

	return ret;
}

int dmar_iommu_notify_scope_dev(struct dmar_pci_notify_info *info)
{
	int ret;
	struct dmar_rmrr_unit *rmrru;
	struct dmar_atsr_unit *atsru;
	struct dmar_satc_unit *satcu;
	struct acpi_dmar_atsr *atsr;
	struct acpi_dmar_reserved_memory *rmrr;
	struct acpi_dmar_satc *satc;

	if (!intel_iommu_enabled && system_state >= SYSTEM_RUNNING)
		return 0;

	list_for_each_entry(rmrru, &dmar_rmrr_units, list) {
		rmrr = container_of(rmrru->hdr,
				    struct acpi_dmar_reserved_memory, header);
		if (info->event == BUS_NOTIFY_ADD_DEVICE) {
			ret = dmar_insert_dev_scope(info, (void *)(rmrr + 1),
				((void *)rmrr) + rmrr->header.length,
				rmrr->segment, rmrru->devices,
				rmrru->devices_cnt);
			if (ret < 0)
				return ret;
		} else if (info->event == BUS_NOTIFY_REMOVED_DEVICE) {
			dmar_remove_dev_scope(info, rmrr->segment,
				rmrru->devices, rmrru->devices_cnt);
		}
	}

	list_for_each_entry(atsru, &dmar_atsr_units, list) {
		if (atsru->include_all)
			continue;

		atsr = container_of(atsru->hdr, struct acpi_dmar_atsr, header);
		if (info->event == BUS_NOTIFY_ADD_DEVICE) {
			ret = dmar_insert_dev_scope(info, (void *)(atsr + 1),
					(void *)atsr + atsr->header.length,
					atsr->segment, atsru->devices,
					atsru->devices_cnt);
			if (ret > 0)
				break;
			else if (ret < 0)
				return ret;
		} else if (info->event == BUS_NOTIFY_REMOVED_DEVICE) {
			if (dmar_remove_dev_scope(info, atsr->segment,
					atsru->devices, atsru->devices_cnt))
				break;
		}
	}
	list_for_each_entry(satcu, &dmar_satc_units, list) {
		satc = container_of(satcu->hdr, struct acpi_dmar_satc, header);
		if (info->event == BUS_NOTIFY_ADD_DEVICE) {
			ret = dmar_insert_dev_scope(info, (void *)(satc + 1),
					(void *)satc + satc->header.length,
					satc->segment, satcu->devices,
					satcu->devices_cnt);
			if (ret > 0)
				break;
			else if (ret < 0)
				return ret;
		} else if (info->event == BUS_NOTIFY_REMOVED_DEVICE) {
			if (dmar_remove_dev_scope(info, satc->segment,
					satcu->devices, satcu->devices_cnt))
				break;
		}
	}

	return 0;
}

static void intel_disable_iommus(void)
{
	struct intel_iommu *iommu = NULL;
	struct dmar_drhd_unit *drhd;

	for_each_iommu(iommu, drhd)
		iommu_disable_translation(iommu);
}

void intel_iommu_shutdown(void)
{
	struct dmar_drhd_unit *drhd;
	struct intel_iommu *iommu = NULL;

	if (no_iommu || dmar_disabled)
		return;

	/*
	 * All other CPUs were brought down, hotplug interrupts were disabled,
	 * no lock and RCU checking needed anymore
	 */
	list_for_each_entry(drhd, &dmar_drhd_units, list) {
		iommu = drhd->iommu;

		/* Disable PMRs explicitly here. */
		iommu_disable_protect_mem_regions(iommu);

		/* Make sure the IOMMUs are switched off */
		iommu_disable_translation(iommu);
	}
}

static struct intel_iommu *dev_to_intel_iommu(struct device *dev)
{
	struct iommu_device *iommu_dev = dev_to_iommu_device(dev);

	return container_of(iommu_dev, struct intel_iommu, iommu);
}

static ssize_t version_show(struct device *dev,
			    struct device_attribute *attr, char *buf)
{
	struct intel_iommu *iommu = dev_to_intel_iommu(dev);
	u32 ver = readl(iommu->reg + DMAR_VER_REG);
	return sysfs_emit(buf, "%d:%d\n",
			  DMAR_VER_MAJOR(ver), DMAR_VER_MINOR(ver));
}
static DEVICE_ATTR_RO(version);

static ssize_t address_show(struct device *dev,
			    struct device_attribute *attr, char *buf)
{
	struct intel_iommu *iommu = dev_to_intel_iommu(dev);
	return sysfs_emit(buf, "%llx\n", iommu->reg_phys);
}
static DEVICE_ATTR_RO(address);

static ssize_t cap_show(struct device *dev,
			struct device_attribute *attr, char *buf)
{
	struct intel_iommu *iommu = dev_to_intel_iommu(dev);
	return sysfs_emit(buf, "%llx\n", iommu->cap);
}
static DEVICE_ATTR_RO(cap);

static ssize_t ecap_show(struct device *dev,
			 struct device_attribute *attr, char *buf)
{
	struct intel_iommu *iommu = dev_to_intel_iommu(dev);
	return sysfs_emit(buf, "%llx\n", iommu->ecap);
}
static DEVICE_ATTR_RO(ecap);

static ssize_t domains_supported_show(struct device *dev,
				      struct device_attribute *attr, char *buf)
{
	struct intel_iommu *iommu = dev_to_intel_iommu(dev);
	return sysfs_emit(buf, "%ld\n", cap_ndoms(iommu->cap));
}
static DEVICE_ATTR_RO(domains_supported);

static ssize_t domains_used_show(struct device *dev,
				 struct device_attribute *attr, char *buf)
{
	struct intel_iommu *iommu = dev_to_intel_iommu(dev);
	return sysfs_emit(buf, "%d\n",
			  bitmap_weight(iommu->domain_ids,
					cap_ndoms(iommu->cap)));
}
static DEVICE_ATTR_RO(domains_used);

static struct attribute *intel_iommu_attrs[] = {
	&dev_attr_version.attr,
	&dev_attr_address.attr,
	&dev_attr_cap.attr,
	&dev_attr_ecap.attr,
	&dev_attr_domains_supported.attr,
	&dev_attr_domains_used.attr,
	NULL,
};

static struct attribute_group intel_iommu_group = {
	.name = "intel-iommu",
	.attrs = intel_iommu_attrs,
};

const struct attribute_group *intel_iommu_groups[] = {
	&intel_iommu_group,
	NULL,
};

static bool has_external_pci(void)
{
	struct pci_dev *pdev = NULL;

	for_each_pci_dev(pdev)
		if (pdev->external_facing) {
			pci_dev_put(pdev);
			return true;
		}

	return false;
}

static int __init platform_optin_force_iommu(void)
{
	if (!dmar_platform_optin() || no_platform_optin || !has_external_pci())
		return 0;

	if (no_iommu || dmar_disabled)
		pr_info("Intel-IOMMU force enabled due to platform opt in\n");

	/*
	 * If Intel-IOMMU is disabled by default, we will apply identity
	 * map for all devices except those marked as being untrusted.
	 */
	if (dmar_disabled)
		iommu_set_default_passthrough(false);

	dmar_disabled = 0;
	no_iommu = 0;

	return 1;
}

static int __init probe_acpi_namespace_devices(void)
{
	struct dmar_drhd_unit *drhd;
	/* To avoid a -Wunused-but-set-variable warning. */
	struct intel_iommu *iommu __maybe_unused;
	struct device *dev;
	int i, ret = 0;

	for_each_active_iommu(iommu, drhd) {
		for_each_active_dev_scope(drhd->devices,
					  drhd->devices_cnt, i, dev) {
			struct acpi_device_physical_node *pn;
			struct acpi_device *adev;

			if (dev->bus != &acpi_bus_type)
				continue;

			up_read(&dmar_global_lock);
			adev = to_acpi_device(dev);
			mutex_lock(&adev->physical_node_lock);
			list_for_each_entry(pn,
					    &adev->physical_node_list, node) {
				ret = iommu_probe_device(pn->dev);
				if (ret)
					break;
			}
			mutex_unlock(&adev->physical_node_lock);
			down_read(&dmar_global_lock);

			if (ret)
				return ret;
		}
	}

	return 0;
}

static __init int tboot_force_iommu(void)
{
	if (!tboot_enabled())
		return 0;

	if (no_iommu || dmar_disabled)
		pr_warn("Forcing Intel-IOMMU to enabled\n");

	dmar_disabled = 0;
	no_iommu = 0;

	return 1;
}

int __init intel_iommu_init(void)
{
	int ret = -ENODEV;
	struct dmar_drhd_unit *drhd;
	struct intel_iommu *iommu;

	/*
	 * Intel IOMMU is required for a TXT/tboot launch or platform
	 * opt in, so enforce that.
	 */
	force_on = (!intel_iommu_tboot_noforce && tboot_force_iommu()) ||
		    platform_optin_force_iommu();

	down_write(&dmar_global_lock);
	if (dmar_table_init()) {
		if (force_on)
			panic("tboot: Failed to initialize DMAR table\n");
		goto out_free_dmar;
	}

	if (dmar_dev_scope_init() < 0) {
		if (force_on)
			panic("tboot: Failed to initialize DMAR device scope\n");
		goto out_free_dmar;
	}

	up_write(&dmar_global_lock);

	/*
	 * The bus notifier takes the dmar_global_lock, so lockdep will
	 * complain later when we register it under the lock.
	 */
	dmar_register_bus_notifier();

	down_write(&dmar_global_lock);

	if (!no_iommu)
		intel_iommu_debugfs_init();

	if (no_iommu || dmar_disabled) {
		/*
		 * We exit the function here to ensure IOMMU's remapping and
		 * mempool aren't setup, which means that the IOMMU's PMRs
		 * won't be disabled via the call to init_dmars(). So disable
		 * it explicitly here. The PMRs were setup by tboot prior to
		 * calling SENTER, but the kernel is expected to reset/tear
		 * down the PMRs.
		 */
		if (intel_iommu_tboot_noforce) {
			for_each_iommu(iommu, drhd)
				iommu_disable_protect_mem_regions(iommu);
		}

		/*
		 * Make sure the IOMMUs are switched off, even when we
		 * boot into a kexec kernel and the previous kernel left
		 * them enabled
		 */
		intel_disable_iommus();
		goto out_free_dmar;
	}

	if (list_empty(&dmar_rmrr_units))
		pr_info("No RMRR found\n");

	if (list_empty(&dmar_atsr_units))
		pr_info("No ATSR found\n");

	if (list_empty(&dmar_satc_units))
		pr_info("No SATC found\n");

	init_no_remapping_devices();

	ret = init_dmars();
	if (ret) {
		if (force_on)
			panic("tboot: Failed to initialize DMARs\n");
		pr_err("Initialization failed\n");
		goto out_free_dmar;
	}
	up_write(&dmar_global_lock);

	init_iommu_pm_ops();

	down_read(&dmar_global_lock);
	for_each_active_iommu(iommu, drhd) {
		/*
		 * The flush queue implementation does not perform
		 * page-selective invalidations that are required for efficient
		 * TLB flushes in virtual environments.  The benefit of batching
		 * is likely to be much lower than the overhead of synchronizing
		 * the virtual and physical IOMMU page-tables.
		 */
		if (cap_caching_mode(iommu->cap) &&
		    !first_level_by_default(iommu)) {
			pr_info_once("IOMMU batching disallowed due to virtualization\n");
			iommu_set_dma_strict();
		}
		iommu_device_sysfs_add(&iommu->iommu, NULL,
				       intel_iommu_groups,
				       "%s", iommu->name);
		/*
		 * The iommu device probe is protected by the iommu_probe_device_lock.
		 * Release the dmar_global_lock before entering the device probe path
		 * to avoid unnecessary lock order splat.
		 */
		up_read(&dmar_global_lock);
		iommu_device_register(&iommu->iommu, &intel_iommu_ops, NULL);
		down_read(&dmar_global_lock);

		iommu_pmu_register(iommu);
	}

	if (probe_acpi_namespace_devices())
		pr_warn("ACPI name space devices didn't probe correctly\n");

	/* Finally, we enable the DMA remapping hardware. */
	for_each_iommu(iommu, drhd) {
		if (!drhd->ignored && !translation_pre_enabled(iommu))
			iommu_enable_translation(iommu);

		iommu_disable_protect_mem_regions(iommu);
	}
	up_read(&dmar_global_lock);

	pr_info("Intel(R) Virtualization Technology for Directed I/O\n");

	intel_iommu_enabled = 1;

	return 0;

out_free_dmar:
	intel_iommu_free_dmars();
	up_write(&dmar_global_lock);
	return ret;
}

static int domain_context_clear_one_cb(struct pci_dev *pdev, u16 alias, void *opaque)
{
	struct device_domain_info *info = opaque;

	domain_context_clear_one(info, PCI_BUS_NUM(alias), alias & 0xff);
	return 0;
}

/*
 * NB - intel-iommu lacks any sort of reference counting for the users of
 * dependent devices.  If multiple endpoints have intersecting dependent
 * devices, unbinding the driver from any one of them will possibly leave
 * the others unable to operate.
 */
static void domain_context_clear(struct device_domain_info *info)
{
	if (!dev_is_pci(info->dev)) {
		domain_context_clear_one(info, info->bus, info->devfn);
		return;
	}

	pci_for_each_dma_alias(to_pci_dev(info->dev),
			       &domain_context_clear_one_cb, info);
	iommu_disable_pci_ats(info);
}

/*
 * Clear the page table pointer in context or pasid table entries so that
 * all DMA requests without PASID from the device are blocked. If the page
 * table has been set, clean up the data structures.
 */
void device_block_translation(struct device *dev)
{
	struct device_domain_info *info = dev_iommu_priv_get(dev);
	struct intel_iommu *iommu = info->iommu;
	unsigned long flags;

	if (info->domain)
		cache_tag_unassign_domain(info->domain, dev, IOMMU_NO_PASID);

	if (!dev_is_real_dma_subdevice(dev)) {
		if (sm_supported(iommu))
			intel_pasid_tear_down_entry(iommu, dev,
						    IOMMU_NO_PASID, false);
		else
			domain_context_clear(info);
	}

	if (!info->domain)
		return;

	spin_lock_irqsave(&info->domain->lock, flags);
	list_del(&info->link);
	spin_unlock_irqrestore(&info->domain->lock, flags);

	domain_detach_iommu(info->domain, iommu);
	info->domain = NULL;
}

static int blocking_domain_attach_dev(struct iommu_domain *domain,
				      struct device *dev)
{
	device_block_translation(dev);
	return 0;
}

static int blocking_domain_set_dev_pasid(struct iommu_domain *domain,
					 struct device *dev, ioasid_t pasid,
					 struct iommu_domain *old);

static struct iommu_domain blocking_domain = {
	.type = IOMMU_DOMAIN_BLOCKED,
	.ops = &(const struct iommu_domain_ops) {
		.attach_dev	= blocking_domain_attach_dev,
		.set_dev_pasid	= blocking_domain_set_dev_pasid,
	}
};

static int iommu_superpage_capability(struct intel_iommu *iommu, bool first_stage)
{
	if (!intel_iommu_superpage)
		return 0;

	if (first_stage)
		return cap_fl1gp_support(iommu->cap) ? 2 : 1;

	return fls(cap_super_page_val(iommu->cap));
}

static struct dmar_domain *paging_domain_alloc(struct device *dev, bool first_stage)
{
	struct device_domain_info *info = dev_iommu_priv_get(dev);
	struct intel_iommu *iommu = info->iommu;
	struct dmar_domain *domain;
	int addr_width;

	domain = kzalloc(sizeof(*domain), GFP_KERNEL);
	if (!domain)
		return ERR_PTR(-ENOMEM);

	INIT_LIST_HEAD(&domain->devices);
	INIT_LIST_HEAD(&domain->dev_pasids);
	INIT_LIST_HEAD(&domain->cache_tags);
	spin_lock_init(&domain->lock);
	spin_lock_init(&domain->cache_lock);
	xa_init(&domain->iommu_array);

	domain->nid = dev_to_node(dev);
	domain->use_first_level = first_stage;

	/* calculate the address width */
	addr_width = agaw_to_width(iommu->agaw);
	if (addr_width > cap_mgaw(iommu->cap))
		addr_width = cap_mgaw(iommu->cap);
	domain->gaw = addr_width;
	domain->agaw = iommu->agaw;
	domain->max_addr = __DOMAIN_MAX_ADDR(addr_width);

	/* iommu memory access coherency */
	domain->iommu_coherency = iommu_paging_structure_coherency(iommu);

	/* pagesize bitmap */
	domain->domain.pgsize_bitmap = SZ_4K;
	domain->iommu_superpage = iommu_superpage_capability(iommu, first_stage);
	domain->domain.pgsize_bitmap |= domain_super_pgsize_bitmap(domain);

	/*
	 * IOVA aperture: First-level translation restricts the input-address
	 * to a canonical address (i.e., address bits 63:N have the same value
	 * as address bit [N-1], where N is 48-bits with 4-level paging and
	 * 57-bits with 5-level paging). Hence, skip bit [N-1].
	 */
	domain->domain.geometry.force_aperture = true;
	domain->domain.geometry.aperture_start = 0;
	if (first_stage)
		domain->domain.geometry.aperture_end = __DOMAIN_MAX_ADDR(domain->gaw - 1);
	else
		domain->domain.geometry.aperture_end = __DOMAIN_MAX_ADDR(domain->gaw);

	/* always allocate the top pgd */
	domain->pgd = iommu_alloc_page_node(domain->nid, GFP_KERNEL);
	if (!domain->pgd) {
		kfree(domain);
		return ERR_PTR(-ENOMEM);
	}
	domain_flush_cache(domain, domain->pgd, PAGE_SIZE);

	return domain;
}

static struct iommu_domain *
intel_iommu_domain_alloc_paging_flags(struct device *dev, u32 flags,
				      const struct iommu_user_data *user_data)
{
	struct device_domain_info *info = dev_iommu_priv_get(dev);
	bool dirty_tracking = flags & IOMMU_HWPT_ALLOC_DIRTY_TRACKING;
	bool nested_parent = flags & IOMMU_HWPT_ALLOC_NEST_PARENT;
	struct intel_iommu *iommu = info->iommu;
	struct dmar_domain *dmar_domain;
	struct iommu_domain *domain;
	bool first_stage;

	if (flags &
	    (~(IOMMU_HWPT_ALLOC_NEST_PARENT | IOMMU_HWPT_ALLOC_DIRTY_TRACKING |
	       IOMMU_HWPT_ALLOC_PASID)))
		return ERR_PTR(-EOPNOTSUPP);
	if (nested_parent && !nested_supported(iommu))
		return ERR_PTR(-EOPNOTSUPP);
	if (user_data || (dirty_tracking && !ssads_supported(iommu)))
		return ERR_PTR(-EOPNOTSUPP);

	/*
	 * Always allocate the guest compatible page table unless
	 * IOMMU_HWPT_ALLOC_NEST_PARENT or IOMMU_HWPT_ALLOC_DIRTY_TRACKING
	 * is specified.
	 */
	if (nested_parent || dirty_tracking) {
		if (!sm_supported(iommu) || !ecap_slts(iommu->ecap))
			return ERR_PTR(-EOPNOTSUPP);
		first_stage = false;
	} else {
		first_stage = first_level_by_default(iommu);
	}

	dmar_domain = paging_domain_alloc(dev, first_stage);
	if (IS_ERR(dmar_domain))
		return ERR_CAST(dmar_domain);
	domain = &dmar_domain->domain;
	domain->type = IOMMU_DOMAIN_UNMANAGED;
	domain->owner = &intel_iommu_ops;
	domain->ops = intel_iommu_ops.default_domain_ops;

	if (nested_parent) {
		dmar_domain->nested_parent = true;
		INIT_LIST_HEAD(&dmar_domain->s1_domains);
		spin_lock_init(&dmar_domain->s1_lock);
	}

	if (dirty_tracking) {
		if (dmar_domain->use_first_level) {
			iommu_domain_free(domain);
			return ERR_PTR(-EOPNOTSUPP);
		}
		domain->dirty_ops = &intel_dirty_ops;
	}

	return domain;
}

static void intel_iommu_domain_free(struct iommu_domain *domain)
{
	struct dmar_domain *dmar_domain = to_dmar_domain(domain);

	WARN_ON(dmar_domain->nested_parent &&
		!list_empty(&dmar_domain->s1_domains));
	domain_exit(dmar_domain);
}

int paging_domain_compatible(struct iommu_domain *domain, struct device *dev)
{
	struct device_domain_info *info = dev_iommu_priv_get(dev);
	struct dmar_domain *dmar_domain = to_dmar_domain(domain);
	struct intel_iommu *iommu = info->iommu;
	int addr_width;

	if (WARN_ON_ONCE(!(domain->type & __IOMMU_DOMAIN_PAGING)))
		return -EPERM;

	if (dmar_domain->force_snooping && !ecap_sc_support(iommu->ecap))
		return -EINVAL;

	if (domain->dirty_ops && !ssads_supported(iommu))
		return -EINVAL;

	if (dmar_domain->iommu_coherency !=
			iommu_paging_structure_coherency(iommu))
		return -EINVAL;

	if (dmar_domain->iommu_superpage !=
			iommu_superpage_capability(iommu, dmar_domain->use_first_level))
		return -EINVAL;

	if (dmar_domain->use_first_level &&
	    (!sm_supported(iommu) || !ecap_flts(iommu->ecap)))
		return -EINVAL;

	/* check if this iommu agaw is sufficient for max mapped address */
	addr_width = agaw_to_width(iommu->agaw);
	if (addr_width > cap_mgaw(iommu->cap))
		addr_width = cap_mgaw(iommu->cap);

	if (dmar_domain->gaw > addr_width || dmar_domain->agaw > iommu->agaw)
		return -EINVAL;

	if (sm_supported(iommu) && !dev_is_real_dma_subdevice(dev) &&
	    context_copied(iommu, info->bus, info->devfn))
		return intel_pasid_setup_sm_context(dev);

	return 0;
}

static int intel_iommu_attach_device(struct iommu_domain *domain,
				     struct device *dev)
{
	int ret;

	device_block_translation(dev);

	ret = paging_domain_compatible(domain, dev);
	if (ret)
		return ret;

	return dmar_domain_attach_device(to_dmar_domain(domain), dev);
}

static int intel_iommu_map(struct iommu_domain *domain,
			   unsigned long iova, phys_addr_t hpa,
			   size_t size, int iommu_prot, gfp_t gfp)
{
	struct dmar_domain *dmar_domain = to_dmar_domain(domain);
	u64 max_addr;
	int prot = 0;

	if (iommu_prot & IOMMU_READ)
		prot |= DMA_PTE_READ;
	if (iommu_prot & IOMMU_WRITE)
		prot |= DMA_PTE_WRITE;
	if (dmar_domain->set_pte_snp)
		prot |= DMA_PTE_SNP;

	max_addr = iova + size;
	if (dmar_domain->max_addr < max_addr) {
		u64 end;

		/* check if minimum agaw is sufficient for mapped address */
		end = __DOMAIN_MAX_ADDR(dmar_domain->gaw) + 1;
		if (end < max_addr) {
			pr_err("%s: iommu width (%d) is not "
			       "sufficient for the mapped address (%llx)\n",
			       __func__, dmar_domain->gaw, max_addr);
			return -EFAULT;
		}
		dmar_domain->max_addr = max_addr;
	}
	/* Round up size to next multiple of PAGE_SIZE, if it and
	   the low bits of hpa would take us onto the next page */
	size = aligned_nrpages(hpa, size);
	return __domain_mapping(dmar_domain, iova >> VTD_PAGE_SHIFT,
				hpa >> VTD_PAGE_SHIFT, size, prot, gfp);
}

static int intel_iommu_map_pages(struct iommu_domain *domain,
				 unsigned long iova, phys_addr_t paddr,
				 size_t pgsize, size_t pgcount,
				 int prot, gfp_t gfp, size_t *mapped)
{
	unsigned long pgshift = __ffs(pgsize);
	size_t size = pgcount << pgshift;
	int ret;

	if (pgsize != SZ_4K && pgsize != SZ_2M && pgsize != SZ_1G)
		return -EINVAL;

	if (!IS_ALIGNED(iova | paddr, pgsize))
		return -EINVAL;

	ret = intel_iommu_map(domain, iova, paddr, size, prot, gfp);
	if (!ret && mapped)
		*mapped = size;

	return ret;
}

static size_t intel_iommu_unmap(struct iommu_domain *domain,
				unsigned long iova, size_t size,
				struct iommu_iotlb_gather *gather)
{
	struct dmar_domain *dmar_domain = to_dmar_domain(domain);
	unsigned long start_pfn, last_pfn;
	int level = 0;

	/* Cope with horrid API which requires us to unmap more than the
	   size argument if it happens to be a large-page mapping. */
	if (unlikely(!pfn_to_dma_pte(dmar_domain, iova >> VTD_PAGE_SHIFT,
				     &level, GFP_ATOMIC)))
		return 0;

	if (size < VTD_PAGE_SIZE << level_to_offset_bits(level))
		size = VTD_PAGE_SIZE << level_to_offset_bits(level);

	start_pfn = iova >> VTD_PAGE_SHIFT;
	last_pfn = (iova + size - 1) >> VTD_PAGE_SHIFT;

	domain_unmap(dmar_domain, start_pfn, last_pfn, &gather->freelist);

	if (dmar_domain->max_addr == iova + size)
		dmar_domain->max_addr = iova;

	/*
	 * We do not use page-selective IOTLB invalidation in flush queue,
	 * so there is no need to track page and sync iotlb.
	 */
	if (!iommu_iotlb_gather_queued(gather))
		iommu_iotlb_gather_add_page(domain, gather, iova, size);

	return size;
}

static size_t intel_iommu_unmap_pages(struct iommu_domain *domain,
				      unsigned long iova,
				      size_t pgsize, size_t pgcount,
				      struct iommu_iotlb_gather *gather)
{
	unsigned long pgshift = __ffs(pgsize);
	size_t size = pgcount << pgshift;

	return intel_iommu_unmap(domain, iova, size, gather);
}

static void intel_iommu_tlb_sync(struct iommu_domain *domain,
				 struct iommu_iotlb_gather *gather)
{
	cache_tag_flush_range(to_dmar_domain(domain), gather->start,
			      gather->end, list_empty(&gather->freelist));
	iommu_put_pages_list(&gather->freelist);
}

static phys_addr_t intel_iommu_iova_to_phys(struct iommu_domain *domain,
					    dma_addr_t iova)
{
	struct dmar_domain *dmar_domain = to_dmar_domain(domain);
	struct dma_pte *pte;
	int level = 0;
	u64 phys = 0;

	pte = pfn_to_dma_pte(dmar_domain, iova >> VTD_PAGE_SHIFT, &level,
			     GFP_ATOMIC);
	if (pte && dma_pte_present(pte))
		phys = dma_pte_addr(pte) +
			(iova & (BIT_MASK(level_to_offset_bits(level) +
						VTD_PAGE_SHIFT) - 1));

	return phys;
}

static bool domain_support_force_snooping(struct dmar_domain *domain)
{
	struct device_domain_info *info;
	bool support = true;

	assert_spin_locked(&domain->lock);
	list_for_each_entry(info, &domain->devices, link) {
		if (!ecap_sc_support(info->iommu->ecap)) {
			support = false;
			break;
		}
	}

	return support;
}

static void domain_set_force_snooping(struct dmar_domain *domain)
{
	struct device_domain_info *info;

	assert_spin_locked(&domain->lock);
	/*
	 * Second level page table supports per-PTE snoop control. The
	 * iommu_map() interface will handle this by setting SNP bit.
	 */
	if (!domain->use_first_level) {
		domain->set_pte_snp = true;
		return;
	}

	list_for_each_entry(info, &domain->devices, link)
		intel_pasid_setup_page_snoop_control(info->iommu, info->dev,
						     IOMMU_NO_PASID);
}

static bool intel_iommu_enforce_cache_coherency(struct iommu_domain *domain)
{
	struct dmar_domain *dmar_domain = to_dmar_domain(domain);
	unsigned long flags;

	if (dmar_domain->force_snooping)
		return true;

	spin_lock_irqsave(&dmar_domain->lock, flags);
	if (!domain_support_force_snooping(dmar_domain) ||
	    (!dmar_domain->use_first_level && dmar_domain->has_mappings)) {
		spin_unlock_irqrestore(&dmar_domain->lock, flags);
		return false;
	}

	domain_set_force_snooping(dmar_domain);
	dmar_domain->force_snooping = true;
	spin_unlock_irqrestore(&dmar_domain->lock, flags);

	return true;
}

static bool intel_iommu_capable(struct device *dev, enum iommu_cap cap)
{
	struct device_domain_info *info = dev_iommu_priv_get(dev);

	switch (cap) {
	case IOMMU_CAP_CACHE_COHERENCY:
	case IOMMU_CAP_DEFERRED_FLUSH:
		return true;
	case IOMMU_CAP_PRE_BOOT_PROTECTION:
		return dmar_platform_optin();
	case IOMMU_CAP_ENFORCE_CACHE_COHERENCY:
		return ecap_sc_support(info->iommu->ecap);
	case IOMMU_CAP_DIRTY_TRACKING:
		return ssads_supported(info->iommu);
	default:
		return false;
	}
}

static struct iommu_device *intel_iommu_probe_device(struct device *dev)
{
	struct pci_dev *pdev = dev_is_pci(dev) ? to_pci_dev(dev) : NULL;
	struct device_domain_info *info;
	struct intel_iommu *iommu;
	u8 bus, devfn;
	int ret;

	iommu = device_lookup_iommu(dev, &bus, &devfn);
	if (!iommu || !iommu->iommu.ops)
		return ERR_PTR(-ENODEV);

	info = kzalloc(sizeof(*info), GFP_KERNEL);
	if (!info)
		return ERR_PTR(-ENOMEM);

	if (dev_is_real_dma_subdevice(dev)) {
		info->bus = pdev->bus->number;
		info->devfn = pdev->devfn;
		info->segment = pci_domain_nr(pdev->bus);
	} else {
		info->bus = bus;
		info->devfn = devfn;
		info->segment = iommu->segment;
	}

	info->dev = dev;
	info->iommu = iommu;
	if (dev_is_pci(dev)) {
		if (ecap_dev_iotlb_support(iommu->ecap) &&
		    pci_ats_supported(pdev) &&
		    dmar_ats_supported(pdev, iommu)) {
			info->ats_supported = 1;
			info->dtlb_extra_inval = dev_needs_extra_dtlb_flush(pdev);

			/*
			 * For IOMMU that supports device IOTLB throttling
			 * (DIT), we assign PFSID to the invalidation desc
			 * of a VF such that IOMMU HW can gauge queue depth
			 * at PF level. If DIT is not set, PFSID will be
			 * treated as reserved, which should be set to 0.
			 */
			if (ecap_dit(iommu->ecap))
				info->pfsid = pci_dev_id(pci_physfn(pdev));
			info->ats_qdep = pci_ats_queue_depth(pdev);
		}
		if (sm_supported(iommu)) {
			if (pasid_supported(iommu)) {
				int features = pci_pasid_features(pdev);

				if (features >= 0)
					info->pasid_supported = features | 1;
			}

			if (info->ats_supported && ecap_prs(iommu->ecap) &&
			    pci_pri_supported(pdev))
				info->pri_supported = 1;
		}
	}

	dev_iommu_priv_set(dev, info);
	if (pdev && pci_ats_supported(pdev)) {
		pci_prepare_ats(pdev, VTD_PAGE_SHIFT);
		ret = device_rbtree_insert(iommu, info);
		if (ret)
			goto free;
	}

	if (sm_supported(iommu) && !dev_is_real_dma_subdevice(dev)) {
		ret = intel_pasid_alloc_table(dev);
		if (ret) {
			dev_err(dev, "PASID table allocation failed\n");
			goto clear_rbtree;
		}

		if (!context_copied(iommu, info->bus, info->devfn)) {
			ret = intel_pasid_setup_sm_context(dev);
			if (ret)
				goto free_table;
		}
	}

	intel_iommu_debugfs_create_dev(info);

	return &iommu->iommu;
free_table:
	intel_pasid_free_table(dev);
clear_rbtree:
	device_rbtree_remove(info);
free:
	kfree(info);

	return ERR_PTR(ret);
}

static void intel_iommu_probe_finalize(struct device *dev)
{
	struct device_domain_info *info = dev_iommu_priv_get(dev);
	struct intel_iommu *iommu = info->iommu;

	/*
	 * The PCIe spec, in its wisdom, declares that the behaviour of the
	 * device is undefined if you enable PASID support after ATS support.
	 * So always enable PASID support on devices which have it, even if
	 * we can't yet know if we're ever going to use it.
	 */
	if (info->pasid_supported &&
	    !pci_enable_pasid(to_pci_dev(dev), info->pasid_supported & ~1))
		info->pasid_enabled = 1;

	if (sm_supported(iommu) && !dev_is_real_dma_subdevice(dev))
		iommu_enable_pci_ats(info);
	iommu_enable_pci_pri(info);
}

static void intel_iommu_release_device(struct device *dev)
{
	struct device_domain_info *info = dev_iommu_priv_get(dev);
	struct intel_iommu *iommu = info->iommu;

	iommu_disable_pci_pri(info);
	iommu_disable_pci_ats(info);

	if (info->pasid_enabled) {
		pci_disable_pasid(to_pci_dev(dev));
		info->pasid_enabled = 0;
	}

	mutex_lock(&iommu->iopf_lock);
	if (dev_is_pci(dev) && pci_ats_supported(to_pci_dev(dev)))
		device_rbtree_remove(info);
	mutex_unlock(&iommu->iopf_lock);

	if (sm_supported(iommu) && !dev_is_real_dma_subdevice(dev) &&
	    !context_copied(iommu, info->bus, info->devfn))
		intel_pasid_teardown_sm_context(dev);

	intel_pasid_free_table(dev);
	intel_iommu_debugfs_remove_dev(info);
	kfree(info);
}

static void intel_iommu_get_resv_regions(struct device *device,
					 struct list_head *head)
{
	int prot = DMA_PTE_READ | DMA_PTE_WRITE;
	struct iommu_resv_region *reg;
	struct dmar_rmrr_unit *rmrr;
	struct device *i_dev;
	int i;

	rcu_read_lock();
	for_each_rmrr_units(rmrr) {
		for_each_active_dev_scope(rmrr->devices, rmrr->devices_cnt,
					  i, i_dev) {
			struct iommu_resv_region *resv;
			enum iommu_resv_type type;
			size_t length;

			if (i_dev != device &&
			    !is_downstream_to_pci_bridge(device, i_dev))
				continue;

			length = rmrr->end_address - rmrr->base_address + 1;

			type = device_rmrr_is_relaxable(device) ?
				IOMMU_RESV_DIRECT_RELAXABLE : IOMMU_RESV_DIRECT;

			resv = iommu_alloc_resv_region(rmrr->base_address,
						       length, prot, type,
						       GFP_ATOMIC);
			if (!resv)
				break;

			list_add_tail(&resv->list, head);
		}
	}
	rcu_read_unlock();

#ifdef CONFIG_INTEL_IOMMU_FLOPPY_WA
	if (dev_is_pci(device)) {
		struct pci_dev *pdev = to_pci_dev(device);

		if ((pdev->class >> 8) == PCI_CLASS_BRIDGE_ISA) {
			reg = iommu_alloc_resv_region(0, 1UL << 24, prot,
					IOMMU_RESV_DIRECT_RELAXABLE,
					GFP_KERNEL);
			if (reg)
				list_add_tail(&reg->list, head);
		}
	}
#endif /* CONFIG_INTEL_IOMMU_FLOPPY_WA */

	reg = iommu_alloc_resv_region(IOAPIC_RANGE_START,
				      IOAPIC_RANGE_END - IOAPIC_RANGE_START + 1,
				      0, IOMMU_RESV_MSI, GFP_KERNEL);
	if (!reg)
		return;
	list_add_tail(&reg->list, head);
}

static struct iommu_group *intel_iommu_device_group(struct device *dev)
{
	if (dev_is_pci(dev))
		return pci_device_group(dev);
	return generic_device_group(dev);
}

<<<<<<< HEAD
static int context_flip_pri(struct device_domain_info *info, bool enable)
{
=======
int intel_iommu_enable_iopf(struct device *dev)
{
	struct device_domain_info *info = dev_iommu_priv_get(dev);
>>>>>>> fc85704c
	struct intel_iommu *iommu = info->iommu;
	int ret;

	if (!info->pri_enabled)
		return -ENODEV;

	if (info->iopf_refcount) {
		info->iopf_refcount++;
		return 0;
	}

	ret = iopf_queue_add_device(iommu->iopf_queue, dev);
	if (ret)
		return ret;

	info->iopf_refcount = 1;

	return 0;
}

void intel_iommu_disable_iopf(struct device *dev)
{
	struct device_domain_info *info = dev_iommu_priv_get(dev);
	struct intel_iommu *iommu = info->iommu;

	if (WARN_ON(!info->pri_enabled || !info->iopf_refcount))
		return;

	if (--info->iopf_refcount)
		return;

	iopf_queue_remove_device(iommu->iopf_queue, dev);
}

static int
intel_iommu_dev_enable_feat(struct device *dev, enum iommu_dev_features feat)
{
	switch (feat) {
	case IOMMU_DEV_FEAT_IOPF:
		return intel_iommu_enable_iopf(dev);

	case IOMMU_DEV_FEAT_SVA:
		return 0;

	default:
		return -ENODEV;
	}
}

static int
intel_iommu_dev_disable_feat(struct device *dev, enum iommu_dev_features feat)
{
	switch (feat) {
	case IOMMU_DEV_FEAT_IOPF:
		intel_iommu_disable_iopf(dev);
		return 0;

	case IOMMU_DEV_FEAT_SVA:
		return 0;

	default:
		return -ENODEV;
	}
}

static bool intel_iommu_is_attach_deferred(struct device *dev)
{
	struct device_domain_info *info = dev_iommu_priv_get(dev);

	return translation_pre_enabled(info->iommu) && !info->domain;
}

/*
 * Check that the device does not live on an external facing PCI port that is
 * marked as untrusted. Such devices should not be able to apply quirks and
 * thus not be able to bypass the IOMMU restrictions.
 */
static bool risky_device(struct pci_dev *pdev)
{
	if (pdev->untrusted) {
		pci_info(pdev,
			 "Skipping IOMMU quirk for dev [%04X:%04X] on untrusted PCI link\n",
			 pdev->vendor, pdev->device);
		pci_info(pdev, "Please check with your BIOS/Platform vendor about this\n");
		return true;
	}
	return false;
}

static int intel_iommu_iotlb_sync_map(struct iommu_domain *domain,
				      unsigned long iova, size_t size)
{
	cache_tag_flush_range_np(to_dmar_domain(domain), iova, iova + size - 1);

	return 0;
}

void domain_remove_dev_pasid(struct iommu_domain *domain,
			     struct device *dev, ioasid_t pasid)
{
	struct device_domain_info *info = dev_iommu_priv_get(dev);
	struct dev_pasid_info *curr, *dev_pasid = NULL;
	struct intel_iommu *iommu = info->iommu;
	struct dmar_domain *dmar_domain;
	unsigned long flags;

	if (!domain)
		return;

	/* Identity domain has no meta data for pasid. */
	if (domain->type == IOMMU_DOMAIN_IDENTITY)
		return;

	dmar_domain = to_dmar_domain(domain);
	spin_lock_irqsave(&dmar_domain->lock, flags);
	list_for_each_entry(curr, &dmar_domain->dev_pasids, link_domain) {
		if (curr->dev == dev && curr->pasid == pasid) {
			list_del(&curr->link_domain);
			dev_pasid = curr;
			break;
		}
	}
	spin_unlock_irqrestore(&dmar_domain->lock, flags);

	cache_tag_unassign_domain(dmar_domain, dev, pasid);
	domain_detach_iommu(dmar_domain, iommu);
	if (!WARN_ON_ONCE(!dev_pasid)) {
		intel_iommu_debugfs_remove_dev_pasid(dev_pasid);
		kfree(dev_pasid);
	}
}

static int blocking_domain_set_dev_pasid(struct iommu_domain *domain,
					 struct device *dev, ioasid_t pasid,
					 struct iommu_domain *old)
{
	struct device_domain_info *info = dev_iommu_priv_get(dev);

	intel_pasid_tear_down_entry(info->iommu, dev, pasid, false);
	domain_remove_dev_pasid(old, dev, pasid);

	return 0;
}

struct dev_pasid_info *
domain_add_dev_pasid(struct iommu_domain *domain,
		     struct device *dev, ioasid_t pasid)
{
	struct device_domain_info *info = dev_iommu_priv_get(dev);
	struct dmar_domain *dmar_domain = to_dmar_domain(domain);
	struct intel_iommu *iommu = info->iommu;
	struct dev_pasid_info *dev_pasid;
	unsigned long flags;
	int ret;

	dev_pasid = kzalloc(sizeof(*dev_pasid), GFP_KERNEL);
	if (!dev_pasid)
		return ERR_PTR(-ENOMEM);

	ret = domain_attach_iommu(dmar_domain, iommu);
	if (ret)
		goto out_free;

	ret = cache_tag_assign_domain(dmar_domain, dev, pasid);
	if (ret)
		goto out_detach_iommu;

	dev_pasid->dev = dev;
	dev_pasid->pasid = pasid;
	spin_lock_irqsave(&dmar_domain->lock, flags);
	list_add(&dev_pasid->link_domain, &dmar_domain->dev_pasids);
	spin_unlock_irqrestore(&dmar_domain->lock, flags);

	return dev_pasid;
out_detach_iommu:
	domain_detach_iommu(dmar_domain, iommu);
out_free:
	kfree(dev_pasid);
	return ERR_PTR(ret);
}

static int intel_iommu_set_dev_pasid(struct iommu_domain *domain,
				     struct device *dev, ioasid_t pasid,
				     struct iommu_domain *old)
{
	struct device_domain_info *info = dev_iommu_priv_get(dev);
	struct dmar_domain *dmar_domain = to_dmar_domain(domain);
	struct intel_iommu *iommu = info->iommu;
	struct dev_pasid_info *dev_pasid;
	int ret;

	if (WARN_ON_ONCE(!(domain->type & __IOMMU_DOMAIN_PAGING)))
		return -EINVAL;

	if (!pasid_supported(iommu) || dev_is_real_dma_subdevice(dev))
		return -EOPNOTSUPP;

	if (domain->dirty_ops)
		return -EINVAL;

	if (context_copied(iommu, info->bus, info->devfn))
		return -EBUSY;

	ret = paging_domain_compatible(domain, dev);
	if (ret)
		return ret;

	dev_pasid = domain_add_dev_pasid(domain, dev, pasid);
	if (IS_ERR(dev_pasid))
		return PTR_ERR(dev_pasid);

	if (dmar_domain->use_first_level)
		ret = domain_setup_first_level(iommu, dmar_domain,
					       dev, pasid, old);
	else
		ret = domain_setup_second_level(iommu, dmar_domain,
						dev, pasid, old);
	if (ret)
		goto out_remove_dev_pasid;

	domain_remove_dev_pasid(old, dev, pasid);

	intel_iommu_debugfs_create_dev_pasid(dev_pasid);

	return 0;

out_remove_dev_pasid:
	domain_remove_dev_pasid(domain, dev, pasid);
	return ret;
}

static void *intel_iommu_hw_info(struct device *dev, u32 *length, u32 *type)
{
	struct device_domain_info *info = dev_iommu_priv_get(dev);
	struct intel_iommu *iommu = info->iommu;
	struct iommu_hw_info_vtd *vtd;

	vtd = kzalloc(sizeof(*vtd), GFP_KERNEL);
	if (!vtd)
		return ERR_PTR(-ENOMEM);

	vtd->flags = IOMMU_HW_INFO_VTD_ERRATA_772415_SPR17;
	vtd->cap_reg = iommu->cap;
	vtd->ecap_reg = iommu->ecap;
	*length = sizeof(*vtd);
	*type = IOMMU_HW_INFO_TYPE_INTEL_VTD;
	return vtd;
}

/*
 * Set dirty tracking for the device list of a domain. The caller must
 * hold the domain->lock when calling it.
 */
static int device_set_dirty_tracking(struct list_head *devices, bool enable)
{
	struct device_domain_info *info;
	int ret = 0;

	list_for_each_entry(info, devices, link) {
		ret = intel_pasid_setup_dirty_tracking(info->iommu, info->dev,
						       IOMMU_NO_PASID, enable);
		if (ret)
			break;
	}

	return ret;
}

static int parent_domain_set_dirty_tracking(struct dmar_domain *domain,
					    bool enable)
{
	struct dmar_domain *s1_domain;
	unsigned long flags;
	int ret;

	spin_lock(&domain->s1_lock);
	list_for_each_entry(s1_domain, &domain->s1_domains, s2_link) {
		spin_lock_irqsave(&s1_domain->lock, flags);
		ret = device_set_dirty_tracking(&s1_domain->devices, enable);
		spin_unlock_irqrestore(&s1_domain->lock, flags);
		if (ret)
			goto err_unwind;
	}
	spin_unlock(&domain->s1_lock);
	return 0;

err_unwind:
	list_for_each_entry(s1_domain, &domain->s1_domains, s2_link) {
		spin_lock_irqsave(&s1_domain->lock, flags);
		device_set_dirty_tracking(&s1_domain->devices,
					  domain->dirty_tracking);
		spin_unlock_irqrestore(&s1_domain->lock, flags);
	}
	spin_unlock(&domain->s1_lock);
	return ret;
}

static int intel_iommu_set_dirty_tracking(struct iommu_domain *domain,
					  bool enable)
{
	struct dmar_domain *dmar_domain = to_dmar_domain(domain);
	int ret;

	spin_lock(&dmar_domain->lock);
	if (dmar_domain->dirty_tracking == enable)
		goto out_unlock;

	ret = device_set_dirty_tracking(&dmar_domain->devices, enable);
	if (ret)
		goto err_unwind;

	if (dmar_domain->nested_parent) {
		ret = parent_domain_set_dirty_tracking(dmar_domain, enable);
		if (ret)
			goto err_unwind;
	}

	dmar_domain->dirty_tracking = enable;
out_unlock:
	spin_unlock(&dmar_domain->lock);

	return 0;

err_unwind:
	device_set_dirty_tracking(&dmar_domain->devices,
				  dmar_domain->dirty_tracking);
	spin_unlock(&dmar_domain->lock);
	return ret;
}

static int intel_iommu_read_and_clear_dirty(struct iommu_domain *domain,
					    unsigned long iova, size_t size,
					    unsigned long flags,
					    struct iommu_dirty_bitmap *dirty)
{
	struct dmar_domain *dmar_domain = to_dmar_domain(domain);
	unsigned long end = iova + size - 1;
	unsigned long pgsize;

	/*
	 * IOMMUFD core calls into a dirty tracking disabled domain without an
	 * IOVA bitmap set in order to clean dirty bits in all PTEs that might
	 * have occurred when we stopped dirty tracking. This ensures that we
	 * never inherit dirtied bits from a previous cycle.
	 */
	if (!dmar_domain->dirty_tracking && dirty->bitmap)
		return -EINVAL;

	do {
		struct dma_pte *pte;
		int lvl = 0;

		pte = pfn_to_dma_pte(dmar_domain, iova >> VTD_PAGE_SHIFT, &lvl,
				     GFP_ATOMIC);
		pgsize = level_size(lvl) << VTD_PAGE_SHIFT;
		if (!pte || !dma_pte_present(pte)) {
			iova += pgsize;
			continue;
		}

		if (dma_sl_pte_test_and_clear_dirty(pte, flags))
			iommu_dirty_bitmap_record(dirty, iova, pgsize);
		iova += pgsize;
	} while (iova < end);

	return 0;
}

static const struct iommu_dirty_ops intel_dirty_ops = {
	.set_dirty_tracking = intel_iommu_set_dirty_tracking,
	.read_and_clear_dirty = intel_iommu_read_and_clear_dirty,
};

static int context_setup_pass_through(struct device *dev, u8 bus, u8 devfn)
{
	struct device_domain_info *info = dev_iommu_priv_get(dev);
	struct intel_iommu *iommu = info->iommu;
	struct context_entry *context;

	spin_lock(&iommu->lock);
	context = iommu_context_addr(iommu, bus, devfn, 1);
	if (!context) {
		spin_unlock(&iommu->lock);
		return -ENOMEM;
	}

	if (context_present(context) && !context_copied(iommu, bus, devfn)) {
		spin_unlock(&iommu->lock);
		return 0;
	}

	copied_context_tear_down(iommu, context, bus, devfn);
	context_clear_entry(context);
	context_set_domain_id(context, FLPT_DEFAULT_DID);

	/*
	 * In pass through mode, AW must be programmed to indicate the largest
	 * AGAW value supported by hardware. And ASR is ignored by hardware.
	 */
	context_set_address_width(context, iommu->msagaw);
	context_set_translation_type(context, CONTEXT_TT_PASS_THROUGH);
	context_set_fault_enable(context);
	context_set_present(context);
	if (!ecap_coherent(iommu->ecap))
		clflush_cache_range(context, sizeof(*context));
	context_present_cache_flush(iommu, FLPT_DEFAULT_DID, bus, devfn);
	spin_unlock(&iommu->lock);

	return 0;
}

static int context_setup_pass_through_cb(struct pci_dev *pdev, u16 alias, void *data)
{
	struct device *dev = data;

	return context_setup_pass_through(dev, PCI_BUS_NUM(alias), alias & 0xff);
}

static int device_setup_pass_through(struct device *dev)
{
	struct device_domain_info *info = dev_iommu_priv_get(dev);

	if (!dev_is_pci(dev))
		return context_setup_pass_through(dev, info->bus, info->devfn);

	return pci_for_each_dma_alias(to_pci_dev(dev),
				      context_setup_pass_through_cb, dev);
}

static int identity_domain_attach_dev(struct iommu_domain *domain, struct device *dev)
{
	struct device_domain_info *info = dev_iommu_priv_get(dev);
	struct intel_iommu *iommu = info->iommu;
	int ret;

	device_block_translation(dev);

	if (dev_is_real_dma_subdevice(dev))
		return 0;

	if (sm_supported(iommu))
		ret = intel_pasid_setup_pass_through(iommu, dev, IOMMU_NO_PASID);
	else
		ret = device_setup_pass_through(dev);

	return ret;
}

static int identity_domain_set_dev_pasid(struct iommu_domain *domain,
					 struct device *dev, ioasid_t pasid,
					 struct iommu_domain *old)
{
	struct device_domain_info *info = dev_iommu_priv_get(dev);
	struct intel_iommu *iommu = info->iommu;
	int ret;

	if (!pasid_supported(iommu) || dev_is_real_dma_subdevice(dev))
		return -EOPNOTSUPP;

	ret = domain_setup_passthrough(iommu, dev, pasid, old);
	if (ret)
		return ret;

	domain_remove_dev_pasid(old, dev, pasid);
	return 0;
}

static struct iommu_domain identity_domain = {
	.type = IOMMU_DOMAIN_IDENTITY,
	.ops = &(const struct iommu_domain_ops) {
		.attach_dev	= identity_domain_attach_dev,
		.set_dev_pasid	= identity_domain_set_dev_pasid,
	},
};

const struct iommu_ops intel_iommu_ops = {
	.blocked_domain		= &blocking_domain,
	.release_domain		= &blocking_domain,
	.identity_domain	= &identity_domain,
	.capable		= intel_iommu_capable,
	.hw_info		= intel_iommu_hw_info,
	.domain_alloc_paging_flags = intel_iommu_domain_alloc_paging_flags,
	.domain_alloc_sva	= intel_svm_domain_alloc,
	.domain_alloc_nested	= intel_iommu_domain_alloc_nested,
	.probe_device		= intel_iommu_probe_device,
	.probe_finalize		= intel_iommu_probe_finalize,
	.release_device		= intel_iommu_release_device,
	.get_resv_regions	= intel_iommu_get_resv_regions,
	.device_group		= intel_iommu_device_group,
	.dev_enable_feat	= intel_iommu_dev_enable_feat,
	.dev_disable_feat	= intel_iommu_dev_disable_feat,
	.is_attach_deferred	= intel_iommu_is_attach_deferred,
	.def_domain_type	= device_def_domain_type,
	.pgsize_bitmap		= SZ_4K,
	.page_response		= intel_iommu_page_response,
	.default_domain_ops = &(const struct iommu_domain_ops) {
		.attach_dev		= intel_iommu_attach_device,
		.set_dev_pasid		= intel_iommu_set_dev_pasid,
		.map_pages		= intel_iommu_map_pages,
		.unmap_pages		= intel_iommu_unmap_pages,
		.iotlb_sync_map		= intel_iommu_iotlb_sync_map,
		.flush_iotlb_all        = intel_flush_iotlb_all,
		.iotlb_sync		= intel_iommu_tlb_sync,
		.iova_to_phys		= intel_iommu_iova_to_phys,
		.free			= intel_iommu_domain_free,
		.enforce_cache_coherency = intel_iommu_enforce_cache_coherency,
	}
};

static void quirk_iommu_igfx(struct pci_dev *dev)
{
	if (risky_device(dev))
		return;

	pci_info(dev, "Disabling IOMMU for graphics on this chipset\n");
	disable_igfx_iommu = 1;
}

/* G4x/GM45 integrated gfx dmar support is totally busted. */
DECLARE_PCI_FIXUP_HEADER(PCI_VENDOR_ID_INTEL, 0x2a40, quirk_iommu_igfx);
DECLARE_PCI_FIXUP_HEADER(PCI_VENDOR_ID_INTEL, 0x2e00, quirk_iommu_igfx);
DECLARE_PCI_FIXUP_HEADER(PCI_VENDOR_ID_INTEL, 0x2e10, quirk_iommu_igfx);
DECLARE_PCI_FIXUP_HEADER(PCI_VENDOR_ID_INTEL, 0x2e20, quirk_iommu_igfx);
DECLARE_PCI_FIXUP_HEADER(PCI_VENDOR_ID_INTEL, 0x2e30, quirk_iommu_igfx);
DECLARE_PCI_FIXUP_HEADER(PCI_VENDOR_ID_INTEL, 0x2e40, quirk_iommu_igfx);
DECLARE_PCI_FIXUP_HEADER(PCI_VENDOR_ID_INTEL, 0x2e90, quirk_iommu_igfx);

/* QM57/QS57 integrated gfx malfunctions with dmar */
DECLARE_PCI_FIXUP_HEADER(PCI_VENDOR_ID_INTEL, 0x0044, quirk_iommu_igfx);

/* Broadwell igfx malfunctions with dmar */
DECLARE_PCI_FIXUP_HEADER(PCI_VENDOR_ID_INTEL, 0x1606, quirk_iommu_igfx);
DECLARE_PCI_FIXUP_HEADER(PCI_VENDOR_ID_INTEL, 0x160B, quirk_iommu_igfx);
DECLARE_PCI_FIXUP_HEADER(PCI_VENDOR_ID_INTEL, 0x160E, quirk_iommu_igfx);
DECLARE_PCI_FIXUP_HEADER(PCI_VENDOR_ID_INTEL, 0x1602, quirk_iommu_igfx);
DECLARE_PCI_FIXUP_HEADER(PCI_VENDOR_ID_INTEL, 0x160A, quirk_iommu_igfx);
DECLARE_PCI_FIXUP_HEADER(PCI_VENDOR_ID_INTEL, 0x160D, quirk_iommu_igfx);
DECLARE_PCI_FIXUP_HEADER(PCI_VENDOR_ID_INTEL, 0x1616, quirk_iommu_igfx);
DECLARE_PCI_FIXUP_HEADER(PCI_VENDOR_ID_INTEL, 0x161B, quirk_iommu_igfx);
DECLARE_PCI_FIXUP_HEADER(PCI_VENDOR_ID_INTEL, 0x161E, quirk_iommu_igfx);
DECLARE_PCI_FIXUP_HEADER(PCI_VENDOR_ID_INTEL, 0x1612, quirk_iommu_igfx);
DECLARE_PCI_FIXUP_HEADER(PCI_VENDOR_ID_INTEL, 0x161A, quirk_iommu_igfx);
DECLARE_PCI_FIXUP_HEADER(PCI_VENDOR_ID_INTEL, 0x161D, quirk_iommu_igfx);
DECLARE_PCI_FIXUP_HEADER(PCI_VENDOR_ID_INTEL, 0x1626, quirk_iommu_igfx);
DECLARE_PCI_FIXUP_HEADER(PCI_VENDOR_ID_INTEL, 0x162B, quirk_iommu_igfx);
DECLARE_PCI_FIXUP_HEADER(PCI_VENDOR_ID_INTEL, 0x162E, quirk_iommu_igfx);
DECLARE_PCI_FIXUP_HEADER(PCI_VENDOR_ID_INTEL, 0x1622, quirk_iommu_igfx);
DECLARE_PCI_FIXUP_HEADER(PCI_VENDOR_ID_INTEL, 0x162A, quirk_iommu_igfx);
DECLARE_PCI_FIXUP_HEADER(PCI_VENDOR_ID_INTEL, 0x162D, quirk_iommu_igfx);
DECLARE_PCI_FIXUP_HEADER(PCI_VENDOR_ID_INTEL, 0x1636, quirk_iommu_igfx);
DECLARE_PCI_FIXUP_HEADER(PCI_VENDOR_ID_INTEL, 0x163B, quirk_iommu_igfx);
DECLARE_PCI_FIXUP_HEADER(PCI_VENDOR_ID_INTEL, 0x163E, quirk_iommu_igfx);
DECLARE_PCI_FIXUP_HEADER(PCI_VENDOR_ID_INTEL, 0x1632, quirk_iommu_igfx);
DECLARE_PCI_FIXUP_HEADER(PCI_VENDOR_ID_INTEL, 0x163A, quirk_iommu_igfx);
DECLARE_PCI_FIXUP_HEADER(PCI_VENDOR_ID_INTEL, 0x163D, quirk_iommu_igfx);

static void quirk_iommu_rwbf(struct pci_dev *dev)
{
	if (risky_device(dev))
		return;

	/*
	 * Mobile 4 Series Chipset neglects to set RWBF capability,
	 * but needs it. Same seems to hold for the desktop versions.
	 */
	pci_info(dev, "Forcing write-buffer flush capability\n");
	rwbf_quirk = 1;
}

DECLARE_PCI_FIXUP_HEADER(PCI_VENDOR_ID_INTEL, 0x2a40, quirk_iommu_rwbf);
DECLARE_PCI_FIXUP_HEADER(PCI_VENDOR_ID_INTEL, 0x2e00, quirk_iommu_rwbf);
DECLARE_PCI_FIXUP_HEADER(PCI_VENDOR_ID_INTEL, 0x2e10, quirk_iommu_rwbf);
DECLARE_PCI_FIXUP_HEADER(PCI_VENDOR_ID_INTEL, 0x2e20, quirk_iommu_rwbf);
DECLARE_PCI_FIXUP_HEADER(PCI_VENDOR_ID_INTEL, 0x2e30, quirk_iommu_rwbf);
DECLARE_PCI_FIXUP_HEADER(PCI_VENDOR_ID_INTEL, 0x2e40, quirk_iommu_rwbf);
DECLARE_PCI_FIXUP_HEADER(PCI_VENDOR_ID_INTEL, 0x2e90, quirk_iommu_rwbf);

#define GGC 0x52
#define GGC_MEMORY_SIZE_MASK	(0xf << 8)
#define GGC_MEMORY_SIZE_NONE	(0x0 << 8)
#define GGC_MEMORY_SIZE_1M	(0x1 << 8)
#define GGC_MEMORY_SIZE_2M	(0x3 << 8)
#define GGC_MEMORY_VT_ENABLED	(0x8 << 8)
#define GGC_MEMORY_SIZE_2M_VT	(0x9 << 8)
#define GGC_MEMORY_SIZE_3M_VT	(0xa << 8)
#define GGC_MEMORY_SIZE_4M_VT	(0xb << 8)

static void quirk_calpella_no_shadow_gtt(struct pci_dev *dev)
{
	unsigned short ggc;

	if (risky_device(dev))
		return;

	if (pci_read_config_word(dev, GGC, &ggc))
		return;

	if (!(ggc & GGC_MEMORY_VT_ENABLED)) {
		pci_info(dev, "BIOS has allocated no shadow GTT; disabling IOMMU for graphics\n");
		disable_igfx_iommu = 1;
	} else if (!disable_igfx_iommu) {
		/* we have to ensure the gfx device is idle before we flush */
		pci_info(dev, "Disabling batched IOTLB flush on Ironlake\n");
		iommu_set_dma_strict();
	}
}
DECLARE_PCI_FIXUP_HEADER(PCI_VENDOR_ID_INTEL, 0x0040, quirk_calpella_no_shadow_gtt);
DECLARE_PCI_FIXUP_HEADER(PCI_VENDOR_ID_INTEL, 0x0062, quirk_calpella_no_shadow_gtt);
DECLARE_PCI_FIXUP_HEADER(PCI_VENDOR_ID_INTEL, 0x006a, quirk_calpella_no_shadow_gtt);

static void quirk_igfx_skip_te_disable(struct pci_dev *dev)
{
	unsigned short ver;

	if (!IS_GFX_DEVICE(dev))
		return;

	ver = (dev->device >> 8) & 0xff;
	if (ver != 0x45 && ver != 0x46 && ver != 0x4c &&
	    ver != 0x4e && ver != 0x8a && ver != 0x98 &&
	    ver != 0x9a && ver != 0xa7 && ver != 0x7d)
		return;

	if (risky_device(dev))
		return;

	pci_info(dev, "Skip IOMMU disabling for graphics\n");
	iommu_skip_te_disable = 1;
}
DECLARE_PCI_FIXUP_HEADER(PCI_VENDOR_ID_INTEL, PCI_ANY_ID, quirk_igfx_skip_te_disable);

/* On Tylersburg chipsets, some BIOSes have been known to enable the
   ISOCH DMAR unit for the Azalia sound device, but not give it any
   TLB entries, which causes it to deadlock. Check for that.  We do
   this in a function called from init_dmars(), instead of in a PCI
   quirk, because we don't want to print the obnoxious "BIOS broken"
   message if VT-d is actually disabled.
*/
static void __init check_tylersburg_isoch(void)
{
	struct pci_dev *pdev;
	uint32_t vtisochctrl;

	/* If there's no Azalia in the system anyway, forget it. */
	pdev = pci_get_device(PCI_VENDOR_ID_INTEL, 0x3a3e, NULL);
	if (!pdev)
		return;

	if (risky_device(pdev)) {
		pci_dev_put(pdev);
		return;
	}

	pci_dev_put(pdev);

	/* System Management Registers. Might be hidden, in which case
	   we can't do the sanity check. But that's OK, because the
	   known-broken BIOSes _don't_ actually hide it, so far. */
	pdev = pci_get_device(PCI_VENDOR_ID_INTEL, 0x342e, NULL);
	if (!pdev)
		return;

	if (risky_device(pdev)) {
		pci_dev_put(pdev);
		return;
	}

	if (pci_read_config_dword(pdev, 0x188, &vtisochctrl)) {
		pci_dev_put(pdev);
		return;
	}

	pci_dev_put(pdev);

	/* If Azalia DMA is routed to the non-isoch DMAR unit, fine. */
	if (vtisochctrl & 1)
		return;

	/* Drop all bits other than the number of TLB entries */
	vtisochctrl &= 0x1c;

	/* If we have the recommended number of TLB entries (16), fine. */
	if (vtisochctrl == 0x10)
		return;

	/* Zero TLB entries? You get to ride the short bus to school. */
	if (!vtisochctrl) {
		WARN(1, "Your BIOS is broken; DMA routed to ISOCH DMAR unit but no TLB space.\n"
		     "BIOS vendor: %s; Ver: %s; Product Version: %s\n",
		     dmi_get_system_info(DMI_BIOS_VENDOR),
		     dmi_get_system_info(DMI_BIOS_VERSION),
		     dmi_get_system_info(DMI_PRODUCT_VERSION));
		iommu_identity_mapping |= IDENTMAP_AZALIA;
		return;
	}

	pr_warn("Recommended TLB entries for ISOCH unit is 16; your BIOS set %d\n",
	       vtisochctrl);
}

/*
 * Here we deal with a device TLB defect where device may inadvertently issue ATS
 * invalidation completion before posted writes initiated with translated address
 * that utilized translations matching the invalidation address range, violating
 * the invalidation completion ordering.
 * Therefore, any use cases that cannot guarantee DMA is stopped before unmap is
 * vulnerable to this defect. In other words, any dTLB invalidation initiated not
 * under the control of the trusted/privileged host device driver must use this
 * quirk.
 * Device TLBs are invalidated under the following six conditions:
 * 1. Device driver does DMA API unmap IOVA
 * 2. Device driver unbind a PASID from a process, sva_unbind_device()
 * 3. PASID is torn down, after PASID cache is flushed. e.g. process
 *    exit_mmap() due to crash
 * 4. Under SVA usage, called by mmu_notifier.invalidate_range() where
 *    VM has to free pages that were unmapped
 * 5. Userspace driver unmaps a DMA buffer
 * 6. Cache invalidation in vSVA usage (upcoming)
 *
 * For #1 and #2, device drivers are responsible for stopping DMA traffic
 * before unmap/unbind. For #3, iommu driver gets mmu_notifier to
 * invalidate TLB the same way as normal user unmap which will use this quirk.
 * The dTLB invalidation after PASID cache flush does not need this quirk.
 *
 * As a reminder, #6 will *NEED* this quirk as we enable nested translation.
 */
void quirk_extra_dev_tlb_flush(struct device_domain_info *info,
			       unsigned long address, unsigned long mask,
			       u32 pasid, u16 qdep)
{
	u16 sid;

	if (likely(!info->dtlb_extra_inval))
		return;

	sid = PCI_DEVID(info->bus, info->devfn);
	if (pasid == IOMMU_NO_PASID) {
		qi_flush_dev_iotlb(info->iommu, sid, info->pfsid,
				   qdep, address, mask);
	} else {
		qi_flush_dev_iotlb_pasid(info->iommu, sid, info->pfsid,
					 pasid, qdep, address, mask);
	}
}

#define ecmd_get_status_code(res)	(((res) & 0xff) >> 1)

/*
 * Function to submit a command to the enhanced command interface. The
 * valid enhanced command descriptions are defined in Table 47 of the
 * VT-d spec. The VT-d hardware implementation may support some but not
 * all commands, which can be determined by checking the Enhanced
 * Command Capability Register.
 *
 * Return values:
 *  - 0: Command successful without any error;
 *  - Negative: software error value;
 *  - Nonzero positive: failure status code defined in Table 48.
 */
int ecmd_submit_sync(struct intel_iommu *iommu, u8 ecmd, u64 oa, u64 ob)
{
	unsigned long flags;
	u64 res;
	int ret;

	if (!cap_ecmds(iommu->cap))
		return -ENODEV;

	raw_spin_lock_irqsave(&iommu->register_lock, flags);

	res = dmar_readq(iommu->reg + DMAR_ECRSP_REG);
	if (res & DMA_ECMD_ECRSP_IP) {
		ret = -EBUSY;
		goto err;
	}

	/*
	 * Unconditionally write the operand B, because
	 * - There is no side effect if an ecmd doesn't require an
	 *   operand B, but we set the register to some value.
	 * - It's not invoked in any critical path. The extra MMIO
	 *   write doesn't bring any performance concerns.
	 */
	dmar_writeq(iommu->reg + DMAR_ECEO_REG, ob);
	dmar_writeq(iommu->reg + DMAR_ECMD_REG, ecmd | (oa << DMA_ECMD_OA_SHIFT));

	IOMMU_WAIT_OP(iommu, DMAR_ECRSP_REG, dmar_readq,
		      !(res & DMA_ECMD_ECRSP_IP), res);

	if (res & DMA_ECMD_ECRSP_IP) {
		ret = -ETIMEDOUT;
		goto err;
	}

	ret = ecmd_get_status_code(res);
err:
	raw_spin_unlock_irqrestore(&iommu->register_lock, flags);

	return ret;
}<|MERGE_RESOLUTION|>--- conflicted
+++ resolved
@@ -3909,14 +3909,9 @@
 	return generic_device_group(dev);
 }
 
-<<<<<<< HEAD
-static int context_flip_pri(struct device_domain_info *info, bool enable)
-{
-=======
 int intel_iommu_enable_iopf(struct device *dev)
 {
 	struct device_domain_info *info = dev_iommu_priv_get(dev);
->>>>>>> fc85704c
 	struct intel_iommu *iommu = info->iommu;
 	int ret;
 
