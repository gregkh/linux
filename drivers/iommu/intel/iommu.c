// SPDX-License-Identifier: GPL-2.0-only
/*
 * Copyright © 2006-2014 Intel Corporation.
 *
 * Authors: David Woodhouse <dwmw2@infradead.org>,
 *          Ashok Raj <ashok.raj@intel.com>,
 *          Shaohua Li <shaohua.li@intel.com>,
 *          Anil S Keshavamurthy <anil.s.keshavamurthy@intel.com>,
 *          Fenghua Yu <fenghua.yu@intel.com>
 *          Joerg Roedel <jroedel@suse.de>
 */

#define pr_fmt(fmt)     "DMAR: " fmt
#define dev_fmt(fmt)    pr_fmt(fmt)

#include <linux/crash_dump.h>
#include <linux/dma-direct.h>
#include <linux/dmi.h>
#include <linux/memory.h>
#include <linux/pci.h>
#include <linux/pci-ats.h>
#include <linux/spinlock.h>
#include <linux/syscore_ops.h>
#include <linux/tboot.h>
#include <uapi/linux/iommufd.h>

#include "iommu.h"
#include "../dma-iommu.h"
#include "../irq_remapping.h"
#include "../iommu-pages.h"
#include "pasid.h"
#include "cap_audit.h"
#include "perfmon.h"

#define ROOT_SIZE		VTD_PAGE_SIZE
#define CONTEXT_SIZE		VTD_PAGE_SIZE

#define IS_GFX_DEVICE(pdev) ((pdev->class >> 16) == PCI_BASE_CLASS_DISPLAY)
#define IS_USB_DEVICE(pdev) ((pdev->class >> 8) == PCI_CLASS_SERIAL_USB)
#define IS_ISA_DEVICE(pdev) ((pdev->class >> 8) == PCI_CLASS_BRIDGE_ISA)
#define IS_AZALIA(pdev) ((pdev)->vendor == 0x8086 && (pdev)->device == 0x3a3e)

#define IOAPIC_RANGE_START	(0xfee00000)
#define IOAPIC_RANGE_END	(0xfeefffff)
#define IOVA_START_ADDR		(0x1000)

#define DEFAULT_DOMAIN_ADDRESS_WIDTH 57

#define __DOMAIN_MAX_PFN(gaw)  ((((uint64_t)1) << ((gaw) - VTD_PAGE_SHIFT)) - 1)
#define __DOMAIN_MAX_ADDR(gaw) ((((uint64_t)1) << (gaw)) - 1)

/* We limit DOMAIN_MAX_PFN to fit in an unsigned long, and DOMAIN_MAX_ADDR
   to match. That way, we can use 'unsigned long' for PFNs with impunity. */
#define DOMAIN_MAX_PFN(gaw)	((unsigned long) min_t(uint64_t, \
				__DOMAIN_MAX_PFN(gaw), (unsigned long)-1))
#define DOMAIN_MAX_ADDR(gaw)	(((uint64_t)__DOMAIN_MAX_PFN(gaw)) << VTD_PAGE_SHIFT)

static void __init check_tylersburg_isoch(void);
static int rwbf_quirk;

/*
 * set to 1 to panic kernel if can't successfully enable VT-d
 * (used when kernel is launched w/ TXT)
 */
static int force_on = 0;
static int intel_iommu_tboot_noforce;
static int no_platform_optin;

#define ROOT_ENTRY_NR (VTD_PAGE_SIZE/sizeof(struct root_entry))

/*
 * Take a root_entry and return the Lower Context Table Pointer (LCTP)
 * if marked present.
 */
static phys_addr_t root_entry_lctp(struct root_entry *re)
{
	if (!(re->lo & 1))
		return 0;

	return re->lo & VTD_PAGE_MASK;
}

/*
 * Take a root_entry and return the Upper Context Table Pointer (UCTP)
 * if marked present.
 */
static phys_addr_t root_entry_uctp(struct root_entry *re)
{
	if (!(re->hi & 1))
		return 0;

	return re->hi & VTD_PAGE_MASK;
}

static int device_rid_cmp_key(const void *key, const struct rb_node *node)
{
	struct device_domain_info *info =
		rb_entry(node, struct device_domain_info, node);
	const u16 *rid_lhs = key;

	if (*rid_lhs < PCI_DEVID(info->bus, info->devfn))
		return -1;

	if (*rid_lhs > PCI_DEVID(info->bus, info->devfn))
		return 1;

	return 0;
}

static int device_rid_cmp(struct rb_node *lhs, const struct rb_node *rhs)
{
	struct device_domain_info *info =
		rb_entry(lhs, struct device_domain_info, node);
	u16 key = PCI_DEVID(info->bus, info->devfn);

	return device_rid_cmp_key(&key, rhs);
}

/*
 * Looks up an IOMMU-probed device using its source ID.
 *
 * Returns the pointer to the device if there is a match. Otherwise,
 * returns NULL.
 *
 * Note that this helper doesn't guarantee that the device won't be
 * released by the iommu subsystem after being returned. The caller
 * should use its own synchronization mechanism to avoid the device
 * being released during its use if its possibly the case.
 */
struct device *device_rbtree_find(struct intel_iommu *iommu, u16 rid)
{
	struct device_domain_info *info = NULL;
	struct rb_node *node;
	unsigned long flags;

	spin_lock_irqsave(&iommu->device_rbtree_lock, flags);
	node = rb_find(&rid, &iommu->device_rbtree, device_rid_cmp_key);
	if (node)
		info = rb_entry(node, struct device_domain_info, node);
	spin_unlock_irqrestore(&iommu->device_rbtree_lock, flags);

	return info ? info->dev : NULL;
}

static int device_rbtree_insert(struct intel_iommu *iommu,
				struct device_domain_info *info)
{
	struct rb_node *curr;
	unsigned long flags;

	spin_lock_irqsave(&iommu->device_rbtree_lock, flags);
	curr = rb_find_add(&info->node, &iommu->device_rbtree, device_rid_cmp);
	spin_unlock_irqrestore(&iommu->device_rbtree_lock, flags);
	if (WARN_ON(curr))
		return -EEXIST;

	return 0;
}

static void device_rbtree_remove(struct device_domain_info *info)
{
	struct intel_iommu *iommu = info->iommu;
	unsigned long flags;

	spin_lock_irqsave(&iommu->device_rbtree_lock, flags);
	rb_erase(&info->node, &iommu->device_rbtree);
	spin_unlock_irqrestore(&iommu->device_rbtree_lock, flags);
}

struct dmar_rmrr_unit {
	struct list_head list;		/* list of rmrr units	*/
	struct acpi_dmar_header *hdr;	/* ACPI header		*/
	u64	base_address;		/* reserved base address*/
	u64	end_address;		/* reserved end address */
	struct dmar_dev_scope *devices;	/* target devices */
	int	devices_cnt;		/* target device count */
};

struct dmar_atsr_unit {
	struct list_head list;		/* list of ATSR units */
	struct acpi_dmar_header *hdr;	/* ACPI header */
	struct dmar_dev_scope *devices;	/* target devices */
	int devices_cnt;		/* target device count */
	u8 include_all:1;		/* include all ports */
};

struct dmar_satc_unit {
	struct list_head list;		/* list of SATC units */
	struct acpi_dmar_header *hdr;	/* ACPI header */
	struct dmar_dev_scope *devices;	/* target devices */
	struct intel_iommu *iommu;	/* the corresponding iommu */
	int devices_cnt;		/* target device count */
	u8 atc_required:1;		/* ATS is required */
};

static LIST_HEAD(dmar_atsr_units);
static LIST_HEAD(dmar_rmrr_units);
static LIST_HEAD(dmar_satc_units);

#define for_each_rmrr_units(rmrr) \
	list_for_each_entry(rmrr, &dmar_rmrr_units, list)

static void intel_iommu_domain_free(struct iommu_domain *domain);

int dmar_disabled = !IS_ENABLED(CONFIG_INTEL_IOMMU_DEFAULT_ON);
int intel_iommu_sm = IS_ENABLED(CONFIG_INTEL_IOMMU_SCALABLE_MODE_DEFAULT_ON);

int intel_iommu_enabled = 0;
EXPORT_SYMBOL_GPL(intel_iommu_enabled);

static int intel_iommu_superpage = 1;
static int iommu_identity_mapping;
static int iommu_skip_te_disable;
static int disable_igfx_iommu;

#define IDENTMAP_AZALIA		4

const struct iommu_ops intel_iommu_ops;
static const struct iommu_dirty_ops intel_dirty_ops;

static bool translation_pre_enabled(struct intel_iommu *iommu)
{
	return (iommu->flags & VTD_FLAG_TRANS_PRE_ENABLED);
}

static void clear_translation_pre_enabled(struct intel_iommu *iommu)
{
	iommu->flags &= ~VTD_FLAG_TRANS_PRE_ENABLED;
}

static void init_translation_status(struct intel_iommu *iommu)
{
	u32 gsts;

	gsts = readl(iommu->reg + DMAR_GSTS_REG);
	if (gsts & DMA_GSTS_TES)
		iommu->flags |= VTD_FLAG_TRANS_PRE_ENABLED;
}

static int __init intel_iommu_setup(char *str)
{
	if (!str)
		return -EINVAL;

	while (*str) {
		if (!strncmp(str, "on", 2)) {
			dmar_disabled = 0;
			pr_info("IOMMU enabled\n");
		} else if (!strncmp(str, "off", 3)) {
			dmar_disabled = 1;
			no_platform_optin = 1;
			pr_info("IOMMU disabled\n");
		} else if (!strncmp(str, "igfx_off", 8)) {
			disable_igfx_iommu = 1;
			pr_info("Disable GFX device mapping\n");
		} else if (!strncmp(str, "forcedac", 8)) {
			pr_warn("intel_iommu=forcedac deprecated; use iommu.forcedac instead\n");
			iommu_dma_forcedac = true;
		} else if (!strncmp(str, "strict", 6)) {
			pr_warn("intel_iommu=strict deprecated; use iommu.strict=1 instead\n");
			iommu_set_dma_strict();
		} else if (!strncmp(str, "sp_off", 6)) {
			pr_info("Disable supported super page\n");
			intel_iommu_superpage = 0;
		} else if (!strncmp(str, "sm_on", 5)) {
			pr_info("Enable scalable mode if hardware supports\n");
			intel_iommu_sm = 1;
		} else if (!strncmp(str, "sm_off", 6)) {
			pr_info("Scalable mode is disallowed\n");
			intel_iommu_sm = 0;
		} else if (!strncmp(str, "tboot_noforce", 13)) {
			pr_info("Intel-IOMMU: not forcing on after tboot. This could expose security risk for tboot\n");
			intel_iommu_tboot_noforce = 1;
		} else {
			pr_notice("Unknown option - '%s'\n", str);
		}

		str += strcspn(str, ",");
		while (*str == ',')
			str++;
	}

	return 1;
}
__setup("intel_iommu=", intel_iommu_setup);

static int domain_pfn_supported(struct dmar_domain *domain, unsigned long pfn)
{
	int addr_width = agaw_to_width(domain->agaw) - VTD_PAGE_SHIFT;

	return !(addr_width < BITS_PER_LONG && pfn >> addr_width);
}

/*
 * Calculate the Supported Adjusted Guest Address Widths of an IOMMU.
 * Refer to 11.4.2 of the VT-d spec for the encoding of each bit of
 * the returned SAGAW.
 */
static unsigned long __iommu_calculate_sagaw(struct intel_iommu *iommu)
{
	unsigned long fl_sagaw, sl_sagaw;

	fl_sagaw = BIT(2) | (cap_fl5lp_support(iommu->cap) ? BIT(3) : 0);
	sl_sagaw = cap_sagaw(iommu->cap);

	/* Second level only. */
	if (!sm_supported(iommu) || !ecap_flts(iommu->ecap))
		return sl_sagaw;

	/* First level only. */
	if (!ecap_slts(iommu->ecap))
		return fl_sagaw;

	return fl_sagaw & sl_sagaw;
}

static int __iommu_calculate_agaw(struct intel_iommu *iommu, int max_gaw)
{
	unsigned long sagaw;
	int agaw;

	sagaw = __iommu_calculate_sagaw(iommu);
	for (agaw = width_to_agaw(max_gaw); agaw >= 0; agaw--) {
		if (test_bit(agaw, &sagaw))
			break;
	}

	return agaw;
}

/*
 * Calculate max SAGAW for each iommu.
 */
int iommu_calculate_max_sagaw(struct intel_iommu *iommu)
{
	return __iommu_calculate_agaw(iommu, MAX_AGAW_WIDTH);
}

/*
 * calculate agaw for each iommu.
 * "SAGAW" may be different across iommus, use a default agaw, and
 * get a supported less agaw for iommus that don't support the default agaw.
 */
int iommu_calculate_agaw(struct intel_iommu *iommu)
{
	return __iommu_calculate_agaw(iommu, DEFAULT_DOMAIN_ADDRESS_WIDTH);
}

static bool iommu_paging_structure_coherency(struct intel_iommu *iommu)
{
	return sm_supported(iommu) ?
			ecap_smpwc(iommu->ecap) : ecap_coherent(iommu->ecap);
}

static void domain_update_iommu_coherency(struct dmar_domain *domain)
{
	struct iommu_domain_info *info;
	struct dmar_drhd_unit *drhd;
	struct intel_iommu *iommu;
	bool found = false;
	unsigned long i;

	domain->iommu_coherency = true;
	xa_for_each(&domain->iommu_array, i, info) {
		found = true;
		if (!iommu_paging_structure_coherency(info->iommu)) {
			domain->iommu_coherency = false;
			break;
		}
	}
	if (found)
		return;

	/* No hardware attached; use lowest common denominator */
	rcu_read_lock();
	for_each_active_iommu(iommu, drhd) {
		if (!iommu_paging_structure_coherency(iommu)) {
			domain->iommu_coherency = false;
			break;
		}
	}
	rcu_read_unlock();
}

static int domain_update_iommu_superpage(struct dmar_domain *domain,
					 struct intel_iommu *skip)
{
	struct dmar_drhd_unit *drhd;
	struct intel_iommu *iommu;
	int mask = 0x3;

	if (!intel_iommu_superpage)
		return 0;

	/* set iommu_superpage to the smallest common denominator */
	rcu_read_lock();
	for_each_active_iommu(iommu, drhd) {
		if (iommu != skip) {
			if (domain && domain->use_first_level) {
				if (!cap_fl1gp_support(iommu->cap))
					mask = 0x1;
			} else {
				mask &= cap_super_page_val(iommu->cap);
			}

			if (!mask)
				break;
		}
	}
	rcu_read_unlock();

	return fls(mask);
}

static int domain_update_device_node(struct dmar_domain *domain)
{
	struct device_domain_info *info;
	int nid = NUMA_NO_NODE;
	unsigned long flags;

	spin_lock_irqsave(&domain->lock, flags);
	list_for_each_entry(info, &domain->devices, link) {
		/*
		 * There could possibly be multiple device numa nodes as devices
		 * within the same domain may sit behind different IOMMUs. There
		 * isn't perfect answer in such situation, so we select first
		 * come first served policy.
		 */
		nid = dev_to_node(info->dev);
		if (nid != NUMA_NO_NODE)
			break;
	}
	spin_unlock_irqrestore(&domain->lock, flags);

	return nid;
}

/* Return the super pagesize bitmap if supported. */
static unsigned long domain_super_pgsize_bitmap(struct dmar_domain *domain)
{
	unsigned long bitmap = 0;

	/*
	 * 1-level super page supports page size of 2MiB, 2-level super page
	 * supports page size of both 2MiB and 1GiB.
	 */
	if (domain->iommu_superpage == 1)
		bitmap |= SZ_2M;
	else if (domain->iommu_superpage == 2)
		bitmap |= SZ_2M | SZ_1G;

	return bitmap;
}

/* Some capabilities may be different across iommus */
void domain_update_iommu_cap(struct dmar_domain *domain)
{
	domain_update_iommu_coherency(domain);
	domain->iommu_superpage = domain_update_iommu_superpage(domain, NULL);

	/*
	 * If RHSA is missing, we should default to the device numa domain
	 * as fall back.
	 */
	if (domain->nid == NUMA_NO_NODE)
		domain->nid = domain_update_device_node(domain);

	/*
	 * First-level translation restricts the input-address to a
	 * canonical address (i.e., address bits 63:N have the same
	 * value as address bit [N-1], where N is 48-bits with 4-level
	 * paging and 57-bits with 5-level paging). Hence, skip bit
	 * [N-1].
	 */
	if (domain->use_first_level)
		domain->domain.geometry.aperture_end = __DOMAIN_MAX_ADDR(domain->gaw - 1);
	else
		domain->domain.geometry.aperture_end = __DOMAIN_MAX_ADDR(domain->gaw);

	domain->domain.pgsize_bitmap |= domain_super_pgsize_bitmap(domain);
}

struct context_entry *iommu_context_addr(struct intel_iommu *iommu, u8 bus,
					 u8 devfn, int alloc)
{
	struct root_entry *root = &iommu->root_entry[bus];
	struct context_entry *context;
	u64 *entry;

	/*
	 * Except that the caller requested to allocate a new entry,
	 * returning a copied context entry makes no sense.
	 */
	if (!alloc && context_copied(iommu, bus, devfn))
		return NULL;

	entry = &root->lo;
	if (sm_supported(iommu)) {
		if (devfn >= 0x80) {
			devfn -= 0x80;
			entry = &root->hi;
		}
		devfn *= 2;
	}
	if (*entry & 1)
		context = phys_to_virt(*entry & VTD_PAGE_MASK);
	else {
		unsigned long phy_addr;
		if (!alloc)
			return NULL;

		context = iommu_alloc_page_node(iommu->node, GFP_ATOMIC);
		if (!context)
			return NULL;

		__iommu_flush_cache(iommu, (void *)context, CONTEXT_SIZE);
		phy_addr = virt_to_phys((void *)context);
		*entry = phy_addr | 1;
		__iommu_flush_cache(iommu, entry, sizeof(*entry));
	}
	return &context[devfn];
}

/**
 * is_downstream_to_pci_bridge - test if a device belongs to the PCI
 *				 sub-hierarchy of a candidate PCI-PCI bridge
 * @dev: candidate PCI device belonging to @bridge PCI sub-hierarchy
 * @bridge: the candidate PCI-PCI bridge
 *
 * Return: true if @dev belongs to @bridge PCI sub-hierarchy, else false.
 */
static bool
is_downstream_to_pci_bridge(struct device *dev, struct device *bridge)
{
	struct pci_dev *pdev, *pbridge;

	if (!dev_is_pci(dev) || !dev_is_pci(bridge))
		return false;

	pdev = to_pci_dev(dev);
	pbridge = to_pci_dev(bridge);

	if (pbridge->subordinate &&
	    pbridge->subordinate->number <= pdev->bus->number &&
	    pbridge->subordinate->busn_res.end >= pdev->bus->number)
		return true;

	return false;
}

static bool quirk_ioat_snb_local_iommu(struct pci_dev *pdev)
{
	struct dmar_drhd_unit *drhd;
	u32 vtbar;
	int rc;

	/* We know that this device on this chipset has its own IOMMU.
	 * If we find it under a different IOMMU, then the BIOS is lying
	 * to us. Hope that the IOMMU for this device is actually
	 * disabled, and it needs no translation...
	 */
	rc = pci_bus_read_config_dword(pdev->bus, PCI_DEVFN(0, 0), 0xb0, &vtbar);
	if (rc) {
		/* "can't" happen */
		dev_info(&pdev->dev, "failed to run vt-d quirk\n");
		return false;
	}
	vtbar &= 0xffff0000;

	/* we know that the this iommu should be at offset 0xa000 from vtbar */
	drhd = dmar_find_matched_drhd_unit(pdev);
	if (!drhd || drhd->reg_base_addr - vtbar != 0xa000) {
		pr_warn_once(FW_BUG "BIOS assigned incorrect VT-d unit for Intel(R) QuickData Technology device\n");
		add_taint(TAINT_FIRMWARE_WORKAROUND, LOCKDEP_STILL_OK);
		return true;
	}

	return false;
}

static bool iommu_is_dummy(struct intel_iommu *iommu, struct device *dev)
{
	if (!iommu || iommu->drhd->ignored)
		return true;

	if (dev_is_pci(dev)) {
		struct pci_dev *pdev = to_pci_dev(dev);

		if (pdev->vendor == PCI_VENDOR_ID_INTEL &&
		    pdev->device == PCI_DEVICE_ID_INTEL_IOAT_SNB &&
		    quirk_ioat_snb_local_iommu(pdev))
			return true;
	}

	return false;
}

static struct intel_iommu *device_lookup_iommu(struct device *dev, u8 *bus, u8 *devfn)
{
	struct dmar_drhd_unit *drhd = NULL;
	struct pci_dev *pdev = NULL;
	struct intel_iommu *iommu;
	struct device *tmp;
	u16 segment = 0;
	int i;

	if (!dev)
		return NULL;

	if (dev_is_pci(dev)) {
		struct pci_dev *pf_pdev;

		pdev = pci_real_dma_dev(to_pci_dev(dev));

		/* VFs aren't listed in scope tables; we need to look up
		 * the PF instead to find the IOMMU. */
		pf_pdev = pci_physfn(pdev);
		dev = &pf_pdev->dev;
		segment = pci_domain_nr(pdev->bus);
	} else if (has_acpi_companion(dev))
		dev = &ACPI_COMPANION(dev)->dev;

	rcu_read_lock();
	for_each_iommu(iommu, drhd) {
		if (pdev && segment != drhd->segment)
			continue;

		for_each_active_dev_scope(drhd->devices,
					  drhd->devices_cnt, i, tmp) {
			if (tmp == dev) {
				/* For a VF use its original BDF# not that of the PF
				 * which we used for the IOMMU lookup. Strictly speaking
				 * we could do this for all PCI devices; we only need to
				 * get the BDF# from the scope table for ACPI matches. */
				if (pdev && pdev->is_virtfn)
					goto got_pdev;

				if (bus && devfn) {
					*bus = drhd->devices[i].bus;
					*devfn = drhd->devices[i].devfn;
				}
				goto out;
			}

			if (is_downstream_to_pci_bridge(dev, tmp))
				goto got_pdev;
		}

		if (pdev && drhd->include_all) {
got_pdev:
			if (bus && devfn) {
				*bus = pdev->bus->number;
				*devfn = pdev->devfn;
			}
			goto out;
		}
	}
	iommu = NULL;
out:
	if (iommu_is_dummy(iommu, dev))
		iommu = NULL;

	rcu_read_unlock();

	return iommu;
}

static void domain_flush_cache(struct dmar_domain *domain,
			       void *addr, int size)
{
	if (!domain->iommu_coherency)
		clflush_cache_range(addr, size);
}

static void free_context_table(struct intel_iommu *iommu)
{
	struct context_entry *context;
	int i;

	if (!iommu->root_entry)
		return;

	for (i = 0; i < ROOT_ENTRY_NR; i++) {
		context = iommu_context_addr(iommu, i, 0, 0);
		if (context)
			iommu_free_page(context);

		if (!sm_supported(iommu))
			continue;

		context = iommu_context_addr(iommu, i, 0x80, 0);
		if (context)
			iommu_free_page(context);
	}

	iommu_free_page(iommu->root_entry);
	iommu->root_entry = NULL;
}

#ifdef CONFIG_DMAR_DEBUG
static void pgtable_walk(struct intel_iommu *iommu, unsigned long pfn,
			 u8 bus, u8 devfn, struct dma_pte *parent, int level)
{
	struct dma_pte *pte;
	int offset;

	while (1) {
		offset = pfn_level_offset(pfn, level);
		pte = &parent[offset];

		pr_info("pte level: %d, pte value: 0x%016llx\n", level, pte->val);

		if (!dma_pte_present(pte)) {
			pr_info("page table not present at level %d\n", level - 1);
			break;
		}

		if (level == 1 || dma_pte_superpage(pte))
			break;

		parent = phys_to_virt(dma_pte_addr(pte));
		level--;
	}
}

void dmar_fault_dump_ptes(struct intel_iommu *iommu, u16 source_id,
			  unsigned long long addr, u32 pasid)
{
	struct pasid_dir_entry *dir, *pde;
	struct pasid_entry *entries, *pte;
	struct context_entry *ctx_entry;
	struct root_entry *rt_entry;
	int i, dir_index, index, level;
	u8 devfn = source_id & 0xff;
	u8 bus = source_id >> 8;
	struct dma_pte *pgtable;

	pr_info("Dump %s table entries for IOVA 0x%llx\n", iommu->name, addr);

	/* root entry dump */
	if (!iommu->root_entry) {
		pr_info("root table is not present\n");
		return;
	}
	rt_entry = &iommu->root_entry[bus];

	if (sm_supported(iommu))
		pr_info("scalable mode root entry: hi 0x%016llx, low 0x%016llx\n",
			rt_entry->hi, rt_entry->lo);
	else
		pr_info("root entry: 0x%016llx", rt_entry->lo);

	/* context entry dump */
	ctx_entry = iommu_context_addr(iommu, bus, devfn, 0);
	if (!ctx_entry) {
		pr_info("context table is not present\n");
		return;
	}

	pr_info("context entry: hi 0x%016llx, low 0x%016llx\n",
		ctx_entry->hi, ctx_entry->lo);

	/* legacy mode does not require PASID entries */
	if (!sm_supported(iommu)) {
		if (!context_present(ctx_entry)) {
			pr_info("legacy mode page table is not present\n");
			return;
		}
		level = agaw_to_level(ctx_entry->hi & 7);
		pgtable = phys_to_virt(ctx_entry->lo & VTD_PAGE_MASK);
		goto pgtable_walk;
	}

	if (!context_present(ctx_entry)) {
		pr_info("pasid directory table is not present\n");
		return;
	}

	/* get the pointer to pasid directory entry */
	dir = phys_to_virt(ctx_entry->lo & VTD_PAGE_MASK);

	/* For request-without-pasid, get the pasid from context entry */
	if (intel_iommu_sm && pasid == IOMMU_PASID_INVALID)
		pasid = IOMMU_NO_PASID;

	dir_index = pasid >> PASID_PDE_SHIFT;
	pde = &dir[dir_index];
	pr_info("pasid dir entry: 0x%016llx\n", pde->val);

	/* get the pointer to the pasid table entry */
	entries = get_pasid_table_from_pde(pde);
	if (!entries) {
		pr_info("pasid table is not present\n");
		return;
	}
	index = pasid & PASID_PTE_MASK;
	pte = &entries[index];
	for (i = 0; i < ARRAY_SIZE(pte->val); i++)
		pr_info("pasid table entry[%d]: 0x%016llx\n", i, pte->val[i]);

	if (!pasid_pte_is_present(pte)) {
		pr_info("scalable mode page table is not present\n");
		return;
	}

	if (pasid_pte_get_pgtt(pte) == PASID_ENTRY_PGTT_FL_ONLY) {
		level = pte->val[2] & BIT_ULL(2) ? 5 : 4;
		pgtable = phys_to_virt(pte->val[2] & VTD_PAGE_MASK);
	} else {
		level = agaw_to_level((pte->val[0] >> 2) & 0x7);
		pgtable = phys_to_virt(pte->val[0] & VTD_PAGE_MASK);
	}

pgtable_walk:
	pgtable_walk(iommu, addr >> VTD_PAGE_SHIFT, bus, devfn, pgtable, level);
}
#endif

static struct dma_pte *pfn_to_dma_pte(struct dmar_domain *domain,
				      unsigned long pfn, int *target_level,
				      gfp_t gfp)
{
	struct dma_pte *parent, *pte;
	int level = agaw_to_level(domain->agaw);
	int offset;

	if (!domain_pfn_supported(domain, pfn))
		/* Address beyond IOMMU's addressing capabilities. */
		return NULL;

	parent = domain->pgd;

	while (1) {
		void *tmp_page;

		offset = pfn_level_offset(pfn, level);
		pte = &parent[offset];
		if (!*target_level && (dma_pte_superpage(pte) || !dma_pte_present(pte)))
			break;
		if (level == *target_level)
			break;

		if (!dma_pte_present(pte)) {
			uint64_t pteval, tmp;

			tmp_page = iommu_alloc_page_node(domain->nid, gfp);

			if (!tmp_page)
				return NULL;

			domain_flush_cache(domain, tmp_page, VTD_PAGE_SIZE);
			pteval = ((uint64_t)virt_to_dma_pfn(tmp_page) << VTD_PAGE_SHIFT) | DMA_PTE_READ | DMA_PTE_WRITE;
			if (domain->use_first_level)
				pteval |= DMA_FL_PTE_US | DMA_FL_PTE_ACCESS;

			tmp = 0ULL;
			if (!try_cmpxchg64(&pte->val, &tmp, pteval))
				/* Someone else set it while we were thinking; use theirs. */
				iommu_free_page(tmp_page);
			else
				domain_flush_cache(domain, pte, sizeof(*pte));
		}
		if (level == 1)
			break;

		parent = phys_to_virt(dma_pte_addr(pte));
		level--;
	}

	if (!*target_level)
		*target_level = level;

	return pte;
}

/* return address's pte at specific level */
static struct dma_pte *dma_pfn_level_pte(struct dmar_domain *domain,
					 unsigned long pfn,
					 int level, int *large_page)
{
	struct dma_pte *parent, *pte;
	int total = agaw_to_level(domain->agaw);
	int offset;

	parent = domain->pgd;
	while (level <= total) {
		offset = pfn_level_offset(pfn, total);
		pte = &parent[offset];
		if (level == total)
			return pte;

		if (!dma_pte_present(pte)) {
			*large_page = total;
			break;
		}

		if (dma_pte_superpage(pte)) {
			*large_page = total;
			return pte;
		}

		parent = phys_to_virt(dma_pte_addr(pte));
		total--;
	}
	return NULL;
}

/* clear last level pte, a tlb flush should be followed */
static void dma_pte_clear_range(struct dmar_domain *domain,
				unsigned long start_pfn,
				unsigned long last_pfn)
{
	unsigned int large_page;
	struct dma_pte *first_pte, *pte;

	if (WARN_ON(!domain_pfn_supported(domain, last_pfn)) ||
	    WARN_ON(start_pfn > last_pfn))
		return;

	/* we don't need lock here; nobody else touches the iova range */
	do {
		large_page = 1;
		first_pte = pte = dma_pfn_level_pte(domain, start_pfn, 1, &large_page);
		if (!pte) {
			start_pfn = align_to_level(start_pfn + 1, large_page + 1);
			continue;
		}
		do {
			dma_clear_pte(pte);
			start_pfn += lvl_to_nr_pages(large_page);
			pte++;
		} while (start_pfn <= last_pfn && !first_pte_in_page(pte));

		domain_flush_cache(domain, first_pte,
				   (void *)pte - (void *)first_pte);

	} while (start_pfn && start_pfn <= last_pfn);
}

static void dma_pte_free_level(struct dmar_domain *domain, int level,
			       int retain_level, struct dma_pte *pte,
			       unsigned long pfn, unsigned long start_pfn,
			       unsigned long last_pfn)
{
	pfn = max(start_pfn, pfn);
	pte = &pte[pfn_level_offset(pfn, level)];

	do {
		unsigned long level_pfn;
		struct dma_pte *level_pte;

		if (!dma_pte_present(pte) || dma_pte_superpage(pte))
			goto next;

		level_pfn = pfn & level_mask(level);
		level_pte = phys_to_virt(dma_pte_addr(pte));

		if (level > 2) {
			dma_pte_free_level(domain, level - 1, retain_level,
					   level_pte, level_pfn, start_pfn,
					   last_pfn);
		}

		/*
		 * Free the page table if we're below the level we want to
		 * retain and the range covers the entire table.
		 */
		if (level < retain_level && !(start_pfn > level_pfn ||
		      last_pfn < level_pfn + level_size(level) - 1)) {
			dma_clear_pte(pte);
			domain_flush_cache(domain, pte, sizeof(*pte));
			iommu_free_page(level_pte);
		}
next:
		pfn += level_size(level);
	} while (!first_pte_in_page(++pte) && pfn <= last_pfn);
}

/*
 * clear last level (leaf) ptes and free page table pages below the
 * level we wish to keep intact.
 */
static void dma_pte_free_pagetable(struct dmar_domain *domain,
				   unsigned long start_pfn,
				   unsigned long last_pfn,
				   int retain_level)
{
	dma_pte_clear_range(domain, start_pfn, last_pfn);

	/* We don't need lock here; nobody else touches the iova range */
	dma_pte_free_level(domain, agaw_to_level(domain->agaw), retain_level,
			   domain->pgd, 0, start_pfn, last_pfn);

	/* free pgd */
	if (start_pfn == 0 && last_pfn == DOMAIN_MAX_PFN(domain->gaw)) {
		iommu_free_page(domain->pgd);
		domain->pgd = NULL;
	}
}

/* When a page at a given level is being unlinked from its parent, we don't
   need to *modify* it at all. All we need to do is make a list of all the
   pages which can be freed just as soon as we've flushed the IOTLB and we
   know the hardware page-walk will no longer touch them.
   The 'pte' argument is the *parent* PTE, pointing to the page that is to
   be freed. */
static void dma_pte_list_pagetables(struct dmar_domain *domain,
				    int level, struct dma_pte *pte,
				    struct list_head *freelist)
{
	struct page *pg;

	pg = pfn_to_page(dma_pte_addr(pte) >> PAGE_SHIFT);
	list_add_tail(&pg->lru, freelist);

	if (level == 1)
		return;

	pte = page_address(pg);
	do {
		if (dma_pte_present(pte) && !dma_pte_superpage(pte))
			dma_pte_list_pagetables(domain, level - 1, pte, freelist);
		pte++;
	} while (!first_pte_in_page(pte));
}

static void dma_pte_clear_level(struct dmar_domain *domain, int level,
				struct dma_pte *pte, unsigned long pfn,
				unsigned long start_pfn, unsigned long last_pfn,
				struct list_head *freelist)
{
	struct dma_pte *first_pte = NULL, *last_pte = NULL;

	pfn = max(start_pfn, pfn);
	pte = &pte[pfn_level_offset(pfn, level)];

	do {
		unsigned long level_pfn = pfn & level_mask(level);

		if (!dma_pte_present(pte))
			goto next;

		/* If range covers entire pagetable, free it */
		if (start_pfn <= level_pfn &&
		    last_pfn >= level_pfn + level_size(level) - 1) {
			/* These suborbinate page tables are going away entirely. Don't
			   bother to clear them; we're just going to *free* them. */
			if (level > 1 && !dma_pte_superpage(pte))
				dma_pte_list_pagetables(domain, level - 1, pte, freelist);

			dma_clear_pte(pte);
			if (!first_pte)
				first_pte = pte;
			last_pte = pte;
		} else if (level > 1) {
			/* Recurse down into a level that isn't *entirely* obsolete */
			dma_pte_clear_level(domain, level - 1,
					    phys_to_virt(dma_pte_addr(pte)),
					    level_pfn, start_pfn, last_pfn,
					    freelist);
		}
next:
		pfn = level_pfn + level_size(level);
	} while (!first_pte_in_page(++pte) && pfn <= last_pfn);

	if (first_pte)
		domain_flush_cache(domain, first_pte,
				   (void *)++last_pte - (void *)first_pte);
}

/* We can't just free the pages because the IOMMU may still be walking
   the page tables, and may have cached the intermediate levels. The
   pages can only be freed after the IOTLB flush has been done. */
static void domain_unmap(struct dmar_domain *domain, unsigned long start_pfn,
			 unsigned long last_pfn, struct list_head *freelist)
{
	if (WARN_ON(!domain_pfn_supported(domain, last_pfn)) ||
	    WARN_ON(start_pfn > last_pfn))
		return;

	/* we don't need lock here; nobody else touches the iova range */
	dma_pte_clear_level(domain, agaw_to_level(domain->agaw),
			    domain->pgd, 0, start_pfn, last_pfn, freelist);

	/* free pgd */
	if (start_pfn == 0 && last_pfn == DOMAIN_MAX_PFN(domain->gaw)) {
		struct page *pgd_page = virt_to_page(domain->pgd);
		list_add_tail(&pgd_page->lru, freelist);
		domain->pgd = NULL;
	}
}

/* iommu handling */
static int iommu_alloc_root_entry(struct intel_iommu *iommu)
{
	struct root_entry *root;

	root = iommu_alloc_page_node(iommu->node, GFP_ATOMIC);
	if (!root) {
		pr_err("Allocating root entry for %s failed\n",
			iommu->name);
		return -ENOMEM;
	}

	__iommu_flush_cache(iommu, root, ROOT_SIZE);
	iommu->root_entry = root;

	return 0;
}

static void iommu_set_root_entry(struct intel_iommu *iommu)
{
	u64 addr;
	u32 sts;
	unsigned long flag;

	addr = virt_to_phys(iommu->root_entry);
	if (sm_supported(iommu))
		addr |= DMA_RTADDR_SMT;

	raw_spin_lock_irqsave(&iommu->register_lock, flag);
	dmar_writeq(iommu->reg + DMAR_RTADDR_REG, addr);

	writel(iommu->gcmd | DMA_GCMD_SRTP, iommu->reg + DMAR_GCMD_REG);

	/* Make sure hardware complete it */
	IOMMU_WAIT_OP(iommu, DMAR_GSTS_REG,
		      readl, (sts & DMA_GSTS_RTPS), sts);

	raw_spin_unlock_irqrestore(&iommu->register_lock, flag);

	/*
	 * Hardware invalidates all DMA remapping hardware translation
	 * caches as part of SRTP flow.
	 */
	if (cap_esrtps(iommu->cap))
		return;

	iommu->flush.flush_context(iommu, 0, 0, 0, DMA_CCMD_GLOBAL_INVL);
	if (sm_supported(iommu))
		qi_flush_pasid_cache(iommu, 0, QI_PC_GLOBAL, 0);
	iommu->flush.flush_iotlb(iommu, 0, 0, 0, DMA_TLB_GLOBAL_FLUSH);
}

void iommu_flush_write_buffer(struct intel_iommu *iommu)
{
	u32 val;
	unsigned long flag;

	if (!rwbf_quirk && !cap_rwbf(iommu->cap))
		return;

	raw_spin_lock_irqsave(&iommu->register_lock, flag);
	writel(iommu->gcmd | DMA_GCMD_WBF, iommu->reg + DMAR_GCMD_REG);

	/* Make sure hardware complete it */
	IOMMU_WAIT_OP(iommu, DMAR_GSTS_REG,
		      readl, (!(val & DMA_GSTS_WBFS)), val);

	raw_spin_unlock_irqrestore(&iommu->register_lock, flag);
}

/* return value determine if we need a write buffer flush */
static void __iommu_flush_context(struct intel_iommu *iommu,
				  u16 did, u16 source_id, u8 function_mask,
				  u64 type)
{
	u64 val = 0;
	unsigned long flag;

	switch (type) {
	case DMA_CCMD_GLOBAL_INVL:
		val = DMA_CCMD_GLOBAL_INVL;
		break;
	case DMA_CCMD_DOMAIN_INVL:
		val = DMA_CCMD_DOMAIN_INVL|DMA_CCMD_DID(did);
		break;
	case DMA_CCMD_DEVICE_INVL:
		val = DMA_CCMD_DEVICE_INVL|DMA_CCMD_DID(did)
			| DMA_CCMD_SID(source_id) | DMA_CCMD_FM(function_mask);
		break;
	default:
		pr_warn("%s: Unexpected context-cache invalidation type 0x%llx\n",
			iommu->name, type);
		return;
	}
	val |= DMA_CCMD_ICC;

	raw_spin_lock_irqsave(&iommu->register_lock, flag);
	dmar_writeq(iommu->reg + DMAR_CCMD_REG, val);

	/* Make sure hardware complete it */
	IOMMU_WAIT_OP(iommu, DMAR_CCMD_REG,
		dmar_readq, (!(val & DMA_CCMD_ICC)), val);

	raw_spin_unlock_irqrestore(&iommu->register_lock, flag);
}

void __iommu_flush_iotlb(struct intel_iommu *iommu, u16 did, u64 addr,
			 unsigned int size_order, u64 type)
{
	int tlb_offset = ecap_iotlb_offset(iommu->ecap);
	u64 val = 0, val_iva = 0;
	unsigned long flag;

	switch (type) {
	case DMA_TLB_GLOBAL_FLUSH:
		/* global flush doesn't need set IVA_REG */
		val = DMA_TLB_GLOBAL_FLUSH|DMA_TLB_IVT;
		break;
	case DMA_TLB_DSI_FLUSH:
		val = DMA_TLB_DSI_FLUSH|DMA_TLB_IVT|DMA_TLB_DID(did);
		break;
	case DMA_TLB_PSI_FLUSH:
		val = DMA_TLB_PSI_FLUSH|DMA_TLB_IVT|DMA_TLB_DID(did);
		/* IH bit is passed in as part of address */
		val_iva = size_order | addr;
		break;
	default:
		pr_warn("%s: Unexpected iotlb invalidation type 0x%llx\n",
			iommu->name, type);
		return;
	}

	if (cap_write_drain(iommu->cap))
		val |= DMA_TLB_WRITE_DRAIN;

	raw_spin_lock_irqsave(&iommu->register_lock, flag);
	/* Note: Only uses first TLB reg currently */
	if (val_iva)
		dmar_writeq(iommu->reg + tlb_offset, val_iva);
	dmar_writeq(iommu->reg + tlb_offset + 8, val);

	/* Make sure hardware complete it */
	IOMMU_WAIT_OP(iommu, tlb_offset + 8,
		dmar_readq, (!(val & DMA_TLB_IVT)), val);

	raw_spin_unlock_irqrestore(&iommu->register_lock, flag);

	/* check IOTLB invalidation granularity */
	if (DMA_TLB_IAIG(val) == 0)
		pr_err("Flush IOTLB failed\n");
	if (DMA_TLB_IAIG(val) != DMA_TLB_IIRG(type))
		pr_debug("TLB flush request %Lx, actual %Lx\n",
			(unsigned long long)DMA_TLB_IIRG(type),
			(unsigned long long)DMA_TLB_IAIG(val));
}

static struct device_domain_info *
domain_lookup_dev_info(struct dmar_domain *domain,
		       struct intel_iommu *iommu, u8 bus, u8 devfn)
{
	struct device_domain_info *info;
	unsigned long flags;

	spin_lock_irqsave(&domain->lock, flags);
	list_for_each_entry(info, &domain->devices, link) {
		if (info->iommu == iommu && info->bus == bus &&
		    info->devfn == devfn) {
			spin_unlock_irqrestore(&domain->lock, flags);
			return info;
		}
	}
	spin_unlock_irqrestore(&domain->lock, flags);

	return NULL;
}

/*
 * The extra devTLB flush quirk impacts those QAT devices with PCI device
 * IDs ranging from 0x4940 to 0x4943. It is exempted from risky_device()
 * check because it applies only to the built-in QAT devices and it doesn't
 * grant additional privileges.
 */
#define BUGGY_QAT_DEVID_MASK 0x4940
static bool dev_needs_extra_dtlb_flush(struct pci_dev *pdev)
{
	if (pdev->vendor != PCI_VENDOR_ID_INTEL)
		return false;

	if ((pdev->device & 0xfffc) != BUGGY_QAT_DEVID_MASK)
		return false;

	return true;
}

static void iommu_enable_pci_caps(struct device_domain_info *info)
{
	struct pci_dev *pdev;

	if (!dev_is_pci(info->dev))
		return;

	pdev = to_pci_dev(info->dev);
	if (info->ats_supported && pci_ats_page_aligned(pdev) &&
	    !pci_enable_ats(pdev, VTD_PAGE_SHIFT))
		info->ats_enabled = 1;
}

static void iommu_disable_pci_caps(struct device_domain_info *info)
{
	struct pci_dev *pdev;

	if (!dev_is_pci(info->dev))
		return;

	pdev = to_pci_dev(info->dev);

	if (info->ats_enabled) {
		pci_disable_ats(pdev);
		info->ats_enabled = 0;
	}
}

static void intel_flush_iotlb_all(struct iommu_domain *domain)
{
	cache_tag_flush_all(to_dmar_domain(domain));
}

static void iommu_disable_protect_mem_regions(struct intel_iommu *iommu)
{
	u32 pmen;
	unsigned long flags;

	if (!cap_plmr(iommu->cap) && !cap_phmr(iommu->cap))
		return;

	raw_spin_lock_irqsave(&iommu->register_lock, flags);
	pmen = readl(iommu->reg + DMAR_PMEN_REG);
	pmen &= ~DMA_PMEN_EPM;
	writel(pmen, iommu->reg + DMAR_PMEN_REG);

	/* wait for the protected region status bit to clear */
	IOMMU_WAIT_OP(iommu, DMAR_PMEN_REG,
		readl, !(pmen & DMA_PMEN_PRS), pmen);

	raw_spin_unlock_irqrestore(&iommu->register_lock, flags);
}

static void iommu_enable_translation(struct intel_iommu *iommu)
{
	u32 sts;
	unsigned long flags;

	raw_spin_lock_irqsave(&iommu->register_lock, flags);
	iommu->gcmd |= DMA_GCMD_TE;
	writel(iommu->gcmd, iommu->reg + DMAR_GCMD_REG);

	/* Make sure hardware complete it */
	IOMMU_WAIT_OP(iommu, DMAR_GSTS_REG,
		      readl, (sts & DMA_GSTS_TES), sts);

	raw_spin_unlock_irqrestore(&iommu->register_lock, flags);
}

static void iommu_disable_translation(struct intel_iommu *iommu)
{
	u32 sts;
	unsigned long flag;

	if (iommu_skip_te_disable && iommu->drhd->gfx_dedicated &&
	    (cap_read_drain(iommu->cap) || cap_write_drain(iommu->cap)))
		return;

	raw_spin_lock_irqsave(&iommu->register_lock, flag);
	iommu->gcmd &= ~DMA_GCMD_TE;
	writel(iommu->gcmd, iommu->reg + DMAR_GCMD_REG);

	/* Make sure hardware complete it */
	IOMMU_WAIT_OP(iommu, DMAR_GSTS_REG,
		      readl, (!(sts & DMA_GSTS_TES)), sts);

	raw_spin_unlock_irqrestore(&iommu->register_lock, flag);
}

static int iommu_init_domains(struct intel_iommu *iommu)
{
	u32 ndomains;

	ndomains = cap_ndoms(iommu->cap);
	pr_debug("%s: Number of Domains supported <%d>\n",
		 iommu->name, ndomains);

	spin_lock_init(&iommu->lock);

	iommu->domain_ids = bitmap_zalloc(ndomains, GFP_KERNEL);
	if (!iommu->domain_ids)
		return -ENOMEM;

	/*
	 * If Caching mode is set, then invalid translations are tagged
	 * with domain-id 0, hence we need to pre-allocate it. We also
	 * use domain-id 0 as a marker for non-allocated domain-id, so
	 * make sure it is not used for a real domain.
	 */
	set_bit(0, iommu->domain_ids);

	/*
	 * Vt-d spec rev3.0 (section 6.2.3.1) requires that each pasid
	 * entry for first-level or pass-through translation modes should
	 * be programmed with a domain id different from those used for
	 * second-level or nested translation. We reserve a domain id for
	 * this purpose. This domain id is also used for identity domain
	 * in legacy mode.
	 */
	set_bit(FLPT_DEFAULT_DID, iommu->domain_ids);

	return 0;
}

static void disable_dmar_iommu(struct intel_iommu *iommu)
{
	if (!iommu->domain_ids)
		return;

	/*
	 * All iommu domains must have been detached from the devices,
	 * hence there should be no domain IDs in use.
	 */
	if (WARN_ON(bitmap_weight(iommu->domain_ids, cap_ndoms(iommu->cap))
		    > NUM_RESERVED_DID))
		return;

	if (iommu->gcmd & DMA_GCMD_TE)
		iommu_disable_translation(iommu);
}

static void free_dmar_iommu(struct intel_iommu *iommu)
{
	if (iommu->domain_ids) {
		bitmap_free(iommu->domain_ids);
		iommu->domain_ids = NULL;
	}

	if (iommu->copied_tables) {
		bitmap_free(iommu->copied_tables);
		iommu->copied_tables = NULL;
	}

	/* free context mapping */
	free_context_table(iommu);

#ifdef CONFIG_INTEL_IOMMU_SVM
	if (pasid_supported(iommu)) {
		if (ecap_prs(iommu->ecap))
			intel_svm_finish_prq(iommu);
	}
#endif
}

/*
 * Check and return whether first level is used by default for
 * DMA translation.
 */
static bool first_level_by_default(unsigned int type)
{
	/* Only SL is available in legacy mode */
	if (!scalable_mode_support())
		return false;

	/* Only level (either FL or SL) is available, just use it */
	if (intel_cap_flts_sanity() ^ intel_cap_slts_sanity())
		return intel_cap_flts_sanity();

	/* Both levels are available, decide it based on domain type */
	return type != IOMMU_DOMAIN_UNMANAGED;
}

static struct dmar_domain *alloc_domain(unsigned int type)
{
	struct dmar_domain *domain;

	domain = kzalloc(sizeof(*domain), GFP_KERNEL);
	if (!domain)
		return NULL;

	domain->nid = NUMA_NO_NODE;
	if (first_level_by_default(type))
		domain->use_first_level = true;
	INIT_LIST_HEAD(&domain->devices);
	INIT_LIST_HEAD(&domain->dev_pasids);
	INIT_LIST_HEAD(&domain->cache_tags);
	spin_lock_init(&domain->lock);
	spin_lock_init(&domain->cache_lock);
	xa_init(&domain->iommu_array);

	return domain;
}

int domain_attach_iommu(struct dmar_domain *domain, struct intel_iommu *iommu)
{
	struct iommu_domain_info *info, *curr;
	unsigned long ndomains;
	int num, ret = -ENOSPC;

	if (domain->domain.type == IOMMU_DOMAIN_SVA)
		return 0;

	info = kzalloc(sizeof(*info), GFP_KERNEL);
	if (!info)
		return -ENOMEM;

	spin_lock(&iommu->lock);
	curr = xa_load(&domain->iommu_array, iommu->seq_id);
	if (curr) {
		curr->refcnt++;
		spin_unlock(&iommu->lock);
		kfree(info);
		return 0;
	}

	ndomains = cap_ndoms(iommu->cap);
	num = find_first_zero_bit(iommu->domain_ids, ndomains);
	if (num >= ndomains) {
		pr_err("%s: No free domain ids\n", iommu->name);
		goto err_unlock;
	}

	set_bit(num, iommu->domain_ids);
	info->refcnt	= 1;
	info->did	= num;
	info->iommu	= iommu;
	curr = xa_cmpxchg(&domain->iommu_array, iommu->seq_id,
			  NULL, info, GFP_ATOMIC);
	if (curr) {
		ret = xa_err(curr) ? : -EBUSY;
		goto err_clear;
	}
	domain_update_iommu_cap(domain);

	spin_unlock(&iommu->lock);
	return 0;

err_clear:
	clear_bit(info->did, iommu->domain_ids);
err_unlock:
	spin_unlock(&iommu->lock);
	kfree(info);
	return ret;
}

void domain_detach_iommu(struct dmar_domain *domain, struct intel_iommu *iommu)
{
	struct iommu_domain_info *info;

	if (domain->domain.type == IOMMU_DOMAIN_SVA)
		return;

	spin_lock(&iommu->lock);
	info = xa_load(&domain->iommu_array, iommu->seq_id);
	if (--info->refcnt == 0) {
		clear_bit(info->did, iommu->domain_ids);
		xa_erase(&domain->iommu_array, iommu->seq_id);
		domain->nid = NUMA_NO_NODE;
		domain_update_iommu_cap(domain);
		kfree(info);
	}
	spin_unlock(&iommu->lock);
}

static int guestwidth_to_adjustwidth(int gaw)
{
	int agaw;
	int r = (gaw - 12) % 9;

	if (r == 0)
		agaw = gaw;
	else
		agaw = gaw + 9 - r;
	if (agaw > 64)
		agaw = 64;
	return agaw;
}

static void domain_exit(struct dmar_domain *domain)
{
	if (domain->pgd) {
		LIST_HEAD(freelist);

		domain_unmap(domain, 0, DOMAIN_MAX_PFN(domain->gaw), &freelist);
		iommu_put_pages_list(&freelist);
	}

	if (WARN_ON(!list_empty(&domain->devices)))
		return;

	kfree(domain->qi_batch);
	kfree(domain);
}

/*
 * For kdump cases, old valid entries may be cached due to the
 * in-flight DMA and copied pgtable, but there is no unmapping
 * behaviour for them, thus we need an explicit cache flush for
 * the newly-mapped device. For kdump, at this point, the device
 * is supposed to finish reset at its driver probe stage, so no
 * in-flight DMA will exist, and we don't need to worry anymore
 * hereafter.
 */
static void copied_context_tear_down(struct intel_iommu *iommu,
				     struct context_entry *context,
				     u8 bus, u8 devfn)
{
	u16 did_old;

	if (!context_copied(iommu, bus, devfn))
		return;

	assert_spin_locked(&iommu->lock);

	did_old = context_domain_id(context);
	context_clear_entry(context);

	if (did_old < cap_ndoms(iommu->cap)) {
		iommu->flush.flush_context(iommu, did_old,
					   (((u16)bus) << 8) | devfn,
					   DMA_CCMD_MASK_NOBIT,
					   DMA_CCMD_DEVICE_INVL);
		iommu->flush.flush_iotlb(iommu, did_old, 0, 0,
					 DMA_TLB_DSI_FLUSH);
	}

	clear_context_copied(iommu, bus, devfn);
}

/*
 * It's a non-present to present mapping. If hardware doesn't cache
 * non-present entry we only need to flush the write-buffer. If the
 * _does_ cache non-present entries, then it does so in the special
 * domain #0, which we have to flush:
 */
static void context_present_cache_flush(struct intel_iommu *iommu, u16 did,
					u8 bus, u8 devfn)
{
	if (cap_caching_mode(iommu->cap)) {
		iommu->flush.flush_context(iommu, 0,
					   (((u16)bus) << 8) | devfn,
					   DMA_CCMD_MASK_NOBIT,
					   DMA_CCMD_DEVICE_INVL);
		iommu->flush.flush_iotlb(iommu, did, 0, 0, DMA_TLB_DSI_FLUSH);
	} else {
		iommu_flush_write_buffer(iommu);
	}
}

static int domain_context_mapping_one(struct dmar_domain *domain,
				      struct intel_iommu *iommu,
				      u8 bus, u8 devfn)
{
	struct device_domain_info *info =
			domain_lookup_dev_info(domain, iommu, bus, devfn);
	u16 did = domain_id_iommu(domain, iommu);
	int translation = CONTEXT_TT_MULTI_LEVEL;
	struct dma_pte *pgd = domain->pgd;
	struct context_entry *context;
	int agaw, ret;

	pr_debug("Set context mapping for %02x:%02x.%d\n",
		bus, PCI_SLOT(devfn), PCI_FUNC(devfn));

	spin_lock(&iommu->lock);
	ret = -ENOMEM;
	context = iommu_context_addr(iommu, bus, devfn, 1);
	if (!context)
		goto out_unlock;

	ret = 0;
	if (context_present(context) && !context_copied(iommu, bus, devfn))
		goto out_unlock;

	copied_context_tear_down(iommu, context, bus, devfn);
	context_clear_entry(context);

	context_set_domain_id(context, did);

	/*
	 * Skip top levels of page tables for iommu which has
	 * less agaw than default. Unnecessary for PT mode.
	 */
	for (agaw = domain->agaw; agaw > iommu->agaw; agaw--) {
		ret = -ENOMEM;
		pgd = phys_to_virt(dma_pte_addr(pgd));
		if (!dma_pte_present(pgd))
			goto out_unlock;
	}

	if (info && info->ats_supported)
		translation = CONTEXT_TT_DEV_IOTLB;
	else
		translation = CONTEXT_TT_MULTI_LEVEL;

	context_set_address_root(context, virt_to_phys(pgd));
	context_set_address_width(context, agaw);
	context_set_translation_type(context, translation);
	context_set_fault_enable(context);
	context_set_present(context);
	if (!ecap_coherent(iommu->ecap))
		clflush_cache_range(context, sizeof(*context));
	context_present_cache_flush(iommu, did, bus, devfn);
	ret = 0;

out_unlock:
	spin_unlock(&iommu->lock);

	return ret;
}

static int domain_context_mapping_cb(struct pci_dev *pdev,
				     u16 alias, void *opaque)
{
	struct device_domain_info *info = dev_iommu_priv_get(&pdev->dev);
	struct intel_iommu *iommu = info->iommu;
	struct dmar_domain *domain = opaque;

	return domain_context_mapping_one(domain, iommu,
					  PCI_BUS_NUM(alias), alias & 0xff);
}

static int
domain_context_mapping(struct dmar_domain *domain, struct device *dev)
{
	struct device_domain_info *info = dev_iommu_priv_get(dev);
	struct intel_iommu *iommu = info->iommu;
	u8 bus = info->bus, devfn = info->devfn;

	if (!dev_is_pci(dev))
		return domain_context_mapping_one(domain, iommu, bus, devfn);

	return pci_for_each_dma_alias(to_pci_dev(dev),
				      domain_context_mapping_cb, domain);
}

/* Return largest possible superpage level for a given mapping */
static int hardware_largepage_caps(struct dmar_domain *domain, unsigned long iov_pfn,
				   unsigned long phy_pfn, unsigned long pages)
{
	int support, level = 1;
	unsigned long pfnmerge;

	support = domain->iommu_superpage;

	/* To use a large page, the virtual *and* physical addresses
	   must be aligned to 2MiB/1GiB/etc. Lower bits set in either
	   of them will mean we have to use smaller pages. So just
	   merge them and check both at once. */
	pfnmerge = iov_pfn | phy_pfn;

	while (support && !(pfnmerge & ~VTD_STRIDE_MASK)) {
		pages >>= VTD_STRIDE_SHIFT;
		if (!pages)
			break;
		pfnmerge >>= VTD_STRIDE_SHIFT;
		level++;
		support--;
	}
	return level;
}

/*
 * Ensure that old small page tables are removed to make room for superpage(s).
 * We're going to add new large pages, so make sure we don't remove their parent
 * tables. The IOTLB/devTLBs should be flushed if any PDE/PTEs are cleared.
 */
static void switch_to_super_page(struct dmar_domain *domain,
				 unsigned long start_pfn,
				 unsigned long end_pfn, int level)
{
	unsigned long lvl_pages = lvl_to_nr_pages(level);
	struct dma_pte *pte = NULL;

	while (start_pfn <= end_pfn) {
		if (!pte)
			pte = pfn_to_dma_pte(domain, start_pfn, &level,
					     GFP_ATOMIC);

		if (dma_pte_present(pte)) {
			dma_pte_free_pagetable(domain, start_pfn,
					       start_pfn + lvl_pages - 1,
					       level + 1);

			cache_tag_flush_range(domain, start_pfn << VTD_PAGE_SHIFT,
					      end_pfn << VTD_PAGE_SHIFT, 0);
		}

		pte++;
		start_pfn += lvl_pages;
		if (first_pte_in_page(pte))
			pte = NULL;
	}
}

static int
__domain_mapping(struct dmar_domain *domain, unsigned long iov_pfn,
		 unsigned long phys_pfn, unsigned long nr_pages, int prot,
		 gfp_t gfp)
{
	struct dma_pte *first_pte = NULL, *pte = NULL;
	unsigned int largepage_lvl = 0;
	unsigned long lvl_pages = 0;
	phys_addr_t pteval;
	u64 attr;

	if (unlikely(!domain_pfn_supported(domain, iov_pfn + nr_pages - 1)))
		return -EINVAL;

	if ((prot & (DMA_PTE_READ|DMA_PTE_WRITE)) == 0)
		return -EINVAL;

	if (!(prot & DMA_PTE_WRITE) && domain->nested_parent) {
		pr_err_ratelimited("Read-only mapping is disallowed on the domain which serves as the parent in a nested configuration, due to HW errata (ERRATA_772415_SPR17)\n");
		return -EINVAL;
	}

	attr = prot & (DMA_PTE_READ | DMA_PTE_WRITE | DMA_PTE_SNP);
	attr |= DMA_FL_PTE_PRESENT;
	if (domain->use_first_level) {
		attr |= DMA_FL_PTE_US | DMA_FL_PTE_ACCESS;
		if (prot & DMA_PTE_WRITE)
			attr |= DMA_FL_PTE_DIRTY;
	}

	domain->has_mappings = true;

	pteval = ((phys_addr_t)phys_pfn << VTD_PAGE_SHIFT) | attr;

	while (nr_pages > 0) {
		uint64_t tmp;

		if (!pte) {
			largepage_lvl = hardware_largepage_caps(domain, iov_pfn,
					phys_pfn, nr_pages);

			pte = pfn_to_dma_pte(domain, iov_pfn, &largepage_lvl,
					     gfp);
			if (!pte)
				return -ENOMEM;
			first_pte = pte;

			lvl_pages = lvl_to_nr_pages(largepage_lvl);

			/* It is large page*/
			if (largepage_lvl > 1) {
				unsigned long end_pfn;
				unsigned long pages_to_remove;

				pteval |= DMA_PTE_LARGE_PAGE;
				pages_to_remove = min_t(unsigned long, nr_pages,
							nr_pte_to_next_page(pte) * lvl_pages);
				end_pfn = iov_pfn + pages_to_remove - 1;
				switch_to_super_page(domain, iov_pfn, end_pfn, largepage_lvl);
			} else {
				pteval &= ~(uint64_t)DMA_PTE_LARGE_PAGE;
			}

		}
		/* We don't need lock here, nobody else
		 * touches the iova range
		 */
		tmp = 0ULL;
		if (!try_cmpxchg64_local(&pte->val, &tmp, pteval)) {
			static int dumps = 5;
			pr_crit("ERROR: DMA PTE for vPFN 0x%lx already set (to %llx not %llx)\n",
				iov_pfn, tmp, (unsigned long long)pteval);
			if (dumps) {
				dumps--;
				debug_dma_dump_mappings(NULL);
			}
			WARN_ON(1);
		}

		nr_pages -= lvl_pages;
		iov_pfn += lvl_pages;
		phys_pfn += lvl_pages;
		pteval += lvl_pages * VTD_PAGE_SIZE;

		/* If the next PTE would be the first in a new page, then we
		 * need to flush the cache on the entries we've just written.
		 * And then we'll need to recalculate 'pte', so clear it and
		 * let it get set again in the if (!pte) block above.
		 *
		 * If we're done (!nr_pages) we need to flush the cache too.
		 *
		 * Also if we've been setting superpages, we may need to
		 * recalculate 'pte' and switch back to smaller pages for the
		 * end of the mapping, if the trailing size is not enough to
		 * use another superpage (i.e. nr_pages < lvl_pages).
		 */
		pte++;
		if (!nr_pages || first_pte_in_page(pte) ||
		    (largepage_lvl > 1 && nr_pages < lvl_pages)) {
			domain_flush_cache(domain, first_pte,
					   (void *)pte - (void *)first_pte);
			pte = NULL;
		}
	}

	return 0;
}

static void domain_context_clear_one(struct device_domain_info *info, u8 bus, u8 devfn)
{
	struct intel_iommu *iommu = info->iommu;
	struct context_entry *context;
	u16 did;

	spin_lock(&iommu->lock);
	context = iommu_context_addr(iommu, bus, devfn, 0);
	if (!context) {
		spin_unlock(&iommu->lock);
		return;
	}

	did = context_domain_id(context);
	context_clear_entry(context);
	__iommu_flush_cache(iommu, context, sizeof(*context));
	spin_unlock(&iommu->lock);
	intel_context_flush_present(info, context, did, true);
}

static int domain_setup_first_level(struct intel_iommu *iommu,
				    struct dmar_domain *domain,
				    struct device *dev,
				    u32 pasid)
{
	struct dma_pte *pgd = domain->pgd;
	int agaw, level;
	int flags = 0;

	/*
	 * Skip top levels of page tables for iommu which has
	 * less agaw than default. Unnecessary for PT mode.
	 */
	for (agaw = domain->agaw; agaw > iommu->agaw; agaw--) {
		pgd = phys_to_virt(dma_pte_addr(pgd));
		if (!dma_pte_present(pgd))
			return -ENOMEM;
	}

	level = agaw_to_level(agaw);
	if (level != 4 && level != 5)
		return -EINVAL;

	if (level == 5)
		flags |= PASID_FLAG_FL5LP;

	if (domain->force_snooping)
		flags |= PASID_FLAG_PAGE_SNOOP;

	return intel_pasid_setup_first_level(iommu, dev, (pgd_t *)pgd, pasid,
					     domain_id_iommu(domain, iommu),
					     flags);
}

static bool dev_is_real_dma_subdevice(struct device *dev)
{
	return dev && dev_is_pci(dev) &&
	       pci_real_dma_dev(to_pci_dev(dev)) != to_pci_dev(dev);
}

<<<<<<< HEAD
static int iommu_domain_identity_map(struct dmar_domain *domain,
				     unsigned long first_vpfn,
				     unsigned long last_vpfn)
{
	/*
	 * RMRR range might have overlap with physical memory range,
	 * clear it first
	 */
	dma_pte_clear_range(domain, first_vpfn, last_vpfn);

	return __domain_mapping(domain, first_vpfn,
				first_vpfn, last_vpfn - first_vpfn + 1,
				DMA_PTE_READ|DMA_PTE_WRITE, GFP_KERNEL);
}

static int md_domain_init(struct dmar_domain *domain, int guest_width);

static int __init si_domain_init(int hw)
{
	struct dmar_rmrr_unit *rmrr;
	struct device *dev;
	int i, nid, ret;

	si_domain = alloc_domain(IOMMU_DOMAIN_IDENTITY);
	if (!si_domain)
		return -EFAULT;

	if (md_domain_init(si_domain, DEFAULT_DOMAIN_ADDRESS_WIDTH)) {
		domain_exit(si_domain);
		si_domain = NULL;
		return -EFAULT;
	}

	if (hw)
		return 0;

	for_each_online_node(nid) {
		unsigned long start_pfn, end_pfn;
		int i;

		for_each_mem_pfn_range(i, nid, &start_pfn, &end_pfn, NULL) {
			ret = iommu_domain_identity_map(si_domain,
					mm_to_dma_pfn_start(start_pfn),
					mm_to_dma_pfn_end(end_pfn-1));
			if (ret)
				return ret;
		}
	}

	/*
	 * Identity map the RMRRs so that devices with RMRRs could also use
	 * the si_domain.
	 */
	for_each_rmrr_units(rmrr) {
		for_each_active_dev_scope(rmrr->devices, rmrr->devices_cnt,
					  i, dev) {
			unsigned long long start = rmrr->base_address;
			unsigned long long end = rmrr->end_address;

			if (WARN_ON(end < start ||
				    end >> agaw_to_width(si_domain->agaw)))
				continue;

			ret = iommu_domain_identity_map(si_domain,
					mm_to_dma_pfn_start(start >> PAGE_SHIFT),
					mm_to_dma_pfn_end(end >> PAGE_SHIFT));
			if (ret)
				return ret;
		}
	}

	return 0;
}

=======
>>>>>>> a6ad5510
static int dmar_domain_attach_device(struct dmar_domain *domain,
				     struct device *dev)
{
	struct device_domain_info *info = dev_iommu_priv_get(dev);
	struct intel_iommu *iommu = info->iommu;
	unsigned long flags;
	int ret;

	ret = domain_attach_iommu(domain, iommu);
	if (ret)
		return ret;

	info->domain = domain;
	spin_lock_irqsave(&domain->lock, flags);
	list_add(&info->link, &domain->devices);
	spin_unlock_irqrestore(&domain->lock, flags);

	if (dev_is_real_dma_subdevice(dev))
		return 0;

	if (!sm_supported(iommu))
		ret = domain_context_mapping(domain, dev);
	else if (domain->use_first_level)
		ret = domain_setup_first_level(iommu, domain, dev, IOMMU_NO_PASID);
	else
		ret = intel_pasid_setup_second_level(iommu, domain, dev, IOMMU_NO_PASID);

	if (ret)
		goto out_block_translation;

	if (sm_supported(info->iommu) || !domain_type_is_si(info->domain))
		iommu_enable_pci_caps(info);

	ret = cache_tag_assign_domain(domain, dev, IOMMU_NO_PASID);
	if (ret)
		goto out_block_translation;

	return 0;

out_block_translation:
	device_block_translation(dev);
	return ret;
}

/**
 * device_rmrr_is_relaxable - Test whether the RMRR of this device
 * is relaxable (ie. is allowed to be not enforced under some conditions)
 * @dev: device handle
 *
 * We assume that PCI USB devices with RMRRs have them largely
 * for historical reasons and that the RMRR space is not actively used post
 * boot.  This exclusion may change if vendors begin to abuse it.
 *
 * The same exception is made for graphics devices, with the requirement that
 * any use of the RMRR regions will be torn down before assigning the device
 * to a guest.
 *
 * Return: true if the RMRR is relaxable, false otherwise
 */
static bool device_rmrr_is_relaxable(struct device *dev)
{
	struct pci_dev *pdev;

	if (!dev_is_pci(dev))
		return false;

	pdev = to_pci_dev(dev);
	if (IS_USB_DEVICE(pdev) || IS_GFX_DEVICE(pdev))
		return true;
	else
		return false;
}

static int device_def_domain_type(struct device *dev)
{
	struct device_domain_info *info = dev_iommu_priv_get(dev);
	struct intel_iommu *iommu = info->iommu;

	/*
	 * Hardware does not support the passthrough translation mode.
	 * Always use a dynamaic mapping domain.
	 */
	if (!ecap_pass_through(iommu->ecap))
		return IOMMU_DOMAIN_DMA;

	if (dev_is_pci(dev)) {
		struct pci_dev *pdev = to_pci_dev(dev);

		if ((iommu_identity_mapping & IDENTMAP_AZALIA) && IS_AZALIA(pdev))
			return IOMMU_DOMAIN_IDENTITY;
	}

	return 0;
}

static void intel_iommu_init_qi(struct intel_iommu *iommu)
{
	/*
	 * Start from the sane iommu hardware state.
	 * If the queued invalidation is already initialized by us
	 * (for example, while enabling interrupt-remapping) then
	 * we got the things already rolling from a sane state.
	 */
	if (!iommu->qi) {
		/*
		 * Clear any previous faults.
		 */
		dmar_fault(-1, iommu);
		/*
		 * Disable queued invalidation if supported and already enabled
		 * before OS handover.
		 */
		dmar_disable_qi(iommu);
	}

	if (dmar_enable_qi(iommu)) {
		/*
		 * Queued Invalidate not enabled, use Register Based Invalidate
		 */
		iommu->flush.flush_context = __iommu_flush_context;
		iommu->flush.flush_iotlb = __iommu_flush_iotlb;
		pr_info("%s: Using Register based invalidation\n",
			iommu->name);
	} else {
		iommu->flush.flush_context = qi_flush_context;
		iommu->flush.flush_iotlb = qi_flush_iotlb;
		pr_info("%s: Using Queued invalidation\n", iommu->name);
	}
}

static int copy_context_table(struct intel_iommu *iommu,
			      struct root_entry *old_re,
			      struct context_entry **tbl,
			      int bus, bool ext)
{
	int tbl_idx, pos = 0, idx, devfn, ret = 0, did;
	struct context_entry *new_ce = NULL, ce;
	struct context_entry *old_ce = NULL;
	struct root_entry re;
	phys_addr_t old_ce_phys;

	tbl_idx = ext ? bus * 2 : bus;
	memcpy(&re, old_re, sizeof(re));

	for (devfn = 0; devfn < 256; devfn++) {
		/* First calculate the correct index */
		idx = (ext ? devfn * 2 : devfn) % 256;

		if (idx == 0) {
			/* First save what we may have and clean up */
			if (new_ce) {
				tbl[tbl_idx] = new_ce;
				__iommu_flush_cache(iommu, new_ce,
						    VTD_PAGE_SIZE);
				pos = 1;
			}

			if (old_ce)
				memunmap(old_ce);

			ret = 0;
			if (devfn < 0x80)
				old_ce_phys = root_entry_lctp(&re);
			else
				old_ce_phys = root_entry_uctp(&re);

			if (!old_ce_phys) {
				if (ext && devfn == 0) {
					/* No LCTP, try UCTP */
					devfn = 0x7f;
					continue;
				} else {
					goto out;
				}
			}

			ret = -ENOMEM;
			old_ce = memremap(old_ce_phys, PAGE_SIZE,
					MEMREMAP_WB);
			if (!old_ce)
				goto out;

			new_ce = iommu_alloc_page_node(iommu->node, GFP_KERNEL);
			if (!new_ce)
				goto out_unmap;

			ret = 0;
		}

		/* Now copy the context entry */
		memcpy(&ce, old_ce + idx, sizeof(ce));

		if (!context_present(&ce))
			continue;

		did = context_domain_id(&ce);
		if (did >= 0 && did < cap_ndoms(iommu->cap))
			set_bit(did, iommu->domain_ids);

		set_context_copied(iommu, bus, devfn);
		new_ce[idx] = ce;
	}

	tbl[tbl_idx + pos] = new_ce;

	__iommu_flush_cache(iommu, new_ce, VTD_PAGE_SIZE);

out_unmap:
	memunmap(old_ce);

out:
	return ret;
}

static int copy_translation_tables(struct intel_iommu *iommu)
{
	struct context_entry **ctxt_tbls;
	struct root_entry *old_rt;
	phys_addr_t old_rt_phys;
	int ctxt_table_entries;
	u64 rtaddr_reg;
	int bus, ret;
	bool new_ext, ext;

	rtaddr_reg = dmar_readq(iommu->reg + DMAR_RTADDR_REG);
	ext        = !!(rtaddr_reg & DMA_RTADDR_SMT);
	new_ext    = !!sm_supported(iommu);

	/*
	 * The RTT bit can only be changed when translation is disabled,
	 * but disabling translation means to open a window for data
	 * corruption. So bail out and don't copy anything if we would
	 * have to change the bit.
	 */
	if (new_ext != ext)
		return -EINVAL;

	iommu->copied_tables = bitmap_zalloc(BIT_ULL(16), GFP_KERNEL);
	if (!iommu->copied_tables)
		return -ENOMEM;

	old_rt_phys = rtaddr_reg & VTD_PAGE_MASK;
	if (!old_rt_phys)
		return -EINVAL;

	old_rt = memremap(old_rt_phys, PAGE_SIZE, MEMREMAP_WB);
	if (!old_rt)
		return -ENOMEM;

	/* This is too big for the stack - allocate it from slab */
	ctxt_table_entries = ext ? 512 : 256;
	ret = -ENOMEM;
	ctxt_tbls = kcalloc(ctxt_table_entries, sizeof(void *), GFP_KERNEL);
	if (!ctxt_tbls)
		goto out_unmap;

	for (bus = 0; bus < 256; bus++) {
		ret = copy_context_table(iommu, &old_rt[bus],
					 ctxt_tbls, bus, ext);
		if (ret) {
			pr_err("%s: Failed to copy context table for bus %d\n",
				iommu->name, bus);
			continue;
		}
	}

	spin_lock(&iommu->lock);

	/* Context tables are copied, now write them to the root_entry table */
	for (bus = 0; bus < 256; bus++) {
		int idx = ext ? bus * 2 : bus;
		u64 val;

		if (ctxt_tbls[idx]) {
			val = virt_to_phys(ctxt_tbls[idx]) | 1;
			iommu->root_entry[bus].lo = val;
		}

		if (!ext || !ctxt_tbls[idx + 1])
			continue;

		val = virt_to_phys(ctxt_tbls[idx + 1]) | 1;
		iommu->root_entry[bus].hi = val;
	}

	spin_unlock(&iommu->lock);

	kfree(ctxt_tbls);

	__iommu_flush_cache(iommu, iommu->root_entry, PAGE_SIZE);

	ret = 0;

out_unmap:
	memunmap(old_rt);

	return ret;
}

static int __init init_dmars(void)
{
	struct dmar_drhd_unit *drhd;
	struct intel_iommu *iommu;
	int ret;

	ret = intel_cap_audit(CAP_AUDIT_STATIC_DMAR, NULL);
	if (ret)
		goto free_iommu;

	for_each_iommu(iommu, drhd) {
		if (drhd->ignored) {
			iommu_disable_translation(iommu);
			continue;
		}

		/*
		 * Find the max pasid size of all IOMMU's in the system.
		 * We need to ensure the system pasid table is no bigger
		 * than the smallest supported.
		 */
		if (pasid_supported(iommu)) {
			u32 temp = 2 << ecap_pss(iommu->ecap);

			intel_pasid_max_id = min_t(u32, temp,
						   intel_pasid_max_id);
		}

		intel_iommu_init_qi(iommu);

		ret = iommu_init_domains(iommu);
		if (ret)
			goto free_iommu;

		init_translation_status(iommu);

		if (translation_pre_enabled(iommu) && !is_kdump_kernel()) {
			iommu_disable_translation(iommu);
			clear_translation_pre_enabled(iommu);
			pr_warn("Translation was enabled for %s but we are not in kdump mode\n",
				iommu->name);
		}

		/*
		 * TBD:
		 * we could share the same root & context tables
		 * among all IOMMU's. Need to Split it later.
		 */
		ret = iommu_alloc_root_entry(iommu);
		if (ret)
			goto free_iommu;

		if (translation_pre_enabled(iommu)) {
			pr_info("Translation already enabled - trying to copy translation structures\n");

			ret = copy_translation_tables(iommu);
			if (ret) {
				/*
				 * We found the IOMMU with translation
				 * enabled - but failed to copy over the
				 * old root-entry table. Try to proceed
				 * by disabling translation now and
				 * allocating a clean root-entry table.
				 * This might cause DMAR faults, but
				 * probably the dump will still succeed.
				 */
				pr_err("Failed to copy translation tables from previous kernel for %s\n",
				       iommu->name);
				iommu_disable_translation(iommu);
				clear_translation_pre_enabled(iommu);
			} else {
				pr_info("Copied translation tables from previous kernel for %s\n",
					iommu->name);
			}
		}

		intel_svm_check(iommu);
	}

	/*
	 * Now that qi is enabled on all iommus, set the root entry and flush
	 * caches. This is required on some Intel X58 chipsets, otherwise the
	 * flush_context function will loop forever and the boot hangs.
	 */
	for_each_active_iommu(iommu, drhd) {
		iommu_flush_write_buffer(iommu);
		iommu_set_root_entry(iommu);
	}

	check_tylersburg_isoch();

	/*
	 * for each drhd
	 *   enable fault log
	 *   global invalidate context cache
	 *   global invalidate iotlb
	 *   enable translation
	 */
	for_each_iommu(iommu, drhd) {
		if (drhd->ignored) {
			/*
			 * we always have to disable PMRs or DMA may fail on
			 * this device
			 */
			if (force_on)
				iommu_disable_protect_mem_regions(iommu);
			continue;
		}

		iommu_flush_write_buffer(iommu);

#ifdef CONFIG_INTEL_IOMMU_SVM
		if (pasid_supported(iommu) && ecap_prs(iommu->ecap)) {
			/*
			 * Call dmar_alloc_hwirq() with dmar_global_lock held,
			 * could cause possible lock race condition.
			 */
			up_write(&dmar_global_lock);
			ret = intel_svm_enable_prq(iommu);
			down_write(&dmar_global_lock);
			if (ret)
				goto free_iommu;
		}
#endif
		ret = dmar_set_interrupt(iommu);
		if (ret)
			goto free_iommu;
	}

	return 0;

free_iommu:
	for_each_active_iommu(iommu, drhd) {
		disable_dmar_iommu(iommu);
		free_dmar_iommu(iommu);
	}

	return ret;
}

static void __init init_no_remapping_devices(void)
{
	struct dmar_drhd_unit *drhd;
	struct device *dev;
	int i;

	for_each_drhd_unit(drhd) {
		if (!drhd->include_all) {
			for_each_active_dev_scope(drhd->devices,
						  drhd->devices_cnt, i, dev)
				break;
			/* ignore DMAR unit if no devices exist */
			if (i == drhd->devices_cnt)
				drhd->ignored = 1;
		}
	}

	for_each_active_drhd_unit(drhd) {
		if (drhd->include_all)
			continue;

		for_each_active_dev_scope(drhd->devices,
					  drhd->devices_cnt, i, dev)
			if (!dev_is_pci(dev) || !IS_GFX_DEVICE(to_pci_dev(dev)))
				break;
		if (i < drhd->devices_cnt)
			continue;

		/* This IOMMU has *only* gfx devices. Either bypass it or
		   set the gfx_mapped flag, as appropriate */
		drhd->gfx_dedicated = 1;
		if (disable_igfx_iommu)
			drhd->ignored = 1;
	}
}

#ifdef CONFIG_SUSPEND
static int init_iommu_hw(void)
{
	struct dmar_drhd_unit *drhd;
	struct intel_iommu *iommu = NULL;
	int ret;

	for_each_active_iommu(iommu, drhd) {
		if (iommu->qi) {
			ret = dmar_reenable_qi(iommu);
			if (ret)
				return ret;
		}
	}

	for_each_iommu(iommu, drhd) {
		if (drhd->ignored) {
			/*
			 * we always have to disable PMRs or DMA may fail on
			 * this device
			 */
			if (force_on)
				iommu_disable_protect_mem_regions(iommu);
			continue;
		}

		iommu_flush_write_buffer(iommu);
		iommu_set_root_entry(iommu);
		iommu_enable_translation(iommu);
		iommu_disable_protect_mem_regions(iommu);
	}

	return 0;
}

static void iommu_flush_all(void)
{
	struct dmar_drhd_unit *drhd;
	struct intel_iommu *iommu;

	for_each_active_iommu(iommu, drhd) {
		iommu->flush.flush_context(iommu, 0, 0, 0,
					   DMA_CCMD_GLOBAL_INVL);
		iommu->flush.flush_iotlb(iommu, 0, 0, 0,
					 DMA_TLB_GLOBAL_FLUSH);
	}
}

static int iommu_suspend(void)
{
	struct dmar_drhd_unit *drhd;
	struct intel_iommu *iommu = NULL;
	unsigned long flag;

	iommu_flush_all();

	for_each_active_iommu(iommu, drhd) {
		iommu_disable_translation(iommu);

		raw_spin_lock_irqsave(&iommu->register_lock, flag);

		iommu->iommu_state[SR_DMAR_FECTL_REG] =
			readl(iommu->reg + DMAR_FECTL_REG);
		iommu->iommu_state[SR_DMAR_FEDATA_REG] =
			readl(iommu->reg + DMAR_FEDATA_REG);
		iommu->iommu_state[SR_DMAR_FEADDR_REG] =
			readl(iommu->reg + DMAR_FEADDR_REG);
		iommu->iommu_state[SR_DMAR_FEUADDR_REG] =
			readl(iommu->reg + DMAR_FEUADDR_REG);

		raw_spin_unlock_irqrestore(&iommu->register_lock, flag);
	}
	return 0;
}

static void iommu_resume(void)
{
	struct dmar_drhd_unit *drhd;
	struct intel_iommu *iommu = NULL;
	unsigned long flag;

	if (init_iommu_hw()) {
		if (force_on)
			panic("tboot: IOMMU setup failed, DMAR can not resume!\n");
		else
			WARN(1, "IOMMU setup failed, DMAR can not resume!\n");
		return;
	}

	for_each_active_iommu(iommu, drhd) {

		raw_spin_lock_irqsave(&iommu->register_lock, flag);

		writel(iommu->iommu_state[SR_DMAR_FECTL_REG],
			iommu->reg + DMAR_FECTL_REG);
		writel(iommu->iommu_state[SR_DMAR_FEDATA_REG],
			iommu->reg + DMAR_FEDATA_REG);
		writel(iommu->iommu_state[SR_DMAR_FEADDR_REG],
			iommu->reg + DMAR_FEADDR_REG);
		writel(iommu->iommu_state[SR_DMAR_FEUADDR_REG],
			iommu->reg + DMAR_FEUADDR_REG);

		raw_spin_unlock_irqrestore(&iommu->register_lock, flag);
	}
}

static struct syscore_ops iommu_syscore_ops = {
	.resume		= iommu_resume,
	.suspend	= iommu_suspend,
};

static void __init init_iommu_pm_ops(void)
{
	register_syscore_ops(&iommu_syscore_ops);
}

#else
static inline void init_iommu_pm_ops(void) {}
#endif	/* CONFIG_PM */

static int __init rmrr_sanity_check(struct acpi_dmar_reserved_memory *rmrr)
{
	if (!IS_ALIGNED(rmrr->base_address, PAGE_SIZE) ||
	    !IS_ALIGNED(rmrr->end_address + 1, PAGE_SIZE) ||
	    rmrr->end_address <= rmrr->base_address ||
	    arch_rmrr_sanity_check(rmrr))
		return -EINVAL;

	return 0;
}

int __init dmar_parse_one_rmrr(struct acpi_dmar_header *header, void *arg)
{
	struct acpi_dmar_reserved_memory *rmrr;
	struct dmar_rmrr_unit *rmrru;

	rmrr = (struct acpi_dmar_reserved_memory *)header;
	if (rmrr_sanity_check(rmrr)) {
		pr_warn(FW_BUG
			   "Your BIOS is broken; bad RMRR [%#018Lx-%#018Lx]\n"
			   "BIOS vendor: %s; Ver: %s; Product Version: %s\n",
			   rmrr->base_address, rmrr->end_address,
			   dmi_get_system_info(DMI_BIOS_VENDOR),
			   dmi_get_system_info(DMI_BIOS_VERSION),
			   dmi_get_system_info(DMI_PRODUCT_VERSION));
		add_taint(TAINT_FIRMWARE_WORKAROUND, LOCKDEP_STILL_OK);
	}

	rmrru = kzalloc(sizeof(*rmrru), GFP_KERNEL);
	if (!rmrru)
		goto out;

	rmrru->hdr = header;

	rmrru->base_address = rmrr->base_address;
	rmrru->end_address = rmrr->end_address;

	rmrru->devices = dmar_alloc_dev_scope((void *)(rmrr + 1),
				((void *)rmrr) + rmrr->header.length,
				&rmrru->devices_cnt);
	if (rmrru->devices_cnt && rmrru->devices == NULL)
		goto free_rmrru;

	list_add(&rmrru->list, &dmar_rmrr_units);

	return 0;
free_rmrru:
	kfree(rmrru);
out:
	return -ENOMEM;
}

static struct dmar_atsr_unit *dmar_find_atsr(struct acpi_dmar_atsr *atsr)
{
	struct dmar_atsr_unit *atsru;
	struct acpi_dmar_atsr *tmp;

	list_for_each_entry_rcu(atsru, &dmar_atsr_units, list,
				dmar_rcu_check()) {
		tmp = (struct acpi_dmar_atsr *)atsru->hdr;
		if (atsr->segment != tmp->segment)
			continue;
		if (atsr->header.length != tmp->header.length)
			continue;
		if (memcmp(atsr, tmp, atsr->header.length) == 0)
			return atsru;
	}

	return NULL;
}

int dmar_parse_one_atsr(struct acpi_dmar_header *hdr, void *arg)
{
	struct acpi_dmar_atsr *atsr;
	struct dmar_atsr_unit *atsru;

	if (system_state >= SYSTEM_RUNNING && !intel_iommu_enabled)
		return 0;

	atsr = container_of(hdr, struct acpi_dmar_atsr, header);
	atsru = dmar_find_atsr(atsr);
	if (atsru)
		return 0;

	atsru = kzalloc(sizeof(*atsru) + hdr->length, GFP_KERNEL);
	if (!atsru)
		return -ENOMEM;

	/*
	 * If memory is allocated from slab by ACPI _DSM method, we need to
	 * copy the memory content because the memory buffer will be freed
	 * on return.
	 */
	atsru->hdr = (void *)(atsru + 1);
	memcpy(atsru->hdr, hdr, hdr->length);
	atsru->include_all = atsr->flags & 0x1;
	if (!atsru->include_all) {
		atsru->devices = dmar_alloc_dev_scope((void *)(atsr + 1),
				(void *)atsr + atsr->header.length,
				&atsru->devices_cnt);
		if (atsru->devices_cnt && atsru->devices == NULL) {
			kfree(atsru);
			return -ENOMEM;
		}
	}

	list_add_rcu(&atsru->list, &dmar_atsr_units);

	return 0;
}

static void intel_iommu_free_atsr(struct dmar_atsr_unit *atsru)
{
	dmar_free_dev_scope(&atsru->devices, &atsru->devices_cnt);
	kfree(atsru);
}

int dmar_release_one_atsr(struct acpi_dmar_header *hdr, void *arg)
{
	struct acpi_dmar_atsr *atsr;
	struct dmar_atsr_unit *atsru;

	atsr = container_of(hdr, struct acpi_dmar_atsr, header);
	atsru = dmar_find_atsr(atsr);
	if (atsru) {
		list_del_rcu(&atsru->list);
		synchronize_rcu();
		intel_iommu_free_atsr(atsru);
	}

	return 0;
}

int dmar_check_one_atsr(struct acpi_dmar_header *hdr, void *arg)
{
	int i;
	struct device *dev;
	struct acpi_dmar_atsr *atsr;
	struct dmar_atsr_unit *atsru;

	atsr = container_of(hdr, struct acpi_dmar_atsr, header);
	atsru = dmar_find_atsr(atsr);
	if (!atsru)
		return 0;

	if (!atsru->include_all && atsru->devices && atsru->devices_cnt) {
		for_each_active_dev_scope(atsru->devices, atsru->devices_cnt,
					  i, dev)
			return -EBUSY;
	}

	return 0;
}

static struct dmar_satc_unit *dmar_find_satc(struct acpi_dmar_satc *satc)
{
	struct dmar_satc_unit *satcu;
	struct acpi_dmar_satc *tmp;

	list_for_each_entry_rcu(satcu, &dmar_satc_units, list,
				dmar_rcu_check()) {
		tmp = (struct acpi_dmar_satc *)satcu->hdr;
		if (satc->segment != tmp->segment)
			continue;
		if (satc->header.length != tmp->header.length)
			continue;
		if (memcmp(satc, tmp, satc->header.length) == 0)
			return satcu;
	}

	return NULL;
}

int dmar_parse_one_satc(struct acpi_dmar_header *hdr, void *arg)
{
	struct acpi_dmar_satc *satc;
	struct dmar_satc_unit *satcu;

	if (system_state >= SYSTEM_RUNNING && !intel_iommu_enabled)
		return 0;

	satc = container_of(hdr, struct acpi_dmar_satc, header);
	satcu = dmar_find_satc(satc);
	if (satcu)
		return 0;

	satcu = kzalloc(sizeof(*satcu) + hdr->length, GFP_KERNEL);
	if (!satcu)
		return -ENOMEM;

	satcu->hdr = (void *)(satcu + 1);
	memcpy(satcu->hdr, hdr, hdr->length);
	satcu->atc_required = satc->flags & 0x1;
	satcu->devices = dmar_alloc_dev_scope((void *)(satc + 1),
					      (void *)satc + satc->header.length,
					      &satcu->devices_cnt);
	if (satcu->devices_cnt && !satcu->devices) {
		kfree(satcu);
		return -ENOMEM;
	}
	list_add_rcu(&satcu->list, &dmar_satc_units);

	return 0;
}

static int intel_iommu_add(struct dmar_drhd_unit *dmaru)
{
	int sp, ret;
	struct intel_iommu *iommu = dmaru->iommu;

	ret = intel_cap_audit(CAP_AUDIT_HOTPLUG_DMAR, iommu);
	if (ret)
		goto out;

	sp = domain_update_iommu_superpage(NULL, iommu) - 1;
	if (sp >= 0 && !(cap_super_page_val(iommu->cap) & (1 << sp))) {
		pr_warn("%s: Doesn't support large page.\n",
			iommu->name);
		return -ENXIO;
	}

	/*
	 * Disable translation if already enabled prior to OS handover.
	 */
	if (iommu->gcmd & DMA_GCMD_TE)
		iommu_disable_translation(iommu);

	ret = iommu_init_domains(iommu);
	if (ret == 0)
		ret = iommu_alloc_root_entry(iommu);
	if (ret)
		goto out;

	intel_svm_check(iommu);

	if (dmaru->ignored) {
		/*
		 * we always have to disable PMRs or DMA may fail on this device
		 */
		if (force_on)
			iommu_disable_protect_mem_regions(iommu);
		return 0;
	}

	intel_iommu_init_qi(iommu);
	iommu_flush_write_buffer(iommu);

#ifdef CONFIG_INTEL_IOMMU_SVM
	if (pasid_supported(iommu) && ecap_prs(iommu->ecap)) {
		ret = intel_svm_enable_prq(iommu);
		if (ret)
			goto disable_iommu;
	}
#endif
	ret = dmar_set_interrupt(iommu);
	if (ret)
		goto disable_iommu;

	iommu_set_root_entry(iommu);
	iommu_enable_translation(iommu);

	iommu_disable_protect_mem_regions(iommu);
	return 0;

disable_iommu:
	disable_dmar_iommu(iommu);
out:
	free_dmar_iommu(iommu);
	return ret;
}

int dmar_iommu_hotplug(struct dmar_drhd_unit *dmaru, bool insert)
{
	int ret = 0;
	struct intel_iommu *iommu = dmaru->iommu;

	if (!intel_iommu_enabled)
		return 0;
	if (iommu == NULL)
		return -EINVAL;

	if (insert) {
		ret = intel_iommu_add(dmaru);
	} else {
		disable_dmar_iommu(iommu);
		free_dmar_iommu(iommu);
	}

	return ret;
}

static void intel_iommu_free_dmars(void)
{
	struct dmar_rmrr_unit *rmrru, *rmrr_n;
	struct dmar_atsr_unit *atsru, *atsr_n;
	struct dmar_satc_unit *satcu, *satc_n;

	list_for_each_entry_safe(rmrru, rmrr_n, &dmar_rmrr_units, list) {
		list_del(&rmrru->list);
		dmar_free_dev_scope(&rmrru->devices, &rmrru->devices_cnt);
		kfree(rmrru);
	}

	list_for_each_entry_safe(atsru, atsr_n, &dmar_atsr_units, list) {
		list_del(&atsru->list);
		intel_iommu_free_atsr(atsru);
	}
	list_for_each_entry_safe(satcu, satc_n, &dmar_satc_units, list) {
		list_del(&satcu->list);
		dmar_free_dev_scope(&satcu->devices, &satcu->devices_cnt);
		kfree(satcu);
	}
}

static struct dmar_satc_unit *dmar_find_matched_satc_unit(struct pci_dev *dev)
{
	struct dmar_satc_unit *satcu;
	struct acpi_dmar_satc *satc;
	struct device *tmp;
	int i;

	dev = pci_physfn(dev);
	rcu_read_lock();

	list_for_each_entry_rcu(satcu, &dmar_satc_units, list) {
		satc = container_of(satcu->hdr, struct acpi_dmar_satc, header);
		if (satc->segment != pci_domain_nr(dev->bus))
			continue;
		for_each_dev_scope(satcu->devices, satcu->devices_cnt, i, tmp)
			if (to_pci_dev(tmp) == dev)
				goto out;
	}
	satcu = NULL;
out:
	rcu_read_unlock();
	return satcu;
}

static int dmar_ats_supported(struct pci_dev *dev, struct intel_iommu *iommu)
{
	int i, ret = 1;
	struct pci_bus *bus;
	struct pci_dev *bridge = NULL;
	struct device *tmp;
	struct acpi_dmar_atsr *atsr;
	struct dmar_atsr_unit *atsru;
	struct dmar_satc_unit *satcu;

	dev = pci_physfn(dev);
	satcu = dmar_find_matched_satc_unit(dev);
	if (satcu)
		/*
		 * This device supports ATS as it is in SATC table.
		 * When IOMMU is in legacy mode, enabling ATS is done
		 * automatically by HW for the device that requires
		 * ATS, hence OS should not enable this device ATS
		 * to avoid duplicated TLB invalidation.
		 */
		return !(satcu->atc_required && !sm_supported(iommu));

	for (bus = dev->bus; bus; bus = bus->parent) {
		bridge = bus->self;
		/* If it's an integrated device, allow ATS */
		if (!bridge)
			return 1;
		/* Connected via non-PCIe: no ATS */
		if (!pci_is_pcie(bridge) ||
		    pci_pcie_type(bridge) == PCI_EXP_TYPE_PCI_BRIDGE)
			return 0;
		/* If we found the root port, look it up in the ATSR */
		if (pci_pcie_type(bridge) == PCI_EXP_TYPE_ROOT_PORT)
			break;
	}

	rcu_read_lock();
	list_for_each_entry_rcu(atsru, &dmar_atsr_units, list) {
		atsr = container_of(atsru->hdr, struct acpi_dmar_atsr, header);
		if (atsr->segment != pci_domain_nr(dev->bus))
			continue;

		for_each_dev_scope(atsru->devices, atsru->devices_cnt, i, tmp)
			if (tmp == &bridge->dev)
				goto out;

		if (atsru->include_all)
			goto out;
	}
	ret = 0;
out:
	rcu_read_unlock();

	return ret;
}

int dmar_iommu_notify_scope_dev(struct dmar_pci_notify_info *info)
{
	int ret;
	struct dmar_rmrr_unit *rmrru;
	struct dmar_atsr_unit *atsru;
	struct dmar_satc_unit *satcu;
	struct acpi_dmar_atsr *atsr;
	struct acpi_dmar_reserved_memory *rmrr;
	struct acpi_dmar_satc *satc;

	if (!intel_iommu_enabled && system_state >= SYSTEM_RUNNING)
		return 0;

	list_for_each_entry(rmrru, &dmar_rmrr_units, list) {
		rmrr = container_of(rmrru->hdr,
				    struct acpi_dmar_reserved_memory, header);
		if (info->event == BUS_NOTIFY_ADD_DEVICE) {
			ret = dmar_insert_dev_scope(info, (void *)(rmrr + 1),
				((void *)rmrr) + rmrr->header.length,
				rmrr->segment, rmrru->devices,
				rmrru->devices_cnt);
			if (ret < 0)
				return ret;
		} else if (info->event == BUS_NOTIFY_REMOVED_DEVICE) {
			dmar_remove_dev_scope(info, rmrr->segment,
				rmrru->devices, rmrru->devices_cnt);
		}
	}

	list_for_each_entry(atsru, &dmar_atsr_units, list) {
		if (atsru->include_all)
			continue;

		atsr = container_of(atsru->hdr, struct acpi_dmar_atsr, header);
		if (info->event == BUS_NOTIFY_ADD_DEVICE) {
			ret = dmar_insert_dev_scope(info, (void *)(atsr + 1),
					(void *)atsr + atsr->header.length,
					atsr->segment, atsru->devices,
					atsru->devices_cnt);
			if (ret > 0)
				break;
			else if (ret < 0)
				return ret;
		} else if (info->event == BUS_NOTIFY_REMOVED_DEVICE) {
			if (dmar_remove_dev_scope(info, atsr->segment,
					atsru->devices, atsru->devices_cnt))
				break;
		}
	}
	list_for_each_entry(satcu, &dmar_satc_units, list) {
		satc = container_of(satcu->hdr, struct acpi_dmar_satc, header);
		if (info->event == BUS_NOTIFY_ADD_DEVICE) {
			ret = dmar_insert_dev_scope(info, (void *)(satc + 1),
					(void *)satc + satc->header.length,
					satc->segment, satcu->devices,
					satcu->devices_cnt);
			if (ret > 0)
				break;
			else if (ret < 0)
				return ret;
		} else if (info->event == BUS_NOTIFY_REMOVED_DEVICE) {
			if (dmar_remove_dev_scope(info, satc->segment,
					satcu->devices, satcu->devices_cnt))
				break;
		}
	}

	return 0;
}

static void intel_disable_iommus(void)
{
	struct intel_iommu *iommu = NULL;
	struct dmar_drhd_unit *drhd;

	for_each_iommu(iommu, drhd)
		iommu_disable_translation(iommu);
}

void intel_iommu_shutdown(void)
{
	struct dmar_drhd_unit *drhd;
	struct intel_iommu *iommu = NULL;

	if (no_iommu || dmar_disabled)
		return;

	down_write(&dmar_global_lock);

	/* Disable PMRs explicitly here. */
	for_each_iommu(iommu, drhd)
		iommu_disable_protect_mem_regions(iommu);

	/* Make sure the IOMMUs are switched off */
	intel_disable_iommus();

	up_write(&dmar_global_lock);
}

static struct intel_iommu *dev_to_intel_iommu(struct device *dev)
{
	struct iommu_device *iommu_dev = dev_to_iommu_device(dev);

	return container_of(iommu_dev, struct intel_iommu, iommu);
}

static ssize_t version_show(struct device *dev,
			    struct device_attribute *attr, char *buf)
{
	struct intel_iommu *iommu = dev_to_intel_iommu(dev);
	u32 ver = readl(iommu->reg + DMAR_VER_REG);
	return sysfs_emit(buf, "%d:%d\n",
			  DMAR_VER_MAJOR(ver), DMAR_VER_MINOR(ver));
}
static DEVICE_ATTR_RO(version);

static ssize_t address_show(struct device *dev,
			    struct device_attribute *attr, char *buf)
{
	struct intel_iommu *iommu = dev_to_intel_iommu(dev);
	return sysfs_emit(buf, "%llx\n", iommu->reg_phys);
}
static DEVICE_ATTR_RO(address);

static ssize_t cap_show(struct device *dev,
			struct device_attribute *attr, char *buf)
{
	struct intel_iommu *iommu = dev_to_intel_iommu(dev);
	return sysfs_emit(buf, "%llx\n", iommu->cap);
}
static DEVICE_ATTR_RO(cap);

static ssize_t ecap_show(struct device *dev,
			 struct device_attribute *attr, char *buf)
{
	struct intel_iommu *iommu = dev_to_intel_iommu(dev);
	return sysfs_emit(buf, "%llx\n", iommu->ecap);
}
static DEVICE_ATTR_RO(ecap);

static ssize_t domains_supported_show(struct device *dev,
				      struct device_attribute *attr, char *buf)
{
	struct intel_iommu *iommu = dev_to_intel_iommu(dev);
	return sysfs_emit(buf, "%ld\n", cap_ndoms(iommu->cap));
}
static DEVICE_ATTR_RO(domains_supported);

static ssize_t domains_used_show(struct device *dev,
				 struct device_attribute *attr, char *buf)
{
	struct intel_iommu *iommu = dev_to_intel_iommu(dev);
	return sysfs_emit(buf, "%d\n",
			  bitmap_weight(iommu->domain_ids,
					cap_ndoms(iommu->cap)));
}
static DEVICE_ATTR_RO(domains_used);

static struct attribute *intel_iommu_attrs[] = {
	&dev_attr_version.attr,
	&dev_attr_address.attr,
	&dev_attr_cap.attr,
	&dev_attr_ecap.attr,
	&dev_attr_domains_supported.attr,
	&dev_attr_domains_used.attr,
	NULL,
};

static struct attribute_group intel_iommu_group = {
	.name = "intel-iommu",
	.attrs = intel_iommu_attrs,
};

const struct attribute_group *intel_iommu_groups[] = {
	&intel_iommu_group,
	NULL,
};

static bool has_external_pci(void)
{
	struct pci_dev *pdev = NULL;

	for_each_pci_dev(pdev)
		if (pdev->external_facing) {
			pci_dev_put(pdev);
			return true;
		}

	return false;
}

static int __init platform_optin_force_iommu(void)
{
	if (!dmar_platform_optin() || no_platform_optin || !has_external_pci())
		return 0;

	if (no_iommu || dmar_disabled)
		pr_info("Intel-IOMMU force enabled due to platform opt in\n");

	/*
	 * If Intel-IOMMU is disabled by default, we will apply identity
	 * map for all devices except those marked as being untrusted.
	 */
	if (dmar_disabled)
		iommu_set_default_passthrough(false);

	dmar_disabled = 0;
	no_iommu = 0;

	return 1;
}

static int __init probe_acpi_namespace_devices(void)
{
	struct dmar_drhd_unit *drhd;
	/* To avoid a -Wunused-but-set-variable warning. */
	struct intel_iommu *iommu __maybe_unused;
	struct device *dev;
	int i, ret = 0;

	for_each_active_iommu(iommu, drhd) {
		for_each_active_dev_scope(drhd->devices,
					  drhd->devices_cnt, i, dev) {
			struct acpi_device_physical_node *pn;
			struct acpi_device *adev;

			if (dev->bus != &acpi_bus_type)
				continue;

			adev = to_acpi_device(dev);
			mutex_lock(&adev->physical_node_lock);
			list_for_each_entry(pn,
					    &adev->physical_node_list, node) {
				ret = iommu_probe_device(pn->dev);
				if (ret)
					break;
			}
			mutex_unlock(&adev->physical_node_lock);

			if (ret)
				return ret;
		}
	}

	return 0;
}

static __init int tboot_force_iommu(void)
{
	if (!tboot_enabled())
		return 0;

	if (no_iommu || dmar_disabled)
		pr_warn("Forcing Intel-IOMMU to enabled\n");

	dmar_disabled = 0;
	no_iommu = 0;

	return 1;
}

int __init intel_iommu_init(void)
{
	int ret = -ENODEV;
	struct dmar_drhd_unit *drhd;
	struct intel_iommu *iommu;

	/*
	 * Intel IOMMU is required for a TXT/tboot launch or platform
	 * opt in, so enforce that.
	 */
	force_on = (!intel_iommu_tboot_noforce && tboot_force_iommu()) ||
		    platform_optin_force_iommu();

	down_write(&dmar_global_lock);
	if (dmar_table_init()) {
		if (force_on)
			panic("tboot: Failed to initialize DMAR table\n");
		goto out_free_dmar;
	}

	if (dmar_dev_scope_init() < 0) {
		if (force_on)
			panic("tboot: Failed to initialize DMAR device scope\n");
		goto out_free_dmar;
	}

	up_write(&dmar_global_lock);

	/*
	 * The bus notifier takes the dmar_global_lock, so lockdep will
	 * complain later when we register it under the lock.
	 */
	dmar_register_bus_notifier();

	down_write(&dmar_global_lock);

	if (!no_iommu)
		intel_iommu_debugfs_init();

	if (no_iommu || dmar_disabled) {
		/*
		 * We exit the function here to ensure IOMMU's remapping and
		 * mempool aren't setup, which means that the IOMMU's PMRs
		 * won't be disabled via the call to init_dmars(). So disable
		 * it explicitly here. The PMRs were setup by tboot prior to
		 * calling SENTER, but the kernel is expected to reset/tear
		 * down the PMRs.
		 */
		if (intel_iommu_tboot_noforce) {
			for_each_iommu(iommu, drhd)
				iommu_disable_protect_mem_regions(iommu);
		}

		/*
		 * Make sure the IOMMUs are switched off, even when we
		 * boot into a kexec kernel and the previous kernel left
		 * them enabled
		 */
		intel_disable_iommus();
		goto out_free_dmar;
	}

	if (list_empty(&dmar_rmrr_units))
		pr_info("No RMRR found\n");

	if (list_empty(&dmar_atsr_units))
		pr_info("No ATSR found\n");

	if (list_empty(&dmar_satc_units))
		pr_info("No SATC found\n");

	init_no_remapping_devices();

	ret = init_dmars();
	if (ret) {
		if (force_on)
			panic("tboot: Failed to initialize DMARs\n");
		pr_err("Initialization failed\n");
		goto out_free_dmar;
	}
	up_write(&dmar_global_lock);

	init_iommu_pm_ops();

	down_read(&dmar_global_lock);
	for_each_active_iommu(iommu, drhd) {
		/*
		 * The flush queue implementation does not perform
		 * page-selective invalidations that are required for efficient
		 * TLB flushes in virtual environments.  The benefit of batching
		 * is likely to be much lower than the overhead of synchronizing
		 * the virtual and physical IOMMU page-tables.
		 */
		if (cap_caching_mode(iommu->cap) &&
		    !first_level_by_default(IOMMU_DOMAIN_DMA)) {
			pr_info_once("IOMMU batching disallowed due to virtualization\n");
			iommu_set_dma_strict();
		}
		iommu_device_sysfs_add(&iommu->iommu, NULL,
				       intel_iommu_groups,
				       "%s", iommu->name);
		iommu_device_register(&iommu->iommu, &intel_iommu_ops, NULL);

		iommu_pmu_register(iommu);
	}

	if (probe_acpi_namespace_devices())
		pr_warn("ACPI name space devices didn't probe correctly\n");

	/* Finally, we enable the DMA remapping hardware. */
	for_each_iommu(iommu, drhd) {
		if (!drhd->ignored && !translation_pre_enabled(iommu))
			iommu_enable_translation(iommu);

		iommu_disable_protect_mem_regions(iommu);
	}
	up_read(&dmar_global_lock);

	pr_info("Intel(R) Virtualization Technology for Directed I/O\n");

	intel_iommu_enabled = 1;

	return 0;

out_free_dmar:
	intel_iommu_free_dmars();
	up_write(&dmar_global_lock);
	return ret;
}

static int domain_context_clear_one_cb(struct pci_dev *pdev, u16 alias, void *opaque)
{
	struct device_domain_info *info = opaque;

	domain_context_clear_one(info, PCI_BUS_NUM(alias), alias & 0xff);
	return 0;
}

/*
 * NB - intel-iommu lacks any sort of reference counting for the users of
 * dependent devices.  If multiple endpoints have intersecting dependent
 * devices, unbinding the driver from any one of them will possibly leave
 * the others unable to operate.
 */
static void domain_context_clear(struct device_domain_info *info)
{
	if (!dev_is_pci(info->dev)) {
		domain_context_clear_one(info, info->bus, info->devfn);
		return;
	}

	pci_for_each_dma_alias(to_pci_dev(info->dev),
			       &domain_context_clear_one_cb, info);
}

/*
 * Clear the page table pointer in context or pasid table entries so that
 * all DMA requests without PASID from the device are blocked. If the page
 * table has been set, clean up the data structures.
 */
void device_block_translation(struct device *dev)
{
	struct device_domain_info *info = dev_iommu_priv_get(dev);
	struct intel_iommu *iommu = info->iommu;
	unsigned long flags;

	if (info->domain)
		cache_tag_unassign_domain(info->domain, dev, IOMMU_NO_PASID);

	iommu_disable_pci_caps(info);
	if (!dev_is_real_dma_subdevice(dev)) {
		if (sm_supported(iommu))
			intel_pasid_tear_down_entry(iommu, dev,
						    IOMMU_NO_PASID, false);
		else
			domain_context_clear(info);
	}

	if (!info->domain)
		return;

	spin_lock_irqsave(&info->domain->lock, flags);
	list_del(&info->link);
	spin_unlock_irqrestore(&info->domain->lock, flags);

	domain_detach_iommu(info->domain, iommu);
	info->domain = NULL;
}

static int md_domain_init(struct dmar_domain *domain, int guest_width)
{
	int adjust_width;

	/* calculate AGAW */
	domain->gaw = guest_width;
	adjust_width = guestwidth_to_adjustwidth(guest_width);
	domain->agaw = width_to_agaw(adjust_width);

	domain->iommu_coherency = false;
	domain->iommu_superpage = 0;
	domain->max_addr = 0;

	/* always allocate the top pgd */
	domain->pgd = iommu_alloc_page_node(domain->nid, GFP_ATOMIC);
	if (!domain->pgd)
		return -ENOMEM;
	domain_flush_cache(domain, domain->pgd, PAGE_SIZE);
	return 0;
}

static int blocking_domain_attach_dev(struct iommu_domain *domain,
				      struct device *dev)
{
	device_block_translation(dev);
	return 0;
}

static struct iommu_domain blocking_domain = {
	.type = IOMMU_DOMAIN_BLOCKED,
	.ops = &(const struct iommu_domain_ops) {
		.attach_dev	= blocking_domain_attach_dev,
	}
};

static int iommu_superpage_capability(struct intel_iommu *iommu, bool first_stage)
{
	if (!intel_iommu_superpage)
		return 0;

	if (first_stage)
		return cap_fl1gp_support(iommu->cap) ? 2 : 1;

	return fls(cap_super_page_val(iommu->cap));
}

static struct dmar_domain *paging_domain_alloc(struct device *dev, bool first_stage)
{
	struct device_domain_info *info = dev_iommu_priv_get(dev);
	struct intel_iommu *iommu = info->iommu;
	struct dmar_domain *domain;
	int addr_width;

	domain = kzalloc(sizeof(*domain), GFP_KERNEL);
	if (!domain)
		return ERR_PTR(-ENOMEM);

	INIT_LIST_HEAD(&domain->devices);
	INIT_LIST_HEAD(&domain->dev_pasids);
	INIT_LIST_HEAD(&domain->cache_tags);
	spin_lock_init(&domain->lock);
	spin_lock_init(&domain->cache_lock);
	xa_init(&domain->iommu_array);

	domain->nid = dev_to_node(dev);
	domain->use_first_level = first_stage;

	/* calculate the address width */
	addr_width = agaw_to_width(iommu->agaw);
	if (addr_width > cap_mgaw(iommu->cap))
		addr_width = cap_mgaw(iommu->cap);
	domain->gaw = addr_width;
	domain->agaw = iommu->agaw;
	domain->max_addr = __DOMAIN_MAX_ADDR(addr_width);

	/* iommu memory access coherency */
	domain->iommu_coherency = iommu_paging_structure_coherency(iommu);

	/* pagesize bitmap */
	domain->domain.pgsize_bitmap = SZ_4K;
	domain->iommu_superpage = iommu_superpage_capability(iommu, first_stage);
	domain->domain.pgsize_bitmap |= domain_super_pgsize_bitmap(domain);

	/*
	 * IOVA aperture: First-level translation restricts the input-address
	 * to a canonical address (i.e., address bits 63:N have the same value
	 * as address bit [N-1], where N is 48-bits with 4-level paging and
	 * 57-bits with 5-level paging). Hence, skip bit [N-1].
	 */
	domain->domain.geometry.force_aperture = true;
	domain->domain.geometry.aperture_start = 0;
	if (first_stage)
		domain->domain.geometry.aperture_end = __DOMAIN_MAX_ADDR(domain->gaw - 1);
	else
		domain->domain.geometry.aperture_end = __DOMAIN_MAX_ADDR(domain->gaw);

	/* always allocate the top pgd */
	domain->pgd = iommu_alloc_page_node(domain->nid, GFP_KERNEL);
	if (!domain->pgd) {
		kfree(domain);
		return ERR_PTR(-ENOMEM);
	}
	domain_flush_cache(domain, domain->pgd, PAGE_SIZE);

	return domain;
}

static struct iommu_domain *intel_iommu_domain_alloc(unsigned type)
{
	struct dmar_domain *dmar_domain;
	struct iommu_domain *domain;

	switch (type) {
	case IOMMU_DOMAIN_DMA:
	case IOMMU_DOMAIN_UNMANAGED:
		dmar_domain = alloc_domain(type);
		if (!dmar_domain) {
			pr_err("Can't allocate dmar_domain\n");
			return NULL;
		}
		if (md_domain_init(dmar_domain, DEFAULT_DOMAIN_ADDRESS_WIDTH)) {
			pr_err("Domain initialization failed\n");
			domain_exit(dmar_domain);
			return NULL;
		}

		domain = &dmar_domain->domain;
		domain->geometry.aperture_start = 0;
		domain->geometry.aperture_end   =
				__DOMAIN_MAX_ADDR(dmar_domain->gaw);
		domain->geometry.force_aperture = true;

		return domain;
	default:
		return NULL;
	}

	return NULL;
}

static struct iommu_domain *
intel_iommu_domain_alloc_user(struct device *dev, u32 flags,
			      struct iommu_domain *parent,
			      const struct iommu_user_data *user_data)
{
	struct device_domain_info *info = dev_iommu_priv_get(dev);
	bool dirty_tracking = flags & IOMMU_HWPT_ALLOC_DIRTY_TRACKING;
	bool nested_parent = flags & IOMMU_HWPT_ALLOC_NEST_PARENT;
	struct intel_iommu *iommu = info->iommu;
	struct dmar_domain *dmar_domain;
	struct iommu_domain *domain;

	/* Must be NESTING domain */
	if (parent) {
		if (!nested_supported(iommu) || flags)
			return ERR_PTR(-EOPNOTSUPP);
		return intel_nested_domain_alloc(parent, user_data);
	}

	if (flags &
	    (~(IOMMU_HWPT_ALLOC_NEST_PARENT | IOMMU_HWPT_ALLOC_DIRTY_TRACKING)))
		return ERR_PTR(-EOPNOTSUPP);
	if (nested_parent && !nested_supported(iommu))
		return ERR_PTR(-EOPNOTSUPP);
	if (user_data || (dirty_tracking && !ssads_supported(iommu)))
		return ERR_PTR(-EOPNOTSUPP);

	/* Do not use first stage for user domain translation. */
	dmar_domain = paging_domain_alloc(dev, false);
	if (IS_ERR(dmar_domain))
		return ERR_CAST(dmar_domain);
	domain = &dmar_domain->domain;
	domain->type = IOMMU_DOMAIN_UNMANAGED;
	domain->owner = &intel_iommu_ops;
	domain->ops = intel_iommu_ops.default_domain_ops;

	if (nested_parent) {
		dmar_domain->nested_parent = true;
		INIT_LIST_HEAD(&dmar_domain->s1_domains);
		spin_lock_init(&dmar_domain->s1_lock);
	}

	if (dirty_tracking) {
		if (dmar_domain->use_first_level) {
			iommu_domain_free(domain);
			return ERR_PTR(-EOPNOTSUPP);
		}
		domain->dirty_ops = &intel_dirty_ops;
	}

	return domain;
}

static void intel_iommu_domain_free(struct iommu_domain *domain)
{
	struct dmar_domain *dmar_domain = to_dmar_domain(domain);

	WARN_ON(dmar_domain->nested_parent &&
		!list_empty(&dmar_domain->s1_domains));
	domain_exit(dmar_domain);
}

int prepare_domain_attach_device(struct iommu_domain *domain,
				 struct device *dev)
{
	struct device_domain_info *info = dev_iommu_priv_get(dev);
	struct dmar_domain *dmar_domain = to_dmar_domain(domain);
	struct intel_iommu *iommu = info->iommu;
	int addr_width;

	if (dmar_domain->force_snooping && !ecap_sc_support(iommu->ecap))
		return -EINVAL;

	if (domain->dirty_ops && !ssads_supported(iommu))
		return -EINVAL;

	/* check if this iommu agaw is sufficient for max mapped address */
	addr_width = agaw_to_width(iommu->agaw);
	if (addr_width > cap_mgaw(iommu->cap))
		addr_width = cap_mgaw(iommu->cap);

	if (dmar_domain->max_addr > (1LL << addr_width))
		return -EINVAL;
	dmar_domain->gaw = addr_width;

	/*
	 * Knock out extra levels of page tables if necessary
	 */
	while (iommu->agaw < dmar_domain->agaw) {
		struct dma_pte *pte;

		pte = dmar_domain->pgd;
		if (dma_pte_present(pte)) {
			dmar_domain->pgd = phys_to_virt(dma_pte_addr(pte));
			iommu_free_page(pte);
		}
		dmar_domain->agaw--;
	}

	if (sm_supported(iommu) && !dev_is_real_dma_subdevice(dev) &&
	    context_copied(iommu, info->bus, info->devfn))
		return intel_pasid_setup_sm_context(dev);

	return 0;
}

static int intel_iommu_attach_device(struct iommu_domain *domain,
				     struct device *dev)
{
	int ret;

	device_block_translation(dev);

	ret = prepare_domain_attach_device(domain, dev);
	if (ret)
		return ret;

	return dmar_domain_attach_device(to_dmar_domain(domain), dev);
}

static int intel_iommu_map(struct iommu_domain *domain,
			   unsigned long iova, phys_addr_t hpa,
			   size_t size, int iommu_prot, gfp_t gfp)
{
	struct dmar_domain *dmar_domain = to_dmar_domain(domain);
	u64 max_addr;
	int prot = 0;

	if (iommu_prot & IOMMU_READ)
		prot |= DMA_PTE_READ;
	if (iommu_prot & IOMMU_WRITE)
		prot |= DMA_PTE_WRITE;
	if (dmar_domain->set_pte_snp)
		prot |= DMA_PTE_SNP;

	max_addr = iova + size;
	if (dmar_domain->max_addr < max_addr) {
		u64 end;

		/* check if minimum agaw is sufficient for mapped address */
		end = __DOMAIN_MAX_ADDR(dmar_domain->gaw) + 1;
		if (end < max_addr) {
			pr_err("%s: iommu width (%d) is not "
			       "sufficient for the mapped address (%llx)\n",
			       __func__, dmar_domain->gaw, max_addr);
			return -EFAULT;
		}
		dmar_domain->max_addr = max_addr;
	}
	/* Round up size to next multiple of PAGE_SIZE, if it and
	   the low bits of hpa would take us onto the next page */
	size = aligned_nrpages(hpa, size);
	return __domain_mapping(dmar_domain, iova >> VTD_PAGE_SHIFT,
				hpa >> VTD_PAGE_SHIFT, size, prot, gfp);
}

static int intel_iommu_map_pages(struct iommu_domain *domain,
				 unsigned long iova, phys_addr_t paddr,
				 size_t pgsize, size_t pgcount,
				 int prot, gfp_t gfp, size_t *mapped)
{
	unsigned long pgshift = __ffs(pgsize);
	size_t size = pgcount << pgshift;
	int ret;

	if (pgsize != SZ_4K && pgsize != SZ_2M && pgsize != SZ_1G)
		return -EINVAL;

	if (!IS_ALIGNED(iova | paddr, pgsize))
		return -EINVAL;

	ret = intel_iommu_map(domain, iova, paddr, size, prot, gfp);
	if (!ret && mapped)
		*mapped = size;

	return ret;
}

static size_t intel_iommu_unmap(struct iommu_domain *domain,
				unsigned long iova, size_t size,
				struct iommu_iotlb_gather *gather)
{
	struct dmar_domain *dmar_domain = to_dmar_domain(domain);
	unsigned long start_pfn, last_pfn;
	int level = 0;

	/* Cope with horrid API which requires us to unmap more than the
	   size argument if it happens to be a large-page mapping. */
	if (unlikely(!pfn_to_dma_pte(dmar_domain, iova >> VTD_PAGE_SHIFT,
				     &level, GFP_ATOMIC)))
		return 0;

	if (size < VTD_PAGE_SIZE << level_to_offset_bits(level))
		size = VTD_PAGE_SIZE << level_to_offset_bits(level);

	start_pfn = iova >> VTD_PAGE_SHIFT;
	last_pfn = (iova + size - 1) >> VTD_PAGE_SHIFT;

	domain_unmap(dmar_domain, start_pfn, last_pfn, &gather->freelist);

	if (dmar_domain->max_addr == iova + size)
		dmar_domain->max_addr = iova;

	/*
	 * We do not use page-selective IOTLB invalidation in flush queue,
	 * so there is no need to track page and sync iotlb.
	 */
	if (!iommu_iotlb_gather_queued(gather))
		iommu_iotlb_gather_add_page(domain, gather, iova, size);

	return size;
}

static size_t intel_iommu_unmap_pages(struct iommu_domain *domain,
				      unsigned long iova,
				      size_t pgsize, size_t pgcount,
				      struct iommu_iotlb_gather *gather)
{
	unsigned long pgshift = __ffs(pgsize);
	size_t size = pgcount << pgshift;

	return intel_iommu_unmap(domain, iova, size, gather);
}

static void intel_iommu_tlb_sync(struct iommu_domain *domain,
				 struct iommu_iotlb_gather *gather)
{
	cache_tag_flush_range(to_dmar_domain(domain), gather->start,
			      gather->end, list_empty(&gather->freelist));
	iommu_put_pages_list(&gather->freelist);
}

static phys_addr_t intel_iommu_iova_to_phys(struct iommu_domain *domain,
					    dma_addr_t iova)
{
	struct dmar_domain *dmar_domain = to_dmar_domain(domain);
	struct dma_pte *pte;
	int level = 0;
	u64 phys = 0;

	pte = pfn_to_dma_pte(dmar_domain, iova >> VTD_PAGE_SHIFT, &level,
			     GFP_ATOMIC);
	if (pte && dma_pte_present(pte))
		phys = dma_pte_addr(pte) +
			(iova & (BIT_MASK(level_to_offset_bits(level) +
						VTD_PAGE_SHIFT) - 1));

	return phys;
}

static bool domain_support_force_snooping(struct dmar_domain *domain)
{
	struct device_domain_info *info;
	bool support = true;

	assert_spin_locked(&domain->lock);
	list_for_each_entry(info, &domain->devices, link) {
		if (!ecap_sc_support(info->iommu->ecap)) {
			support = false;
			break;
		}
	}

	return support;
}

static void domain_set_force_snooping(struct dmar_domain *domain)
{
	struct device_domain_info *info;

	assert_spin_locked(&domain->lock);
	/*
	 * Second level page table supports per-PTE snoop control. The
	 * iommu_map() interface will handle this by setting SNP bit.
	 */
	if (!domain->use_first_level) {
		domain->set_pte_snp = true;
		return;
	}

	list_for_each_entry(info, &domain->devices, link)
		intel_pasid_setup_page_snoop_control(info->iommu, info->dev,
						     IOMMU_NO_PASID);
}

static bool intel_iommu_enforce_cache_coherency(struct iommu_domain *domain)
{
	struct dmar_domain *dmar_domain = to_dmar_domain(domain);
	unsigned long flags;

	if (dmar_domain->force_snooping)
		return true;

	spin_lock_irqsave(&dmar_domain->lock, flags);
	if (!domain_support_force_snooping(dmar_domain) ||
	    (!dmar_domain->use_first_level && dmar_domain->has_mappings)) {
		spin_unlock_irqrestore(&dmar_domain->lock, flags);
		return false;
	}

	domain_set_force_snooping(dmar_domain);
	dmar_domain->force_snooping = true;
	spin_unlock_irqrestore(&dmar_domain->lock, flags);

	return true;
}

static bool intel_iommu_capable(struct device *dev, enum iommu_cap cap)
{
	struct device_domain_info *info = dev_iommu_priv_get(dev);

	switch (cap) {
	case IOMMU_CAP_CACHE_COHERENCY:
	case IOMMU_CAP_DEFERRED_FLUSH:
		return true;
	case IOMMU_CAP_PRE_BOOT_PROTECTION:
		return dmar_platform_optin();
	case IOMMU_CAP_ENFORCE_CACHE_COHERENCY:
		return ecap_sc_support(info->iommu->ecap);
	case IOMMU_CAP_DIRTY_TRACKING:
		return ssads_supported(info->iommu);
	default:
		return false;
	}
}

static struct iommu_device *intel_iommu_probe_device(struct device *dev)
{
	struct pci_dev *pdev = dev_is_pci(dev) ? to_pci_dev(dev) : NULL;
	struct device_domain_info *info;
	struct intel_iommu *iommu;
	u8 bus, devfn;
	int ret;

	iommu = device_lookup_iommu(dev, &bus, &devfn);
	if (!iommu || !iommu->iommu.ops)
		return ERR_PTR(-ENODEV);

	info = kzalloc(sizeof(*info), GFP_KERNEL);
	if (!info)
		return ERR_PTR(-ENOMEM);

	if (dev_is_real_dma_subdevice(dev)) {
		info->bus = pdev->bus->number;
		info->devfn = pdev->devfn;
		info->segment = pci_domain_nr(pdev->bus);
	} else {
		info->bus = bus;
		info->devfn = devfn;
		info->segment = iommu->segment;
	}

	info->dev = dev;
	info->iommu = iommu;
	if (dev_is_pci(dev)) {
		if (ecap_dev_iotlb_support(iommu->ecap) &&
		    pci_ats_supported(pdev) &&
		    dmar_ats_supported(pdev, iommu)) {
			info->ats_supported = 1;
			info->dtlb_extra_inval = dev_needs_extra_dtlb_flush(pdev);

			/*
			 * For IOMMU that supports device IOTLB throttling
			 * (DIT), we assign PFSID to the invalidation desc
			 * of a VF such that IOMMU HW can gauge queue depth
			 * at PF level. If DIT is not set, PFSID will be
			 * treated as reserved, which should be set to 0.
			 */
			if (ecap_dit(iommu->ecap))
				info->pfsid = pci_dev_id(pci_physfn(pdev));
			info->ats_qdep = pci_ats_queue_depth(pdev);
		}
		if (sm_supported(iommu)) {
			if (pasid_supported(iommu)) {
				int features = pci_pasid_features(pdev);

				if (features >= 0)
					info->pasid_supported = features | 1;
			}

			if (info->ats_supported && ecap_prs(iommu->ecap) &&
			    pci_pri_supported(pdev))
				info->pri_supported = 1;
		}
	}

	dev_iommu_priv_set(dev, info);
	if (pdev && pci_ats_supported(pdev)) {
		pci_prepare_ats(pdev, VTD_PAGE_SHIFT);
		ret = device_rbtree_insert(iommu, info);
		if (ret)
			goto free;
	}

	if (sm_supported(iommu) && !dev_is_real_dma_subdevice(dev)) {
		ret = intel_pasid_alloc_table(dev);
		if (ret) {
			dev_err(dev, "PASID table allocation failed\n");
			goto clear_rbtree;
		}

		if (!context_copied(iommu, info->bus, info->devfn)) {
			ret = intel_pasid_setup_sm_context(dev);
			if (ret)
				goto free_table;
		}
	}

	intel_iommu_debugfs_create_dev(info);

	/*
	 * The PCIe spec, in its wisdom, declares that the behaviour of the
	 * device is undefined if you enable PASID support after ATS support.
	 * So always enable PASID support on devices which have it, even if
	 * we can't yet know if we're ever going to use it.
	 */
	if (info->pasid_supported &&
	    !pci_enable_pasid(pdev, info->pasid_supported & ~1))
		info->pasid_enabled = 1;

	return &iommu->iommu;
free_table:
	intel_pasid_free_table(dev);
clear_rbtree:
	device_rbtree_remove(info);
free:
	kfree(info);

	return ERR_PTR(ret);
}

static void intel_iommu_release_device(struct device *dev)
{
	struct device_domain_info *info = dev_iommu_priv_get(dev);
	struct intel_iommu *iommu = info->iommu;

	if (info->pasid_enabled) {
		pci_disable_pasid(to_pci_dev(dev));
		info->pasid_enabled = 0;
	}

	mutex_lock(&iommu->iopf_lock);
	if (dev_is_pci(dev) && pci_ats_supported(to_pci_dev(dev)))
		device_rbtree_remove(info);
	mutex_unlock(&iommu->iopf_lock);

	if (sm_supported(iommu) && !dev_is_real_dma_subdevice(dev) &&
	    !context_copied(iommu, info->bus, info->devfn))
		intel_pasid_teardown_sm_context(dev);

	intel_pasid_free_table(dev);
	intel_iommu_debugfs_remove_dev(info);
	kfree(info);
	set_dma_ops(dev, NULL);
}

static void intel_iommu_get_resv_regions(struct device *device,
					 struct list_head *head)
{
	int prot = DMA_PTE_READ | DMA_PTE_WRITE;
	struct iommu_resv_region *reg;
	struct dmar_rmrr_unit *rmrr;
	struct device *i_dev;
	int i;

	rcu_read_lock();
	for_each_rmrr_units(rmrr) {
		for_each_active_dev_scope(rmrr->devices, rmrr->devices_cnt,
					  i, i_dev) {
			struct iommu_resv_region *resv;
			enum iommu_resv_type type;
			size_t length;

			if (i_dev != device &&
			    !is_downstream_to_pci_bridge(device, i_dev))
				continue;

			length = rmrr->end_address - rmrr->base_address + 1;

			type = device_rmrr_is_relaxable(device) ?
				IOMMU_RESV_DIRECT_RELAXABLE : IOMMU_RESV_DIRECT;

			resv = iommu_alloc_resv_region(rmrr->base_address,
						       length, prot, type,
						       GFP_ATOMIC);
			if (!resv)
				break;

			list_add_tail(&resv->list, head);
		}
	}
	rcu_read_unlock();

#ifdef CONFIG_INTEL_IOMMU_FLOPPY_WA
	if (dev_is_pci(device)) {
		struct pci_dev *pdev = to_pci_dev(device);

		if ((pdev->class >> 8) == PCI_CLASS_BRIDGE_ISA) {
			reg = iommu_alloc_resv_region(0, 1UL << 24, prot,
					IOMMU_RESV_DIRECT_RELAXABLE,
					GFP_KERNEL);
			if (reg)
				list_add_tail(&reg->list, head);
		}
	}
#endif /* CONFIG_INTEL_IOMMU_FLOPPY_WA */

	reg = iommu_alloc_resv_region(IOAPIC_RANGE_START,
				      IOAPIC_RANGE_END - IOAPIC_RANGE_START + 1,
				      0, IOMMU_RESV_MSI, GFP_KERNEL);
	if (!reg)
		return;
	list_add_tail(&reg->list, head);
}

static struct iommu_group *intel_iommu_device_group(struct device *dev)
{
	if (dev_is_pci(dev))
		return pci_device_group(dev);
	return generic_device_group(dev);
}

static int intel_iommu_enable_sva(struct device *dev)
{
	struct device_domain_info *info = dev_iommu_priv_get(dev);
	struct intel_iommu *iommu;

	if (!info || dmar_disabled)
		return -EINVAL;

	iommu = info->iommu;
	if (!iommu)
		return -EINVAL;

	if (!(iommu->flags & VTD_FLAG_SVM_CAPABLE))
		return -ENODEV;

	if (!info->pasid_enabled || !info->ats_enabled)
		return -EINVAL;

	/*
	 * Devices having device-specific I/O fault handling should not
	 * support PCI/PRI. The IOMMU side has no means to check the
	 * capability of device-specific IOPF.  Therefore, IOMMU can only
	 * default that if the device driver enables SVA on a non-PRI
	 * device, it will handle IOPF in its own way.
	 */
	if (!info->pri_supported)
		return 0;

	/* Devices supporting PRI should have it enabled. */
	if (!info->pri_enabled)
		return -EINVAL;

	return 0;
}

static int context_flip_pri(struct device_domain_info *info, bool enable)
{
	struct intel_iommu *iommu = info->iommu;
	u8 bus = info->bus, devfn = info->devfn;
	struct context_entry *context;
	u16 did;

	spin_lock(&iommu->lock);
	if (context_copied(iommu, bus, devfn)) {
		spin_unlock(&iommu->lock);
		return -EINVAL;
	}

	context = iommu_context_addr(iommu, bus, devfn, false);
	if (!context || !context_present(context)) {
		spin_unlock(&iommu->lock);
		return -ENODEV;
	}
	did = context_domain_id(context);

	if (enable)
		context_set_sm_pre(context);
	else
		context_clear_sm_pre(context);

	if (!ecap_coherent(iommu->ecap))
		clflush_cache_range(context, sizeof(*context));
	intel_context_flush_present(info, context, did, true);
	spin_unlock(&iommu->lock);

	return 0;
}

static int intel_iommu_enable_iopf(struct device *dev)
{
	struct pci_dev *pdev = dev_is_pci(dev) ? to_pci_dev(dev) : NULL;
	struct device_domain_info *info = dev_iommu_priv_get(dev);
	struct intel_iommu *iommu;
	int ret;

	if (!pdev || !info || !info->ats_enabled || !info->pri_supported)
		return -ENODEV;

	if (info->pri_enabled)
		return -EBUSY;

	iommu = info->iommu;
	if (!iommu)
		return -EINVAL;

	/* PASID is required in PRG Response Message. */
	if (info->pasid_enabled && !pci_prg_resp_pasid_required(pdev))
		return -EINVAL;

	ret = pci_reset_pri(pdev);
	if (ret)
		return ret;

	ret = iopf_queue_add_device(iommu->iopf_queue, dev);
	if (ret)
		return ret;

	ret = context_flip_pri(info, true);
	if (ret)
		goto err_remove_device;

	ret = pci_enable_pri(pdev, PRQ_DEPTH);
	if (ret)
		goto err_clear_pri;

	info->pri_enabled = 1;

	return 0;
err_clear_pri:
	context_flip_pri(info, false);
err_remove_device:
	iopf_queue_remove_device(iommu->iopf_queue, dev);

	return ret;
}

static int intel_iommu_disable_iopf(struct device *dev)
{
	struct device_domain_info *info = dev_iommu_priv_get(dev);
	struct intel_iommu *iommu = info->iommu;

	if (!info->pri_enabled)
		return -EINVAL;

	/* Disable new PRI reception: */
	context_flip_pri(info, false);

	/*
	 * Remove device from fault queue and acknowledge all outstanding
	 * PRQs to the device:
	 */
	iopf_queue_remove_device(iommu->iopf_queue, dev);

	/*
	 * PCIe spec states that by clearing PRI enable bit, the Page
	 * Request Interface will not issue new page requests, but has
	 * outstanding page requests that have been transmitted or are
	 * queued for transmission. This is supposed to be called after
	 * the device driver has stopped DMA, all PASIDs have been
	 * unbound and the outstanding PRQs have been drained.
	 */
	pci_disable_pri(to_pci_dev(dev));
	info->pri_enabled = 0;

	return 0;
}

static int
intel_iommu_dev_enable_feat(struct device *dev, enum iommu_dev_features feat)
{
	switch (feat) {
	case IOMMU_DEV_FEAT_IOPF:
		return intel_iommu_enable_iopf(dev);

	case IOMMU_DEV_FEAT_SVA:
		return intel_iommu_enable_sva(dev);

	default:
		return -ENODEV;
	}
}

static int
intel_iommu_dev_disable_feat(struct device *dev, enum iommu_dev_features feat)
{
	switch (feat) {
	case IOMMU_DEV_FEAT_IOPF:
		return intel_iommu_disable_iopf(dev);

	case IOMMU_DEV_FEAT_SVA:
		return 0;

	default:
		return -ENODEV;
	}
}

static bool intel_iommu_is_attach_deferred(struct device *dev)
{
	struct device_domain_info *info = dev_iommu_priv_get(dev);

	return translation_pre_enabled(info->iommu) && !info->domain;
}

/*
 * Check that the device does not live on an external facing PCI port that is
 * marked as untrusted. Such devices should not be able to apply quirks and
 * thus not be able to bypass the IOMMU restrictions.
 */
static bool risky_device(struct pci_dev *pdev)
{
	if (pdev->untrusted) {
		pci_info(pdev,
			 "Skipping IOMMU quirk for dev [%04X:%04X] on untrusted PCI link\n",
			 pdev->vendor, pdev->device);
		pci_info(pdev, "Please check with your BIOS/Platform vendor about this\n");
		return true;
	}
	return false;
}

static int intel_iommu_iotlb_sync_map(struct iommu_domain *domain,
				      unsigned long iova, size_t size)
{
	cache_tag_flush_range_np(to_dmar_domain(domain), iova, iova + size - 1);

	return 0;
}

static void intel_iommu_remove_dev_pasid(struct device *dev, ioasid_t pasid,
					 struct iommu_domain *domain)
{
	struct device_domain_info *info = dev_iommu_priv_get(dev);
	struct dev_pasid_info *curr, *dev_pasid = NULL;
	struct intel_iommu *iommu = info->iommu;
	struct dmar_domain *dmar_domain;
	unsigned long flags;

	if (domain->type == IOMMU_DOMAIN_IDENTITY) {
		intel_pasid_tear_down_entry(iommu, dev, pasid, false);
		return;
	}

	dmar_domain = to_dmar_domain(domain);
	spin_lock_irqsave(&dmar_domain->lock, flags);
	list_for_each_entry(curr, &dmar_domain->dev_pasids, link_domain) {
		if (curr->dev == dev && curr->pasid == pasid) {
			list_del(&curr->link_domain);
			dev_pasid = curr;
			break;
		}
	}
	WARN_ON_ONCE(!dev_pasid);
	spin_unlock_irqrestore(&dmar_domain->lock, flags);

	cache_tag_unassign_domain(dmar_domain, dev, pasid);
	domain_detach_iommu(dmar_domain, iommu);
	intel_iommu_debugfs_remove_dev_pasid(dev_pasid);
	kfree(dev_pasid);
	intel_pasid_tear_down_entry(iommu, dev, pasid, false);
	intel_drain_pasid_prq(dev, pasid);
}

static int intel_iommu_set_dev_pasid(struct iommu_domain *domain,
				     struct device *dev, ioasid_t pasid)
{
	struct device_domain_info *info = dev_iommu_priv_get(dev);
	struct dmar_domain *dmar_domain = to_dmar_domain(domain);
	struct intel_iommu *iommu = info->iommu;
	struct dev_pasid_info *dev_pasid;
	unsigned long flags;
	int ret;

	if (!pasid_supported(iommu) || dev_is_real_dma_subdevice(dev))
		return -EOPNOTSUPP;

	if (domain->dirty_ops)
		return -EINVAL;

	if (context_copied(iommu, info->bus, info->devfn))
		return -EBUSY;

	ret = prepare_domain_attach_device(domain, dev);
	if (ret)
		return ret;

	dev_pasid = kzalloc(sizeof(*dev_pasid), GFP_KERNEL);
	if (!dev_pasid)
		return -ENOMEM;

	ret = domain_attach_iommu(dmar_domain, iommu);
	if (ret)
		goto out_free;

	ret = cache_tag_assign_domain(dmar_domain, dev, pasid);
	if (ret)
		goto out_detach_iommu;

	if (dmar_domain->use_first_level)
		ret = domain_setup_first_level(iommu, dmar_domain,
					       dev, pasid);
	else
		ret = intel_pasid_setup_second_level(iommu, dmar_domain,
						     dev, pasid);
	if (ret)
		goto out_unassign_tag;

	dev_pasid->dev = dev;
	dev_pasid->pasid = pasid;
	spin_lock_irqsave(&dmar_domain->lock, flags);
	list_add(&dev_pasid->link_domain, &dmar_domain->dev_pasids);
	spin_unlock_irqrestore(&dmar_domain->lock, flags);

	if (domain->type & __IOMMU_DOMAIN_PAGING)
		intel_iommu_debugfs_create_dev_pasid(dev_pasid);

	return 0;
out_unassign_tag:
	cache_tag_unassign_domain(dmar_domain, dev, pasid);
out_detach_iommu:
	domain_detach_iommu(dmar_domain, iommu);
out_free:
	kfree(dev_pasid);
	return ret;
}

static void *intel_iommu_hw_info(struct device *dev, u32 *length, u32 *type)
{
	struct device_domain_info *info = dev_iommu_priv_get(dev);
	struct intel_iommu *iommu = info->iommu;
	struct iommu_hw_info_vtd *vtd;

	vtd = kzalloc(sizeof(*vtd), GFP_KERNEL);
	if (!vtd)
		return ERR_PTR(-ENOMEM);

	vtd->flags = IOMMU_HW_INFO_VTD_ERRATA_772415_SPR17;
	vtd->cap_reg = iommu->cap;
	vtd->ecap_reg = iommu->ecap;
	*length = sizeof(*vtd);
	*type = IOMMU_HW_INFO_TYPE_INTEL_VTD;
	return vtd;
}

/*
 * Set dirty tracking for the device list of a domain. The caller must
 * hold the domain->lock when calling it.
 */
static int device_set_dirty_tracking(struct list_head *devices, bool enable)
{
	struct device_domain_info *info;
	int ret = 0;

	list_for_each_entry(info, devices, link) {
		ret = intel_pasid_setup_dirty_tracking(info->iommu, info->dev,
						       IOMMU_NO_PASID, enable);
		if (ret)
			break;
	}

	return ret;
}

static int parent_domain_set_dirty_tracking(struct dmar_domain *domain,
					    bool enable)
{
	struct dmar_domain *s1_domain;
	unsigned long flags;
	int ret;

	spin_lock(&domain->s1_lock);
	list_for_each_entry(s1_domain, &domain->s1_domains, s2_link) {
		spin_lock_irqsave(&s1_domain->lock, flags);
		ret = device_set_dirty_tracking(&s1_domain->devices, enable);
		spin_unlock_irqrestore(&s1_domain->lock, flags);
		if (ret)
			goto err_unwind;
	}
	spin_unlock(&domain->s1_lock);
	return 0;

err_unwind:
	list_for_each_entry(s1_domain, &domain->s1_domains, s2_link) {
		spin_lock_irqsave(&s1_domain->lock, flags);
		device_set_dirty_tracking(&s1_domain->devices,
					  domain->dirty_tracking);
		spin_unlock_irqrestore(&s1_domain->lock, flags);
	}
	spin_unlock(&domain->s1_lock);
	return ret;
}

static int intel_iommu_set_dirty_tracking(struct iommu_domain *domain,
					  bool enable)
{
	struct dmar_domain *dmar_domain = to_dmar_domain(domain);
	int ret;

	spin_lock(&dmar_domain->lock);
	if (dmar_domain->dirty_tracking == enable)
		goto out_unlock;

	ret = device_set_dirty_tracking(&dmar_domain->devices, enable);
	if (ret)
		goto err_unwind;

	if (dmar_domain->nested_parent) {
		ret = parent_domain_set_dirty_tracking(dmar_domain, enable);
		if (ret)
			goto err_unwind;
	}

	dmar_domain->dirty_tracking = enable;
out_unlock:
	spin_unlock(&dmar_domain->lock);

	return 0;

err_unwind:
	device_set_dirty_tracking(&dmar_domain->devices,
				  dmar_domain->dirty_tracking);
	spin_unlock(&dmar_domain->lock);
	return ret;
}

static int intel_iommu_read_and_clear_dirty(struct iommu_domain *domain,
					    unsigned long iova, size_t size,
					    unsigned long flags,
					    struct iommu_dirty_bitmap *dirty)
{
	struct dmar_domain *dmar_domain = to_dmar_domain(domain);
	unsigned long end = iova + size - 1;
	unsigned long pgsize;

	/*
	 * IOMMUFD core calls into a dirty tracking disabled domain without an
	 * IOVA bitmap set in order to clean dirty bits in all PTEs that might
	 * have occurred when we stopped dirty tracking. This ensures that we
	 * never inherit dirtied bits from a previous cycle.
	 */
	if (!dmar_domain->dirty_tracking && dirty->bitmap)
		return -EINVAL;

	do {
		struct dma_pte *pte;
		int lvl = 0;

		pte = pfn_to_dma_pte(dmar_domain, iova >> VTD_PAGE_SHIFT, &lvl,
				     GFP_ATOMIC);
		pgsize = level_size(lvl) << VTD_PAGE_SHIFT;
		if (!pte || !dma_pte_present(pte)) {
			iova += pgsize;
			continue;
		}

		if (dma_sl_pte_test_and_clear_dirty(pte, flags))
			iommu_dirty_bitmap_record(dirty, iova, pgsize);
		iova += pgsize;
	} while (iova < end);

	return 0;
}

static const struct iommu_dirty_ops intel_dirty_ops = {
	.set_dirty_tracking = intel_iommu_set_dirty_tracking,
	.read_and_clear_dirty = intel_iommu_read_and_clear_dirty,
};

static int context_setup_pass_through(struct device *dev, u8 bus, u8 devfn)
{
	struct device_domain_info *info = dev_iommu_priv_get(dev);
	struct intel_iommu *iommu = info->iommu;
	struct context_entry *context;

	spin_lock(&iommu->lock);
	context = iommu_context_addr(iommu, bus, devfn, 1);
	if (!context) {
		spin_unlock(&iommu->lock);
		return -ENOMEM;
	}

	if (context_present(context) && !context_copied(iommu, bus, devfn)) {
		spin_unlock(&iommu->lock);
		return 0;
	}

	copied_context_tear_down(iommu, context, bus, devfn);
	context_clear_entry(context);
	context_set_domain_id(context, FLPT_DEFAULT_DID);

	/*
	 * In pass through mode, AW must be programmed to indicate the largest
	 * AGAW value supported by hardware. And ASR is ignored by hardware.
	 */
	context_set_address_width(context, iommu->msagaw);
	context_set_translation_type(context, CONTEXT_TT_PASS_THROUGH);
	context_set_fault_enable(context);
	context_set_present(context);
	if (!ecap_coherent(iommu->ecap))
		clflush_cache_range(context, sizeof(*context));
	context_present_cache_flush(iommu, FLPT_DEFAULT_DID, bus, devfn);
	spin_unlock(&iommu->lock);

	return 0;
}

static int context_setup_pass_through_cb(struct pci_dev *pdev, u16 alias, void *data)
{
	struct device *dev = data;

	if (dev != &pdev->dev)
		return 0;

	return context_setup_pass_through(dev, PCI_BUS_NUM(alias), alias & 0xff);
}

static int device_setup_pass_through(struct device *dev)
{
	struct device_domain_info *info = dev_iommu_priv_get(dev);

	if (!dev_is_pci(dev))
		return context_setup_pass_through(dev, info->bus, info->devfn);

	return pci_for_each_dma_alias(to_pci_dev(dev),
				      context_setup_pass_through_cb, dev);
}

static int identity_domain_attach_dev(struct iommu_domain *domain, struct device *dev)
{
	struct device_domain_info *info = dev_iommu_priv_get(dev);
	struct intel_iommu *iommu = info->iommu;
	int ret;

	device_block_translation(dev);

	if (dev_is_real_dma_subdevice(dev))
		return 0;

	if (sm_supported(iommu)) {
		ret = intel_pasid_setup_pass_through(iommu, dev, IOMMU_NO_PASID);
		if (!ret)
			iommu_enable_pci_caps(info);
	} else {
		ret = device_setup_pass_through(dev);
	}

	return ret;
}

static int identity_domain_set_dev_pasid(struct iommu_domain *domain,
					 struct device *dev, ioasid_t pasid)
{
	struct device_domain_info *info = dev_iommu_priv_get(dev);
	struct intel_iommu *iommu = info->iommu;

	if (!pasid_supported(iommu) || dev_is_real_dma_subdevice(dev))
		return -EOPNOTSUPP;

	return intel_pasid_setup_pass_through(iommu, dev, pasid);
}

static struct iommu_domain identity_domain = {
	.type = IOMMU_DOMAIN_IDENTITY,
	.ops = &(const struct iommu_domain_ops) {
		.attach_dev	= identity_domain_attach_dev,
		.set_dev_pasid	= identity_domain_set_dev_pasid,
	},
};

const struct iommu_ops intel_iommu_ops = {
	.blocked_domain		= &blocking_domain,
	.release_domain		= &blocking_domain,
	.identity_domain	= &identity_domain,
	.capable		= intel_iommu_capable,
	.hw_info		= intel_iommu_hw_info,
	.domain_alloc		= intel_iommu_domain_alloc,
	.domain_alloc_user	= intel_iommu_domain_alloc_user,
	.domain_alloc_sva	= intel_svm_domain_alloc,
	.probe_device		= intel_iommu_probe_device,
	.release_device		= intel_iommu_release_device,
	.get_resv_regions	= intel_iommu_get_resv_regions,
	.device_group		= intel_iommu_device_group,
	.dev_enable_feat	= intel_iommu_dev_enable_feat,
	.dev_disable_feat	= intel_iommu_dev_disable_feat,
	.is_attach_deferred	= intel_iommu_is_attach_deferred,
	.def_domain_type	= device_def_domain_type,
	.remove_dev_pasid	= intel_iommu_remove_dev_pasid,
	.pgsize_bitmap		= SZ_4K,
#ifdef CONFIG_INTEL_IOMMU_SVM
	.page_response		= intel_svm_page_response,
#endif
	.default_domain_ops = &(const struct iommu_domain_ops) {
		.attach_dev		= intel_iommu_attach_device,
		.set_dev_pasid		= intel_iommu_set_dev_pasid,
		.map_pages		= intel_iommu_map_pages,
		.unmap_pages		= intel_iommu_unmap_pages,
		.iotlb_sync_map		= intel_iommu_iotlb_sync_map,
		.flush_iotlb_all        = intel_flush_iotlb_all,
		.iotlb_sync		= intel_iommu_tlb_sync,
		.iova_to_phys		= intel_iommu_iova_to_phys,
		.free			= intel_iommu_domain_free,
		.enforce_cache_coherency = intel_iommu_enforce_cache_coherency,
	}
};

static void quirk_iommu_igfx(struct pci_dev *dev)
{
	if (risky_device(dev))
		return;

	pci_info(dev, "Disabling IOMMU for graphics on this chipset\n");
	disable_igfx_iommu = 1;
}

/* G4x/GM45 integrated gfx dmar support is totally busted. */
DECLARE_PCI_FIXUP_HEADER(PCI_VENDOR_ID_INTEL, 0x2a40, quirk_iommu_igfx);
DECLARE_PCI_FIXUP_HEADER(PCI_VENDOR_ID_INTEL, 0x2e00, quirk_iommu_igfx);
DECLARE_PCI_FIXUP_HEADER(PCI_VENDOR_ID_INTEL, 0x2e10, quirk_iommu_igfx);
DECLARE_PCI_FIXUP_HEADER(PCI_VENDOR_ID_INTEL, 0x2e20, quirk_iommu_igfx);
DECLARE_PCI_FIXUP_HEADER(PCI_VENDOR_ID_INTEL, 0x2e30, quirk_iommu_igfx);
DECLARE_PCI_FIXUP_HEADER(PCI_VENDOR_ID_INTEL, 0x2e40, quirk_iommu_igfx);
DECLARE_PCI_FIXUP_HEADER(PCI_VENDOR_ID_INTEL, 0x2e90, quirk_iommu_igfx);

/* Broadwell igfx malfunctions with dmar */
DECLARE_PCI_FIXUP_HEADER(PCI_VENDOR_ID_INTEL, 0x1606, quirk_iommu_igfx);
DECLARE_PCI_FIXUP_HEADER(PCI_VENDOR_ID_INTEL, 0x160B, quirk_iommu_igfx);
DECLARE_PCI_FIXUP_HEADER(PCI_VENDOR_ID_INTEL, 0x160E, quirk_iommu_igfx);
DECLARE_PCI_FIXUP_HEADER(PCI_VENDOR_ID_INTEL, 0x1602, quirk_iommu_igfx);
DECLARE_PCI_FIXUP_HEADER(PCI_VENDOR_ID_INTEL, 0x160A, quirk_iommu_igfx);
DECLARE_PCI_FIXUP_HEADER(PCI_VENDOR_ID_INTEL, 0x160D, quirk_iommu_igfx);
DECLARE_PCI_FIXUP_HEADER(PCI_VENDOR_ID_INTEL, 0x1616, quirk_iommu_igfx);
DECLARE_PCI_FIXUP_HEADER(PCI_VENDOR_ID_INTEL, 0x161B, quirk_iommu_igfx);
DECLARE_PCI_FIXUP_HEADER(PCI_VENDOR_ID_INTEL, 0x161E, quirk_iommu_igfx);
DECLARE_PCI_FIXUP_HEADER(PCI_VENDOR_ID_INTEL, 0x1612, quirk_iommu_igfx);
DECLARE_PCI_FIXUP_HEADER(PCI_VENDOR_ID_INTEL, 0x161A, quirk_iommu_igfx);
DECLARE_PCI_FIXUP_HEADER(PCI_VENDOR_ID_INTEL, 0x161D, quirk_iommu_igfx);
DECLARE_PCI_FIXUP_HEADER(PCI_VENDOR_ID_INTEL, 0x1626, quirk_iommu_igfx);
DECLARE_PCI_FIXUP_HEADER(PCI_VENDOR_ID_INTEL, 0x162B, quirk_iommu_igfx);
DECLARE_PCI_FIXUP_HEADER(PCI_VENDOR_ID_INTEL, 0x162E, quirk_iommu_igfx);
DECLARE_PCI_FIXUP_HEADER(PCI_VENDOR_ID_INTEL, 0x1622, quirk_iommu_igfx);
DECLARE_PCI_FIXUP_HEADER(PCI_VENDOR_ID_INTEL, 0x162A, quirk_iommu_igfx);
DECLARE_PCI_FIXUP_HEADER(PCI_VENDOR_ID_INTEL, 0x162D, quirk_iommu_igfx);
DECLARE_PCI_FIXUP_HEADER(PCI_VENDOR_ID_INTEL, 0x1636, quirk_iommu_igfx);
DECLARE_PCI_FIXUP_HEADER(PCI_VENDOR_ID_INTEL, 0x163B, quirk_iommu_igfx);
DECLARE_PCI_FIXUP_HEADER(PCI_VENDOR_ID_INTEL, 0x163E, quirk_iommu_igfx);
DECLARE_PCI_FIXUP_HEADER(PCI_VENDOR_ID_INTEL, 0x1632, quirk_iommu_igfx);
DECLARE_PCI_FIXUP_HEADER(PCI_VENDOR_ID_INTEL, 0x163A, quirk_iommu_igfx);
DECLARE_PCI_FIXUP_HEADER(PCI_VENDOR_ID_INTEL, 0x163D, quirk_iommu_igfx);

static void quirk_iommu_rwbf(struct pci_dev *dev)
{
	if (risky_device(dev))
		return;

	/*
	 * Mobile 4 Series Chipset neglects to set RWBF capability,
	 * but needs it. Same seems to hold for the desktop versions.
	 */
	pci_info(dev, "Forcing write-buffer flush capability\n");
	rwbf_quirk = 1;
}

DECLARE_PCI_FIXUP_HEADER(PCI_VENDOR_ID_INTEL, 0x2a40, quirk_iommu_rwbf);
DECLARE_PCI_FIXUP_HEADER(PCI_VENDOR_ID_INTEL, 0x2e00, quirk_iommu_rwbf);
DECLARE_PCI_FIXUP_HEADER(PCI_VENDOR_ID_INTEL, 0x2e10, quirk_iommu_rwbf);
DECLARE_PCI_FIXUP_HEADER(PCI_VENDOR_ID_INTEL, 0x2e20, quirk_iommu_rwbf);
DECLARE_PCI_FIXUP_HEADER(PCI_VENDOR_ID_INTEL, 0x2e30, quirk_iommu_rwbf);
DECLARE_PCI_FIXUP_HEADER(PCI_VENDOR_ID_INTEL, 0x2e40, quirk_iommu_rwbf);
DECLARE_PCI_FIXUP_HEADER(PCI_VENDOR_ID_INTEL, 0x2e90, quirk_iommu_rwbf);

#define GGC 0x52
#define GGC_MEMORY_SIZE_MASK	(0xf << 8)
#define GGC_MEMORY_SIZE_NONE	(0x0 << 8)
#define GGC_MEMORY_SIZE_1M	(0x1 << 8)
#define GGC_MEMORY_SIZE_2M	(0x3 << 8)
#define GGC_MEMORY_VT_ENABLED	(0x8 << 8)
#define GGC_MEMORY_SIZE_2M_VT	(0x9 << 8)
#define GGC_MEMORY_SIZE_3M_VT	(0xa << 8)
#define GGC_MEMORY_SIZE_4M_VT	(0xb << 8)

static void quirk_calpella_no_shadow_gtt(struct pci_dev *dev)
{
	unsigned short ggc;

	if (risky_device(dev))
		return;

	if (pci_read_config_word(dev, GGC, &ggc))
		return;

	if (!(ggc & GGC_MEMORY_VT_ENABLED)) {
		pci_info(dev, "BIOS has allocated no shadow GTT; disabling IOMMU for graphics\n");
		disable_igfx_iommu = 1;
	} else if (!disable_igfx_iommu) {
		/* we have to ensure the gfx device is idle before we flush */
		pci_info(dev, "Disabling batched IOTLB flush on Ironlake\n");
		iommu_set_dma_strict();
	}
}
DECLARE_PCI_FIXUP_HEADER(PCI_VENDOR_ID_INTEL, 0x0040, quirk_calpella_no_shadow_gtt);
DECLARE_PCI_FIXUP_HEADER(PCI_VENDOR_ID_INTEL, 0x0044, quirk_calpella_no_shadow_gtt);
DECLARE_PCI_FIXUP_HEADER(PCI_VENDOR_ID_INTEL, 0x0062, quirk_calpella_no_shadow_gtt);
DECLARE_PCI_FIXUP_HEADER(PCI_VENDOR_ID_INTEL, 0x006a, quirk_calpella_no_shadow_gtt);

static void quirk_igfx_skip_te_disable(struct pci_dev *dev)
{
	unsigned short ver;

	if (!IS_GFX_DEVICE(dev))
		return;

	ver = (dev->device >> 8) & 0xff;
	if (ver != 0x45 && ver != 0x46 && ver != 0x4c &&
	    ver != 0x4e && ver != 0x8a && ver != 0x98 &&
	    ver != 0x9a && ver != 0xa7 && ver != 0x7d)
		return;

	if (risky_device(dev))
		return;

	pci_info(dev, "Skip IOMMU disabling for graphics\n");
	iommu_skip_te_disable = 1;
}
DECLARE_PCI_FIXUP_HEADER(PCI_VENDOR_ID_INTEL, PCI_ANY_ID, quirk_igfx_skip_te_disable);

/* On Tylersburg chipsets, some BIOSes have been known to enable the
   ISOCH DMAR unit for the Azalia sound device, but not give it any
   TLB entries, which causes it to deadlock. Check for that.  We do
   this in a function called from init_dmars(), instead of in a PCI
   quirk, because we don't want to print the obnoxious "BIOS broken"
   message if VT-d is actually disabled.
*/
static void __init check_tylersburg_isoch(void)
{
	struct pci_dev *pdev;
	uint32_t vtisochctrl;

	/* If there's no Azalia in the system anyway, forget it. */
	pdev = pci_get_device(PCI_VENDOR_ID_INTEL, 0x3a3e, NULL);
	if (!pdev)
		return;

	if (risky_device(pdev)) {
		pci_dev_put(pdev);
		return;
	}

	pci_dev_put(pdev);

	/* System Management Registers. Might be hidden, in which case
	   we can't do the sanity check. But that's OK, because the
	   known-broken BIOSes _don't_ actually hide it, so far. */
	pdev = pci_get_device(PCI_VENDOR_ID_INTEL, 0x342e, NULL);
	if (!pdev)
		return;

	if (risky_device(pdev)) {
		pci_dev_put(pdev);
		return;
	}

	if (pci_read_config_dword(pdev, 0x188, &vtisochctrl)) {
		pci_dev_put(pdev);
		return;
	}

	pci_dev_put(pdev);

	/* If Azalia DMA is routed to the non-isoch DMAR unit, fine. */
	if (vtisochctrl & 1)
		return;

	/* Drop all bits other than the number of TLB entries */
	vtisochctrl &= 0x1c;

	/* If we have the recommended number of TLB entries (16), fine. */
	if (vtisochctrl == 0x10)
		return;

	/* Zero TLB entries? You get to ride the short bus to school. */
	if (!vtisochctrl) {
		WARN(1, "Your BIOS is broken; DMA routed to ISOCH DMAR unit but no TLB space.\n"
		     "BIOS vendor: %s; Ver: %s; Product Version: %s\n",
		     dmi_get_system_info(DMI_BIOS_VENDOR),
		     dmi_get_system_info(DMI_BIOS_VERSION),
		     dmi_get_system_info(DMI_PRODUCT_VERSION));
		iommu_identity_mapping |= IDENTMAP_AZALIA;
		return;
	}

	pr_warn("Recommended TLB entries for ISOCH unit is 16; your BIOS set %d\n",
	       vtisochctrl);
}

/*
 * Here we deal with a device TLB defect where device may inadvertently issue ATS
 * invalidation completion before posted writes initiated with translated address
 * that utilized translations matching the invalidation address range, violating
 * the invalidation completion ordering.
 * Therefore, any use cases that cannot guarantee DMA is stopped before unmap is
 * vulnerable to this defect. In other words, any dTLB invalidation initiated not
 * under the control of the trusted/privileged host device driver must use this
 * quirk.
 * Device TLBs are invalidated under the following six conditions:
 * 1. Device driver does DMA API unmap IOVA
 * 2. Device driver unbind a PASID from a process, sva_unbind_device()
 * 3. PASID is torn down, after PASID cache is flushed. e.g. process
 *    exit_mmap() due to crash
 * 4. Under SVA usage, called by mmu_notifier.invalidate_range() where
 *    VM has to free pages that were unmapped
 * 5. Userspace driver unmaps a DMA buffer
 * 6. Cache invalidation in vSVA usage (upcoming)
 *
 * For #1 and #2, device drivers are responsible for stopping DMA traffic
 * before unmap/unbind. For #3, iommu driver gets mmu_notifier to
 * invalidate TLB the same way as normal user unmap which will use this quirk.
 * The dTLB invalidation after PASID cache flush does not need this quirk.
 *
 * As a reminder, #6 will *NEED* this quirk as we enable nested translation.
 */
void quirk_extra_dev_tlb_flush(struct device_domain_info *info,
			       unsigned long address, unsigned long mask,
			       u32 pasid, u16 qdep)
{
	u16 sid;

	if (likely(!info->dtlb_extra_inval))
		return;

	sid = PCI_DEVID(info->bus, info->devfn);
	if (pasid == IOMMU_NO_PASID) {
		qi_flush_dev_iotlb(info->iommu, sid, info->pfsid,
				   qdep, address, mask);
	} else {
		qi_flush_dev_iotlb_pasid(info->iommu, sid, info->pfsid,
					 pasid, qdep, address, mask);
	}
}

#define ecmd_get_status_code(res)	(((res) & 0xff) >> 1)

/*
 * Function to submit a command to the enhanced command interface. The
 * valid enhanced command descriptions are defined in Table 47 of the
 * VT-d spec. The VT-d hardware implementation may support some but not
 * all commands, which can be determined by checking the Enhanced
 * Command Capability Register.
 *
 * Return values:
 *  - 0: Command successful without any error;
 *  - Negative: software error value;
 *  - Nonzero positive: failure status code defined in Table 48.
 */
int ecmd_submit_sync(struct intel_iommu *iommu, u8 ecmd, u64 oa, u64 ob)
{
	unsigned long flags;
	u64 res;
	int ret;

	if (!cap_ecmds(iommu->cap))
		return -ENODEV;

	raw_spin_lock_irqsave(&iommu->register_lock, flags);

	res = dmar_readq(iommu->reg + DMAR_ECRSP_REG);
	if (res & DMA_ECMD_ECRSP_IP) {
		ret = -EBUSY;
		goto err;
	}

	/*
	 * Unconditionally write the operand B, because
	 * - There is no side effect if an ecmd doesn't require an
	 *   operand B, but we set the register to some value.
	 * - It's not invoked in any critical path. The extra MMIO
	 *   write doesn't bring any performance concerns.
	 */
	dmar_writeq(iommu->reg + DMAR_ECEO_REG, ob);
	dmar_writeq(iommu->reg + DMAR_ECMD_REG, ecmd | (oa << DMA_ECMD_OA_SHIFT));

	IOMMU_WAIT_OP(iommu, DMAR_ECRSP_REG, dmar_readq,
		      !(res & DMA_ECMD_ECRSP_IP), res);

	if (res & DMA_ECMD_ECRSP_IP) {
		ret = -ETIMEDOUT;
		goto err;
	}

	ret = ecmd_get_status_code(res);
err:
	raw_spin_unlock_irqrestore(&iommu->register_lock, flags);

	return ret;
}<|MERGE_RESOLUTION|>--- conflicted
+++ resolved
@@ -1957,83 +1957,6 @@
 	       pci_real_dma_dev(to_pci_dev(dev)) != to_pci_dev(dev);
 }
 
-<<<<<<< HEAD
-static int iommu_domain_identity_map(struct dmar_domain *domain,
-				     unsigned long first_vpfn,
-				     unsigned long last_vpfn)
-{
-	/*
-	 * RMRR range might have overlap with physical memory range,
-	 * clear it first
-	 */
-	dma_pte_clear_range(domain, first_vpfn, last_vpfn);
-
-	return __domain_mapping(domain, first_vpfn,
-				first_vpfn, last_vpfn - first_vpfn + 1,
-				DMA_PTE_READ|DMA_PTE_WRITE, GFP_KERNEL);
-}
-
-static int md_domain_init(struct dmar_domain *domain, int guest_width);
-
-static int __init si_domain_init(int hw)
-{
-	struct dmar_rmrr_unit *rmrr;
-	struct device *dev;
-	int i, nid, ret;
-
-	si_domain = alloc_domain(IOMMU_DOMAIN_IDENTITY);
-	if (!si_domain)
-		return -EFAULT;
-
-	if (md_domain_init(si_domain, DEFAULT_DOMAIN_ADDRESS_WIDTH)) {
-		domain_exit(si_domain);
-		si_domain = NULL;
-		return -EFAULT;
-	}
-
-	if (hw)
-		return 0;
-
-	for_each_online_node(nid) {
-		unsigned long start_pfn, end_pfn;
-		int i;
-
-		for_each_mem_pfn_range(i, nid, &start_pfn, &end_pfn, NULL) {
-			ret = iommu_domain_identity_map(si_domain,
-					mm_to_dma_pfn_start(start_pfn),
-					mm_to_dma_pfn_end(end_pfn-1));
-			if (ret)
-				return ret;
-		}
-	}
-
-	/*
-	 * Identity map the RMRRs so that devices with RMRRs could also use
-	 * the si_domain.
-	 */
-	for_each_rmrr_units(rmrr) {
-		for_each_active_dev_scope(rmrr->devices, rmrr->devices_cnt,
-					  i, dev) {
-			unsigned long long start = rmrr->base_address;
-			unsigned long long end = rmrr->end_address;
-
-			if (WARN_ON(end < start ||
-				    end >> agaw_to_width(si_domain->agaw)))
-				continue;
-
-			ret = iommu_domain_identity_map(si_domain,
-					mm_to_dma_pfn_start(start >> PAGE_SHIFT),
-					mm_to_dma_pfn_end(end >> PAGE_SHIFT));
-			if (ret)
-				return ret;
-		}
-	}
-
-	return 0;
-}
-
-=======
->>>>>>> a6ad5510
 static int dmar_domain_attach_device(struct dmar_domain *domain,
 				     struct device *dev)
 {
@@ -2064,8 +1987,7 @@
 	if (ret)
 		goto out_block_translation;
 
-	if (sm_supported(info->iommu) || !domain_type_is_si(info->domain))
-		iommu_enable_pci_caps(info);
+	iommu_enable_pci_caps(info);
 
 	ret = cache_tag_assign_domain(domain, dev, IOMMU_NO_PASID);
 	if (ret)
