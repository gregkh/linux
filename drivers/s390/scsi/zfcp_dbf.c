--- conflicted
+++ resolved
@@ -98,8 +98,6 @@
 	rec->pl_len = q_head->log_length;
 	zfcp_dbf_pl_write(dbf, (char *)q_pref + q_head->log_start,
 			  rec->pl_len, "fsf_res", req->req_id);
-<<<<<<< HEAD
-=======
 
 	debug_event(dbf->hba, level, rec, sizeof(*rec));
 	spin_unlock_irqrestore(&dbf->hba_lock, flags);
@@ -142,7 +140,6 @@
 	rec->u.fces.wwpn = wwpn;
 	rec->u.fces.fc_security_old = fc_security_old;
 	rec->u.fces.fc_security_new = fc_security_new;
->>>>>>> d1988041
 
 	debug_event(dbf->hba, level, rec, sizeof(*rec));
 	spin_unlock_irqrestore(&dbf->hba_lock, flags);
