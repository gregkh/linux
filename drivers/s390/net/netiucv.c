// SPDX-License-Identifier: GPL-2.0+
/*
 * IUCV network driver
 *
 * Copyright IBM Corp. 2001, 2009
 *
 * Author(s):
 *	Original netiucv driver:
 *		Fritz Elfert (elfert@de.ibm.com, felfert@millenux.com)
 *	Sysfs integration and all bugs therein:
 *		Cornelia Huck (cornelia.huck@de.ibm.com)
 *	PM functions:
 *		Ursula Braun (ursula.braun@de.ibm.com)
 *
 * Documentation used:
 *  the source of the original IUCV driver by:
 *    Stefan Hegewald <hegewald@de.ibm.com>
 *    Hartmut Penner <hpenner@de.ibm.com>
 *    Denis Joseph Barrow (djbarrow@de.ibm.com,barrow_dj@yahoo.com)
 *    Martin Schwidefsky (schwidefsky@de.ibm.com)
 *    Alan Altmark (Alan_Altmark@us.ibm.com)  Sept. 2000
 */

#define KMSG_COMPONENT "netiucv"
#define pr_fmt(fmt) KMSG_COMPONENT ": " fmt

#undef DEBUG

#include <linux/module.h>
#include <linux/init.h>
#include <linux/kernel.h>
#include <linux/slab.h>
#include <linux/errno.h>
#include <linux/types.h>
#include <linux/interrupt.h>
#include <linux/timer.h>
#include <linux/bitops.h>

#include <linux/signal.h>
#include <linux/string.h>
#include <linux/device.h>

#include <linux/ip.h>
#include <linux/if_arp.h>
#include <linux/tcp.h>
#include <linux/skbuff.h>
#include <linux/ctype.h>
#include <net/dst.h>

#include <asm/io.h>
#include <linux/uaccess.h>
#include <asm/ebcdic.h>

#include <net/iucv/iucv.h>
#include "fsm.h"

MODULE_AUTHOR
    ("(C) 2001 IBM Corporation by Fritz Elfert (felfert@millenux.com)");
MODULE_DESCRIPTION ("Linux for S/390 IUCV network driver");

/*
 * Debug Facility stuff
 */
#define IUCV_DBF_SETUP_NAME "iucv_setup"
#define IUCV_DBF_SETUP_LEN 64
#define IUCV_DBF_SETUP_PAGES 2
#define IUCV_DBF_SETUP_NR_AREAS 1
#define IUCV_DBF_SETUP_LEVEL 3

#define IUCV_DBF_DATA_NAME "iucv_data"
#define IUCV_DBF_DATA_LEN 128
#define IUCV_DBF_DATA_PAGES 2
#define IUCV_DBF_DATA_NR_AREAS 1
#define IUCV_DBF_DATA_LEVEL 2

#define IUCV_DBF_TRACE_NAME "iucv_trace"
#define IUCV_DBF_TRACE_LEN 16
#define IUCV_DBF_TRACE_PAGES 4
#define IUCV_DBF_TRACE_NR_AREAS 1
#define IUCV_DBF_TRACE_LEVEL 3

#define IUCV_DBF_TEXT(name,level,text) \
	do { \
		debug_text_event(iucv_dbf_##name,level,text); \
	} while (0)

#define IUCV_DBF_HEX(name,level,addr,len) \
	do { \
		debug_event(iucv_dbf_##name,level,(void*)(addr),len); \
	} while (0)

DECLARE_PER_CPU(char[256], iucv_dbf_txt_buf);

#define IUCV_DBF_TEXT_(name, level, text...) \
	do { \
		if (debug_level_enabled(iucv_dbf_##name, level)) { \
			char* __buf = get_cpu_var(iucv_dbf_txt_buf); \
			sprintf(__buf, text); \
			debug_text_event(iucv_dbf_##name, level, __buf); \
			put_cpu_var(iucv_dbf_txt_buf); \
		} \
	} while (0)

#define IUCV_DBF_SPRINTF(name,level,text...) \
	do { \
		debug_sprintf_event(iucv_dbf_trace, level, ##text ); \
		debug_sprintf_event(iucv_dbf_trace, level, text ); \
	} while (0)

/*
 * some more debug stuff
 */
#define PRINTK_HEADER " iucv: "       /* for debugging */

static struct device_driver netiucv_driver = {
	.owner = THIS_MODULE,
	.name = "netiucv",
	.bus  = &iucv_bus,
};

<<<<<<< HEAD
/**
=======
/*
>>>>>>> df0cc57e
 * Per connection profiling data
 */
struct connection_profile {
	unsigned long maxmulti;
	unsigned long maxcqueue;
	unsigned long doios_single;
	unsigned long doios_multi;
	unsigned long txlen;
	unsigned long tx_time;
	unsigned long send_stamp;
	unsigned long tx_pending;
	unsigned long tx_max_pending;
};

/*
 * Representation of one iucv connection
 */
struct iucv_connection {
	struct list_head	  list;
	struct iucv_path	  *path;
	struct sk_buff            *rx_buff;
	struct sk_buff            *tx_buff;
	struct sk_buff_head       collect_queue;
	struct sk_buff_head	  commit_queue;
	spinlock_t                collect_lock;
	int                       collect_len;
	int                       max_buffsize;
	fsm_timer                 timer;
	fsm_instance              *fsm;
	struct net_device         *netdev;
	struct connection_profile prof;
	char                      userid[9];
	char			  userdata[17];
};

/*
 * Linked list of all connection structs.
 */
static LIST_HEAD(iucv_connection_list);
static DEFINE_RWLOCK(iucv_connection_rwlock);

/*
 * Representation of event-data for the
 * connection state machine.
 */
struct iucv_event {
	struct iucv_connection *conn;
	void                   *data;
};

/*
 * Private part of the network device structure
 */
struct netiucv_priv {
	struct net_device_stats stats;
	unsigned long           tbusy;
	fsm_instance            *fsm;
        struct iucv_connection  *conn;
	struct device           *dev;
};

/*
 * Link level header for a packet.
 */
struct ll_header {
	u16 next;
};

#define NETIUCV_HDRLEN		 (sizeof(struct ll_header))
#define NETIUCV_BUFSIZE_MAX	 65537
#define NETIUCV_BUFSIZE_DEFAULT  NETIUCV_BUFSIZE_MAX
#define NETIUCV_MTU_MAX          (NETIUCV_BUFSIZE_MAX - NETIUCV_HDRLEN)
#define NETIUCV_MTU_DEFAULT      9216
#define NETIUCV_QUEUELEN_DEFAULT 50
#define NETIUCV_TIMEOUT_5SEC     5000

/*
 * Compatibility macros for busy handling
 * of network devices.
 */
static void netiucv_clear_busy(struct net_device *dev)
{
	struct netiucv_priv *priv = netdev_priv(dev);
	clear_bit(0, &priv->tbusy);
	netif_wake_queue(dev);
}

static int netiucv_test_and_set_busy(struct net_device *dev)
{
	struct netiucv_priv *priv = netdev_priv(dev);
	netif_stop_queue(dev);
	return test_and_set_bit(0, &priv->tbusy);
}

static u8 iucvMagic_ascii[16] = {
	0x30, 0x20, 0x20, 0x20, 0x20, 0x20, 0x20, 0x20,
	0x30, 0x20, 0x20, 0x20, 0x20, 0x20, 0x20, 0x20
};

static u8 iucvMagic_ebcdic[16] = {
	0xF0, 0x40, 0x40, 0x40, 0x40, 0x40, 0x40, 0x40,
	0xF0, 0x40, 0x40, 0x40, 0x40, 0x40, 0x40, 0x40
};

/*
 * Convert an iucv userId to its printable
 * form (strip whitespace at end).
 *
 * @param An iucv userId
 *
 * @returns The printable string (static data!!)
 */
static char *netiucv_printname(char *name, int len)
{
	static char tmp[17];
	char *p = tmp;
	memcpy(tmp, name, len);
	tmp[len] = '\0';
	while (*p && ((p - tmp) < len) && (!isspace(*p)))
		p++;
	*p = '\0';
	return tmp;
}

static char *netiucv_printuser(struct iucv_connection *conn)
{
	static char tmp_uid[9];
	static char tmp_udat[17];
	static char buf[100];

	if (memcmp(conn->userdata, iucvMagic_ebcdic, 16)) {
		tmp_uid[8] = '\0';
		tmp_udat[16] = '\0';
		memcpy(tmp_uid, netiucv_printname(conn->userid, 8), 8);
		memcpy(tmp_udat, conn->userdata, 16);
		EBCASC(tmp_udat, 16);
		memcpy(tmp_udat, netiucv_printname(tmp_udat, 16), 16);
		sprintf(buf, "%s.%s", tmp_uid, tmp_udat);
		return buf;
	} else
		return netiucv_printname(conn->userid, 8);
}

/*
 * States of the interface statemachine.
 */
enum dev_states {
	DEV_STATE_STOPPED,
	DEV_STATE_STARTWAIT,
	DEV_STATE_STOPWAIT,
	DEV_STATE_RUNNING,
	/*
	 * MUST be always the last element!!
	 */
	NR_DEV_STATES
};

static const char *dev_state_names[] = {
	"Stopped",
	"StartWait",
	"StopWait",
	"Running",
};

/*
 * Events of the interface statemachine.
 */
enum dev_events {
	DEV_EVENT_START,
	DEV_EVENT_STOP,
	DEV_EVENT_CONUP,
	DEV_EVENT_CONDOWN,
	/*
	 * MUST be always the last element!!
	 */
	NR_DEV_EVENTS
};

static const char *dev_event_names[] = {
	"Start",
	"Stop",
	"Connection up",
	"Connection down",
};

/*
 * Events of the connection statemachine
 */
enum conn_events {
	/*
	 * Events, representing callbacks from
	 * lowlevel iucv layer)
	 */
	CONN_EVENT_CONN_REQ,
	CONN_EVENT_CONN_ACK,
	CONN_EVENT_CONN_REJ,
	CONN_EVENT_CONN_SUS,
	CONN_EVENT_CONN_RES,
	CONN_EVENT_RX,
	CONN_EVENT_TXDONE,

	/*
	 * Events, representing errors return codes from
	 * calls to lowlevel iucv layer
	 */

	/*
	 * Event, representing timer expiry.
	 */
	CONN_EVENT_TIMER,

	/*
	 * Events, representing commands from upper levels.
	 */
	CONN_EVENT_START,
	CONN_EVENT_STOP,

	/*
	 * MUST be always the last element!!
	 */
	NR_CONN_EVENTS,
};

static const char *conn_event_names[] = {
	"Remote connection request",
	"Remote connection acknowledge",
	"Remote connection reject",
	"Connection suspended",
	"Connection resumed",
	"Data received",
	"Data sent",

	"Timer",

	"Start",
	"Stop",
};

/*
 * States of the connection statemachine.
 */
enum conn_states {
	/*
	 * Connection not assigned to any device,
	 * initial state, invalid
	 */
	CONN_STATE_INVALID,

	/*
	 * Userid assigned but not operating
	 */
	CONN_STATE_STOPPED,

	/*
	 * Connection registered,
	 * no connection request sent yet,
	 * no connection request received
	 */
	CONN_STATE_STARTWAIT,

	/*
	 * Connection registered and connection request sent,
	 * no acknowledge and no connection request received yet.
	 */
	CONN_STATE_SETUPWAIT,

	/*
	 * Connection up and running idle
	 */
	CONN_STATE_IDLE,

	/*
	 * Data sent, awaiting CONN_EVENT_TXDONE
	 */
	CONN_STATE_TX,

	/*
	 * Error during registration.
	 */
	CONN_STATE_REGERR,

	/*
	 * Error during registration.
	 */
	CONN_STATE_CONNERR,

	/*
	 * MUST be always the last element!!
	 */
	NR_CONN_STATES,
};

static const char *conn_state_names[] = {
	"Invalid",
	"Stopped",
	"StartWait",
	"SetupWait",
	"Idle",
	"TX",
	"Terminating",
	"Registration error",
	"Connect error",
};


/*
 * Debug Facility Stuff
 */
static debug_info_t *iucv_dbf_setup = NULL;
static debug_info_t *iucv_dbf_data = NULL;
static debug_info_t *iucv_dbf_trace = NULL;

DEFINE_PER_CPU(char[256], iucv_dbf_txt_buf);

static void iucv_unregister_dbf_views(void)
{
	debug_unregister(iucv_dbf_setup);
	debug_unregister(iucv_dbf_data);
	debug_unregister(iucv_dbf_trace);
}
static int iucv_register_dbf_views(void)
{
	iucv_dbf_setup = debug_register(IUCV_DBF_SETUP_NAME,
					IUCV_DBF_SETUP_PAGES,
					IUCV_DBF_SETUP_NR_AREAS,
					IUCV_DBF_SETUP_LEN);
	iucv_dbf_data = debug_register(IUCV_DBF_DATA_NAME,
				       IUCV_DBF_DATA_PAGES,
				       IUCV_DBF_DATA_NR_AREAS,
				       IUCV_DBF_DATA_LEN);
	iucv_dbf_trace = debug_register(IUCV_DBF_TRACE_NAME,
					IUCV_DBF_TRACE_PAGES,
					IUCV_DBF_TRACE_NR_AREAS,
					IUCV_DBF_TRACE_LEN);

	if ((iucv_dbf_setup == NULL) || (iucv_dbf_data == NULL) ||
	    (iucv_dbf_trace == NULL)) {
		iucv_unregister_dbf_views();
		return -ENOMEM;
	}
	debug_register_view(iucv_dbf_setup, &debug_hex_ascii_view);
	debug_set_level(iucv_dbf_setup, IUCV_DBF_SETUP_LEVEL);

	debug_register_view(iucv_dbf_data, &debug_hex_ascii_view);
	debug_set_level(iucv_dbf_data, IUCV_DBF_DATA_LEVEL);

	debug_register_view(iucv_dbf_trace, &debug_hex_ascii_view);
	debug_set_level(iucv_dbf_trace, IUCV_DBF_TRACE_LEVEL);

	return 0;
}

/*
 * Callback-wrappers, called from lowlevel iucv layer.
 */

static void netiucv_callback_rx(struct iucv_path *path,
				struct iucv_message *msg)
{
	struct iucv_connection *conn = path->private;
	struct iucv_event ev;

	ev.conn = conn;
	ev.data = msg;
	fsm_event(conn->fsm, CONN_EVENT_RX, &ev);
}

static void netiucv_callback_txdone(struct iucv_path *path,
				    struct iucv_message *msg)
{
	struct iucv_connection *conn = path->private;
	struct iucv_event ev;

	ev.conn = conn;
	ev.data = msg;
	fsm_event(conn->fsm, CONN_EVENT_TXDONE, &ev);
}

static void netiucv_callback_connack(struct iucv_path *path, u8 ipuser[16])
{
	struct iucv_connection *conn = path->private;

	fsm_event(conn->fsm, CONN_EVENT_CONN_ACK, conn);
}

static int netiucv_callback_connreq(struct iucv_path *path, u8 *ipvmid,
				    u8 *ipuser)
{
	struct iucv_connection *conn = path->private;
	struct iucv_event ev;
	static char tmp_user[9];
	static char tmp_udat[17];
	int rc;

	rc = -EINVAL;
	memcpy(tmp_user, netiucv_printname(ipvmid, 8), 8);
	memcpy(tmp_udat, ipuser, 16);
	EBCASC(tmp_udat, 16);
	read_lock_bh(&iucv_connection_rwlock);
	list_for_each_entry(conn, &iucv_connection_list, list) {
		if (strncmp(ipvmid, conn->userid, 8) ||
		    strncmp(ipuser, conn->userdata, 16))
			continue;
		/* Found a matching connection for this path. */
		conn->path = path;
		ev.conn = conn;
		ev.data = path;
		fsm_event(conn->fsm, CONN_EVENT_CONN_REQ, &ev);
		rc = 0;
	}
	IUCV_DBF_TEXT_(setup, 2, "Connection requested for %s.%s\n",
		       tmp_user, netiucv_printname(tmp_udat, 16));
	read_unlock_bh(&iucv_connection_rwlock);
	return rc;
}

static void netiucv_callback_connrej(struct iucv_path *path, u8 *ipuser)
{
	struct iucv_connection *conn = path->private;

	fsm_event(conn->fsm, CONN_EVENT_CONN_REJ, conn);
}

static void netiucv_callback_connsusp(struct iucv_path *path, u8 *ipuser)
{
	struct iucv_connection *conn = path->private;

	fsm_event(conn->fsm, CONN_EVENT_CONN_SUS, conn);
}

static void netiucv_callback_connres(struct iucv_path *path, u8 *ipuser)
{
	struct iucv_connection *conn = path->private;

	fsm_event(conn->fsm, CONN_EVENT_CONN_RES, conn);
}

/*
 * NOP action for statemachines
 */
static void netiucv_action_nop(fsm_instance *fi, int event, void *arg)
{
}

/*
 * Actions of the connection statemachine
 */

/*
 * netiucv_unpack_skb
 * @conn: The connection where this skb has been received.
 * @pskb: The received skb.
 *
 * Unpack a just received skb and hand it over to upper layers.
 * Helper function for conn_action_rx.
 */
static void netiucv_unpack_skb(struct iucv_connection *conn,
			       struct sk_buff *pskb)
{
	struct net_device     *dev = conn->netdev;
	struct netiucv_priv   *privptr = netdev_priv(dev);
	u16 offset = 0;

	skb_put(pskb, NETIUCV_HDRLEN);
	pskb->dev = dev;
	pskb->ip_summed = CHECKSUM_NONE;
	pskb->protocol = cpu_to_be16(ETH_P_IP);

	while (1) {
		struct sk_buff *skb;
		struct ll_header *header = (struct ll_header *) pskb->data;

		if (!header->next)
			break;

		skb_pull(pskb, NETIUCV_HDRLEN);
		header->next -= offset;
		offset += header->next;
		header->next -= NETIUCV_HDRLEN;
		if (skb_tailroom(pskb) < header->next) {
			IUCV_DBF_TEXT_(data, 2, "Illegal next field: %d > %d\n",
				header->next, skb_tailroom(pskb));
			return;
		}
		skb_put(pskb, header->next);
		skb_reset_mac_header(pskb);
		skb = dev_alloc_skb(pskb->len);
		if (!skb) {
			IUCV_DBF_TEXT(data, 2,
				"Out of memory in netiucv_unpack_skb\n");
			privptr->stats.rx_dropped++;
			return;
		}
		skb_copy_from_linear_data(pskb, skb_put(skb, pskb->len),
					  pskb->len);
		skb_reset_mac_header(skb);
		skb->dev = pskb->dev;
		skb->protocol = pskb->protocol;
		pskb->ip_summed = CHECKSUM_UNNECESSARY;
		privptr->stats.rx_packets++;
		privptr->stats.rx_bytes += skb->len;
		/*
		 * Since receiving is always initiated from a tasklet (in iucv.c),
		 * we must use netif_rx_ni() instead of netif_rx()
		 */
		netif_rx_ni(skb);
		skb_pull(pskb, header->next);
		skb_put(pskb, NETIUCV_HDRLEN);
	}
}

static void conn_action_rx(fsm_instance *fi, int event, void *arg)
{
	struct iucv_event *ev = arg;
	struct iucv_connection *conn = ev->conn;
	struct iucv_message *msg = ev->data;
	struct netiucv_priv *privptr = netdev_priv(conn->netdev);
	int rc;

	IUCV_DBF_TEXT(trace, 4, __func__);

	if (!conn->netdev) {
		iucv_message_reject(conn->path, msg);
		IUCV_DBF_TEXT(data, 2,
			      "Received data for unlinked connection\n");
		return;
	}
	if (msg->length > conn->max_buffsize) {
		iucv_message_reject(conn->path, msg);
		privptr->stats.rx_dropped++;
		IUCV_DBF_TEXT_(data, 2, "msglen %d > max_buffsize %d\n",
			       msg->length, conn->max_buffsize);
		return;
	}
	conn->rx_buff->data = conn->rx_buff->head;
	skb_reset_tail_pointer(conn->rx_buff);
	conn->rx_buff->len = 0;
	rc = iucv_message_receive(conn->path, msg, 0, conn->rx_buff->data,
				  msg->length, NULL);
	if (rc || msg->length < 5) {
		privptr->stats.rx_errors++;
		IUCV_DBF_TEXT_(data, 2, "rc %d from iucv_receive\n", rc);
		return;
	}
	netiucv_unpack_skb(conn, conn->rx_buff);
}

static void conn_action_txdone(fsm_instance *fi, int event, void *arg)
{
	struct iucv_event *ev = arg;
	struct iucv_connection *conn = ev->conn;
	struct iucv_message *msg = ev->data;
	struct iucv_message txmsg;
	struct netiucv_priv *privptr = NULL;
	u32 single_flag = msg->tag;
	u32 txbytes = 0;
	u32 txpackets = 0;
	u32 stat_maxcq = 0;
	struct sk_buff *skb;
	unsigned long saveflags;
	struct ll_header header;
	int rc;

	IUCV_DBF_TEXT(trace, 4, __func__);

	if (!conn || !conn->netdev) {
		IUCV_DBF_TEXT(data, 2,
			      "Send confirmation for unlinked connection\n");
		return;
	}
	privptr = netdev_priv(conn->netdev);
	conn->prof.tx_pending--;
	if (single_flag) {
		if ((skb = skb_dequeue(&conn->commit_queue))) {
			refcount_dec(&skb->users);
			if (privptr) {
				privptr->stats.tx_packets++;
				privptr->stats.tx_bytes +=
					(skb->len - NETIUCV_HDRLEN
						  - NETIUCV_HDRLEN);
			}
			dev_kfree_skb_any(skb);
		}
	}
	conn->tx_buff->data = conn->tx_buff->head;
	skb_reset_tail_pointer(conn->tx_buff);
	conn->tx_buff->len = 0;
	spin_lock_irqsave(&conn->collect_lock, saveflags);
	while ((skb = skb_dequeue(&conn->collect_queue))) {
		header.next = conn->tx_buff->len + skb->len + NETIUCV_HDRLEN;
		skb_put_data(conn->tx_buff, &header, NETIUCV_HDRLEN);
		skb_copy_from_linear_data(skb,
					  skb_put(conn->tx_buff, skb->len),
					  skb->len);
		txbytes += skb->len;
		txpackets++;
		stat_maxcq++;
		refcount_dec(&skb->users);
		dev_kfree_skb_any(skb);
	}
	if (conn->collect_len > conn->prof.maxmulti)
		conn->prof.maxmulti = conn->collect_len;
	conn->collect_len = 0;
	spin_unlock_irqrestore(&conn->collect_lock, saveflags);
	if (conn->tx_buff->len == 0) {
		fsm_newstate(fi, CONN_STATE_IDLE);
		return;
	}

	header.next = 0;
	skb_put_data(conn->tx_buff, &header, NETIUCV_HDRLEN);
	conn->prof.send_stamp = jiffies;
	txmsg.class = 0;
	txmsg.tag = 0;
	rc = iucv_message_send(conn->path, &txmsg, 0, 0,
			       conn->tx_buff->data, conn->tx_buff->len);
	conn->prof.doios_multi++;
	conn->prof.txlen += conn->tx_buff->len;
	conn->prof.tx_pending++;
	if (conn->prof.tx_pending > conn->prof.tx_max_pending)
		conn->prof.tx_max_pending = conn->prof.tx_pending;
	if (rc) {
		conn->prof.tx_pending--;
		fsm_newstate(fi, CONN_STATE_IDLE);
		if (privptr)
			privptr->stats.tx_errors += txpackets;
		IUCV_DBF_TEXT_(data, 2, "rc %d from iucv_send\n", rc);
	} else {
		if (privptr) {
			privptr->stats.tx_packets += txpackets;
			privptr->stats.tx_bytes += txbytes;
		}
		if (stat_maxcq > conn->prof.maxcqueue)
			conn->prof.maxcqueue = stat_maxcq;
	}
}

static struct iucv_handler netiucv_handler = {
	.path_pending	  = netiucv_callback_connreq,
	.path_complete	  = netiucv_callback_connack,
	.path_severed	  = netiucv_callback_connrej,
	.path_quiesced	  = netiucv_callback_connsusp,
	.path_resumed	  = netiucv_callback_connres,
	.message_pending  = netiucv_callback_rx,
	.message_complete = netiucv_callback_txdone,
};

static void conn_action_connaccept(fsm_instance *fi, int event, void *arg)
{
	struct iucv_event *ev = arg;
	struct iucv_connection *conn = ev->conn;
	struct iucv_path *path = ev->data;
	struct net_device *netdev = conn->netdev;
	struct netiucv_priv *privptr = netdev_priv(netdev);
	int rc;

	IUCV_DBF_TEXT(trace, 3, __func__);

	conn->path = path;
	path->msglim = NETIUCV_QUEUELEN_DEFAULT;
	path->flags = 0;
	rc = iucv_path_accept(path, &netiucv_handler, conn->userdata , conn);
	if (rc) {
		IUCV_DBF_TEXT_(setup, 2, "rc %d from iucv_accept", rc);
		return;
	}
	fsm_newstate(fi, CONN_STATE_IDLE);
	netdev->tx_queue_len = conn->path->msglim;
	fsm_event(privptr->fsm, DEV_EVENT_CONUP, netdev);
}

static void conn_action_connreject(fsm_instance *fi, int event, void *arg)
{
	struct iucv_event *ev = arg;
	struct iucv_path *path = ev->data;

	IUCV_DBF_TEXT(trace, 3, __func__);
	iucv_path_sever(path, NULL);
}

static void conn_action_connack(fsm_instance *fi, int event, void *arg)
{
	struct iucv_connection *conn = arg;
	struct net_device *netdev = conn->netdev;
	struct netiucv_priv *privptr = netdev_priv(netdev);

	IUCV_DBF_TEXT(trace, 3, __func__);
	fsm_deltimer(&conn->timer);
	fsm_newstate(fi, CONN_STATE_IDLE);
	netdev->tx_queue_len = conn->path->msglim;
	fsm_event(privptr->fsm, DEV_EVENT_CONUP, netdev);
}

static void conn_action_conntimsev(fsm_instance *fi, int event, void *arg)
{
	struct iucv_connection *conn = arg;

	IUCV_DBF_TEXT(trace, 3, __func__);
	fsm_deltimer(&conn->timer);
	iucv_path_sever(conn->path, conn->userdata);
	fsm_newstate(fi, CONN_STATE_STARTWAIT);
}

static void conn_action_connsever(fsm_instance *fi, int event, void *arg)
{
	struct iucv_connection *conn = arg;
	struct net_device *netdev = conn->netdev;
	struct netiucv_priv *privptr = netdev_priv(netdev);

	IUCV_DBF_TEXT(trace, 3, __func__);

	fsm_deltimer(&conn->timer);
	iucv_path_sever(conn->path, conn->userdata);
	dev_info(privptr->dev, "The peer z/VM guest %s has closed the "
			       "connection\n", netiucv_printuser(conn));
	IUCV_DBF_TEXT(data, 2,
		      "conn_action_connsever: Remote dropped connection\n");
	fsm_newstate(fi, CONN_STATE_STARTWAIT);
	fsm_event(privptr->fsm, DEV_EVENT_CONDOWN, netdev);
}

static void conn_action_start(fsm_instance *fi, int event, void *arg)
{
	struct iucv_connection *conn = arg;
	struct net_device *netdev = conn->netdev;
	struct netiucv_priv *privptr = netdev_priv(netdev);
	int rc;

	IUCV_DBF_TEXT(trace, 3, __func__);

	fsm_newstate(fi, CONN_STATE_STARTWAIT);

	/*
	 * We must set the state before calling iucv_connect because the
	 * callback handler could be called at any point after the connection
	 * request is sent
	 */

	fsm_newstate(fi, CONN_STATE_SETUPWAIT);
	conn->path = iucv_path_alloc(NETIUCV_QUEUELEN_DEFAULT, 0, GFP_KERNEL);
	IUCV_DBF_TEXT_(setup, 2, "%s: connecting to %s ...\n",
		netdev->name, netiucv_printuser(conn));

	rc = iucv_path_connect(conn->path, &netiucv_handler, conn->userid,
			       NULL, conn->userdata, conn);
	switch (rc) {
	case 0:
		netdev->tx_queue_len = conn->path->msglim;
		fsm_addtimer(&conn->timer, NETIUCV_TIMEOUT_5SEC,
			     CONN_EVENT_TIMER, conn);
		return;
	case 11:
		dev_warn(privptr->dev,
			"The IUCV device failed to connect to z/VM guest %s\n",
			netiucv_printname(conn->userid, 8));
		fsm_newstate(fi, CONN_STATE_STARTWAIT);
		break;
	case 12:
		dev_warn(privptr->dev,
			"The IUCV device failed to connect to the peer on z/VM"
			" guest %s\n", netiucv_printname(conn->userid, 8));
		fsm_newstate(fi, CONN_STATE_STARTWAIT);
		break;
	case 13:
		dev_err(privptr->dev,
			"Connecting the IUCV device would exceed the maximum"
			" number of IUCV connections\n");
		fsm_newstate(fi, CONN_STATE_CONNERR);
		break;
	case 14:
		dev_err(privptr->dev,
			"z/VM guest %s has too many IUCV connections"
			" to connect with the IUCV device\n",
			netiucv_printname(conn->userid, 8));
		fsm_newstate(fi, CONN_STATE_CONNERR);
		break;
	case 15:
		dev_err(privptr->dev,
			"The IUCV device cannot connect to a z/VM guest with no"
			" IUCV authorization\n");
		fsm_newstate(fi, CONN_STATE_CONNERR);
		break;
	default:
		dev_err(privptr->dev,
			"Connecting the IUCV device failed with error %d\n",
			rc);
		fsm_newstate(fi, CONN_STATE_CONNERR);
		break;
	}
	IUCV_DBF_TEXT_(setup, 5, "iucv_connect rc is %d\n", rc);
	kfree(conn->path);
	conn->path = NULL;
}

static void netiucv_purge_skb_queue(struct sk_buff_head *q)
{
	struct sk_buff *skb;

	while ((skb = skb_dequeue(q))) {
		refcount_dec(&skb->users);
		dev_kfree_skb_any(skb);
	}
}

static void conn_action_stop(fsm_instance *fi, int event, void *arg)
{
	struct iucv_event *ev = arg;
	struct iucv_connection *conn = ev->conn;
	struct net_device *netdev = conn->netdev;
	struct netiucv_priv *privptr = netdev_priv(netdev);

	IUCV_DBF_TEXT(trace, 3, __func__);

	fsm_deltimer(&conn->timer);
	fsm_newstate(fi, CONN_STATE_STOPPED);
	netiucv_purge_skb_queue(&conn->collect_queue);
	if (conn->path) {
		IUCV_DBF_TEXT(trace, 5, "calling iucv_path_sever\n");
		iucv_path_sever(conn->path, conn->userdata);
		kfree(conn->path);
		conn->path = NULL;
	}
	netiucv_purge_skb_queue(&conn->commit_queue);
	fsm_event(privptr->fsm, DEV_EVENT_CONDOWN, netdev);
}

static void conn_action_inval(fsm_instance *fi, int event, void *arg)
{
	struct iucv_connection *conn = arg;
	struct net_device *netdev = conn->netdev;

	IUCV_DBF_TEXT_(data, 2, "%s('%s'): conn_action_inval called\n",
		netdev->name, conn->userid);
}

static const fsm_node conn_fsm[] = {
	{ CONN_STATE_INVALID,   CONN_EVENT_START,    conn_action_inval      },
	{ CONN_STATE_STOPPED,   CONN_EVENT_START,    conn_action_start      },

	{ CONN_STATE_STOPPED,   CONN_EVENT_STOP,     conn_action_stop       },
	{ CONN_STATE_STARTWAIT, CONN_EVENT_STOP,     conn_action_stop       },
	{ CONN_STATE_SETUPWAIT, CONN_EVENT_STOP,     conn_action_stop       },
	{ CONN_STATE_IDLE,      CONN_EVENT_STOP,     conn_action_stop       },
	{ CONN_STATE_TX,        CONN_EVENT_STOP,     conn_action_stop       },
	{ CONN_STATE_REGERR,    CONN_EVENT_STOP,     conn_action_stop       },
	{ CONN_STATE_CONNERR,   CONN_EVENT_STOP,     conn_action_stop       },

	{ CONN_STATE_STOPPED,   CONN_EVENT_CONN_REQ, conn_action_connreject },
        { CONN_STATE_STARTWAIT, CONN_EVENT_CONN_REQ, conn_action_connaccept },
	{ CONN_STATE_SETUPWAIT, CONN_EVENT_CONN_REQ, conn_action_connaccept },
	{ CONN_STATE_IDLE,      CONN_EVENT_CONN_REQ, conn_action_connreject },
	{ CONN_STATE_TX,        CONN_EVENT_CONN_REQ, conn_action_connreject },

	{ CONN_STATE_SETUPWAIT, CONN_EVENT_CONN_ACK, conn_action_connack    },
	{ CONN_STATE_SETUPWAIT, CONN_EVENT_TIMER,    conn_action_conntimsev },

	{ CONN_STATE_SETUPWAIT, CONN_EVENT_CONN_REJ, conn_action_connsever  },
	{ CONN_STATE_IDLE,      CONN_EVENT_CONN_REJ, conn_action_connsever  },
	{ CONN_STATE_TX,        CONN_EVENT_CONN_REJ, conn_action_connsever  },

	{ CONN_STATE_IDLE,      CONN_EVENT_RX,       conn_action_rx         },
	{ CONN_STATE_TX,        CONN_EVENT_RX,       conn_action_rx         },

	{ CONN_STATE_TX,        CONN_EVENT_TXDONE,   conn_action_txdone     },
	{ CONN_STATE_IDLE,      CONN_EVENT_TXDONE,   conn_action_txdone     },
};

static const int CONN_FSM_LEN = sizeof(conn_fsm) / sizeof(fsm_node);


/*
 * Actions for interface - statemachine.
 */

/*
 * dev_action_start
 * @fi: An instance of an interface statemachine.
 * @event: The event, just happened.
 * @arg: Generic pointer, casted from struct net_device * upon call.
 *
 * Startup connection by sending CONN_EVENT_START to it.
 */
static void dev_action_start(fsm_instance *fi, int event, void *arg)
{
	struct net_device   *dev = arg;
	struct netiucv_priv *privptr = netdev_priv(dev);

	IUCV_DBF_TEXT(trace, 3, __func__);

	fsm_newstate(fi, DEV_STATE_STARTWAIT);
	fsm_event(privptr->conn->fsm, CONN_EVENT_START, privptr->conn);
}

/*
 * Shutdown connection by sending CONN_EVENT_STOP to it.
 *
 * @param fi    An instance of an interface statemachine.
 * @param event The event, just happened.
 * @param arg   Generic pointer, casted from struct net_device * upon call.
 */
static void
dev_action_stop(fsm_instance *fi, int event, void *arg)
{
	struct net_device   *dev = arg;
	struct netiucv_priv *privptr = netdev_priv(dev);
	struct iucv_event   ev;

	IUCV_DBF_TEXT(trace, 3, __func__);

	ev.conn = privptr->conn;

	fsm_newstate(fi, DEV_STATE_STOPWAIT);
	fsm_event(privptr->conn->fsm, CONN_EVENT_STOP, &ev);
}

/*
 * Called from connection statemachine
 * when a connection is up and running.
 *
 * @param fi    An instance of an interface statemachine.
 * @param event The event, just happened.
 * @param arg   Generic pointer, casted from struct net_device * upon call.
 */
static void
dev_action_connup(fsm_instance *fi, int event, void *arg)
{
	struct net_device   *dev = arg;
	struct netiucv_priv *privptr = netdev_priv(dev);

	IUCV_DBF_TEXT(trace, 3, __func__);

	switch (fsm_getstate(fi)) {
		case DEV_STATE_STARTWAIT:
			fsm_newstate(fi, DEV_STATE_RUNNING);
			dev_info(privptr->dev,
				"The IUCV device has been connected"
				" successfully to %s\n",
				netiucv_printuser(privptr->conn));
			IUCV_DBF_TEXT(setup, 3,
				"connection is up and running\n");
			break;
		case DEV_STATE_STOPWAIT:
			IUCV_DBF_TEXT(data, 2,
				"dev_action_connup: in DEV_STATE_STOPWAIT\n");
			break;
	}
}

/*
 * Called from connection statemachine
 * when a connection has been shutdown.
 *
 * @param fi    An instance of an interface statemachine.
 * @param event The event, just happened.
 * @param arg   Generic pointer, casted from struct net_device * upon call.
 */
static void
dev_action_conndown(fsm_instance *fi, int event, void *arg)
{
	IUCV_DBF_TEXT(trace, 3, __func__);

	switch (fsm_getstate(fi)) {
		case DEV_STATE_RUNNING:
			fsm_newstate(fi, DEV_STATE_STARTWAIT);
			break;
		case DEV_STATE_STOPWAIT:
			fsm_newstate(fi, DEV_STATE_STOPPED);
			IUCV_DBF_TEXT(setup, 3, "connection is down\n");
			break;
	}
}

static const fsm_node dev_fsm[] = {
	{ DEV_STATE_STOPPED,    DEV_EVENT_START,   dev_action_start    },

	{ DEV_STATE_STOPWAIT,   DEV_EVENT_START,   dev_action_start    },
	{ DEV_STATE_STOPWAIT,   DEV_EVENT_CONDOWN, dev_action_conndown },

	{ DEV_STATE_STARTWAIT,  DEV_EVENT_STOP,    dev_action_stop     },
	{ DEV_STATE_STARTWAIT,  DEV_EVENT_CONUP,   dev_action_connup   },

	{ DEV_STATE_RUNNING,    DEV_EVENT_STOP,    dev_action_stop     },
	{ DEV_STATE_RUNNING,    DEV_EVENT_CONDOWN, dev_action_conndown },
	{ DEV_STATE_RUNNING,    DEV_EVENT_CONUP,   netiucv_action_nop  },
};

static const int DEV_FSM_LEN = sizeof(dev_fsm) / sizeof(fsm_node);

/*
 * Transmit a packet.
 * This is a helper function for netiucv_tx().
 *
 * @param conn Connection to be used for sending.
 * @param skb Pointer to struct sk_buff of packet to send.
 *            The linklevel header has already been set up
 *            by netiucv_tx().
 *
 * @return 0 on success, -ERRNO on failure. (Never fails.)
 */
static int netiucv_transmit_skb(struct iucv_connection *conn,
				struct sk_buff *skb)
{
	struct iucv_message msg;
	unsigned long saveflags;
	struct ll_header header;
	int rc;

	if (fsm_getstate(conn->fsm) != CONN_STATE_IDLE) {
		int l = skb->len + NETIUCV_HDRLEN;

		spin_lock_irqsave(&conn->collect_lock, saveflags);
		if (conn->collect_len + l >
		    (conn->max_buffsize - NETIUCV_HDRLEN)) {
			rc = -EBUSY;
			IUCV_DBF_TEXT(data, 2,
				      "EBUSY from netiucv_transmit_skb\n");
		} else {
			refcount_inc(&skb->users);
			skb_queue_tail(&conn->collect_queue, skb);
			conn->collect_len += l;
			rc = 0;
		}
		spin_unlock_irqrestore(&conn->collect_lock, saveflags);
	} else {
		struct sk_buff *nskb = skb;
		/*
		 * Copy the skb to a new allocated skb in lowmem only if the
		 * data is located above 2G in memory or tailroom is < 2.
		 */
		unsigned long hi = ((unsigned long)(skb_tail_pointer(skb) +
				    NETIUCV_HDRLEN)) >> 31;
		int copied = 0;
		if (hi || (skb_tailroom(skb) < 2)) {
			nskb = alloc_skb(skb->len + NETIUCV_HDRLEN +
					 NETIUCV_HDRLEN, GFP_ATOMIC | GFP_DMA);
			if (!nskb) {
				IUCV_DBF_TEXT(data, 2, "alloc_skb failed\n");
				rc = -ENOMEM;
				return rc;
			} else {
				skb_reserve(nskb, NETIUCV_HDRLEN);
				skb_put_data(nskb, skb->data, skb->len);
			}
			copied = 1;
		}
		/*
		 * skb now is below 2G and has enough room. Add headers.
		 */
		header.next = nskb->len + NETIUCV_HDRLEN;
		memcpy(skb_push(nskb, NETIUCV_HDRLEN), &header, NETIUCV_HDRLEN);
		header.next = 0;
		skb_put_data(nskb, &header, NETIUCV_HDRLEN);

		fsm_newstate(conn->fsm, CONN_STATE_TX);
		conn->prof.send_stamp = jiffies;

		msg.tag = 1;
		msg.class = 0;
		rc = iucv_message_send(conn->path, &msg, 0, 0,
				       nskb->data, nskb->len);
		conn->prof.doios_single++;
		conn->prof.txlen += skb->len;
		conn->prof.tx_pending++;
		if (conn->prof.tx_pending > conn->prof.tx_max_pending)
			conn->prof.tx_max_pending = conn->prof.tx_pending;
		if (rc) {
			struct netiucv_priv *privptr;
			fsm_newstate(conn->fsm, CONN_STATE_IDLE);
			conn->prof.tx_pending--;
			privptr = netdev_priv(conn->netdev);
			if (privptr)
				privptr->stats.tx_errors++;
			if (copied)
				dev_kfree_skb(nskb);
			else {
				/*
				 * Remove our headers. They get added
				 * again on retransmit.
				 */
				skb_pull(skb, NETIUCV_HDRLEN);
				skb_trim(skb, skb->len - NETIUCV_HDRLEN);
			}
			IUCV_DBF_TEXT_(data, 2, "rc %d from iucv_send\n", rc);
		} else {
			if (copied)
				dev_kfree_skb(skb);
			refcount_inc(&nskb->users);
			skb_queue_tail(&conn->commit_queue, nskb);
		}
	}

	return rc;
}

/*
 * Interface API for upper network layers
 */

/*
 * Open an interface.
 * Called from generic network layer when ifconfig up is run.
 *
 * @param dev Pointer to interface struct.
 *
 * @return 0 on success, -ERRNO on failure. (Never fails.)
 */
static int netiucv_open(struct net_device *dev)
{
	struct netiucv_priv *priv = netdev_priv(dev);

	fsm_event(priv->fsm, DEV_EVENT_START, dev);
	return 0;
}

/*
 * Close an interface.
 * Called from generic network layer when ifconfig down is run.
 *
 * @param dev Pointer to interface struct.
 *
 * @return 0 on success, -ERRNO on failure. (Never fails.)
 */
static int netiucv_close(struct net_device *dev)
{
	struct netiucv_priv *priv = netdev_priv(dev);

	fsm_event(priv->fsm, DEV_EVENT_STOP, dev);
	return 0;
}

/*
 * Start transmission of a packet.
 * Called from generic network device layer.
 *
 * @param skb Pointer to buffer containing the packet.
 * @param dev Pointer to interface struct.
 *
 * @return 0 if packet consumed, !0 if packet rejected.
 *         Note: If we return !0, then the packet is free'd by
 *               the generic network layer.
 */
static int netiucv_tx(struct sk_buff *skb, struct net_device *dev)
{
	struct netiucv_priv *privptr = netdev_priv(dev);
	int rc;

	IUCV_DBF_TEXT(trace, 4, __func__);
	/*
	 * Some sanity checks ...
	 */
	if (skb == NULL) {
		IUCV_DBF_TEXT(data, 2, "netiucv_tx: skb is NULL\n");
		privptr->stats.tx_dropped++;
		return NETDEV_TX_OK;
	}
	if (skb_headroom(skb) < NETIUCV_HDRLEN) {
		IUCV_DBF_TEXT(data, 2,
			"netiucv_tx: skb_headroom < NETIUCV_HDRLEN\n");
		dev_kfree_skb(skb);
		privptr->stats.tx_dropped++;
		return NETDEV_TX_OK;
	}

	/*
	 * If connection is not running, try to restart it
	 * and throw away packet.
	 */
	if (fsm_getstate(privptr->fsm) != DEV_STATE_RUNNING) {
		dev_kfree_skb(skb);
		privptr->stats.tx_dropped++;
		privptr->stats.tx_errors++;
		privptr->stats.tx_carrier_errors++;
		return NETDEV_TX_OK;
	}

	if (netiucv_test_and_set_busy(dev)) {
		IUCV_DBF_TEXT(data, 2, "EBUSY from netiucv_tx\n");
		return NETDEV_TX_BUSY;
	}
	netif_trans_update(dev);
	rc = netiucv_transmit_skb(privptr->conn, skb);
	netiucv_clear_busy(dev);
	return rc ? NETDEV_TX_BUSY : NETDEV_TX_OK;
}

/*
 * netiucv_stats
 * @dev: Pointer to interface struct.
 *
 * Returns interface statistics of a device.
 *
 * Returns pointer to stats struct of this interface.
 */
static struct net_device_stats *netiucv_stats (struct net_device * dev)
{
	struct netiucv_priv *priv = netdev_priv(dev);

	IUCV_DBF_TEXT(trace, 5, __func__);
	return &priv->stats;
}

/*
 * attributes in sysfs
 */

static ssize_t user_show(struct device *dev, struct device_attribute *attr,
			 char *buf)
{
	struct netiucv_priv *priv = dev_get_drvdata(dev);

	IUCV_DBF_TEXT(trace, 5, __func__);
	return sprintf(buf, "%s\n", netiucv_printuser(priv->conn));
}

static int netiucv_check_user(const char *buf, size_t count, char *username,
			      char *userdata)
{
	const char *p;
	int i;

	p = strchr(buf, '.');
	if ((p && ((count > 26) ||
		   ((p - buf) > 8) ||
		   (buf + count - p > 18))) ||
	    (!p && (count > 9))) {
		IUCV_DBF_TEXT(setup, 2, "conn_write: too long\n");
		return -EINVAL;
	}

	for (i = 0, p = buf; i < 8 && *p && *p != '.'; i++, p++) {
		if (isalnum(*p) || *p == '$') {
			username[i] = toupper(*p);
			continue;
		}
		if (*p == '\n')
			/* trailing lf, grr */
			break;
		IUCV_DBF_TEXT_(setup, 2,
			       "conn_write: invalid character %02x\n", *p);
		return -EINVAL;
	}
	while (i < 8)
		username[i++] = ' ';
	username[8] = '\0';

	if (*p == '.') {
		p++;
		for (i = 0; i < 16 && *p; i++, p++) {
			if (*p == '\n')
				break;
			userdata[i] = toupper(*p);
		}
		while (i > 0 && i < 16)
			userdata[i++] = ' ';
	} else
		memcpy(userdata, iucvMagic_ascii, 16);
	userdata[16] = '\0';
	ASCEBC(userdata, 16);

	return 0;
}

static ssize_t user_write(struct device *dev, struct device_attribute *attr,
			  const char *buf, size_t count)
{
	struct netiucv_priv *priv = dev_get_drvdata(dev);
	struct net_device *ndev = priv->conn->netdev;
	char	username[9];
	char	userdata[17];
	int	rc;
	struct iucv_connection *cp;

	IUCV_DBF_TEXT(trace, 3, __func__);
	rc = netiucv_check_user(buf, count, username, userdata);
	if (rc)
		return rc;

	if (memcmp(username, priv->conn->userid, 9) &&
	    (ndev->flags & (IFF_UP | IFF_RUNNING))) {
		/* username changed while the interface is active. */
		IUCV_DBF_TEXT(setup, 2, "user_write: device active\n");
		return -EPERM;
	}
	read_lock_bh(&iucv_connection_rwlock);
	list_for_each_entry(cp, &iucv_connection_list, list) {
		if (!strncmp(username, cp->userid, 9) &&
		   !strncmp(userdata, cp->userdata, 17) && cp->netdev != ndev) {
			read_unlock_bh(&iucv_connection_rwlock);
			IUCV_DBF_TEXT_(setup, 2, "user_write: Connection to %s "
				"already exists\n", netiucv_printuser(cp));
			return -EEXIST;
		}
	}
	read_unlock_bh(&iucv_connection_rwlock);
	memcpy(priv->conn->userid, username, 9);
	memcpy(priv->conn->userdata, userdata, 17);
	return count;
}

static DEVICE_ATTR(user, 0644, user_show, user_write);

static ssize_t buffer_show (struct device *dev, struct device_attribute *attr,
			    char *buf)
{
	struct netiucv_priv *priv = dev_get_drvdata(dev);

	IUCV_DBF_TEXT(trace, 5, __func__);
	return sprintf(buf, "%d\n", priv->conn->max_buffsize);
}

static ssize_t buffer_write (struct device *dev, struct device_attribute *attr,
			     const char *buf, size_t count)
{
	struct netiucv_priv *priv = dev_get_drvdata(dev);
	struct net_device *ndev = priv->conn->netdev;
	unsigned int bs1;
	int rc;

	IUCV_DBF_TEXT(trace, 3, __func__);
	if (count >= 39)
		return -EINVAL;

	rc = kstrtouint(buf, 0, &bs1);

	if (rc == -EINVAL) {
		IUCV_DBF_TEXT_(setup, 2, "buffer_write: invalid char %s\n",
			buf);
		return -EINVAL;
	}
	if ((rc == -ERANGE) || (bs1 > NETIUCV_BUFSIZE_MAX)) {
		IUCV_DBF_TEXT_(setup, 2,
			"buffer_write: buffer size %d too large\n",
			bs1);
		return -EINVAL;
	}
	if ((ndev->flags & IFF_RUNNING) &&
	    (bs1 < (ndev->mtu + NETIUCV_HDRLEN + 2))) {
		IUCV_DBF_TEXT_(setup, 2,
			"buffer_write: buffer size %d too small\n",
			bs1);
		return -EINVAL;
	}
	if (bs1 < (576 + NETIUCV_HDRLEN + NETIUCV_HDRLEN)) {
		IUCV_DBF_TEXT_(setup, 2,
			"buffer_write: buffer size %d too small\n",
			bs1);
		return -EINVAL;
	}

	priv->conn->max_buffsize = bs1;
	if (!(ndev->flags & IFF_RUNNING))
		ndev->mtu = bs1 - NETIUCV_HDRLEN - NETIUCV_HDRLEN;

	return count;

}

static DEVICE_ATTR(buffer, 0644, buffer_show, buffer_write);

static ssize_t dev_fsm_show (struct device *dev, struct device_attribute *attr,
			     char *buf)
{
	struct netiucv_priv *priv = dev_get_drvdata(dev);

	IUCV_DBF_TEXT(trace, 5, __func__);
	return sprintf(buf, "%s\n", fsm_getstate_str(priv->fsm));
}

static DEVICE_ATTR(device_fsm_state, 0444, dev_fsm_show, NULL);

static ssize_t conn_fsm_show (struct device *dev,
			      struct device_attribute *attr, char *buf)
{
	struct netiucv_priv *priv = dev_get_drvdata(dev);

	IUCV_DBF_TEXT(trace, 5, __func__);
	return sprintf(buf, "%s\n", fsm_getstate_str(priv->conn->fsm));
}

static DEVICE_ATTR(connection_fsm_state, 0444, conn_fsm_show, NULL);

static ssize_t maxmulti_show (struct device *dev,
			      struct device_attribute *attr, char *buf)
{
	struct netiucv_priv *priv = dev_get_drvdata(dev);

	IUCV_DBF_TEXT(trace, 5, __func__);
	return sprintf(buf, "%ld\n", priv->conn->prof.maxmulti);
}

static ssize_t maxmulti_write (struct device *dev,
			       struct device_attribute *attr,
			       const char *buf, size_t count)
{
	struct netiucv_priv *priv = dev_get_drvdata(dev);

	IUCV_DBF_TEXT(trace, 4, __func__);
	priv->conn->prof.maxmulti = 0;
	return count;
}

static DEVICE_ATTR(max_tx_buffer_used, 0644, maxmulti_show, maxmulti_write);

static ssize_t maxcq_show (struct device *dev, struct device_attribute *attr,
			   char *buf)
{
	struct netiucv_priv *priv = dev_get_drvdata(dev);

	IUCV_DBF_TEXT(trace, 5, __func__);
	return sprintf(buf, "%ld\n", priv->conn->prof.maxcqueue);
}

static ssize_t maxcq_write (struct device *dev, struct device_attribute *attr,
			    const char *buf, size_t count)
{
	struct netiucv_priv *priv = dev_get_drvdata(dev);

	IUCV_DBF_TEXT(trace, 4, __func__);
	priv->conn->prof.maxcqueue = 0;
	return count;
}

static DEVICE_ATTR(max_chained_skbs, 0644, maxcq_show, maxcq_write);

static ssize_t sdoio_show (struct device *dev, struct device_attribute *attr,
			   char *buf)
{
	struct netiucv_priv *priv = dev_get_drvdata(dev);

	IUCV_DBF_TEXT(trace, 5, __func__);
	return sprintf(buf, "%ld\n", priv->conn->prof.doios_single);
}

static ssize_t sdoio_write (struct device *dev, struct device_attribute *attr,
			    const char *buf, size_t count)
{
	struct netiucv_priv *priv = dev_get_drvdata(dev);

	IUCV_DBF_TEXT(trace, 4, __func__);
	priv->conn->prof.doios_single = 0;
	return count;
}

static DEVICE_ATTR(tx_single_write_ops, 0644, sdoio_show, sdoio_write);

static ssize_t mdoio_show (struct device *dev, struct device_attribute *attr,
			   char *buf)
{
	struct netiucv_priv *priv = dev_get_drvdata(dev);

	IUCV_DBF_TEXT(trace, 5, __func__);
	return sprintf(buf, "%ld\n", priv->conn->prof.doios_multi);
}

static ssize_t mdoio_write (struct device *dev, struct device_attribute *attr,
			    const char *buf, size_t count)
{
	struct netiucv_priv *priv = dev_get_drvdata(dev);

	IUCV_DBF_TEXT(trace, 5, __func__);
	priv->conn->prof.doios_multi = 0;
	return count;
}

static DEVICE_ATTR(tx_multi_write_ops, 0644, mdoio_show, mdoio_write);

static ssize_t txlen_show (struct device *dev, struct device_attribute *attr,
			   char *buf)
{
	struct netiucv_priv *priv = dev_get_drvdata(dev);

	IUCV_DBF_TEXT(trace, 5, __func__);
	return sprintf(buf, "%ld\n", priv->conn->prof.txlen);
}

static ssize_t txlen_write (struct device *dev, struct device_attribute *attr,
			    const char *buf, size_t count)
{
	struct netiucv_priv *priv = dev_get_drvdata(dev);

	IUCV_DBF_TEXT(trace, 4, __func__);
	priv->conn->prof.txlen = 0;
	return count;
}

static DEVICE_ATTR(netto_bytes, 0644, txlen_show, txlen_write);

static ssize_t txtime_show (struct device *dev, struct device_attribute *attr,
			    char *buf)
{
	struct netiucv_priv *priv = dev_get_drvdata(dev);

	IUCV_DBF_TEXT(trace, 5, __func__);
	return sprintf(buf, "%ld\n", priv->conn->prof.tx_time);
}

static ssize_t txtime_write (struct device *dev, struct device_attribute *attr,
			     const char *buf, size_t count)
{
	struct netiucv_priv *priv = dev_get_drvdata(dev);

	IUCV_DBF_TEXT(trace, 4, __func__);
	priv->conn->prof.tx_time = 0;
	return count;
}

static DEVICE_ATTR(max_tx_io_time, 0644, txtime_show, txtime_write);

static ssize_t txpend_show (struct device *dev, struct device_attribute *attr,
			    char *buf)
{
	struct netiucv_priv *priv = dev_get_drvdata(dev);

	IUCV_DBF_TEXT(trace, 5, __func__);
	return sprintf(buf, "%ld\n", priv->conn->prof.tx_pending);
}

static ssize_t txpend_write (struct device *dev, struct device_attribute *attr,
			     const char *buf, size_t count)
{
	struct netiucv_priv *priv = dev_get_drvdata(dev);

	IUCV_DBF_TEXT(trace, 4, __func__);
	priv->conn->prof.tx_pending = 0;
	return count;
}

static DEVICE_ATTR(tx_pending, 0644, txpend_show, txpend_write);

static ssize_t txmpnd_show (struct device *dev, struct device_attribute *attr,
			    char *buf)
{
	struct netiucv_priv *priv = dev_get_drvdata(dev);

	IUCV_DBF_TEXT(trace, 5, __func__);
	return sprintf(buf, "%ld\n", priv->conn->prof.tx_max_pending);
}

static ssize_t txmpnd_write (struct device *dev, struct device_attribute *attr,
			     const char *buf, size_t count)
{
	struct netiucv_priv *priv = dev_get_drvdata(dev);

	IUCV_DBF_TEXT(trace, 4, __func__);
	priv->conn->prof.tx_max_pending = 0;
	return count;
}

static DEVICE_ATTR(tx_max_pending, 0644, txmpnd_show, txmpnd_write);

static struct attribute *netiucv_attrs[] = {
	&dev_attr_buffer.attr,
	&dev_attr_user.attr,
	NULL,
};

static struct attribute_group netiucv_attr_group = {
	.attrs = netiucv_attrs,
};

static struct attribute *netiucv_stat_attrs[] = {
	&dev_attr_device_fsm_state.attr,
	&dev_attr_connection_fsm_state.attr,
	&dev_attr_max_tx_buffer_used.attr,
	&dev_attr_max_chained_skbs.attr,
	&dev_attr_tx_single_write_ops.attr,
	&dev_attr_tx_multi_write_ops.attr,
	&dev_attr_netto_bytes.attr,
	&dev_attr_max_tx_io_time.attr,
	&dev_attr_tx_pending.attr,
	&dev_attr_tx_max_pending.attr,
	NULL,
};

static struct attribute_group netiucv_stat_attr_group = {
	.name  = "stats",
	.attrs = netiucv_stat_attrs,
};

static const struct attribute_group *netiucv_attr_groups[] = {
	&netiucv_stat_attr_group,
	&netiucv_attr_group,
	NULL,
};

static int netiucv_register_device(struct net_device *ndev)
{
	struct netiucv_priv *priv = netdev_priv(ndev);
	struct device *dev = kzalloc(sizeof(struct device), GFP_KERNEL);
	int ret;

	IUCV_DBF_TEXT(trace, 3, __func__);

	if (dev) {
		dev_set_name(dev, "net%s", ndev->name);
		dev->bus = &iucv_bus;
		dev->parent = iucv_root;
		dev->groups = netiucv_attr_groups;
		/*
		 * The release function could be called after the
		 * module has been unloaded. It's _only_ task is to
		 * free the struct. Therefore, we specify kfree()
		 * directly here. (Probably a little bit obfuscating
		 * but legitime ...).
		 */
		dev->release = (void (*)(struct device *))kfree;
		dev->driver = &netiucv_driver;
	} else
		return -ENOMEM;

	ret = device_register(dev);
	if (ret) {
		put_device(dev);
		return ret;
	}
	priv->dev = dev;
	dev_set_drvdata(dev, priv);
	return 0;
}

static void netiucv_unregister_device(struct device *dev)
{
	IUCV_DBF_TEXT(trace, 3, __func__);
	device_unregister(dev);
}

/*
 * Allocate and initialize a new connection structure.
 * Add it to the list of netiucv connections;
 */
static struct iucv_connection *netiucv_new_connection(struct net_device *dev,
						      char *username,
						      char *userdata)
{
	struct iucv_connection *conn;

	conn = kzalloc(sizeof(*conn), GFP_KERNEL);
	if (!conn)
		goto out;
	skb_queue_head_init(&conn->collect_queue);
	skb_queue_head_init(&conn->commit_queue);
	spin_lock_init(&conn->collect_lock);
	conn->max_buffsize = NETIUCV_BUFSIZE_DEFAULT;
	conn->netdev = dev;

	conn->rx_buff = alloc_skb(conn->max_buffsize, GFP_KERNEL | GFP_DMA);
	if (!conn->rx_buff)
		goto out_conn;
	conn->tx_buff = alloc_skb(conn->max_buffsize, GFP_KERNEL | GFP_DMA);
	if (!conn->tx_buff)
		goto out_rx;
	conn->fsm = init_fsm("netiucvconn", conn_state_names,
			     conn_event_names, NR_CONN_STATES,
			     NR_CONN_EVENTS, conn_fsm, CONN_FSM_LEN,
			     GFP_KERNEL);
	if (!conn->fsm)
		goto out_tx;

	fsm_settimer(conn->fsm, &conn->timer);
	fsm_newstate(conn->fsm, CONN_STATE_INVALID);

	if (userdata)
		memcpy(conn->userdata, userdata, 17);
	if (username) {
		memcpy(conn->userid, username, 9);
		fsm_newstate(conn->fsm, CONN_STATE_STOPPED);
	}

	write_lock_bh(&iucv_connection_rwlock);
	list_add_tail(&conn->list, &iucv_connection_list);
	write_unlock_bh(&iucv_connection_rwlock);
	return conn;

out_tx:
	kfree_skb(conn->tx_buff);
out_rx:
	kfree_skb(conn->rx_buff);
out_conn:
	kfree(conn);
out:
	return NULL;
}

/*
 * Release a connection structure and remove it from the
 * list of netiucv connections.
 */
static void netiucv_remove_connection(struct iucv_connection *conn)
{

	IUCV_DBF_TEXT(trace, 3, __func__);
	write_lock_bh(&iucv_connection_rwlock);
	list_del_init(&conn->list);
	write_unlock_bh(&iucv_connection_rwlock);
	fsm_deltimer(&conn->timer);
	netiucv_purge_skb_queue(&conn->collect_queue);
	if (conn->path) {
		iucv_path_sever(conn->path, conn->userdata);
		kfree(conn->path);
		conn->path = NULL;
	}
	netiucv_purge_skb_queue(&conn->commit_queue);
	kfree_fsm(conn->fsm);
	kfree_skb(conn->rx_buff);
	kfree_skb(conn->tx_buff);
}

/*
 * Release everything of a net device.
 */
static void netiucv_free_netdevice(struct net_device *dev)
{
	struct netiucv_priv *privptr = netdev_priv(dev);

	IUCV_DBF_TEXT(trace, 3, __func__);

	if (!dev)
		return;

	if (privptr) {
		if (privptr->conn)
			netiucv_remove_connection(privptr->conn);
		if (privptr->fsm)
			kfree_fsm(privptr->fsm);
		privptr->conn = NULL; privptr->fsm = NULL;
		/* privptr gets freed by free_netdev() */
	}
}

/*
 * Initialize a net device. (Called from kernel in alloc_netdev())
 */
static const struct net_device_ops netiucv_netdev_ops = {
	.ndo_open		= netiucv_open,
	.ndo_stop		= netiucv_close,
	.ndo_get_stats		= netiucv_stats,
	.ndo_start_xmit		= netiucv_tx,
};

static void netiucv_setup_netdevice(struct net_device *dev)
{
	dev->mtu	         = NETIUCV_MTU_DEFAULT;
	dev->min_mtu		 = 576;
	dev->max_mtu		 = NETIUCV_MTU_MAX;
	dev->needs_free_netdev   = true;
	dev->priv_destructor     = netiucv_free_netdevice;
	dev->hard_header_len     = NETIUCV_HDRLEN;
	dev->addr_len            = 0;
	dev->type                = ARPHRD_SLIP;
	dev->tx_queue_len        = NETIUCV_QUEUELEN_DEFAULT;
	dev->flags	         = IFF_POINTOPOINT | IFF_NOARP;
	dev->netdev_ops		 = &netiucv_netdev_ops;
}

/*
 * Allocate and initialize everything of a net device.
 */
static struct net_device *netiucv_init_netdevice(char *username, char *userdata)
{
	struct netiucv_priv *privptr;
	struct net_device *dev;

	dev = alloc_netdev(sizeof(struct netiucv_priv), "iucv%d",
			   NET_NAME_UNKNOWN, netiucv_setup_netdevice);
	if (!dev)
		return NULL;
	rtnl_lock();
	if (dev_alloc_name(dev, dev->name) < 0)
		goto out_netdev;

	privptr = netdev_priv(dev);
	privptr->fsm = init_fsm("netiucvdev", dev_state_names,
				dev_event_names, NR_DEV_STATES, NR_DEV_EVENTS,
				dev_fsm, DEV_FSM_LEN, GFP_KERNEL);
	if (!privptr->fsm)
		goto out_netdev;

	privptr->conn = netiucv_new_connection(dev, username, userdata);
	if (!privptr->conn) {
		IUCV_DBF_TEXT(setup, 2, "NULL from netiucv_new_connection\n");
		goto out_fsm;
	}
	fsm_newstate(privptr->fsm, DEV_STATE_STOPPED);
	return dev;

out_fsm:
	kfree_fsm(privptr->fsm);
out_netdev:
	rtnl_unlock();
	free_netdev(dev);
	return NULL;
}

static ssize_t connection_store(struct device_driver *drv, const char *buf,
				size_t count)
{
	char username[9];
	char userdata[17];
	int rc;
	struct net_device *dev;
	struct netiucv_priv *priv;
	struct iucv_connection *cp;

	IUCV_DBF_TEXT(trace, 3, __func__);
	rc = netiucv_check_user(buf, count, username, userdata);
	if (rc)
		return rc;

	read_lock_bh(&iucv_connection_rwlock);
	list_for_each_entry(cp, &iucv_connection_list, list) {
		if (!strncmp(username, cp->userid, 9) &&
		    !strncmp(userdata, cp->userdata, 17)) {
			read_unlock_bh(&iucv_connection_rwlock);
			IUCV_DBF_TEXT_(setup, 2, "conn_write: Connection to %s "
				"already exists\n", netiucv_printuser(cp));
			return -EEXIST;
		}
	}
	read_unlock_bh(&iucv_connection_rwlock);

	dev = netiucv_init_netdevice(username, userdata);
	if (!dev) {
		IUCV_DBF_TEXT(setup, 2, "NULL from netiucv_init_netdevice\n");
		return -ENODEV;
	}

	rc = netiucv_register_device(dev);
	if (rc) {
		rtnl_unlock();
		IUCV_DBF_TEXT_(setup, 2,
			"ret %d from netiucv_register_device\n", rc);
		goto out_free_ndev;
	}

	/* sysfs magic */
	priv = netdev_priv(dev);
	SET_NETDEV_DEV(dev, priv->dev);

	rc = register_netdevice(dev);
	rtnl_unlock();
	if (rc)
		goto out_unreg;

	dev_info(priv->dev, "The IUCV interface to %s has been established "
			    "successfully\n",
		netiucv_printuser(priv->conn));

	return count;

out_unreg:
	netiucv_unregister_device(priv->dev);
out_free_ndev:
	netiucv_free_netdevice(dev);
	return rc;
}
static DRIVER_ATTR_WO(connection);

static ssize_t remove_store(struct device_driver *drv, const char *buf,
			    size_t count)
{
	struct iucv_connection *cp;
        struct net_device *ndev;
        struct netiucv_priv *priv;
        struct device *dev;
        char name[IFNAMSIZ];
	const char *p;
        int i;

	IUCV_DBF_TEXT(trace, 3, __func__);

        if (count >= IFNAMSIZ)
                count = IFNAMSIZ - 1;

	for (i = 0, p = buf; i < count && *p; i++, p++) {
		if (*p == '\n' || *p == ' ')
                        /* trailing lf, grr */
                        break;
		name[i] = *p;
        }
        name[i] = '\0';

	read_lock_bh(&iucv_connection_rwlock);
	list_for_each_entry(cp, &iucv_connection_list, list) {
		ndev = cp->netdev;
		priv = netdev_priv(ndev);
                dev = priv->dev;
		if (strncmp(name, ndev->name, count))
			continue;
		read_unlock_bh(&iucv_connection_rwlock);
                if (ndev->flags & (IFF_UP | IFF_RUNNING)) {
			dev_warn(dev, "The IUCV device is connected"
				" to %s and cannot be removed\n",
				priv->conn->userid);
			IUCV_DBF_TEXT(data, 2, "remove_write: still active\n");
			return -EPERM;
                }
                unregister_netdev(ndev);
                netiucv_unregister_device(dev);
                return count;
        }
	read_unlock_bh(&iucv_connection_rwlock);
	IUCV_DBF_TEXT(data, 2, "remove_write: unknown device\n");
        return -EINVAL;
}
static DRIVER_ATTR_WO(remove);

static struct attribute * netiucv_drv_attrs[] = {
	&driver_attr_connection.attr,
	&driver_attr_remove.attr,
	NULL,
};

static struct attribute_group netiucv_drv_attr_group = {
	.attrs = netiucv_drv_attrs,
};

static const struct attribute_group *netiucv_drv_attr_groups[] = {
	&netiucv_drv_attr_group,
	NULL,
};

static void netiucv_banner(void)
{
	pr_info("driver initialized\n");
}

static void __exit netiucv_exit(void)
{
	struct iucv_connection *cp;
	struct net_device *ndev;
	struct netiucv_priv *priv;
	struct device *dev;

	IUCV_DBF_TEXT(trace, 3, __func__);
	while (!list_empty(&iucv_connection_list)) {
		cp = list_entry(iucv_connection_list.next,
				struct iucv_connection, list);
		ndev = cp->netdev;
		priv = netdev_priv(ndev);
		dev = priv->dev;

		unregister_netdev(ndev);
		netiucv_unregister_device(dev);
	}

	driver_unregister(&netiucv_driver);
	iucv_unregister(&netiucv_handler, 1);
	iucv_unregister_dbf_views();

	pr_info("driver unloaded\n");
	return;
}

static int __init netiucv_init(void)
{
	int rc;

	rc = iucv_register_dbf_views();
	if (rc)
		goto out;
	rc = iucv_register(&netiucv_handler, 1);
	if (rc)
		goto out_dbf;
	IUCV_DBF_TEXT(trace, 3, __func__);
	netiucv_driver.groups = netiucv_drv_attr_groups;
	rc = driver_register(&netiucv_driver);
	if (rc) {
		IUCV_DBF_TEXT_(setup, 2, "ret %d from driver_register\n", rc);
		goto out_iucv;
	}

	netiucv_banner();
	return rc;

out_iucv:
	iucv_unregister(&netiucv_handler, 1);
out_dbf:
	iucv_unregister_dbf_views();
out:
	return rc;
}

module_init(netiucv_init);
module_exit(netiucv_exit);
MODULE_LICENSE("GPL");<|MERGE_RESOLUTION|>--- conflicted
+++ resolved
@@ -118,11 +118,7 @@
 	.bus  = &iucv_bus,
 };
 
-<<<<<<< HEAD
-/**
-=======
-/*
->>>>>>> df0cc57e
+/*
  * Per connection profiling data
  */
 struct connection_profile {
