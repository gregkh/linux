// SPDX-License-Identifier: GPL-2.0
/*
 *    Copyright IBM Corp. 2007, 2009
 *    Author(s): Utz Bacher <utz.bacher@de.ibm.com>,
 *		 Frank Pavlic <fpavlic@de.ibm.com>,
 *		 Thomas Spatzier <tspat@de.ibm.com>,
 *		 Frank Blaschka <frank.blaschka@de.ibm.com>
 */

#define KMSG_COMPONENT "qeth"
#define pr_fmt(fmt) KMSG_COMPONENT ": " fmt

#include <linux/compat.h>
#include <linux/module.h>
#include <linux/moduleparam.h>
#include <linux/string.h>
#include <linux/errno.h>
#include <linux/kernel.h>
#include <linux/log2.h>
#include <linux/io.h>
#include <linux/ip.h>
#include <linux/tcp.h>
#include <linux/mii.h>
#include <linux/mm.h>
#include <linux/kthread.h>
#include <linux/slab.h>
#include <linux/if_vlan.h>
#include <linux/netdevice.h>
#include <linux/netdev_features.h>
#include <linux/rcutree.h>
#include <linux/skbuff.h>
#include <linux/vmalloc.h>

#include <net/iucv/af_iucv.h>
#include <net/dsfield.h>
#include <net/sock.h>

#include <asm/ebcdic.h>
#include <asm/chpid.h>
#include <asm/sysinfo.h>
#include <asm/diag.h>
#include <asm/cio.h>
#include <asm/ccwdev.h>
#include <asm/cpcmd.h>

#include "qeth_core.h"

struct qeth_dbf_info qeth_dbf[QETH_DBF_INFOS] = {
	/* define dbf - Name, Pages, Areas, Maxlen, Level, View, Handle */
	/*                   N  P  A    M  L  V                      H  */
	[QETH_DBF_SETUP] = {"qeth_setup",
				8, 1,   8, 5, &debug_hex_ascii_view, NULL},
	[QETH_DBF_MSG]	 = {"qeth_msg", 8, 1, 11 * sizeof(long), 3,
			    &debug_sprintf_view, NULL},
	[QETH_DBF_CTRL]  = {"qeth_control",
		8, 1, QETH_DBF_CTRL_LEN, 5, &debug_hex_ascii_view, NULL},
};
EXPORT_SYMBOL_GPL(qeth_dbf);

static struct kmem_cache *qeth_core_header_cache;
static struct kmem_cache *qeth_qdio_outbuf_cache;

static struct device *qeth_core_root_dev;
static struct dentry *qeth_debugfs_root;
static struct lock_class_key qdio_out_skb_queue_key;

static void qeth_issue_next_read_cb(struct qeth_card *card,
				    struct qeth_cmd_buffer *iob,
				    unsigned int data_length);
static int qeth_qdio_establish(struct qeth_card *);
static void qeth_free_qdio_queues(struct qeth_card *card);
<<<<<<< HEAD
static void qeth_notify_skbs(struct qeth_qdio_out_q *queue,
		struct qeth_qdio_out_buffer *buf,
		enum iucv_tx_notify notification);

static void qeth_close_dev_handler(struct work_struct *work)
{
	struct qeth_card *card;

	card = container_of(work, struct qeth_card, close_dev_work);
	QETH_CARD_TEXT(card, 2, "cldevhdl");
	ccwgroup_set_offline(card->gdev);
}
=======
>>>>>>> 3b17187f

static const char *qeth_get_cardname(struct qeth_card *card)
{
	if (IS_VM_NIC(card)) {
		switch (card->info.type) {
		case QETH_CARD_TYPE_OSD:
			return " Virtual NIC QDIO";
		case QETH_CARD_TYPE_IQD:
			return " Virtual NIC Hiper";
		case QETH_CARD_TYPE_OSM:
			return " Virtual NIC QDIO - OSM";
		case QETH_CARD_TYPE_OSX:
			return " Virtual NIC QDIO - OSX";
		default:
			return " unknown";
		}
	} else {
		switch (card->info.type) {
		case QETH_CARD_TYPE_OSD:
			return " OSD Express";
		case QETH_CARD_TYPE_IQD:
			return " HiperSockets";
		case QETH_CARD_TYPE_OSM:
			return " OSM QDIO";
		case QETH_CARD_TYPE_OSX:
			return " OSX QDIO";
		default:
			return " unknown";
		}
	}
	return " n/a";
}

/* max length to be returned: 14 */
const char *qeth_get_cardname_short(struct qeth_card *card)
{
	if (IS_VM_NIC(card)) {
		switch (card->info.type) {
		case QETH_CARD_TYPE_OSD:
			return "Virt.NIC QDIO";
		case QETH_CARD_TYPE_IQD:
			return "Virt.NIC Hiper";
		case QETH_CARD_TYPE_OSM:
			return "Virt.NIC OSM";
		case QETH_CARD_TYPE_OSX:
			return "Virt.NIC OSX";
		default:
			return "unknown";
		}
	} else {
		switch (card->info.type) {
		case QETH_CARD_TYPE_OSD:
			switch (card->info.link_type) {
			case QETH_LINK_TYPE_FAST_ETH:
				return "OSD_100";
			case QETH_LINK_TYPE_HSTR:
				return "HSTR";
			case QETH_LINK_TYPE_GBIT_ETH:
				return "OSD_1000";
			case QETH_LINK_TYPE_10GBIT_ETH:
				return "OSD_10GIG";
			case QETH_LINK_TYPE_25GBIT_ETH:
				return "OSD_25GIG";
			case QETH_LINK_TYPE_LANE_ETH100:
				return "OSD_FE_LANE";
			case QETH_LINK_TYPE_LANE_TR:
				return "OSD_TR_LANE";
			case QETH_LINK_TYPE_LANE_ETH1000:
				return "OSD_GbE_LANE";
			case QETH_LINK_TYPE_LANE:
				return "OSD_ATM_LANE";
			default:
				return "OSD_Express";
			}
		case QETH_CARD_TYPE_IQD:
			return "HiperSockets";
		case QETH_CARD_TYPE_OSM:
			return "OSM_1000";
		case QETH_CARD_TYPE_OSX:
			return "OSX_10GIG";
		default:
			return "unknown";
		}
	}
	return "n/a";
}

void qeth_set_allowed_threads(struct qeth_card *card, unsigned long threads,
			 int clear_start_mask)
{
	unsigned long flags;

	spin_lock_irqsave(&card->thread_mask_lock, flags);
	card->thread_allowed_mask = threads;
	if (clear_start_mask)
		card->thread_start_mask &= threads;
	spin_unlock_irqrestore(&card->thread_mask_lock, flags);
	wake_up(&card->wait_q);
}
EXPORT_SYMBOL_GPL(qeth_set_allowed_threads);

int qeth_threads_running(struct qeth_card *card, unsigned long threads)
{
	unsigned long flags;
	int rc = 0;

	spin_lock_irqsave(&card->thread_mask_lock, flags);
	rc = (card->thread_running_mask & threads);
	spin_unlock_irqrestore(&card->thread_mask_lock, flags);
	return rc;
}
EXPORT_SYMBOL_GPL(qeth_threads_running);

static void qeth_clear_working_pool_list(struct qeth_card *card)
{
	struct qeth_buffer_pool_entry *pool_entry, *tmp;
	struct qeth_qdio_q *queue = card->qdio.in_q;
	unsigned int i;

	QETH_CARD_TEXT(card, 5, "clwrklst");
	list_for_each_entry_safe(pool_entry, tmp,
				 &card->qdio.in_buf_pool.entry_list, list)
		list_del(&pool_entry->list);

	if (!queue)
		return;

	for (i = 0; i < ARRAY_SIZE(queue->bufs); i++)
		queue->bufs[i].pool_entry = NULL;
}

static void qeth_free_pool_entry(struct qeth_buffer_pool_entry *entry)
{
	unsigned int i;

	for (i = 0; i < ARRAY_SIZE(entry->elements); i++) {
		if (entry->elements[i])
			__free_page(entry->elements[i]);
	}

	kfree(entry);
}

static void qeth_free_buffer_pool(struct qeth_card *card)
{
	struct qeth_buffer_pool_entry *entry, *tmp;

	list_for_each_entry_safe(entry, tmp, &card->qdio.init_pool.entry_list,
				 init_list) {
		list_del(&entry->init_list);
		qeth_free_pool_entry(entry);
	}
}

static struct qeth_buffer_pool_entry *qeth_alloc_pool_entry(unsigned int pages)
{
	struct qeth_buffer_pool_entry *entry;
	unsigned int i;

	entry = kzalloc(sizeof(*entry), GFP_KERNEL);
	if (!entry)
		return NULL;

	for (i = 0; i < pages; i++) {
		entry->elements[i] = __dev_alloc_page(GFP_KERNEL);

		if (!entry->elements[i]) {
			qeth_free_pool_entry(entry);
			return NULL;
		}
	}

	return entry;
}

static int qeth_alloc_buffer_pool(struct qeth_card *card)
{
	unsigned int buf_elements = QETH_MAX_BUFFER_ELEMENTS(card);
	unsigned int i;

	QETH_CARD_TEXT(card, 5, "alocpool");
	for (i = 0; i < card->qdio.init_pool.buf_count; ++i) {
		struct qeth_buffer_pool_entry *entry;

		entry = qeth_alloc_pool_entry(buf_elements);
		if (!entry) {
			qeth_free_buffer_pool(card);
			return -ENOMEM;
		}

		list_add(&entry->init_list, &card->qdio.init_pool.entry_list);
	}
	return 0;
}

int qeth_resize_buffer_pool(struct qeth_card *card, unsigned int count)
{
	unsigned int buf_elements = QETH_MAX_BUFFER_ELEMENTS(card);
	struct qeth_qdio_buffer_pool *pool = &card->qdio.init_pool;
	struct qeth_buffer_pool_entry *entry, *tmp;
	int delta = count - pool->buf_count;
	LIST_HEAD(entries);

	QETH_CARD_TEXT(card, 2, "realcbp");

	/* Defer until queue is allocated: */
	if (!card->qdio.in_q)
		goto out;

	/* Remove entries from the pool: */
	while (delta < 0) {
		entry = list_first_entry(&pool->entry_list,
					 struct qeth_buffer_pool_entry,
					 init_list);
		list_del(&entry->init_list);
		qeth_free_pool_entry(entry);

		delta++;
	}

	/* Allocate additional entries: */
	while (delta > 0) {
		entry = qeth_alloc_pool_entry(buf_elements);
		if (!entry) {
			list_for_each_entry_safe(entry, tmp, &entries,
						 init_list) {
				list_del(&entry->init_list);
				qeth_free_pool_entry(entry);
			}

			return -ENOMEM;
		}

		list_add(&entry->init_list, &entries);

		delta--;
	}

	list_splice(&entries, &pool->entry_list);

out:
	card->qdio.in_buf_pool.buf_count = count;
	pool->buf_count = count;
	return 0;
}
EXPORT_SYMBOL_GPL(qeth_resize_buffer_pool);

static void qeth_free_qdio_queue(struct qeth_qdio_q *q)
{
	if (!q)
		return;

	qdio_free_buffers(q->qdio_bufs, QDIO_MAX_BUFFERS_PER_Q);
	kfree(q);
}

static struct qeth_qdio_q *qeth_alloc_qdio_queue(void)
{
	struct qeth_qdio_q *q = kzalloc(sizeof(*q), GFP_KERNEL);
	int i;

	if (!q)
		return NULL;

	if (qdio_alloc_buffers(q->qdio_bufs, QDIO_MAX_BUFFERS_PER_Q)) {
		kfree(q);
		return NULL;
	}

	for (i = 0; i < QDIO_MAX_BUFFERS_PER_Q; ++i)
		q->bufs[i].buffer = q->qdio_bufs[i];

	QETH_DBF_HEX(SETUP, 2, &q, sizeof(void *));
	return q;
}

static int qeth_cq_init(struct qeth_card *card)
{
	int rc;

	if (card->options.cq == QETH_CQ_ENABLED) {
		QETH_CARD_TEXT(card, 2, "cqinit");
		qdio_reset_buffers(card->qdio.c_q->qdio_bufs,
				   QDIO_MAX_BUFFERS_PER_Q);
		card->qdio.c_q->next_buf_to_init = 127;
		rc = do_QDIO(CARD_DDEV(card), QDIO_FLAG_SYNC_INPUT,
			     card->qdio.no_in_queues - 1, 0, 127, NULL);
		if (rc) {
			QETH_CARD_TEXT_(card, 2, "1err%d", rc);
			goto out;
		}
	}
	rc = 0;
out:
	return rc;
}

static int qeth_alloc_cq(struct qeth_card *card)
{
	if (card->options.cq == QETH_CQ_ENABLED) {
		QETH_CARD_TEXT(card, 2, "cqon");
		card->qdio.c_q = qeth_alloc_qdio_queue();
		if (!card->qdio.c_q) {
			dev_err(&card->gdev->dev, "Failed to create completion queue\n");
			return -ENOMEM;
		}

		card->qdio.no_in_queues = 2;
	} else {
		QETH_CARD_TEXT(card, 2, "nocq");
		card->qdio.c_q = NULL;
		card->qdio.no_in_queues = 1;
	}
	QETH_CARD_TEXT_(card, 2, "iqc%d", card->qdio.no_in_queues);
	return 0;
}

static void qeth_free_cq(struct qeth_card *card)
{
	if (card->qdio.c_q) {
		--card->qdio.no_in_queues;
		qeth_free_qdio_queue(card->qdio.c_q);
		card->qdio.c_q = NULL;
	}
}

static enum iucv_tx_notify qeth_compute_cq_notification(int sbalf15,
							int delayed)
{
	enum iucv_tx_notify n;

	switch (sbalf15) {
	case 0:
		n = delayed ? TX_NOTIFY_DELAYED_OK : TX_NOTIFY_OK;
		break;
	case 4:
	case 16:
	case 17:
	case 18:
		n = delayed ? TX_NOTIFY_DELAYED_UNREACHABLE :
			TX_NOTIFY_UNREACHABLE;
		break;
	default:
		n = delayed ? TX_NOTIFY_DELAYED_GENERALERROR :
			TX_NOTIFY_GENERALERROR;
		break;
	}

	return n;
}

<<<<<<< HEAD
static void qeth_qdio_handle_aob(struct qeth_card *card,
				 unsigned long phys_aob_addr)
{
	enum qeth_qdio_out_buffer_state new_state = QETH_QDIO_BUF_QAOB_OK;
	struct qaob *aob;
	struct qeth_qdio_out_buffer *buffer;
	enum iucv_tx_notify notification;
	struct qeth_qdio_out_q *queue;
	unsigned int i;

	aob = (struct qaob *) phys_to_virt(phys_aob_addr);
	QETH_CARD_TEXT(card, 5, "haob");
	QETH_CARD_TEXT_(card, 5, "%lx", phys_aob_addr);
	buffer = (struct qeth_qdio_out_buffer *) aob->user1;
	QETH_CARD_TEXT_(card, 5, "%lx", aob->user1);

	if (aob->aorc) {
		QETH_CARD_TEXT_(card, 2, "aorc%02X", aob->aorc);
		new_state = QETH_QDIO_BUF_QAOB_ERROR;
	}

	switch (atomic_xchg(&buffer->state, new_state)) {
	case QETH_QDIO_BUF_PRIMED:
		/* Faster than TX completion code, let it handle the async
		 * completion for us.
		 */
		break;
	case QETH_QDIO_BUF_PENDING:
		/* TX completion code is active and will handle the async
		 * completion for us.
		 */
		break;
	case QETH_QDIO_BUF_NEED_QAOB:
		/* TX completion code is already finished. */
		notification = qeth_compute_cq_notification(aob->aorc, 1);
		qeth_notify_skbs(buffer->q, buffer, notification);

		/* Free dangling allocations. The attached skbs are handled by
		 * qeth_tx_complete_pending_bufs().
		 */
		for (i = 0;
		     i < aob->sb_count && i < QETH_MAX_BUFFER_ELEMENTS(card);
		     i++) {
			void *data = phys_to_virt(aob->sba[i]);

			if (data && buffer->is_header[i])
				kmem_cache_free(qeth_core_header_cache, data);
		}

		queue = buffer->q;
		atomic_set(&buffer->state, QETH_QDIO_BUF_EMPTY);
		napi_schedule(&queue->napi);
		break;
	default:
		WARN_ON_ONCE(1);
=======
static void qeth_put_cmd(struct qeth_cmd_buffer *iob)
{
	if (refcount_dec_and_test(&iob->ref_count)) {
		kfree(iob->data);
		kfree(iob);
>>>>>>> 3b17187f
	}
}
static void qeth_setup_ccw(struct ccw1 *ccw, u8 cmd_code, u8 flags, u32 len,
			   void *data)
{
	ccw->cmd_code = cmd_code;
	ccw->flags = flags | CCW_FLAG_SLI;
	ccw->count = len;
	ccw->cda = (__u32) __pa(data);
}

static int __qeth_issue_next_read(struct qeth_card *card)
{
	struct qeth_cmd_buffer *iob = card->read_cmd;
	struct qeth_channel *channel = iob->channel;
	struct ccw1 *ccw = __ccw_from_cmd(iob);
	int rc;

	QETH_CARD_TEXT(card, 5, "issnxrd");
	if (channel->state != CH_STATE_UP)
		return -EIO;

	memset(iob->data, 0, iob->length);
	qeth_setup_ccw(ccw, CCW_CMD_READ, 0, iob->length, iob->data);
	iob->callback = qeth_issue_next_read_cb;
	/* keep the cmd alive after completion: */
	qeth_get_cmd(iob);

	QETH_CARD_TEXT(card, 6, "noirqpnd");
	rc = ccw_device_start(channel->ccwdev, ccw, (addr_t) iob, 0, 0);
	if (!rc) {
		channel->active_cmd = iob;
	} else {
		QETH_DBF_MESSAGE(2, "error %i on device %x when starting next read ccw!\n",
				 rc, CARD_DEVID(card));
		qeth_unlock_channel(card, channel);
		qeth_put_cmd(iob);
		card->read_or_write_problem = 1;
		qeth_schedule_recovery(card);
	}
	return rc;
}

static int qeth_issue_next_read(struct qeth_card *card)
{
	int ret;

	spin_lock_irq(get_ccwdev_lock(CARD_RDEV(card)));
	ret = __qeth_issue_next_read(card);
	spin_unlock_irq(get_ccwdev_lock(CARD_RDEV(card)));

	return ret;
}

static void qeth_enqueue_cmd(struct qeth_card *card,
			     struct qeth_cmd_buffer *iob)
{
	spin_lock_irq(&card->lock);
	list_add_tail(&iob->list_entry, &card->cmd_waiter_list);
	spin_unlock_irq(&card->lock);
}

static void qeth_dequeue_cmd(struct qeth_card *card,
			     struct qeth_cmd_buffer *iob)
{
	spin_lock_irq(&card->lock);
	list_del(&iob->list_entry);
	spin_unlock_irq(&card->lock);
}

static void qeth_notify_cmd(struct qeth_cmd_buffer *iob, int reason)
{
	iob->rc = reason;
	complete(&iob->done);
}

static void qeth_flush_local_addrs4(struct qeth_card *card)
{
	struct qeth_local_addr *addr;
	struct hlist_node *tmp;
	unsigned int i;

	spin_lock_irq(&card->local_addrs4_lock);
	hash_for_each_safe(card->local_addrs4, i, tmp, addr, hnode) {
		hash_del_rcu(&addr->hnode);
		kfree_rcu(addr, rcu);
	}
	spin_unlock_irq(&card->local_addrs4_lock);
}

static void qeth_flush_local_addrs6(struct qeth_card *card)
{
	struct qeth_local_addr *addr;
	struct hlist_node *tmp;
	unsigned int i;

	spin_lock_irq(&card->local_addrs6_lock);
	hash_for_each_safe(card->local_addrs6, i, tmp, addr, hnode) {
		hash_del_rcu(&addr->hnode);
		kfree_rcu(addr, rcu);
	}
	spin_unlock_irq(&card->local_addrs6_lock);
}

static void qeth_flush_local_addrs(struct qeth_card *card)
{
	qeth_flush_local_addrs4(card);
	qeth_flush_local_addrs6(card);
}

static void qeth_add_local_addrs4(struct qeth_card *card,
				  struct qeth_ipacmd_local_addrs4 *cmd)
{
	unsigned int i;

	if (cmd->addr_length !=
	    sizeof_field(struct qeth_ipacmd_local_addr4, addr)) {
		dev_err_ratelimited(&card->gdev->dev,
				    "Dropped IPv4 ADD LOCAL ADDR event with bad length %u\n",
				    cmd->addr_length);
		return;
	}

	spin_lock(&card->local_addrs4_lock);
	for (i = 0; i < cmd->count; i++) {
		unsigned int key = ipv4_addr_hash(cmd->addrs[i].addr);
		struct qeth_local_addr *addr;
		bool duplicate = false;

		hash_for_each_possible(card->local_addrs4, addr, hnode, key) {
			if (addr->addr.s6_addr32[3] == cmd->addrs[i].addr) {
				duplicate = true;
				break;
			}
		}

		if (duplicate)
			continue;

		addr = kmalloc(sizeof(*addr), GFP_ATOMIC);
		if (!addr) {
			dev_err(&card->gdev->dev,
				"Failed to allocate local addr object. Traffic to %pI4 might suffer.\n",
				&cmd->addrs[i].addr);
			continue;
		}

		ipv6_addr_set(&addr->addr, 0, 0, 0, cmd->addrs[i].addr);
		hash_add_rcu(card->local_addrs4, &addr->hnode, key);
	}
	spin_unlock(&card->local_addrs4_lock);
}

static void qeth_add_local_addrs6(struct qeth_card *card,
				  struct qeth_ipacmd_local_addrs6 *cmd)
{
	unsigned int i;

	if (cmd->addr_length !=
	    sizeof_field(struct qeth_ipacmd_local_addr6, addr)) {
		dev_err_ratelimited(&card->gdev->dev,
				    "Dropped IPv6 ADD LOCAL ADDR event with bad length %u\n",
				    cmd->addr_length);
		return;
	}

	spin_lock(&card->local_addrs6_lock);
	for (i = 0; i < cmd->count; i++) {
		u32 key = ipv6_addr_hash(&cmd->addrs[i].addr);
		struct qeth_local_addr *addr;
		bool duplicate = false;

		hash_for_each_possible(card->local_addrs6, addr, hnode, key) {
			if (ipv6_addr_equal(&addr->addr, &cmd->addrs[i].addr)) {
				duplicate = true;
				break;
			}
		}

		if (duplicate)
			continue;

		addr = kmalloc(sizeof(*addr), GFP_ATOMIC);
		if (!addr) {
			dev_err(&card->gdev->dev,
				"Failed to allocate local addr object. Traffic to %pI6c might suffer.\n",
				&cmd->addrs[i].addr);
			continue;
		}

		addr->addr = cmd->addrs[i].addr;
		hash_add_rcu(card->local_addrs6, &addr->hnode, key);
	}
	spin_unlock(&card->local_addrs6_lock);
}

static void qeth_del_local_addrs4(struct qeth_card *card,
				  struct qeth_ipacmd_local_addrs4 *cmd)
{
	unsigned int i;

	if (cmd->addr_length !=
	    sizeof_field(struct qeth_ipacmd_local_addr4, addr)) {
		dev_err_ratelimited(&card->gdev->dev,
				    "Dropped IPv4 DEL LOCAL ADDR event with bad length %u\n",
				    cmd->addr_length);
		return;
	}

	spin_lock(&card->local_addrs4_lock);
	for (i = 0; i < cmd->count; i++) {
		struct qeth_ipacmd_local_addr4 *addr = &cmd->addrs[i];
		unsigned int key = ipv4_addr_hash(addr->addr);
		struct qeth_local_addr *tmp;

		hash_for_each_possible(card->local_addrs4, tmp, hnode, key) {
			if (tmp->addr.s6_addr32[3] == addr->addr) {
				hash_del_rcu(&tmp->hnode);
				kfree_rcu(tmp, rcu);
				break;
			}
		}
	}
	spin_unlock(&card->local_addrs4_lock);
}

static void qeth_del_local_addrs6(struct qeth_card *card,
				  struct qeth_ipacmd_local_addrs6 *cmd)
{
	unsigned int i;

	if (cmd->addr_length !=
	    sizeof_field(struct qeth_ipacmd_local_addr6, addr)) {
		dev_err_ratelimited(&card->gdev->dev,
				    "Dropped IPv6 DEL LOCAL ADDR event with bad length %u\n",
				    cmd->addr_length);
		return;
	}

	spin_lock(&card->local_addrs6_lock);
	for (i = 0; i < cmd->count; i++) {
		struct qeth_ipacmd_local_addr6 *addr = &cmd->addrs[i];
		u32 key = ipv6_addr_hash(&addr->addr);
		struct qeth_local_addr *tmp;

		hash_for_each_possible(card->local_addrs6, tmp, hnode, key) {
			if (ipv6_addr_equal(&tmp->addr, &addr->addr)) {
				hash_del_rcu(&tmp->hnode);
				kfree_rcu(tmp, rcu);
				break;
			}
		}
	}
	spin_unlock(&card->local_addrs6_lock);
}

static bool qeth_next_hop_is_local_v4(struct qeth_card *card,
				      struct sk_buff *skb)
{
	struct qeth_local_addr *tmp;
	bool is_local = false;
	unsigned int key;
	__be32 next_hop;

	if (hash_empty(card->local_addrs4))
		return false;

	rcu_read_lock();
	next_hop = qeth_next_hop_v4_rcu(skb,
					qeth_dst_check_rcu(skb, htons(ETH_P_IP)));
	key = ipv4_addr_hash(next_hop);

	hash_for_each_possible_rcu(card->local_addrs4, tmp, hnode, key) {
		if (tmp->addr.s6_addr32[3] == next_hop) {
			is_local = true;
			break;
		}
	}
	rcu_read_unlock();

	return is_local;
}

static bool qeth_next_hop_is_local_v6(struct qeth_card *card,
				      struct sk_buff *skb)
{
	struct qeth_local_addr *tmp;
	struct in6_addr *next_hop;
	bool is_local = false;
	u32 key;

	if (hash_empty(card->local_addrs6))
		return false;

	rcu_read_lock();
	next_hop = qeth_next_hop_v6_rcu(skb,
					qeth_dst_check_rcu(skb, htons(ETH_P_IPV6)));
	key = ipv6_addr_hash(next_hop);

	hash_for_each_possible_rcu(card->local_addrs6, tmp, hnode, key) {
		if (ipv6_addr_equal(&tmp->addr, next_hop)) {
			is_local = true;
			break;
		}
	}
	rcu_read_unlock();

	return is_local;
}

static int qeth_debugfs_local_addr_show(struct seq_file *m, void *v)
{
	struct qeth_card *card = m->private;
	struct qeth_local_addr *tmp;
	unsigned int i;

	rcu_read_lock();
	hash_for_each_rcu(card->local_addrs4, i, tmp, hnode)
		seq_printf(m, "%pI4\n", &tmp->addr.s6_addr32[3]);
	hash_for_each_rcu(card->local_addrs6, i, tmp, hnode)
		seq_printf(m, "%pI6c\n", &tmp->addr);
	rcu_read_unlock();

	return 0;
}

DEFINE_SHOW_ATTRIBUTE(qeth_debugfs_local_addr);

static void qeth_issue_ipa_msg(struct qeth_ipa_cmd *cmd, int rc,
		struct qeth_card *card)
{
	const char *ipa_name;
	int com = cmd->hdr.command;

	ipa_name = qeth_get_ipa_cmd_name(com);

	if (rc)
		QETH_DBF_MESSAGE(2, "IPA: %s(%#x) for device %x returned %#x \"%s\"\n",
				 ipa_name, com, CARD_DEVID(card), rc,
				 qeth_get_ipa_msg(rc));
	else
		QETH_DBF_MESSAGE(5, "IPA: %s(%#x) for device %x succeeded\n",
				 ipa_name, com, CARD_DEVID(card));
}

static struct qeth_ipa_cmd *qeth_check_ipa_data(struct qeth_card *card,
						struct qeth_ipa_cmd *cmd)
{
	QETH_CARD_TEXT(card, 5, "chkipad");

	if (IS_IPA_REPLY(cmd)) {
		if (cmd->hdr.command != IPA_CMD_SET_DIAG_ASS)
			qeth_issue_ipa_msg(cmd, cmd->hdr.return_code, card);
		return cmd;
	}

	/* handle unsolicited event: */
	switch (cmd->hdr.command) {
	case IPA_CMD_STOPLAN:
		if (cmd->hdr.return_code == IPA_RC_VEPA_TO_VEB_TRANSITION) {
			dev_err(&card->gdev->dev,
				"Adjacent port of interface %s is no longer in reflective relay mode, trigger recovery\n",
				netdev_name(card->dev));
			/* Set offline, then probably fail to set online: */
			qeth_schedule_recovery(card);
		} else {
			/* stay online for subsequent STARTLAN */
			dev_warn(&card->gdev->dev,
				 "The link for interface %s on CHPID 0x%X failed\n",
				 netdev_name(card->dev), card->info.chpid);
			qeth_issue_ipa_msg(cmd, cmd->hdr.return_code, card);
			netif_carrier_off(card->dev);
		}
		return NULL;
	case IPA_CMD_STARTLAN:
		dev_info(&card->gdev->dev,
			 "The link for %s on CHPID 0x%X has been restored\n",
			 netdev_name(card->dev), card->info.chpid);
		if (card->info.hwtrap)
			card->info.hwtrap = 2;
		qeth_schedule_recovery(card);
		return NULL;
	case IPA_CMD_SETBRIDGEPORT_IQD:
	case IPA_CMD_SETBRIDGEPORT_OSA:
	case IPA_CMD_ADDRESS_CHANGE_NOTIF:
		if (card->discipline->control_event_handler(card, cmd))
			return cmd;
		return NULL;
	case IPA_CMD_REGISTER_LOCAL_ADDR:
		if (cmd->hdr.prot_version == QETH_PROT_IPV4)
			qeth_add_local_addrs4(card, &cmd->data.local_addrs4);
		else if (cmd->hdr.prot_version == QETH_PROT_IPV6)
			qeth_add_local_addrs6(card, &cmd->data.local_addrs6);

		QETH_CARD_TEXT(card, 3, "irla");
		return NULL;
	case IPA_CMD_UNREGISTER_LOCAL_ADDR:
		if (cmd->hdr.prot_version == QETH_PROT_IPV4)
			qeth_del_local_addrs4(card, &cmd->data.local_addrs4);
		else if (cmd->hdr.prot_version == QETH_PROT_IPV6)
			qeth_del_local_addrs6(card, &cmd->data.local_addrs6);

		QETH_CARD_TEXT(card, 3, "urla");
		return NULL;
	default:
		QETH_DBF_MESSAGE(2, "Received data is IPA but not a reply!\n");
		return cmd;
	}
}

static void qeth_clear_ipacmd_list(struct qeth_card *card)
{
	struct qeth_cmd_buffer *iob;
	unsigned long flags;

	QETH_CARD_TEXT(card, 4, "clipalst");

	spin_lock_irqsave(&card->lock, flags);
	list_for_each_entry(iob, &card->cmd_waiter_list, list_entry)
		qeth_notify_cmd(iob, -ECANCELED);
	spin_unlock_irqrestore(&card->lock, flags);
}

static int qeth_check_idx_response(struct qeth_card *card,
	unsigned char *buffer)
{
	QETH_DBF_HEX(CTRL, 2, buffer, QETH_DBF_CTRL_LEN);
	if ((buffer[2] & QETH_IDX_TERMINATE_MASK) == QETH_IDX_TERMINATE) {
		QETH_DBF_MESSAGE(2, "received an IDX TERMINATE with cause code %#04x\n",
				 buffer[4]);
		QETH_CARD_TEXT(card, 2, "ckidxres");
		QETH_CARD_TEXT(card, 2, " idxterm");
		QETH_CARD_TEXT_(card, 2, "rc%x", buffer[4]);
		if (buffer[4] == QETH_IDX_TERM_BAD_TRANSPORT ||
		    buffer[4] == QETH_IDX_TERM_BAD_TRANSPORT_VM) {
			dev_err(&card->gdev->dev,
				"The device does not support the configured transport mode\n");
			return -EPROTONOSUPPORT;
		}
		return -EIO;
	}
	return 0;
}

static void qeth_release_buffer_cb(struct qeth_card *card,
				   struct qeth_cmd_buffer *iob,
				   unsigned int data_length)
{
	qeth_put_cmd(iob);
}

static void qeth_cancel_cmd(struct qeth_cmd_buffer *iob, int rc)
{
	qeth_notify_cmd(iob, rc);
	qeth_put_cmd(iob);
}

static struct qeth_cmd_buffer *qeth_alloc_cmd(struct qeth_channel *channel,
					      unsigned int length,
					      unsigned int ccws, long timeout)
{
	struct qeth_cmd_buffer *iob;

	if (length > QETH_BUFSIZE)
		return NULL;

	iob = kzalloc(sizeof(*iob), GFP_KERNEL);
	if (!iob)
		return NULL;

	iob->data = kzalloc(ALIGN(length, 8) + ccws * sizeof(struct ccw1),
			    GFP_KERNEL | GFP_DMA);
	if (!iob->data) {
		kfree(iob);
		return NULL;
	}

	init_completion(&iob->done);
	spin_lock_init(&iob->lock);
	refcount_set(&iob->ref_count, 1);
	iob->channel = channel;
	iob->timeout = timeout;
	iob->length = length;
	return iob;
}

static void qeth_issue_next_read_cb(struct qeth_card *card,
				    struct qeth_cmd_buffer *iob,
				    unsigned int data_length)
{
	struct qeth_cmd_buffer *request = NULL;
	struct qeth_ipa_cmd *cmd = NULL;
	struct qeth_reply *reply = NULL;
	struct qeth_cmd_buffer *tmp;
	unsigned long flags;
	int rc = 0;

	QETH_CARD_TEXT(card, 4, "sndctlcb");
	rc = qeth_check_idx_response(card, iob->data);
	switch (rc) {
	case 0:
		break;
	case -EIO:
		qeth_schedule_recovery(card);
		fallthrough;
	default:
		qeth_clear_ipacmd_list(card);
		goto err_idx;
	}

	cmd = __ipa_reply(iob);
	if (cmd) {
		cmd = qeth_check_ipa_data(card, cmd);
		if (!cmd)
			goto out;
	}

	/* match against pending cmd requests */
	spin_lock_irqsave(&card->lock, flags);
	list_for_each_entry(tmp, &card->cmd_waiter_list, list_entry) {
		if (tmp->match && tmp->match(tmp, iob)) {
			request = tmp;
			/* take the object outside the lock */
			qeth_get_cmd(request);
			break;
		}
	}
	spin_unlock_irqrestore(&card->lock, flags);

	if (!request)
		goto out;

	reply = &request->reply;
	if (!reply->callback) {
		rc = 0;
		goto no_callback;
	}

	spin_lock_irqsave(&request->lock, flags);
	if (request->rc)
		/* Bail out when the requestor has already left: */
		rc = request->rc;
	else
		rc = reply->callback(card, reply, cmd ? (unsigned long)cmd :
							(unsigned long)iob);
	spin_unlock_irqrestore(&request->lock, flags);

no_callback:
	if (rc <= 0)
		qeth_notify_cmd(request, rc);
	qeth_put_cmd(request);
out:
	memcpy(&card->seqno.pdu_hdr_ack,
		QETH_PDU_HEADER_SEQ_NO(iob->data),
		QETH_SEQ_NO_LENGTH);
	__qeth_issue_next_read(card);
err_idx:
	qeth_put_cmd(iob);
}

static int qeth_set_thread_start_bit(struct qeth_card *card,
		unsigned long thread)
{
	unsigned long flags;
	int rc = 0;

	spin_lock_irqsave(&card->thread_mask_lock, flags);
	if (!(card->thread_allowed_mask & thread))
		rc = -EPERM;
	else if (card->thread_start_mask & thread)
		rc = -EBUSY;
	else
		card->thread_start_mask |= thread;
	spin_unlock_irqrestore(&card->thread_mask_lock, flags);

	return rc;
}

static void qeth_clear_thread_start_bit(struct qeth_card *card,
					unsigned long thread)
{
	unsigned long flags;

	spin_lock_irqsave(&card->thread_mask_lock, flags);
	card->thread_start_mask &= ~thread;
	spin_unlock_irqrestore(&card->thread_mask_lock, flags);
	wake_up(&card->wait_q);
}

static void qeth_clear_thread_running_bit(struct qeth_card *card,
					  unsigned long thread)
{
	unsigned long flags;

	spin_lock_irqsave(&card->thread_mask_lock, flags);
	card->thread_running_mask &= ~thread;
	spin_unlock_irqrestore(&card->thread_mask_lock, flags);
	wake_up_all(&card->wait_q);
}

static int __qeth_do_run_thread(struct qeth_card *card, unsigned long thread)
{
	unsigned long flags;
	int rc = 0;

	spin_lock_irqsave(&card->thread_mask_lock, flags);
	if (card->thread_start_mask & thread) {
		if ((card->thread_allowed_mask & thread) &&
		    !(card->thread_running_mask & thread)) {
			rc = 1;
			card->thread_start_mask &= ~thread;
			card->thread_running_mask |= thread;
		} else
			rc = -EPERM;
	}
	spin_unlock_irqrestore(&card->thread_mask_lock, flags);
	return rc;
}

static int qeth_do_run_thread(struct qeth_card *card, unsigned long thread)
{
	int rc = 0;

	wait_event(card->wait_q,
		   (rc = __qeth_do_run_thread(card, thread)) >= 0);
	return rc;
}

int qeth_schedule_recovery(struct qeth_card *card)
{
	int rc;

	QETH_CARD_TEXT(card, 2, "startrec");

	rc = qeth_set_thread_start_bit(card, QETH_RECOVER_THREAD);
	if (!rc)
		schedule_work(&card->kernel_thread_starter);

	return rc;
}

static int qeth_get_problem(struct qeth_card *card, struct ccw_device *cdev,
			    struct irb *irb)
{
	int dstat, cstat;
	char *sense;

	sense = (char *) irb->ecw;
	cstat = irb->scsw.cmd.cstat;
	dstat = irb->scsw.cmd.dstat;

	if (cstat & (SCHN_STAT_CHN_CTRL_CHK | SCHN_STAT_INTF_CTRL_CHK |
		     SCHN_STAT_CHN_DATA_CHK | SCHN_STAT_CHAIN_CHECK |
		     SCHN_STAT_PROT_CHECK | SCHN_STAT_PROG_CHECK)) {
		QETH_CARD_TEXT(card, 2, "CGENCHK");
		dev_warn(&cdev->dev, "The qeth device driver "
			"failed to recover an error on the device\n");
		QETH_DBF_MESSAGE(2, "check on channel %x with dstat=%#x, cstat=%#x\n",
				 CCW_DEVID(cdev), dstat, cstat);
		print_hex_dump(KERN_WARNING, "qeth: irb ", DUMP_PREFIX_OFFSET,
				16, 1, irb, 64, 1);
		return -EIO;
	}

	if (dstat & DEV_STAT_UNIT_CHECK) {
		if (sense[SENSE_RESETTING_EVENT_BYTE] &
		    SENSE_RESETTING_EVENT_FLAG) {
			QETH_CARD_TEXT(card, 2, "REVIND");
			return -EIO;
		}
		if (sense[SENSE_COMMAND_REJECT_BYTE] &
		    SENSE_COMMAND_REJECT_FLAG) {
			QETH_CARD_TEXT(card, 2, "CMDREJi");
			return -EIO;
		}
		if ((sense[2] == 0xaf) && (sense[3] == 0xfe)) {
			QETH_CARD_TEXT(card, 2, "AFFE");
			return -EIO;
		}
		if ((!sense[0]) && (!sense[1]) && (!sense[2]) && (!sense[3])) {
			QETH_CARD_TEXT(card, 2, "ZEROSEN");
			return 0;
		}
		QETH_CARD_TEXT(card, 2, "DGENCHK");
		return -EIO;
	}
	return 0;
}

static int qeth_check_irb_error(struct qeth_card *card, struct ccw_device *cdev,
				struct irb *irb)
{
	if (!IS_ERR(irb))
		return 0;

	switch (PTR_ERR(irb)) {
	case -EIO:
		QETH_DBF_MESSAGE(2, "i/o-error on channel %x\n",
				 CCW_DEVID(cdev));
		QETH_CARD_TEXT(card, 2, "ckirberr");
		QETH_CARD_TEXT_(card, 2, "  rc%d", -EIO);
		return -EIO;
	case -ETIMEDOUT:
		dev_warn(&cdev->dev, "A hardware operation timed out"
			" on the device\n");
		QETH_CARD_TEXT(card, 2, "ckirberr");
		QETH_CARD_TEXT_(card, 2, "  rc%d", -ETIMEDOUT);
		return -ETIMEDOUT;
	default:
		QETH_DBF_MESSAGE(2, "unknown error %ld on channel %x\n",
				 PTR_ERR(irb), CCW_DEVID(cdev));
		QETH_CARD_TEXT(card, 2, "ckirberr");
		QETH_CARD_TEXT(card, 2, "  rc???");
		return PTR_ERR(irb);
	}
}

static void qeth_irq(struct ccw_device *cdev, unsigned long intparm,
		struct irb *irb)
{
	int rc;
	int cstat, dstat;
	struct qeth_cmd_buffer *iob = NULL;
	struct ccwgroup_device *gdev;
	struct qeth_channel *channel;
	struct qeth_card *card;

	/* while we hold the ccwdev lock, this stays valid: */
	gdev = dev_get_drvdata(&cdev->dev);
	card = dev_get_drvdata(&gdev->dev);

	QETH_CARD_TEXT(card, 5, "irq");

	if (card->read.ccwdev == cdev) {
		channel = &card->read;
		QETH_CARD_TEXT(card, 5, "read");
	} else if (card->write.ccwdev == cdev) {
		channel = &card->write;
		QETH_CARD_TEXT(card, 5, "write");
	} else {
		channel = &card->data;
		QETH_CARD_TEXT(card, 5, "data");
	}

	if (intparm == 0) {
		QETH_CARD_TEXT(card, 5, "irqunsol");
	} else if ((addr_t)intparm != (addr_t)channel->active_cmd) {
		QETH_CARD_TEXT(card, 5, "irqunexp");

		dev_err(&cdev->dev,
			"Received IRQ with intparm %lx, expected %px\n",
			intparm, channel->active_cmd);
		if (channel->active_cmd)
			qeth_cancel_cmd(channel->active_cmd, -EIO);
	} else {
		iob = (struct qeth_cmd_buffer *) (addr_t)intparm;
	}

	qeth_unlock_channel(card, channel);

	rc = qeth_check_irb_error(card, cdev, irb);
	if (rc) {
		/* IO was terminated, free its resources. */
		if (iob)
			qeth_cancel_cmd(iob, rc);
		return;
	}

	if (irb->scsw.cmd.fctl & SCSW_FCTL_CLEAR_FUNC) {
		channel->state = CH_STATE_STOPPED;
		wake_up(&card->wait_q);
	}

	if (irb->scsw.cmd.fctl & SCSW_FCTL_HALT_FUNC) {
		channel->state = CH_STATE_HALTED;
		wake_up(&card->wait_q);
	}

	if (iob && (irb->scsw.cmd.fctl & (SCSW_FCTL_CLEAR_FUNC |
					  SCSW_FCTL_HALT_FUNC))) {
		qeth_cancel_cmd(iob, -ECANCELED);
		iob = NULL;
	}

	cstat = irb->scsw.cmd.cstat;
	dstat = irb->scsw.cmd.dstat;

	if ((dstat & DEV_STAT_UNIT_EXCEP) ||
	    (dstat & DEV_STAT_UNIT_CHECK) ||
	    (cstat)) {
		if (irb->esw.esw0.erw.cons) {
			dev_warn(&channel->ccwdev->dev,
				"The qeth device driver failed to recover "
				"an error on the device\n");
			QETH_DBF_MESSAGE(2, "sense data available on channel %x: cstat %#X dstat %#X\n",
					 CCW_DEVID(channel->ccwdev), cstat,
					 dstat);
			print_hex_dump(KERN_WARNING, "qeth: irb ",
				DUMP_PREFIX_OFFSET, 16, 1, irb, 32, 1);
			print_hex_dump(KERN_WARNING, "qeth: sense data ",
				DUMP_PREFIX_OFFSET, 16, 1, irb->ecw, 32, 1);
		}

		rc = qeth_get_problem(card, cdev, irb);
		if (rc) {
			card->read_or_write_problem = 1;
			if (iob)
				qeth_cancel_cmd(iob, rc);
			qeth_clear_ipacmd_list(card);
			qeth_schedule_recovery(card);
			return;
		}
	}

	if (iob) {
		/* sanity check: */
		if (irb->scsw.cmd.count > iob->length) {
			qeth_cancel_cmd(iob, -EIO);
			return;
		}
		if (iob->callback)
			iob->callback(card, iob,
				      iob->length - irb->scsw.cmd.count);
	}
}

static void qeth_notify_skbs(struct qeth_qdio_out_q *q,
		struct qeth_qdio_out_buffer *buf,
		enum iucv_tx_notify notification)
{
	struct sk_buff *skb;

	skb_queue_walk(&buf->skb_list, skb) {
		struct sock *sk = skb->sk;

		QETH_CARD_TEXT_(q->card, 5, "skbn%d", notification);
		QETH_CARD_TEXT_(q->card, 5, "%lx", (long) skb);
		if (sk && sk->sk_family == PF_IUCV)
			iucv_sk(sk)->sk_txnotify(sk, notification);
	}
}

static void qeth_tx_complete_buf(struct qeth_qdio_out_q *queue,
				 struct qeth_qdio_out_buffer *buf, bool error,
				 int budget)
{
	struct sk_buff *skb;

	/* Empty buffer? */
	if (buf->next_element_to_fill == 0)
		return;

	QETH_TXQ_STAT_INC(queue, bufs);
	QETH_TXQ_STAT_ADD(queue, buf_elements, buf->next_element_to_fill);
	if (error) {
		QETH_TXQ_STAT_ADD(queue, tx_errors, buf->frames);
	} else {
		QETH_TXQ_STAT_ADD(queue, tx_packets, buf->frames);
		QETH_TXQ_STAT_ADD(queue, tx_bytes, buf->bytes);
	}

	while ((skb = __skb_dequeue(&buf->skb_list)) != NULL) {
		unsigned int bytes = qdisc_pkt_len(skb);
		bool is_tso = skb_is_gso(skb);
		unsigned int packets;

		packets = is_tso ? skb_shinfo(skb)->gso_segs : 1;
		if (!error) {
			if (skb->ip_summed == CHECKSUM_PARTIAL)
				QETH_TXQ_STAT_ADD(queue, skbs_csum, packets);
			if (skb_is_nonlinear(skb))
				QETH_TXQ_STAT_INC(queue, skbs_sg);
			if (is_tso) {
				QETH_TXQ_STAT_INC(queue, skbs_tso);
				QETH_TXQ_STAT_ADD(queue, tso_bytes, bytes);
			}
		}

		napi_consume_skb(skb, budget);
	}
}

static void qeth_clear_output_buffer(struct qeth_qdio_out_q *queue,
				     struct qeth_qdio_out_buffer *buf,
				     bool error, int budget)
{
	int i;

	/* is PCI flag set on buffer? */
	if (buf->buffer->element[0].sflags & SBAL_SFLAGS0_PCI_REQ) {
		atomic_dec(&queue->set_pci_flags_count);
		QETH_TXQ_STAT_INC(queue, completion_irq);
	}

	qeth_tx_complete_buf(queue, buf, error, budget);

	for (i = 0; i < queue->max_elements; ++i) {
		void *data = phys_to_virt(buf->buffer->element[i].addr);

		if (__test_and_clear_bit(i, buf->from_kmem_cache) && data)
			kmem_cache_free(qeth_core_header_cache, data);
	}

	qeth_scrub_qdio_buffer(buf->buffer, queue->max_elements);
	buf->next_element_to_fill = 0;
	buf->frames = 0;
	buf->bytes = 0;
	atomic_set(&buf->state, QETH_QDIO_BUF_EMPTY);
}

<<<<<<< HEAD
static void qeth_tx_complete_pending_bufs(struct qeth_card *card,
					  struct qeth_qdio_out_q *queue,
					  bool drain)
=======
static void qeth_free_out_buf(struct qeth_qdio_out_buffer *buf)
{
	if (buf->aob)
		qdio_release_aob(buf->aob);
	kmem_cache_free(qeth_qdio_outbuf_cache, buf);
}

static void qeth_tx_complete_pending_bufs(struct qeth_card *card,
					  struct qeth_qdio_out_q *queue,
					  bool drain, int budget)
>>>>>>> 3b17187f
{
	struct qeth_qdio_out_buffer *buf, *tmp;

	list_for_each_entry_safe(buf, tmp, &queue->pending_bufs, list_entry) {
<<<<<<< HEAD
		if (drain || atomic_read(&buf->state) == QETH_QDIO_BUF_EMPTY) {
			QETH_CARD_TEXT(card, 5, "fp");
			QETH_CARD_TEXT_(card, 5, "%lx", (long) buf);

			if (drain)
				qeth_notify_skbs(queue, buf,
						 TX_NOTIFY_GENERALERROR);
			qeth_tx_complete_buf(buf, drain, 0);

			list_del(&buf->list_entry);
			kmem_cache_free(qeth_qdio_outbuf_cache, buf);
=======
		struct qeth_qaob_priv1 *priv;
		struct qaob *aob = buf->aob;
		enum iucv_tx_notify notify;
		unsigned int i;

		priv = (struct qeth_qaob_priv1 *)&aob->user1;
		if (drain || READ_ONCE(priv->state) == QETH_QAOB_DONE) {
			QETH_CARD_TEXT(card, 5, "fp");
			QETH_CARD_TEXT_(card, 5, "%lx", (long) buf);

			notify = drain ? TX_NOTIFY_GENERALERROR :
					 qeth_compute_cq_notification(aob->aorc, 1);
			qeth_notify_skbs(queue, buf, notify);
			qeth_tx_complete_buf(queue, buf, drain, budget);

			for (i = 0;
			     i < aob->sb_count && i < queue->max_elements;
			     i++) {
				void *data = phys_to_virt(aob->sba[i]);

				if (test_bit(i, buf->from_kmem_cache) && data)
					kmem_cache_free(qeth_core_header_cache,
							data);
			}

			list_del(&buf->list_entry);
			qeth_free_out_buf(buf);
>>>>>>> 3b17187f
		}
	}
}

static void qeth_drain_output_queue(struct qeth_qdio_out_q *q, bool free)
{
	int j;

<<<<<<< HEAD
	qeth_tx_complete_pending_bufs(q->card, q, true);
=======
	qeth_tx_complete_pending_bufs(q->card, q, true, 0);
>>>>>>> 3b17187f

	for (j = 0; j < QDIO_MAX_BUFFERS_PER_Q; ++j) {
		if (!q->bufs[j])
			continue;

		qeth_clear_output_buffer(q, q->bufs[j], true, 0);
		if (free) {
			qeth_free_out_buf(q->bufs[j]);
			q->bufs[j] = NULL;
		}
	}
}

static void qeth_drain_output_queues(struct qeth_card *card)
{
	int i;

	QETH_CARD_TEXT(card, 2, "clearqdbf");
	/* clear outbound buffers to free skbs */
	for (i = 0; i < card->qdio.no_out_queues; ++i) {
		if (card->qdio.out_qs[i])
			qeth_drain_output_queue(card->qdio.out_qs[i], false);
	}
}

static void qeth_osa_set_output_queues(struct qeth_card *card, bool single)
{
	unsigned int max = single ? 1 : card->dev->num_tx_queues;

	if (card->qdio.no_out_queues == max)
		return;

	if (atomic_read(&card->qdio.state) != QETH_QDIO_UNINITIALIZED)
		qeth_free_qdio_queues(card);

	if (max == 1 && card->qdio.do_prio_queueing != QETH_PRIOQ_DEFAULT)
		dev_info(&card->gdev->dev, "Priority Queueing not supported\n");

	card->qdio.no_out_queues = max;
}

static int qeth_update_from_chp_desc(struct qeth_card *card)
{
	struct ccw_device *ccwdev;
	struct channel_path_desc_fmt0 *chp_dsc;

	QETH_CARD_TEXT(card, 2, "chp_desc");

	ccwdev = card->data.ccwdev;
	chp_dsc = ccw_device_get_chp_desc(ccwdev, 0);
	if (!chp_dsc)
		return -ENOMEM;

	card->info.func_level = 0x4100 + chp_dsc->desc;

	if (IS_OSD(card) || IS_OSX(card))
		/* CHPP field bit 6 == 1 -> single queue */
		qeth_osa_set_output_queues(card, chp_dsc->chpp & 0x02);

	kfree(chp_dsc);
	QETH_CARD_TEXT_(card, 2, "nr:%x", card->qdio.no_out_queues);
	QETH_CARD_TEXT_(card, 2, "lvl:%02x", card->info.func_level);
	return 0;
}

static void qeth_init_qdio_info(struct qeth_card *card)
{
	QETH_CARD_TEXT(card, 4, "intqdinf");
	atomic_set(&card->qdio.state, QETH_QDIO_UNINITIALIZED);
	card->qdio.do_prio_queueing = QETH_PRIOQ_DEFAULT;
	card->qdio.default_out_queue = QETH_DEFAULT_QUEUE;

	/* inbound */
	card->qdio.no_in_queues = 1;
	card->qdio.in_buf_size = QETH_IN_BUF_SIZE_DEFAULT;
	if (IS_IQD(card))
		card->qdio.init_pool.buf_count = QETH_IN_BUF_COUNT_HSDEFAULT;
	else
		card->qdio.init_pool.buf_count = QETH_IN_BUF_COUNT_DEFAULT;
	card->qdio.in_buf_pool.buf_count = card->qdio.init_pool.buf_count;
	INIT_LIST_HEAD(&card->qdio.in_buf_pool.entry_list);
	INIT_LIST_HEAD(&card->qdio.init_pool.entry_list);
}

static void qeth_set_initial_options(struct qeth_card *card)
{
	card->options.route4.type = NO_ROUTER;
	card->options.route6.type = NO_ROUTER;
	card->options.isolation = ISOLATION_MODE_NONE;
	card->options.cq = QETH_CQ_DISABLED;
	card->options.layer = QETH_DISCIPLINE_UNDETERMINED;
}

static int qeth_do_start_thread(struct qeth_card *card, unsigned long thread)
{
	unsigned long flags;
	int rc = 0;

	spin_lock_irqsave(&card->thread_mask_lock, flags);
	QETH_CARD_TEXT_(card, 4, "  %02x%02x%02x",
			(u8) card->thread_start_mask,
			(u8) card->thread_allowed_mask,
			(u8) card->thread_running_mask);
	rc = (card->thread_start_mask & thread);
	spin_unlock_irqrestore(&card->thread_mask_lock, flags);
	return rc;
}

static int qeth_do_reset(void *data);
static void qeth_start_kernel_thread(struct work_struct *work)
{
	struct task_struct *ts;
	struct qeth_card *card = container_of(work, struct qeth_card,
					kernel_thread_starter);
	QETH_CARD_TEXT(card, 2, "strthrd");

	if (card->read.state != CH_STATE_UP &&
	    card->write.state != CH_STATE_UP)
		return;
	if (qeth_do_start_thread(card, QETH_RECOVER_THREAD)) {
		ts = kthread_run(qeth_do_reset, card, "qeth_recover");
		if (IS_ERR(ts)) {
			qeth_clear_thread_start_bit(card, QETH_RECOVER_THREAD);
			qeth_clear_thread_running_bit(card,
				QETH_RECOVER_THREAD);
		}
	}
}

static void qeth_buffer_reclaim_work(struct work_struct *);
static void qeth_setup_card(struct qeth_card *card)
{
	QETH_CARD_TEXT(card, 2, "setupcrd");

	card->info.type = CARD_RDEV(card)->id.driver_info;
	card->state = CARD_STATE_DOWN;
	spin_lock_init(&card->lock);
	spin_lock_init(&card->thread_mask_lock);
	mutex_init(&card->conf_mutex);
	mutex_init(&card->discipline_mutex);
	INIT_WORK(&card->kernel_thread_starter, qeth_start_kernel_thread);
	INIT_LIST_HEAD(&card->cmd_waiter_list);
	init_waitqueue_head(&card->wait_q);
	qeth_set_initial_options(card);
	/* IP address takeover */
	INIT_LIST_HEAD(&card->ipato.entries);
	qeth_init_qdio_info(card);
	INIT_DELAYED_WORK(&card->buffer_reclaim_work, qeth_buffer_reclaim_work);
	hash_init(card->rx_mode_addrs);
	hash_init(card->local_addrs4);
	hash_init(card->local_addrs6);
	spin_lock_init(&card->local_addrs4_lock);
	spin_lock_init(&card->local_addrs6_lock);
}

static void qeth_core_sl_print(struct seq_file *m, struct service_level *slr)
{
	struct qeth_card *card = container_of(slr, struct qeth_card,
					qeth_service_level);
	if (card->info.mcl_level[0])
		seq_printf(m, "qeth: %s firmware level %s\n",
			CARD_BUS_ID(card), card->info.mcl_level);
}

static struct qeth_card *qeth_alloc_card(struct ccwgroup_device *gdev)
{
	struct qeth_card *card;

	QETH_DBF_TEXT(SETUP, 2, "alloccrd");
	card = kzalloc(sizeof(*card), GFP_KERNEL);
	if (!card)
		goto out;
	QETH_DBF_HEX(SETUP, 2, &card, sizeof(void *));

	card->gdev = gdev;
	dev_set_drvdata(&gdev->dev, card);
	CARD_RDEV(card) = gdev->cdev[0];
	CARD_WDEV(card) = gdev->cdev[1];
	CARD_DDEV(card) = gdev->cdev[2];

	card->event_wq = alloc_ordered_workqueue("%s_event", 0,
						 dev_name(&gdev->dev));
	if (!card->event_wq)
		goto out_wq;

	card->read_cmd = qeth_alloc_cmd(&card->read, QETH_BUFSIZE, 1, 0);
	if (!card->read_cmd)
		goto out_read_cmd;

	card->debugfs = debugfs_create_dir(dev_name(&gdev->dev),
					   qeth_debugfs_root);
	debugfs_create_file("local_addrs", 0400, card->debugfs, card,
			    &qeth_debugfs_local_addr_fops);

	card->qeth_service_level.seq_print = qeth_core_sl_print;
	register_service_level(&card->qeth_service_level);
	return card;

out_read_cmd:
	destroy_workqueue(card->event_wq);
out_wq:
	dev_set_drvdata(&gdev->dev, NULL);
	kfree(card);
out:
	return NULL;
}

static int qeth_clear_channel(struct qeth_card *card,
			      struct qeth_channel *channel)
{
	int rc;

	QETH_CARD_TEXT(card, 3, "clearch");
	spin_lock_irq(get_ccwdev_lock(channel->ccwdev));
	rc = ccw_device_clear(channel->ccwdev, (addr_t)channel->active_cmd);
	spin_unlock_irq(get_ccwdev_lock(channel->ccwdev));

	if (rc)
		return rc;
	rc = wait_event_interruptible_timeout(card->wait_q,
			channel->state == CH_STATE_STOPPED, QETH_TIMEOUT);
	if (rc == -ERESTARTSYS)
		return rc;
	if (channel->state != CH_STATE_STOPPED)
		return -ETIME;
	channel->state = CH_STATE_DOWN;
	return 0;
}

static int qeth_halt_channel(struct qeth_card *card,
			     struct qeth_channel *channel)
{
	int rc;

	QETH_CARD_TEXT(card, 3, "haltch");
	spin_lock_irq(get_ccwdev_lock(channel->ccwdev));
	rc = ccw_device_halt(channel->ccwdev, (addr_t)channel->active_cmd);
	spin_unlock_irq(get_ccwdev_lock(channel->ccwdev));

	if (rc)
		return rc;
	rc = wait_event_interruptible_timeout(card->wait_q,
			channel->state == CH_STATE_HALTED, QETH_TIMEOUT);
	if (rc == -ERESTARTSYS)
		return rc;
	if (channel->state != CH_STATE_HALTED)
		return -ETIME;
	return 0;
}

static int qeth_stop_channel(struct qeth_channel *channel)
{
	struct ccw_device *cdev = channel->ccwdev;
	int rc;

	rc = ccw_device_set_offline(cdev);

	spin_lock_irq(get_ccwdev_lock(cdev));
	if (channel->active_cmd)
		dev_err(&cdev->dev, "Stopped channel while cmd %px was still active\n",
			channel->active_cmd);

	cdev->handler = NULL;
	spin_unlock_irq(get_ccwdev_lock(cdev));

	return rc;
}

static int qeth_start_channel(struct qeth_channel *channel)
{
	struct ccw_device *cdev = channel->ccwdev;
	int rc;

	channel->state = CH_STATE_DOWN;
	xchg(&channel->active_cmd, NULL);

	spin_lock_irq(get_ccwdev_lock(cdev));
	cdev->handler = qeth_irq;
	spin_unlock_irq(get_ccwdev_lock(cdev));

	rc = ccw_device_set_online(cdev);
	if (rc)
		goto err;

	return 0;

err:
	spin_lock_irq(get_ccwdev_lock(cdev));
	cdev->handler = NULL;
	spin_unlock_irq(get_ccwdev_lock(cdev));
	return rc;
}

static int qeth_halt_channels(struct qeth_card *card)
{
	int rc1 = 0, rc2 = 0, rc3 = 0;

	QETH_CARD_TEXT(card, 3, "haltchs");
	rc1 = qeth_halt_channel(card, &card->read);
	rc2 = qeth_halt_channel(card, &card->write);
	rc3 = qeth_halt_channel(card, &card->data);
	if (rc1)
		return rc1;
	if (rc2)
		return rc2;
	return rc3;
}

static int qeth_clear_channels(struct qeth_card *card)
{
	int rc1 = 0, rc2 = 0, rc3 = 0;

	QETH_CARD_TEXT(card, 3, "clearchs");
	rc1 = qeth_clear_channel(card, &card->read);
	rc2 = qeth_clear_channel(card, &card->write);
	rc3 = qeth_clear_channel(card, &card->data);
	if (rc1)
		return rc1;
	if (rc2)
		return rc2;
	return rc3;
}

static int qeth_clear_halt_card(struct qeth_card *card, int halt)
{
	int rc = 0;

	QETH_CARD_TEXT(card, 3, "clhacrd");

	if (halt)
		rc = qeth_halt_channels(card);
	if (rc)
		return rc;
	return qeth_clear_channels(card);
}

static int qeth_qdio_clear_card(struct qeth_card *card, int use_halt)
{
	int rc = 0;

	QETH_CARD_TEXT(card, 3, "qdioclr");
	switch (atomic_cmpxchg(&card->qdio.state, QETH_QDIO_ESTABLISHED,
		QETH_QDIO_CLEANING)) {
	case QETH_QDIO_ESTABLISHED:
		if (IS_IQD(card))
			rc = qdio_shutdown(CARD_DDEV(card),
				QDIO_FLAG_CLEANUP_USING_HALT);
		else
			rc = qdio_shutdown(CARD_DDEV(card),
				QDIO_FLAG_CLEANUP_USING_CLEAR);
		if (rc)
			QETH_CARD_TEXT_(card, 3, "1err%d", rc);
		atomic_set(&card->qdio.state, QETH_QDIO_ALLOCATED);
		break;
	case QETH_QDIO_CLEANING:
		return rc;
	default:
		break;
	}
	rc = qeth_clear_halt_card(card, use_halt);
	if (rc)
		QETH_CARD_TEXT_(card, 3, "2err%d", rc);
	return rc;
}

static enum qeth_discipline_id qeth_vm_detect_layer(struct qeth_card *card)
{
	enum qeth_discipline_id disc = QETH_DISCIPLINE_UNDETERMINED;
	struct diag26c_vnic_resp *response = NULL;
	struct diag26c_vnic_req *request = NULL;
	struct ccw_dev_id id;
	char userid[80];
	int rc = 0;

	QETH_CARD_TEXT(card, 2, "vmlayer");

	cpcmd("QUERY USERID", userid, sizeof(userid), &rc);
	if (rc)
		goto out;

	request = kzalloc(sizeof(*request), GFP_KERNEL | GFP_DMA);
	response = kzalloc(sizeof(*response), GFP_KERNEL | GFP_DMA);
	if (!request || !response) {
		rc = -ENOMEM;
		goto out;
	}

	ccw_device_get_id(CARD_RDEV(card), &id);
	request->resp_buf_len = sizeof(*response);
	request->resp_version = DIAG26C_VERSION6_VM65918;
	request->req_format = DIAG26C_VNIC_INFO;
	ASCEBC(userid, 8);
	memcpy(&request->sys_name, userid, 8);
	request->devno = id.devno;

	QETH_DBF_HEX(CTRL, 2, request, sizeof(*request));
	rc = diag26c(request, response, DIAG26C_PORT_VNIC);
	QETH_DBF_HEX(CTRL, 2, request, sizeof(*request));
	if (rc)
		goto out;
	QETH_DBF_HEX(CTRL, 2, response, sizeof(*response));

	if (request->resp_buf_len < sizeof(*response) ||
	    response->version != request->resp_version) {
		rc = -EIO;
		goto out;
	}

	if (response->protocol == VNIC_INFO_PROT_L2)
		disc = QETH_DISCIPLINE_LAYER2;
	else if (response->protocol == VNIC_INFO_PROT_L3)
		disc = QETH_DISCIPLINE_LAYER3;

out:
	kfree(response);
	kfree(request);
	if (rc)
		QETH_CARD_TEXT_(card, 2, "err%x", rc);
	return disc;
}

/* Determine whether the device requires a specific layer discipline */
static enum qeth_discipline_id qeth_enforce_discipline(struct qeth_card *card)
{
	enum qeth_discipline_id disc = QETH_DISCIPLINE_UNDETERMINED;

	if (IS_OSM(card))
		disc = QETH_DISCIPLINE_LAYER2;
	else if (IS_VM_NIC(card))
		disc = IS_IQD(card) ? QETH_DISCIPLINE_LAYER3 :
				      qeth_vm_detect_layer(card);

	switch (disc) {
	case QETH_DISCIPLINE_LAYER2:
		QETH_CARD_TEXT(card, 3, "force l2");
		break;
	case QETH_DISCIPLINE_LAYER3:
		QETH_CARD_TEXT(card, 3, "force l3");
		break;
	default:
		QETH_CARD_TEXT(card, 3, "force no");
	}

	return disc;
}

static void qeth_set_blkt_defaults(struct qeth_card *card)
{
	QETH_CARD_TEXT(card, 2, "cfgblkt");

	if (card->info.use_v1_blkt) {
		card->info.blkt.time_total = 0;
		card->info.blkt.inter_packet = 0;
		card->info.blkt.inter_packet_jumbo = 0;
	} else {
		card->info.blkt.time_total = 250;
		card->info.blkt.inter_packet = 5;
		card->info.blkt.inter_packet_jumbo = 15;
	}
}

static void qeth_idx_init(struct qeth_card *card)
{
	memset(&card->seqno, 0, sizeof(card->seqno));

	card->token.issuer_rm_w = 0x00010103UL;
	card->token.cm_filter_w = 0x00010108UL;
	card->token.cm_connection_w = 0x0001010aUL;
	card->token.ulp_filter_w = 0x0001010bUL;
	card->token.ulp_connection_w = 0x0001010dUL;

	switch (card->info.type) {
	case QETH_CARD_TYPE_IQD:
		card->info.func_level =	QETH_IDX_FUNC_LEVEL_IQD;
		break;
	case QETH_CARD_TYPE_OSD:
		card->info.func_level = QETH_IDX_FUNC_LEVEL_OSD;
		break;
	default:
		break;
	}
}

static void qeth_idx_finalize_cmd(struct qeth_card *card,
				  struct qeth_cmd_buffer *iob)
{
	memcpy(QETH_TRANSPORT_HEADER_SEQ_NO(iob->data), &card->seqno.trans_hdr,
	       QETH_SEQ_NO_LENGTH);
	if (iob->channel == &card->write)
		card->seqno.trans_hdr++;
}

static int qeth_peer_func_level(int level)
{
	if ((level & 0xff) == 8)
		return (level & 0xff) + 0x400;
	if (((level >> 8) & 3) == 1)
		return (level & 0xff) + 0x200;
	return level;
}

static void qeth_mpc_finalize_cmd(struct qeth_card *card,
				  struct qeth_cmd_buffer *iob)
{
	qeth_idx_finalize_cmd(card, iob);

	memcpy(QETH_PDU_HEADER_SEQ_NO(iob->data),
	       &card->seqno.pdu_hdr, QETH_SEQ_NO_LENGTH);
	card->seqno.pdu_hdr++;
	memcpy(QETH_PDU_HEADER_ACK_SEQ_NO(iob->data),
	       &card->seqno.pdu_hdr_ack, QETH_SEQ_NO_LENGTH);

	iob->callback = qeth_release_buffer_cb;
}

static bool qeth_mpc_match_reply(struct qeth_cmd_buffer *iob,
				 struct qeth_cmd_buffer *reply)
{
	/* MPC cmds are issued strictly in sequence. */
	return !IS_IPA(reply->data);
}

static struct qeth_cmd_buffer *qeth_mpc_alloc_cmd(struct qeth_card *card,
						  const void *data,
						  unsigned int data_length)
{
	struct qeth_cmd_buffer *iob;

	iob = qeth_alloc_cmd(&card->write, data_length, 1, QETH_TIMEOUT);
	if (!iob)
		return NULL;

	memcpy(iob->data, data, data_length);
	qeth_setup_ccw(__ccw_from_cmd(iob), CCW_CMD_WRITE, 0, data_length,
		       iob->data);
	iob->finalize = qeth_mpc_finalize_cmd;
	iob->match = qeth_mpc_match_reply;
	return iob;
}

/**
 * qeth_send_control_data() -	send control command to the card
 * @card:			qeth_card structure pointer
 * @iob:			qeth_cmd_buffer pointer
 * @reply_cb:			callback function pointer
 * @cb_card:			pointer to the qeth_card structure
 * @cb_reply:			pointer to the qeth_reply structure
 * @cb_cmd:			pointer to the original iob for non-IPA
 *				commands, or to the qeth_ipa_cmd structure
 *				for the IPA commands.
 * @reply_param:		private pointer passed to the callback
 *
 * Callback function gets called one or more times, with cb_cmd
 * pointing to the response returned by the hardware. Callback
 * function must return
 *   > 0 if more reply blocks are expected,
 *     0 if the last or only reply block is received, and
 *   < 0 on error.
 * Callback function can get the value of the reply_param pointer from the
 * field 'param' of the structure qeth_reply.
 */

static int qeth_send_control_data(struct qeth_card *card,
				  struct qeth_cmd_buffer *iob,
				  int (*reply_cb)(struct qeth_card *cb_card,
						  struct qeth_reply *cb_reply,
						  unsigned long cb_cmd),
				  void *reply_param)
{
	struct qeth_channel *channel = iob->channel;
	struct qeth_reply *reply = &iob->reply;
	long timeout = iob->timeout;
	int rc;

	QETH_CARD_TEXT(card, 2, "sendctl");

	reply->callback = reply_cb;
	reply->param = reply_param;

	timeout = wait_event_interruptible_timeout(card->wait_q,
						   qeth_trylock_channel(channel, iob),
						   timeout);
	if (timeout <= 0) {
		qeth_put_cmd(iob);
		return (timeout == -ERESTARTSYS) ? -EINTR : -ETIME;
	}

	if (iob->finalize)
		iob->finalize(card, iob);
	QETH_DBF_HEX(CTRL, 2, iob->data, min(iob->length, QETH_DBF_CTRL_LEN));

	qeth_enqueue_cmd(card, iob);

	/* This pairs with iob->callback, and keeps the iob alive after IO: */
	qeth_get_cmd(iob);

	QETH_CARD_TEXT(card, 6, "noirqpnd");
	spin_lock_irq(get_ccwdev_lock(channel->ccwdev));
	rc = ccw_device_start_timeout(channel->ccwdev, __ccw_from_cmd(iob),
				      (addr_t) iob, 0, 0, timeout);
	spin_unlock_irq(get_ccwdev_lock(channel->ccwdev));
	if (rc) {
		QETH_DBF_MESSAGE(2, "qeth_send_control_data on device %x: ccw_device_start rc = %i\n",
				 CARD_DEVID(card), rc);
		QETH_CARD_TEXT_(card, 2, " err%d", rc);
		qeth_dequeue_cmd(card, iob);
		qeth_put_cmd(iob);
		qeth_unlock_channel(card, channel);
		goto out;
	}

	timeout = wait_for_completion_interruptible_timeout(&iob->done,
							    timeout);
	if (timeout <= 0)
		rc = (timeout == -ERESTARTSYS) ? -EINTR : -ETIME;

	qeth_dequeue_cmd(card, iob);

	if (reply_cb) {
		/* Wait until the callback for a late reply has completed: */
		spin_lock_irq(&iob->lock);
		if (rc)
			/* Zap any callback that's still pending: */
			iob->rc = rc;
		spin_unlock_irq(&iob->lock);
	}

	if (!rc)
		rc = iob->rc;

out:
	qeth_put_cmd(iob);
	return rc;
}

struct qeth_node_desc {
	struct node_descriptor nd1;
	struct node_descriptor nd2;
	struct node_descriptor nd3;
};

static void qeth_read_conf_data_cb(struct qeth_card *card,
				   struct qeth_cmd_buffer *iob,
				   unsigned int data_length)
{
	struct qeth_node_desc *nd = (struct qeth_node_desc *) iob->data;
	int rc = 0;
	u8 *tag;

	QETH_CARD_TEXT(card, 2, "cfgunit");

	if (data_length < sizeof(*nd)) {
		rc = -EINVAL;
		goto out;
	}

	card->info.is_vm_nic = nd->nd1.plant[0] == _ascebc['V'] &&
			       nd->nd1.plant[1] == _ascebc['M'];
	tag = (u8 *)&nd->nd1.tag;
	card->info.chpid = tag[0];
	card->info.unit_addr2 = tag[1];

	tag = (u8 *)&nd->nd2.tag;
	card->info.cula = tag[1];

	card->info.use_v1_blkt = nd->nd3.model[0] == 0xF0 &&
				 nd->nd3.model[1] == 0xF0 &&
				 nd->nd3.model[2] >= 0xF1 &&
				 nd->nd3.model[2] <= 0xF4;

out:
	qeth_notify_cmd(iob, rc);
	qeth_put_cmd(iob);
}

static int qeth_read_conf_data(struct qeth_card *card)
{
	struct qeth_channel *channel = &card->data;
	struct qeth_cmd_buffer *iob;
	struct ciw *ciw;

	/* scan for RCD command in extended SenseID data */
	ciw = ccw_device_get_ciw(channel->ccwdev, CIW_TYPE_RCD);
	if (!ciw || ciw->cmd == 0)
		return -EOPNOTSUPP;
	if (ciw->count < sizeof(struct qeth_node_desc))
		return -EINVAL;

	iob = qeth_alloc_cmd(channel, ciw->count, 1, QETH_RCD_TIMEOUT);
	if (!iob)
		return -ENOMEM;

	iob->callback = qeth_read_conf_data_cb;
	qeth_setup_ccw(__ccw_from_cmd(iob), ciw->cmd, 0, iob->length,
		       iob->data);

	return qeth_send_control_data(card, iob, NULL, NULL);
}

static int qeth_idx_check_activate_response(struct qeth_card *card,
					    struct qeth_channel *channel,
					    struct qeth_cmd_buffer *iob)
{
	int rc;

	rc = qeth_check_idx_response(card, iob->data);
	if (rc)
		return rc;

	if (QETH_IS_IDX_ACT_POS_REPLY(iob->data))
		return 0;

	/* negative reply: */
	QETH_CARD_TEXT_(card, 2, "idxneg%c",
			QETH_IDX_ACT_CAUSE_CODE(iob->data));

	switch (QETH_IDX_ACT_CAUSE_CODE(iob->data)) {
	case QETH_IDX_ACT_ERR_EXCL:
		dev_err(&channel->ccwdev->dev,
			"The adapter is used exclusively by another host\n");
		return -EBUSY;
	case QETH_IDX_ACT_ERR_AUTH:
	case QETH_IDX_ACT_ERR_AUTH_USER:
		dev_err(&channel->ccwdev->dev,
			"Setting the device online failed because of insufficient authorization\n");
		return -EPERM;
	default:
		QETH_DBF_MESSAGE(2, "IDX_ACTIVATE on channel %x: negative reply\n",
				 CCW_DEVID(channel->ccwdev));
		return -EIO;
	}
}

static void qeth_idx_activate_read_channel_cb(struct qeth_card *card,
					      struct qeth_cmd_buffer *iob,
					      unsigned int data_length)
{
	struct qeth_channel *channel = iob->channel;
	u16 peer_level;
	int rc;

	QETH_CARD_TEXT(card, 2, "idxrdcb");

	rc = qeth_idx_check_activate_response(card, channel, iob);
	if (rc)
		goto out;

	memcpy(&peer_level, QETH_IDX_ACT_FUNC_LEVEL(iob->data), 2);
	if (peer_level != qeth_peer_func_level(card->info.func_level)) {
		QETH_DBF_MESSAGE(2, "IDX_ACTIVATE on channel %x: function level mismatch (sent: %#x, received: %#x)\n",
				 CCW_DEVID(channel->ccwdev),
				 card->info.func_level, peer_level);
		rc = -EINVAL;
		goto out;
	}

	memcpy(&card->token.issuer_rm_r,
	       QETH_IDX_ACT_ISSUER_RM_TOKEN(iob->data),
	       QETH_MPC_TOKEN_LENGTH);
	memcpy(&card->info.mcl_level[0],
	       QETH_IDX_REPLY_LEVEL(iob->data), QETH_MCL_LENGTH);

out:
	qeth_notify_cmd(iob, rc);
	qeth_put_cmd(iob);
}

static void qeth_idx_activate_write_channel_cb(struct qeth_card *card,
					       struct qeth_cmd_buffer *iob,
					       unsigned int data_length)
{
	struct qeth_channel *channel = iob->channel;
	u16 peer_level;
	int rc;

	QETH_CARD_TEXT(card, 2, "idxwrcb");

	rc = qeth_idx_check_activate_response(card, channel, iob);
	if (rc)
		goto out;

	memcpy(&peer_level, QETH_IDX_ACT_FUNC_LEVEL(iob->data), 2);
	if ((peer_level & ~0x0100) !=
	    qeth_peer_func_level(card->info.func_level)) {
		QETH_DBF_MESSAGE(2, "IDX_ACTIVATE on channel %x: function level mismatch (sent: %#x, received: %#x)\n",
				 CCW_DEVID(channel->ccwdev),
				 card->info.func_level, peer_level);
		rc = -EINVAL;
	}

out:
	qeth_notify_cmd(iob, rc);
	qeth_put_cmd(iob);
}

static void qeth_idx_setup_activate_cmd(struct qeth_card *card,
					struct qeth_cmd_buffer *iob)
{
	u16 addr = (card->info.cula << 8) + card->info.unit_addr2;
	u8 port = ((u8)card->dev->dev_port) | 0x80;
	struct ccw1 *ccw = __ccw_from_cmd(iob);

	qeth_setup_ccw(&ccw[0], CCW_CMD_WRITE, CCW_FLAG_CC, IDX_ACTIVATE_SIZE,
		       iob->data);
	qeth_setup_ccw(&ccw[1], CCW_CMD_READ, 0, iob->length, iob->data);
	iob->finalize = qeth_idx_finalize_cmd;

	port |= QETH_IDX_ACT_INVAL_FRAME;
	memcpy(QETH_IDX_ACT_PNO(iob->data), &port, 1);
	memcpy(QETH_IDX_ACT_ISSUER_RM_TOKEN(iob->data),
	       &card->token.issuer_rm_w, QETH_MPC_TOKEN_LENGTH);
	memcpy(QETH_IDX_ACT_FUNC_LEVEL(iob->data),
	       &card->info.func_level, 2);
	memcpy(QETH_IDX_ACT_QDIO_DEV_CUA(iob->data), &card->info.ddev_devno, 2);
	memcpy(QETH_IDX_ACT_QDIO_DEV_REALADDR(iob->data), &addr, 2);
}

static int qeth_idx_activate_read_channel(struct qeth_card *card)
{
	struct qeth_channel *channel = &card->read;
	struct qeth_cmd_buffer *iob;
	int rc;

	QETH_CARD_TEXT(card, 2, "idxread");

	iob = qeth_alloc_cmd(channel, QETH_BUFSIZE, 2, QETH_TIMEOUT);
	if (!iob)
		return -ENOMEM;

	memcpy(iob->data, IDX_ACTIVATE_READ, IDX_ACTIVATE_SIZE);
	qeth_idx_setup_activate_cmd(card, iob);
	iob->callback = qeth_idx_activate_read_channel_cb;

	rc = qeth_send_control_data(card, iob, NULL, NULL);
	if (rc)
		return rc;

	channel->state = CH_STATE_UP;
	return 0;
}

static int qeth_idx_activate_write_channel(struct qeth_card *card)
{
	struct qeth_channel *channel = &card->write;
	struct qeth_cmd_buffer *iob;
	int rc;

	QETH_CARD_TEXT(card, 2, "idxwrite");

	iob = qeth_alloc_cmd(channel, QETH_BUFSIZE, 2, QETH_TIMEOUT);
	if (!iob)
		return -ENOMEM;

	memcpy(iob->data, IDX_ACTIVATE_WRITE, IDX_ACTIVATE_SIZE);
	qeth_idx_setup_activate_cmd(card, iob);
	iob->callback = qeth_idx_activate_write_channel_cb;

	rc = qeth_send_control_data(card, iob, NULL, NULL);
	if (rc)
		return rc;

	channel->state = CH_STATE_UP;
	return 0;
}

static int qeth_cm_enable_cb(struct qeth_card *card, struct qeth_reply *reply,
		unsigned long data)
{
	struct qeth_cmd_buffer *iob;

	QETH_CARD_TEXT(card, 2, "cmenblcb");

	iob = (struct qeth_cmd_buffer *) data;
	memcpy(&card->token.cm_filter_r,
	       QETH_CM_ENABLE_RESP_FILTER_TOKEN(iob->data),
	       QETH_MPC_TOKEN_LENGTH);
	return 0;
}

static int qeth_cm_enable(struct qeth_card *card)
{
	struct qeth_cmd_buffer *iob;

	QETH_CARD_TEXT(card, 2, "cmenable");

	iob = qeth_mpc_alloc_cmd(card, CM_ENABLE, CM_ENABLE_SIZE);
	if (!iob)
		return -ENOMEM;

	memcpy(QETH_CM_ENABLE_ISSUER_RM_TOKEN(iob->data),
	       &card->token.issuer_rm_r, QETH_MPC_TOKEN_LENGTH);
	memcpy(QETH_CM_ENABLE_FILTER_TOKEN(iob->data),
	       &card->token.cm_filter_w, QETH_MPC_TOKEN_LENGTH);

	return qeth_send_control_data(card, iob, qeth_cm_enable_cb, NULL);
}

static int qeth_cm_setup_cb(struct qeth_card *card, struct qeth_reply *reply,
		unsigned long data)
{
	struct qeth_cmd_buffer *iob;

	QETH_CARD_TEXT(card, 2, "cmsetpcb");

	iob = (struct qeth_cmd_buffer *) data;
	memcpy(&card->token.cm_connection_r,
	       QETH_CM_SETUP_RESP_DEST_ADDR(iob->data),
	       QETH_MPC_TOKEN_LENGTH);
	return 0;
}

static int qeth_cm_setup(struct qeth_card *card)
{
	struct qeth_cmd_buffer *iob;

	QETH_CARD_TEXT(card, 2, "cmsetup");

	iob = qeth_mpc_alloc_cmd(card, CM_SETUP, CM_SETUP_SIZE);
	if (!iob)
		return -ENOMEM;

	memcpy(QETH_CM_SETUP_DEST_ADDR(iob->data),
	       &card->token.issuer_rm_r, QETH_MPC_TOKEN_LENGTH);
	memcpy(QETH_CM_SETUP_CONNECTION_TOKEN(iob->data),
	       &card->token.cm_connection_w, QETH_MPC_TOKEN_LENGTH);
	memcpy(QETH_CM_SETUP_FILTER_TOKEN(iob->data),
	       &card->token.cm_filter_r, QETH_MPC_TOKEN_LENGTH);
	return qeth_send_control_data(card, iob, qeth_cm_setup_cb, NULL);
}

static bool qeth_is_supported_link_type(struct qeth_card *card, u8 link_type)
{
	if (link_type == QETH_LINK_TYPE_LANE_TR ||
	    link_type == QETH_LINK_TYPE_HSTR) {
		dev_err(&card->gdev->dev, "Unsupported Token Ring device\n");
		return false;
	}

	return true;
}

static int qeth_update_max_mtu(struct qeth_card *card, unsigned int max_mtu)
{
	struct net_device *dev = card->dev;
	unsigned int new_mtu;

	if (!max_mtu) {
		/* IQD needs accurate max MTU to set up its RX buffers: */
		if (IS_IQD(card))
			return -EINVAL;
		/* tolerate quirky HW: */
		max_mtu = ETH_MAX_MTU;
	}

	rtnl_lock();
	if (IS_IQD(card)) {
		/* move any device with default MTU to new max MTU: */
		new_mtu = (dev->mtu == dev->max_mtu) ? max_mtu : dev->mtu;

		/* adjust RX buffer size to new max MTU: */
		card->qdio.in_buf_size = max_mtu + 2 * PAGE_SIZE;
		if (dev->max_mtu && dev->max_mtu != max_mtu)
			qeth_free_qdio_queues(card);
	} else {
		if (dev->mtu)
			new_mtu = dev->mtu;
		/* default MTUs for first setup: */
		else if (IS_LAYER2(card))
			new_mtu = ETH_DATA_LEN;
		else
			new_mtu = ETH_DATA_LEN - 8; /* allow for LLC + SNAP */
	}

	dev->max_mtu = max_mtu;
	dev->mtu = min(new_mtu, max_mtu);
	rtnl_unlock();
	return 0;
}

static int qeth_get_mtu_outof_framesize(int framesize)
{
	switch (framesize) {
	case 0x4000:
		return 8192;
	case 0x6000:
		return 16384;
	case 0xa000:
		return 32768;
	case 0xffff:
		return 57344;
	default:
		return 0;
	}
}

static int qeth_ulp_enable_cb(struct qeth_card *card, struct qeth_reply *reply,
		unsigned long data)
{
	__u16 mtu, framesize;
	__u16 len;
	struct qeth_cmd_buffer *iob;
	u8 link_type = 0;

	QETH_CARD_TEXT(card, 2, "ulpenacb");

	iob = (struct qeth_cmd_buffer *) data;
	memcpy(&card->token.ulp_filter_r,
	       QETH_ULP_ENABLE_RESP_FILTER_TOKEN(iob->data),
	       QETH_MPC_TOKEN_LENGTH);
	if (IS_IQD(card)) {
		memcpy(&framesize, QETH_ULP_ENABLE_RESP_MAX_MTU(iob->data), 2);
		mtu = qeth_get_mtu_outof_framesize(framesize);
	} else {
		mtu = *(__u16 *)QETH_ULP_ENABLE_RESP_MAX_MTU(iob->data);
	}
	*(u16 *)reply->param = mtu;

	memcpy(&len, QETH_ULP_ENABLE_RESP_DIFINFO_LEN(iob->data), 2);
	if (len >= QETH_MPC_DIFINFO_LEN_INDICATES_LINK_TYPE) {
		memcpy(&link_type,
		       QETH_ULP_ENABLE_RESP_LINK_TYPE(iob->data), 1);
		if (!qeth_is_supported_link_type(card, link_type))
			return -EPROTONOSUPPORT;
	}

	card->info.link_type = link_type;
	QETH_CARD_TEXT_(card, 2, "link%d", card->info.link_type);
	return 0;
}

static u8 qeth_mpc_select_prot_type(struct qeth_card *card)
{
	return IS_LAYER2(card) ? QETH_MPC_PROT_L2 : QETH_MPC_PROT_L3;
}

static int qeth_ulp_enable(struct qeth_card *card)
{
	u8 prot_type = qeth_mpc_select_prot_type(card);
	struct qeth_cmd_buffer *iob;
	u16 max_mtu;
	int rc;

	QETH_CARD_TEXT(card, 2, "ulpenabl");

	iob = qeth_mpc_alloc_cmd(card, ULP_ENABLE, ULP_ENABLE_SIZE);
	if (!iob)
		return -ENOMEM;

	*(QETH_ULP_ENABLE_LINKNUM(iob->data)) = (u8) card->dev->dev_port;
	memcpy(QETH_ULP_ENABLE_PROT_TYPE(iob->data), &prot_type, 1);
	memcpy(QETH_ULP_ENABLE_DEST_ADDR(iob->data),
	       &card->token.cm_connection_r, QETH_MPC_TOKEN_LENGTH);
	memcpy(QETH_ULP_ENABLE_FILTER_TOKEN(iob->data),
	       &card->token.ulp_filter_w, QETH_MPC_TOKEN_LENGTH);
	rc = qeth_send_control_data(card, iob, qeth_ulp_enable_cb, &max_mtu);
	if (rc)
		return rc;
	return qeth_update_max_mtu(card, max_mtu);
}

static int qeth_ulp_setup_cb(struct qeth_card *card, struct qeth_reply *reply,
		unsigned long data)
{
	struct qeth_cmd_buffer *iob;

	QETH_CARD_TEXT(card, 2, "ulpstpcb");

	iob = (struct qeth_cmd_buffer *) data;
	memcpy(&card->token.ulp_connection_r,
	       QETH_ULP_SETUP_RESP_CONNECTION_TOKEN(iob->data),
	       QETH_MPC_TOKEN_LENGTH);
	if (!strncmp("00S", QETH_ULP_SETUP_RESP_CONNECTION_TOKEN(iob->data),
		     3)) {
		QETH_CARD_TEXT(card, 2, "olmlimit");
		dev_err(&card->gdev->dev, "A connection could not be "
			"established because of an OLM limit\n");
		return -EMLINK;
	}
	return 0;
}

static int qeth_ulp_setup(struct qeth_card *card)
{
	__u16 temp;
	struct qeth_cmd_buffer *iob;

	QETH_CARD_TEXT(card, 2, "ulpsetup");

	iob = qeth_mpc_alloc_cmd(card, ULP_SETUP, ULP_SETUP_SIZE);
	if (!iob)
		return -ENOMEM;

	memcpy(QETH_ULP_SETUP_DEST_ADDR(iob->data),
	       &card->token.cm_connection_r, QETH_MPC_TOKEN_LENGTH);
	memcpy(QETH_ULP_SETUP_CONNECTION_TOKEN(iob->data),
	       &card->token.ulp_connection_w, QETH_MPC_TOKEN_LENGTH);
	memcpy(QETH_ULP_SETUP_FILTER_TOKEN(iob->data),
	       &card->token.ulp_filter_r, QETH_MPC_TOKEN_LENGTH);

	memcpy(QETH_ULP_SETUP_CUA(iob->data), &card->info.ddev_devno, 2);
	temp = (card->info.cula << 8) + card->info.unit_addr2;
	memcpy(QETH_ULP_SETUP_REAL_DEVADDR(iob->data), &temp, 2);
	return qeth_send_control_data(card, iob, qeth_ulp_setup_cb, NULL);
}

static int qeth_alloc_out_buf(struct qeth_qdio_out_q *q, unsigned int bidx,
			      gfp_t gfp)
{
	struct qeth_qdio_out_buffer *newbuf;

	newbuf = kmem_cache_zalloc(qeth_qdio_outbuf_cache, gfp);
	if (!newbuf)
		return -ENOMEM;

	newbuf->buffer = q->qdio_bufs[bidx];
	skb_queue_head_init(&newbuf->skb_list);
	lockdep_set_class(&newbuf->skb_list.lock, &qdio_out_skb_queue_key);
<<<<<<< HEAD
	newbuf->q = q;
=======
>>>>>>> 3b17187f
	atomic_set(&newbuf->state, QETH_QDIO_BUF_EMPTY);
	q->bufs[bidx] = newbuf;
	return 0;
}

static void qeth_free_output_queue(struct qeth_qdio_out_q *q)
{
	if (!q)
		return;

	qeth_drain_output_queue(q, true);
	qdio_free_buffers(q->qdio_bufs, QDIO_MAX_BUFFERS_PER_Q);
	kfree(q);
}

static struct qeth_qdio_out_q *qeth_alloc_output_queue(void)
{
	struct qeth_qdio_out_q *q = kzalloc(sizeof(*q), GFP_KERNEL);
	unsigned int i;

	if (!q)
		return NULL;

	if (qdio_alloc_buffers(q->qdio_bufs, QDIO_MAX_BUFFERS_PER_Q))
		goto err_qdio_bufs;

	for (i = 0; i < QDIO_MAX_BUFFERS_PER_Q; i++) {
<<<<<<< HEAD
		if (qeth_init_qdio_out_buf(q, i))
=======
		if (qeth_alloc_out_buf(q, i, GFP_KERNEL))
>>>>>>> 3b17187f
			goto err_out_bufs;
	}

	return q;

err_out_bufs:
	while (i > 0)
<<<<<<< HEAD
		kmem_cache_free(qeth_qdio_outbuf_cache, q->bufs[--i]);
=======
		qeth_free_out_buf(q->bufs[--i]);
>>>>>>> 3b17187f
	qdio_free_buffers(q->qdio_bufs, QDIO_MAX_BUFFERS_PER_Q);
err_qdio_bufs:
	kfree(q);
	return NULL;
}

static void qeth_tx_completion_timer(struct timer_list *timer)
{
	struct qeth_qdio_out_q *queue = from_timer(queue, timer, timer);

	napi_schedule(&queue->napi);
	QETH_TXQ_STAT_INC(queue, completion_timer);
}

static int qeth_alloc_qdio_queues(struct qeth_card *card)
{
	unsigned int i;

	QETH_CARD_TEXT(card, 2, "allcqdbf");

	if (atomic_cmpxchg(&card->qdio.state, QETH_QDIO_UNINITIALIZED,
		QETH_QDIO_ALLOCATED) != QETH_QDIO_UNINITIALIZED)
		return 0;

	QETH_CARD_TEXT(card, 2, "inq");
	card->qdio.in_q = qeth_alloc_qdio_queue();
	if (!card->qdio.in_q)
		goto out_nomem;

	/* inbound buffer pool */
	if (qeth_alloc_buffer_pool(card))
		goto out_freeinq;

	/* outbound */
	for (i = 0; i < card->qdio.no_out_queues; ++i) {
		struct qeth_qdio_out_q *queue;

		queue = qeth_alloc_output_queue();
		if (!queue)
			goto out_freeoutq;
		QETH_CARD_TEXT_(card, 2, "outq %i", i);
		QETH_CARD_HEX(card, 2, &queue, sizeof(void *));
		card->qdio.out_qs[i] = queue;
		queue->card = card;
		queue->queue_no = i;
		INIT_LIST_HEAD(&queue->pending_bufs);
		spin_lock_init(&queue->lock);
		timer_setup(&queue->timer, qeth_tx_completion_timer, 0);
<<<<<<< HEAD
		queue->coalesce_usecs = QETH_TX_COALESCE_USECS;
		queue->max_coalesced_frames = QETH_TX_MAX_COALESCED_FRAMES;
=======
		if (IS_IQD(card)) {
			queue->coalesce_usecs = QETH_TX_COALESCE_USECS;
			queue->max_coalesced_frames = QETH_TX_MAX_COALESCED_FRAMES;
			queue->rescan_usecs = QETH_TX_TIMER_USECS;
		} else {
			queue->coalesce_usecs = USEC_PER_SEC;
			queue->max_coalesced_frames = 0;
			queue->rescan_usecs = 10 * USEC_PER_SEC;
		}
>>>>>>> 3b17187f
		queue->priority = QETH_QIB_PQUE_PRIO_DEFAULT;
	}

	/* completion */
	if (qeth_alloc_cq(card))
		goto out_freeoutq;

	return 0;

out_freeoutq:
	while (i > 0) {
		qeth_free_output_queue(card->qdio.out_qs[--i]);
		card->qdio.out_qs[i] = NULL;
	}
	qeth_free_buffer_pool(card);
out_freeinq:
	qeth_free_qdio_queue(card->qdio.in_q);
	card->qdio.in_q = NULL;
out_nomem:
	atomic_set(&card->qdio.state, QETH_QDIO_UNINITIALIZED);
	return -ENOMEM;
}

static void qeth_free_qdio_queues(struct qeth_card *card)
{
	int i, j;

	if (atomic_xchg(&card->qdio.state, QETH_QDIO_UNINITIALIZED) ==
		QETH_QDIO_UNINITIALIZED)
		return;

	qeth_free_cq(card);
	for (j = 0; j < QDIO_MAX_BUFFERS_PER_Q; ++j) {
		if (card->qdio.in_q->bufs[j].rx_skb)
			dev_kfree_skb_any(card->qdio.in_q->bufs[j].rx_skb);
	}
	qeth_free_qdio_queue(card->qdio.in_q);
	card->qdio.in_q = NULL;
	/* inbound buffer pool */
	qeth_free_buffer_pool(card);
	/* free outbound qdio_qs */
	for (i = 0; i < card->qdio.no_out_queues; i++) {
		qeth_free_output_queue(card->qdio.out_qs[i]);
		card->qdio.out_qs[i] = NULL;
	}
}

static void qeth_fill_qib_parms(struct qeth_card *card,
				struct qeth_qib_parms *parms)
{
	struct qeth_qdio_out_q *queue;
	unsigned int i;

	parms->pcit_magic[0] = 'P';
	parms->pcit_magic[1] = 'C';
	parms->pcit_magic[2] = 'I';
	parms->pcit_magic[3] = 'T';
	ASCEBC(parms->pcit_magic, sizeof(parms->pcit_magic));
	parms->pcit_a = QETH_PCI_THRESHOLD_A(card);
	parms->pcit_b = QETH_PCI_THRESHOLD_B(card);
	parms->pcit_c = QETH_PCI_TIMER_VALUE(card);

	parms->blkt_magic[0] = 'B';
	parms->blkt_magic[1] = 'L';
	parms->blkt_magic[2] = 'K';
	parms->blkt_magic[3] = 'T';
	ASCEBC(parms->blkt_magic, sizeof(parms->blkt_magic));
	parms->blkt_total = card->info.blkt.time_total;
	parms->blkt_inter_packet = card->info.blkt.inter_packet;
	parms->blkt_inter_packet_jumbo = card->info.blkt.inter_packet_jumbo;

	/* Prio-queueing implicitly uses the default priorities: */
	if (qeth_uses_tx_prio_queueing(card) || card->qdio.no_out_queues == 1)
		return;

	parms->pque_magic[0] = 'P';
	parms->pque_magic[1] = 'Q';
	parms->pque_magic[2] = 'U';
	parms->pque_magic[3] = 'E';
	ASCEBC(parms->pque_magic, sizeof(parms->pque_magic));
	parms->pque_order = QETH_QIB_PQUE_ORDER_RR;
	parms->pque_units = QETH_QIB_PQUE_UNITS_SBAL;

	qeth_for_each_output_queue(card, queue, i)
		parms->pque_priority[i] = queue->priority;
}

static int qeth_qdio_activate(struct qeth_card *card)
{
	QETH_CARD_TEXT(card, 3, "qdioact");
	return qdio_activate(CARD_DDEV(card));
}

static int qeth_dm_act(struct qeth_card *card)
{
	struct qeth_cmd_buffer *iob;

	QETH_CARD_TEXT(card, 2, "dmact");

	iob = qeth_mpc_alloc_cmd(card, DM_ACT, DM_ACT_SIZE);
	if (!iob)
		return -ENOMEM;

	memcpy(QETH_DM_ACT_DEST_ADDR(iob->data),
	       &card->token.cm_connection_r, QETH_MPC_TOKEN_LENGTH);
	memcpy(QETH_DM_ACT_CONNECTION_TOKEN(iob->data),
	       &card->token.ulp_connection_r, QETH_MPC_TOKEN_LENGTH);
	return qeth_send_control_data(card, iob, NULL, NULL);
}

static int qeth_mpc_initialize(struct qeth_card *card)
{
	int rc;

	QETH_CARD_TEXT(card, 2, "mpcinit");

	rc = qeth_issue_next_read(card);
	if (rc) {
		QETH_CARD_TEXT_(card, 2, "1err%d", rc);
		return rc;
	}
	rc = qeth_cm_enable(card);
	if (rc) {
		QETH_CARD_TEXT_(card, 2, "2err%d", rc);
		return rc;
	}
	rc = qeth_cm_setup(card);
	if (rc) {
		QETH_CARD_TEXT_(card, 2, "3err%d", rc);
		return rc;
	}
	rc = qeth_ulp_enable(card);
	if (rc) {
		QETH_CARD_TEXT_(card, 2, "4err%d", rc);
		return rc;
	}
	rc = qeth_ulp_setup(card);
	if (rc) {
		QETH_CARD_TEXT_(card, 2, "5err%d", rc);
		return rc;
	}
	rc = qeth_alloc_qdio_queues(card);
	if (rc) {
		QETH_CARD_TEXT_(card, 2, "5err%d", rc);
		return rc;
	}
	rc = qeth_qdio_establish(card);
	if (rc) {
		QETH_CARD_TEXT_(card, 2, "6err%d", rc);
		qeth_free_qdio_queues(card);
		return rc;
	}
	rc = qeth_qdio_activate(card);
	if (rc) {
		QETH_CARD_TEXT_(card, 2, "7err%d", rc);
		return rc;
	}
	rc = qeth_dm_act(card);
	if (rc) {
		QETH_CARD_TEXT_(card, 2, "8err%d", rc);
		return rc;
	}

	return 0;
}

static void qeth_print_status_message(struct qeth_card *card)
{
	switch (card->info.type) {
	case QETH_CARD_TYPE_OSD:
	case QETH_CARD_TYPE_OSM:
	case QETH_CARD_TYPE_OSX:
		/* VM will use a non-zero first character
		 * to indicate a HiperSockets like reporting
		 * of the level OSA sets the first character to zero
		 * */
		if (!card->info.mcl_level[0]) {
			sprintf(card->info.mcl_level, "%02x%02x",
				card->info.mcl_level[2],
				card->info.mcl_level[3]);
			break;
		}
		fallthrough;
	case QETH_CARD_TYPE_IQD:
		if (IS_VM_NIC(card) || (card->info.mcl_level[0] & 0x80)) {
			card->info.mcl_level[0] = (char) _ebcasc[(__u8)
				card->info.mcl_level[0]];
			card->info.mcl_level[1] = (char) _ebcasc[(__u8)
				card->info.mcl_level[1]];
			card->info.mcl_level[2] = (char) _ebcasc[(__u8)
				card->info.mcl_level[2]];
			card->info.mcl_level[3] = (char) _ebcasc[(__u8)
				card->info.mcl_level[3]];
			card->info.mcl_level[QETH_MCL_LENGTH] = 0;
		}
		break;
	default:
		memset(&card->info.mcl_level[0], 0, QETH_MCL_LENGTH + 1);
	}
	dev_info(&card->gdev->dev,
		 "Device is a%s card%s%s%s\nwith link type %s.\n",
		 qeth_get_cardname(card),
		 (card->info.mcl_level[0]) ? " (level: " : "",
		 (card->info.mcl_level[0]) ? card->info.mcl_level : "",
		 (card->info.mcl_level[0]) ? ")" : "",
		 qeth_get_cardname_short(card));
}

static void qeth_initialize_working_pool_list(struct qeth_card *card)
{
	struct qeth_buffer_pool_entry *entry;

	QETH_CARD_TEXT(card, 5, "inwrklst");

	list_for_each_entry(entry,
			    &card->qdio.init_pool.entry_list, init_list) {
		qeth_put_buffer_pool_entry(card, entry);
	}
}

static struct qeth_buffer_pool_entry *qeth_find_free_buffer_pool_entry(
					struct qeth_card *card)
{
	struct qeth_buffer_pool_entry *entry;
	int i, free;

	if (list_empty(&card->qdio.in_buf_pool.entry_list))
		return NULL;

	list_for_each_entry(entry, &card->qdio.in_buf_pool.entry_list, list) {
		free = 1;
		for (i = 0; i < QETH_MAX_BUFFER_ELEMENTS(card); ++i) {
			if (page_count(entry->elements[i]) > 1) {
				free = 0;
				break;
			}
		}
		if (free) {
			list_del_init(&entry->list);
			return entry;
		}
	}

	/* no free buffer in pool so take first one and swap pages */
	entry = list_first_entry(&card->qdio.in_buf_pool.entry_list,
				 struct qeth_buffer_pool_entry, list);
	for (i = 0; i < QETH_MAX_BUFFER_ELEMENTS(card); ++i) {
		if (page_count(entry->elements[i]) > 1) {
			struct page *page = dev_alloc_page();

			if (!page)
				return NULL;

			__free_page(entry->elements[i]);
			entry->elements[i] = page;
			QETH_CARD_STAT_INC(card, rx_sg_alloc_page);
		}
	}
	list_del_init(&entry->list);
	return entry;
}

static int qeth_init_input_buffer(struct qeth_card *card,
		struct qeth_qdio_buffer *buf)
{
	struct qeth_buffer_pool_entry *pool_entry = buf->pool_entry;
	int i;

	if ((card->options.cq == QETH_CQ_ENABLED) && (!buf->rx_skb)) {
		buf->rx_skb = netdev_alloc_skb(card->dev,
					       ETH_HLEN +
					       sizeof(struct ipv6hdr));
		if (!buf->rx_skb)
			return -ENOMEM;
	}

	if (!pool_entry) {
		pool_entry = qeth_find_free_buffer_pool_entry(card);
		if (!pool_entry)
			return -ENOBUFS;

		buf->pool_entry = pool_entry;
	}

	/*
	 * since the buffer is accessed only from the input_tasklet
	 * there shouldn't be a need to synchronize; also, since we use
	 * the QETH_IN_BUF_REQUEUE_THRESHOLD we should never run  out off
	 * buffers
	 */
	for (i = 0; i < QETH_MAX_BUFFER_ELEMENTS(card); ++i) {
		buf->buffer->element[i].length = PAGE_SIZE;
		buf->buffer->element[i].addr =
			page_to_phys(pool_entry->elements[i]);
		if (i == QETH_MAX_BUFFER_ELEMENTS(card) - 1)
			buf->buffer->element[i].eflags = SBAL_EFLAGS_LAST_ENTRY;
		else
			buf->buffer->element[i].eflags = 0;
		buf->buffer->element[i].sflags = 0;
	}
	return 0;
}

static unsigned int qeth_tx_select_bulk_max(struct qeth_card *card,
					    struct qeth_qdio_out_q *queue)
{
	if (!IS_IQD(card) ||
	    qeth_iqd_is_mcast_queue(card, queue) ||
	    card->options.cq == QETH_CQ_ENABLED ||
	    qdio_get_ssqd_desc(CARD_DDEV(card), &card->ssqd))
		return 1;

	return card->ssqd.mmwc ? card->ssqd.mmwc : 1;
}

static int qeth_init_qdio_queues(struct qeth_card *card)
{
	unsigned int rx_bufs = card->qdio.in_buf_pool.buf_count;
	unsigned int i;
	int rc;

	QETH_CARD_TEXT(card, 2, "initqdqs");

	/* inbound queue */
	qdio_reset_buffers(card->qdio.in_q->qdio_bufs, QDIO_MAX_BUFFERS_PER_Q);
	memset(&card->rx, 0, sizeof(struct qeth_rx));

	qeth_initialize_working_pool_list(card);
	/*give only as many buffers to hardware as we have buffer pool entries*/
	for (i = 0; i < rx_bufs; i++) {
		rc = qeth_init_input_buffer(card, &card->qdio.in_q->bufs[i]);
		if (rc)
			return rc;
	}

	card->qdio.in_q->next_buf_to_init = QDIO_BUFNR(rx_bufs);
	rc = do_QDIO(CARD_DDEV(card), QDIO_FLAG_SYNC_INPUT, 0, 0, rx_bufs,
		     NULL);
	if (rc) {
		QETH_CARD_TEXT_(card, 2, "1err%d", rc);
		return rc;
	}

	/* completion */
	rc = qeth_cq_init(card);
	if (rc) {
		return rc;
	}

	/* outbound queue */
	for (i = 0; i < card->qdio.no_out_queues; ++i) {
		struct qeth_qdio_out_q *queue = card->qdio.out_qs[i];

		qdio_reset_buffers(queue->qdio_bufs, QDIO_MAX_BUFFERS_PER_Q);
		queue->max_elements = QETH_MAX_BUFFER_ELEMENTS(card);
		queue->next_buf_to_fill = 0;
		queue->do_pack = 0;
		queue->prev_hdr = NULL;
		queue->coalesced_frames = 0;
		queue->bulk_start = 0;
		queue->bulk_count = 0;
		queue->bulk_max = qeth_tx_select_bulk_max(card, queue);
		atomic_set(&queue->used_buffers, 0);
		atomic_set(&queue->set_pci_flags_count, 0);
		netdev_tx_reset_queue(netdev_get_tx_queue(card->dev, i));
	}
	return 0;
}

static void qeth_ipa_finalize_cmd(struct qeth_card *card,
				  struct qeth_cmd_buffer *iob)
{
	qeth_mpc_finalize_cmd(card, iob);

	/* override with IPA-specific values: */
	__ipa_cmd(iob)->hdr.seqno = card->seqno.ipa++;
}

static void qeth_prepare_ipa_cmd(struct qeth_card *card,
				 struct qeth_cmd_buffer *iob, u16 cmd_length)
{
	u8 prot_type = qeth_mpc_select_prot_type(card);
	u16 total_length = iob->length;

	qeth_setup_ccw(__ccw_from_cmd(iob), CCW_CMD_WRITE, 0, total_length,
		       iob->data);
	iob->finalize = qeth_ipa_finalize_cmd;

	memcpy(iob->data, IPA_PDU_HEADER, IPA_PDU_HEADER_SIZE);
	memcpy(QETH_IPA_PDU_LEN_TOTAL(iob->data), &total_length, 2);
	memcpy(QETH_IPA_CMD_PROT_TYPE(iob->data), &prot_type, 1);
	memcpy(QETH_IPA_PDU_LEN_PDU1(iob->data), &cmd_length, 2);
	memcpy(QETH_IPA_PDU_LEN_PDU2(iob->data), &cmd_length, 2);
	memcpy(QETH_IPA_CMD_DEST_ADDR(iob->data),
	       &card->token.ulp_connection_r, QETH_MPC_TOKEN_LENGTH);
	memcpy(QETH_IPA_PDU_LEN_PDU3(iob->data), &cmd_length, 2);
}

static bool qeth_ipa_match_reply(struct qeth_cmd_buffer *iob,
				 struct qeth_cmd_buffer *reply)
{
	struct qeth_ipa_cmd *ipa_reply = __ipa_reply(reply);

	return ipa_reply && (__ipa_cmd(iob)->hdr.seqno == ipa_reply->hdr.seqno);
}

struct qeth_cmd_buffer *qeth_ipa_alloc_cmd(struct qeth_card *card,
					   enum qeth_ipa_cmds cmd_code,
					   enum qeth_prot_versions prot,
					   unsigned int data_length)
{
	struct qeth_cmd_buffer *iob;
	struct qeth_ipacmd_hdr *hdr;

	data_length += offsetof(struct qeth_ipa_cmd, data);
	iob = qeth_alloc_cmd(&card->write, IPA_PDU_HEADER_SIZE + data_length, 1,
			     QETH_IPA_TIMEOUT);
	if (!iob)
		return NULL;

	qeth_prepare_ipa_cmd(card, iob, data_length);
	iob->match = qeth_ipa_match_reply;

	hdr = &__ipa_cmd(iob)->hdr;
	hdr->command = cmd_code;
	hdr->initiator = IPA_CMD_INITIATOR_HOST;
	/* hdr->seqno is set by qeth_send_control_data() */
	hdr->adapter_type = QETH_LINK_TYPE_FAST_ETH;
	hdr->rel_adapter_no = (u8) card->dev->dev_port;
	hdr->prim_version_no = IS_LAYER2(card) ? 2 : 1;
	hdr->param_count = 1;
	hdr->prot_version = prot;
	return iob;
}
EXPORT_SYMBOL_GPL(qeth_ipa_alloc_cmd);

static int qeth_send_ipa_cmd_cb(struct qeth_card *card,
				struct qeth_reply *reply, unsigned long data)
{
	struct qeth_ipa_cmd *cmd = (struct qeth_ipa_cmd *) data;

	return (cmd->hdr.return_code) ? -EIO : 0;
}

/**
 * qeth_send_ipa_cmd() - send an IPA command
 *
 * See qeth_send_control_data() for explanation of the arguments.
 */

int qeth_send_ipa_cmd(struct qeth_card *card, struct qeth_cmd_buffer *iob,
		int (*reply_cb)(struct qeth_card *, struct qeth_reply*,
			unsigned long),
		void *reply_param)
{
	int rc;

	QETH_CARD_TEXT(card, 4, "sendipa");

	if (card->read_or_write_problem) {
		qeth_put_cmd(iob);
		return -EIO;
	}

	if (reply_cb == NULL)
		reply_cb = qeth_send_ipa_cmd_cb;
	rc = qeth_send_control_data(card, iob, reply_cb, reply_param);
	if (rc == -ETIME) {
		qeth_clear_ipacmd_list(card);
		qeth_schedule_recovery(card);
	}
	return rc;
}
EXPORT_SYMBOL_GPL(qeth_send_ipa_cmd);

static int qeth_send_startlan_cb(struct qeth_card *card,
				 struct qeth_reply *reply, unsigned long data)
{
	struct qeth_ipa_cmd *cmd = (struct qeth_ipa_cmd *) data;

	if (cmd->hdr.return_code == IPA_RC_LAN_OFFLINE)
		return -ENETDOWN;

	return (cmd->hdr.return_code) ? -EIO : 0;
}

static int qeth_send_startlan(struct qeth_card *card)
{
	struct qeth_cmd_buffer *iob;

	QETH_CARD_TEXT(card, 2, "strtlan");

	iob = qeth_ipa_alloc_cmd(card, IPA_CMD_STARTLAN, QETH_PROT_NONE, 0);
	if (!iob)
		return -ENOMEM;
	return qeth_send_ipa_cmd(card, iob, qeth_send_startlan_cb, NULL);
}

static int qeth_setadpparms_inspect_rc(struct qeth_ipa_cmd *cmd)
{
	if (!cmd->hdr.return_code)
		cmd->hdr.return_code =
			cmd->data.setadapterparms.hdr.return_code;
	return cmd->hdr.return_code;
}

static int qeth_query_setadapterparms_cb(struct qeth_card *card,
		struct qeth_reply *reply, unsigned long data)
{
	struct qeth_ipa_cmd *cmd = (struct qeth_ipa_cmd *) data;
	struct qeth_query_cmds_supp *query_cmd;

	QETH_CARD_TEXT(card, 3, "quyadpcb");
	if (qeth_setadpparms_inspect_rc(cmd))
		return -EIO;

	query_cmd = &cmd->data.setadapterparms.data.query_cmds_supp;
	if (query_cmd->lan_type & 0x7f) {
		if (!qeth_is_supported_link_type(card, query_cmd->lan_type))
			return -EPROTONOSUPPORT;

		card->info.link_type = query_cmd->lan_type;
		QETH_CARD_TEXT_(card, 2, "lnk %d", card->info.link_type);
	}

	card->options.adp.supported = query_cmd->supported_cmds;
	return 0;
}

static struct qeth_cmd_buffer *qeth_get_adapter_cmd(struct qeth_card *card,
						    enum qeth_ipa_setadp_cmd adp_cmd,
						    unsigned int data_length)
{
	struct qeth_ipacmd_setadpparms_hdr *hdr;
	struct qeth_cmd_buffer *iob;

	iob = qeth_ipa_alloc_cmd(card, IPA_CMD_SETADAPTERPARMS, QETH_PROT_IPV4,
				 data_length +
				 offsetof(struct qeth_ipacmd_setadpparms,
					  data));
	if (!iob)
		return NULL;

	hdr = &__ipa_cmd(iob)->data.setadapterparms.hdr;
	hdr->cmdlength = sizeof(*hdr) + data_length;
	hdr->command_code = adp_cmd;
	hdr->used_total = 1;
	hdr->seq_no = 1;
	return iob;
}

static int qeth_query_setadapterparms(struct qeth_card *card)
{
	int rc;
	struct qeth_cmd_buffer *iob;

	QETH_CARD_TEXT(card, 3, "queryadp");
	iob = qeth_get_adapter_cmd(card, IPA_SETADP_QUERY_COMMANDS_SUPPORTED,
				   SETADP_DATA_SIZEOF(query_cmds_supp));
	if (!iob)
		return -ENOMEM;
	rc = qeth_send_ipa_cmd(card, iob, qeth_query_setadapterparms_cb, NULL);
	return rc;
}

static int qeth_query_ipassists_cb(struct qeth_card *card,
		struct qeth_reply *reply, unsigned long data)
{
	struct qeth_ipa_cmd *cmd;

	QETH_CARD_TEXT(card, 2, "qipasscb");

	cmd = (struct qeth_ipa_cmd *) data;

	switch (cmd->hdr.return_code) {
	case IPA_RC_SUCCESS:
		break;
	case IPA_RC_NOTSUPP:
	case IPA_RC_L2_UNSUPPORTED_CMD:
		QETH_CARD_TEXT(card, 2, "ipaunsup");
		card->options.ipa4.supported |= IPA_SETADAPTERPARMS;
		card->options.ipa6.supported |= IPA_SETADAPTERPARMS;
		return -EOPNOTSUPP;
	default:
		QETH_DBF_MESSAGE(1, "IPA_CMD_QIPASSIST on device %x: Unhandled rc=%#x\n",
				 CARD_DEVID(card), cmd->hdr.return_code);
		return -EIO;
	}

	if (cmd->hdr.prot_version == QETH_PROT_IPV4)
		card->options.ipa4 = cmd->hdr.assists;
	else if (cmd->hdr.prot_version == QETH_PROT_IPV6)
		card->options.ipa6 = cmd->hdr.assists;
	else
		QETH_DBF_MESSAGE(1, "IPA_CMD_QIPASSIST on device %x: Flawed LIC detected\n",
				 CARD_DEVID(card));
	return 0;
}

static int qeth_query_ipassists(struct qeth_card *card,
				enum qeth_prot_versions prot)
{
	int rc;
	struct qeth_cmd_buffer *iob;

	QETH_CARD_TEXT_(card, 2, "qipassi%i", prot);
	iob = qeth_ipa_alloc_cmd(card, IPA_CMD_QIPASSIST, prot, 0);
	if (!iob)
		return -ENOMEM;
	rc = qeth_send_ipa_cmd(card, iob, qeth_query_ipassists_cb, NULL);
	return rc;
}

static int qeth_query_switch_attributes_cb(struct qeth_card *card,
				struct qeth_reply *reply, unsigned long data)
{
	struct qeth_ipa_cmd *cmd = (struct qeth_ipa_cmd *) data;
	struct qeth_query_switch_attributes *attrs;
	struct qeth_switch_info *sw_info;

	QETH_CARD_TEXT(card, 2, "qswiatcb");
	if (qeth_setadpparms_inspect_rc(cmd))
		return -EIO;

	sw_info = (struct qeth_switch_info *)reply->param;
	attrs = &cmd->data.setadapterparms.data.query_switch_attributes;
	sw_info->capabilities = attrs->capabilities;
	sw_info->settings = attrs->settings;
	QETH_CARD_TEXT_(card, 2, "%04x%04x", sw_info->capabilities,
			sw_info->settings);
	return 0;
}

int qeth_query_switch_attributes(struct qeth_card *card,
				 struct qeth_switch_info *sw_info)
{
	struct qeth_cmd_buffer *iob;

	QETH_CARD_TEXT(card, 2, "qswiattr");
	if (!qeth_adp_supported(card, IPA_SETADP_QUERY_SWITCH_ATTRIBUTES))
		return -EOPNOTSUPP;
	if (!netif_carrier_ok(card->dev))
		return -ENOMEDIUM;
	iob = qeth_get_adapter_cmd(card, IPA_SETADP_QUERY_SWITCH_ATTRIBUTES, 0);
	if (!iob)
		return -ENOMEM;
	return qeth_send_ipa_cmd(card, iob,
				qeth_query_switch_attributes_cb, sw_info);
}

struct qeth_cmd_buffer *qeth_get_diag_cmd(struct qeth_card *card,
					  enum qeth_diags_cmds sub_cmd,
					  unsigned int data_length)
{
	struct qeth_ipacmd_diagass *cmd;
	struct qeth_cmd_buffer *iob;

	iob = qeth_ipa_alloc_cmd(card, IPA_CMD_SET_DIAG_ASS, QETH_PROT_NONE,
				 DIAG_HDR_LEN + data_length);
	if (!iob)
		return NULL;

	cmd = &__ipa_cmd(iob)->data.diagass;
	cmd->subcmd_len = DIAG_SUB_HDR_LEN + data_length;
	cmd->subcmd = sub_cmd;
	return iob;
}
EXPORT_SYMBOL_GPL(qeth_get_diag_cmd);

static int qeth_query_setdiagass_cb(struct qeth_card *card,
		struct qeth_reply *reply, unsigned long data)
{
	struct qeth_ipa_cmd *cmd = (struct qeth_ipa_cmd *) data;
	u16 rc = cmd->hdr.return_code;

	if (rc) {
		QETH_CARD_TEXT_(card, 2, "diagq:%x", rc);
		return -EIO;
	}

	card->info.diagass_support = cmd->data.diagass.ext;
	return 0;
}

static int qeth_query_setdiagass(struct qeth_card *card)
{
	struct qeth_cmd_buffer *iob;

	QETH_CARD_TEXT(card, 2, "qdiagass");
	iob = qeth_get_diag_cmd(card, QETH_DIAGS_CMD_QUERY, 0);
	if (!iob)
		return -ENOMEM;
	return qeth_send_ipa_cmd(card, iob, qeth_query_setdiagass_cb, NULL);
}

static void qeth_get_trap_id(struct qeth_card *card, struct qeth_trap_id *tid)
{
	unsigned long info = get_zeroed_page(GFP_KERNEL);
	struct sysinfo_2_2_2 *info222 = (struct sysinfo_2_2_2 *)info;
	struct sysinfo_3_2_2 *info322 = (struct sysinfo_3_2_2 *)info;
	struct ccw_dev_id ccwid;
	int level;

	tid->chpid = card->info.chpid;
	ccw_device_get_id(CARD_RDEV(card), &ccwid);
	tid->ssid = ccwid.ssid;
	tid->devno = ccwid.devno;
	if (!info)
		return;
	level = stsi(NULL, 0, 0, 0);
	if ((level >= 2) && (stsi(info222, 2, 2, 2) == 0))
		tid->lparnr = info222->lpar_number;
	if ((level >= 3) && (stsi(info322, 3, 2, 2) == 0)) {
		EBCASC(info322->vm[0].name, sizeof(info322->vm[0].name));
		memcpy(tid->vmname, info322->vm[0].name, sizeof(tid->vmname));
	}
	free_page(info);
}

static int qeth_hw_trap_cb(struct qeth_card *card,
		struct qeth_reply *reply, unsigned long data)
{
	struct qeth_ipa_cmd *cmd = (struct qeth_ipa_cmd *) data;
	u16 rc = cmd->hdr.return_code;

	if (rc) {
		QETH_CARD_TEXT_(card, 2, "trapc:%x", rc);
		return -EIO;
	}
	return 0;
}

int qeth_hw_trap(struct qeth_card *card, enum qeth_diags_trap_action action)
{
	struct qeth_cmd_buffer *iob;
	struct qeth_ipa_cmd *cmd;

	QETH_CARD_TEXT(card, 2, "diagtrap");
	iob = qeth_get_diag_cmd(card, QETH_DIAGS_CMD_TRAP, 64);
	if (!iob)
		return -ENOMEM;
	cmd = __ipa_cmd(iob);
	cmd->data.diagass.type = 1;
	cmd->data.diagass.action = action;
	switch (action) {
	case QETH_DIAGS_TRAP_ARM:
		cmd->data.diagass.options = 0x0003;
		cmd->data.diagass.ext = 0x00010000 +
			sizeof(struct qeth_trap_id);
		qeth_get_trap_id(card,
			(struct qeth_trap_id *)cmd->data.diagass.cdata);
		break;
	case QETH_DIAGS_TRAP_DISARM:
		cmd->data.diagass.options = 0x0001;
		break;
	case QETH_DIAGS_TRAP_CAPTURE:
		break;
	}
	return qeth_send_ipa_cmd(card, iob, qeth_hw_trap_cb, NULL);
}

static int qeth_check_qdio_errors(struct qeth_card *card,
				  struct qdio_buffer *buf,
				  unsigned int qdio_error,
				  const char *dbftext)
{
	if (qdio_error) {
		QETH_CARD_TEXT(card, 2, dbftext);
		QETH_CARD_TEXT_(card, 2, " F15=%02X",
			       buf->element[15].sflags);
		QETH_CARD_TEXT_(card, 2, " F14=%02X",
			       buf->element[14].sflags);
		QETH_CARD_TEXT_(card, 2, " qerr=%X", qdio_error);
		if ((buf->element[15].sflags) == 0x12) {
			QETH_CARD_STAT_INC(card, rx_fifo_errors);
			return 0;
		} else
			return 1;
	}
	return 0;
}

static unsigned int qeth_rx_refill_queue(struct qeth_card *card,
					 unsigned int count)
{
	struct qeth_qdio_q *queue = card->qdio.in_q;
	struct list_head *lh;
	int i;
	int rc;
	int newcount = 0;

	/* only requeue at a certain threshold to avoid SIGAs */
	if (count >= QETH_IN_BUF_REQUEUE_THRESHOLD(card)) {
		for (i = queue->next_buf_to_init;
		     i < queue->next_buf_to_init + count; ++i) {
			if (qeth_init_input_buffer(card,
				&queue->bufs[QDIO_BUFNR(i)])) {
				break;
			} else {
				newcount++;
			}
		}

		if (newcount < count) {
			/* we are in memory shortage so we switch back to
			   traditional skb allocation and drop packages */
			atomic_set(&card->force_alloc_skb, 3);
			count = newcount;
		} else {
			atomic_add_unless(&card->force_alloc_skb, -1, 0);
		}

		if (!count) {
			i = 0;
			list_for_each(lh, &card->qdio.in_buf_pool.entry_list)
				i++;
			if (i == card->qdio.in_buf_pool.buf_count) {
				QETH_CARD_TEXT(card, 2, "qsarbw");
				schedule_delayed_work(
					&card->buffer_reclaim_work,
					QETH_RECLAIM_WORK_TIME);
			}
			return 0;
		}

		rc = do_QDIO(CARD_DDEV(card), QDIO_FLAG_SYNC_INPUT, 0,
			     queue->next_buf_to_init, count, NULL);
		if (rc) {
			QETH_CARD_TEXT(card, 2, "qinberr");
		}
		queue->next_buf_to_init = QDIO_BUFNR(queue->next_buf_to_init +
						     count);
		return count;
	}

	return 0;
}

static void qeth_buffer_reclaim_work(struct work_struct *work)
{
	struct qeth_card *card = container_of(to_delayed_work(work),
					      struct qeth_card,
					      buffer_reclaim_work);

	local_bh_disable();
	napi_schedule(&card->napi);
	/* kick-start the NAPI softirq: */
	local_bh_enable();
}

static void qeth_handle_send_error(struct qeth_card *card,
		struct qeth_qdio_out_buffer *buffer, unsigned int qdio_err)
{
	int sbalf15 = buffer->buffer->element[15].sflags;

	QETH_CARD_TEXT(card, 6, "hdsnderr");
	qeth_check_qdio_errors(card, buffer->buffer, qdio_err, "qouterr");

	if (!qdio_err)
		return;

	if ((sbalf15 >= 15) && (sbalf15 <= 31))
		return;

	QETH_CARD_TEXT(card, 1, "lnkfail");
	QETH_CARD_TEXT_(card, 1, "%04x %02x",
		       (u16)qdio_err, (u8)sbalf15);
}

/**
 * qeth_prep_flush_pack_buffer - Prepares flushing of a packing buffer.
 * @queue: queue to check for packing buffer
 *
 * Returns number of buffers that were prepared for flush.
 */
static int qeth_prep_flush_pack_buffer(struct qeth_qdio_out_q *queue)
{
	struct qeth_qdio_out_buffer *buffer;

	buffer = queue->bufs[queue->next_buf_to_fill];
	if ((atomic_read(&buffer->state) == QETH_QDIO_BUF_EMPTY) &&
	    (buffer->next_element_to_fill > 0)) {
		/* it's a packing buffer */
		atomic_set(&buffer->state, QETH_QDIO_BUF_PRIMED);
		queue->next_buf_to_fill =
			QDIO_BUFNR(queue->next_buf_to_fill + 1);
		return 1;
	}
	return 0;
}

/*
 * Switched to packing state if the number of used buffers on a queue
 * reaches a certain limit.
 */
static void qeth_switch_to_packing_if_needed(struct qeth_qdio_out_q *queue)
{
	if (!queue->do_pack) {
		if (atomic_read(&queue->used_buffers)
		    >= QETH_HIGH_WATERMARK_PACK){
			/* switch non-PACKING -> PACKING */
			QETH_CARD_TEXT(queue->card, 6, "np->pack");
			QETH_TXQ_STAT_INC(queue, packing_mode_switch);
			queue->do_pack = 1;
		}
	}
}

/*
 * Switches from packing to non-packing mode. If there is a packing
 * buffer on the queue this buffer will be prepared to be flushed.
 * In that case 1 is returned to inform the caller. If no buffer
 * has to be flushed, zero is returned.
 */
static int qeth_switch_to_nonpacking_if_needed(struct qeth_qdio_out_q *queue)
{
	if (queue->do_pack) {
		if (atomic_read(&queue->used_buffers)
		    <= QETH_LOW_WATERMARK_PACK) {
			/* switch PACKING -> non-PACKING */
			QETH_CARD_TEXT(queue->card, 6, "pack->np");
			QETH_TXQ_STAT_INC(queue, packing_mode_switch);
			queue->do_pack = 0;
			return qeth_prep_flush_pack_buffer(queue);
		}
	}
	return 0;
}

static void qeth_flush_buffers(struct qeth_qdio_out_q *queue, int index,
			       int count)
{
	struct qeth_qdio_out_buffer *buf = queue->bufs[index];
	struct qeth_card *card = queue->card;
	unsigned int frames, usecs;
	struct qaob *aob = NULL;
	int rc;
	int i;

	for (i = index; i < index + count; ++i) {
		unsigned int bidx = QDIO_BUFNR(i);
		struct sk_buff *skb;

		buf = queue->bufs[bidx];
		buf->buffer->element[buf->next_element_to_fill - 1].eflags |=
				SBAL_EFLAGS_LAST_ENTRY;
		queue->coalesced_frames += buf->frames;

		if (IS_IQD(card)) {
			skb_queue_walk(&buf->skb_list, skb)
				skb_tx_timestamp(skb);
		}
	}

	if (IS_IQD(card)) {
		if (card->options.cq == QETH_CQ_ENABLED &&
		    !qeth_iqd_is_mcast_queue(card, queue) &&
		    count == 1) {
			if (!buf->aob)
				buf->aob = qdio_allocate_aob();
			if (buf->aob) {
				struct qeth_qaob_priv1 *priv;

				aob = buf->aob;
				priv = (struct qeth_qaob_priv1 *)&aob->user1;
				priv->state = QETH_QAOB_ISSUED;
				priv->queue_no = queue->queue_no;
			}
		}
	} else {
		if (!queue->do_pack) {
			if ((atomic_read(&queue->used_buffers) >=
				(QETH_HIGH_WATERMARK_PACK -
				 QETH_WATERMARK_PACK_FUZZ)) &&
			    !atomic_read(&queue->set_pci_flags_count)) {
				/* it's likely that we'll go to packing
				 * mode soon */
				atomic_inc(&queue->set_pci_flags_count);
				buf->buffer->element[0].sflags |= SBAL_SFLAGS0_PCI_REQ;
			}
		} else {
			if (!atomic_read(&queue->set_pci_flags_count)) {
				/*
				 * there's no outstanding PCI any more, so we
				 * have to request a PCI to be sure the the PCI
				 * will wake at some time in the future then we
				 * can flush packed buffers that might still be
				 * hanging around, which can happen if no
				 * further send was requested by the stack
				 */
				atomic_inc(&queue->set_pci_flags_count);
				buf->buffer->element[0].sflags |= SBAL_SFLAGS0_PCI_REQ;
			}
		}
	}

	QETH_TXQ_STAT_INC(queue, doorbell);
	rc = do_QDIO(CARD_DDEV(card), QDIO_FLAG_SYNC_OUTPUT, queue->queue_no,
		     index, count, aob);

	switch (rc) {
	case 0:
	case -ENOBUFS:
		/* ignore temporary SIGA errors without busy condition */

		/* Fake the TX completion interrupt: */
		frames = READ_ONCE(queue->max_coalesced_frames);
		usecs = READ_ONCE(queue->coalesce_usecs);

		if (frames && queue->coalesced_frames >= frames) {
			napi_schedule(&queue->napi);
			queue->coalesced_frames = 0;
			QETH_TXQ_STAT_INC(queue, coal_frames);
		} else if (qeth_use_tx_irqs(card) &&
			   atomic_read(&queue->used_buffers) >= 32) {
			/* Old behaviour carried over from the qdio layer: */
			napi_schedule(&queue->napi);
			QETH_TXQ_STAT_INC(queue, coal_frames);
		} else if (usecs) {
			qeth_tx_arm_timer(queue, usecs);
		}

		break;
	default:
		QETH_CARD_TEXT(queue->card, 2, "flushbuf");
		QETH_CARD_TEXT_(queue->card, 2, " q%d", queue->queue_no);
		QETH_CARD_TEXT_(queue->card, 2, " idx%d", index);
		QETH_CARD_TEXT_(queue->card, 2, " c%d", count);
		QETH_CARD_TEXT_(queue->card, 2, " err%d", rc);

		/* this must not happen under normal circumstances. if it
		 * happens something is really wrong -> recover */
		qeth_schedule_recovery(queue->card);
	}
}

static void qeth_flush_queue(struct qeth_qdio_out_q *queue)
{
	qeth_flush_buffers(queue, queue->bulk_start, queue->bulk_count);

	queue->bulk_start = QDIO_BUFNR(queue->bulk_start + queue->bulk_count);
	queue->prev_hdr = NULL;
	queue->bulk_count = 0;
}

static void qeth_check_outbound_queue(struct qeth_qdio_out_q *queue)
{
	/*
	 * check if weed have to switch to non-packing mode or if
	 * we have to get a pci flag out on the queue
	 */
	if ((atomic_read(&queue->used_buffers) <= QETH_LOW_WATERMARK_PACK) ||
	    !atomic_read(&queue->set_pci_flags_count)) {
		unsigned int index, flush_cnt;
		bool q_was_packing;

		spin_lock(&queue->lock);

		index = queue->next_buf_to_fill;
		q_was_packing = queue->do_pack;

		flush_cnt = qeth_switch_to_nonpacking_if_needed(queue);
		if (!flush_cnt && !atomic_read(&queue->set_pci_flags_count))
			flush_cnt = qeth_prep_flush_pack_buffer(queue);

		if (flush_cnt) {
			qeth_flush_buffers(queue, index, flush_cnt);
			if (q_was_packing)
				QETH_TXQ_STAT_ADD(queue, bufs_pack, flush_cnt);
		}

		spin_unlock(&queue->lock);
	}
}

static void qeth_qdio_poll(struct ccw_device *cdev, unsigned long card_ptr)
{
	struct qeth_card *card = (struct qeth_card *)card_ptr;

	napi_schedule_irqoff(&card->napi);
}

int qeth_configure_cq(struct qeth_card *card, enum qeth_cq cq)
{
	int rc;

	if (card->options.cq ==  QETH_CQ_NOTAVAILABLE) {
		rc = -1;
		goto out;
	} else {
		if (card->options.cq == cq) {
			rc = 0;
			goto out;
		}

		qeth_free_qdio_queues(card);
		card->options.cq = cq;
		rc = 0;
	}
out:
	return rc;

}
EXPORT_SYMBOL_GPL(qeth_configure_cq);

static void qeth_qdio_handle_aob(struct qeth_card *card, struct qaob *aob)
{
	struct qeth_qaob_priv1 *priv = (struct qeth_qaob_priv1 *)&aob->user1;
	unsigned int queue_no = priv->queue_no;

	BUILD_BUG_ON(sizeof(*priv) > ARRAY_SIZE(aob->user1));

	if (xchg(&priv->state, QETH_QAOB_DONE) == QETH_QAOB_PENDING &&
	    queue_no < card->qdio.no_out_queues)
		napi_schedule(&card->qdio.out_qs[queue_no]->napi);
}

static void qeth_qdio_cq_handler(struct qeth_card *card, unsigned int qdio_err,
				 unsigned int queue, int first_element,
				 int count)
{
	struct qeth_qdio_q *cq = card->qdio.c_q;
	int i;
	int rc;

	QETH_CARD_TEXT_(card, 5, "qcqhe%d", first_element);
	QETH_CARD_TEXT_(card, 5, "qcqhc%d", count);
	QETH_CARD_TEXT_(card, 5, "qcqherr%d", qdio_err);

	if (qdio_err) {
		netif_tx_stop_all_queues(card->dev);
		qeth_schedule_recovery(card);
		return;
	}

	for (i = first_element; i < first_element + count; ++i) {
		struct qdio_buffer *buffer = cq->qdio_bufs[QDIO_BUFNR(i)];
		int e = 0;

		while ((e < QDIO_MAX_ELEMENTS_PER_BUFFER) &&
		       buffer->element[e].addr) {
			unsigned long phys_aob_addr = buffer->element[e].addr;

			qeth_qdio_handle_aob(card, phys_to_virt(phys_aob_addr));
			++e;
		}
		qeth_scrub_qdio_buffer(buffer, QDIO_MAX_ELEMENTS_PER_BUFFER);
	}
	rc = do_QDIO(CARD_DDEV(card), QDIO_FLAG_SYNC_INPUT, queue,
		     cq->next_buf_to_init, count, NULL);
	if (rc) {
		dev_warn(&card->gdev->dev,
			"QDIO reported an error, rc=%i\n", rc);
		QETH_CARD_TEXT(card, 2, "qcqherr");
	}

	cq->next_buf_to_init = QDIO_BUFNR(cq->next_buf_to_init + count);
}

static void qeth_qdio_input_handler(struct ccw_device *ccwdev,
				    unsigned int qdio_err, int queue,
				    int first_elem, int count,
				    unsigned long card_ptr)
{
	struct qeth_card *card = (struct qeth_card *)card_ptr;

	QETH_CARD_TEXT_(card, 2, "qihq%d", queue);
	QETH_CARD_TEXT_(card, 2, "qiec%d", qdio_err);

	if (qdio_err)
		qeth_schedule_recovery(card);
}

static void qeth_qdio_output_handler(struct ccw_device *ccwdev,
				     unsigned int qdio_error, int __queue,
				     int first_element, int count,
				     unsigned long card_ptr)
{
	struct qeth_card *card        = (struct qeth_card *) card_ptr;

	QETH_CARD_TEXT(card, 2, "achkcond");
	netif_tx_stop_all_queues(card->dev);
	qeth_schedule_recovery(card);
}

/**
 * Note: Function assumes that we have 4 outbound queues.
 */
int qeth_get_priority_queue(struct qeth_card *card, struct sk_buff *skb)
{
	struct vlan_ethhdr *veth = vlan_eth_hdr(skb);
	u8 tos;

	switch (card->qdio.do_prio_queueing) {
	case QETH_PRIO_Q_ING_TOS:
	case QETH_PRIO_Q_ING_PREC:
		switch (vlan_get_protocol(skb)) {
		case htons(ETH_P_IP):
			tos = ipv4_get_dsfield(ip_hdr(skb));
			break;
		case htons(ETH_P_IPV6):
			tos = ipv6_get_dsfield(ipv6_hdr(skb));
			break;
		default:
			return card->qdio.default_out_queue;
		}
		if (card->qdio.do_prio_queueing == QETH_PRIO_Q_ING_PREC)
			return ~tos >> 6 & 3;
		if (tos & IPTOS_MINCOST)
			return 3;
		if (tos & IPTOS_RELIABILITY)
			return 2;
		if (tos & IPTOS_THROUGHPUT)
			return 1;
		if (tos & IPTOS_LOWDELAY)
			return 0;
		break;
	case QETH_PRIO_Q_ING_SKB:
		if (skb->priority > 5)
			return 0;
		return ~skb->priority >> 1 & 3;
	case QETH_PRIO_Q_ING_VLAN:
		if (veth->h_vlan_proto == htons(ETH_P_8021Q))
			return ~ntohs(veth->h_vlan_TCI) >>
			       (VLAN_PRIO_SHIFT + 1) & 3;
		break;
	case QETH_PRIO_Q_ING_FIXED:
		return card->qdio.default_out_queue;
	default:
		break;
	}
	return card->qdio.default_out_queue;
}
EXPORT_SYMBOL_GPL(qeth_get_priority_queue);

/**
 * qeth_get_elements_for_frags() -	find number of SBALEs for skb frags.
 * @skb:				SKB address
 *
 * Returns the number of pages, and thus QDIO buffer elements, needed to cover
 * fragmented part of the SKB. Returns zero for linear SKB.
 */
static int qeth_get_elements_for_frags(struct sk_buff *skb)
{
	int cnt, elements = 0;

	for (cnt = 0; cnt < skb_shinfo(skb)->nr_frags; cnt++) {
		skb_frag_t *frag = &skb_shinfo(skb)->frags[cnt];

		elements += qeth_get_elements_for_range(
			(addr_t)skb_frag_address(frag),
			(addr_t)skb_frag_address(frag) + skb_frag_size(frag));
	}
	return elements;
}

/**
 * qeth_count_elements() -	Counts the number of QDIO buffer elements needed
 *				to transmit an skb.
 * @skb:			the skb to operate on.
 * @data_offset:		skip this part of the skb's linear data
 *
 * Returns the number of pages, and thus QDIO buffer elements, needed to map the
 * skb's data (both its linear part and paged fragments).
 */
static unsigned int qeth_count_elements(struct sk_buff *skb,
					unsigned int data_offset)
{
	unsigned int elements = qeth_get_elements_for_frags(skb);
	addr_t end = (addr_t)skb->data + skb_headlen(skb);
	addr_t start = (addr_t)skb->data + data_offset;

	if (start != end)
		elements += qeth_get_elements_for_range(start, end);
	return elements;
}

#define QETH_HDR_CACHE_OBJ_SIZE		(sizeof(struct qeth_hdr_tso) + \
					 MAX_TCP_HEADER)

/**
 * qeth_add_hw_header() - add a HW header to an skb.
 * @skb: skb that the HW header should be added to.
 * @hdr: double pointer to a qeth_hdr. When returning with >= 0,
 *	 it contains a valid pointer to a qeth_hdr.
 * @hdr_len: length of the HW header.
 * @proto_len: length of protocol headers that need to be in same page as the
 *	       HW header.
 *
 * Returns the pushed length. If the header can't be pushed on
 * (eg. because it would cross a page boundary), it is allocated from
 * the cache instead and 0 is returned.
 * The number of needed buffer elements is returned in @elements.
 * Error to create the hdr is indicated by returning with < 0.
 */
static int qeth_add_hw_header(struct qeth_qdio_out_q *queue,
			      struct sk_buff *skb, struct qeth_hdr **hdr,
			      unsigned int hdr_len, unsigned int proto_len,
			      unsigned int *elements)
{
	gfp_t gfp = GFP_ATOMIC | (skb_pfmemalloc(skb) ? __GFP_MEMALLOC : 0);
	const unsigned int contiguous = proto_len ? proto_len : 1;
	const unsigned int max_elements = queue->max_elements;
	unsigned int __elements;
	addr_t start, end;
	bool push_ok;
	int rc;

check_layout:
	start = (addr_t)skb->data - hdr_len;
	end = (addr_t)skb->data;

	if (qeth_get_elements_for_range(start, end + contiguous) == 1) {
		/* Push HW header into same page as first protocol header. */
		push_ok = true;
		/* ... but TSO always needs a separate element for headers: */
		if (skb_is_gso(skb))
			__elements = 1 + qeth_count_elements(skb, proto_len);
		else
			__elements = qeth_count_elements(skb, 0);
	} else if (!proto_len && PAGE_ALIGNED(skb->data)) {
		/* Push HW header into preceding page, flush with skb->data. */
		push_ok = true;
		__elements = 1 + qeth_count_elements(skb, 0);
	} else {
		/* Use header cache, copy protocol headers up. */
		push_ok = false;
		__elements = 1 + qeth_count_elements(skb, proto_len);
	}

	/* Compress skb to fit into one IO buffer: */
	if (__elements > max_elements) {
		if (!skb_is_nonlinear(skb)) {
			/* Drop it, no easy way of shrinking it further. */
			QETH_DBF_MESSAGE(2, "Dropped an oversized skb (Max Elements=%u / Actual=%u / Length=%u).\n",
					 max_elements, __elements, skb->len);
			return -E2BIG;
		}

		rc = skb_linearize(skb);
		if (rc) {
			QETH_TXQ_STAT_INC(queue, skbs_linearized_fail);
			return rc;
		}

		QETH_TXQ_STAT_INC(queue, skbs_linearized);
		/* Linearization changed the layout, re-evaluate: */
		goto check_layout;
	}

	*elements = __elements;
	/* Add the header: */
	if (push_ok) {
		*hdr = skb_push(skb, hdr_len);
		return hdr_len;
	}

	/* Fall back to cache element with known-good alignment: */
	if (hdr_len + proto_len > QETH_HDR_CACHE_OBJ_SIZE)
		return -E2BIG;
	*hdr = kmem_cache_alloc(qeth_core_header_cache, gfp);
	if (!*hdr)
		return -ENOMEM;
	/* Copy protocol headers behind HW header: */
	skb_copy_from_linear_data(skb, ((char *)*hdr) + hdr_len, proto_len);
	return 0;
}

static bool qeth_iqd_may_bulk(struct qeth_qdio_out_q *queue,
			      struct sk_buff *curr_skb,
			      struct qeth_hdr *curr_hdr)
{
	struct qeth_qdio_out_buffer *buffer = queue->bufs[queue->bulk_start];
	struct qeth_hdr *prev_hdr = queue->prev_hdr;

	if (!prev_hdr)
		return true;

	/* All packets must have the same target: */
	if (curr_hdr->hdr.l2.id == QETH_HEADER_TYPE_LAYER2) {
		struct sk_buff *prev_skb = skb_peek(&buffer->skb_list);

		return ether_addr_equal(eth_hdr(prev_skb)->h_dest,
					eth_hdr(curr_skb)->h_dest) &&
		       qeth_l2_same_vlan(&prev_hdr->hdr.l2, &curr_hdr->hdr.l2);
	}

	return qeth_l3_same_next_hop(&prev_hdr->hdr.l3, &curr_hdr->hdr.l3) &&
	       qeth_l3_iqd_same_vlan(&prev_hdr->hdr.l3, &curr_hdr->hdr.l3);
}

/**
 * qeth_fill_buffer() - map skb into an output buffer
 * @buf:	buffer to transport the skb
 * @skb:	skb to map into the buffer
 * @hdr:	qeth_hdr for this skb. Either at skb->data, or allocated
 *		from qeth_core_header_cache.
 * @offset:	when mapping the skb, start at skb->data + offset
 * @hd_len:	if > 0, build a dedicated header element of this size
 */
static unsigned int qeth_fill_buffer(struct qeth_qdio_out_buffer *buf,
				     struct sk_buff *skb, struct qeth_hdr *hdr,
				     unsigned int offset, unsigned int hd_len)
{
	struct qdio_buffer *buffer = buf->buffer;
	int element = buf->next_element_to_fill;
	int length = skb_headlen(skb) - offset;
	char *data = skb->data + offset;
	unsigned int elem_length, cnt;
	bool is_first_elem = true;

	__skb_queue_tail(&buf->skb_list, skb);

	/* build dedicated element for HW Header */
	if (hd_len) {
		is_first_elem = false;

		buffer->element[element].addr = virt_to_phys(hdr);
		buffer->element[element].length = hd_len;
		buffer->element[element].eflags = SBAL_EFLAGS_FIRST_FRAG;

		/* HW header is allocated from cache: */
		if ((void *)hdr != skb->data)
			__set_bit(element, buf->from_kmem_cache);
		/* HW header was pushed and is contiguous with linear part: */
		else if (length > 0 && !PAGE_ALIGNED(data) &&
			 (data == (char *)hdr + hd_len))
			buffer->element[element].eflags |=
				SBAL_EFLAGS_CONTIGUOUS;

		element++;
	}

	/* map linear part into buffer element(s) */
	while (length > 0) {
		elem_length = min_t(unsigned int, length,
				    PAGE_SIZE - offset_in_page(data));

		buffer->element[element].addr = virt_to_phys(data);
		buffer->element[element].length = elem_length;
		length -= elem_length;
		if (is_first_elem) {
			is_first_elem = false;
			if (length || skb_is_nonlinear(skb))
				/* skb needs additional elements */
				buffer->element[element].eflags =
					SBAL_EFLAGS_FIRST_FRAG;
			else
				buffer->element[element].eflags = 0;
		} else {
			buffer->element[element].eflags =
				SBAL_EFLAGS_MIDDLE_FRAG;
		}

		data += elem_length;
		element++;
	}

	/* map page frags into buffer element(s) */
	for (cnt = 0; cnt < skb_shinfo(skb)->nr_frags; cnt++) {
		skb_frag_t *frag = &skb_shinfo(skb)->frags[cnt];

		data = skb_frag_address(frag);
		length = skb_frag_size(frag);
		while (length > 0) {
			elem_length = min_t(unsigned int, length,
					    PAGE_SIZE - offset_in_page(data));

			buffer->element[element].addr = virt_to_phys(data);
			buffer->element[element].length = elem_length;
			buffer->element[element].eflags =
				SBAL_EFLAGS_MIDDLE_FRAG;

			length -= elem_length;
			data += elem_length;
			element++;
		}
	}

	if (buffer->element[element - 1].eflags)
		buffer->element[element - 1].eflags = SBAL_EFLAGS_LAST_FRAG;
	buf->next_element_to_fill = element;
	return element;
}

static int __qeth_xmit(struct qeth_card *card, struct qeth_qdio_out_q *queue,
		       struct sk_buff *skb, unsigned int elements,
		       struct qeth_hdr *hdr, unsigned int offset,
		       unsigned int hd_len)
{
	unsigned int bytes = qdisc_pkt_len(skb);
	struct qeth_qdio_out_buffer *buffer;
	unsigned int next_element;
	struct netdev_queue *txq;
	bool stopped = false;
	bool flush;

	buffer = queue->bufs[QDIO_BUFNR(queue->bulk_start + queue->bulk_count)];
	txq = netdev_get_tx_queue(card->dev, skb_get_queue_mapping(skb));

	/* Just a sanity check, the wake/stop logic should ensure that we always
	 * get a free buffer.
	 */
	if (atomic_read(&buffer->state) != QETH_QDIO_BUF_EMPTY)
		return -EBUSY;

	flush = !qeth_iqd_may_bulk(queue, skb, hdr);

	if (flush ||
	    (buffer->next_element_to_fill + elements > queue->max_elements)) {
		if (buffer->next_element_to_fill > 0) {
			atomic_set(&buffer->state, QETH_QDIO_BUF_PRIMED);
			queue->bulk_count++;
		}

		if (queue->bulk_count >= queue->bulk_max)
			flush = true;

		if (flush)
			qeth_flush_queue(queue);

		buffer = queue->bufs[QDIO_BUFNR(queue->bulk_start +
						queue->bulk_count)];

		/* Sanity-check again: */
		if (atomic_read(&buffer->state) != QETH_QDIO_BUF_EMPTY)
			return -EBUSY;
	}

	if (buffer->next_element_to_fill == 0 &&
	    atomic_inc_return(&queue->used_buffers) >= QDIO_MAX_BUFFERS_PER_Q) {
		/* If a TX completion happens right _here_ and misses to wake
		 * the txq, then our re-check below will catch the race.
		 */
		QETH_TXQ_STAT_INC(queue, stopped);
		netif_tx_stop_queue(txq);
		stopped = true;
	}

	next_element = qeth_fill_buffer(buffer, skb, hdr, offset, hd_len);
	buffer->bytes += bytes;
	buffer->frames += skb_is_gso(skb) ? skb_shinfo(skb)->gso_segs : 1;
	queue->prev_hdr = hdr;

	flush = __netdev_tx_sent_queue(txq, bytes,
				       !stopped && netdev_xmit_more());

	if (flush || next_element >= queue->max_elements) {
		atomic_set(&buffer->state, QETH_QDIO_BUF_PRIMED);
		queue->bulk_count++;

		if (queue->bulk_count >= queue->bulk_max)
			flush = true;

		if (flush)
			qeth_flush_queue(queue);
	}

	if (stopped && !qeth_out_queue_is_full(queue))
		netif_tx_start_queue(txq);
	return 0;
}

static int qeth_do_send_packet(struct qeth_card *card,
			       struct qeth_qdio_out_q *queue,
			       struct sk_buff *skb, struct qeth_hdr *hdr,
			       unsigned int offset, unsigned int hd_len,
			       unsigned int elements_needed)
{
	unsigned int start_index = queue->next_buf_to_fill;
	struct qeth_qdio_out_buffer *buffer;
	unsigned int next_element;
	struct netdev_queue *txq;
	bool stopped = false;
	int flush_count = 0;
	int do_pack = 0;
	int rc = 0;

	buffer = queue->bufs[queue->next_buf_to_fill];

	/* Just a sanity check, the wake/stop logic should ensure that we always
	 * get a free buffer.
	 */
	if (atomic_read(&buffer->state) != QETH_QDIO_BUF_EMPTY)
		return -EBUSY;

	txq = netdev_get_tx_queue(card->dev, skb_get_queue_mapping(skb));

	/* check if we need to switch packing state of this queue */
	qeth_switch_to_packing_if_needed(queue);
	if (queue->do_pack) {
		do_pack = 1;
		/* does packet fit in current buffer? */
		if (buffer->next_element_to_fill + elements_needed >
		    queue->max_elements) {
			/* ... no -> set state PRIMED */
			atomic_set(&buffer->state, QETH_QDIO_BUF_PRIMED);
			flush_count++;
			queue->next_buf_to_fill =
				QDIO_BUFNR(queue->next_buf_to_fill + 1);
			buffer = queue->bufs[queue->next_buf_to_fill];

			/* We stepped forward, so sanity-check again: */
			if (atomic_read(&buffer->state) !=
			    QETH_QDIO_BUF_EMPTY) {
				qeth_flush_buffers(queue, start_index,
							   flush_count);
				rc = -EBUSY;
				goto out;
			}
		}
	}

	if (buffer->next_element_to_fill == 0 &&
	    atomic_inc_return(&queue->used_buffers) >= QDIO_MAX_BUFFERS_PER_Q) {
		/* If a TX completion happens right _here_ and misses to wake
		 * the txq, then our re-check below will catch the race.
		 */
		QETH_TXQ_STAT_INC(queue, stopped);
		netif_tx_stop_queue(txq);
		stopped = true;
	}

	next_element = qeth_fill_buffer(buffer, skb, hdr, offset, hd_len);
	buffer->bytes += qdisc_pkt_len(skb);
	buffer->frames += skb_is_gso(skb) ? skb_shinfo(skb)->gso_segs : 1;

	if (queue->do_pack)
		QETH_TXQ_STAT_INC(queue, skbs_pack);
	if (!queue->do_pack || stopped || next_element >= queue->max_elements) {
		flush_count++;
		atomic_set(&buffer->state, QETH_QDIO_BUF_PRIMED);
		queue->next_buf_to_fill =
				QDIO_BUFNR(queue->next_buf_to_fill + 1);
	}

	if (flush_count)
		qeth_flush_buffers(queue, start_index, flush_count);

out:
	if (do_pack)
		QETH_TXQ_STAT_ADD(queue, bufs_pack, flush_count);

	if (stopped && !qeth_out_queue_is_full(queue))
		netif_tx_start_queue(txq);
	return rc;
}

static void qeth_fill_tso_ext(struct qeth_hdr_tso *hdr,
			      unsigned int payload_len, struct sk_buff *skb,
			      unsigned int proto_len)
{
	struct qeth_hdr_ext_tso *ext = &hdr->ext;

	ext->hdr_tot_len = sizeof(*ext);
	ext->imb_hdr_no = 1;
	ext->hdr_type = 1;
	ext->hdr_version = 1;
	ext->hdr_len = 28;
	ext->payload_len = payload_len;
	ext->mss = skb_shinfo(skb)->gso_size;
	ext->dg_hdr_len = proto_len;
}

int qeth_xmit(struct qeth_card *card, struct sk_buff *skb,
	      struct qeth_qdio_out_q *queue, __be16 proto,
	      void (*fill_header)(struct qeth_qdio_out_q *queue,
				  struct qeth_hdr *hdr, struct sk_buff *skb,
				  __be16 proto, unsigned int data_len))
{
	unsigned int proto_len, hw_hdr_len;
	unsigned int frame_len = skb->len;
	bool is_tso = skb_is_gso(skb);
	unsigned int data_offset = 0;
	struct qeth_hdr *hdr = NULL;
	unsigned int hd_len = 0;
	unsigned int elements;
	int push_len, rc;

	if (is_tso) {
		hw_hdr_len = sizeof(struct qeth_hdr_tso);
		proto_len = skb_transport_offset(skb) + tcp_hdrlen(skb);
	} else {
		hw_hdr_len = sizeof(struct qeth_hdr);
		proto_len = (IS_IQD(card) && IS_LAYER2(card)) ? ETH_HLEN : 0;
	}

	rc = skb_cow_head(skb, hw_hdr_len);
	if (rc)
		return rc;

	push_len = qeth_add_hw_header(queue, skb, &hdr, hw_hdr_len, proto_len,
				      &elements);
	if (push_len < 0)
		return push_len;
	if (is_tso || !push_len) {
		/* HW header needs its own buffer element. */
		hd_len = hw_hdr_len + proto_len;
		data_offset = push_len + proto_len;
	}
	memset(hdr, 0, hw_hdr_len);
	fill_header(queue, hdr, skb, proto, frame_len);
	if (is_tso)
		qeth_fill_tso_ext((struct qeth_hdr_tso *) hdr,
				  frame_len - proto_len, skb, proto_len);

	if (IS_IQD(card)) {
		rc = __qeth_xmit(card, queue, skb, elements, hdr, data_offset,
				 hd_len);
	} else {
		/* TODO: drop skb_orphan() once TX completion is fast enough */
		skb_orphan(skb);
		spin_lock(&queue->lock);
		rc = qeth_do_send_packet(card, queue, skb, hdr, data_offset,
					 hd_len, elements);
		spin_unlock(&queue->lock);
	}

	if (rc && !push_len)
		kmem_cache_free(qeth_core_header_cache, hdr);

	return rc;
}
EXPORT_SYMBOL_GPL(qeth_xmit);

static int qeth_setadp_promisc_mode_cb(struct qeth_card *card,
		struct qeth_reply *reply, unsigned long data)
{
	struct qeth_ipa_cmd *cmd = (struct qeth_ipa_cmd *) data;
	struct qeth_ipacmd_setadpparms *setparms;

	QETH_CARD_TEXT(card, 4, "prmadpcb");

	setparms = &(cmd->data.setadapterparms);
	if (qeth_setadpparms_inspect_rc(cmd)) {
		QETH_CARD_TEXT_(card, 4, "prmrc%x", cmd->hdr.return_code);
		setparms->data.mode = SET_PROMISC_MODE_OFF;
	}
	card->info.promisc_mode = setparms->data.mode;
	return (cmd->hdr.return_code) ? -EIO : 0;
}

void qeth_setadp_promisc_mode(struct qeth_card *card, bool enable)
{
	enum qeth_ipa_promisc_modes mode = enable ? SET_PROMISC_MODE_ON :
						    SET_PROMISC_MODE_OFF;
	struct qeth_cmd_buffer *iob;
	struct qeth_ipa_cmd *cmd;

	QETH_CARD_TEXT(card, 4, "setprom");
	QETH_CARD_TEXT_(card, 4, "mode:%x", mode);

	iob = qeth_get_adapter_cmd(card, IPA_SETADP_SET_PROMISC_MODE,
				   SETADP_DATA_SIZEOF(mode));
	if (!iob)
		return;
	cmd = __ipa_cmd(iob);
	cmd->data.setadapterparms.data.mode = mode;
	qeth_send_ipa_cmd(card, iob, qeth_setadp_promisc_mode_cb, NULL);
}
EXPORT_SYMBOL_GPL(qeth_setadp_promisc_mode);

static int qeth_setadpparms_change_macaddr_cb(struct qeth_card *card,
		struct qeth_reply *reply, unsigned long data)
{
	struct qeth_ipa_cmd *cmd = (struct qeth_ipa_cmd *) data;
	struct qeth_ipacmd_setadpparms *adp_cmd;

	QETH_CARD_TEXT(card, 4, "chgmaccb");
	if (qeth_setadpparms_inspect_rc(cmd))
		return -EIO;

	adp_cmd = &cmd->data.setadapterparms;
	if (!is_valid_ether_addr(adp_cmd->data.change_addr.addr))
		return -EADDRNOTAVAIL;

	if (IS_LAYER2(card) && IS_OSD(card) && !IS_VM_NIC(card) &&
	    !(adp_cmd->hdr.flags & QETH_SETADP_FLAGS_VIRTUAL_MAC))
		return -EADDRNOTAVAIL;

	ether_addr_copy(card->dev->dev_addr, adp_cmd->data.change_addr.addr);
	return 0;
}

int qeth_setadpparms_change_macaddr(struct qeth_card *card)
{
	int rc;
	struct qeth_cmd_buffer *iob;
	struct qeth_ipa_cmd *cmd;

	QETH_CARD_TEXT(card, 4, "chgmac");

	iob = qeth_get_adapter_cmd(card, IPA_SETADP_ALTER_MAC_ADDRESS,
				   SETADP_DATA_SIZEOF(change_addr));
	if (!iob)
		return -ENOMEM;
	cmd = __ipa_cmd(iob);
	cmd->data.setadapterparms.data.change_addr.cmd = CHANGE_ADDR_READ_MAC;
	cmd->data.setadapterparms.data.change_addr.addr_size = ETH_ALEN;
	ether_addr_copy(cmd->data.setadapterparms.data.change_addr.addr,
			card->dev->dev_addr);
	rc = qeth_send_ipa_cmd(card, iob, qeth_setadpparms_change_macaddr_cb,
			       NULL);
	return rc;
}
EXPORT_SYMBOL_GPL(qeth_setadpparms_change_macaddr);

static int qeth_setadpparms_set_access_ctrl_cb(struct qeth_card *card,
		struct qeth_reply *reply, unsigned long data)
{
	struct qeth_ipa_cmd *cmd = (struct qeth_ipa_cmd *) data;
	struct qeth_set_access_ctrl *access_ctrl_req;

	QETH_CARD_TEXT(card, 4, "setaccb");

	access_ctrl_req = &cmd->data.setadapterparms.data.set_access_ctrl;
	QETH_CARD_TEXT_(card, 2, "rc=%d",
			cmd->data.setadapterparms.hdr.return_code);
	if (cmd->data.setadapterparms.hdr.return_code !=
						SET_ACCESS_CTRL_RC_SUCCESS)
		QETH_DBF_MESSAGE(3, "ERR:SET_ACCESS_CTRL(%#x) on device %x: %#x\n",
				 access_ctrl_req->subcmd_code, CARD_DEVID(card),
				 cmd->data.setadapterparms.hdr.return_code);
	switch (qeth_setadpparms_inspect_rc(cmd)) {
	case SET_ACCESS_CTRL_RC_SUCCESS:
		if (access_ctrl_req->subcmd_code == ISOLATION_MODE_NONE)
			dev_info(&card->gdev->dev,
			    "QDIO data connection isolation is deactivated\n");
		else
			dev_info(&card->gdev->dev,
			    "QDIO data connection isolation is activated\n");
		return 0;
	case SET_ACCESS_CTRL_RC_ALREADY_NOT_ISOLATED:
		QETH_DBF_MESSAGE(2, "QDIO data connection isolation on device %x already deactivated\n",
				 CARD_DEVID(card));
		return 0;
	case SET_ACCESS_CTRL_RC_ALREADY_ISOLATED:
		QETH_DBF_MESSAGE(2, "QDIO data connection isolation on device %x already activated\n",
				 CARD_DEVID(card));
		return 0;
	case SET_ACCESS_CTRL_RC_NOT_SUPPORTED:
		dev_err(&card->gdev->dev, "Adapter does not "
			"support QDIO data connection isolation\n");
		return -EOPNOTSUPP;
	case SET_ACCESS_CTRL_RC_NONE_SHARED_ADAPTER:
		dev_err(&card->gdev->dev,
			"Adapter is dedicated. "
			"QDIO data connection isolation not supported\n");
		return -EOPNOTSUPP;
	case SET_ACCESS_CTRL_RC_ACTIVE_CHECKSUM_OFF:
		dev_err(&card->gdev->dev,
			"TSO does not permit QDIO data connection isolation\n");
		return -EPERM;
	case SET_ACCESS_CTRL_RC_REFLREL_UNSUPPORTED:
		dev_err(&card->gdev->dev, "The adjacent switch port does not "
			"support reflective relay mode\n");
		return -EOPNOTSUPP;
	case SET_ACCESS_CTRL_RC_REFLREL_FAILED:
		dev_err(&card->gdev->dev, "The reflective relay mode cannot be "
					"enabled at the adjacent switch port");
		return -EREMOTEIO;
	case SET_ACCESS_CTRL_RC_REFLREL_DEACT_FAILED:
		dev_warn(&card->gdev->dev, "Turning off reflective relay mode "
					"at the adjacent switch failed\n");
		/* benign error while disabling ISOLATION_MODE_FWD */
		return 0;
	default:
		return -EIO;
	}
}

int qeth_setadpparms_set_access_ctrl(struct qeth_card *card,
				     enum qeth_ipa_isolation_modes mode)
{
	int rc;
	struct qeth_cmd_buffer *iob;
	struct qeth_ipa_cmd *cmd;
	struct qeth_set_access_ctrl *access_ctrl_req;

	QETH_CARD_TEXT(card, 4, "setacctl");

	if (!qeth_adp_supported(card, IPA_SETADP_SET_ACCESS_CONTROL)) {
		dev_err(&card->gdev->dev,
			"Adapter does not support QDIO data connection isolation\n");
		return -EOPNOTSUPP;
	}

	iob = qeth_get_adapter_cmd(card, IPA_SETADP_SET_ACCESS_CONTROL,
				   SETADP_DATA_SIZEOF(set_access_ctrl));
	if (!iob)
		return -ENOMEM;
	cmd = __ipa_cmd(iob);
	access_ctrl_req = &cmd->data.setadapterparms.data.set_access_ctrl;
	access_ctrl_req->subcmd_code = mode;

	rc = qeth_send_ipa_cmd(card, iob, qeth_setadpparms_set_access_ctrl_cb,
			       NULL);
	if (rc) {
		QETH_CARD_TEXT_(card, 2, "rc=%d", rc);
		QETH_DBF_MESSAGE(3, "IPA(SET_ACCESS_CTRL(%d) on device %x: sent failed\n",
				 rc, CARD_DEVID(card));
	}

	return rc;
}

void qeth_tx_timeout(struct net_device *dev, unsigned int txqueue)
{
	struct qeth_card *card;

	card = dev->ml_priv;
	QETH_CARD_TEXT(card, 4, "txtimeo");
	qeth_schedule_recovery(card);
}
EXPORT_SYMBOL_GPL(qeth_tx_timeout);

static int qeth_mdio_read(struct net_device *dev, int phy_id, int regnum)
{
	struct qeth_card *card = dev->ml_priv;
	int rc = 0;

	switch (regnum) {
	case MII_BMCR: /* Basic mode control register */
		rc = BMCR_FULLDPLX;
		if ((card->info.link_type != QETH_LINK_TYPE_GBIT_ETH) &&
		    (card->info.link_type != QETH_LINK_TYPE_10GBIT_ETH) &&
		    (card->info.link_type != QETH_LINK_TYPE_25GBIT_ETH))
			rc |= BMCR_SPEED100;
		break;
	case MII_BMSR: /* Basic mode status register */
		rc = BMSR_ERCAP | BMSR_ANEGCOMPLETE | BMSR_LSTATUS |
		     BMSR_10HALF | BMSR_10FULL | BMSR_100HALF | BMSR_100FULL |
		     BMSR_100BASE4;
		break;
	case MII_PHYSID1: /* PHYS ID 1 */
		rc = (dev->dev_addr[0] << 16) | (dev->dev_addr[1] << 8) |
		     dev->dev_addr[2];
		rc = (rc >> 5) & 0xFFFF;
		break;
	case MII_PHYSID2: /* PHYS ID 2 */
		rc = (dev->dev_addr[2] << 10) & 0xFFFF;
		break;
	case MII_ADVERTISE: /* Advertisement control reg */
		rc = ADVERTISE_ALL;
		break;
	case MII_LPA: /* Link partner ability reg */
		rc = LPA_10HALF | LPA_10FULL | LPA_100HALF | LPA_100FULL |
		     LPA_100BASE4 | LPA_LPACK;
		break;
	case MII_EXPANSION: /* Expansion register */
		break;
	case MII_DCOUNTER: /* disconnect counter */
		break;
	case MII_FCSCOUNTER: /* false carrier counter */
		break;
	case MII_NWAYTEST: /* N-way auto-neg test register */
		break;
	case MII_RERRCOUNTER: /* rx error counter */
		rc = card->stats.rx_length_errors +
		     card->stats.rx_frame_errors +
		     card->stats.rx_fifo_errors;
		break;
	case MII_SREVISION: /* silicon revision */
		break;
	case MII_RESV1: /* reserved 1 */
		break;
	case MII_LBRERROR: /* loopback, rx, bypass error */
		break;
	case MII_PHYADDR: /* physical address */
		break;
	case MII_RESV2: /* reserved 2 */
		break;
	case MII_TPISTATUS: /* TPI status for 10mbps */
		break;
	case MII_NCONFIG: /* network interface config */
		break;
	default:
		break;
	}
	return rc;
}

static int qeth_snmp_command_cb(struct qeth_card *card,
				struct qeth_reply *reply, unsigned long data)
{
	struct qeth_ipa_cmd *cmd = (struct qeth_ipa_cmd *) data;
	struct qeth_arp_query_info *qinfo = reply->param;
	struct qeth_ipacmd_setadpparms *adp_cmd;
	unsigned int data_len;
	void *snmp_data;

	QETH_CARD_TEXT(card, 3, "snpcmdcb");

	if (cmd->hdr.return_code) {
		QETH_CARD_TEXT_(card, 4, "scer1%x", cmd->hdr.return_code);
		return -EIO;
	}
	if (cmd->data.setadapterparms.hdr.return_code) {
		cmd->hdr.return_code =
			cmd->data.setadapterparms.hdr.return_code;
		QETH_CARD_TEXT_(card, 4, "scer2%x", cmd->hdr.return_code);
		return -EIO;
	}

	adp_cmd = &cmd->data.setadapterparms;
	data_len = adp_cmd->hdr.cmdlength - sizeof(adp_cmd->hdr);
	if (adp_cmd->hdr.seq_no == 1) {
		snmp_data = &adp_cmd->data.snmp;
	} else {
		snmp_data = &adp_cmd->data.snmp.request;
		data_len -= offsetof(struct qeth_snmp_cmd, request);
	}

	/* check if there is enough room in userspace */
	if ((qinfo->udata_len - qinfo->udata_offset) < data_len) {
		QETH_CARD_TEXT_(card, 4, "scer3%i", -ENOSPC);
		return -ENOSPC;
	}
	QETH_CARD_TEXT_(card, 4, "snore%i",
			cmd->data.setadapterparms.hdr.used_total);
	QETH_CARD_TEXT_(card, 4, "sseqn%i",
			cmd->data.setadapterparms.hdr.seq_no);
	/*copy entries to user buffer*/
	memcpy(qinfo->udata + qinfo->udata_offset, snmp_data, data_len);
	qinfo->udata_offset += data_len;

	if (cmd->data.setadapterparms.hdr.seq_no <
	    cmd->data.setadapterparms.hdr.used_total)
		return 1;
	return 0;
}

static int qeth_snmp_command(struct qeth_card *card, char __user *udata)
{
	struct qeth_snmp_ureq __user *ureq;
	struct qeth_cmd_buffer *iob;
	unsigned int req_len;
	struct qeth_arp_query_info qinfo = {0, };
	int rc = 0;

	QETH_CARD_TEXT(card, 3, "snmpcmd");

	if (IS_VM_NIC(card))
		return -EOPNOTSUPP;

	if ((!qeth_adp_supported(card, IPA_SETADP_SET_SNMP_CONTROL)) &&
	    IS_LAYER3(card))
		return -EOPNOTSUPP;

	ureq = (struct qeth_snmp_ureq __user *) udata;
	if (get_user(qinfo.udata_len, &ureq->hdr.data_len) ||
	    get_user(req_len, &ureq->hdr.req_len))
		return -EFAULT;

	/* Sanitize user input, to avoid overflows in iob size calculation: */
	if (req_len > QETH_BUFSIZE)
		return -EINVAL;

	iob = qeth_get_adapter_cmd(card, IPA_SETADP_SET_SNMP_CONTROL, req_len);
	if (!iob)
		return -ENOMEM;

	if (copy_from_user(&__ipa_cmd(iob)->data.setadapterparms.data.snmp,
			   &ureq->cmd, req_len)) {
		qeth_put_cmd(iob);
		return -EFAULT;
	}

	qinfo.udata = kzalloc(qinfo.udata_len, GFP_KERNEL);
	if (!qinfo.udata) {
		qeth_put_cmd(iob);
		return -ENOMEM;
	}
	qinfo.udata_offset = sizeof(struct qeth_snmp_ureq_hdr);

	rc = qeth_send_ipa_cmd(card, iob, qeth_snmp_command_cb, &qinfo);
	if (rc)
		QETH_DBF_MESSAGE(2, "SNMP command failed on device %x: (%#x)\n",
				 CARD_DEVID(card), rc);
	else {
		if (copy_to_user(udata, qinfo.udata, qinfo.udata_len))
			rc = -EFAULT;
	}

	kfree(qinfo.udata);
	return rc;
}

static int qeth_setadpparms_query_oat_cb(struct qeth_card *card,
					 struct qeth_reply *reply,
					 unsigned long data)
{
	struct qeth_ipa_cmd *cmd = (struct qeth_ipa_cmd *)data;
	struct qeth_qoat_priv *priv = reply->param;
	int resdatalen;

	QETH_CARD_TEXT(card, 3, "qoatcb");
	if (qeth_setadpparms_inspect_rc(cmd))
		return -EIO;

	resdatalen = cmd->data.setadapterparms.hdr.cmdlength;

	if (resdatalen > (priv->buffer_len - priv->response_len))
		return -ENOSPC;

	memcpy(priv->buffer + priv->response_len,
	       &cmd->data.setadapterparms.hdr, resdatalen);
	priv->response_len += resdatalen;

	if (cmd->data.setadapterparms.hdr.seq_no <
	    cmd->data.setadapterparms.hdr.used_total)
		return 1;
	return 0;
}

static int qeth_query_oat_command(struct qeth_card *card, char __user *udata)
{
	int rc = 0;
	struct qeth_cmd_buffer *iob;
	struct qeth_ipa_cmd *cmd;
	struct qeth_query_oat *oat_req;
	struct qeth_query_oat_data oat_data;
	struct qeth_qoat_priv priv;
	void __user *tmp;

	QETH_CARD_TEXT(card, 3, "qoatcmd");

	if (!qeth_adp_supported(card, IPA_SETADP_QUERY_OAT))
		return -EOPNOTSUPP;

	if (copy_from_user(&oat_data, udata, sizeof(oat_data)))
		return -EFAULT;

	priv.buffer_len = oat_data.buffer_len;
	priv.response_len = 0;
	priv.buffer = vzalloc(oat_data.buffer_len);
	if (!priv.buffer)
		return -ENOMEM;

	iob = qeth_get_adapter_cmd(card, IPA_SETADP_QUERY_OAT,
				   SETADP_DATA_SIZEOF(query_oat));
	if (!iob) {
		rc = -ENOMEM;
		goto out_free;
	}
	cmd = __ipa_cmd(iob);
	oat_req = &cmd->data.setadapterparms.data.query_oat;
	oat_req->subcmd_code = oat_data.command;

	rc = qeth_send_ipa_cmd(card, iob, qeth_setadpparms_query_oat_cb, &priv);
	if (!rc) {
		tmp = is_compat_task() ? compat_ptr(oat_data.ptr) :
					 u64_to_user_ptr(oat_data.ptr);
		oat_data.response_len = priv.response_len;

		if (copy_to_user(tmp, priv.buffer, priv.response_len) ||
		    copy_to_user(udata, &oat_data, sizeof(oat_data)))
			rc = -EFAULT;
	}

out_free:
	vfree(priv.buffer);
	return rc;
}

static int qeth_query_card_info_cb(struct qeth_card *card,
				   struct qeth_reply *reply, unsigned long data)
{
	struct qeth_ipa_cmd *cmd = (struct qeth_ipa_cmd *)data;
	struct qeth_link_info *link_info = reply->param;
	struct qeth_query_card_info *card_info;

	QETH_CARD_TEXT(card, 2, "qcrdincb");
	if (qeth_setadpparms_inspect_rc(cmd))
		return -EIO;

	card_info = &cmd->data.setadapterparms.data.card_info;
	netdev_dbg(card->dev,
		   "card info: card_type=0x%02x, port_mode=0x%04x, port_speed=0x%08x\n",
		   card_info->card_type, card_info->port_mode,
		   card_info->port_speed);

	switch (card_info->port_mode) {
	case CARD_INFO_PORTM_FULLDUPLEX:
		link_info->duplex = DUPLEX_FULL;
		break;
	case CARD_INFO_PORTM_HALFDUPLEX:
		link_info->duplex = DUPLEX_HALF;
		break;
	default:
		link_info->duplex = DUPLEX_UNKNOWN;
	}

	switch (card_info->card_type) {
	case CARD_INFO_TYPE_1G_COPPER_A:
	case CARD_INFO_TYPE_1G_COPPER_B:
		link_info->speed = SPEED_1000;
		link_info->port = PORT_TP;
		break;
	case CARD_INFO_TYPE_1G_FIBRE_A:
	case CARD_INFO_TYPE_1G_FIBRE_B:
		link_info->speed = SPEED_1000;
		link_info->port = PORT_FIBRE;
		break;
	case CARD_INFO_TYPE_10G_FIBRE_A:
	case CARD_INFO_TYPE_10G_FIBRE_B:
		link_info->speed = SPEED_10000;
		link_info->port = PORT_FIBRE;
		break;
	default:
		switch (card_info->port_speed) {
		case CARD_INFO_PORTS_10M:
			link_info->speed = SPEED_10;
			break;
		case CARD_INFO_PORTS_100M:
			link_info->speed = SPEED_100;
			break;
		case CARD_INFO_PORTS_1G:
			link_info->speed = SPEED_1000;
			break;
		case CARD_INFO_PORTS_10G:
			link_info->speed = SPEED_10000;
			break;
		case CARD_INFO_PORTS_25G:
			link_info->speed = SPEED_25000;
			break;
		default:
			link_info->speed = SPEED_UNKNOWN;
		}

		link_info->port = PORT_OTHER;
	}

	return 0;
}

int qeth_query_card_info(struct qeth_card *card,
			 struct qeth_link_info *link_info)
{
	struct qeth_cmd_buffer *iob;

	QETH_CARD_TEXT(card, 2, "qcrdinfo");
	if (!qeth_adp_supported(card, IPA_SETADP_QUERY_CARD_INFO))
		return -EOPNOTSUPP;
	iob = qeth_get_adapter_cmd(card, IPA_SETADP_QUERY_CARD_INFO, 0);
	if (!iob)
		return -ENOMEM;

	return qeth_send_ipa_cmd(card, iob, qeth_query_card_info_cb, link_info);
}

static int qeth_init_link_info_oat_cb(struct qeth_card *card,
				      struct qeth_reply *reply_priv,
				      unsigned long data)
{
	struct qeth_ipa_cmd *cmd = (struct qeth_ipa_cmd *)data;
	struct qeth_link_info *link_info = reply_priv->param;
	struct qeth_query_oat_physical_if *phys_if;
	struct qeth_query_oat_reply *reply;

	if (qeth_setadpparms_inspect_rc(cmd))
		return -EIO;

	/* Multi-part reply is unexpected, don't bother: */
	if (cmd->data.setadapterparms.hdr.used_total > 1)
		return -EINVAL;

	/* Expect the reply to start with phys_if data: */
	reply = &cmd->data.setadapterparms.data.query_oat.reply[0];
	if (reply->type != QETH_QOAT_REPLY_TYPE_PHYS_IF ||
	    reply->length < sizeof(*reply))
		return -EINVAL;

	phys_if = &reply->phys_if;

	switch (phys_if->speed_duplex) {
	case QETH_QOAT_PHYS_SPEED_10M_HALF:
		link_info->speed = SPEED_10;
		link_info->duplex = DUPLEX_HALF;
		break;
	case QETH_QOAT_PHYS_SPEED_10M_FULL:
		link_info->speed = SPEED_10;
		link_info->duplex = DUPLEX_FULL;
		break;
	case QETH_QOAT_PHYS_SPEED_100M_HALF:
		link_info->speed = SPEED_100;
		link_info->duplex = DUPLEX_HALF;
		break;
	case QETH_QOAT_PHYS_SPEED_100M_FULL:
		link_info->speed = SPEED_100;
		link_info->duplex = DUPLEX_FULL;
		break;
	case QETH_QOAT_PHYS_SPEED_1000M_HALF:
		link_info->speed = SPEED_1000;
		link_info->duplex = DUPLEX_HALF;
		break;
	case QETH_QOAT_PHYS_SPEED_1000M_FULL:
		link_info->speed = SPEED_1000;
		link_info->duplex = DUPLEX_FULL;
		break;
	case QETH_QOAT_PHYS_SPEED_10G_FULL:
		link_info->speed = SPEED_10000;
		link_info->duplex = DUPLEX_FULL;
		break;
	case QETH_QOAT_PHYS_SPEED_25G_FULL:
		link_info->speed = SPEED_25000;
		link_info->duplex = DUPLEX_FULL;
		break;
	case QETH_QOAT_PHYS_SPEED_UNKNOWN:
	default:
		link_info->speed = SPEED_UNKNOWN;
		link_info->duplex = DUPLEX_UNKNOWN;
		break;
	}

	switch (phys_if->media_type) {
	case QETH_QOAT_PHYS_MEDIA_COPPER:
		link_info->port = PORT_TP;
		link_info->link_mode = QETH_LINK_MODE_UNKNOWN;
		break;
	case QETH_QOAT_PHYS_MEDIA_FIBRE_SHORT:
		link_info->port = PORT_FIBRE;
		link_info->link_mode = QETH_LINK_MODE_FIBRE_SHORT;
		break;
	case QETH_QOAT_PHYS_MEDIA_FIBRE_LONG:
		link_info->port = PORT_FIBRE;
		link_info->link_mode = QETH_LINK_MODE_FIBRE_LONG;
		break;
	default:
		link_info->port = PORT_OTHER;
		link_info->link_mode = QETH_LINK_MODE_UNKNOWN;
		break;
	}

	return 0;
}

static void qeth_init_link_info(struct qeth_card *card)
{
	card->info.link_info.duplex = DUPLEX_FULL;

	if (IS_IQD(card) || IS_VM_NIC(card)) {
		card->info.link_info.speed = SPEED_10000;
		card->info.link_info.port = PORT_FIBRE;
		card->info.link_info.link_mode = QETH_LINK_MODE_FIBRE_SHORT;
	} else {
		switch (card->info.link_type) {
		case QETH_LINK_TYPE_FAST_ETH:
		case QETH_LINK_TYPE_LANE_ETH100:
			card->info.link_info.speed = SPEED_100;
			card->info.link_info.port = PORT_TP;
			break;
		case QETH_LINK_TYPE_GBIT_ETH:
		case QETH_LINK_TYPE_LANE_ETH1000:
			card->info.link_info.speed = SPEED_1000;
			card->info.link_info.port = PORT_FIBRE;
			break;
		case QETH_LINK_TYPE_10GBIT_ETH:
			card->info.link_info.speed = SPEED_10000;
			card->info.link_info.port = PORT_FIBRE;
			break;
		case QETH_LINK_TYPE_25GBIT_ETH:
			card->info.link_info.speed = SPEED_25000;
			card->info.link_info.port = PORT_FIBRE;
			break;
		default:
			dev_info(&card->gdev->dev, "Unknown link type %x\n",
				 card->info.link_type);
			card->info.link_info.speed = SPEED_UNKNOWN;
			card->info.link_info.port = PORT_OTHER;
		}

		card->info.link_info.link_mode = QETH_LINK_MODE_UNKNOWN;
	}

	/* Get more accurate data via QUERY OAT: */
	if (qeth_adp_supported(card, IPA_SETADP_QUERY_OAT)) {
		struct qeth_link_info link_info;
		struct qeth_cmd_buffer *iob;

		iob = qeth_get_adapter_cmd(card, IPA_SETADP_QUERY_OAT,
					   SETADP_DATA_SIZEOF(query_oat));
		if (iob) {
			struct qeth_ipa_cmd *cmd = __ipa_cmd(iob);
			struct qeth_query_oat *oat_req;

			oat_req = &cmd->data.setadapterparms.data.query_oat;
			oat_req->subcmd_code = QETH_QOAT_SCOPE_INTERFACE;

			if (!qeth_send_ipa_cmd(card, iob,
					       qeth_init_link_info_oat_cb,
					       &link_info)) {
				if (link_info.speed != SPEED_UNKNOWN)
					card->info.link_info.speed = link_info.speed;
				if (link_info.duplex != DUPLEX_UNKNOWN)
					card->info.link_info.duplex = link_info.duplex;
				if (link_info.port != PORT_OTHER)
					card->info.link_info.port = link_info.port;
				if (link_info.link_mode != QETH_LINK_MODE_UNKNOWN)
					card->info.link_info.link_mode = link_info.link_mode;
			}
		}
	}
}

/**
 * qeth_vm_request_mac() - Request a hypervisor-managed MAC address
 * @card: pointer to a qeth_card
 *
 * Returns
 *	0, if a MAC address has been set for the card's netdevice
 *	a return code, for various error conditions
 */
int qeth_vm_request_mac(struct qeth_card *card)
{
	struct diag26c_mac_resp *response;
	struct diag26c_mac_req *request;
	int rc;

	QETH_CARD_TEXT(card, 2, "vmreqmac");

	request = kzalloc(sizeof(*request), GFP_KERNEL | GFP_DMA);
	response = kzalloc(sizeof(*response), GFP_KERNEL | GFP_DMA);
	if (!request || !response) {
		rc = -ENOMEM;
		goto out;
	}

	request->resp_buf_len = sizeof(*response);
	request->resp_version = DIAG26C_VERSION2;
	request->op_code = DIAG26C_GET_MAC;
	request->devno = card->info.ddev_devno;

	QETH_DBF_HEX(CTRL, 2, request, sizeof(*request));
	rc = diag26c(request, response, DIAG26C_MAC_SERVICES);
	QETH_DBF_HEX(CTRL, 2, request, sizeof(*request));
	if (rc)
		goto out;
	QETH_DBF_HEX(CTRL, 2, response, sizeof(*response));

	if (request->resp_buf_len < sizeof(*response) ||
	    response->version != request->resp_version) {
		rc = -EIO;
		QETH_CARD_TEXT(card, 2, "badresp");
		QETH_CARD_HEX(card, 2, &request->resp_buf_len,
			      sizeof(request->resp_buf_len));
	} else if (!is_valid_ether_addr(response->mac)) {
		rc = -EINVAL;
		QETH_CARD_TEXT(card, 2, "badmac");
		QETH_CARD_HEX(card, 2, response->mac, ETH_ALEN);
	} else {
		ether_addr_copy(card->dev->dev_addr, response->mac);
	}

out:
	kfree(response);
	kfree(request);
	return rc;
}
EXPORT_SYMBOL_GPL(qeth_vm_request_mac);

static void qeth_determine_capabilities(struct qeth_card *card)
{
	struct qeth_channel *channel = &card->data;
	struct ccw_device *ddev = channel->ccwdev;
	int rc;
	int ddev_offline = 0;

	QETH_CARD_TEXT(card, 2, "detcapab");
	if (!ddev->online) {
		ddev_offline = 1;
		rc = qeth_start_channel(channel);
		if (rc) {
			QETH_CARD_TEXT_(card, 2, "3err%d", rc);
			goto out;
		}
	}

	rc = qeth_read_conf_data(card);
	if (rc) {
		QETH_DBF_MESSAGE(2, "qeth_read_conf_data on device %x returned %i\n",
				 CARD_DEVID(card), rc);
		QETH_CARD_TEXT_(card, 2, "5err%d", rc);
		goto out_offline;
	}

	rc = qdio_get_ssqd_desc(ddev, &card->ssqd);
	if (rc)
		QETH_CARD_TEXT_(card, 2, "6err%d", rc);

	QETH_CARD_TEXT_(card, 2, "qfmt%d", card->ssqd.qfmt);
	QETH_CARD_TEXT_(card, 2, "ac1:%02x", card->ssqd.qdioac1);
	QETH_CARD_TEXT_(card, 2, "ac2:%04x", card->ssqd.qdioac2);
	QETH_CARD_TEXT_(card, 2, "ac3:%04x", card->ssqd.qdioac3);
	QETH_CARD_TEXT_(card, 2, "icnt%d", card->ssqd.icnt);
	if (!((card->ssqd.qfmt != QDIO_IQDIO_QFMT) ||
	    ((card->ssqd.qdioac1 & CHSC_AC1_INITIATE_INPUTQ) == 0) ||
	    ((card->ssqd.qdioac3 & CHSC_AC3_FORMAT2_CQ_AVAILABLE) == 0))) {
		dev_info(&card->gdev->dev,
			"Completion Queueing supported\n");
	} else {
		card->options.cq = QETH_CQ_NOTAVAILABLE;
	}

out_offline:
	if (ddev_offline == 1)
		qeth_stop_channel(channel);
out:
	return;
}

static void qeth_read_ccw_conf_data(struct qeth_card *card)
{
	struct qeth_card_info *info = &card->info;
	struct ccw_device *cdev = CARD_DDEV(card);
	struct ccw_dev_id dev_id;

	QETH_CARD_TEXT(card, 2, "ccwconfd");
	ccw_device_get_id(cdev, &dev_id);

	info->ddev_devno = dev_id.devno;
	info->ids_valid = !ccw_device_get_cssid(cdev, &info->cssid) &&
			  !ccw_device_get_iid(cdev, &info->iid) &&
			  !ccw_device_get_chid(cdev, 0, &info->chid);
	info->ssid = dev_id.ssid;

	dev_info(&card->gdev->dev, "CHID: %x CHPID: %x\n",
		 info->chid, info->chpid);

	QETH_CARD_TEXT_(card, 3, "devn%x", info->ddev_devno);
	QETH_CARD_TEXT_(card, 3, "cssid:%x", info->cssid);
	QETH_CARD_TEXT_(card, 3, "iid:%x", info->iid);
	QETH_CARD_TEXT_(card, 3, "ssid:%x", info->ssid);
	QETH_CARD_TEXT_(card, 3, "chpid:%x", info->chpid);
	QETH_CARD_TEXT_(card, 3, "chid:%x", info->chid);
	QETH_CARD_TEXT_(card, 3, "idval%x", info->ids_valid);
}

static int qeth_qdio_establish(struct qeth_card *card)
{
	struct qdio_buffer **out_sbal_ptrs[QETH_MAX_OUT_QUEUES];
	struct qdio_buffer **in_sbal_ptrs[QETH_MAX_IN_QUEUES];
	struct qeth_qib_parms *qib_parms = NULL;
	struct qdio_initialize init_data;
	unsigned int i;
	int rc = 0;

	QETH_CARD_TEXT(card, 2, "qdioest");

	if (!IS_IQD(card) && !IS_VM_NIC(card)) {
		qib_parms = kzalloc(sizeof_field(struct qib, parm), GFP_KERNEL);
		if (!qib_parms)
			return -ENOMEM;

		qeth_fill_qib_parms(card, qib_parms);
	}

	in_sbal_ptrs[0] = card->qdio.in_q->qdio_bufs;
	if (card->options.cq == QETH_CQ_ENABLED)
		in_sbal_ptrs[1] = card->qdio.c_q->qdio_bufs;

	for (i = 0; i < card->qdio.no_out_queues; i++)
		out_sbal_ptrs[i] = card->qdio.out_qs[i]->qdio_bufs;

	memset(&init_data, 0, sizeof(struct qdio_initialize));
	init_data.q_format		 = IS_IQD(card) ? QDIO_IQDIO_QFMT :
							  QDIO_QETH_QFMT;
	init_data.qib_param_field_format = 0;
	init_data.qib_param_field	 = (void *)qib_parms;
	init_data.no_input_qs            = card->qdio.no_in_queues;
	init_data.no_output_qs           = card->qdio.no_out_queues;
	init_data.input_handler		 = qeth_qdio_input_handler;
	init_data.output_handler	 = qeth_qdio_output_handler;
	init_data.irq_poll		 = qeth_qdio_poll;
	init_data.int_parm               = (unsigned long) card;
	init_data.input_sbal_addr_array  = in_sbal_ptrs;
	init_data.output_sbal_addr_array = out_sbal_ptrs;

	if (atomic_cmpxchg(&card->qdio.state, QETH_QDIO_ALLOCATED,
		QETH_QDIO_ESTABLISHED) == QETH_QDIO_ALLOCATED) {
		rc = qdio_allocate(CARD_DDEV(card), init_data.no_input_qs,
				   init_data.no_output_qs);
		if (rc) {
			atomic_set(&card->qdio.state, QETH_QDIO_ALLOCATED);
			goto out;
		}
		rc = qdio_establish(CARD_DDEV(card), &init_data);
		if (rc) {
			atomic_set(&card->qdio.state, QETH_QDIO_ALLOCATED);
			qdio_free(CARD_DDEV(card));
		}
	}

	switch (card->options.cq) {
	case QETH_CQ_ENABLED:
		dev_info(&card->gdev->dev, "Completion Queue support enabled");
		break;
	case QETH_CQ_DISABLED:
		dev_info(&card->gdev->dev, "Completion Queue support disabled");
		break;
	default:
		break;
	}

out:
	kfree(qib_parms);
	return rc;
}

static void qeth_core_free_card(struct qeth_card *card)
{
	QETH_CARD_TEXT(card, 2, "freecrd");

	unregister_service_level(&card->qeth_service_level);
	debugfs_remove_recursive(card->debugfs);
	qeth_put_cmd(card->read_cmd);
	destroy_workqueue(card->event_wq);
	dev_set_drvdata(&card->gdev->dev, NULL);
	kfree(card);
}

static void qeth_trace_features(struct qeth_card *card)
{
	QETH_CARD_TEXT(card, 2, "features");
	QETH_CARD_HEX(card, 2, &card->options.ipa4, sizeof(card->options.ipa4));
	QETH_CARD_HEX(card, 2, &card->options.ipa6, sizeof(card->options.ipa6));
	QETH_CARD_HEX(card, 2, &card->options.adp, sizeof(card->options.adp));
	QETH_CARD_HEX(card, 2, &card->info.diagass_support,
		      sizeof(card->info.diagass_support));
}

static struct ccw_device_id qeth_ids[] = {
	{CCW_DEVICE_DEVTYPE(0x1731, 0x01, 0x1732, 0x01),
					.driver_info = QETH_CARD_TYPE_OSD},
	{CCW_DEVICE_DEVTYPE(0x1731, 0x05, 0x1732, 0x05),
					.driver_info = QETH_CARD_TYPE_IQD},
	{CCW_DEVICE_DEVTYPE(0x1731, 0x02, 0x1732, 0x03),
					.driver_info = QETH_CARD_TYPE_OSM},
#ifdef CONFIG_QETH_OSX
	{CCW_DEVICE_DEVTYPE(0x1731, 0x02, 0x1732, 0x02),
					.driver_info = QETH_CARD_TYPE_OSX},
#endif
	{},
};
MODULE_DEVICE_TABLE(ccw, qeth_ids);

static struct ccw_driver qeth_ccw_driver = {
	.driver = {
		.owner = THIS_MODULE,
		.name = "qeth",
	},
	.ids = qeth_ids,
	.probe = ccwgroup_probe_ccwdev,
	.remove = ccwgroup_remove_ccwdev,
};

static int qeth_hardsetup_card(struct qeth_card *card, bool *carrier_ok)
{
	int retries = 3;
	int rc;

	QETH_CARD_TEXT(card, 2, "hrdsetup");
	atomic_set(&card->force_alloc_skb, 0);
	rc = qeth_update_from_chp_desc(card);
	if (rc)
		return rc;
retry:
	if (retries < 3)
		QETH_DBF_MESSAGE(2, "Retrying to do IDX activates on device %x.\n",
				 CARD_DEVID(card));
	rc = qeth_qdio_clear_card(card, !IS_IQD(card));
	qeth_stop_channel(&card->data);
	qeth_stop_channel(&card->write);
	qeth_stop_channel(&card->read);
	qdio_free(CARD_DDEV(card));

	rc = qeth_start_channel(&card->read);
	if (rc)
		goto retriable;
	rc = qeth_start_channel(&card->write);
	if (rc)
		goto retriable;
	rc = qeth_start_channel(&card->data);
	if (rc)
		goto retriable;
retriable:
	if (rc == -ERESTARTSYS) {
		QETH_CARD_TEXT(card, 2, "break1");
		return rc;
	} else if (rc) {
		QETH_CARD_TEXT_(card, 2, "1err%d", rc);
		if (--retries < 0)
			goto out;
		else
			goto retry;
	}

	qeth_determine_capabilities(card);
	qeth_read_ccw_conf_data(card);
	qeth_idx_init(card);

	rc = qeth_idx_activate_read_channel(card);
	if (rc == -EINTR) {
		QETH_CARD_TEXT(card, 2, "break2");
		return rc;
	} else if (rc) {
		QETH_CARD_TEXT_(card, 2, "3err%d", rc);
		if (--retries < 0)
			goto out;
		else
			goto retry;
	}

	rc = qeth_idx_activate_write_channel(card);
	if (rc == -EINTR) {
		QETH_CARD_TEXT(card, 2, "break3");
		return rc;
	} else if (rc) {
		QETH_CARD_TEXT_(card, 2, "4err%d", rc);
		if (--retries < 0)
			goto out;
		else
			goto retry;
	}
	card->read_or_write_problem = 0;
	rc = qeth_mpc_initialize(card);
	if (rc) {
		QETH_CARD_TEXT_(card, 2, "5err%d", rc);
		goto out;
	}

	rc = qeth_send_startlan(card);
	if (rc) {
		QETH_CARD_TEXT_(card, 2, "6err%d", rc);
		if (rc == -ENETDOWN) {
			dev_warn(&card->gdev->dev, "The LAN is offline\n");
			*carrier_ok = false;
		} else {
			goto out;
		}
	} else {
		*carrier_ok = true;
	}

	card->options.ipa4.supported = 0;
	card->options.ipa6.supported = 0;
	card->options.adp.supported = 0;
	card->options.sbp.supported_funcs = 0;
	card->info.diagass_support = 0;
	rc = qeth_query_ipassists(card, QETH_PROT_IPV4);
	if (rc == -ENOMEM)
		goto out;
	if (qeth_is_supported(card, IPA_IPV6)) {
		rc = qeth_query_ipassists(card, QETH_PROT_IPV6);
		if (rc == -ENOMEM)
			goto out;
	}
	if (qeth_is_supported(card, IPA_SETADAPTERPARMS)) {
		rc = qeth_query_setadapterparms(card);
		if (rc < 0) {
			QETH_CARD_TEXT_(card, 2, "7err%d", rc);
			goto out;
		}
	}
	if (qeth_adp_supported(card, IPA_SETADP_SET_DIAG_ASSIST)) {
		rc = qeth_query_setdiagass(card);
		if (rc)
			QETH_CARD_TEXT_(card, 2, "8err%d", rc);
	}

	qeth_trace_features(card);

	if (!qeth_is_diagass_supported(card, QETH_DIAGS_CMD_TRAP) ||
	    (card->info.hwtrap && qeth_hw_trap(card, QETH_DIAGS_TRAP_ARM)))
		card->info.hwtrap = 0;

	if (card->options.isolation != ISOLATION_MODE_NONE) {
		rc = qeth_setadpparms_set_access_ctrl(card,
						      card->options.isolation);
		if (rc)
			goto out;
	}

	qeth_init_link_info(card);

	rc = qeth_init_qdio_queues(card);
	if (rc) {
		QETH_CARD_TEXT_(card, 2, "9err%d", rc);
		goto out;
	}

	return 0;
out:
	dev_warn(&card->gdev->dev, "The qeth device driver failed to recover "
		"an error on the device\n");
	QETH_DBF_MESSAGE(2, "Initialization for device %x failed in hardsetup! rc=%d\n",
			 CARD_DEVID(card), rc);
	return rc;
}

static int qeth_set_online(struct qeth_card *card,
			   const struct qeth_discipline *disc)
{
	bool carrier_ok;
	int rc;

	mutex_lock(&card->conf_mutex);
	QETH_CARD_TEXT(card, 2, "setonlin");

	rc = qeth_hardsetup_card(card, &carrier_ok);
	if (rc) {
		QETH_CARD_TEXT_(card, 2, "2err%04x", rc);
		rc = -ENODEV;
		goto err_hardsetup;
	}

	qeth_print_status_message(card);

	if (card->dev->reg_state != NETREG_REGISTERED)
		/* no need for locking / error handling at this early stage: */
		qeth_set_real_num_tx_queues(card, qeth_tx_actual_queues(card));

	rc = disc->set_online(card, carrier_ok);
	if (rc)
		goto err_online;

	/* let user_space know that device is online */
	kobject_uevent(&card->gdev->dev.kobj, KOBJ_CHANGE);

	mutex_unlock(&card->conf_mutex);
	return 0;

err_online:
err_hardsetup:
	qeth_qdio_clear_card(card, 0);
	qeth_clear_working_pool_list(card);
	qeth_flush_local_addrs(card);

	qeth_stop_channel(&card->data);
	qeth_stop_channel(&card->write);
	qeth_stop_channel(&card->read);
	qdio_free(CARD_DDEV(card));

	mutex_unlock(&card->conf_mutex);
	return rc;
}

int qeth_set_offline(struct qeth_card *card, const struct qeth_discipline *disc,
		     bool resetting)
{
	int rc, rc2, rc3;

	mutex_lock(&card->conf_mutex);
	QETH_CARD_TEXT(card, 3, "setoffl");

	if ((!resetting && card->info.hwtrap) || card->info.hwtrap == 2) {
		qeth_hw_trap(card, QETH_DIAGS_TRAP_DISARM);
		card->info.hwtrap = 1;
	}

	/* cancel any stalled cmd that might block the rtnl: */
	qeth_clear_ipacmd_list(card);

	rtnl_lock();
	card->info.open_when_online = card->dev->flags & IFF_UP;
	dev_close(card->dev);
	netif_device_detach(card->dev);
	netif_carrier_off(card->dev);
	rtnl_unlock();

	cancel_work_sync(&card->rx_mode_work);

	disc->set_offline(card);

	qeth_qdio_clear_card(card, 0);
	qeth_drain_output_queues(card);
	qeth_clear_working_pool_list(card);
	qeth_flush_local_addrs(card);
	card->info.promisc_mode = 0;

	rc  = qeth_stop_channel(&card->data);
	rc2 = qeth_stop_channel(&card->write);
	rc3 = qeth_stop_channel(&card->read);
	if (!rc)
		rc = (rc2) ? rc2 : rc3;
	if (rc)
		QETH_CARD_TEXT_(card, 2, "1err%d", rc);
	qdio_free(CARD_DDEV(card));

	/* let user_space know that device is offline */
	kobject_uevent(&card->gdev->dev.kobj, KOBJ_CHANGE);

	mutex_unlock(&card->conf_mutex);
	return 0;
}
EXPORT_SYMBOL_GPL(qeth_set_offline);

static int qeth_do_reset(void *data)
{
	const struct qeth_discipline *disc;
	struct qeth_card *card = data;
	int rc;

	/* Lock-free, other users will block until we are done. */
	disc = card->discipline;

	QETH_CARD_TEXT(card, 2, "recover1");
	if (!qeth_do_run_thread(card, QETH_RECOVER_THREAD))
		return 0;
	QETH_CARD_TEXT(card, 2, "recover2");
	dev_warn(&card->gdev->dev,
		 "A recovery process has been started for the device\n");

	qeth_set_offline(card, disc, true);
	rc = qeth_set_online(card, disc);
	if (!rc) {
		dev_info(&card->gdev->dev,
			 "Device successfully recovered!\n");
	} else {
		qeth_set_offline(card, disc, true);
		ccwgroup_set_offline(card->gdev, false);
		dev_warn(&card->gdev->dev,
			 "The qeth device driver failed to recover an error on the device\n");
	}
	qeth_clear_thread_start_bit(card, QETH_RECOVER_THREAD);
	qeth_clear_thread_running_bit(card, QETH_RECOVER_THREAD);
	return 0;
}

#if IS_ENABLED(CONFIG_QETH_L3)
static void qeth_l3_rebuild_skb(struct qeth_card *card, struct sk_buff *skb,
				struct qeth_hdr *hdr)
{
	struct af_iucv_trans_hdr *iucv = (struct af_iucv_trans_hdr *) skb->data;
	struct qeth_hdr_layer3 *l3_hdr = &hdr->hdr.l3;
	struct net_device *dev = skb->dev;

	if (IS_IQD(card) && iucv->magic == ETH_P_AF_IUCV) {
		dev_hard_header(skb, dev, ETH_P_AF_IUCV, dev->dev_addr,
				"FAKELL", skb->len);
		return;
	}

	if (!(l3_hdr->flags & QETH_HDR_PASSTHRU)) {
		u16 prot = (l3_hdr->flags & QETH_HDR_IPV6) ? ETH_P_IPV6 :
							     ETH_P_IP;
		unsigned char tg_addr[ETH_ALEN];

		skb_reset_network_header(skb);
		switch (l3_hdr->flags & QETH_HDR_CAST_MASK) {
		case QETH_CAST_MULTICAST:
			if (prot == ETH_P_IP)
				ip_eth_mc_map(ip_hdr(skb)->daddr, tg_addr);
			else
				ipv6_eth_mc_map(&ipv6_hdr(skb)->daddr, tg_addr);
			QETH_CARD_STAT_INC(card, rx_multicast);
			break;
		case QETH_CAST_BROADCAST:
			ether_addr_copy(tg_addr, dev->broadcast);
			QETH_CARD_STAT_INC(card, rx_multicast);
			break;
		default:
			if (card->options.sniffer)
				skb->pkt_type = PACKET_OTHERHOST;
			ether_addr_copy(tg_addr, dev->dev_addr);
		}

		if (l3_hdr->ext_flags & QETH_HDR_EXT_SRC_MAC_ADDR)
			dev_hard_header(skb, dev, prot, tg_addr,
					&l3_hdr->next_hop.rx.src_mac, skb->len);
		else
			dev_hard_header(skb, dev, prot, tg_addr, "FAKELL",
					skb->len);
	}

	/* copy VLAN tag from hdr into skb */
	if (!card->options.sniffer &&
	    (l3_hdr->ext_flags & (QETH_HDR_EXT_VLAN_FRAME |
				  QETH_HDR_EXT_INCLUDE_VLAN_TAG))) {
		u16 tag = (l3_hdr->ext_flags & QETH_HDR_EXT_VLAN_FRAME) ?
				l3_hdr->vlan_id :
				l3_hdr->next_hop.rx.vlan_id;

		__vlan_hwaccel_put_tag(skb, htons(ETH_P_8021Q), tag);
	}
}
#endif

static void qeth_receive_skb(struct qeth_card *card, struct sk_buff *skb,
			     struct qeth_hdr *hdr, bool uses_frags)
{
	struct napi_struct *napi = &card->napi;
	bool is_cso;

	switch (hdr->hdr.l2.id) {
#if IS_ENABLED(CONFIG_QETH_L3)
	case QETH_HEADER_TYPE_LAYER3:
		qeth_l3_rebuild_skb(card, skb, hdr);
		is_cso = hdr->hdr.l3.ext_flags & QETH_HDR_EXT_CSUM_TRANSP_REQ;
		break;
#endif
	case QETH_HEADER_TYPE_LAYER2:
		is_cso = hdr->hdr.l2.flags[1] & QETH_HDR_EXT_CSUM_TRANSP_REQ;
		break;
	default:
		/* never happens */
		if (uses_frags)
			napi_free_frags(napi);
		else
			dev_kfree_skb_any(skb);
		return;
	}

	if (is_cso && (card->dev->features & NETIF_F_RXCSUM)) {
		skb->ip_summed = CHECKSUM_UNNECESSARY;
		QETH_CARD_STAT_INC(card, rx_skb_csum);
	} else {
		skb->ip_summed = CHECKSUM_NONE;
	}

	QETH_CARD_STAT_ADD(card, rx_bytes, skb->len);
	QETH_CARD_STAT_INC(card, rx_packets);
	if (skb_is_nonlinear(skb)) {
		QETH_CARD_STAT_INC(card, rx_sg_skbs);
		QETH_CARD_STAT_ADD(card, rx_sg_frags,
				   skb_shinfo(skb)->nr_frags);
	}

	if (uses_frags) {
		napi_gro_frags(napi);
	} else {
		skb->protocol = eth_type_trans(skb, skb->dev);
		napi_gro_receive(napi, skb);
	}
}

static void qeth_create_skb_frag(struct sk_buff *skb, char *data, int data_len)
{
	struct page *page = virt_to_page(data);
	unsigned int next_frag;

	next_frag = skb_shinfo(skb)->nr_frags;
	get_page(page);
	skb_add_rx_frag(skb, next_frag, page, offset_in_page(data), data_len,
			data_len);
}

static inline int qeth_is_last_sbale(struct qdio_buffer_element *sbale)
{
	return (sbale->eflags & SBAL_EFLAGS_LAST_ENTRY);
}

static int qeth_extract_skb(struct qeth_card *card,
			    struct qeth_qdio_buffer *qethbuffer, u8 *element_no,
			    int *__offset)
{
	struct qeth_priv *priv = netdev_priv(card->dev);
	struct qdio_buffer *buffer = qethbuffer->buffer;
	struct napi_struct *napi = &card->napi;
	struct qdio_buffer_element *element;
	unsigned int linear_len = 0;
	bool uses_frags = false;
	int offset = *__offset;
	bool use_rx_sg = false;
	unsigned int headroom;
	struct qeth_hdr *hdr;
	struct sk_buff *skb;
	int skb_len = 0;

	element = &buffer->element[*element_no];

next_packet:
	/* qeth_hdr must not cross element boundaries */
	while (element->length < offset + sizeof(struct qeth_hdr)) {
		if (qeth_is_last_sbale(element))
			return -ENODATA;
		element++;
		offset = 0;
	}

	hdr = phys_to_virt(element->addr) + offset;
	offset += sizeof(*hdr);
	skb = NULL;

	switch (hdr->hdr.l2.id) {
	case QETH_HEADER_TYPE_LAYER2:
		skb_len = hdr->hdr.l2.pkt_length;
		linear_len = ETH_HLEN;
		headroom = 0;
		break;
	case QETH_HEADER_TYPE_LAYER3:
		skb_len = hdr->hdr.l3.length;
		if (!IS_LAYER3(card)) {
			QETH_CARD_STAT_INC(card, rx_dropped_notsupp);
			goto walk_packet;
		}

		if (hdr->hdr.l3.flags & QETH_HDR_PASSTHRU) {
			linear_len = ETH_HLEN;
			headroom = 0;
			break;
		}

		if (hdr->hdr.l3.flags & QETH_HDR_IPV6)
			linear_len = sizeof(struct ipv6hdr);
		else
			linear_len = sizeof(struct iphdr);
		headroom = ETH_HLEN;
		break;
	default:
		if (hdr->hdr.l2.id & QETH_HEADER_MASK_INVAL)
			QETH_CARD_STAT_INC(card, rx_frame_errors);
		else
			QETH_CARD_STAT_INC(card, rx_dropped_notsupp);

		/* Can't determine packet length, drop the whole buffer. */
		return -EPROTONOSUPPORT;
	}

	if (skb_len < linear_len) {
		QETH_CARD_STAT_INC(card, rx_dropped_runt);
		goto walk_packet;
	}

	use_rx_sg = (card->options.cq == QETH_CQ_ENABLED) ||
		    (skb_len > READ_ONCE(priv->rx_copybreak) &&
		     !atomic_read(&card->force_alloc_skb));

	if (use_rx_sg) {
		/* QETH_CQ_ENABLED only: */
		if (qethbuffer->rx_skb &&
		    skb_tailroom(qethbuffer->rx_skb) >= linear_len + headroom) {
			skb = qethbuffer->rx_skb;
			qethbuffer->rx_skb = NULL;
			goto use_skb;
		}

		skb = napi_get_frags(napi);
		if (!skb) {
			/* -ENOMEM, no point in falling back further. */
			QETH_CARD_STAT_INC(card, rx_dropped_nomem);
			goto walk_packet;
		}

		if (skb_tailroom(skb) >= linear_len + headroom) {
			uses_frags = true;
			goto use_skb;
		}

		netdev_info_once(card->dev,
				 "Insufficient linear space in NAPI frags skb, need %u but have %u\n",
				 linear_len + headroom, skb_tailroom(skb));
		/* Shouldn't happen. Don't optimize, fall back to linear skb. */
	}

	linear_len = skb_len;
	skb = napi_alloc_skb(napi, linear_len + headroom);
	if (!skb) {
		QETH_CARD_STAT_INC(card, rx_dropped_nomem);
		goto walk_packet;
	}

use_skb:
	if (headroom)
		skb_reserve(skb, headroom);
walk_packet:
	while (skb_len) {
		int data_len = min(skb_len, (int)(element->length - offset));
		char *data = phys_to_virt(element->addr) + offset;

		skb_len -= data_len;
		offset += data_len;

		/* Extract data from current element: */
		if (skb && data_len) {
			if (linear_len) {
				unsigned int copy_len;

				copy_len = min_t(unsigned int, linear_len,
						 data_len);

				skb_put_data(skb, data, copy_len);
				linear_len -= copy_len;
				data_len -= copy_len;
				data += copy_len;
			}

			if (data_len)
				qeth_create_skb_frag(skb, data, data_len);
		}

		/* Step forward to next element: */
		if (skb_len) {
			if (qeth_is_last_sbale(element)) {
				QETH_CARD_TEXT(card, 4, "unexeob");
				QETH_CARD_HEX(card, 2, buffer, sizeof(void *));
				if (skb) {
					if (uses_frags)
						napi_free_frags(napi);
					else
						dev_kfree_skb_any(skb);
					QETH_CARD_STAT_INC(card,
							   rx_length_errors);
				}
				return -EMSGSIZE;
			}
			element++;
			offset = 0;
		}
	}

	/* This packet was skipped, go get another one: */
	if (!skb)
		goto next_packet;

	*element_no = element - &buffer->element[0];
	*__offset = offset;

	qeth_receive_skb(card, skb, hdr, uses_frags);
	return 0;
}

static unsigned int qeth_extract_skbs(struct qeth_card *card, int budget,
				      struct qeth_qdio_buffer *buf, bool *done)
{
	unsigned int work_done = 0;

	while (budget) {
		if (qeth_extract_skb(card, buf, &card->rx.buf_element,
				     &card->rx.e_offset)) {
			*done = true;
			break;
		}

		work_done++;
		budget--;
	}

	return work_done;
}

static unsigned int qeth_rx_poll(struct qeth_card *card, int budget)
{
	struct qeth_rx *ctx = &card->rx;
	unsigned int work_done = 0;

	while (budget > 0) {
		struct qeth_qdio_buffer *buffer;
		unsigned int skbs_done = 0;
		bool done = false;

		/* Fetch completed RX buffers: */
		if (!card->rx.b_count) {
			card->rx.qdio_err = 0;
			card->rx.b_count = qdio_inspect_queue(CARD_DDEV(card),
							      0, true,
							      &card->rx.b_index,
							      &card->rx.qdio_err);
			if (card->rx.b_count <= 0) {
				card->rx.b_count = 0;
				break;
			}
		}

		/* Process one completed RX buffer: */
		buffer = &card->qdio.in_q->bufs[card->rx.b_index];
		if (!(card->rx.qdio_err &&
		      qeth_check_qdio_errors(card, buffer->buffer,
					     card->rx.qdio_err, "qinerr")))
			skbs_done = qeth_extract_skbs(card, budget, buffer,
						      &done);
		else
			done = true;

		work_done += skbs_done;
		budget -= skbs_done;

		if (done) {
			QETH_CARD_STAT_INC(card, rx_bufs);
			qeth_put_buffer_pool_entry(card, buffer->pool_entry);
			buffer->pool_entry = NULL;
			card->rx.b_count--;
			ctx->bufs_refill++;
			ctx->bufs_refill -= qeth_rx_refill_queue(card,
								 ctx->bufs_refill);

			/* Step forward to next buffer: */
			card->rx.b_index = QDIO_BUFNR(card->rx.b_index + 1);
			card->rx.buf_element = 0;
			card->rx.e_offset = 0;
		}
	}

	return work_done;
}

static void qeth_cq_poll(struct qeth_card *card)
{
	unsigned int work_done = 0;

	while (work_done < QDIO_MAX_BUFFERS_PER_Q) {
		unsigned int start, error;
		int completed;

		completed = qdio_inspect_queue(CARD_DDEV(card), 1, true, &start,
					       &error);
		if (completed <= 0)
			return;

		qeth_qdio_cq_handler(card, error, 1, start, completed);
		work_done += completed;
	}
}

int qeth_poll(struct napi_struct *napi, int budget)
{
	struct qeth_card *card = container_of(napi, struct qeth_card, napi);
	unsigned int work_done;

	work_done = qeth_rx_poll(card, budget);

	if (qeth_use_tx_irqs(card)) {
		struct qeth_qdio_out_q *queue;
		unsigned int i;

		qeth_for_each_output_queue(card, queue, i) {
			if (!qeth_out_queue_is_empty(queue))
				napi_schedule(&queue->napi);
		}
	}

	if (card->options.cq == QETH_CQ_ENABLED)
		qeth_cq_poll(card);

	if (budget) {
		struct qeth_rx *ctx = &card->rx;

		/* Process any substantial refill backlog: */
		ctx->bufs_refill -= qeth_rx_refill_queue(card, ctx->bufs_refill);

		/* Exhausted the RX budget. Keep IRQ disabled, we get called again. */
		if (work_done >= budget)
			return work_done;
	}

	if (napi_complete_done(napi, work_done) &&
	    qdio_start_irq(CARD_DDEV(card)))
		napi_schedule(napi);

	return work_done;
}
EXPORT_SYMBOL_GPL(qeth_poll);

static void qeth_iqd_tx_complete(struct qeth_qdio_out_q *queue,
				 unsigned int bidx, unsigned int qdio_error,
				 int budget)
{
	struct qeth_qdio_out_buffer *buffer = queue->bufs[bidx];
	u8 sflags = buffer->buffer->element[15].sflags;
	struct qeth_card *card = queue->card;
	bool error = !!qdio_error;

<<<<<<< HEAD
	if (queue->bufstates && (queue->bufstates[bidx].flags &
				 QDIO_OUTBUF_STATE_FLAG_PENDING)) {
		WARN_ON_ONCE(card->options.cq != QETH_CQ_ENABLED);

		QETH_CARD_TEXT_(card, 5, "pel%u", bidx);

		switch (atomic_cmpxchg(&buffer->state,
				       QETH_QDIO_BUF_PRIMED,
				       QETH_QDIO_BUF_PENDING)) {
		case QETH_QDIO_BUF_PRIMED:
			/* We have initial ownership, no QAOB (yet): */
			qeth_notify_skbs(queue, buffer, TX_NOTIFY_PENDING);

			/* Handle race with qeth_qdio_handle_aob(): */
			switch (atomic_xchg(&buffer->state,
					    QETH_QDIO_BUF_NEED_QAOB)) {
			case QETH_QDIO_BUF_PENDING:
				/* No concurrent QAOB notification. */

				/* Prepare the queue slot for immediate re-use: */
				qeth_scrub_qdio_buffer(buffer->buffer, queue->max_elements);
				if (qeth_init_qdio_out_buf(queue, bidx)) {
					QETH_CARD_TEXT(card, 2, "outofbuf");
					qeth_schedule_recovery(card);
				}

				list_add(&buffer->list_entry,
					 &queue->pending_bufs);
				/* Skip clearing the buffer: */
				return;
			case QETH_QDIO_BUF_QAOB_OK:
				qeth_notify_skbs(queue, buffer,
						 TX_NOTIFY_DELAYED_OK);
				error = false;
				break;
			case QETH_QDIO_BUF_QAOB_ERROR:
				qeth_notify_skbs(queue, buffer,
						 TX_NOTIFY_DELAYED_GENERALERROR);
				error = true;
				break;
			default:
				WARN_ON_ONCE(1);
			}

			break;
		case QETH_QDIO_BUF_QAOB_OK:
			/* qeth_qdio_handle_aob() already received a QAOB: */
			qeth_notify_skbs(queue, buffer, TX_NOTIFY_OK);
			error = false;
			break;
		case QETH_QDIO_BUF_QAOB_ERROR:
			/* qeth_qdio_handle_aob() already received a QAOB: */
			qeth_notify_skbs(queue, buffer, TX_NOTIFY_GENERALERROR);
			error = true;
			break;
		default:
			WARN_ON_ONCE(1);
		}
=======
	if (qdio_error == QDIO_ERROR_SLSB_PENDING) {
		struct qaob *aob = buffer->aob;
		struct qeth_qaob_priv1 *priv;
		enum iucv_tx_notify notify;

		if (!aob) {
			netdev_WARN_ONCE(card->dev,
					 "Pending TX buffer %#x without QAOB on TX queue %u\n",
					 bidx, queue->queue_no);
			qeth_schedule_recovery(card);
			return;
		}

		QETH_CARD_TEXT_(card, 5, "pel%u", bidx);

		priv = (struct qeth_qaob_priv1 *)&aob->user1;
		/* QAOB hasn't completed yet: */
		if (xchg(&priv->state, QETH_QAOB_PENDING) != QETH_QAOB_DONE) {
			qeth_notify_skbs(queue, buffer, TX_NOTIFY_PENDING);

			/* Prepare the queue slot for immediate re-use: */
			qeth_scrub_qdio_buffer(buffer->buffer, queue->max_elements);
			if (qeth_alloc_out_buf(queue, bidx, GFP_ATOMIC)) {
				QETH_CARD_TEXT(card, 2, "outofbuf");
				qeth_schedule_recovery(card);
			}

			list_add(&buffer->list_entry, &queue->pending_bufs);
			/* Skip clearing the buffer: */
			return;
		}

		/* QAOB already completed: */
		notify = qeth_compute_cq_notification(aob->aorc, 0);
		qeth_notify_skbs(queue, buffer, notify);
		error = !!aob->aorc;
		memset(aob, 0, sizeof(*aob));
>>>>>>> 3b17187f
	} else if (card->options.cq == QETH_CQ_ENABLED) {
		qeth_notify_skbs(queue, buffer,
				 qeth_compute_cq_notification(sflags, 0));
	}

	qeth_clear_output_buffer(queue, buffer, error, budget);
}

static int qeth_tx_poll(struct napi_struct *napi, int budget)
{
	struct qeth_qdio_out_q *queue = qeth_napi_to_out_queue(napi);
	unsigned int queue_no = queue->queue_no;
	struct qeth_card *card = queue->card;
	struct net_device *dev = card->dev;
	unsigned int work_done = 0;
	struct netdev_queue *txq;

	if (IS_IQD(card))
		txq = netdev_get_tx_queue(dev, qeth_iqd_translate_txq(dev, queue_no));
	else
		txq = netdev_get_tx_queue(dev, queue_no);

	while (1) {
		unsigned int start, error, i;
		unsigned int packets = 0;
		unsigned int bytes = 0;
		int completed;

<<<<<<< HEAD
		qeth_tx_complete_pending_bufs(card, queue, false);
=======
		qeth_tx_complete_pending_bufs(card, queue, false, budget);
>>>>>>> 3b17187f

		if (qeth_out_queue_is_empty(queue)) {
			napi_complete(napi);
			return 0;
		}

		/* Give the CPU a breather: */
		if (work_done >= QDIO_MAX_BUFFERS_PER_Q) {
			QETH_TXQ_STAT_INC(queue, completion_yield);
			if (napi_complete_done(napi, 0))
				napi_schedule(napi);
			return 0;
		}

		completed = qdio_inspect_queue(CARD_DDEV(card), queue_no, false,
					       &start, &error);
		if (completed <= 0) {
			/* Ensure we see TX completion for pending work: */
			if (napi_complete_done(napi, 0) &&
			    !atomic_read(&queue->set_pci_flags_count))
				qeth_tx_arm_timer(queue, queue->rescan_usecs);
			return 0;
		}

		for (i = start; i < start + completed; i++) {
			struct qeth_qdio_out_buffer *buffer;
			unsigned int bidx = QDIO_BUFNR(i);

			buffer = queue->bufs[bidx];
			packets += buffer->frames;
			bytes += buffer->bytes;

			qeth_handle_send_error(card, buffer, error);
<<<<<<< HEAD
			qeth_iqd_tx_complete(queue, bidx, error, budget);
=======
			if (IS_IQD(card))
				qeth_iqd_tx_complete(queue, bidx, error, budget);
			else
				qeth_clear_output_buffer(queue, buffer, error,
							 budget);
>>>>>>> 3b17187f
		}

		atomic_sub(completed, &queue->used_buffers);
		work_done += completed;
		if (IS_IQD(card))
			netdev_tx_completed_queue(txq, packets, bytes);
		else
			qeth_check_outbound_queue(queue);

		/* xmit may have observed the full-condition, but not yet
		 * stopped the txq. In which case the code below won't trigger.
		 * So before returning, xmit will re-check the txq's fill level
		 * and wake it up if needed.
		 */
		if (netif_tx_queue_stopped(txq) &&
		    !qeth_out_queue_is_full(queue))
			netif_tx_wake_queue(txq);
	}
}

static int qeth_setassparms_inspect_rc(struct qeth_ipa_cmd *cmd)
{
	if (!cmd->hdr.return_code)
		cmd->hdr.return_code = cmd->data.setassparms.hdr.return_code;
	return cmd->hdr.return_code;
}

static int qeth_setassparms_get_caps_cb(struct qeth_card *card,
					struct qeth_reply *reply,
					unsigned long data)
{
	struct qeth_ipa_cmd *cmd = (struct qeth_ipa_cmd *) data;
	struct qeth_ipa_caps *caps = reply->param;

	if (qeth_setassparms_inspect_rc(cmd))
		return -EIO;

	caps->supported = cmd->data.setassparms.data.caps.supported;
	caps->enabled = cmd->data.setassparms.data.caps.enabled;
	return 0;
}

int qeth_setassparms_cb(struct qeth_card *card,
			struct qeth_reply *reply, unsigned long data)
{
	struct qeth_ipa_cmd *cmd = (struct qeth_ipa_cmd *) data;

	QETH_CARD_TEXT(card, 4, "defadpcb");

	if (cmd->hdr.return_code)
		return -EIO;

	cmd->hdr.return_code = cmd->data.setassparms.hdr.return_code;
	if (cmd->hdr.prot_version == QETH_PROT_IPV4)
		card->options.ipa4.enabled = cmd->hdr.assists.enabled;
	if (cmd->hdr.prot_version == QETH_PROT_IPV6)
		card->options.ipa6.enabled = cmd->hdr.assists.enabled;
	return 0;
}
EXPORT_SYMBOL_GPL(qeth_setassparms_cb);

struct qeth_cmd_buffer *qeth_get_setassparms_cmd(struct qeth_card *card,
						 enum qeth_ipa_funcs ipa_func,
						 u16 cmd_code,
						 unsigned int data_length,
						 enum qeth_prot_versions prot)
{
	struct qeth_ipacmd_setassparms *setassparms;
	struct qeth_ipacmd_setassparms_hdr *hdr;
	struct qeth_cmd_buffer *iob;

	QETH_CARD_TEXT(card, 4, "getasscm");
	iob = qeth_ipa_alloc_cmd(card, IPA_CMD_SETASSPARMS, prot,
				 data_length +
				 offsetof(struct qeth_ipacmd_setassparms,
					  data));
	if (!iob)
		return NULL;

	setassparms = &__ipa_cmd(iob)->data.setassparms;
	setassparms->assist_no = ipa_func;

	hdr = &setassparms->hdr;
	hdr->length = sizeof(*hdr) + data_length;
	hdr->command_code = cmd_code;
	return iob;
}
EXPORT_SYMBOL_GPL(qeth_get_setassparms_cmd);

int qeth_send_simple_setassparms_prot(struct qeth_card *card,
				      enum qeth_ipa_funcs ipa_func,
				      u16 cmd_code, u32 *data,
				      enum qeth_prot_versions prot)
{
	unsigned int length = data ? SETASS_DATA_SIZEOF(flags_32bit) : 0;
	struct qeth_cmd_buffer *iob;

	QETH_CARD_TEXT_(card, 4, "simassp%i", prot);
	iob = qeth_get_setassparms_cmd(card, ipa_func, cmd_code, length, prot);
	if (!iob)
		return -ENOMEM;

	if (data)
		__ipa_cmd(iob)->data.setassparms.data.flags_32bit = *data;
	return qeth_send_ipa_cmd(card, iob, qeth_setassparms_cb, NULL);
}
EXPORT_SYMBOL_GPL(qeth_send_simple_setassparms_prot);

static void qeth_unregister_dbf_views(void)
{
	int x;

	for (x = 0; x < QETH_DBF_INFOS; x++) {
		debug_unregister(qeth_dbf[x].id);
		qeth_dbf[x].id = NULL;
	}
}

void qeth_dbf_longtext(debug_info_t *id, int level, char *fmt, ...)
{
	char dbf_txt_buf[32];
	va_list args;

	if (!debug_level_enabled(id, level))
		return;
	va_start(args, fmt);
	vsnprintf(dbf_txt_buf, sizeof(dbf_txt_buf), fmt, args);
	va_end(args);
	debug_text_event(id, level, dbf_txt_buf);
}
EXPORT_SYMBOL_GPL(qeth_dbf_longtext);

static int qeth_register_dbf_views(void)
{
	int ret;
	int x;

	for (x = 0; x < QETH_DBF_INFOS; x++) {
		/* register the areas */
		qeth_dbf[x].id = debug_register(qeth_dbf[x].name,
						qeth_dbf[x].pages,
						qeth_dbf[x].areas,
						qeth_dbf[x].len);
		if (qeth_dbf[x].id == NULL) {
			qeth_unregister_dbf_views();
			return -ENOMEM;
		}

		/* register a view */
		ret = debug_register_view(qeth_dbf[x].id, qeth_dbf[x].view);
		if (ret) {
			qeth_unregister_dbf_views();
			return ret;
		}

		/* set a passing level */
		debug_set_level(qeth_dbf[x].id, qeth_dbf[x].level);
	}

	return 0;
}

static DEFINE_MUTEX(qeth_mod_mutex);	/* for synchronized module loading */

int qeth_setup_discipline(struct qeth_card *card,
			  enum qeth_discipline_id discipline)
{
	int rc;

	mutex_lock(&qeth_mod_mutex);
	switch (discipline) {
	case QETH_DISCIPLINE_LAYER3:
		card->discipline = try_then_request_module(
			symbol_get(qeth_l3_discipline), "qeth_l3");
		break;
	case QETH_DISCIPLINE_LAYER2:
		card->discipline = try_then_request_module(
			symbol_get(qeth_l2_discipline), "qeth_l2");
		break;
	default:
		break;
	}
	mutex_unlock(&qeth_mod_mutex);

	if (!card->discipline) {
		dev_err(&card->gdev->dev, "There is no kernel module to "
			"support discipline %d\n", discipline);
		return -EINVAL;
	}

	rc = card->discipline->setup(card->gdev);
	if (rc) {
		if (discipline == QETH_DISCIPLINE_LAYER2)
			symbol_put(qeth_l2_discipline);
		else
			symbol_put(qeth_l3_discipline);
		card->discipline = NULL;

		return rc;
	}

	card->options.layer = discipline;
	return 0;
}

void qeth_remove_discipline(struct qeth_card *card)
{
	card->discipline->remove(card->gdev);

	if (IS_LAYER2(card))
		symbol_put(qeth_l2_discipline);
	else
		symbol_put(qeth_l3_discipline);
	card->options.layer = QETH_DISCIPLINE_UNDETERMINED;
	card->discipline = NULL;
}

static const struct device_type qeth_generic_devtype = {
	.name = "qeth_generic",
};

#define DBF_NAME_LEN	20

struct qeth_dbf_entry {
	char dbf_name[DBF_NAME_LEN];
	debug_info_t *dbf_info;
	struct list_head dbf_list;
};

static LIST_HEAD(qeth_dbf_list);
static DEFINE_MUTEX(qeth_dbf_list_mutex);

static debug_info_t *qeth_get_dbf_entry(char *name)
{
	struct qeth_dbf_entry *entry;
	debug_info_t *rc = NULL;

	mutex_lock(&qeth_dbf_list_mutex);
	list_for_each_entry(entry, &qeth_dbf_list, dbf_list) {
		if (strcmp(entry->dbf_name, name) == 0) {
			rc = entry->dbf_info;
			break;
		}
	}
	mutex_unlock(&qeth_dbf_list_mutex);
	return rc;
}

static int qeth_add_dbf_entry(struct qeth_card *card, char *name)
{
	struct qeth_dbf_entry *new_entry;

	card->debug = debug_register(name, 2, 1, 8);
	if (!card->debug) {
		QETH_DBF_TEXT_(SETUP, 2, "%s", "qcdbf");
		goto err;
	}
	if (debug_register_view(card->debug, &debug_hex_ascii_view))
		goto err_dbg;
	new_entry = kzalloc(sizeof(struct qeth_dbf_entry), GFP_KERNEL);
	if (!new_entry)
		goto err_dbg;
	strncpy(new_entry->dbf_name, name, DBF_NAME_LEN);
	new_entry->dbf_info = card->debug;
	mutex_lock(&qeth_dbf_list_mutex);
	list_add(&new_entry->dbf_list, &qeth_dbf_list);
	mutex_unlock(&qeth_dbf_list_mutex);

	return 0;

err_dbg:
	debug_unregister(card->debug);
err:
	return -ENOMEM;
}

static void qeth_clear_dbf_list(void)
{
	struct qeth_dbf_entry *entry, *tmp;

	mutex_lock(&qeth_dbf_list_mutex);
	list_for_each_entry_safe(entry, tmp, &qeth_dbf_list, dbf_list) {
		list_del(&entry->dbf_list);
		debug_unregister(entry->dbf_info);
		kfree(entry);
	}
	mutex_unlock(&qeth_dbf_list_mutex);
}

static struct net_device *qeth_alloc_netdev(struct qeth_card *card)
{
	struct net_device *dev;
	struct qeth_priv *priv;

	switch (card->info.type) {
	case QETH_CARD_TYPE_IQD:
		dev = alloc_netdev_mqs(sizeof(*priv), "hsi%d", NET_NAME_UNKNOWN,
				       ether_setup, QETH_MAX_OUT_QUEUES, 1);
		break;
	case QETH_CARD_TYPE_OSM:
		dev = alloc_etherdev(sizeof(*priv));
		break;
	default:
		dev = alloc_etherdev_mqs(sizeof(*priv), QETH_MAX_OUT_QUEUES, 1);
	}

	if (!dev)
		return NULL;

	priv = netdev_priv(dev);
	priv->rx_copybreak = QETH_RX_COPYBREAK;
	priv->tx_wanted_queues = IS_IQD(card) ? QETH_IQD_MIN_TXQ : 1;

	dev->ml_priv = card;
	dev->watchdog_timeo = QETH_TX_TIMEOUT;
	dev->min_mtu = 576;
	 /* initialized when device first goes online: */
	dev->max_mtu = 0;
	dev->mtu = 0;
	SET_NETDEV_DEV(dev, &card->gdev->dev);
	netif_carrier_off(dev);

	dev->ethtool_ops = &qeth_ethtool_ops;
	dev->priv_flags &= ~IFF_TX_SKB_SHARING;
	dev->hw_features |= NETIF_F_SG;
	dev->vlan_features |= NETIF_F_SG;
	if (IS_IQD(card))
		dev->features |= NETIF_F_SG;

	return dev;
}

struct net_device *qeth_clone_netdev(struct net_device *orig)
{
	struct net_device *clone = qeth_alloc_netdev(orig->ml_priv);

	if (!clone)
		return NULL;

	clone->dev_port = orig->dev_port;
	return clone;
}

static int qeth_core_probe_device(struct ccwgroup_device *gdev)
{
	struct qeth_card *card;
	struct device *dev;
	int rc;
	enum qeth_discipline_id enforced_disc;
	char dbf_name[DBF_NAME_LEN];

	QETH_DBF_TEXT(SETUP, 2, "probedev");

	dev = &gdev->dev;
	if (!get_device(dev))
		return -ENODEV;

	QETH_DBF_TEXT_(SETUP, 2, "%s", dev_name(&gdev->dev));

	card = qeth_alloc_card(gdev);
	if (!card) {
		QETH_DBF_TEXT_(SETUP, 2, "1err%d", -ENOMEM);
		rc = -ENOMEM;
		goto err_dev;
	}

	snprintf(dbf_name, sizeof(dbf_name), "qeth_card_%s",
		dev_name(&gdev->dev));
	card->debug = qeth_get_dbf_entry(dbf_name);
	if (!card->debug) {
		rc = qeth_add_dbf_entry(card, dbf_name);
		if (rc)
			goto err_card;
	}

	qeth_setup_card(card);
	card->dev = qeth_alloc_netdev(card);
	if (!card->dev) {
		rc = -ENOMEM;
		goto err_card;
	}

	qeth_determine_capabilities(card);
	qeth_set_blkt_defaults(card);

	card->qdio.no_out_queues = card->dev->num_tx_queues;
	rc = qeth_update_from_chp_desc(card);
	if (rc)
		goto err_chp_desc;

	gdev->dev.groups = qeth_dev_groups;

	enforced_disc = qeth_enforce_discipline(card);
	switch (enforced_disc) {
	case QETH_DISCIPLINE_UNDETERMINED:
		gdev->dev.type = &qeth_generic_devtype;
		break;
	default:
		card->info.layer_enforced = true;
		/* It's so early that we don't need the discipline_mutex yet. */
<<<<<<< HEAD
		rc = qeth_core_load_discipline(card, enforced_disc);
=======
		rc = qeth_setup_discipline(card, enforced_disc);
>>>>>>> 3b17187f
		if (rc)
			goto err_setup_disc;

		break;
	}

	return 0;

err_setup_disc:
err_chp_desc:
	free_netdev(card->dev);
err_card:
	qeth_core_free_card(card);
err_dev:
	put_device(dev);
	return rc;
}

static void qeth_core_remove_device(struct ccwgroup_device *gdev)
{
	struct qeth_card *card = dev_get_drvdata(&gdev->dev);

	QETH_CARD_TEXT(card, 2, "removedv");

	mutex_lock(&card->discipline_mutex);
<<<<<<< HEAD
	if (card->discipline) {
		card->discipline->remove(gdev);
		qeth_core_free_discipline(card);
	}
=======
	if (card->discipline)
		qeth_remove_discipline(card);
>>>>>>> 3b17187f
	mutex_unlock(&card->discipline_mutex);

	qeth_free_qdio_queues(card);

	free_netdev(card->dev);
	qeth_core_free_card(card);
	put_device(&gdev->dev);
}

static int qeth_core_set_online(struct ccwgroup_device *gdev)
{
	struct qeth_card *card = dev_get_drvdata(&gdev->dev);
	int rc = 0;
	enum qeth_discipline_id def_discipline;

	mutex_lock(&card->discipline_mutex);
	if (!card->discipline) {
		def_discipline = IS_IQD(card) ? QETH_DISCIPLINE_LAYER3 :
						QETH_DISCIPLINE_LAYER2;
		rc = qeth_setup_discipline(card, def_discipline);
		if (rc)
			goto err;
	}

	rc = qeth_set_online(card, card->discipline);

err:
	mutex_unlock(&card->discipline_mutex);
	return rc;
}

static int qeth_core_set_offline(struct ccwgroup_device *gdev)
{
	struct qeth_card *card = dev_get_drvdata(&gdev->dev);
	int rc;

	mutex_lock(&card->discipline_mutex);
	rc = qeth_set_offline(card, card->discipline, false);
	mutex_unlock(&card->discipline_mutex);

	return rc;
}

static void qeth_core_shutdown(struct ccwgroup_device *gdev)
{
	struct qeth_card *card = dev_get_drvdata(&gdev->dev);

	qeth_set_allowed_threads(card, 0, 1);
	if ((gdev->state == CCWGROUP_ONLINE) && card->info.hwtrap)
		qeth_hw_trap(card, QETH_DIAGS_TRAP_DISARM);
	qeth_qdio_clear_card(card, 0);
	qeth_drain_output_queues(card);
	qdio_free(CARD_DDEV(card));
}

static ssize_t group_store(struct device_driver *ddrv, const char *buf,
			   size_t count)
{
	int err;

	err = ccwgroup_create_dev(qeth_core_root_dev, to_ccwgroupdrv(ddrv), 3,
				  buf);

	return err ? err : count;
}
static DRIVER_ATTR_WO(group);

static struct attribute *qeth_drv_attrs[] = {
	&driver_attr_group.attr,
	NULL,
};
static struct attribute_group qeth_drv_attr_group = {
	.attrs = qeth_drv_attrs,
};
static const struct attribute_group *qeth_drv_attr_groups[] = {
	&qeth_drv_attr_group,
	NULL,
};

static struct ccwgroup_driver qeth_core_ccwgroup_driver = {
	.driver = {
		.groups = qeth_drv_attr_groups,
		.owner = THIS_MODULE,
		.name = "qeth",
	},
	.ccw_driver = &qeth_ccw_driver,
	.setup = qeth_core_probe_device,
	.remove = qeth_core_remove_device,
	.set_online = qeth_core_set_online,
	.set_offline = qeth_core_set_offline,
	.shutdown = qeth_core_shutdown,
};

int qeth_siocdevprivate(struct net_device *dev, struct ifreq *rq, void __user *data, int cmd)
{
	struct qeth_card *card = dev->ml_priv;
	int rc = 0;

	switch (cmd) {
	case SIOC_QETH_ADP_SET_SNMP_CONTROL:
		rc = qeth_snmp_command(card, data);
		break;
	case SIOC_QETH_GET_CARD_TYPE:
		if ((IS_OSD(card) || IS_OSM(card) || IS_OSX(card)) &&
		    !IS_VM_NIC(card))
			return 1;
		return 0;
	case SIOC_QETH_QUERY_OAT:
		rc = qeth_query_oat_command(card, data);
		break;
	default:
		if (card->discipline->do_ioctl)
			rc = card->discipline->do_ioctl(dev, rq, data, cmd);
		else
			rc = -EOPNOTSUPP;
	}
	if (rc)
		QETH_CARD_TEXT_(card, 2, "ioce%x", rc);
	return rc;
}
EXPORT_SYMBOL_GPL(qeth_siocdevprivate);

int qeth_do_ioctl(struct net_device *dev, struct ifreq *rq, int cmd)
{
	struct qeth_card *card = dev->ml_priv;
	struct mii_ioctl_data *mii_data;
	int rc = 0;

	switch (cmd) {
	case SIOCGMIIPHY:
		mii_data = if_mii(rq);
		mii_data->phy_id = 0;
		break;
	case SIOCGMIIREG:
		mii_data = if_mii(rq);
		if (mii_data->phy_id != 0)
			rc = -EINVAL;
		else
			mii_data->val_out = qeth_mdio_read(dev,
				mii_data->phy_id, mii_data->reg_num);
		break;
	default:
		return -EOPNOTSUPP;
	}
	if (rc)
		QETH_CARD_TEXT_(card, 2, "ioce%x", rc);
	return rc;
}
EXPORT_SYMBOL_GPL(qeth_do_ioctl);

static int qeth_start_csum_cb(struct qeth_card *card, struct qeth_reply *reply,
			      unsigned long data)
{
	struct qeth_ipa_cmd *cmd = (struct qeth_ipa_cmd *) data;
	u32 *features = reply->param;

	if (qeth_setassparms_inspect_rc(cmd))
		return -EIO;

	*features = cmd->data.setassparms.data.flags_32bit;
	return 0;
}

static int qeth_set_csum_off(struct qeth_card *card, enum qeth_ipa_funcs cstype,
			     enum qeth_prot_versions prot)
{
	return qeth_send_simple_setassparms_prot(card, cstype, IPA_CMD_ASS_STOP,
						 NULL, prot);
}

static int qeth_set_csum_on(struct qeth_card *card, enum qeth_ipa_funcs cstype,
			    enum qeth_prot_versions prot, u8 *lp2lp)
{
	u32 required_features = QETH_IPA_CHECKSUM_UDP | QETH_IPA_CHECKSUM_TCP;
	struct qeth_cmd_buffer *iob;
	struct qeth_ipa_caps caps;
	u32 features;
	int rc;

	/* some L3 HW requires combined L3+L4 csum offload: */
	if (IS_LAYER3(card) && prot == QETH_PROT_IPV4 &&
	    cstype == IPA_OUTBOUND_CHECKSUM)
		required_features |= QETH_IPA_CHECKSUM_IP_HDR;

	iob = qeth_get_setassparms_cmd(card, cstype, IPA_CMD_ASS_START, 0,
				       prot);
	if (!iob)
		return -ENOMEM;

	rc = qeth_send_ipa_cmd(card, iob, qeth_start_csum_cb, &features);
	if (rc)
		return rc;

	if ((required_features & features) != required_features) {
		qeth_set_csum_off(card, cstype, prot);
		return -EOPNOTSUPP;
	}

	iob = qeth_get_setassparms_cmd(card, cstype, IPA_CMD_ASS_ENABLE,
				       SETASS_DATA_SIZEOF(flags_32bit),
				       prot);
	if (!iob) {
		qeth_set_csum_off(card, cstype, prot);
		return -ENOMEM;
	}

	if (features & QETH_IPA_CHECKSUM_LP2LP)
		required_features |= QETH_IPA_CHECKSUM_LP2LP;
	__ipa_cmd(iob)->data.setassparms.data.flags_32bit = required_features;
	rc = qeth_send_ipa_cmd(card, iob, qeth_setassparms_get_caps_cb, &caps);
	if (rc) {
		qeth_set_csum_off(card, cstype, prot);
		return rc;
	}

	if (!qeth_ipa_caps_supported(&caps, required_features) ||
	    !qeth_ipa_caps_enabled(&caps, required_features)) {
		qeth_set_csum_off(card, cstype, prot);
		return -EOPNOTSUPP;
	}

	dev_info(&card->gdev->dev, "HW Checksumming (%sbound IPv%d) enabled\n",
		 cstype == IPA_INBOUND_CHECKSUM ? "in" : "out", prot);

	if (lp2lp)
		*lp2lp = qeth_ipa_caps_enabled(&caps, QETH_IPA_CHECKSUM_LP2LP);

	return 0;
}

static int qeth_set_ipa_csum(struct qeth_card *card, bool on, int cstype,
			     enum qeth_prot_versions prot, u8 *lp2lp)
{
	return on ? qeth_set_csum_on(card, cstype, prot, lp2lp) :
		    qeth_set_csum_off(card, cstype, prot);
}

static int qeth_start_tso_cb(struct qeth_card *card, struct qeth_reply *reply,
			     unsigned long data)
{
	struct qeth_ipa_cmd *cmd = (struct qeth_ipa_cmd *) data;
	struct qeth_tso_start_data *tso_data = reply->param;

	if (qeth_setassparms_inspect_rc(cmd))
		return -EIO;

	tso_data->mss = cmd->data.setassparms.data.tso.mss;
	tso_data->supported = cmd->data.setassparms.data.tso.supported;
	return 0;
}

static int qeth_set_tso_off(struct qeth_card *card,
			    enum qeth_prot_versions prot)
{
	return qeth_send_simple_setassparms_prot(card, IPA_OUTBOUND_TSO,
						 IPA_CMD_ASS_STOP, NULL, prot);
}

static int qeth_set_tso_on(struct qeth_card *card,
			   enum qeth_prot_versions prot)
{
	struct qeth_tso_start_data tso_data;
	struct qeth_cmd_buffer *iob;
	struct qeth_ipa_caps caps;
	int rc;

	iob = qeth_get_setassparms_cmd(card, IPA_OUTBOUND_TSO,
				       IPA_CMD_ASS_START, 0, prot);
	if (!iob)
		return -ENOMEM;

	rc = qeth_send_ipa_cmd(card, iob, qeth_start_tso_cb, &tso_data);
	if (rc)
		return rc;

	if (!tso_data.mss || !(tso_data.supported & QETH_IPA_LARGE_SEND_TCP)) {
		qeth_set_tso_off(card, prot);
		return -EOPNOTSUPP;
	}

	iob = qeth_get_setassparms_cmd(card, IPA_OUTBOUND_TSO,
				       IPA_CMD_ASS_ENABLE,
				       SETASS_DATA_SIZEOF(caps), prot);
	if (!iob) {
		qeth_set_tso_off(card, prot);
		return -ENOMEM;
	}

	/* enable TSO capability */
	__ipa_cmd(iob)->data.setassparms.data.caps.enabled =
		QETH_IPA_LARGE_SEND_TCP;
	rc = qeth_send_ipa_cmd(card, iob, qeth_setassparms_get_caps_cb, &caps);
	if (rc) {
		qeth_set_tso_off(card, prot);
		return rc;
	}

	if (!qeth_ipa_caps_supported(&caps, QETH_IPA_LARGE_SEND_TCP) ||
	    !qeth_ipa_caps_enabled(&caps, QETH_IPA_LARGE_SEND_TCP)) {
		qeth_set_tso_off(card, prot);
		return -EOPNOTSUPP;
	}

	dev_info(&card->gdev->dev, "TSOv%u enabled (MSS: %u)\n", prot,
		 tso_data.mss);
	return 0;
}

static int qeth_set_ipa_tso(struct qeth_card *card, bool on,
			    enum qeth_prot_versions prot)
{
	return on ? qeth_set_tso_on(card, prot) : qeth_set_tso_off(card, prot);
}

static int qeth_set_ipa_rx_csum(struct qeth_card *card, bool on)
{
	int rc_ipv4 = (on) ? -EOPNOTSUPP : 0;
	int rc_ipv6;

	if (qeth_is_supported(card, IPA_INBOUND_CHECKSUM))
		rc_ipv4 = qeth_set_ipa_csum(card, on, IPA_INBOUND_CHECKSUM,
					    QETH_PROT_IPV4, NULL);
	if (!qeth_is_supported6(card, IPA_INBOUND_CHECKSUM_V6))
		/* no/one Offload Assist available, so the rc is trivial */
		return rc_ipv4;

	rc_ipv6 = qeth_set_ipa_csum(card, on, IPA_INBOUND_CHECKSUM,
				    QETH_PROT_IPV6, NULL);

	if (on)
		/* enable: success if any Assist is active */
		return (rc_ipv6) ? rc_ipv4 : 0;

	/* disable: failure if any Assist is still active */
	return (rc_ipv6) ? rc_ipv6 : rc_ipv4;
}

/**
 * qeth_enable_hw_features() - (Re-)Enable HW functions for device features
 * @dev:	a net_device
 */
void qeth_enable_hw_features(struct net_device *dev)
{
	struct qeth_card *card = dev->ml_priv;
	netdev_features_t features;

	features = dev->features;
	/* force-off any feature that might need an IPA sequence.
	 * netdev_update_features() will restart them.
	 */
	dev->features &= ~dev->hw_features;
	/* toggle VLAN filter, so that VIDs are re-programmed: */
	if (IS_LAYER2(card) && IS_VM_NIC(card)) {
		dev->features &= ~NETIF_F_HW_VLAN_CTAG_FILTER;
		dev->wanted_features |= NETIF_F_HW_VLAN_CTAG_FILTER;
	}
	netdev_update_features(dev);
	if (features != dev->features)
		dev_warn(&card->gdev->dev,
			 "Device recovery failed to restore all offload features\n");
}
EXPORT_SYMBOL_GPL(qeth_enable_hw_features);

static void qeth_check_restricted_features(struct qeth_card *card,
					   netdev_features_t changed,
					   netdev_features_t actual)
{
	netdev_features_t ipv6_features = NETIF_F_TSO6;
	netdev_features_t ipv4_features = NETIF_F_TSO;

	if (!card->info.has_lp2lp_cso_v6)
		ipv6_features |= NETIF_F_IPV6_CSUM;
	if (!card->info.has_lp2lp_cso_v4)
		ipv4_features |= NETIF_F_IP_CSUM;

	if ((changed & ipv6_features) && !(actual & ipv6_features))
		qeth_flush_local_addrs6(card);
	if ((changed & ipv4_features) && !(actual & ipv4_features))
		qeth_flush_local_addrs4(card);
}

int qeth_set_features(struct net_device *dev, netdev_features_t features)
{
	struct qeth_card *card = dev->ml_priv;
	netdev_features_t changed = dev->features ^ features;
	int rc = 0;

	QETH_CARD_TEXT(card, 2, "setfeat");
	QETH_CARD_HEX(card, 2, &features, sizeof(features));

	if ((changed & NETIF_F_IP_CSUM)) {
		rc = qeth_set_ipa_csum(card, features & NETIF_F_IP_CSUM,
				       IPA_OUTBOUND_CHECKSUM, QETH_PROT_IPV4,
				       &card->info.has_lp2lp_cso_v4);
		if (rc)
			changed ^= NETIF_F_IP_CSUM;
	}
	if (changed & NETIF_F_IPV6_CSUM) {
		rc = qeth_set_ipa_csum(card, features & NETIF_F_IPV6_CSUM,
				       IPA_OUTBOUND_CHECKSUM, QETH_PROT_IPV6,
				       &card->info.has_lp2lp_cso_v6);
		if (rc)
			changed ^= NETIF_F_IPV6_CSUM;
	}
	if (changed & NETIF_F_RXCSUM) {
		rc = qeth_set_ipa_rx_csum(card, features & NETIF_F_RXCSUM);
		if (rc)
			changed ^= NETIF_F_RXCSUM;
	}
	if (changed & NETIF_F_TSO) {
		rc = qeth_set_ipa_tso(card, features & NETIF_F_TSO,
				      QETH_PROT_IPV4);
		if (rc)
			changed ^= NETIF_F_TSO;
	}
	if (changed & NETIF_F_TSO6) {
		rc = qeth_set_ipa_tso(card, features & NETIF_F_TSO6,
				      QETH_PROT_IPV6);
		if (rc)
			changed ^= NETIF_F_TSO6;
	}

	qeth_check_restricted_features(card, dev->features ^ features,
				       dev->features ^ changed);

	/* everything changed successfully? */
	if ((dev->features ^ features) == changed)
		return 0;
	/* something went wrong. save changed features and return error */
	dev->features ^= changed;
	return -EIO;
}
EXPORT_SYMBOL_GPL(qeth_set_features);

netdev_features_t qeth_fix_features(struct net_device *dev,
				    netdev_features_t features)
{
	struct qeth_card *card = dev->ml_priv;

	QETH_CARD_TEXT(card, 2, "fixfeat");
	if (!qeth_is_supported(card, IPA_OUTBOUND_CHECKSUM))
		features &= ~NETIF_F_IP_CSUM;
	if (!qeth_is_supported6(card, IPA_OUTBOUND_CHECKSUM_V6))
		features &= ~NETIF_F_IPV6_CSUM;
	if (!qeth_is_supported(card, IPA_INBOUND_CHECKSUM) &&
	    !qeth_is_supported6(card, IPA_INBOUND_CHECKSUM_V6))
		features &= ~NETIF_F_RXCSUM;
	if (!qeth_is_supported(card, IPA_OUTBOUND_TSO))
		features &= ~NETIF_F_TSO;
	if (!qeth_is_supported6(card, IPA_OUTBOUND_TSO))
		features &= ~NETIF_F_TSO6;

	QETH_CARD_HEX(card, 2, &features, sizeof(features));
	return features;
}
EXPORT_SYMBOL_GPL(qeth_fix_features);

netdev_features_t qeth_features_check(struct sk_buff *skb,
				      struct net_device *dev,
				      netdev_features_t features)
{
	struct qeth_card *card = dev->ml_priv;

	/* Traffic with local next-hop is not eligible for some offloads: */
	if (skb->ip_summed == CHECKSUM_PARTIAL &&
	    READ_ONCE(card->options.isolation) != ISOLATION_MODE_FWD) {
		netdev_features_t restricted = 0;

		if (skb_is_gso(skb) && !netif_needs_gso(skb, features))
			restricted |= NETIF_F_ALL_TSO;

		switch (vlan_get_protocol(skb)) {
		case htons(ETH_P_IP):
			if (!card->info.has_lp2lp_cso_v4)
				restricted |= NETIF_F_IP_CSUM;

			if (restricted && qeth_next_hop_is_local_v4(card, skb))
				features &= ~restricted;
			break;
		case htons(ETH_P_IPV6):
			if (!card->info.has_lp2lp_cso_v6)
				restricted |= NETIF_F_IPV6_CSUM;

			if (restricted && qeth_next_hop_is_local_v6(card, skb))
				features &= ~restricted;
			break;
		default:
			break;
		}
	}

	/* GSO segmentation builds skbs with
	 *	a (small) linear part for the headers, and
	 *	page frags for the data.
	 * Compared to a linear skb, the header-only part consumes an
	 * additional buffer element. This reduces buffer utilization, and
	 * hurts throughput. So compress small segments into one element.
	 */
	if (netif_needs_gso(skb, features)) {
		/* match skb_segment(): */
		unsigned int doffset = skb->data - skb_mac_header(skb);
		unsigned int hsize = skb_shinfo(skb)->gso_size;
		unsigned int hroom = skb_headroom(skb);

		/* linearize only if resulting skb allocations are order-0: */
		if (SKB_DATA_ALIGN(hroom + doffset + hsize) <= SKB_MAX_HEAD(0))
			features &= ~NETIF_F_SG;
	}

	return vlan_features_check(skb, features);
}
EXPORT_SYMBOL_GPL(qeth_features_check);

void qeth_get_stats64(struct net_device *dev, struct rtnl_link_stats64 *stats)
{
	struct qeth_card *card = dev->ml_priv;
	struct qeth_qdio_out_q *queue;
	unsigned int i;

	QETH_CARD_TEXT(card, 5, "getstat");

	stats->rx_packets = card->stats.rx_packets;
	stats->rx_bytes = card->stats.rx_bytes;
	stats->rx_errors = card->stats.rx_length_errors +
			   card->stats.rx_frame_errors +
			   card->stats.rx_fifo_errors;
	stats->rx_dropped = card->stats.rx_dropped_nomem +
			    card->stats.rx_dropped_notsupp +
			    card->stats.rx_dropped_runt;
	stats->multicast = card->stats.rx_multicast;
	stats->rx_length_errors = card->stats.rx_length_errors;
	stats->rx_frame_errors = card->stats.rx_frame_errors;
	stats->rx_fifo_errors = card->stats.rx_fifo_errors;

	for (i = 0; i < card->qdio.no_out_queues; i++) {
		queue = card->qdio.out_qs[i];

		stats->tx_packets += queue->stats.tx_packets;
		stats->tx_bytes += queue->stats.tx_bytes;
		stats->tx_errors += queue->stats.tx_errors;
		stats->tx_dropped += queue->stats.tx_dropped;
	}
}
EXPORT_SYMBOL_GPL(qeth_get_stats64);

#define TC_IQD_UCAST   0
static void qeth_iqd_set_prio_tc_map(struct net_device *dev,
				     unsigned int ucast_txqs)
{
	unsigned int prio;

	/* IQD requires mcast traffic to be placed on a dedicated queue, and
	 * qeth_iqd_select_queue() deals with this.
	 * For unicast traffic, we defer the queue selection to the stack.
	 * By installing a trivial prio map that spans over only the unicast
	 * queues, we can encourage the stack to spread the ucast traffic evenly
	 * without selecting the mcast queue.
	 */

	/* One traffic class, spanning over all active ucast queues: */
	netdev_set_num_tc(dev, 1);
	netdev_set_tc_queue(dev, TC_IQD_UCAST, ucast_txqs,
			    QETH_IQD_MIN_UCAST_TXQ);

	/* Map all priorities to this traffic class: */
	for (prio = 0; prio <= TC_BITMASK; prio++)
		netdev_set_prio_tc_map(dev, prio, TC_IQD_UCAST);
}

int qeth_set_real_num_tx_queues(struct qeth_card *card, unsigned int count)
{
	struct net_device *dev = card->dev;
	int rc;

	/* Per netif_setup_tc(), adjust the mapping first: */
	if (IS_IQD(card))
		qeth_iqd_set_prio_tc_map(dev, count - 1);

	rc = netif_set_real_num_tx_queues(dev, count);

	if (rc && IS_IQD(card))
		qeth_iqd_set_prio_tc_map(dev, dev->real_num_tx_queues - 1);

	return rc;
}
EXPORT_SYMBOL_GPL(qeth_set_real_num_tx_queues);

u16 qeth_iqd_select_queue(struct net_device *dev, struct sk_buff *skb,
			  u8 cast_type, struct net_device *sb_dev)
{
	u16 txq;

	if (cast_type != RTN_UNICAST)
		return QETH_IQD_MCAST_TXQ;
	if (dev->real_num_tx_queues == QETH_IQD_MIN_TXQ)
		return QETH_IQD_MIN_UCAST_TXQ;

	txq = netdev_pick_tx(dev, skb, sb_dev);
	return (txq == QETH_IQD_MCAST_TXQ) ? QETH_IQD_MIN_UCAST_TXQ : txq;
}
EXPORT_SYMBOL_GPL(qeth_iqd_select_queue);

int qeth_open(struct net_device *dev)
{
	struct qeth_card *card = dev->ml_priv;
	struct qeth_qdio_out_q *queue;
	unsigned int i;

	QETH_CARD_TEXT(card, 4, "qethopen");

	card->data.state = CH_STATE_UP;
	netif_tx_start_all_queues(dev);

	local_bh_disable();
<<<<<<< HEAD
	if (IS_IQD(card)) {
		struct qeth_qdio_out_q *queue;
		unsigned int i;

		qeth_for_each_output_queue(card, queue, i) {
			netif_tx_napi_add(dev, &queue->napi, qeth_tx_poll,
					  QETH_NAPI_WEIGHT);
			napi_enable(&queue->napi);
			napi_schedule(&queue->napi);
		}
=======
	qeth_for_each_output_queue(card, queue, i) {
		netif_tx_napi_add(dev, &queue->napi, qeth_tx_poll,
				  QETH_NAPI_WEIGHT);
		napi_enable(&queue->napi);
		napi_schedule(&queue->napi);
>>>>>>> 3b17187f
	}

	napi_enable(&card->napi);
	napi_schedule(&card->napi);
	/* kick-start the NAPI softirq: */
	local_bh_enable();

	return 0;
}
EXPORT_SYMBOL_GPL(qeth_open);

int qeth_stop(struct net_device *dev)
{
	struct qeth_card *card = dev->ml_priv;
	struct qeth_qdio_out_q *queue;
	unsigned int i;

	QETH_CARD_TEXT(card, 4, "qethstop");
<<<<<<< HEAD

	napi_disable(&card->napi);
	cancel_delayed_work_sync(&card->buffer_reclaim_work);
	qdio_stop_irq(CARD_DDEV(card));

	if (IS_IQD(card)) {
		struct qeth_qdio_out_q *queue;
		unsigned int i;

		/* Quiesce the NAPI instances: */
		qeth_for_each_output_queue(card, queue, i)
			napi_disable(&queue->napi);

		/* Stop .ndo_start_xmit, might still access queue->napi. */
		netif_tx_disable(dev);

		qeth_for_each_output_queue(card, queue, i) {
			del_timer_sync(&queue->timer);
			/* Queues may get re-allocated, so remove the NAPIs. */
			netif_napi_del(&queue->napi);
		}
	} else {
		netif_tx_disable(dev);
	}

=======

	napi_disable(&card->napi);
	cancel_delayed_work_sync(&card->buffer_reclaim_work);
	qdio_stop_irq(CARD_DDEV(card));

	/* Quiesce the NAPI instances: */
	qeth_for_each_output_queue(card, queue, i)
		napi_disable(&queue->napi);

	/* Stop .ndo_start_xmit, might still access queue->napi. */
	netif_tx_disable(dev);

	qeth_for_each_output_queue(card, queue, i) {
		del_timer_sync(&queue->timer);
		/* Queues may get re-allocated, so remove the NAPIs. */
		netif_napi_del(&queue->napi);
	}

>>>>>>> 3b17187f
	return 0;
}
EXPORT_SYMBOL_GPL(qeth_stop);

static int __init qeth_core_init(void)
{
	int rc;

	pr_info("loading core functions\n");

	qeth_debugfs_root = debugfs_create_dir("qeth", NULL);

	rc = qeth_register_dbf_views();
	if (rc)
		goto dbf_err;
	qeth_core_root_dev = root_device_register("qeth");
	rc = PTR_ERR_OR_ZERO(qeth_core_root_dev);
	if (rc)
		goto register_err;
	qeth_core_header_cache =
		kmem_cache_create("qeth_hdr", QETH_HDR_CACHE_OBJ_SIZE,
				  roundup_pow_of_two(QETH_HDR_CACHE_OBJ_SIZE),
				  0, NULL);
	if (!qeth_core_header_cache) {
		rc = -ENOMEM;
		goto slab_err;
	}
	qeth_qdio_outbuf_cache = kmem_cache_create("qeth_buf",
			sizeof(struct qeth_qdio_out_buffer), 0, 0, NULL);
	if (!qeth_qdio_outbuf_cache) {
		rc = -ENOMEM;
		goto cqslab_err;
	}
	rc = ccw_driver_register(&qeth_ccw_driver);
	if (rc)
		goto ccw_err;
	rc = ccwgroup_driver_register(&qeth_core_ccwgroup_driver);
	if (rc)
		goto ccwgroup_err;

	return 0;

ccwgroup_err:
	ccw_driver_unregister(&qeth_ccw_driver);
ccw_err:
	kmem_cache_destroy(qeth_qdio_outbuf_cache);
cqslab_err:
	kmem_cache_destroy(qeth_core_header_cache);
slab_err:
	root_device_unregister(qeth_core_root_dev);
register_err:
	qeth_unregister_dbf_views();
dbf_err:
	debugfs_remove_recursive(qeth_debugfs_root);
	pr_err("Initializing the qeth device driver failed\n");
	return rc;
}

static void __exit qeth_core_exit(void)
{
	qeth_clear_dbf_list();
	ccwgroup_driver_unregister(&qeth_core_ccwgroup_driver);
	ccw_driver_unregister(&qeth_ccw_driver);
	kmem_cache_destroy(qeth_qdio_outbuf_cache);
	kmem_cache_destroy(qeth_core_header_cache);
	root_device_unregister(qeth_core_root_dev);
	qeth_unregister_dbf_views();
	debugfs_remove_recursive(qeth_debugfs_root);
	pr_info("core functions removed\n");
}

module_init(qeth_core_init);
module_exit(qeth_core_exit);
MODULE_AUTHOR("Frank Blaschka <frank.blaschka@de.ibm.com>");
MODULE_DESCRIPTION("qeth core functions");
MODULE_LICENSE("GPL");<|MERGE_RESOLUTION|>--- conflicted
+++ resolved
@@ -69,21 +69,6 @@
 				    unsigned int data_length);
 static int qeth_qdio_establish(struct qeth_card *);
 static void qeth_free_qdio_queues(struct qeth_card *card);
-<<<<<<< HEAD
-static void qeth_notify_skbs(struct qeth_qdio_out_q *queue,
-		struct qeth_qdio_out_buffer *buf,
-		enum iucv_tx_notify notification);
-
-static void qeth_close_dev_handler(struct work_struct *work)
-{
-	struct qeth_card *card;
-
-	card = container_of(work, struct qeth_card, close_dev_work);
-	QETH_CARD_TEXT(card, 2, "cldevhdl");
-	ccwgroup_set_offline(card->gdev);
-}
-=======
->>>>>>> 3b17187f
 
 static const char *qeth_get_cardname(struct qeth_card *card)
 {
@@ -435,69 +420,11 @@
 	return n;
 }
 
-<<<<<<< HEAD
-static void qeth_qdio_handle_aob(struct qeth_card *card,
-				 unsigned long phys_aob_addr)
-{
-	enum qeth_qdio_out_buffer_state new_state = QETH_QDIO_BUF_QAOB_OK;
-	struct qaob *aob;
-	struct qeth_qdio_out_buffer *buffer;
-	enum iucv_tx_notify notification;
-	struct qeth_qdio_out_q *queue;
-	unsigned int i;
-
-	aob = (struct qaob *) phys_to_virt(phys_aob_addr);
-	QETH_CARD_TEXT(card, 5, "haob");
-	QETH_CARD_TEXT_(card, 5, "%lx", phys_aob_addr);
-	buffer = (struct qeth_qdio_out_buffer *) aob->user1;
-	QETH_CARD_TEXT_(card, 5, "%lx", aob->user1);
-
-	if (aob->aorc) {
-		QETH_CARD_TEXT_(card, 2, "aorc%02X", aob->aorc);
-		new_state = QETH_QDIO_BUF_QAOB_ERROR;
-	}
-
-	switch (atomic_xchg(&buffer->state, new_state)) {
-	case QETH_QDIO_BUF_PRIMED:
-		/* Faster than TX completion code, let it handle the async
-		 * completion for us.
-		 */
-		break;
-	case QETH_QDIO_BUF_PENDING:
-		/* TX completion code is active and will handle the async
-		 * completion for us.
-		 */
-		break;
-	case QETH_QDIO_BUF_NEED_QAOB:
-		/* TX completion code is already finished. */
-		notification = qeth_compute_cq_notification(aob->aorc, 1);
-		qeth_notify_skbs(buffer->q, buffer, notification);
-
-		/* Free dangling allocations. The attached skbs are handled by
-		 * qeth_tx_complete_pending_bufs().
-		 */
-		for (i = 0;
-		     i < aob->sb_count && i < QETH_MAX_BUFFER_ELEMENTS(card);
-		     i++) {
-			void *data = phys_to_virt(aob->sba[i]);
-
-			if (data && buffer->is_header[i])
-				kmem_cache_free(qeth_core_header_cache, data);
-		}
-
-		queue = buffer->q;
-		atomic_set(&buffer->state, QETH_QDIO_BUF_EMPTY);
-		napi_schedule(&queue->napi);
-		break;
-	default:
-		WARN_ON_ONCE(1);
-=======
 static void qeth_put_cmd(struct qeth_cmd_buffer *iob)
 {
 	if (refcount_dec_and_test(&iob->ref_count)) {
 		kfree(iob->data);
 		kfree(iob);
->>>>>>> 3b17187f
 	}
 }
 static void qeth_setup_ccw(struct ccw1 *ccw, u8 cmd_code, u8 flags, u32 len,
@@ -1408,11 +1335,6 @@
 	atomic_set(&buf->state, QETH_QDIO_BUF_EMPTY);
 }
 
-<<<<<<< HEAD
-static void qeth_tx_complete_pending_bufs(struct qeth_card *card,
-					  struct qeth_qdio_out_q *queue,
-					  bool drain)
-=======
 static void qeth_free_out_buf(struct qeth_qdio_out_buffer *buf)
 {
 	if (buf->aob)
@@ -1423,24 +1345,10 @@
 static void qeth_tx_complete_pending_bufs(struct qeth_card *card,
 					  struct qeth_qdio_out_q *queue,
 					  bool drain, int budget)
->>>>>>> 3b17187f
 {
 	struct qeth_qdio_out_buffer *buf, *tmp;
 
 	list_for_each_entry_safe(buf, tmp, &queue->pending_bufs, list_entry) {
-<<<<<<< HEAD
-		if (drain || atomic_read(&buf->state) == QETH_QDIO_BUF_EMPTY) {
-			QETH_CARD_TEXT(card, 5, "fp");
-			QETH_CARD_TEXT_(card, 5, "%lx", (long) buf);
-
-			if (drain)
-				qeth_notify_skbs(queue, buf,
-						 TX_NOTIFY_GENERALERROR);
-			qeth_tx_complete_buf(buf, drain, 0);
-
-			list_del(&buf->list_entry);
-			kmem_cache_free(qeth_qdio_outbuf_cache, buf);
-=======
 		struct qeth_qaob_priv1 *priv;
 		struct qaob *aob = buf->aob;
 		enum iucv_tx_notify notify;
@@ -1468,7 +1376,6 @@
 
 			list_del(&buf->list_entry);
 			qeth_free_out_buf(buf);
->>>>>>> 3b17187f
 		}
 	}
 }
@@ -1477,11 +1384,7 @@
 {
 	int j;
 
-<<<<<<< HEAD
-	qeth_tx_complete_pending_bufs(q->card, q, true);
-=======
 	qeth_tx_complete_pending_bufs(q->card, q, true, 0);
->>>>>>> 3b17187f
 
 	for (j = 0; j < QDIO_MAX_BUFFERS_PER_Q; ++j) {
 		if (!q->bufs[j])
@@ -2599,10 +2502,6 @@
 	newbuf->buffer = q->qdio_bufs[bidx];
 	skb_queue_head_init(&newbuf->skb_list);
 	lockdep_set_class(&newbuf->skb_list.lock, &qdio_out_skb_queue_key);
-<<<<<<< HEAD
-	newbuf->q = q;
-=======
->>>>>>> 3b17187f
 	atomic_set(&newbuf->state, QETH_QDIO_BUF_EMPTY);
 	q->bufs[bidx] = newbuf;
 	return 0;
@@ -2630,11 +2529,7 @@
 		goto err_qdio_bufs;
 
 	for (i = 0; i < QDIO_MAX_BUFFERS_PER_Q; i++) {
-<<<<<<< HEAD
-		if (qeth_init_qdio_out_buf(q, i))
-=======
 		if (qeth_alloc_out_buf(q, i, GFP_KERNEL))
->>>>>>> 3b17187f
 			goto err_out_bufs;
 	}
 
@@ -2642,11 +2537,7 @@
 
 err_out_bufs:
 	while (i > 0)
-<<<<<<< HEAD
-		kmem_cache_free(qeth_qdio_outbuf_cache, q->bufs[--i]);
-=======
 		qeth_free_out_buf(q->bufs[--i]);
->>>>>>> 3b17187f
 	qdio_free_buffers(q->qdio_bufs, QDIO_MAX_BUFFERS_PER_Q);
 err_qdio_bufs:
 	kfree(q);
@@ -2695,10 +2586,6 @@
 		INIT_LIST_HEAD(&queue->pending_bufs);
 		spin_lock_init(&queue->lock);
 		timer_setup(&queue->timer, qeth_tx_completion_timer, 0);
-<<<<<<< HEAD
-		queue->coalesce_usecs = QETH_TX_COALESCE_USECS;
-		queue->max_coalesced_frames = QETH_TX_MAX_COALESCED_FRAMES;
-=======
 		if (IS_IQD(card)) {
 			queue->coalesce_usecs = QETH_TX_COALESCE_USECS;
 			queue->max_coalesced_frames = QETH_TX_MAX_COALESCED_FRAMES;
@@ -2708,7 +2595,6 @@
 			queue->max_coalesced_frames = 0;
 			queue->rescan_usecs = 10 * USEC_PER_SEC;
 		}
->>>>>>> 3b17187f
 		queue->priority = QETH_QIB_PQUE_PRIO_DEFAULT;
 	}
 
@@ -6071,66 +5957,6 @@
 	struct qeth_card *card = queue->card;
 	bool error = !!qdio_error;
 
-<<<<<<< HEAD
-	if (queue->bufstates && (queue->bufstates[bidx].flags &
-				 QDIO_OUTBUF_STATE_FLAG_PENDING)) {
-		WARN_ON_ONCE(card->options.cq != QETH_CQ_ENABLED);
-
-		QETH_CARD_TEXT_(card, 5, "pel%u", bidx);
-
-		switch (atomic_cmpxchg(&buffer->state,
-				       QETH_QDIO_BUF_PRIMED,
-				       QETH_QDIO_BUF_PENDING)) {
-		case QETH_QDIO_BUF_PRIMED:
-			/* We have initial ownership, no QAOB (yet): */
-			qeth_notify_skbs(queue, buffer, TX_NOTIFY_PENDING);
-
-			/* Handle race with qeth_qdio_handle_aob(): */
-			switch (atomic_xchg(&buffer->state,
-					    QETH_QDIO_BUF_NEED_QAOB)) {
-			case QETH_QDIO_BUF_PENDING:
-				/* No concurrent QAOB notification. */
-
-				/* Prepare the queue slot for immediate re-use: */
-				qeth_scrub_qdio_buffer(buffer->buffer, queue->max_elements);
-				if (qeth_init_qdio_out_buf(queue, bidx)) {
-					QETH_CARD_TEXT(card, 2, "outofbuf");
-					qeth_schedule_recovery(card);
-				}
-
-				list_add(&buffer->list_entry,
-					 &queue->pending_bufs);
-				/* Skip clearing the buffer: */
-				return;
-			case QETH_QDIO_BUF_QAOB_OK:
-				qeth_notify_skbs(queue, buffer,
-						 TX_NOTIFY_DELAYED_OK);
-				error = false;
-				break;
-			case QETH_QDIO_BUF_QAOB_ERROR:
-				qeth_notify_skbs(queue, buffer,
-						 TX_NOTIFY_DELAYED_GENERALERROR);
-				error = true;
-				break;
-			default:
-				WARN_ON_ONCE(1);
-			}
-
-			break;
-		case QETH_QDIO_BUF_QAOB_OK:
-			/* qeth_qdio_handle_aob() already received a QAOB: */
-			qeth_notify_skbs(queue, buffer, TX_NOTIFY_OK);
-			error = false;
-			break;
-		case QETH_QDIO_BUF_QAOB_ERROR:
-			/* qeth_qdio_handle_aob() already received a QAOB: */
-			qeth_notify_skbs(queue, buffer, TX_NOTIFY_GENERALERROR);
-			error = true;
-			break;
-		default:
-			WARN_ON_ONCE(1);
-		}
-=======
 	if (qdio_error == QDIO_ERROR_SLSB_PENDING) {
 		struct qaob *aob = buffer->aob;
 		struct qeth_qaob_priv1 *priv;
@@ -6168,7 +5994,6 @@
 		qeth_notify_skbs(queue, buffer, notify);
 		error = !!aob->aorc;
 		memset(aob, 0, sizeof(*aob));
->>>>>>> 3b17187f
 	} else if (card->options.cq == QETH_CQ_ENABLED) {
 		qeth_notify_skbs(queue, buffer,
 				 qeth_compute_cq_notification(sflags, 0));
@@ -6197,11 +6022,7 @@
 		unsigned int bytes = 0;
 		int completed;
 
-<<<<<<< HEAD
-		qeth_tx_complete_pending_bufs(card, queue, false);
-=======
 		qeth_tx_complete_pending_bufs(card, queue, false, budget);
->>>>>>> 3b17187f
 
 		if (qeth_out_queue_is_empty(queue)) {
 			napi_complete(napi);
@@ -6235,15 +6056,11 @@
 			bytes += buffer->bytes;
 
 			qeth_handle_send_error(card, buffer, error);
-<<<<<<< HEAD
-			qeth_iqd_tx_complete(queue, bidx, error, budget);
-=======
 			if (IS_IQD(card))
 				qeth_iqd_tx_complete(queue, bidx, error, budget);
 			else
 				qeth_clear_output_buffer(queue, buffer, error,
 							 budget);
->>>>>>> 3b17187f
 		}
 
 		atomic_sub(completed, &queue->used_buffers);
@@ -6644,11 +6461,7 @@
 	default:
 		card->info.layer_enforced = true;
 		/* It's so early that we don't need the discipline_mutex yet. */
-<<<<<<< HEAD
-		rc = qeth_core_load_discipline(card, enforced_disc);
-=======
 		rc = qeth_setup_discipline(card, enforced_disc);
->>>>>>> 3b17187f
 		if (rc)
 			goto err_setup_disc;
 
@@ -6674,15 +6487,8 @@
 	QETH_CARD_TEXT(card, 2, "removedv");
 
 	mutex_lock(&card->discipline_mutex);
-<<<<<<< HEAD
-	if (card->discipline) {
-		card->discipline->remove(gdev);
-		qeth_core_free_discipline(card);
-	}
-=======
 	if (card->discipline)
 		qeth_remove_discipline(card);
->>>>>>> 3b17187f
 	mutex_unlock(&card->discipline_mutex);
 
 	qeth_free_qdio_queues(card);
@@ -7297,24 +7103,11 @@
 	netif_tx_start_all_queues(dev);
 
 	local_bh_disable();
-<<<<<<< HEAD
-	if (IS_IQD(card)) {
-		struct qeth_qdio_out_q *queue;
-		unsigned int i;
-
-		qeth_for_each_output_queue(card, queue, i) {
-			netif_tx_napi_add(dev, &queue->napi, qeth_tx_poll,
-					  QETH_NAPI_WEIGHT);
-			napi_enable(&queue->napi);
-			napi_schedule(&queue->napi);
-		}
-=======
 	qeth_for_each_output_queue(card, queue, i) {
 		netif_tx_napi_add(dev, &queue->napi, qeth_tx_poll,
 				  QETH_NAPI_WEIGHT);
 		napi_enable(&queue->napi);
 		napi_schedule(&queue->napi);
->>>>>>> 3b17187f
 	}
 
 	napi_enable(&card->napi);
@@ -7333,33 +7126,6 @@
 	unsigned int i;
 
 	QETH_CARD_TEXT(card, 4, "qethstop");
-<<<<<<< HEAD
-
-	napi_disable(&card->napi);
-	cancel_delayed_work_sync(&card->buffer_reclaim_work);
-	qdio_stop_irq(CARD_DDEV(card));
-
-	if (IS_IQD(card)) {
-		struct qeth_qdio_out_q *queue;
-		unsigned int i;
-
-		/* Quiesce the NAPI instances: */
-		qeth_for_each_output_queue(card, queue, i)
-			napi_disable(&queue->napi);
-
-		/* Stop .ndo_start_xmit, might still access queue->napi. */
-		netif_tx_disable(dev);
-
-		qeth_for_each_output_queue(card, queue, i) {
-			del_timer_sync(&queue->timer);
-			/* Queues may get re-allocated, so remove the NAPIs. */
-			netif_napi_del(&queue->napi);
-		}
-	} else {
-		netif_tx_disable(dev);
-	}
-
-=======
 
 	napi_disable(&card->napi);
 	cancel_delayed_work_sync(&card->buffer_reclaim_work);
@@ -7378,7 +7144,6 @@
 		netif_napi_del(&queue->napi);
 	}
 
->>>>>>> 3b17187f
 	return 0;
 }
 EXPORT_SYMBOL_GPL(qeth_stop);
