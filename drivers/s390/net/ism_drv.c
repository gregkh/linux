--- conflicted
+++ resolved
@@ -463,35 +463,6 @@
 }
 EXPORT_SYMBOL_GPL(ism_move);
 
-<<<<<<< HEAD
-static struct ism_systemeid SYSTEM_EID = {
-	.seid_string = "IBM-SYSZ-ISMSEID00000000",
-	.serial_number = "0000",
-	.type = "0000",
-};
-
-static void ism_create_system_eid(void)
-{
-	struct cpuid id;
-	u16 ident_tail;
-	char tmp[5];
-
-	get_cpu_id(&id);
-	ident_tail = (u16)(id.ident & ISM_IDENT_MASK);
-	snprintf(tmp, 5, "%04X", ident_tail);
-	memcpy(&SYSTEM_EID.serial_number, tmp, 4);
-	snprintf(tmp, 5, "%04X", id.machine);
-	memcpy(&SYSTEM_EID.type, tmp, 4);
-}
-
-u8 *ism_get_seid(void)
-{
-	return SYSTEM_EID.seid_string;
-}
-EXPORT_SYMBOL_GPL(ism_get_seid);
-
-=======
->>>>>>> a6ad5510
 static void ism_handle_event(struct ism_dev *ism)
 {
 	struct ism_event *entry;
