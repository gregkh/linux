--- conflicted
+++ resolved
@@ -159,8 +159,6 @@
 	return rc;
 }
 
-<<<<<<< HEAD
-=======
 static int ep11_kb_decode(const u8 *kb, size_t kblen,
 			  struct ep11kblob_header **kbhdr, size_t *kbhdrsize,
 			  struct ep11keyblob **kbpl, size_t *kbplsize)
@@ -220,7 +218,6 @@
 }
 EXPORT_SYMBOL(ep11_kb_wkvp);
 
->>>>>>> 98817289
 /*
  * Simple check if the key blob is a valid EP11 AES key blob with header.
  */
@@ -1121,10 +1118,6 @@
 	size_t req_pl_size, pinblob_size = 0;
 	struct ep11_target_dev target;
 	struct ep11_urb *urb = NULL;
-<<<<<<< HEAD
-	size_t req_pl_size;
-=======
->>>>>>> 98817289
 	int api, rc = -ENOMEM;
 	u8 *p;
 
@@ -1263,17 +1256,10 @@
 	return 0;
 }
 
-<<<<<<< HEAD
-static int ep11_wrapkey(u16 card, u16 domain,
-			const u8 *key, size_t keysize,
-			u32 mech, const u8 *iv,
-			u8 *databuf, size_t *datasize)
-=======
 static int _ep11_wrapkey(u16 card, u16 domain,
 			 const u8 *key, size_t keysize,
 			 u32 mech, const u8 *iv,
 			 u8 *databuf, size_t *datasize)
->>>>>>> 98817289
 {
 	struct wk_req_pl {
 		struct pl_head head;
