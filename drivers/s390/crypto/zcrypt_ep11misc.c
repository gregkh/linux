--- conflicted
+++ resolved
@@ -157,8 +157,6 @@
 	return rc;
 }
 
-<<<<<<< HEAD
-=======
 static int ep11_kb_decode(const u8 *kb, size_t kblen,
 			  struct ep11kblob_header **kbhdr, size_t *kbhdrsize,
 			  struct ep11keyblob **kbpl, size_t *kbplsize)
@@ -218,7 +216,6 @@
 }
 EXPORT_SYMBOL(ep11_kb_wkvp);
 
->>>>>>> 238589d0
 /*
  * Simple check if the key blob is a valid EP11 AES key blob with header.
  */
@@ -1188,14 +1185,6 @@
 	/* copy key blob */
 	memcpy(keybuf, rep_pl->data, rep_pl->data_len);
 	*keybufsize = rep_pl->data_len;
-<<<<<<< HEAD
-	kb = (struct ep11keyblob *)keybuf;
-	kb->head.type = TOKTYPE_NON_CCA;
-	kb->head.len = rep_pl->data_len;
-	kb->head.version = TOKVER_EP11_AES;
-	kb->head.bitlen = keybitsize;
-=======
->>>>>>> 238589d0
 
 out:
 	kfree(req);
