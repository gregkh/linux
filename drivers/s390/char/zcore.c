// SPDX-License-Identifier: GPL-1.0+
/*
 * zcore module to export memory content and register sets for creating system
 * dumps on SCSI/NVMe disks (zfcp/nvme dump).
 *
 * For more information please refer to Documentation/s390/zfcpdump.rst
 *
 * Copyright IBM Corp. 2003, 2008
 * Author(s): Michael Holzheu
 */

#define KMSG_COMPONENT "zdump"
#define pr_fmt(fmt) KMSG_COMPONENT ": " fmt

#include <linux/init.h>
#include <linux/slab.h>
#include <linux/debugfs.h>
#include <linux/panic_notifier.h>
#include <linux/reboot.h>
#include <linux/uio.h>

#include <asm/asm-offsets.h>
#include <asm/ipl.h>
#include <asm/sclp.h>
#include <asm/setup.h>
#include <linux/uaccess.h>
#include <asm/debug.h>
#include <asm/processor.h>
#include <asm/irqflags.h>
#include <asm/checksum.h>
#include <asm/os_info.h>
#include <asm/switch_to.h>
#include <asm/maccess.h>
#include "sclp.h"

#define TRACE(x...) debug_sprintf_event(zcore_dbf, 1, x)

enum arch_id {
	ARCH_S390	= 0,
	ARCH_S390X	= 1,
};

struct ipib_info {
	unsigned long	ipib;
	u32		checksum;
}  __attribute__((packed));

static struct debug_info *zcore_dbf;
static int hsa_available;
static struct dentry *zcore_dir;
static struct dentry *zcore_reipl_file;
static struct dentry *zcore_hsa_file;
static struct ipl_parameter_block *zcore_ipl_block;

static DEFINE_MUTEX(hsa_buf_mutex);
static char hsa_buf[PAGE_SIZE] __aligned(PAGE_SIZE);

/*
 * Copy memory from HSA to iterator (not reentrant):
 *
 * @iter:  Iterator where memory should be copied to
 * @src:   Start address within HSA where data should be copied
 * @count: Size of buffer, which should be copied
 */
size_t memcpy_hsa_iter(struct iov_iter *iter, unsigned long src, size_t count)
{
	size_t bytes, copied, res = 0;
	unsigned long offset;

	if (!hsa_available)
		return 0;

	mutex_lock(&hsa_buf_mutex);
	while (count) {
		if (sclp_sdias_copy(hsa_buf, src / PAGE_SIZE + 2, 1)) {
			TRACE("sclp_sdias_copy() failed\n");
<<<<<<< HEAD
			mutex_unlock(&hsa_buf_mutex);
			return -EIO;
		}
		offset = src % PAGE_SIZE;
		bytes = min(PAGE_SIZE - offset, count);
		if (copy_to_user(dest, hsa_buf + offset, bytes)) {
			mutex_unlock(&hsa_buf_mutex);
			return -EFAULT;
		}
		src += bytes;
		dest += bytes;
		count -= bytes;
	}
	mutex_unlock(&hsa_buf_mutex);
	return 0;
=======
			break;
		}
		offset = src % PAGE_SIZE;
		bytes = min(PAGE_SIZE - offset, count);
		copied = copy_to_iter(hsa_buf + offset, bytes, iter);
		count -= copied;
		src += copied;
		res += copied;
		if (copied < bytes)
			break;
	}
	mutex_unlock(&hsa_buf_mutex);
	return res;
>>>>>>> d60c95ef
}

/*
 * Copy memory from HSA to kernel memory (not reentrant):
 *
 * @dest:  Kernel or user buffer where memory should be copied to
 * @src:   Start address within HSA where data should be copied
 * @count: Size of buffer, which should be copied
 */
static inline int memcpy_hsa_kernel(void *dst, unsigned long src, size_t count)
{
	struct iov_iter iter;
	struct kvec kvec;

<<<<<<< HEAD
	if (!hsa_available)
		return -ENODATA;

	mutex_lock(&hsa_buf_mutex);
	while (count) {
		if (sclp_sdias_copy(hsa_buf, src / PAGE_SIZE + 2, 1)) {
			TRACE("sclp_sdias_copy() failed\n");
			mutex_unlock(&hsa_buf_mutex);
			return -EIO;
		}
		offset = src % PAGE_SIZE;
		bytes = min(PAGE_SIZE - offset, count);
		memcpy(dest, hsa_buf + offset, bytes);
		src += bytes;
		dest += bytes;
		count -= bytes;
	}
	mutex_unlock(&hsa_buf_mutex);
=======
	kvec.iov_base = dst;
	kvec.iov_len = count;
	iov_iter_kvec(&iter, ITER_DEST, &kvec, 1, count);
	if (memcpy_hsa_iter(&iter, src, count) < count)
		return -EIO;
>>>>>>> d60c95ef
	return 0;
}

static int __init init_cpu_info(void)
{
	struct save_area *sa;

	/* get info for boot cpu from lowcore, stored in the HSA */
	sa = save_area_boot_cpu();
	if (!sa)
		return -ENOMEM;
	if (memcpy_hsa_kernel(hsa_buf, __LC_FPREGS_SAVE_AREA, 512) < 0) {
		TRACE("could not copy from HSA\n");
		return -EIO;
	}
	save_area_add_regs(sa, hsa_buf); /* vx registers are saved in smp.c */
	return 0;
}

/*
 * Release the HSA
 */
static void release_hsa(void)
{
	diag308(DIAG308_REL_HSA, NULL);
	hsa_available = 0;
}

static ssize_t zcore_reipl_write(struct file *filp, const char __user *buf,
				 size_t count, loff_t *ppos)
{
	if (zcore_ipl_block) {
		diag308(DIAG308_SET, zcore_ipl_block);
		diag308(DIAG308_LOAD_CLEAR, NULL);
	}
	return count;
}

static int zcore_reipl_open(struct inode *inode, struct file *filp)
{
	return stream_open(inode, filp);
}

static int zcore_reipl_release(struct inode *inode, struct file *filp)
{
	return 0;
}

static const struct file_operations zcore_reipl_fops = {
	.owner		= THIS_MODULE,
	.write		= zcore_reipl_write,
	.open		= zcore_reipl_open,
	.release	= zcore_reipl_release,
	.llseek		= no_llseek,
};

static ssize_t zcore_hsa_read(struct file *filp, char __user *buf,
			      size_t count, loff_t *ppos)
{
	static char str[18];

	if (hsa_available)
		snprintf(str, sizeof(str), "%lx\n", sclp.hsa_size);
	else
		snprintf(str, sizeof(str), "0\n");
	return simple_read_from_buffer(buf, count, ppos, str, strlen(str));
}

static ssize_t zcore_hsa_write(struct file *filp, const char __user *buf,
			       size_t count, loff_t *ppos)
{
	char value;

	if (*ppos != 0)
		return -EPIPE;
	if (copy_from_user(&value, buf, 1))
		return -EFAULT;
	if (value != '0')
		return -EINVAL;
	release_hsa();
	return count;
}

static const struct file_operations zcore_hsa_fops = {
	.owner		= THIS_MODULE,
	.write		= zcore_hsa_write,
	.read		= zcore_hsa_read,
	.open		= nonseekable_open,
	.llseek		= no_llseek,
};

static int __init check_sdias(void)
{
	if (!sclp.hsa_size) {
		TRACE("Could not determine HSA size\n");
		return -ENODEV;
	}
	return 0;
}

/*
 * Provide IPL parameter information block from either HSA or memory
 * for future reipl
 */
static int __init zcore_reipl_init(void)
{
	struct ipib_info ipib_info;
	int rc;

	rc = memcpy_hsa_kernel(&ipib_info, __LC_DUMP_REIPL, sizeof(ipib_info));
	if (rc)
		return rc;
	if (ipib_info.ipib == 0)
		return 0;
	zcore_ipl_block = (void *) __get_free_page(GFP_KERNEL);
	if (!zcore_ipl_block)
		return -ENOMEM;
	if (ipib_info.ipib < sclp.hsa_size)
		rc = memcpy_hsa_kernel(zcore_ipl_block, ipib_info.ipib,
				       PAGE_SIZE);
	else
		rc = memcpy_real(zcore_ipl_block, ipib_info.ipib, PAGE_SIZE);
	if (rc || (__force u32)csum_partial(zcore_ipl_block, zcore_ipl_block->hdr.len, 0) !=
	    ipib_info.checksum) {
		TRACE("Checksum does not match\n");
		free_page((unsigned long) zcore_ipl_block);
		zcore_ipl_block = NULL;
	}
	return 0;
}

static int zcore_reboot_and_on_panic_handler(struct notifier_block *self,
					     unsigned long	   event,
					     void		   *data)
{
	if (hsa_available)
		release_hsa();

	return NOTIFY_OK;
}

static struct notifier_block zcore_reboot_notifier = {
	.notifier_call	= zcore_reboot_and_on_panic_handler,
	/* we need to be notified before reipl and kdump */
	.priority	= INT_MAX,
};

static struct notifier_block zcore_on_panic_notifier = {
	.notifier_call	= zcore_reboot_and_on_panic_handler,
	/* we need to be notified before reipl and kdump */
	.priority	= INT_MAX,
};

static int __init zcore_init(void)
{
	unsigned char arch;
	int rc;

	if (!is_ipl_type_dump())
		return -ENODATA;
	if (oldmem_data.start)
		return -ENODATA;

	zcore_dbf = debug_register("zcore", 4, 1, 4 * sizeof(long));
	debug_register_view(zcore_dbf, &debug_sprintf_view);
	debug_set_level(zcore_dbf, 6);

	if (ipl_info.type == IPL_TYPE_FCP_DUMP) {
		TRACE("type:   fcp\n");
		TRACE("devno:  %x\n", ipl_info.data.fcp.dev_id.devno);
		TRACE("wwpn:   %llx\n", (unsigned long long) ipl_info.data.fcp.wwpn);
		TRACE("lun:    %llx\n", (unsigned long long) ipl_info.data.fcp.lun);
	} else if (ipl_info.type == IPL_TYPE_NVME_DUMP) {
		TRACE("type:   nvme\n");
		TRACE("fid:    %x\n", ipl_info.data.nvme.fid);
		TRACE("nsid:   %x\n", ipl_info.data.nvme.nsid);
	}

	rc = sclp_sdias_init();
	if (rc)
		goto fail;

	rc = check_sdias();
	if (rc)
		goto fail;
	hsa_available = 1;

	rc = memcpy_hsa_kernel(&arch, __LC_AR_MODE_ID, 1);
	if (rc)
		goto fail;

	if (arch == ARCH_S390) {
		pr_alert("The 64-bit dump tool cannot be used for a "
			 "32-bit system\n");
		rc = -EINVAL;
		goto fail;
	}

	pr_alert("The dump process started for a 64-bit operating system\n");
	rc = init_cpu_info();
	if (rc)
		goto fail;

	rc = zcore_reipl_init();
	if (rc)
		goto fail;

	zcore_dir = debugfs_create_dir("zcore" , NULL);
	zcore_reipl_file = debugfs_create_file("reipl", S_IRUSR, zcore_dir,
						NULL, &zcore_reipl_fops);
	zcore_hsa_file = debugfs_create_file("hsa", S_IRUSR|S_IWUSR, zcore_dir,
					     NULL, &zcore_hsa_fops);

	register_reboot_notifier(&zcore_reboot_notifier);
	atomic_notifier_chain_register(&panic_notifier_list, &zcore_on_panic_notifier);

	return 0;
fail:
	diag308(DIAG308_REL_HSA, NULL);
	return rc;
}
subsys_initcall(zcore_init);<|MERGE_RESOLUTION|>--- conflicted
+++ resolved
@@ -74,23 +74,6 @@
 	while (count) {
 		if (sclp_sdias_copy(hsa_buf, src / PAGE_SIZE + 2, 1)) {
 			TRACE("sclp_sdias_copy() failed\n");
-<<<<<<< HEAD
-			mutex_unlock(&hsa_buf_mutex);
-			return -EIO;
-		}
-		offset = src % PAGE_SIZE;
-		bytes = min(PAGE_SIZE - offset, count);
-		if (copy_to_user(dest, hsa_buf + offset, bytes)) {
-			mutex_unlock(&hsa_buf_mutex);
-			return -EFAULT;
-		}
-		src += bytes;
-		dest += bytes;
-		count -= bytes;
-	}
-	mutex_unlock(&hsa_buf_mutex);
-	return 0;
-=======
 			break;
 		}
 		offset = src % PAGE_SIZE;
@@ -104,7 +87,6 @@
 	}
 	mutex_unlock(&hsa_buf_mutex);
 	return res;
->>>>>>> d60c95ef
 }
 
 /*
@@ -119,32 +101,11 @@
 	struct iov_iter iter;
 	struct kvec kvec;
 
-<<<<<<< HEAD
-	if (!hsa_available)
-		return -ENODATA;
-
-	mutex_lock(&hsa_buf_mutex);
-	while (count) {
-		if (sclp_sdias_copy(hsa_buf, src / PAGE_SIZE + 2, 1)) {
-			TRACE("sclp_sdias_copy() failed\n");
-			mutex_unlock(&hsa_buf_mutex);
-			return -EIO;
-		}
-		offset = src % PAGE_SIZE;
-		bytes = min(PAGE_SIZE - offset, count);
-		memcpy(dest, hsa_buf + offset, bytes);
-		src += bytes;
-		dest += bytes;
-		count -= bytes;
-	}
-	mutex_unlock(&hsa_buf_mutex);
-=======
 	kvec.iov_base = dst;
 	kvec.iov_len = count;
 	iov_iter_kvec(&iter, ITER_DEST, &kvec, 1, count);
 	if (memcpy_hsa_iter(&iter, src, count) < count)
 		return -EIO;
->>>>>>> d60c95ef
 	return 0;
 }
 
