// SPDX-License-Identifier: GPL-2.0
/*
 * Renesas RPC-IF core driver
 *
 * Copyright (C) 2018-2019 Renesas Solutions Corp.
 * Copyright (C) 2019 Macronix International Co., Ltd.
 * Copyright (C) 2019-2020 Cogent Embedded, Inc.
 */

#include <linux/clk.h>
#include <linux/io.h>
#include <linux/module.h>
#include <linux/platform_device.h>
#include <linux/of.h>
#include <linux/regmap.h>
#include <linux/reset.h>

#include <memory/renesas-rpc-if.h>

#define RPCIF_CMNCR		0x0000	/* R/W */
#define RPCIF_CMNCR_MD		BIT(31)
#define RPCIF_CMNCR_SFDE	BIT(24) /* undocumented but must be set */
#define RPCIF_CMNCR_MOIIO3(val)	(((val) & 0x3) << 22)
#define RPCIF_CMNCR_MOIIO2(val)	(((val) & 0x3) << 20)
#define RPCIF_CMNCR_MOIIO1(val)	(((val) & 0x3) << 18)
#define RPCIF_CMNCR_MOIIO0(val)	(((val) & 0x3) << 16)
#define RPCIF_CMNCR_MOIIO_HIZ	(RPCIF_CMNCR_MOIIO0(3) | \
				 RPCIF_CMNCR_MOIIO1(3) | \
				 RPCIF_CMNCR_MOIIO2(3) | RPCIF_CMNCR_MOIIO3(3))
#define RPCIF_CMNCR_IO3FV(val)	(((val) & 0x3) << 14) /* undocumented */
#define RPCIF_CMNCR_IO2FV(val)	(((val) & 0x3) << 12) /* undocumented */
#define RPCIF_CMNCR_IO0FV(val)	(((val) & 0x3) << 8)
#define RPCIF_CMNCR_IOFV_HIZ	(RPCIF_CMNCR_IO0FV(3) | RPCIF_CMNCR_IO2FV(3) | \
				 RPCIF_CMNCR_IO3FV(3))
#define RPCIF_CMNCR_BSZ(val)	(((val) & 0x3) << 0)

#define RPCIF_SSLDR		0x0004	/* R/W */
#define RPCIF_SSLDR_SPNDL(d)	(((d) & 0x7) << 16)
#define RPCIF_SSLDR_SLNDL(d)	(((d) & 0x7) << 8)
#define RPCIF_SSLDR_SCKDL(d)	(((d) & 0x7) << 0)

#define RPCIF_DRCR		0x000C	/* R/W */
#define RPCIF_DRCR_SSLN		BIT(24)
#define RPCIF_DRCR_RBURST(v)	((((v) - 1) & 0x1F) << 16)
#define RPCIF_DRCR_RCF		BIT(9)
#define RPCIF_DRCR_RBE		BIT(8)
#define RPCIF_DRCR_SSLE		BIT(0)

#define RPCIF_DRCMR		0x0010	/* R/W */
#define RPCIF_DRCMR_CMD(c)	(((c) & 0xFF) << 16)
#define RPCIF_DRCMR_OCMD(c)	(((c) & 0xFF) << 0)

#define RPCIF_DREAR		0x0014	/* R/W */
#define RPCIF_DREAR_EAV(c)	(((c) & 0xF) << 16)
#define RPCIF_DREAR_EAC(c)	(((c) & 0x7) << 0)

#define RPCIF_DROPR		0x0018	/* R/W */

#define RPCIF_DRENR		0x001C	/* R/W */
#define RPCIF_DRENR_CDB(o)	(u32)((((o) & 0x3) << 30))
#define RPCIF_DRENR_OCDB(o)	(((o) & 0x3) << 28)
#define RPCIF_DRENR_ADB(o)	(((o) & 0x3) << 24)
#define RPCIF_DRENR_OPDB(o)	(((o) & 0x3) << 20)
#define RPCIF_DRENR_DRDB(o)	(((o) & 0x3) << 16)
#define RPCIF_DRENR_DME		BIT(15)
#define RPCIF_DRENR_CDE		BIT(14)
#define RPCIF_DRENR_OCDE	BIT(12)
#define RPCIF_DRENR_ADE(v)	(((v) & 0xF) << 8)
#define RPCIF_DRENR_OPDE(v)	(((v) & 0xF) << 4)

#define RPCIF_SMCR		0x0020	/* R/W */
#define RPCIF_SMCR_SSLKP	BIT(8)
#define RPCIF_SMCR_SPIRE	BIT(2)
#define RPCIF_SMCR_SPIWE	BIT(1)
#define RPCIF_SMCR_SPIE		BIT(0)

#define RPCIF_SMCMR		0x0024	/* R/W */
#define RPCIF_SMCMR_CMD(c)	(((c) & 0xFF) << 16)
#define RPCIF_SMCMR_OCMD(c)	(((c) & 0xFF) << 0)

#define RPCIF_SMADR		0x0028	/* R/W */

#define RPCIF_SMOPR		0x002C	/* R/W */
#define RPCIF_SMOPR_OPD3(o)	(((o) & 0xFF) << 24)
#define RPCIF_SMOPR_OPD2(o)	(((o) & 0xFF) << 16)
#define RPCIF_SMOPR_OPD1(o)	(((o) & 0xFF) << 8)
#define RPCIF_SMOPR_OPD0(o)	(((o) & 0xFF) << 0)

#define RPCIF_SMENR		0x0030	/* R/W */
#define RPCIF_SMENR_CDB(o)	(((o) & 0x3) << 30)
#define RPCIF_SMENR_OCDB(o)	(((o) & 0x3) << 28)
#define RPCIF_SMENR_ADB(o)	(((o) & 0x3) << 24)
#define RPCIF_SMENR_OPDB(o)	(((o) & 0x3) << 20)
#define RPCIF_SMENR_SPIDB(o)	(((o) & 0x3) << 16)
#define RPCIF_SMENR_DME		BIT(15)
#define RPCIF_SMENR_CDE		BIT(14)
#define RPCIF_SMENR_OCDE	BIT(12)
#define RPCIF_SMENR_ADE(v)	(((v) & 0xF) << 8)
#define RPCIF_SMENR_OPDE(v)	(((v) & 0xF) << 4)
#define RPCIF_SMENR_SPIDE(v)	(((v) & 0xF) << 0)

#define RPCIF_SMRDR0		0x0038	/* R */
#define RPCIF_SMRDR1		0x003C	/* R */
#define RPCIF_SMWDR0		0x0040	/* W */
#define RPCIF_SMWDR1		0x0044	/* W */

#define RPCIF_CMNSR		0x0048	/* R */
#define RPCIF_CMNSR_SSLF	BIT(1)
#define RPCIF_CMNSR_TEND	BIT(0)

#define RPCIF_DRDMCR		0x0058	/* R/W */
#define RPCIF_DMDMCR_DMCYC(v)	((((v) - 1) & 0x1F) << 0)

#define RPCIF_DRDRENR		0x005C	/* R/W */
#define RPCIF_DRDRENR_HYPE(v)	(((v) & 0x7) << 12)
#define RPCIF_DRDRENR_ADDRE	BIT(8)
#define RPCIF_DRDRENR_OPDRE	BIT(4)
#define RPCIF_DRDRENR_DRDRE	BIT(0)

#define RPCIF_SMDMCR		0x0060	/* R/W */
#define RPCIF_SMDMCR_DMCYC(v)	((((v) - 1) & 0x1F) << 0)

#define RPCIF_SMDRENR		0x0064	/* R/W */
#define RPCIF_SMDRENR_HYPE(v)	(((v) & 0x7) << 12)
#define RPCIF_SMDRENR_ADDRE	BIT(8)
#define RPCIF_SMDRENR_OPDRE	BIT(4)
#define RPCIF_SMDRENR_SPIDRE	BIT(0)

#define RPCIF_PHYCNT		0x007C	/* R/W */
#define RPCIF_PHYCNT_CAL	BIT(31)
#define RPCIF_PHYCNT_OCTA(v)	(((v) & 0x3) << 22)
#define RPCIF_PHYCNT_EXDS	BIT(21)
#define RPCIF_PHYCNT_OCT	BIT(20)
#define RPCIF_PHYCNT_DDRCAL	BIT(19)
#define RPCIF_PHYCNT_HS		BIT(18)
#define RPCIF_PHYCNT_STRTIM(v)	(((v) & 0x7) << 15)
#define RPCIF_PHYCNT_WBUF2	BIT(4)
#define RPCIF_PHYCNT_WBUF	BIT(2)
#define RPCIF_PHYCNT_PHYMEM(v)	(((v) & 0x3) << 0)

#define RPCIF_PHYOFFSET1	0x0080	/* R/W */
#define RPCIF_PHYOFFSET1_DDRTMG(v) (((v) & 0x3) << 28)

#define RPCIF_PHYOFFSET2	0x0084	/* R/W */
#define RPCIF_PHYOFFSET2_OCTTMG(v) (((v) & 0x7) << 8)

#define RPCIF_PHYINT		0x0088	/* R/W */
#define RPCIF_PHYINT_WPVAL	BIT(1)

#define RPCIF_DIRMAP_SIZE	0x4000000

static const struct regmap_range rpcif_volatile_ranges[] = {
	regmap_reg_range(RPCIF_SMRDR0, RPCIF_SMRDR1),
	regmap_reg_range(RPCIF_SMWDR0, RPCIF_SMWDR1),
	regmap_reg_range(RPCIF_CMNSR, RPCIF_CMNSR),
};

static const struct regmap_access_table rpcif_volatile_table = {
	.yes_ranges	= rpcif_volatile_ranges,
	.n_yes_ranges	= ARRAY_SIZE(rpcif_volatile_ranges),
};


/*
 * Custom accessor functions to ensure SMRDR0 and SMWDR0 are always accessed
 * with proper width. Requires SMENR_SPIDE to be correctly set before!
 */
static int rpcif_reg_read(void *context, unsigned int reg, unsigned int *val)
{
	struct rpcif *rpc = context;

	if (reg == RPCIF_SMRDR0 || reg == RPCIF_SMWDR0) {
		u32 spide = readl(rpc->base + RPCIF_SMENR) & RPCIF_SMENR_SPIDE(0xF);

		if (spide == 0x8) {
			*val = readb(rpc->base + reg);
			return 0;
		} else if (spide == 0xC) {
			*val = readw(rpc->base + reg);
			return 0;
		} else if (spide != 0xF) {
			return -EILSEQ;
		}
	}

	*val = readl(rpc->base + reg);
	return 0;
<<<<<<< HEAD

=======
>>>>>>> 92b4b594
}

static int rpcif_reg_write(void *context, unsigned int reg, unsigned int val)
{
	struct rpcif *rpc = context;

	if (reg == RPCIF_SMRDR0 || reg == RPCIF_SMWDR0) {
		u32 spide = readl(rpc->base + RPCIF_SMENR) & RPCIF_SMENR_SPIDE(0xF);

		if (spide == 0x8) {
			writeb(val, rpc->base + reg);
			return 0;
		} else if (spide == 0xC) {
			writew(val, rpc->base + reg);
			return 0;
		} else if (spide != 0xF) {
			return -EILSEQ;
		}
	}

	writel(val, rpc->base + reg);
	return 0;
}

static const struct regmap_config rpcif_regmap_config = {
	.reg_bits	= 32,
	.val_bits	= 32,
	.reg_stride	= 4,
	.reg_read	= rpcif_reg_read,
	.reg_write	= rpcif_reg_write,
	.fast_io	= true,
	.max_register	= RPCIF_PHYINT,
	.volatile_table	= &rpcif_volatile_table,
};

int rpcif_sw_init(struct rpcif *rpc, struct device *dev)
{
	struct platform_device *pdev = to_platform_device(dev);
	struct resource *res;

	rpc->dev = dev;

	res = platform_get_resource_byname(pdev, IORESOURCE_MEM, "regs");
	rpc->base = devm_ioremap_resource(&pdev->dev, res);
	if (IS_ERR(rpc->base))
		return PTR_ERR(rpc->base);

	rpc->regmap = devm_regmap_init(&pdev->dev, NULL, rpc, &rpcif_regmap_config);
	if (IS_ERR(rpc->regmap)) {
		dev_err(&pdev->dev,
			"failed to init regmap for rpcif, error %ld\n",
			PTR_ERR(rpc->regmap));
		return	PTR_ERR(rpc->regmap);
	}

	res = platform_get_resource_byname(pdev, IORESOURCE_MEM, "dirmap");
	rpc->dirmap = devm_ioremap_resource(&pdev->dev, res);
	if (IS_ERR(rpc->dirmap))
		return PTR_ERR(rpc->dirmap);
	rpc->size = resource_size(res);

	rpc->rstc = devm_reset_control_get_exclusive(&pdev->dev, NULL);

	return PTR_ERR_OR_ZERO(rpc->rstc);
}
EXPORT_SYMBOL(rpcif_sw_init);

void rpcif_hw_init(struct rpcif *rpc, bool hyperflash)
{
	u32 dummy;

	pm_runtime_get_sync(rpc->dev);

	/*
	 * NOTE: The 0x260 are undocumented bits, but they must be set.
	 *	 RPCIF_PHYCNT_STRTIM is strobe timing adjustment bits,
	 *	 0x0 : the delay is biggest,
	 *	 0x1 : the delay is 2nd biggest,
	 *	 On H3 ES1.x, the value should be 0, while on others,
	 *	 the value should be 7.
	 */
	regmap_write(rpc->regmap, RPCIF_PHYCNT, RPCIF_PHYCNT_STRTIM(7) |
		     RPCIF_PHYCNT_PHYMEM(hyperflash ? 3 : 0) | 0x260);

	/*
	 * NOTE: The 0x1511144 are undocumented bits, but they must be set
	 *       for RPCIF_PHYOFFSET1.
	 *	 The 0x31 are undocumented bits, but they must be set
	 *	 for RPCIF_PHYOFFSET2.
	 */
	regmap_write(rpc->regmap, RPCIF_PHYOFFSET1, 0x1511144 |
		     RPCIF_PHYOFFSET1_DDRTMG(3));
	regmap_write(rpc->regmap, RPCIF_PHYOFFSET2, 0x31 |
		     RPCIF_PHYOFFSET2_OCTTMG(4));

	if (hyperflash)
		regmap_update_bits(rpc->regmap, RPCIF_PHYINT,
				   RPCIF_PHYINT_WPVAL, 0);

	regmap_write(rpc->regmap, RPCIF_CMNCR, RPCIF_CMNCR_SFDE |
		     RPCIF_CMNCR_MOIIO_HIZ | RPCIF_CMNCR_IOFV_HIZ |
		     RPCIF_CMNCR_BSZ(hyperflash ? 1 : 0));
	/* Set RCF after BSZ update */
	regmap_write(rpc->regmap, RPCIF_DRCR, RPCIF_DRCR_RCF);
	/* Dummy read according to spec */
	regmap_read(rpc->regmap, RPCIF_DRCR, &dummy);
	regmap_write(rpc->regmap, RPCIF_SSLDR, RPCIF_SSLDR_SPNDL(7) |
		     RPCIF_SSLDR_SLNDL(7) | RPCIF_SSLDR_SCKDL(7));

	pm_runtime_put(rpc->dev);

	rpc->bus_size = hyperflash ? 2 : 1;
}
EXPORT_SYMBOL(rpcif_hw_init);

static int wait_msg_xfer_end(struct rpcif *rpc)
{
	u32 sts;

	return regmap_read_poll_timeout(rpc->regmap, RPCIF_CMNSR, sts,
					sts & RPCIF_CMNSR_TEND, 0,
					USEC_PER_SEC);
}

static u8 rpcif_bits_set(struct rpcif *rpc, u32 nbytes)
{
	if (rpc->bus_size == 2)
		nbytes /= 2;
	nbytes = clamp(nbytes, 1U, 4U);
	return GENMASK(3, 4 - nbytes);
}

static u8 rpcif_bit_size(u8 buswidth)
{
	return buswidth > 4 ? 2 : ilog2(buswidth);
}

void rpcif_prepare(struct rpcif *rpc, const struct rpcif_op *op, u64 *offs,
		   size_t *len)
{
	rpc->smcr = 0;
	rpc->smadr = 0;
	rpc->enable = 0;
	rpc->command = 0;
	rpc->option = 0;
	rpc->dummy = 0;
	rpc->ddr = 0;
	rpc->xferlen = 0;

	if (op->cmd.buswidth) {
		rpc->enable  = RPCIF_SMENR_CDE |
			RPCIF_SMENR_CDB(rpcif_bit_size(op->cmd.buswidth));
		rpc->command = RPCIF_SMCMR_CMD(op->cmd.opcode);
		if (op->cmd.ddr)
			rpc->ddr = RPCIF_SMDRENR_HYPE(0x5);
	}
	if (op->ocmd.buswidth) {
		rpc->enable  |= RPCIF_SMENR_OCDE |
			RPCIF_SMENR_OCDB(rpcif_bit_size(op->ocmd.buswidth));
		rpc->command |= RPCIF_SMCMR_OCMD(op->ocmd.opcode);
	}

	if (op->addr.buswidth) {
		rpc->enable |=
			RPCIF_SMENR_ADB(rpcif_bit_size(op->addr.buswidth));
		if (op->addr.nbytes == 4)
			rpc->enable |= RPCIF_SMENR_ADE(0xF);
		else
			rpc->enable |= RPCIF_SMENR_ADE(GENMASK(
						2, 3 - op->addr.nbytes));
		if (op->addr.ddr)
			rpc->ddr |= RPCIF_SMDRENR_ADDRE;

		if (offs && len)
			rpc->smadr = *offs;
		else
			rpc->smadr = op->addr.val;
	}

	if (op->dummy.buswidth) {
		rpc->enable |= RPCIF_SMENR_DME;
		rpc->dummy = RPCIF_SMDMCR_DMCYC(op->dummy.ncycles /
						op->dummy.buswidth);
	}

	if (op->option.buswidth) {
		rpc->enable |= RPCIF_SMENR_OPDE(
			rpcif_bits_set(rpc, op->option.nbytes)) |
			RPCIF_SMENR_OPDB(rpcif_bit_size(op->option.buswidth));
		if (op->option.ddr)
			rpc->ddr |= RPCIF_SMDRENR_OPDRE;
		rpc->option = op->option.val;
	}

	rpc->dir = op->data.dir;
	if (op->data.buswidth) {
		u32 nbytes;

		rpc->buffer = op->data.buf.in;
		switch (op->data.dir) {
		case RPCIF_DATA_IN:
			rpc->smcr = RPCIF_SMCR_SPIRE;
			break;
		case RPCIF_DATA_OUT:
			rpc->smcr = RPCIF_SMCR_SPIWE;
			break;
		default:
			break;
		}
		if (op->data.ddr)
			rpc->ddr |= RPCIF_SMDRENR_SPIDRE;

		if (offs && len)
			nbytes = *len;
		else
			nbytes = op->data.nbytes;
		rpc->xferlen = nbytes;

		rpc->enable |= RPCIF_SMENR_SPIDB(rpcif_bit_size(op->data.buswidth));
	}
}
EXPORT_SYMBOL(rpcif_prepare);

int rpcif_manual_xfer(struct rpcif *rpc)
{
	u32 smenr, smcr, pos = 0, max = rpc->bus_size == 2 ? 8 : 4;
	int ret = 0;

	pm_runtime_get_sync(rpc->dev);

	regmap_update_bits(rpc->regmap, RPCIF_PHYCNT,
			   RPCIF_PHYCNT_CAL, RPCIF_PHYCNT_CAL);
	regmap_update_bits(rpc->regmap, RPCIF_CMNCR,
			   RPCIF_CMNCR_MD, RPCIF_CMNCR_MD);
	regmap_write(rpc->regmap, RPCIF_SMCMR, rpc->command);
	regmap_write(rpc->regmap, RPCIF_SMOPR, rpc->option);
	regmap_write(rpc->regmap, RPCIF_SMDMCR, rpc->dummy);
	regmap_write(rpc->regmap, RPCIF_SMDRENR, rpc->ddr);
	regmap_write(rpc->regmap, RPCIF_SMADR, rpc->smadr);
	smenr = rpc->enable;

	switch (rpc->dir) {
	case RPCIF_DATA_OUT:
		while (pos < rpc->xferlen) {
			u32 bytes_left = rpc->xferlen - pos;
			u32 nbytes, data[2];

			smcr = rpc->smcr | RPCIF_SMCR_SPIE;

			/* nbytes may only be 1, 2, 4, or 8 */
			nbytes = bytes_left >= max ? max : (1 << ilog2(bytes_left));
			if (bytes_left > nbytes)
				smcr |= RPCIF_SMCR_SSLKP;

			smenr |= RPCIF_SMENR_SPIDE(rpcif_bits_set(rpc, nbytes));
			regmap_write(rpc->regmap, RPCIF_SMENR, smenr);

			memcpy(data, rpc->buffer + pos, nbytes);
			if (nbytes == 8) {
				regmap_write(rpc->regmap, RPCIF_SMWDR1,
					     data[0]);
				regmap_write(rpc->regmap, RPCIF_SMWDR0,
					     data[1]);
			} else {
				regmap_write(rpc->regmap, RPCIF_SMWDR0,
					     data[0]);
			}

			regmap_write(rpc->regmap, RPCIF_SMCR, smcr);
			ret = wait_msg_xfer_end(rpc);
			if (ret)
				goto err_out;

			pos += nbytes;
			smenr = rpc->enable &
				~RPCIF_SMENR_CDE & ~RPCIF_SMENR_ADE(0xF);
		}
		break;
	case RPCIF_DATA_IN:
		/*
		 * RPC-IF spoils the data for the commands without an address
		 * phase (like RDID) in the manual mode, so we'll have to work
		 * around this issue by using the external address space read
		 * mode instead.
		 */
		if (!(smenr & RPCIF_SMENR_ADE(0xF)) && rpc->dirmap) {
			u32 dummy;

			regmap_update_bits(rpc->regmap, RPCIF_CMNCR,
					   RPCIF_CMNCR_MD, 0);
			regmap_write(rpc->regmap, RPCIF_DRCR,
				     RPCIF_DRCR_RBURST(32) | RPCIF_DRCR_RBE);
			regmap_write(rpc->regmap, RPCIF_DRCMR, rpc->command);
			regmap_write(rpc->regmap, RPCIF_DREAR,
				     RPCIF_DREAR_EAC(1));
			regmap_write(rpc->regmap, RPCIF_DROPR, rpc->option);
			regmap_write(rpc->regmap, RPCIF_DRENR,
				     smenr & ~RPCIF_SMENR_SPIDE(0xF));
			regmap_write(rpc->regmap, RPCIF_DRDMCR,  rpc->dummy);
			regmap_write(rpc->regmap, RPCIF_DRDRENR, rpc->ddr);
			memcpy_fromio(rpc->buffer, rpc->dirmap, rpc->xferlen);
			regmap_write(rpc->regmap, RPCIF_DRCR, RPCIF_DRCR_RCF);
			/* Dummy read according to spec */
			regmap_read(rpc->regmap, RPCIF_DRCR, &dummy);
			break;
		}
		while (pos < rpc->xferlen) {
			u32 bytes_left = rpc->xferlen - pos;
			u32 nbytes, data[2];

			/* nbytes may only be 1, 2, 4, or 8 */
			nbytes = bytes_left >= max ? max : (1 << ilog2(bytes_left));

			regmap_write(rpc->regmap, RPCIF_SMADR,
				     rpc->smadr + pos);
			smenr &= ~RPCIF_SMENR_SPIDE(0xF);
			smenr |= RPCIF_SMENR_SPIDE(rpcif_bits_set(rpc, nbytes));
			regmap_write(rpc->regmap, RPCIF_SMENR, smenr);
			regmap_write(rpc->regmap, RPCIF_SMCR,
				     rpc->smcr | RPCIF_SMCR_SPIE);
			ret = wait_msg_xfer_end(rpc);
			if (ret)
				goto err_out;

			if (nbytes == 8) {
				regmap_read(rpc->regmap, RPCIF_SMRDR1,
					    &data[0]);
				regmap_read(rpc->regmap, RPCIF_SMRDR0,
					    &data[1]);
			} else {
				regmap_read(rpc->regmap, RPCIF_SMRDR0,
					    &data[0]);
			}
			memcpy(rpc->buffer + pos, data, nbytes);

			pos += nbytes;
		}
		break;
	default:
		regmap_write(rpc->regmap, RPCIF_SMENR, rpc->enable);
		regmap_write(rpc->regmap, RPCIF_SMCR,
			     rpc->smcr | RPCIF_SMCR_SPIE);
		ret = wait_msg_xfer_end(rpc);
		if (ret)
			goto err_out;
	}

exit:
	pm_runtime_put(rpc->dev);
	return ret;

err_out:
	if (reset_control_reset(rpc->rstc))
		dev_err(rpc->dev, "Failed to reset HW\n");
	rpcif_hw_init(rpc, rpc->bus_size == 2);
	goto exit;
}
EXPORT_SYMBOL(rpcif_manual_xfer);

static void memcpy_fromio_readw(void *to,
				const void __iomem *from,
				size_t count)
{
	const int maxw = (IS_ENABLED(CONFIG_64BIT)) ? 8 : 4;
	u8 buf[2];

	if (count && ((unsigned long)from & 1)) {
		*(u16 *)buf = __raw_readw((void __iomem *)((unsigned long)from & ~1));
		*(u8 *)to = buf[1];
		from++;
		to++;
		count--;
	}
	while (count >= 2 && !IS_ALIGNED((unsigned long)from, maxw)) {
		*(u16 *)to = __raw_readw(from);
		from += 2;
		to += 2;
		count -= 2;
	}
	while (count >= maxw) {
#ifdef CONFIG_64BIT
		*(u64 *)to = __raw_readq(from);
#else
		*(u32 *)to = __raw_readl(from);
#endif
		from += maxw;
		to += maxw;
		count -= maxw;
	}
	while (count >= 2) {
		*(u16 *)to = __raw_readw(from);
		from += 2;
		to += 2;
		count -= 2;
	}
	if (count) {
		*(u16 *)buf = __raw_readw(from);
		*(u8 *)to = buf[0];
	}
}

ssize_t rpcif_dirmap_read(struct rpcif *rpc, u64 offs, size_t len, void *buf)
{
	loff_t from = offs & (RPCIF_DIRMAP_SIZE - 1);
	size_t size = RPCIF_DIRMAP_SIZE - from;

	if (len > size)
		len = size;

	pm_runtime_get_sync(rpc->dev);

	regmap_update_bits(rpc->regmap, RPCIF_CMNCR, RPCIF_CMNCR_MD, 0);
	regmap_write(rpc->regmap, RPCIF_DRCR, 0);
	regmap_write(rpc->regmap, RPCIF_DRCMR, rpc->command);
	regmap_write(rpc->regmap, RPCIF_DREAR,
		     RPCIF_DREAR_EAV(offs >> 25) | RPCIF_DREAR_EAC(1));
	regmap_write(rpc->regmap, RPCIF_DROPR, rpc->option);
	regmap_write(rpc->regmap, RPCIF_DRENR,
		     rpc->enable & ~RPCIF_SMENR_SPIDE(0xF));
	regmap_write(rpc->regmap, RPCIF_DRDMCR, rpc->dummy);
	regmap_write(rpc->regmap, RPCIF_DRDRENR, rpc->ddr);

	if (rpc->bus_size == 2)
		memcpy_fromio_readw(buf, rpc->dirmap + from, len);
	else
		memcpy_fromio(buf, rpc->dirmap + from, len);

	pm_runtime_put(rpc->dev);

	return len;
}
EXPORT_SYMBOL(rpcif_dirmap_read);

static int rpcif_probe(struct platform_device *pdev)
{
	struct platform_device *vdev;
	struct device_node *flash;
	const char *name;

	flash = of_get_next_child(pdev->dev.of_node, NULL);
	if (!flash) {
		dev_warn(&pdev->dev, "no flash node found\n");
		return -ENODEV;
	}

	if (of_device_is_compatible(flash, "jedec,spi-nor")) {
		name = "rpc-if-spi";
	} else if (of_device_is_compatible(flash, "cfi-flash")) {
		name = "rpc-if-hyperflash";
	} else	{
		of_node_put(flash);
		dev_warn(&pdev->dev, "unknown flash type\n");
		return -ENODEV;
	}
	of_node_put(flash);

	vdev = platform_device_alloc(name, pdev->id);
	if (!vdev)
		return -ENOMEM;
	vdev->dev.parent = &pdev->dev;
	platform_set_drvdata(pdev, vdev);
	return platform_device_add(vdev);
}

static int rpcif_remove(struct platform_device *pdev)
{
	struct platform_device *vdev = platform_get_drvdata(pdev);

	platform_device_unregister(vdev);

	return 0;
}

static const struct of_device_id rpcif_of_match[] = {
	{ .compatible = "renesas,rcar-gen3-rpc-if", },
	{},
};
MODULE_DEVICE_TABLE(of, rpcif_of_match);

static struct platform_driver rpcif_driver = {
	.probe	= rpcif_probe,
	.remove	= rpcif_remove,
	.driver = {
		.name =	"rpc-if",
		.of_match_table = rpcif_of_match,
	},
};
module_platform_driver(rpcif_driver);

MODULE_DESCRIPTION("Renesas RPC-IF core driver");
MODULE_LICENSE("GPL v2");<|MERGE_RESOLUTION|>--- conflicted
+++ resolved
@@ -185,10 +185,6 @@
 
 	*val = readl(rpc->base + reg);
 	return 0;
-<<<<<<< HEAD
-
-=======
->>>>>>> 92b4b594
 }
 
 static int rpcif_reg_write(void *context, unsigned int reg, unsigned int val)
