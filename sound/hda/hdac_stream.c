--- conflicted
+++ resolved
@@ -672,12 +672,9 @@
 	struct hdac_stream *s;
 	bool inited = false;
 	u64 cycle_last = 0;
-<<<<<<< HEAD
-=======
 
 	if (!start)
 		goto skip;
->>>>>>> a6ad5510
 
 	list_for_each_entry(s, &bus->stream_list, list) {
 		if ((streams & (1 << s->index))) {
