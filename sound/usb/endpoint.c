// SPDX-License-Identifier: GPL-2.0-or-later
/*
 */

#include <linux/gfp.h>
#include <linux/init.h>
#include <linux/ratelimit.h>
#include <linux/usb.h>
#include <linux/usb/audio.h>
#include <linux/slab.h>

#include <sound/core.h>
#include <sound/pcm.h>
#include <sound/pcm_params.h>

#include "usbaudio.h"
#include "helper.h"
#include "card.h"
#include "endpoint.h"
#include "pcm.h"
#include "clock.h"
#include "quirks.h"

enum {
	EP_STATE_STOPPED,
	EP_STATE_RUNNING,
	EP_STATE_STOPPING,
};

/* interface refcounting */
struct snd_usb_iface_ref {
	unsigned char iface;
	bool need_setup;
	int opened;
	int altset;
	struct list_head list;
};

/* clock refcounting */
struct snd_usb_clock_ref {
	unsigned char clock;
	atomic_t locked;
	int opened;
	int rate;
	bool need_setup;
	struct list_head list;
};

/*
 * snd_usb_endpoint is a model that abstracts everything related to an
 * USB endpoint and its streaming.
 *
 * There are functions to activate and deactivate the streaming URBs and
 * optional callbacks to let the pcm logic handle the actual content of the
 * packets for playback and record. Thus, the bus streaming and the audio
 * handlers are fully decoupled.
 *
 * There are two different types of endpoints in audio applications.
 *
 * SND_USB_ENDPOINT_TYPE_DATA handles full audio data payload for both
 * inbound and outbound traffic.
 *
 * SND_USB_ENDPOINT_TYPE_SYNC endpoints are for inbound traffic only and
 * expect the payload to carry Q10.14 / Q16.16 formatted sync information
 * (3 or 4 bytes).
 *
 * Each endpoint has to be configured prior to being used by calling
 * snd_usb_endpoint_set_params().
 *
 * The model incorporates a reference counting, so that multiple users
 * can call snd_usb_endpoint_start() and snd_usb_endpoint_stop(), and
 * only the first user will effectively start the URBs, and only the last
 * one to stop it will tear the URBs down again.
 */

/*
 * convert a sampling rate into our full speed format (fs/1000 in Q16.16)
 * this will overflow at approx 524 kHz
 */
static inline unsigned get_usb_full_speed_rate(unsigned int rate)
{
	return ((rate << 13) + 62) / 125;
}

/*
 * convert a sampling rate into USB high speed format (fs/8000 in Q16.16)
 * this will overflow at approx 4 MHz
 */
static inline unsigned get_usb_high_speed_rate(unsigned int rate)
{
	return ((rate << 10) + 62) / 125;
}

/*
 * release a urb data
 */
static void release_urb_ctx(struct snd_urb_ctx *u)
{
	if (u->urb && u->buffer_size)
		usb_free_coherent(u->ep->chip->dev, u->buffer_size,
				  u->urb->transfer_buffer,
				  u->urb->transfer_dma);
	usb_free_urb(u->urb);
	u->urb = NULL;
	u->buffer_size = 0;
}

static const char *usb_error_string(int err)
{
	switch (err) {
	case -ENODEV:
		return "no device";
	case -ENOENT:
		return "endpoint not enabled";
	case -EPIPE:
		return "endpoint stalled";
	case -ENOSPC:
		return "not enough bandwidth";
	case -ESHUTDOWN:
		return "device disabled";
	case -EHOSTUNREACH:
		return "device suspended";
	case -EINVAL:
	case -EAGAIN:
	case -EFBIG:
	case -EMSGSIZE:
		return "internal error";
	default:
		return "unknown error";
	}
}

static inline bool ep_state_running(struct snd_usb_endpoint *ep)
{
	return atomic_read(&ep->state) == EP_STATE_RUNNING;
}

static inline bool ep_state_update(struct snd_usb_endpoint *ep, int old, int new)
{
	return atomic_try_cmpxchg(&ep->state, &old, new);
}

/**
 * snd_usb_endpoint_implicit_feedback_sink: Report endpoint usage type
 *
 * @ep: The snd_usb_endpoint
 *
 * Determine whether an endpoint is driven by an implicit feedback
 * data endpoint source.
 */
int snd_usb_endpoint_implicit_feedback_sink(struct snd_usb_endpoint *ep)
{
	return  ep->implicit_fb_sync && usb_pipeout(ep->pipe);
}

/*
 * Return the number of samples to be sent in the next packet
 * for streaming based on information derived from sync endpoints
 *
 * This won't be used for implicit feedback which takes the packet size
 * returned from the sync source
 */
static int slave_next_packet_size(struct snd_usb_endpoint *ep,
				  unsigned int avail)
{
	unsigned long flags;
	unsigned int phase;
	int ret;

	if (ep->fill_max)
		return ep->maxframesize;

	spin_lock_irqsave(&ep->lock, flags);
	phase = (ep->phase & 0xffff) + (ep->freqm << ep->datainterval);
	ret = min(phase >> 16, ep->maxframesize);
	if (avail && ret >= avail)
		ret = -EAGAIN;
	else
		ep->phase = phase;
	spin_unlock_irqrestore(&ep->lock, flags);

	return ret;
}

/*
 * Return the number of samples to be sent in the next packet
 * for adaptive and synchronous endpoints
 */
static int next_packet_size(struct snd_usb_endpoint *ep, unsigned int avail)
{
	unsigned int sample_accum;
	int ret;

	if (ep->fill_max)
		return ep->maxframesize;

	sample_accum = ep->sample_accum + ep->sample_rem;
	if (sample_accum >= ep->pps) {
		sample_accum -= ep->pps;
		ret = ep->packsize[1];
	} else {
		ret = ep->packsize[0];
	}
	if (avail && ret >= avail)
		ret = -EAGAIN;
	else
		ep->sample_accum = sample_accum;

	return ret;
}

/*
 * snd_usb_endpoint_next_packet_size: Return the number of samples to be sent
 * in the next packet
 *
 * If the size is equal or exceeds @avail, don't proceed but return -EAGAIN
 * Exception: @avail = 0 for skipping the check.
 */
int snd_usb_endpoint_next_packet_size(struct snd_usb_endpoint *ep,
				      struct snd_urb_ctx *ctx, int idx,
				      unsigned int avail)
{
	unsigned int packet;

	packet = ctx->packet_size[idx];
	if (packet) {
		if (avail && packet >= avail)
			return -EAGAIN;
		return packet;
	}

	if (ep->sync_source)
		return slave_next_packet_size(ep, avail);
	else
		return next_packet_size(ep, avail);
}

static void call_retire_callback(struct snd_usb_endpoint *ep,
				 struct urb *urb)
{
	struct snd_usb_substream *data_subs;

	data_subs = READ_ONCE(ep->data_subs);
	if (data_subs && ep->retire_data_urb)
		ep->retire_data_urb(data_subs, urb);
}

static void retire_outbound_urb(struct snd_usb_endpoint *ep,
				struct snd_urb_ctx *urb_ctx)
{
	call_retire_callback(ep, urb_ctx->urb);
}

static void snd_usb_handle_sync_urb(struct snd_usb_endpoint *ep,
				    struct snd_usb_endpoint *sender,
				    const struct urb *urb);

static void retire_inbound_urb(struct snd_usb_endpoint *ep,
			       struct snd_urb_ctx *urb_ctx)
{
	struct urb *urb = urb_ctx->urb;
	struct snd_usb_endpoint *sync_sink;

	if (unlikely(ep->skip_packets > 0)) {
		ep->skip_packets--;
		return;
	}

	sync_sink = READ_ONCE(ep->sync_sink);
	if (sync_sink)
		snd_usb_handle_sync_urb(sync_sink, ep, urb);

	call_retire_callback(ep, urb);
}

static inline bool has_tx_length_quirk(struct snd_usb_audio *chip)
{
	return chip->quirk_flags & QUIRK_FLAG_TX_LENGTH;
}

static void prepare_silent_urb(struct snd_usb_endpoint *ep,
			       struct snd_urb_ctx *ctx)
{
	struct urb *urb = ctx->urb;
	unsigned int offs = 0;
	unsigned int extra = 0;
	__le32 packet_length;
	int i;

	/* For tx_length_quirk, put packet length at start of packet */
	if (has_tx_length_quirk(ep->chip))
		extra = sizeof(packet_length);

	for (i = 0; i < ctx->packets; ++i) {
		unsigned int offset;
		unsigned int length;
		int counts;

		counts = snd_usb_endpoint_next_packet_size(ep, ctx, i, 0);
		length = counts * ep->stride; /* number of silent bytes */
		offset = offs * ep->stride + extra * i;
		urb->iso_frame_desc[i].offset = offset;
		urb->iso_frame_desc[i].length = length + extra;
		if (extra) {
			packet_length = cpu_to_le32(length);
			memcpy(urb->transfer_buffer + offset,
			       &packet_length, sizeof(packet_length));
		}
		memset(urb->transfer_buffer + offset + extra,
		       ep->silence_value, length);
		offs += counts;
	}

	urb->number_of_packets = ctx->packets;
	urb->transfer_buffer_length = offs * ep->stride + ctx->packets * extra;
	ctx->queued = 0;
}

/*
 * Prepare a PLAYBACK urb for submission to the bus.
 */
static int prepare_outbound_urb(struct snd_usb_endpoint *ep,
				struct snd_urb_ctx *ctx,
				bool in_stream_lock)
{
	struct urb *urb = ctx->urb;
	unsigned char *cp = urb->transfer_buffer;
	struct snd_usb_substream *data_subs;

	urb->dev = ep->chip->dev; /* we need to set this at each time */

	switch (ep->type) {
	case SND_USB_ENDPOINT_TYPE_DATA:
		data_subs = READ_ONCE(ep->data_subs);
		if (data_subs && ep->prepare_data_urb)
			return ep->prepare_data_urb(data_subs, urb, in_stream_lock);
		/* no data provider, so send silence */
		prepare_silent_urb(ep, ctx);
		break;

	case SND_USB_ENDPOINT_TYPE_SYNC:
		if (snd_usb_get_speed(ep->chip->dev) >= USB_SPEED_HIGH) {
			/*
			 * fill the length and offset of each urb descriptor.
			 * the fixed 12.13 frequency is passed as 16.16 through the pipe.
			 */
			urb->iso_frame_desc[0].length = 4;
			urb->iso_frame_desc[0].offset = 0;
			cp[0] = ep->freqn;
			cp[1] = ep->freqn >> 8;
			cp[2] = ep->freqn >> 16;
			cp[3] = ep->freqn >> 24;
		} else {
			/*
			 * fill the length and offset of each urb descriptor.
			 * the fixed 10.14 frequency is passed through the pipe.
			 */
			urb->iso_frame_desc[0].length = 3;
			urb->iso_frame_desc[0].offset = 0;
			cp[0] = ep->freqn >> 2;
			cp[1] = ep->freqn >> 10;
			cp[2] = ep->freqn >> 18;
		}

		break;
	}
	return 0;
}

/*
 * Prepare a CAPTURE or SYNC urb for submission to the bus.
 */
static int prepare_inbound_urb(struct snd_usb_endpoint *ep,
			       struct snd_urb_ctx *urb_ctx)
{
	int i, offs;
	struct urb *urb = urb_ctx->urb;

	urb->dev = ep->chip->dev; /* we need to set this at each time */

	switch (ep->type) {
	case SND_USB_ENDPOINT_TYPE_DATA:
		offs = 0;
		for (i = 0; i < urb_ctx->packets; i++) {
			urb->iso_frame_desc[i].offset = offs;
			urb->iso_frame_desc[i].length = ep->curpacksize;
			offs += ep->curpacksize;
		}

		urb->transfer_buffer_length = offs;
		urb->number_of_packets = urb_ctx->packets;
		break;

	case SND_USB_ENDPOINT_TYPE_SYNC:
		urb->iso_frame_desc[0].length = min(4u, ep->syncmaxsize);
		urb->iso_frame_desc[0].offset = 0;
		break;
	}
	return 0;
}

/* notify an error as XRUN to the assigned PCM data substream */
static void notify_xrun(struct snd_usb_endpoint *ep)
{
	struct snd_usb_substream *data_subs;

	data_subs = READ_ONCE(ep->data_subs);
	if (data_subs && data_subs->pcm_substream)
		snd_pcm_stop_xrun(data_subs->pcm_substream);
}

static struct snd_usb_packet_info *
next_packet_fifo_enqueue(struct snd_usb_endpoint *ep)
{
	struct snd_usb_packet_info *p;

	p = ep->next_packet + (ep->next_packet_head + ep->next_packet_queued) %
		ARRAY_SIZE(ep->next_packet);
	ep->next_packet_queued++;
	return p;
}

static struct snd_usb_packet_info *
next_packet_fifo_dequeue(struct snd_usb_endpoint *ep)
{
	struct snd_usb_packet_info *p;

	p = ep->next_packet + ep->next_packet_head;
	ep->next_packet_head++;
	ep->next_packet_head %= ARRAY_SIZE(ep->next_packet);
	ep->next_packet_queued--;
	return p;
}

static void push_back_to_ready_list(struct snd_usb_endpoint *ep,
				    struct snd_urb_ctx *ctx)
{
	unsigned long flags;

	spin_lock_irqsave(&ep->lock, flags);
	list_add_tail(&ctx->ready_list, &ep->ready_playback_urbs);
	spin_unlock_irqrestore(&ep->lock, flags);
}

/*
 * Send output urbs that have been prepared previously. URBs are dequeued
 * from ep->ready_playback_urbs and in case there aren't any available
 * or there are no packets that have been prepared, this function does
 * nothing.
 *
 * The reason why the functionality of sending and preparing URBs is separated
 * is that host controllers don't guarantee the order in which they return
 * inbound and outbound packets to their submitters.
 *
 * This function is used both for implicit feedback endpoints and in low-
 * latency playback mode.
 */
int snd_usb_queue_pending_output_urbs(struct snd_usb_endpoint *ep,
				      bool in_stream_lock)
{
	bool implicit_fb = snd_usb_endpoint_implicit_feedback_sink(ep);

	while (ep_state_running(ep)) {

		unsigned long flags;
		struct snd_usb_packet_info *packet;
		struct snd_urb_ctx *ctx = NULL;
		int err, i;

		spin_lock_irqsave(&ep->lock, flags);
		if ((!implicit_fb || ep->next_packet_queued > 0) &&
		    !list_empty(&ep->ready_playback_urbs)) {
			/* take URB out of FIFO */
			ctx = list_first_entry(&ep->ready_playback_urbs,
					       struct snd_urb_ctx, ready_list);
			list_del_init(&ctx->ready_list);
			if (implicit_fb)
				packet = next_packet_fifo_dequeue(ep);
		}
		spin_unlock_irqrestore(&ep->lock, flags);

		if (ctx == NULL)
			break;

		/* copy over the length information */
		if (implicit_fb) {
			for (i = 0; i < packet->packets; i++)
				ctx->packet_size[i] = packet->packet_size[i];
		}

		/* call the data handler to fill in playback data */
		err = prepare_outbound_urb(ep, ctx, in_stream_lock);
		/* can be stopped during prepare callback */
		if (unlikely(!ep_state_running(ep)))
			break;
		if (err < 0) {
			/* push back to ready list again for -EAGAIN */
			if (err == -EAGAIN) {
				push_back_to_ready_list(ep, ctx);
				break;
			}

			if (!in_stream_lock)
				notify_xrun(ep);
			return -EPIPE;
		}

		if (!atomic_read(&ep->chip->shutdown))
			err = usb_submit_urb(ctx->urb, GFP_ATOMIC);
		else
			err = -ENODEV;
		if (err < 0) {
<<<<<<< HEAD
			usb_audio_err(ep->chip,
				      "Unable to submit urb #%d: %d at %s\n",
				      ctx->index, err, __func__);
			if (!in_stream_lock)
				notify_xrun(ep);
=======
			if (!atomic_read(&ep->chip->shutdown)) {
				usb_audio_err(ep->chip,
					      "Unable to submit urb #%d: %d at %s\n",
					      ctx->index, err, __func__);
				if (!in_stream_lock)
					notify_xrun(ep);
			}
>>>>>>> 98817289
			return -EPIPE;
		}

		set_bit(ctx->index, &ep->active_mask);
		atomic_inc(&ep->submitted_urbs);
	}

	return 0;
}

/*
 * complete callback for urbs
 */
static void snd_complete_urb(struct urb *urb)
{
	struct snd_urb_ctx *ctx = urb->context;
	struct snd_usb_endpoint *ep = ctx->ep;
	int err;

	if (unlikely(urb->status == -ENOENT ||		/* unlinked */
		     urb->status == -ENODEV ||		/* device removed */
		     urb->status == -ECONNRESET ||	/* unlinked */
		     urb->status == -ESHUTDOWN))	/* device disabled */
		goto exit_clear;
	/* device disconnected */
	if (unlikely(atomic_read(&ep->chip->shutdown)))
		goto exit_clear;

	if (unlikely(!ep_state_running(ep)))
		goto exit_clear;

	if (usb_pipeout(ep->pipe)) {
		retire_outbound_urb(ep, ctx);
		/* can be stopped during retire callback */
		if (unlikely(!ep_state_running(ep)))
			goto exit_clear;

		/* in low-latency and implicit-feedback modes, push back the
		 * URB to ready list at first, then process as much as possible
		 */
		if (ep->lowlatency_playback ||
		     snd_usb_endpoint_implicit_feedback_sink(ep)) {
			push_back_to_ready_list(ep, ctx);
			clear_bit(ctx->index, &ep->active_mask);
			snd_usb_queue_pending_output_urbs(ep, false);
			atomic_dec(&ep->submitted_urbs); /* decrement at last */
			return;
		}

		/* in non-lowlatency mode, no error handling for prepare */
		prepare_outbound_urb(ep, ctx, false);
		/* can be stopped during prepare callback */
		if (unlikely(!ep_state_running(ep)))
			goto exit_clear;
	} else {
		retire_inbound_urb(ep, ctx);
		/* can be stopped during retire callback */
		if (unlikely(!ep_state_running(ep)))
			goto exit_clear;

		prepare_inbound_urb(ep, ctx);
	}

	if (!atomic_read(&ep->chip->shutdown))
		err = usb_submit_urb(urb, GFP_ATOMIC);
	else
		err = -ENODEV;
	if (err == 0)
		return;

	if (!atomic_read(&ep->chip->shutdown)) {
		usb_audio_err(ep->chip, "cannot submit urb (err = %d)\n", err);
		notify_xrun(ep);
	}

exit_clear:
	clear_bit(ctx->index, &ep->active_mask);
	atomic_dec(&ep->submitted_urbs);
}

/*
 * Find or create a refcount object for the given interface
 *
 * The objects are released altogether in snd_usb_endpoint_free_all()
 */
static struct snd_usb_iface_ref *
iface_ref_find(struct snd_usb_audio *chip, int iface)
{
	struct snd_usb_iface_ref *ip;

	list_for_each_entry(ip, &chip->iface_ref_list, list)
		if (ip->iface == iface)
			return ip;

	ip = kzalloc(sizeof(*ip), GFP_KERNEL);
	if (!ip)
		return NULL;
	ip->iface = iface;
	list_add_tail(&ip->list, &chip->iface_ref_list);
	return ip;
}

/* Similarly, a refcount object for clock */
static struct snd_usb_clock_ref *
clock_ref_find(struct snd_usb_audio *chip, int clock)
{
	struct snd_usb_clock_ref *ref;

	list_for_each_entry(ref, &chip->clock_ref_list, list)
		if (ref->clock == clock)
			return ref;

	ref = kzalloc(sizeof(*ref), GFP_KERNEL);
	if (!ref)
		return NULL;
	ref->clock = clock;
	atomic_set(&ref->locked, 0);
	list_add_tail(&ref->list, &chip->clock_ref_list);
	return ref;
}

/*
 * Get the existing endpoint object corresponding EP
 * Returns NULL if not present.
 */
struct snd_usb_endpoint *
snd_usb_get_endpoint(struct snd_usb_audio *chip, int ep_num)
{
	struct snd_usb_endpoint *ep;

	list_for_each_entry(ep, &chip->ep_list, list) {
		if (ep->ep_num == ep_num)
			return ep;
	}

	return NULL;
}

#define ep_type_name(type) \
	(type == SND_USB_ENDPOINT_TYPE_DATA ? "data" : "sync")

/**
 * snd_usb_add_endpoint: Add an endpoint to an USB audio chip
 *
 * @chip: The chip
 * @ep_num: The number of the endpoint to use
 * @type: SND_USB_ENDPOINT_TYPE_DATA or SND_USB_ENDPOINT_TYPE_SYNC
 *
 * If the requested endpoint has not been added to the given chip before,
 * a new instance is created.
 *
 * Returns zero on success or a negative error code.
 *
 * New endpoints will be added to chip->ep_list and freed by
 * calling snd_usb_endpoint_free_all().
 *
 * For SND_USB_ENDPOINT_TYPE_SYNC, the caller needs to guarantee that
 * bNumEndpoints > 1 beforehand.
 */
int snd_usb_add_endpoint(struct snd_usb_audio *chip, int ep_num, int type)
{
	struct snd_usb_endpoint *ep;
	bool is_playback;

	ep = snd_usb_get_endpoint(chip, ep_num);
	if (ep)
		return 0;

	usb_audio_dbg(chip, "Creating new %s endpoint #%x\n",
		      ep_type_name(type),
		      ep_num);
	ep = kzalloc(sizeof(*ep), GFP_KERNEL);
	if (!ep)
		return -ENOMEM;

	ep->chip = chip;
	spin_lock_init(&ep->lock);
	ep->type = type;
	ep->ep_num = ep_num;
	INIT_LIST_HEAD(&ep->ready_playback_urbs);
	atomic_set(&ep->submitted_urbs, 0);

	is_playback = ((ep_num & USB_ENDPOINT_DIR_MASK) == USB_DIR_OUT);
	ep_num &= USB_ENDPOINT_NUMBER_MASK;
	if (is_playback)
		ep->pipe = usb_sndisocpipe(chip->dev, ep_num);
	else
		ep->pipe = usb_rcvisocpipe(chip->dev, ep_num);

	list_add_tail(&ep->list, &chip->ep_list);
	return 0;
}

/* Set up syncinterval and maxsyncsize for a sync EP */
static void endpoint_set_syncinterval(struct snd_usb_audio *chip,
				      struct snd_usb_endpoint *ep)
{
	struct usb_host_interface *alts;
	struct usb_endpoint_descriptor *desc;

	alts = snd_usb_get_host_interface(chip, ep->iface, ep->altsetting);
	if (!alts)
		return;

	desc = get_endpoint(alts, ep->ep_idx);
	if (desc->bLength >= USB_DT_ENDPOINT_AUDIO_SIZE &&
	    desc->bRefresh >= 1 && desc->bRefresh <= 9)
		ep->syncinterval = desc->bRefresh;
	else if (snd_usb_get_speed(chip->dev) == USB_SPEED_FULL)
		ep->syncinterval = 1;
	else if (desc->bInterval >= 1 && desc->bInterval <= 16)
		ep->syncinterval = desc->bInterval - 1;
	else
		ep->syncinterval = 3;

	ep->syncmaxsize = le16_to_cpu(desc->wMaxPacketSize);
}

static bool endpoint_compatible(struct snd_usb_endpoint *ep,
				const struct audioformat *fp,
				const struct snd_pcm_hw_params *params)
{
	if (!ep->opened)
		return false;
	if (ep->cur_audiofmt != fp)
		return false;
	if (ep->cur_rate != params_rate(params) ||
	    ep->cur_format != params_format(params) ||
	    ep->cur_period_frames != params_period_size(params) ||
	    ep->cur_buffer_periods != params_periods(params))
		return false;
	return true;
}

/*
 * Check whether the given fp and hw params are compatible with the current
 * setup of the target EP for implicit feedback sync
 */
bool snd_usb_endpoint_compatible(struct snd_usb_audio *chip,
				 struct snd_usb_endpoint *ep,
				 const struct audioformat *fp,
				 const struct snd_pcm_hw_params *params)
{
	bool ret;

	mutex_lock(&chip->mutex);
	ret = endpoint_compatible(ep, fp, params);
	mutex_unlock(&chip->mutex);
	return ret;
}

/*
 * snd_usb_endpoint_open: Open the endpoint
 *
 * Called from hw_params to assign the endpoint to the substream.
 * It's reference-counted, and only the first opener is allowed to set up
 * arbitrary parameters.  The later opener must be compatible with the
 * former opened parameters.
 * The endpoint needs to be closed via snd_usb_endpoint_close() later.
 *
 * Note that this function doesn't configure the endpoint.  The substream
 * needs to set it up later via snd_usb_endpoint_set_params() and
 * snd_usb_endpoint_prepare().
 */
struct snd_usb_endpoint *
snd_usb_endpoint_open(struct snd_usb_audio *chip,
		      const struct audioformat *fp,
		      const struct snd_pcm_hw_params *params,
		      bool is_sync_ep,
		      bool fixed_rate)
{
	struct snd_usb_endpoint *ep;
	int ep_num = is_sync_ep ? fp->sync_ep : fp->endpoint;

	mutex_lock(&chip->mutex);
	ep = snd_usb_get_endpoint(chip, ep_num);
	if (!ep) {
		usb_audio_err(chip, "Cannot find EP 0x%x to open\n", ep_num);
		goto unlock;
	}

	if (!ep->opened) {
		if (is_sync_ep) {
			ep->iface = fp->sync_iface;
			ep->altsetting = fp->sync_altsetting;
			ep->ep_idx = fp->sync_ep_idx;
		} else {
			ep->iface = fp->iface;
			ep->altsetting = fp->altsetting;
			ep->ep_idx = fp->ep_idx;
		}
		usb_audio_dbg(chip, "Open EP 0x%x, iface=%d:%d, idx=%d\n",
			      ep_num, ep->iface, ep->altsetting, ep->ep_idx);

		ep->iface_ref = iface_ref_find(chip, ep->iface);
		if (!ep->iface_ref) {
			ep = NULL;
			goto unlock;
		}

		if (fp->protocol != UAC_VERSION_1) {
			ep->clock_ref = clock_ref_find(chip, fp->clock);
			if (!ep->clock_ref) {
				ep = NULL;
				goto unlock;
			}
			ep->clock_ref->opened++;
		}

		ep->cur_audiofmt = fp;
		ep->cur_channels = fp->channels;
		ep->cur_rate = params_rate(params);
		ep->cur_format = params_format(params);
		ep->cur_frame_bytes = snd_pcm_format_physical_width(ep->cur_format) *
			ep->cur_channels / 8;
		ep->cur_period_frames = params_period_size(params);
		ep->cur_period_bytes = ep->cur_period_frames * ep->cur_frame_bytes;
		ep->cur_buffer_periods = params_periods(params);

		if (ep->type == SND_USB_ENDPOINT_TYPE_SYNC)
			endpoint_set_syncinterval(chip, ep);

		ep->implicit_fb_sync = fp->implicit_fb;
		ep->need_setup = true;
		ep->need_prepare = true;
		ep->fixed_rate = fixed_rate;

		usb_audio_dbg(chip, "  channels=%d, rate=%d, format=%s, period_bytes=%d, periods=%d, implicit_fb=%d\n",
			      ep->cur_channels, ep->cur_rate,
			      snd_pcm_format_name(ep->cur_format),
			      ep->cur_period_bytes, ep->cur_buffer_periods,
			      ep->implicit_fb_sync);

	} else {
		if (WARN_ON(!ep->iface_ref)) {
			ep = NULL;
			goto unlock;
		}

		if (!endpoint_compatible(ep, fp, params)) {
			usb_audio_err(chip, "Incompatible EP setup for 0x%x\n",
				      ep_num);
			ep = NULL;
			goto unlock;
		}

		usb_audio_dbg(chip, "Reopened EP 0x%x (count %d)\n",
			      ep_num, ep->opened);
	}

	if (!ep->iface_ref->opened++)
		ep->iface_ref->need_setup = true;

	ep->opened++;

 unlock:
	mutex_unlock(&chip->mutex);
	return ep;
}

/*
 * snd_usb_endpoint_set_sync: Link data and sync endpoints
 *
 * Pass NULL to sync_ep to unlink again
 */
void snd_usb_endpoint_set_sync(struct snd_usb_audio *chip,
			       struct snd_usb_endpoint *data_ep,
			       struct snd_usb_endpoint *sync_ep)
{
	data_ep->sync_source = sync_ep;
}

/*
 * Set data endpoint callbacks and the assigned data stream
 *
 * Called at PCM trigger and cleanups.
 * Pass NULL to deactivate each callback.
 */
void snd_usb_endpoint_set_callback(struct snd_usb_endpoint *ep,
				   int (*prepare)(struct snd_usb_substream *subs,
						  struct urb *urb,
						  bool in_stream_lock),
				   void (*retire)(struct snd_usb_substream *subs,
						  struct urb *urb),
				   struct snd_usb_substream *data_subs)
{
	ep->prepare_data_urb = prepare;
	ep->retire_data_urb = retire;
	if (data_subs)
		ep->lowlatency_playback = data_subs->lowlatency_playback;
	else
		ep->lowlatency_playback = false;
	WRITE_ONCE(ep->data_subs, data_subs);
}

static int endpoint_set_interface(struct snd_usb_audio *chip,
				  struct snd_usb_endpoint *ep,
				  bool set)
{
	int altset = set ? ep->altsetting : 0;
	int err;

	if (ep->iface_ref->altset == altset)
		return 0;

	usb_audio_dbg(chip, "Setting usb interface %d:%d for EP 0x%x\n",
		      ep->iface, altset, ep->ep_num);
	err = usb_set_interface(chip->dev, ep->iface, altset);
	if (err < 0) {
		usb_audio_err_ratelimited(
			chip, "%d:%d: usb_set_interface failed (%d)\n",
			ep->iface, altset, err);
		return err;
	}

	if (chip->quirk_flags & QUIRK_FLAG_IFACE_DELAY)
		msleep(50);
	ep->iface_ref->altset = altset;
	return 0;
}

/*
 * snd_usb_endpoint_close: Close the endpoint
 *
 * Unreference the already opened endpoint via snd_usb_endpoint_open().
 */
void snd_usb_endpoint_close(struct snd_usb_audio *chip,
			    struct snd_usb_endpoint *ep)
{
	mutex_lock(&chip->mutex);
	usb_audio_dbg(chip, "Closing EP 0x%x (count %d)\n",
		      ep->ep_num, ep->opened);

	if (!--ep->iface_ref->opened &&
		!(chip->quirk_flags & QUIRK_FLAG_IFACE_SKIP_CLOSE))
		endpoint_set_interface(chip, ep, false);

	if (!--ep->opened) {
		if (ep->clock_ref) {
			if (!--ep->clock_ref->opened)
				ep->clock_ref->rate = 0;
		}
		ep->iface = 0;
		ep->altsetting = 0;
		ep->cur_audiofmt = NULL;
		ep->cur_rate = 0;
		ep->iface_ref = NULL;
		ep->clock_ref = NULL;
		usb_audio_dbg(chip, "EP 0x%x closed\n", ep->ep_num);
	}
	mutex_unlock(&chip->mutex);
}

/* Prepare for suspening EP, called from the main suspend handler */
void snd_usb_endpoint_suspend(struct snd_usb_endpoint *ep)
{
	ep->need_prepare = true;
	if (ep->iface_ref)
		ep->iface_ref->need_setup = true;
	if (ep->clock_ref)
		ep->clock_ref->rate = 0;
}

/*
 *  wait until all urbs are processed.
 */
static int wait_clear_urbs(struct snd_usb_endpoint *ep)
{
	unsigned long end_time = jiffies + msecs_to_jiffies(1000);
	int alive;

	if (atomic_read(&ep->state) != EP_STATE_STOPPING)
		return 0;

	do {
		alive = atomic_read(&ep->submitted_urbs);
		if (!alive)
			break;

		schedule_timeout_uninterruptible(1);
	} while (time_before(jiffies, end_time));

	if (alive)
		usb_audio_err(ep->chip,
			"timeout: still %d active urbs on EP #%x\n",
			alive, ep->ep_num);

	if (ep_state_update(ep, EP_STATE_STOPPING, EP_STATE_STOPPED)) {
		ep->sync_sink = NULL;
		snd_usb_endpoint_set_callback(ep, NULL, NULL, NULL);
	}

	return 0;
}

/* sync the pending stop operation;
 * this function itself doesn't trigger the stop operation
 */
void snd_usb_endpoint_sync_pending_stop(struct snd_usb_endpoint *ep)
{
	if (ep)
		wait_clear_urbs(ep);
}

/*
 * Stop active urbs
 *
 * This function moves the EP to STOPPING state if it's being RUNNING.
 */
static int stop_urbs(struct snd_usb_endpoint *ep, bool force, bool keep_pending)
{
	unsigned int i;
	unsigned long flags;

	if (!force && atomic_read(&ep->running))
		return -EBUSY;

	if (!ep_state_update(ep, EP_STATE_RUNNING, EP_STATE_STOPPING))
		return 0;

	spin_lock_irqsave(&ep->lock, flags);
	INIT_LIST_HEAD(&ep->ready_playback_urbs);
	ep->next_packet_head = 0;
	ep->next_packet_queued = 0;
	spin_unlock_irqrestore(&ep->lock, flags);

	if (keep_pending)
		return 0;

	for (i = 0; i < ep->nurbs; i++) {
		if (test_bit(i, &ep->active_mask)) {
			if (!test_and_set_bit(i, &ep->unlink_mask)) {
				struct urb *u = ep->urb[i].urb;
				usb_unlink_urb(u);
			}
		}
	}

	return 0;
}

/*
 * release an endpoint's urbs
 */
static int release_urbs(struct snd_usb_endpoint *ep, bool force)
{
	int i, err;

	/* route incoming urbs to nirvana */
	snd_usb_endpoint_set_callback(ep, NULL, NULL, NULL);

	/* stop and unlink urbs */
	err = stop_urbs(ep, force, false);
	if (err)
		return err;

	wait_clear_urbs(ep);

	for (i = 0; i < ep->nurbs; i++)
		release_urb_ctx(&ep->urb[i]);

	usb_free_coherent(ep->chip->dev, SYNC_URBS * 4,
			  ep->syncbuf, ep->sync_dma);

	ep->syncbuf = NULL;
	ep->nurbs = 0;
	return 0;
}

/*
 * configure a data endpoint
 */
static int data_ep_set_params(struct snd_usb_endpoint *ep)
{
	struct snd_usb_audio *chip = ep->chip;
	unsigned int maxsize, minsize, packs_per_ms, max_packs_per_urb;
	unsigned int max_packs_per_period, urbs_per_period, urb_packs;
	unsigned int max_urbs, i;
	const struct audioformat *fmt = ep->cur_audiofmt;
	int frame_bits = ep->cur_frame_bytes * 8;
	int tx_length_quirk = (has_tx_length_quirk(chip) &&
			       usb_pipeout(ep->pipe));

	usb_audio_dbg(chip, "Setting params for data EP 0x%x, pipe 0x%x\n",
		      ep->ep_num, ep->pipe);

	if (ep->cur_format == SNDRV_PCM_FORMAT_DSD_U16_LE && fmt->dsd_dop) {
		/*
		 * When operating in DSD DOP mode, the size of a sample frame
		 * in hardware differs from the actual physical format width
		 * because we need to make room for the DOP markers.
		 */
		frame_bits += ep->cur_channels << 3;
	}

	ep->datainterval = fmt->datainterval;
	ep->stride = frame_bits >> 3;

	switch (ep->cur_format) {
	case SNDRV_PCM_FORMAT_U8:
		ep->silence_value = 0x80;
		break;
	case SNDRV_PCM_FORMAT_DSD_U8:
	case SNDRV_PCM_FORMAT_DSD_U16_LE:
	case SNDRV_PCM_FORMAT_DSD_U32_LE:
	case SNDRV_PCM_FORMAT_DSD_U16_BE:
	case SNDRV_PCM_FORMAT_DSD_U32_BE:
		ep->silence_value = 0x69;
		break;
	default:
		ep->silence_value = 0;
	}

	/* assume max. frequency is 50% higher than nominal */
	ep->freqmax = ep->freqn + (ep->freqn >> 1);
	/* Round up freqmax to nearest integer in order to calculate maximum
	 * packet size, which must represent a whole number of frames.
	 * This is accomplished by adding 0x0.ffff before converting the
	 * Q16.16 format into integer.
	 * In order to accurately calculate the maximum packet size when
	 * the data interval is more than 1 (i.e. ep->datainterval > 0),
	 * multiply by the data interval prior to rounding. For instance,
	 * a freqmax of 41 kHz will result in a max packet size of 6 (5.125)
	 * frames with a data interval of 1, but 11 (10.25) frames with a
	 * data interval of 2.
	 * (ep->freqmax << ep->datainterval overflows at 8.192 MHz for the
	 * maximum datainterval value of 3, at USB full speed, higher for
	 * USB high speed, noting that ep->freqmax is in units of
	 * frames per packet in Q16.16 format.)
	 */
	maxsize = (((ep->freqmax << ep->datainterval) + 0xffff) >> 16) *
			 (frame_bits >> 3);
	if (tx_length_quirk)
		maxsize += sizeof(__le32); /* Space for length descriptor */
	/* but wMaxPacketSize might reduce this */
	if (ep->maxpacksize && ep->maxpacksize < maxsize) {
		/* whatever fits into a max. size packet */
		unsigned int data_maxsize = maxsize = ep->maxpacksize;

		if (tx_length_quirk)
			/* Need to remove the length descriptor to calc freq */
			data_maxsize -= sizeof(__le32);
		ep->freqmax = (data_maxsize / (frame_bits >> 3))
				<< (16 - ep->datainterval);
	}

	if (ep->fill_max)
		ep->curpacksize = ep->maxpacksize;
	else
		ep->curpacksize = maxsize;

	if (snd_usb_get_speed(chip->dev) != USB_SPEED_FULL) {
		packs_per_ms = 8 >> ep->datainterval;
		max_packs_per_urb = MAX_PACKS_HS;
	} else {
		packs_per_ms = 1;
		max_packs_per_urb = MAX_PACKS;
	}
	if (ep->sync_source && !ep->implicit_fb_sync)
		max_packs_per_urb = min(max_packs_per_urb,
					1U << ep->sync_source->syncinterval);
	max_packs_per_urb = max(1u, max_packs_per_urb >> ep->datainterval);

	/*
	 * Capture endpoints need to use small URBs because there's no way
	 * to tell in advance where the next period will end, and we don't
	 * want the next URB to complete much after the period ends.
	 *
	 * Playback endpoints with implicit sync much use the same parameters
	 * as their corresponding capture endpoint.
	 */
	if (usb_pipein(ep->pipe) || ep->implicit_fb_sync) {

		/* make capture URBs <= 1 ms and smaller than a period */
		urb_packs = min(max_packs_per_urb, packs_per_ms);
		while (urb_packs > 1 && urb_packs * maxsize >= ep->cur_period_bytes)
			urb_packs >>= 1;
		ep->nurbs = MAX_URBS;

	/*
	 * Playback endpoints without implicit sync are adjusted so that
	 * a period fits as evenly as possible in the smallest number of
	 * URBs.  The total number of URBs is adjusted to the size of the
	 * ALSA buffer, subject to the MAX_URBS and MAX_QUEUE limits.
	 */
	} else {
		/* determine how small a packet can be */
		minsize = (ep->freqn >> (16 - ep->datainterval)) *
				(frame_bits >> 3);
		/* with sync from device, assume it can be 12% lower */
		if (ep->sync_source)
			minsize -= minsize >> 3;
		minsize = max(minsize, 1u);

		/* how many packets will contain an entire ALSA period? */
		max_packs_per_period = DIV_ROUND_UP(ep->cur_period_bytes, minsize);

		/* how many URBs will contain a period? */
		urbs_per_period = DIV_ROUND_UP(max_packs_per_period,
				max_packs_per_urb);
		/* how many packets are needed in each URB? */
		urb_packs = DIV_ROUND_UP(max_packs_per_period, urbs_per_period);

		/* limit the number of frames in a single URB */
		ep->max_urb_frames = DIV_ROUND_UP(ep->cur_period_frames,
						  urbs_per_period);

		/* try to use enough URBs to contain an entire ALSA buffer */
		max_urbs = min((unsigned) MAX_URBS,
				MAX_QUEUE * packs_per_ms / urb_packs);
		ep->nurbs = min(max_urbs, urbs_per_period * ep->cur_buffer_periods);
	}

	/* allocate and initialize data urbs */
	for (i = 0; i < ep->nurbs; i++) {
		struct snd_urb_ctx *u = &ep->urb[i];
		u->index = i;
		u->ep = ep;
		u->packets = urb_packs;
		u->buffer_size = maxsize * u->packets;

		if (fmt->fmt_type == UAC_FORMAT_TYPE_II)
			u->packets++; /* for transfer delimiter */
		u->urb = usb_alloc_urb(u->packets, GFP_KERNEL);
		if (!u->urb)
			goto out_of_memory;

		u->urb->transfer_buffer =
			usb_alloc_coherent(chip->dev, u->buffer_size,
					   GFP_KERNEL, &u->urb->transfer_dma);
		if (!u->urb->transfer_buffer)
			goto out_of_memory;
		u->urb->pipe = ep->pipe;
		u->urb->transfer_flags = URB_NO_TRANSFER_DMA_MAP;
		u->urb->interval = 1 << ep->datainterval;
		u->urb->context = u;
		u->urb->complete = snd_complete_urb;
		INIT_LIST_HEAD(&u->ready_list);
	}

	return 0;

out_of_memory:
	release_urbs(ep, false);
	return -ENOMEM;
}

/*
 * configure a sync endpoint
 */
static int sync_ep_set_params(struct snd_usb_endpoint *ep)
{
	struct snd_usb_audio *chip = ep->chip;
	int i;

	usb_audio_dbg(chip, "Setting params for sync EP 0x%x, pipe 0x%x\n",
		      ep->ep_num, ep->pipe);

	ep->syncbuf = usb_alloc_coherent(chip->dev, SYNC_URBS * 4,
					 GFP_KERNEL, &ep->sync_dma);
	if (!ep->syncbuf)
		return -ENOMEM;

	ep->nurbs = SYNC_URBS;
	for (i = 0; i < SYNC_URBS; i++) {
		struct snd_urb_ctx *u = &ep->urb[i];
		u->index = i;
		u->ep = ep;
		u->packets = 1;
		u->urb = usb_alloc_urb(1, GFP_KERNEL);
		if (!u->urb)
			goto out_of_memory;
		u->urb->transfer_buffer = ep->syncbuf + i * 4;
		u->urb->transfer_dma = ep->sync_dma + i * 4;
		u->urb->transfer_buffer_length = 4;
		u->urb->pipe = ep->pipe;
		u->urb->transfer_flags = URB_NO_TRANSFER_DMA_MAP;
		u->urb->number_of_packets = 1;
		u->urb->interval = 1 << ep->syncinterval;
		u->urb->context = u;
		u->urb->complete = snd_complete_urb;
	}

	return 0;

out_of_memory:
	release_urbs(ep, false);
	return -ENOMEM;
}

/* update the rate of the referred clock; return the actual rate */
static int update_clock_ref_rate(struct snd_usb_audio *chip,
				 struct snd_usb_endpoint *ep)
{
	struct snd_usb_clock_ref *clock = ep->clock_ref;
	int rate = ep->cur_rate;

	if (!clock || clock->rate == rate)
		return rate;
	if (clock->rate) {
		if (atomic_read(&clock->locked))
			return clock->rate;
		if (clock->rate != rate) {
			usb_audio_err(chip, "Mismatched sample rate %d vs %d for EP 0x%x\n",
				      clock->rate, rate, ep->ep_num);
			return clock->rate;
		}
	}
	clock->rate = rate;
	clock->need_setup = true;
	return rate;
}

/*
 * snd_usb_endpoint_set_params: configure an snd_usb_endpoint
 *
 * It's called either from hw_params callback.
 * Determine the number of URBs to be used on this endpoint.
 * An endpoint must be configured before it can be started.
 * An endpoint that is already running can not be reconfigured.
 */
int snd_usb_endpoint_set_params(struct snd_usb_audio *chip,
				struct snd_usb_endpoint *ep)
{
	const struct audioformat *fmt = ep->cur_audiofmt;
	int err = 0;

	mutex_lock(&chip->mutex);
	if (!ep->need_setup)
		goto unlock;

	/* release old buffers, if any */
	err = release_urbs(ep, false);
	if (err < 0)
		goto unlock;

	ep->datainterval = fmt->datainterval;
	ep->maxpacksize = fmt->maxpacksize;
	ep->fill_max = !!(fmt->attributes & UAC_EP_CS_ATTR_FILL_MAX);

	if (snd_usb_get_speed(chip->dev) == USB_SPEED_FULL) {
		ep->freqn = get_usb_full_speed_rate(ep->cur_rate);
		ep->pps = 1000 >> ep->datainterval;
	} else {
		ep->freqn = get_usb_high_speed_rate(ep->cur_rate);
		ep->pps = 8000 >> ep->datainterval;
	}

	ep->sample_rem = ep->cur_rate % ep->pps;
	ep->packsize[0] = ep->cur_rate / ep->pps;
	ep->packsize[1] = (ep->cur_rate + (ep->pps - 1)) / ep->pps;

	/* calculate the frequency in 16.16 format */
	ep->freqm = ep->freqn;
	ep->freqshift = INT_MIN;

	ep->phase = 0;

	switch (ep->type) {
	case  SND_USB_ENDPOINT_TYPE_DATA:
		err = data_ep_set_params(ep);
		break;
	case  SND_USB_ENDPOINT_TYPE_SYNC:
		err = sync_ep_set_params(ep);
		break;
	default:
		err = -EINVAL;
	}

	usb_audio_dbg(chip, "Set up %d URBS, ret=%d\n", ep->nurbs, err);

	if (err < 0)
		goto unlock;

	/* some unit conversions in runtime */
	ep->maxframesize = ep->maxpacksize / ep->cur_frame_bytes;
	ep->curframesize = ep->curpacksize / ep->cur_frame_bytes;

	err = update_clock_ref_rate(chip, ep);
	if (err >= 0) {
		ep->need_setup = false;
		err = 0;
	}

 unlock:
	mutex_unlock(&chip->mutex);
	return err;
}

static int init_sample_rate(struct snd_usb_audio *chip,
			    struct snd_usb_endpoint *ep)
{
	struct snd_usb_clock_ref *clock = ep->clock_ref;
	int rate, err;

	rate = update_clock_ref_rate(chip, ep);
	if (rate < 0)
		return rate;
	if (clock && !clock->need_setup)
		return 0;

	if (!ep->fixed_rate) {
		err = snd_usb_init_sample_rate(chip, ep->cur_audiofmt, rate);
		if (err < 0) {
			if (clock)
				clock->rate = 0; /* reset rate */
			return err;
		}
	}

	if (clock)
		clock->need_setup = false;
	return 0;
}

/*
 * snd_usb_endpoint_prepare: Prepare the endpoint
 *
 * This function sets up the EP to be fully usable state.
 * It's called either from prepare callback.
 * The function checks need_setup flag, and performs nothing unless needed,
 * so it's safe to call this multiple times.
 *
 * This returns zero if unchanged, 1 if the configuration has changed,
 * or a negative error code.
 */
int snd_usb_endpoint_prepare(struct snd_usb_audio *chip,
			     struct snd_usb_endpoint *ep)
{
	bool iface_first;
	int err = 0;

	mutex_lock(&chip->mutex);
	if (WARN_ON(!ep->iface_ref))
		goto unlock;
	if (!ep->need_prepare)
		goto unlock;

	/* If the interface has been already set up, just set EP parameters */
	if (!ep->iface_ref->need_setup) {
		/* sample rate setup of UAC1 is per endpoint, and we need
		 * to update at each EP configuration
		 */
		if (ep->cur_audiofmt->protocol == UAC_VERSION_1) {
			err = init_sample_rate(chip, ep);
			if (err < 0)
				goto unlock;
		}
		goto done;
	}

	/* Need to deselect altsetting at first */
	endpoint_set_interface(chip, ep, false);

	/* Some UAC1 devices (e.g. Yamaha THR10) need the host interface
	 * to be set up before parameter setups
	 */
	iface_first = ep->cur_audiofmt->protocol == UAC_VERSION_1;
	/* Workaround for devices that require the interface setup at first like UAC1 */
	if (chip->quirk_flags & QUIRK_FLAG_SET_IFACE_FIRST)
		iface_first = true;
	if (iface_first) {
		err = endpoint_set_interface(chip, ep, true);
		if (err < 0)
			goto unlock;
	}

	err = snd_usb_init_pitch(chip, ep->cur_audiofmt);
	if (err < 0)
		goto unlock;

	err = init_sample_rate(chip, ep);
	if (err < 0)
		goto unlock;

	err = snd_usb_select_mode_quirk(chip, ep->cur_audiofmt);
	if (err < 0)
		goto unlock;

	/* for UAC2/3, enable the interface altset here at last */
	if (!iface_first) {
		err = endpoint_set_interface(chip, ep, true);
		if (err < 0)
			goto unlock;
	}

	ep->iface_ref->need_setup = false;

 done:
	ep->need_prepare = false;
	err = 1;

unlock:
	mutex_unlock(&chip->mutex);
	return err;
}

/* get the current rate set to the given clock by any endpoint */
int snd_usb_endpoint_get_clock_rate(struct snd_usb_audio *chip, int clock)
{
	struct snd_usb_clock_ref *ref;
	int rate = 0;

	if (!clock)
		return 0;
	mutex_lock(&chip->mutex);
	list_for_each_entry(ref, &chip->clock_ref_list, list) {
		if (ref->clock == clock) {
			rate = ref->rate;
			break;
		}
	}
	mutex_unlock(&chip->mutex);
	return rate;
}

/**
 * snd_usb_endpoint_start: start an snd_usb_endpoint
 *
 * @ep: the endpoint to start
 *
 * A call to this function will increment the running count of the endpoint.
 * In case it is not already running, the URBs for this endpoint will be
 * submitted. Otherwise, this function does nothing.
 *
 * Must be balanced to calls of snd_usb_endpoint_stop().
 *
 * Returns an error if the URB submission failed, 0 in all other cases.
 */
int snd_usb_endpoint_start(struct snd_usb_endpoint *ep)
{
	bool is_playback = usb_pipeout(ep->pipe);
	int err;
	unsigned int i;

	if (atomic_read(&ep->chip->shutdown))
		return -EBADFD;

	if (ep->sync_source)
		WRITE_ONCE(ep->sync_source->sync_sink, ep);

	usb_audio_dbg(ep->chip, "Starting %s EP 0x%x (running %d)\n",
		      ep_type_name(ep->type), ep->ep_num,
		      atomic_read(&ep->running));

	/* already running? */
	if (atomic_inc_return(&ep->running) != 1)
		return 0;

	if (ep->clock_ref)
		atomic_inc(&ep->clock_ref->locked);

	ep->active_mask = 0;
	ep->unlink_mask = 0;
	ep->phase = 0;
	ep->sample_accum = 0;

	snd_usb_endpoint_start_quirk(ep);

	/*
	 * If this endpoint has a data endpoint as implicit feedback source,
	 * don't start the urbs here. Instead, mark them all as available,
	 * wait for the record urbs to return and queue the playback urbs
	 * from that context.
	 */

	if (!ep_state_update(ep, EP_STATE_STOPPED, EP_STATE_RUNNING))
		goto __error;

	if (snd_usb_endpoint_implicit_feedback_sink(ep) &&
	    !(ep->chip->quirk_flags & QUIRK_FLAG_PLAYBACK_FIRST)) {
		usb_audio_dbg(ep->chip, "No URB submission due to implicit fb sync\n");
		i = 0;
		goto fill_rest;
	}

	for (i = 0; i < ep->nurbs; i++) {
		struct urb *urb = ep->urb[i].urb;

		if (snd_BUG_ON(!urb))
			goto __error;

		if (is_playback)
			err = prepare_outbound_urb(ep, urb->context, true);
		else
			err = prepare_inbound_urb(ep, urb->context);
		if (err < 0) {
			/* stop filling at applptr */
			if (err == -EAGAIN)
				break;
			usb_audio_dbg(ep->chip,
				      "EP 0x%x: failed to prepare urb: %d\n",
				      ep->ep_num, err);
			goto __error;
		}

		if (!atomic_read(&ep->chip->shutdown))
			err = usb_submit_urb(urb, GFP_ATOMIC);
		else
			err = -ENODEV;
		if (err < 0) {
			if (!atomic_read(&ep->chip->shutdown))
				usb_audio_err(ep->chip,
					      "cannot submit urb %d, error %d: %s\n",
					      i, err, usb_error_string(err));
			goto __error;
		}
		set_bit(i, &ep->active_mask);
		atomic_inc(&ep->submitted_urbs);
	}

	if (!i) {
		usb_audio_dbg(ep->chip, "XRUN at starting EP 0x%x\n",
			      ep->ep_num);
		goto __error;
	}

	usb_audio_dbg(ep->chip, "%d URBs submitted for EP 0x%x\n",
		      i, ep->ep_num);

 fill_rest:
	/* put the remaining URBs to ready list */
	if (is_playback) {
		for (; i < ep->nurbs; i++)
			push_back_to_ready_list(ep, ep->urb + i);
	}

	return 0;

__error:
	snd_usb_endpoint_stop(ep, false);
	return -EPIPE;
}

/**
 * snd_usb_endpoint_stop: stop an snd_usb_endpoint
 *
 * @ep: the endpoint to stop (may be NULL)
 * @keep_pending: keep in-flight URBs
 *
 * A call to this function will decrement the running count of the endpoint.
 * In case the last user has requested the endpoint stop, the URBs will
 * actually be deactivated.
 *
 * Must be balanced to calls of snd_usb_endpoint_start().
 *
 * The caller needs to synchronize the pending stop operation via
 * snd_usb_endpoint_sync_pending_stop().
 */
void snd_usb_endpoint_stop(struct snd_usb_endpoint *ep, bool keep_pending)
{
	if (!ep)
		return;

	usb_audio_dbg(ep->chip, "Stopping %s EP 0x%x (running %d)\n",
		      ep_type_name(ep->type), ep->ep_num,
		      atomic_read(&ep->running));

	if (snd_BUG_ON(!atomic_read(&ep->running)))
		return;

	if (!atomic_dec_return(&ep->running)) {
		if (ep->sync_source)
			WRITE_ONCE(ep->sync_source->sync_sink, NULL);
		stop_urbs(ep, false, keep_pending);
		if (ep->clock_ref)
			atomic_dec(&ep->clock_ref->locked);

		if (ep->chip->quirk_flags & QUIRK_FLAG_FORCE_IFACE_RESET &&
		    usb_pipeout(ep->pipe)) {
			ep->need_prepare = true;
			if (ep->iface_ref)
				ep->iface_ref->need_setup = true;
		}
	}
}

/**
 * snd_usb_endpoint_release: Tear down an snd_usb_endpoint
 *
 * @ep: the endpoint to release
 *
 * This function does not care for the endpoint's running count but will tear
 * down all the streaming URBs immediately.
 */
void snd_usb_endpoint_release(struct snd_usb_endpoint *ep)
{
	release_urbs(ep, true);
}

/**
 * snd_usb_endpoint_free_all: Free the resources of an snd_usb_endpoint
 * @chip: The chip
 *
 * This free all endpoints and those resources
 */
void snd_usb_endpoint_free_all(struct snd_usb_audio *chip)
{
	struct snd_usb_endpoint *ep, *en;
	struct snd_usb_iface_ref *ip, *in;
	struct snd_usb_clock_ref *cp, *cn;

	list_for_each_entry_safe(ep, en, &chip->ep_list, list)
		kfree(ep);

	list_for_each_entry_safe(ip, in, &chip->iface_ref_list, list)
		kfree(ip);

	list_for_each_entry_safe(cp, cn, &chip->clock_ref_list, list)
		kfree(cp);
}

/*
 * snd_usb_handle_sync_urb: parse an USB sync packet
 *
 * @ep: the endpoint to handle the packet
 * @sender: the sending endpoint
 * @urb: the received packet
 *
 * This function is called from the context of an endpoint that received
 * the packet and is used to let another endpoint object handle the payload.
 */
static void snd_usb_handle_sync_urb(struct snd_usb_endpoint *ep,
				    struct snd_usb_endpoint *sender,
				    const struct urb *urb)
{
	int shift;
	unsigned int f;
	unsigned long flags;

	snd_BUG_ON(ep == sender);

	/*
	 * In case the endpoint is operating in implicit feedback mode, prepare
	 * a new outbound URB that has the same layout as the received packet
	 * and add it to the list of pending urbs. queue_pending_output_urbs()
	 * will take care of them later.
	 */
	if (snd_usb_endpoint_implicit_feedback_sink(ep) &&
	    atomic_read(&ep->running)) {

		/* implicit feedback case */
		int i, bytes = 0;
		struct snd_urb_ctx *in_ctx;
		struct snd_usb_packet_info *out_packet;

		in_ctx = urb->context;

		/* Count overall packet size */
		for (i = 0; i < in_ctx->packets; i++)
			if (urb->iso_frame_desc[i].status == 0)
				bytes += urb->iso_frame_desc[i].actual_length;

		/*
		 * skip empty packets. At least M-Audio's Fast Track Ultra stops
		 * streaming once it received a 0-byte OUT URB
		 */
		if (bytes == 0)
			return;

		spin_lock_irqsave(&ep->lock, flags);
		if (ep->next_packet_queued >= ARRAY_SIZE(ep->next_packet)) {
			spin_unlock_irqrestore(&ep->lock, flags);
			usb_audio_err(ep->chip,
				      "next package FIFO overflow EP 0x%x\n",
				      ep->ep_num);
			notify_xrun(ep);
			return;
		}

		out_packet = next_packet_fifo_enqueue(ep);

		/*
		 * Iterate through the inbound packet and prepare the lengths
		 * for the output packet. The OUT packet we are about to send
		 * will have the same amount of payload bytes per stride as the
		 * IN packet we just received. Since the actual size is scaled
		 * by the stride, use the sender stride to calculate the length
		 * in case the number of channels differ between the implicitly
		 * fed-back endpoint and the synchronizing endpoint.
		 */

		out_packet->packets = in_ctx->packets;
		for (i = 0; i < in_ctx->packets; i++) {
			if (urb->iso_frame_desc[i].status == 0)
				out_packet->packet_size[i] =
					urb->iso_frame_desc[i].actual_length / sender->stride;
			else
				out_packet->packet_size[i] = 0;
		}

		spin_unlock_irqrestore(&ep->lock, flags);
		snd_usb_queue_pending_output_urbs(ep, false);

		return;
	}

	/*
	 * process after playback sync complete
	 *
	 * Full speed devices report feedback values in 10.14 format as samples
	 * per frame, high speed devices in 16.16 format as samples per
	 * microframe.
	 *
	 * Because the Audio Class 1 spec was written before USB 2.0, many high
	 * speed devices use a wrong interpretation, some others use an
	 * entirely different format.
	 *
	 * Therefore, we cannot predict what format any particular device uses
	 * and must detect it automatically.
	 */

	if (urb->iso_frame_desc[0].status != 0 ||
	    urb->iso_frame_desc[0].actual_length < 3)
		return;

	f = le32_to_cpup(urb->transfer_buffer);
	if (urb->iso_frame_desc[0].actual_length == 3)
		f &= 0x00ffffff;
	else
		f &= 0x0fffffff;

	if (f == 0)
		return;

	if (unlikely(sender->tenor_fb_quirk)) {
		/*
		 * Devices based on Tenor 8802 chipsets (TEAC UD-H01
		 * and others) sometimes change the feedback value
		 * by +/- 0x1.0000.
		 */
		if (f < ep->freqn - 0x8000)
			f += 0xf000;
		else if (f > ep->freqn + 0x8000)
			f -= 0xf000;
	} else if (unlikely(ep->freqshift == INT_MIN)) {
		/*
		 * The first time we see a feedback value, determine its format
		 * by shifting it left or right until it matches the nominal
		 * frequency value.  This assumes that the feedback does not
		 * differ from the nominal value more than +50% or -25%.
		 */
		shift = 0;
		while (f < ep->freqn - ep->freqn / 4) {
			f <<= 1;
			shift++;
		}
		while (f > ep->freqn + ep->freqn / 2) {
			f >>= 1;
			shift--;
		}
		ep->freqshift = shift;
	} else if (ep->freqshift >= 0)
		f <<= ep->freqshift;
	else
		f >>= -ep->freqshift;

	if (likely(f >= ep->freqn - ep->freqn / 8 && f <= ep->freqmax)) {
		/*
		 * If the frequency looks valid, set it.
		 * This value is referred to in prepare_playback_urb().
		 */
		spin_lock_irqsave(&ep->lock, flags);
		ep->freqm = f;
		spin_unlock_irqrestore(&ep->lock, flags);
	} else {
		/*
		 * Out of range; maybe the shift value is wrong.
		 * Reset it so that we autodetect again the next time.
		 */
		ep->freqshift = INT_MIN;
	}
}
<|MERGE_RESOLUTION|>--- conflicted
+++ resolved
@@ -510,13 +510,6 @@
 		else
 			err = -ENODEV;
 		if (err < 0) {
-<<<<<<< HEAD
-			usb_audio_err(ep->chip,
-				      "Unable to submit urb #%d: %d at %s\n",
-				      ctx->index, err, __func__);
-			if (!in_stream_lock)
-				notify_xrun(ep);
-=======
 			if (!atomic_read(&ep->chip->shutdown)) {
 				usb_audio_err(ep->chip,
 					      "Unable to submit urb #%d: %d at %s\n",
@@ -524,7 +517,6 @@
 				if (!in_stream_lock)
 					notify_xrun(ep);
 			}
->>>>>>> 98817289
 			return -EPIPE;
 		}
 
