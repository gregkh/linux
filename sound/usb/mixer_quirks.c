// SPDX-License-Identifier: GPL-2.0-or-later
/*
 *   USB Audio Driver for ALSA
 *
 *   Quirks and vendor-specific extensions for mixer interfaces
 *
 *   Copyright (c) 2002 by Takashi Iwai <tiwai@suse.de>
 *
 *   Many codes borrowed from audio.c by
 *	    Alan Cox (alan@lxorguk.ukuu.org.uk)
 *	    Thomas Sailer (sailer@ife.ee.ethz.ch)
 *
 *   Audio Advantage Micro II support added by:
 *	    Przemek Rudy (prudy1@o2.pl)
 */

#include <linux/hid.h>
#include <linux/init.h>
#include <linux/math64.h>
#include <linux/slab.h>
#include <linux/usb.h>
#include <linux/usb/audio.h>

#include <sound/asoundef.h>
#include <sound/core.h>
#include <sound/control.h>
#include <sound/hwdep.h>
#include <sound/info.h>
#include <sound/tlv.h>

#include "usbaudio.h"
#include "mixer.h"
#include "mixer_quirks.h"
#include "mixer_scarlett.h"
#include "mixer_scarlett_gen2.h"
#include "mixer_us16x08.h"
#include "mixer_s1810c.h"
#include "helper.h"

struct std_mono_table {
	unsigned int unitid, control, cmask;
	int val_type;
	const char *name;
	snd_kcontrol_tlv_rw_t *tlv_callback;
};

/* This function allows for the creation of standard UAC controls.
 * See the quirks for M-Audio FTUs or Ebox-44.
 * If you don't want to set a TLV callback pass NULL.
 *
 * Since there doesn't seem to be a devices that needs a multichannel
 * version, we keep it mono for simplicity.
 */
static int snd_create_std_mono_ctl_offset(struct usb_mixer_interface *mixer,
				unsigned int unitid,
				unsigned int control,
				unsigned int cmask,
				int val_type,
				unsigned int idx_off,
				const char *name,
				snd_kcontrol_tlv_rw_t *tlv_callback)
{
	struct usb_mixer_elem_info *cval;
	struct snd_kcontrol *kctl;

	cval = kzalloc(sizeof(*cval), GFP_KERNEL);
	if (!cval)
		return -ENOMEM;

	snd_usb_mixer_elem_init_std(&cval->head, mixer, unitid);
	cval->val_type = val_type;
	cval->channels = 1;
	cval->control = control;
	cval->cmask = cmask;
	cval->idx_off = idx_off;

	/* get_min_max() is called only for integer volumes later,
	 * so provide a short-cut for booleans */
	cval->min = 0;
	cval->max = 1;
	cval->res = 0;
	cval->dBmin = 0;
	cval->dBmax = 0;

	/* Create control */
	kctl = snd_ctl_new1(snd_usb_feature_unit_ctl, cval);
	if (!kctl) {
		kfree(cval);
		return -ENOMEM;
	}

	/* Set name */
	snprintf(kctl->id.name, sizeof(kctl->id.name), name);
	kctl->private_free = snd_usb_mixer_elem_free;

	/* set TLV */
	if (tlv_callback) {
		kctl->tlv.c = tlv_callback;
		kctl->vd[0].access |=
			SNDRV_CTL_ELEM_ACCESS_TLV_READ |
			SNDRV_CTL_ELEM_ACCESS_TLV_CALLBACK;
	}
	/* Add control to mixer */
	return snd_usb_mixer_add_control(&cval->head, kctl);
}

static int snd_create_std_mono_ctl(struct usb_mixer_interface *mixer,
				unsigned int unitid,
				unsigned int control,
				unsigned int cmask,
				int val_type,
				const char *name,
				snd_kcontrol_tlv_rw_t *tlv_callback)
{
	return snd_create_std_mono_ctl_offset(mixer, unitid, control, cmask,
		val_type, 0 /* Offset */, name, tlv_callback);
}

/*
 * Create a set of standard UAC controls from a table
 */
static int snd_create_std_mono_table(struct usb_mixer_interface *mixer,
				     const struct std_mono_table *t)
{
	int err;

	while (t->name != NULL) {
		err = snd_create_std_mono_ctl(mixer, t->unitid, t->control,
				t->cmask, t->val_type, t->name, t->tlv_callback);
		if (err < 0)
			return err;
		t++;
	}

	return 0;
}

static int add_single_ctl_with_resume(struct usb_mixer_interface *mixer,
				      int id,
				      usb_mixer_elem_resume_func_t resume,
				      const struct snd_kcontrol_new *knew,
				      struct usb_mixer_elem_list **listp)
{
	struct usb_mixer_elem_list *list;
	struct snd_kcontrol *kctl;

	list = kzalloc(sizeof(*list), GFP_KERNEL);
	if (!list)
		return -ENOMEM;
	if (listp)
		*listp = list;
	list->mixer = mixer;
	list->id = id;
	list->resume = resume;
	kctl = snd_ctl_new1(knew, list);
	if (!kctl) {
		kfree(list);
		return -ENOMEM;
	}
	kctl->private_free = snd_usb_mixer_elem_free;
	/* don't use snd_usb_mixer_add_control() here, this is a special list element */
	return snd_usb_mixer_add_list(list, kctl, false);
}

/*
 * Sound Blaster remote control configuration
 *
 * format of remote control data:
 * Extigy:       xx 00
 * Audigy 2 NX:  06 80 xx 00 00 00
 * Live! 24-bit: 06 80 xx yy 22 83
 */
static const struct rc_config {
	u32 usb_id;
	u8  offset;
	u8  length;
	u8  packet_length;
	u8  min_packet_length; /* minimum accepted length of the URB result */
	u8  mute_mixer_id;
	u32 mute_code;
} rc_configs[] = {
	{ USB_ID(0x041e, 0x3000), 0, 1, 2, 1,  18, 0x0013 }, /* Extigy       */
	{ USB_ID(0x041e, 0x3020), 2, 1, 6, 6,  18, 0x0013 }, /* Audigy 2 NX  */
	{ USB_ID(0x041e, 0x3040), 2, 2, 6, 6,  2,  0x6e91 }, /* Live! 24-bit */
	{ USB_ID(0x041e, 0x3042), 0, 1, 1, 1,  1,  0x000d }, /* Usb X-Fi S51 */
	{ USB_ID(0x041e, 0x30df), 0, 1, 1, 1,  1,  0x000d }, /* Usb X-Fi S51 Pro */
	{ USB_ID(0x041e, 0x3237), 0, 1, 1, 1,  1,  0x000d }, /* Usb X-Fi S51 Pro */
	{ USB_ID(0x041e, 0x3263), 0, 1, 1, 1,  1,  0x000d }, /* Usb X-Fi S51 Pro */
	{ USB_ID(0x041e, 0x3048), 2, 2, 6, 6,  2,  0x6e91 }, /* Toshiba SB0500 */
};

static void snd_usb_soundblaster_remote_complete(struct urb *urb)
{
	struct usb_mixer_interface *mixer = urb->context;
	const struct rc_config *rc = mixer->rc_cfg;
	u32 code;

	if (urb->status < 0 || urb->actual_length < rc->min_packet_length)
		return;

	code = mixer->rc_buffer[rc->offset];
	if (rc->length == 2)
		code |= mixer->rc_buffer[rc->offset + 1] << 8;

	/* the Mute button actually changes the mixer control */
	if (code == rc->mute_code)
		snd_usb_mixer_notify_id(mixer, rc->mute_mixer_id);
	mixer->rc_code = code;
	wmb();
	wake_up(&mixer->rc_waitq);
}

static long snd_usb_sbrc_hwdep_read(struct snd_hwdep *hw, char __user *buf,
				     long count, loff_t *offset)
{
	struct usb_mixer_interface *mixer = hw->private_data;
	int err;
	u32 rc_code;

	if (count != 1 && count != 4)
		return -EINVAL;
	err = wait_event_interruptible(mixer->rc_waitq,
				       (rc_code = xchg(&mixer->rc_code, 0)) != 0);
	if (err == 0) {
		if (count == 1)
			err = put_user(rc_code, buf);
		else
			err = put_user(rc_code, (u32 __user *)buf);
	}
	return err < 0 ? err : count;
}

static __poll_t snd_usb_sbrc_hwdep_poll(struct snd_hwdep *hw, struct file *file,
					    poll_table *wait)
{
	struct usb_mixer_interface *mixer = hw->private_data;

	poll_wait(file, &mixer->rc_waitq, wait);
	return mixer->rc_code ? EPOLLIN | EPOLLRDNORM : 0;
}

static int snd_usb_soundblaster_remote_init(struct usb_mixer_interface *mixer)
{
	struct snd_hwdep *hwdep;
	int err, len, i;

	for (i = 0; i < ARRAY_SIZE(rc_configs); ++i)
		if (rc_configs[i].usb_id == mixer->chip->usb_id)
			break;
	if (i >= ARRAY_SIZE(rc_configs))
		return 0;
	mixer->rc_cfg = &rc_configs[i];

	len = mixer->rc_cfg->packet_length;

	init_waitqueue_head(&mixer->rc_waitq);
	err = snd_hwdep_new(mixer->chip->card, "SB remote control", 0, &hwdep);
	if (err < 0)
		return err;
	snprintf(hwdep->name, sizeof(hwdep->name),
		 "%s remote control", mixer->chip->card->shortname);
	hwdep->iface = SNDRV_HWDEP_IFACE_SB_RC;
	hwdep->private_data = mixer;
	hwdep->ops.read = snd_usb_sbrc_hwdep_read;
	hwdep->ops.poll = snd_usb_sbrc_hwdep_poll;
	hwdep->exclusive = 1;

	mixer->rc_urb = usb_alloc_urb(0, GFP_KERNEL);
	if (!mixer->rc_urb)
		return -ENOMEM;
	mixer->rc_setup_packet = kmalloc(sizeof(*mixer->rc_setup_packet), GFP_KERNEL);
	if (!mixer->rc_setup_packet) {
		usb_free_urb(mixer->rc_urb);
		mixer->rc_urb = NULL;
		return -ENOMEM;
	}
	mixer->rc_setup_packet->bRequestType =
		USB_DIR_IN | USB_TYPE_CLASS | USB_RECIP_INTERFACE;
	mixer->rc_setup_packet->bRequest = UAC_GET_MEM;
	mixer->rc_setup_packet->wValue = cpu_to_le16(0);
	mixer->rc_setup_packet->wIndex = cpu_to_le16(0);
	mixer->rc_setup_packet->wLength = cpu_to_le16(len);
	usb_fill_control_urb(mixer->rc_urb, mixer->chip->dev,
			     usb_rcvctrlpipe(mixer->chip->dev, 0),
			     (u8*)mixer->rc_setup_packet, mixer->rc_buffer, len,
			     snd_usb_soundblaster_remote_complete, mixer);
	return 0;
}

#define snd_audigy2nx_led_info		snd_ctl_boolean_mono_info

static int snd_audigy2nx_led_get(struct snd_kcontrol *kcontrol, struct snd_ctl_elem_value *ucontrol)
{
	ucontrol->value.integer.value[0] = kcontrol->private_value >> 8;
	return 0;
}

static int snd_audigy2nx_led_update(struct usb_mixer_interface *mixer,
				    int value, int index)
{
	struct snd_usb_audio *chip = mixer->chip;
	int err;

	err = snd_usb_lock_shutdown(chip);
	if (err < 0)
		return err;

	if (chip->usb_id == USB_ID(0x041e, 0x3042))
		err = snd_usb_ctl_msg(chip->dev,
			      usb_sndctrlpipe(chip->dev, 0), 0x24,
			      USB_DIR_OUT | USB_TYPE_VENDOR | USB_RECIP_OTHER,
			      !value, 0, NULL, 0);
	/* USB X-Fi S51 Pro */
	if (chip->usb_id == USB_ID(0x041e, 0x30df))
		err = snd_usb_ctl_msg(chip->dev,
			      usb_sndctrlpipe(chip->dev, 0), 0x24,
			      USB_DIR_OUT | USB_TYPE_VENDOR | USB_RECIP_OTHER,
			      !value, 0, NULL, 0);
	else
		err = snd_usb_ctl_msg(chip->dev,
			      usb_sndctrlpipe(chip->dev, 0), 0x24,
			      USB_DIR_OUT | USB_TYPE_VENDOR | USB_RECIP_OTHER,
			      value, index + 2, NULL, 0);
	snd_usb_unlock_shutdown(chip);
	return err;
}

static int snd_audigy2nx_led_put(struct snd_kcontrol *kcontrol,
				 struct snd_ctl_elem_value *ucontrol)
{
	struct usb_mixer_elem_list *list = snd_kcontrol_chip(kcontrol);
	struct usb_mixer_interface *mixer = list->mixer;
	int index = kcontrol->private_value & 0xff;
	unsigned int value = ucontrol->value.integer.value[0];
	int old_value = kcontrol->private_value >> 8;
	int err;

	if (value > 1)
		return -EINVAL;
	if (value == old_value)
		return 0;
	kcontrol->private_value = (value << 8) | index;
	err = snd_audigy2nx_led_update(mixer, value, index);
	return err < 0 ? err : 1;
}

static int snd_audigy2nx_led_resume(struct usb_mixer_elem_list *list)
{
	int priv_value = list->kctl->private_value;

	return snd_audigy2nx_led_update(list->mixer, priv_value >> 8,
					priv_value & 0xff);
}

/* name and private_value are set dynamically */
static const struct snd_kcontrol_new snd_audigy2nx_control = {
	.iface = SNDRV_CTL_ELEM_IFACE_MIXER,
	.info = snd_audigy2nx_led_info,
	.get = snd_audigy2nx_led_get,
	.put = snd_audigy2nx_led_put,
};

static const char * const snd_audigy2nx_led_names[] = {
	"CMSS LED Switch",
	"Power LED Switch",
	"Dolby Digital LED Switch",
};

static int snd_audigy2nx_controls_create(struct usb_mixer_interface *mixer)
{
	int i, err;

	for (i = 0; i < ARRAY_SIZE(snd_audigy2nx_led_names); ++i) {
		struct snd_kcontrol_new knew;

		/* USB X-Fi S51 doesn't have a CMSS LED */
		if ((mixer->chip->usb_id == USB_ID(0x041e, 0x3042)) && i == 0)
			continue;
		/* USB X-Fi S51 Pro doesn't have one either */
		if ((mixer->chip->usb_id == USB_ID(0x041e, 0x30df)) && i == 0)
			continue;
		if (i > 1 && /* Live24ext has 2 LEDs only */
			(mixer->chip->usb_id == USB_ID(0x041e, 0x3040) ||
			 mixer->chip->usb_id == USB_ID(0x041e, 0x3042) ||
			 mixer->chip->usb_id == USB_ID(0x041e, 0x30df) ||
			 mixer->chip->usb_id == USB_ID(0x041e, 0x3048)))
			break; 

		knew = snd_audigy2nx_control;
		knew.name = snd_audigy2nx_led_names[i];
		knew.private_value = (1 << 8) | i; /* LED on as default */
		err = add_single_ctl_with_resume(mixer, 0,
						 snd_audigy2nx_led_resume,
						 &knew, NULL);
		if (err < 0)
			return err;
	}
	return 0;
}

static void snd_audigy2nx_proc_read(struct snd_info_entry *entry,
				    struct snd_info_buffer *buffer)
{
	static const struct sb_jack {
		int unitid;
		const char *name;
	}  jacks_audigy2nx[] = {
		{4,  "dig in "},
		{7,  "line in"},
		{19, "spk out"},
		{20, "hph out"},
		{-1, NULL}
	}, jacks_live24ext[] = {
		{4,  "line in"}, /* &1=Line, &2=Mic*/
		{3,  "hph out"}, /* headphones */
		{0,  "RC     "}, /* last command, 6 bytes see rc_config above */
		{-1, NULL}
	};
	const struct sb_jack *jacks;
	struct usb_mixer_interface *mixer = entry->private_data;
	int i, err;
	u8 buf[3];

	snd_iprintf(buffer, "%s jacks\n\n", mixer->chip->card->shortname);
	if (mixer->chip->usb_id == USB_ID(0x041e, 0x3020))
		jacks = jacks_audigy2nx;
	else if (mixer->chip->usb_id == USB_ID(0x041e, 0x3040) ||
		 mixer->chip->usb_id == USB_ID(0x041e, 0x3048))
		jacks = jacks_live24ext;
	else
		return;

	for (i = 0; jacks[i].name; ++i) {
		snd_iprintf(buffer, "%s: ", jacks[i].name);
		err = snd_usb_lock_shutdown(mixer->chip);
		if (err < 0)
			return;
		err = snd_usb_ctl_msg(mixer->chip->dev,
				      usb_rcvctrlpipe(mixer->chip->dev, 0),
				      UAC_GET_MEM, USB_DIR_IN | USB_TYPE_CLASS |
				      USB_RECIP_INTERFACE, 0,
				      jacks[i].unitid << 8, buf, 3);
		snd_usb_unlock_shutdown(mixer->chip);
		if (err == 3 && (buf[0] == 3 || buf[0] == 6))
			snd_iprintf(buffer, "%02x %02x\n", buf[1], buf[2]);
		else
			snd_iprintf(buffer, "?\n");
	}
}

/* EMU0204 */
static int snd_emu0204_ch_switch_info(struct snd_kcontrol *kcontrol,
				      struct snd_ctl_elem_info *uinfo)
{
	static const char * const texts[2] = {"1/2", "3/4"};

	return snd_ctl_enum_info(uinfo, 1, ARRAY_SIZE(texts), texts);
}

static int snd_emu0204_ch_switch_get(struct snd_kcontrol *kcontrol,
				     struct snd_ctl_elem_value *ucontrol)
{
	ucontrol->value.enumerated.item[0] = kcontrol->private_value;
	return 0;
}

static int snd_emu0204_ch_switch_update(struct usb_mixer_interface *mixer,
					int value)
{
	struct snd_usb_audio *chip = mixer->chip;
	int err;
	unsigned char buf[2];

	err = snd_usb_lock_shutdown(chip);
	if (err < 0)
		return err;

	buf[0] = 0x01;
	buf[1] = value ? 0x02 : 0x01;
	err = snd_usb_ctl_msg(chip->dev,
		      usb_sndctrlpipe(chip->dev, 0), UAC_SET_CUR,
		      USB_RECIP_INTERFACE | USB_TYPE_CLASS | USB_DIR_OUT,
		      0x0400, 0x0e00, buf, 2);
	snd_usb_unlock_shutdown(chip);
	return err;
}

static int snd_emu0204_ch_switch_put(struct snd_kcontrol *kcontrol,
				     struct snd_ctl_elem_value *ucontrol)
{
	struct usb_mixer_elem_list *list = snd_kcontrol_chip(kcontrol);
	struct usb_mixer_interface *mixer = list->mixer;
	unsigned int value = ucontrol->value.enumerated.item[0];
	int err;

	if (value > 1)
		return -EINVAL;

	if (value == kcontrol->private_value)
		return 0;

	kcontrol->private_value = value;
	err = snd_emu0204_ch_switch_update(mixer, value);
	return err < 0 ? err : 1;
}

static int snd_emu0204_ch_switch_resume(struct usb_mixer_elem_list *list)
{
	return snd_emu0204_ch_switch_update(list->mixer,
					    list->kctl->private_value);
}

static const struct snd_kcontrol_new snd_emu0204_control = {
	.iface = SNDRV_CTL_ELEM_IFACE_MIXER,
	.name = "Front Jack Channels",
	.info = snd_emu0204_ch_switch_info,
	.get = snd_emu0204_ch_switch_get,
	.put = snd_emu0204_ch_switch_put,
	.private_value = 0,
};

static int snd_emu0204_controls_create(struct usb_mixer_interface *mixer)
{
	return add_single_ctl_with_resume(mixer, 0,
					  snd_emu0204_ch_switch_resume,
					  &snd_emu0204_control, NULL);
}

/* ASUS Xonar U1 / U3 controls */

static int snd_xonar_u1_switch_get(struct snd_kcontrol *kcontrol,
				   struct snd_ctl_elem_value *ucontrol)
{
	ucontrol->value.integer.value[0] = !!(kcontrol->private_value & 0x02);
	return 0;
}

static int snd_xonar_u1_switch_update(struct usb_mixer_interface *mixer,
				      unsigned char status)
{
	struct snd_usb_audio *chip = mixer->chip;
	int err;

	err = snd_usb_lock_shutdown(chip);
	if (err < 0)
		return err;
	err = snd_usb_ctl_msg(chip->dev,
			      usb_sndctrlpipe(chip->dev, 0), 0x08,
			      USB_DIR_OUT | USB_TYPE_VENDOR | USB_RECIP_OTHER,
			      50, 0, &status, 1);
	snd_usb_unlock_shutdown(chip);
	return err;
}

static int snd_xonar_u1_switch_put(struct snd_kcontrol *kcontrol,
				   struct snd_ctl_elem_value *ucontrol)
{
	struct usb_mixer_elem_list *list = snd_kcontrol_chip(kcontrol);
	u8 old_status, new_status;
	int err;

	old_status = kcontrol->private_value;
	if (ucontrol->value.integer.value[0])
		new_status = old_status | 0x02;
	else
		new_status = old_status & ~0x02;
	if (new_status == old_status)
		return 0;

	kcontrol->private_value = new_status;
	err = snd_xonar_u1_switch_update(list->mixer, new_status);
	return err < 0 ? err : 1;
}

static int snd_xonar_u1_switch_resume(struct usb_mixer_elem_list *list)
{
	return snd_xonar_u1_switch_update(list->mixer,
					  list->kctl->private_value);
}

static const struct snd_kcontrol_new snd_xonar_u1_output_switch = {
	.iface = SNDRV_CTL_ELEM_IFACE_MIXER,
	.name = "Digital Playback Switch",
	.info = snd_ctl_boolean_mono_info,
	.get = snd_xonar_u1_switch_get,
	.put = snd_xonar_u1_switch_put,
	.private_value = 0x05,
};

static int snd_xonar_u1_controls_create(struct usb_mixer_interface *mixer)
{
	return add_single_ctl_with_resume(mixer, 0,
					  snd_xonar_u1_switch_resume,
					  &snd_xonar_u1_output_switch, NULL);
}

/* Digidesign Mbox 1 clock source switch (internal/spdif) */

static int snd_mbox1_switch_get(struct snd_kcontrol *kctl,
				struct snd_ctl_elem_value *ucontrol)
{
	ucontrol->value.enumerated.item[0] = kctl->private_value;
	return 0;
}

static int snd_mbox1_switch_update(struct usb_mixer_interface *mixer, int val)
{
	struct snd_usb_audio *chip = mixer->chip;
	int err;
	unsigned char buff[3];

	err = snd_usb_lock_shutdown(chip);
	if (err < 0)
		return err;

	/* Prepare for magic command to toggle clock source */
	err = snd_usb_ctl_msg(chip->dev,
				usb_rcvctrlpipe(chip->dev, 0), 0x81,
				USB_DIR_IN |
				USB_TYPE_CLASS |
				USB_RECIP_INTERFACE, 0x00, 0x500, buff, 1);
	if (err < 0)
		goto err;
	err = snd_usb_ctl_msg(chip->dev,
				usb_rcvctrlpipe(chip->dev, 0), 0x81,
				USB_DIR_IN |
				USB_TYPE_CLASS |
				USB_RECIP_ENDPOINT, 0x100, 0x81, buff, 3);
	if (err < 0)
		goto err;

	/* 2 possibilities:	Internal    -> send sample rate
	 *			S/PDIF sync -> send zeroes
	 * NB: Sample rate locked to 48kHz on purpose to
	 *     prevent user from resetting the sample rate
	 *     while S/PDIF sync is enabled and confusing
	 *     this configuration.
	 */
	if (val == 0) {
		buff[0] = 0x80;
		buff[1] = 0xbb;
		buff[2] = 0x00;
	} else {
		buff[0] = buff[1] = buff[2] = 0x00;
	}

	/* Send the magic command to toggle the clock source */
	err = snd_usb_ctl_msg(chip->dev,
				usb_sndctrlpipe(chip->dev, 0), 0x1,
				USB_TYPE_CLASS |
				USB_RECIP_ENDPOINT, 0x100, 0x81, buff, 3);
	if (err < 0)
		goto err;
	err = snd_usb_ctl_msg(chip->dev,
				usb_rcvctrlpipe(chip->dev, 0), 0x81,
				USB_DIR_IN |
				USB_TYPE_CLASS |
				USB_RECIP_ENDPOINT, 0x100, 0x81, buff, 3);
	if (err < 0)
		goto err;
	err = snd_usb_ctl_msg(chip->dev,
				usb_rcvctrlpipe(chip->dev, 0), 0x81,
				USB_DIR_IN |
				USB_TYPE_CLASS |
				USB_RECIP_ENDPOINT, 0x100, 0x2, buff, 3);
	if (err < 0)
		goto err;

err:
	snd_usb_unlock_shutdown(chip);
	return err;
}

static int snd_mbox1_switch_put(struct snd_kcontrol *kctl,
				struct snd_ctl_elem_value *ucontrol)
{
	struct usb_mixer_elem_list *list = snd_kcontrol_chip(kctl);
	struct usb_mixer_interface *mixer = list->mixer;
	int err;
	bool cur_val, new_val;

	cur_val = kctl->private_value;
	new_val = ucontrol->value.enumerated.item[0];
	if (cur_val == new_val)
		return 0;

	kctl->private_value = new_val;
	err = snd_mbox1_switch_update(mixer, new_val);
	return err < 0 ? err : 1;
}

static int snd_mbox1_switch_info(struct snd_kcontrol *kcontrol,
				 struct snd_ctl_elem_info *uinfo)
{
	static const char *const texts[2] = {
		"Internal",
		"S/PDIF"
	};

	return snd_ctl_enum_info(uinfo, 1, ARRAY_SIZE(texts), texts);
}

static int snd_mbox1_switch_resume(struct usb_mixer_elem_list *list)
{
	return snd_mbox1_switch_update(list->mixer, list->kctl->private_value);
}

static const struct snd_kcontrol_new snd_mbox1_switch = {
	.iface = SNDRV_CTL_ELEM_IFACE_MIXER,
	.name = "Clock Source",
	.index = 0,
	.access = SNDRV_CTL_ELEM_ACCESS_READWRITE,
	.info = snd_mbox1_switch_info,
	.get = snd_mbox1_switch_get,
	.put = snd_mbox1_switch_put,
	.private_value = 0
};

static int snd_mbox1_create_sync_switch(struct usb_mixer_interface *mixer)
{
	return add_single_ctl_with_resume(mixer, 0,
					  snd_mbox1_switch_resume,
					  &snd_mbox1_switch, NULL);
}

/* Native Instruments device quirks */

#define _MAKE_NI_CONTROL(bRequest,wIndex) ((bRequest) << 16 | (wIndex))

static int snd_ni_control_init_val(struct usb_mixer_interface *mixer,
				   struct snd_kcontrol *kctl)
{
	struct usb_device *dev = mixer->chip->dev;
	unsigned int pval = kctl->private_value;
	u8 value;
	int err;

	err = snd_usb_ctl_msg(dev, usb_rcvctrlpipe(dev, 0),
			      (pval >> 16) & 0xff,
			      USB_TYPE_VENDOR | USB_RECIP_DEVICE | USB_DIR_IN,
			      0, pval & 0xffff, &value, 1);
	if (err < 0) {
		dev_err(&dev->dev,
			"unable to issue vendor read request (ret = %d)", err);
		return err;
	}

	kctl->private_value |= ((unsigned int)value << 24);
	return 0;
}

static int snd_nativeinstruments_control_get(struct snd_kcontrol *kcontrol,
					     struct snd_ctl_elem_value *ucontrol)
{
	ucontrol->value.integer.value[0] = kcontrol->private_value >> 24;
	return 0;
}

static int snd_ni_update_cur_val(struct usb_mixer_elem_list *list)
{
	struct snd_usb_audio *chip = list->mixer->chip;
	unsigned int pval = list->kctl->private_value;
	int err;

	err = snd_usb_lock_shutdown(chip);
	if (err < 0)
		return err;
	err = usb_control_msg(chip->dev, usb_sndctrlpipe(chip->dev, 0),
			      (pval >> 16) & 0xff,
			      USB_TYPE_VENDOR | USB_RECIP_DEVICE | USB_DIR_OUT,
			      pval >> 24, pval & 0xffff, NULL, 0, 1000);
	snd_usb_unlock_shutdown(chip);
	return err;
}

static int snd_nativeinstruments_control_put(struct snd_kcontrol *kcontrol,
					     struct snd_ctl_elem_value *ucontrol)
{
	struct usb_mixer_elem_list *list = snd_kcontrol_chip(kcontrol);
	u8 oldval = (kcontrol->private_value >> 24) & 0xff;
	u8 newval = ucontrol->value.integer.value[0];
	int err;

	if (oldval == newval)
		return 0;

	kcontrol->private_value &= ~(0xff << 24);
	kcontrol->private_value |= (unsigned int)newval << 24;
	err = snd_ni_update_cur_val(list);
	return err < 0 ? err : 1;
}

static const struct snd_kcontrol_new snd_nativeinstruments_ta6_mixers[] = {
	{
		.name = "Direct Thru Channel A",
		.private_value = _MAKE_NI_CONTROL(0x01, 0x03),
	},
	{
		.name = "Direct Thru Channel B",
		.private_value = _MAKE_NI_CONTROL(0x01, 0x05),
	},
	{
		.name = "Phono Input Channel A",
		.private_value = _MAKE_NI_CONTROL(0x02, 0x03),
	},
	{
		.name = "Phono Input Channel B",
		.private_value = _MAKE_NI_CONTROL(0x02, 0x05),
	},
};

static const struct snd_kcontrol_new snd_nativeinstruments_ta10_mixers[] = {
	{
		.name = "Direct Thru Channel A",
		.private_value = _MAKE_NI_CONTROL(0x01, 0x03),
	},
	{
		.name = "Direct Thru Channel B",
		.private_value = _MAKE_NI_CONTROL(0x01, 0x05),
	},
	{
		.name = "Direct Thru Channel C",
		.private_value = _MAKE_NI_CONTROL(0x01, 0x07),
	},
	{
		.name = "Direct Thru Channel D",
		.private_value = _MAKE_NI_CONTROL(0x01, 0x09),
	},
	{
		.name = "Phono Input Channel A",
		.private_value = _MAKE_NI_CONTROL(0x02, 0x03),
	},
	{
		.name = "Phono Input Channel B",
		.private_value = _MAKE_NI_CONTROL(0x02, 0x05),
	},
	{
		.name = "Phono Input Channel C",
		.private_value = _MAKE_NI_CONTROL(0x02, 0x07),
	},
	{
		.name = "Phono Input Channel D",
		.private_value = _MAKE_NI_CONTROL(0x02, 0x09),
	},
};

static int snd_nativeinstruments_create_mixer(struct usb_mixer_interface *mixer,
					      const struct snd_kcontrol_new *kc,
					      unsigned int count)
{
	int i, err = 0;
	struct snd_kcontrol_new template = {
		.iface = SNDRV_CTL_ELEM_IFACE_MIXER,
		.access = SNDRV_CTL_ELEM_ACCESS_READWRITE,
		.get = snd_nativeinstruments_control_get,
		.put = snd_nativeinstruments_control_put,
		.info = snd_ctl_boolean_mono_info,
	};

	for (i = 0; i < count; i++) {
		struct usb_mixer_elem_list *list;

		template.name = kc[i].name;
		template.private_value = kc[i].private_value;

		err = add_single_ctl_with_resume(mixer, 0,
						 snd_ni_update_cur_val,
						 &template, &list);
		if (err < 0)
			break;
		snd_ni_control_init_val(mixer, list->kctl);
	}

	return err;
}

/* M-Audio FastTrack Ultra quirks */
/* FTU Effect switch (also used by C400/C600) */
static int snd_ftu_eff_switch_info(struct snd_kcontrol *kcontrol,
					struct snd_ctl_elem_info *uinfo)
{
	static const char *const texts[8] = {
		"Room 1", "Room 2", "Room 3", "Hall 1",
		"Hall 2", "Plate", "Delay", "Echo"
	};

	return snd_ctl_enum_info(uinfo, 1, ARRAY_SIZE(texts), texts);
}

static int snd_ftu_eff_switch_init(struct usb_mixer_interface *mixer,
				   struct snd_kcontrol *kctl)
{
	struct usb_device *dev = mixer->chip->dev;
	unsigned int pval = kctl->private_value;
	int err;
	unsigned char value[2];

	value[0] = 0x00;
	value[1] = 0x00;

	err = snd_usb_ctl_msg(dev, usb_rcvctrlpipe(dev, 0), UAC_GET_CUR,
			      USB_RECIP_INTERFACE | USB_TYPE_CLASS | USB_DIR_IN,
			      pval & 0xff00,
			      snd_usb_ctrl_intf(mixer->chip) | ((pval & 0xff) << 8),
			      value, 2);
	if (err < 0)
		return err;

	kctl->private_value |= (unsigned int)value[0] << 24;
	return 0;
}

static int snd_ftu_eff_switch_get(struct snd_kcontrol *kctl,
					struct snd_ctl_elem_value *ucontrol)
{
	ucontrol->value.enumerated.item[0] = kctl->private_value >> 24;
	return 0;
}

static int snd_ftu_eff_switch_update(struct usb_mixer_elem_list *list)
{
	struct snd_usb_audio *chip = list->mixer->chip;
	unsigned int pval = list->kctl->private_value;
	unsigned char value[2];
	int err;

	value[0] = pval >> 24;
	value[1] = 0;

	err = snd_usb_lock_shutdown(chip);
	if (err < 0)
		return err;
	err = snd_usb_ctl_msg(chip->dev,
			      usb_sndctrlpipe(chip->dev, 0),
			      UAC_SET_CUR,
			      USB_RECIP_INTERFACE | USB_TYPE_CLASS | USB_DIR_OUT,
			      pval & 0xff00,
			      snd_usb_ctrl_intf(chip) | ((pval & 0xff) << 8),
			      value, 2);
	snd_usb_unlock_shutdown(chip);
	return err;
}

static int snd_ftu_eff_switch_put(struct snd_kcontrol *kctl,
					struct snd_ctl_elem_value *ucontrol)
{
	struct usb_mixer_elem_list *list = snd_kcontrol_chip(kctl);
	unsigned int pval = list->kctl->private_value;
	int cur_val, err, new_val;

	cur_val = pval >> 24;
	new_val = ucontrol->value.enumerated.item[0];
	if (cur_val == new_val)
		return 0;

	kctl->private_value &= ~(0xff << 24);
	kctl->private_value |= new_val << 24;
	err = snd_ftu_eff_switch_update(list);
	return err < 0 ? err : 1;
}

static int snd_ftu_create_effect_switch(struct usb_mixer_interface *mixer,
	int validx, int bUnitID)
{
	static struct snd_kcontrol_new template = {
		.iface = SNDRV_CTL_ELEM_IFACE_MIXER,
		.name = "Effect Program Switch",
		.index = 0,
		.access = SNDRV_CTL_ELEM_ACCESS_READWRITE,
		.info = snd_ftu_eff_switch_info,
		.get = snd_ftu_eff_switch_get,
		.put = snd_ftu_eff_switch_put
	};
	struct usb_mixer_elem_list *list;
	int err;

	err = add_single_ctl_with_resume(mixer, bUnitID,
					 snd_ftu_eff_switch_update,
					 &template, &list);
	if (err < 0)
		return err;
	list->kctl->private_value = (validx << 8) | bUnitID;
	snd_ftu_eff_switch_init(mixer, list->kctl);
	return 0;
}

/* Create volume controls for FTU devices*/
static int snd_ftu_create_volume_ctls(struct usb_mixer_interface *mixer)
{
	char name[64];
	unsigned int control, cmask;
	int in, out, err;

	const unsigned int id = 5;
	const int val_type = USB_MIXER_S16;

	for (out = 0; out < 8; out++) {
		control = out + 1;
		for (in = 0; in < 8; in++) {
			cmask = 1 << in;
			snprintf(name, sizeof(name),
				"AIn%d - Out%d Capture Volume",
				in  + 1, out + 1);
			err = snd_create_std_mono_ctl(mixer, id, control,
							cmask, val_type, name,
							&snd_usb_mixer_vol_tlv);
			if (err < 0)
				return err;
		}
		for (in = 8; in < 16; in++) {
			cmask = 1 << in;
			snprintf(name, sizeof(name),
				"DIn%d - Out%d Playback Volume",
				in - 7, out + 1);
			err = snd_create_std_mono_ctl(mixer, id, control,
							cmask, val_type, name,
							&snd_usb_mixer_vol_tlv);
			if (err < 0)
				return err;
		}
	}

	return 0;
}

/* This control needs a volume quirk, see mixer.c */
static int snd_ftu_create_effect_volume_ctl(struct usb_mixer_interface *mixer)
{
	static const char name[] = "Effect Volume";
	const unsigned int id = 6;
	const int val_type = USB_MIXER_U8;
	const unsigned int control = 2;
	const unsigned int cmask = 0;

	return snd_create_std_mono_ctl(mixer, id, control, cmask, val_type,
					name, snd_usb_mixer_vol_tlv);
}

/* This control needs a volume quirk, see mixer.c */
static int snd_ftu_create_effect_duration_ctl(struct usb_mixer_interface *mixer)
{
	static const char name[] = "Effect Duration";
	const unsigned int id = 6;
	const int val_type = USB_MIXER_S16;
	const unsigned int control = 3;
	const unsigned int cmask = 0;

	return snd_create_std_mono_ctl(mixer, id, control, cmask, val_type,
					name, snd_usb_mixer_vol_tlv);
}

/* This control needs a volume quirk, see mixer.c */
static int snd_ftu_create_effect_feedback_ctl(struct usb_mixer_interface *mixer)
{
	static const char name[] = "Effect Feedback Volume";
	const unsigned int id = 6;
	const int val_type = USB_MIXER_U8;
	const unsigned int control = 4;
	const unsigned int cmask = 0;

	return snd_create_std_mono_ctl(mixer, id, control, cmask, val_type,
					name, NULL);
}

static int snd_ftu_create_effect_return_ctls(struct usb_mixer_interface *mixer)
{
	unsigned int cmask;
	int err, ch;
	char name[48];

	const unsigned int id = 7;
	const int val_type = USB_MIXER_S16;
	const unsigned int control = 7;

	for (ch = 0; ch < 4; ++ch) {
		cmask = 1 << ch;
		snprintf(name, sizeof(name),
			"Effect Return %d Volume", ch + 1);
		err = snd_create_std_mono_ctl(mixer, id, control,
						cmask, val_type, name,
						snd_usb_mixer_vol_tlv);
		if (err < 0)
			return err;
	}

	return 0;
}

static int snd_ftu_create_effect_send_ctls(struct usb_mixer_interface *mixer)
{
	unsigned int  cmask;
	int err, ch;
	char name[48];

	const unsigned int id = 5;
	const int val_type = USB_MIXER_S16;
	const unsigned int control = 9;

	for (ch = 0; ch < 8; ++ch) {
		cmask = 1 << ch;
		snprintf(name, sizeof(name),
			"Effect Send AIn%d Volume", ch + 1);
		err = snd_create_std_mono_ctl(mixer, id, control, cmask,
						val_type, name,
						snd_usb_mixer_vol_tlv);
		if (err < 0)
			return err;
	}
	for (ch = 8; ch < 16; ++ch) {
		cmask = 1 << ch;
		snprintf(name, sizeof(name),
			"Effect Send DIn%d Volume", ch - 7);
		err = snd_create_std_mono_ctl(mixer, id, control, cmask,
						val_type, name,
						snd_usb_mixer_vol_tlv);
		if (err < 0)
			return err;
	}
	return 0;
}

static int snd_ftu_create_mixer(struct usb_mixer_interface *mixer)
{
	int err;

	err = snd_ftu_create_volume_ctls(mixer);
	if (err < 0)
		return err;

	err = snd_ftu_create_effect_switch(mixer, 1, 6);
	if (err < 0)
		return err;

	err = snd_ftu_create_effect_volume_ctl(mixer);
	if (err < 0)
		return err;

	err = snd_ftu_create_effect_duration_ctl(mixer);
	if (err < 0)
		return err;

	err = snd_ftu_create_effect_feedback_ctl(mixer);
	if (err < 0)
		return err;

	err = snd_ftu_create_effect_return_ctls(mixer);
	if (err < 0)
		return err;

	err = snd_ftu_create_effect_send_ctls(mixer);
	if (err < 0)
		return err;

	return 0;
}

void snd_emuusb_set_samplerate(struct snd_usb_audio *chip,
			       unsigned char samplerate_id)
{
	struct usb_mixer_interface *mixer;
	struct usb_mixer_elem_info *cval;
	int unitid = 12; /* SampleRate ExtensionUnit ID */

	list_for_each_entry(mixer, &chip->mixer_list, list) {
		if (mixer->id_elems[unitid]) {
			cval = mixer_elem_list_to_info(mixer->id_elems[unitid]);
			snd_usb_mixer_set_ctl_value(cval, UAC_SET_CUR,
						    cval->control << 8,
						    samplerate_id);
			snd_usb_mixer_notify_id(mixer, unitid);
			break;
		}
	}
}

/* M-Audio Fast Track C400/C600 */
/* C400/C600 volume controls, this control needs a volume quirk, see mixer.c */
static int snd_c400_create_vol_ctls(struct usb_mixer_interface *mixer)
{
	char name[64];
	unsigned int cmask, offset;
	int out, chan, err;
	int num_outs = 0;
	int num_ins = 0;

	const unsigned int id = 0x40;
	const int val_type = USB_MIXER_S16;
	const int control = 1;

	switch (mixer->chip->usb_id) {
	case USB_ID(0x0763, 0x2030):
		num_outs = 6;
		num_ins = 4;
		break;
	case USB_ID(0x0763, 0x2031):
		num_outs = 8;
		num_ins = 6;
		break;
	}

	for (chan = 0; chan < num_outs + num_ins; chan++) {
		for (out = 0; out < num_outs; out++) {
			if (chan < num_outs) {
				snprintf(name, sizeof(name),
					"PCM%d-Out%d Playback Volume",
					chan + 1, out + 1);
			} else {
				snprintf(name, sizeof(name),
					"In%d-Out%d Playback Volume",
					chan - num_outs + 1, out + 1);
			}

			cmask = (out == 0) ? 0 : 1 << (out - 1);
			offset = chan * num_outs;
			err = snd_create_std_mono_ctl_offset(mixer, id, control,
						cmask, val_type, offset, name,
						&snd_usb_mixer_vol_tlv);
			if (err < 0)
				return err;
		}
	}

	return 0;
}

/* This control needs a volume quirk, see mixer.c */
static int snd_c400_create_effect_volume_ctl(struct usb_mixer_interface *mixer)
{
	static const char name[] = "Effect Volume";
	const unsigned int id = 0x43;
	const int val_type = USB_MIXER_U8;
	const unsigned int control = 3;
	const unsigned int cmask = 0;

	return snd_create_std_mono_ctl(mixer, id, control, cmask, val_type,
					name, snd_usb_mixer_vol_tlv);
}

/* This control needs a volume quirk, see mixer.c */
static int snd_c400_create_effect_duration_ctl(struct usb_mixer_interface *mixer)
{
	static const char name[] = "Effect Duration";
	const unsigned int id = 0x43;
	const int val_type = USB_MIXER_S16;
	const unsigned int control = 4;
	const unsigned int cmask = 0;

	return snd_create_std_mono_ctl(mixer, id, control, cmask, val_type,
					name, snd_usb_mixer_vol_tlv);
}

/* This control needs a volume quirk, see mixer.c */
static int snd_c400_create_effect_feedback_ctl(struct usb_mixer_interface *mixer)
{
	static const char name[] = "Effect Feedback Volume";
	const unsigned int id = 0x43;
	const int val_type = USB_MIXER_U8;
	const unsigned int control = 5;
	const unsigned int cmask = 0;

	return snd_create_std_mono_ctl(mixer, id, control, cmask, val_type,
					name, NULL);
}

static int snd_c400_create_effect_vol_ctls(struct usb_mixer_interface *mixer)
{
	char name[64];
	unsigned int cmask;
	int chan, err;
	int num_outs = 0;
	int num_ins = 0;

	const unsigned int id = 0x42;
	const int val_type = USB_MIXER_S16;
	const int control = 1;

	switch (mixer->chip->usb_id) {
	case USB_ID(0x0763, 0x2030):
		num_outs = 6;
		num_ins = 4;
		break;
	case USB_ID(0x0763, 0x2031):
		num_outs = 8;
		num_ins = 6;
		break;
	}

	for (chan = 0; chan < num_outs + num_ins; chan++) {
		if (chan < num_outs) {
			snprintf(name, sizeof(name),
				"Effect Send DOut%d",
				chan + 1);
		} else {
			snprintf(name, sizeof(name),
				"Effect Send AIn%d",
				chan - num_outs + 1);
		}

		cmask = (chan == 0) ? 0 : 1 << (chan - 1);
		err = snd_create_std_mono_ctl(mixer, id, control,
						cmask, val_type, name,
						&snd_usb_mixer_vol_tlv);
		if (err < 0)
			return err;
	}

	return 0;
}

static int snd_c400_create_effect_ret_vol_ctls(struct usb_mixer_interface *mixer)
{
	char name[64];
	unsigned int cmask;
	int chan, err;
	int num_outs = 0;
	int offset = 0;

	const unsigned int id = 0x40;
	const int val_type = USB_MIXER_S16;
	const int control = 1;

	switch (mixer->chip->usb_id) {
	case USB_ID(0x0763, 0x2030):
		num_outs = 6;
		offset = 0x3c;
		/* { 0x3c, 0x43, 0x3e, 0x45, 0x40, 0x47 } */
		break;
	case USB_ID(0x0763, 0x2031):
		num_outs = 8;
		offset = 0x70;
		/* { 0x70, 0x79, 0x72, 0x7b, 0x74, 0x7d, 0x76, 0x7f } */
		break;
	}

	for (chan = 0; chan < num_outs; chan++) {
		snprintf(name, sizeof(name),
			"Effect Return %d",
			chan + 1);

		cmask = (chan == 0) ? 0 :
			1 << (chan + (chan % 2) * num_outs - 1);
		err = snd_create_std_mono_ctl_offset(mixer, id, control,
						cmask, val_type, offset, name,
						&snd_usb_mixer_vol_tlv);
		if (err < 0)
			return err;
	}

	return 0;
}

static int snd_c400_create_mixer(struct usb_mixer_interface *mixer)
{
	int err;

	err = snd_c400_create_vol_ctls(mixer);
	if (err < 0)
		return err;

	err = snd_c400_create_effect_vol_ctls(mixer);
	if (err < 0)
		return err;

	err = snd_c400_create_effect_ret_vol_ctls(mixer);
	if (err < 0)
		return err;

	err = snd_ftu_create_effect_switch(mixer, 2, 0x43);
	if (err < 0)
		return err;

	err = snd_c400_create_effect_volume_ctl(mixer);
	if (err < 0)
		return err;

	err = snd_c400_create_effect_duration_ctl(mixer);
	if (err < 0)
		return err;

	err = snd_c400_create_effect_feedback_ctl(mixer);
	if (err < 0)
		return err;

	return 0;
}

/*
 * The mixer units for Ebox-44 are corrupt, and even where they
 * are valid they presents mono controls as L and R channels of
 * stereo. So we provide a good mixer here.
 */
static const struct std_mono_table ebox44_table[] = {
	{
		.unitid = 4,
		.control = 1,
		.cmask = 0x0,
		.val_type = USB_MIXER_INV_BOOLEAN,
		.name = "Headphone Playback Switch"
	},
	{
		.unitid = 4,
		.control = 2,
		.cmask = 0x1,
		.val_type = USB_MIXER_S16,
		.name = "Headphone A Mix Playback Volume"
	},
	{
		.unitid = 4,
		.control = 2,
		.cmask = 0x2,
		.val_type = USB_MIXER_S16,
		.name = "Headphone B Mix Playback Volume"
	},

	{
		.unitid = 7,
		.control = 1,
		.cmask = 0x0,
		.val_type = USB_MIXER_INV_BOOLEAN,
		.name = "Output Playback Switch"
	},
	{
		.unitid = 7,
		.control = 2,
		.cmask = 0x1,
		.val_type = USB_MIXER_S16,
		.name = "Output A Playback Volume"
	},
	{
		.unitid = 7,
		.control = 2,
		.cmask = 0x2,
		.val_type = USB_MIXER_S16,
		.name = "Output B Playback Volume"
	},

	{
		.unitid = 10,
		.control = 1,
		.cmask = 0x0,
		.val_type = USB_MIXER_INV_BOOLEAN,
		.name = "Input Capture Switch"
	},
	{
		.unitid = 10,
		.control = 2,
		.cmask = 0x1,
		.val_type = USB_MIXER_S16,
		.name = "Input A Capture Volume"
	},
	{
		.unitid = 10,
		.control = 2,
		.cmask = 0x2,
		.val_type = USB_MIXER_S16,
		.name = "Input B Capture Volume"
	},

	{}
};

/* Audio Advantage Micro II findings:
 *
 * Mapping spdif AES bits to vendor register.bit:
 * AES0: [0 0 0 0 2.3 2.2 2.1 2.0] - default 0x00
 * AES1: [3.3 3.2.3.1.3.0 2.7 2.6 2.5 2.4] - default: 0x01
 * AES2: [0 0 0 0 0 0 0 0]
 * AES3: [0 0 0 0 0 0 x 0] - 'x' bit is set basing on standard usb request
 *                           (UAC_EP_CS_ATTR_SAMPLE_RATE) for Audio Devices
 *
 * power on values:
 * r2: 0x10
 * r3: 0x20 (b7 is zeroed just before playback (except IEC61937) and set
 *           just after it to 0xa0, presumably it disables/mutes some analog
 *           parts when there is no audio.)
 * r9: 0x28
 *
 * Optical transmitter on/off:
 * vendor register.bit: 9.1
 * 0 - on (0x28 register value)
 * 1 - off (0x2a register value)
 *
 */
static int snd_microii_spdif_info(struct snd_kcontrol *kcontrol,
	struct snd_ctl_elem_info *uinfo)
{
	uinfo->type = SNDRV_CTL_ELEM_TYPE_IEC958;
	uinfo->count = 1;
	return 0;
}

static int snd_microii_spdif_default_get(struct snd_kcontrol *kcontrol,
	struct snd_ctl_elem_value *ucontrol)
{
	struct usb_mixer_elem_list *list = snd_kcontrol_chip(kcontrol);
	struct snd_usb_audio *chip = list->mixer->chip;
	int err;
	struct usb_interface *iface;
	struct usb_host_interface *alts;
	unsigned int ep;
	unsigned char data[3];
	int rate;

	err = snd_usb_lock_shutdown(chip);
	if (err < 0)
		return err;

	ucontrol->value.iec958.status[0] = kcontrol->private_value & 0xff;
	ucontrol->value.iec958.status[1] = (kcontrol->private_value >> 8) & 0xff;
	ucontrol->value.iec958.status[2] = 0x00;

	/* use known values for that card: interface#1 altsetting#1 */
	iface = usb_ifnum_to_if(chip->dev, 1);
	if (!iface || iface->num_altsetting < 2) {
		err = -EINVAL;
		goto end;
	}
	alts = &iface->altsetting[1];
	if (get_iface_desc(alts)->bNumEndpoints < 1) {
		err = -EINVAL;
		goto end;
	}
	ep = get_endpoint(alts, 0)->bEndpointAddress;

	err = snd_usb_ctl_msg(chip->dev,
			usb_rcvctrlpipe(chip->dev, 0),
			UAC_GET_CUR,
			USB_TYPE_CLASS | USB_RECIP_ENDPOINT | USB_DIR_IN,
			UAC_EP_CS_ATTR_SAMPLE_RATE << 8,
			ep,
			data,
			sizeof(data));
	if (err < 0)
		goto end;

	rate = data[0] | (data[1] << 8) | (data[2] << 16);
	ucontrol->value.iec958.status[3] = (rate == 48000) ?
			IEC958_AES3_CON_FS_48000 : IEC958_AES3_CON_FS_44100;

	err = 0;
 end:
	snd_usb_unlock_shutdown(chip);
	return err;
}

static int snd_microii_spdif_default_update(struct usb_mixer_elem_list *list)
{
	struct snd_usb_audio *chip = list->mixer->chip;
	unsigned int pval = list->kctl->private_value;
	u8 reg;
	int err;

	err = snd_usb_lock_shutdown(chip);
	if (err < 0)
		return err;

	reg = ((pval >> 4) & 0xf0) | (pval & 0x0f);
	err = snd_usb_ctl_msg(chip->dev,
			usb_sndctrlpipe(chip->dev, 0),
			UAC_SET_CUR,
			USB_DIR_OUT | USB_TYPE_VENDOR | USB_RECIP_OTHER,
			reg,
			2,
			NULL,
			0);
	if (err < 0)
		goto end;

	reg = (pval & IEC958_AES0_NONAUDIO) ? 0xa0 : 0x20;
	reg |= (pval >> 12) & 0x0f;
	err = snd_usb_ctl_msg(chip->dev,
			usb_sndctrlpipe(chip->dev, 0),
			UAC_SET_CUR,
			USB_DIR_OUT | USB_TYPE_VENDOR | USB_RECIP_OTHER,
			reg,
			3,
			NULL,
			0);
	if (err < 0)
		goto end;

 end:
	snd_usb_unlock_shutdown(chip);
	return err;
}

static int snd_microii_spdif_default_put(struct snd_kcontrol *kcontrol,
	struct snd_ctl_elem_value *ucontrol)
{
	struct usb_mixer_elem_list *list = snd_kcontrol_chip(kcontrol);
	unsigned int pval, pval_old;
	int err;

	pval = pval_old = kcontrol->private_value;
	pval &= 0xfffff0f0;
	pval |= (ucontrol->value.iec958.status[1] & 0x0f) << 8;
	pval |= (ucontrol->value.iec958.status[0] & 0x0f);

	pval &= 0xffff0fff;
	pval |= (ucontrol->value.iec958.status[1] & 0xf0) << 8;

	/* The frequency bits in AES3 cannot be set via register access. */

	/* Silently ignore any bits from the request that cannot be set. */

	if (pval == pval_old)
		return 0;

	kcontrol->private_value = pval;
	err = snd_microii_spdif_default_update(list);
	return err < 0 ? err : 1;
}

static int snd_microii_spdif_mask_get(struct snd_kcontrol *kcontrol,
	struct snd_ctl_elem_value *ucontrol)
{
	ucontrol->value.iec958.status[0] = 0x0f;
	ucontrol->value.iec958.status[1] = 0xff;
	ucontrol->value.iec958.status[2] = 0x00;
	ucontrol->value.iec958.status[3] = 0x00;

	return 0;
}

static int snd_microii_spdif_switch_get(struct snd_kcontrol *kcontrol,
	struct snd_ctl_elem_value *ucontrol)
{
	ucontrol->value.integer.value[0] = !(kcontrol->private_value & 0x02);

	return 0;
}

static int snd_microii_spdif_switch_update(struct usb_mixer_elem_list *list)
{
	struct snd_usb_audio *chip = list->mixer->chip;
	u8 reg = list->kctl->private_value;
	int err;

	err = snd_usb_lock_shutdown(chip);
	if (err < 0)
		return err;

	err = snd_usb_ctl_msg(chip->dev,
			usb_sndctrlpipe(chip->dev, 0),
			UAC_SET_CUR,
			USB_DIR_OUT | USB_TYPE_VENDOR | USB_RECIP_OTHER,
			reg,
			9,
			NULL,
			0);

	snd_usb_unlock_shutdown(chip);
	return err;
}

static int snd_microii_spdif_switch_put(struct snd_kcontrol *kcontrol,
	struct snd_ctl_elem_value *ucontrol)
{
	struct usb_mixer_elem_list *list = snd_kcontrol_chip(kcontrol);
	u8 reg;
	int err;

	reg = ucontrol->value.integer.value[0] ? 0x28 : 0x2a;
	if (reg != list->kctl->private_value)
		return 0;

	kcontrol->private_value = reg;
	err = snd_microii_spdif_switch_update(list);
	return err < 0 ? err : 1;
}

static const struct snd_kcontrol_new snd_microii_mixer_spdif[] = {
	{
		.iface =    SNDRV_CTL_ELEM_IFACE_PCM,
		.name =     SNDRV_CTL_NAME_IEC958("", PLAYBACK, DEFAULT),
		.info =     snd_microii_spdif_info,
		.get =      snd_microii_spdif_default_get,
		.put =      snd_microii_spdif_default_put,
		.private_value = 0x00000100UL,/* reset value */
	},
	{
		.access =   SNDRV_CTL_ELEM_ACCESS_READ,
		.iface =    SNDRV_CTL_ELEM_IFACE_PCM,
		.name =     SNDRV_CTL_NAME_IEC958("", PLAYBACK, MASK),
		.info =     snd_microii_spdif_info,
		.get =      snd_microii_spdif_mask_get,
	},
	{
		.iface =    SNDRV_CTL_ELEM_IFACE_MIXER,
		.name =     SNDRV_CTL_NAME_IEC958("", PLAYBACK, SWITCH),
		.info =     snd_ctl_boolean_mono_info,
		.get =      snd_microii_spdif_switch_get,
		.put =      snd_microii_spdif_switch_put,
		.private_value = 0x00000028UL,/* reset value */
	}
};

static int snd_microii_controls_create(struct usb_mixer_interface *mixer)
{
	int err, i;
	static const usb_mixer_elem_resume_func_t resume_funcs[] = {
		snd_microii_spdif_default_update,
		NULL,
		snd_microii_spdif_switch_update
	};

	for (i = 0; i < ARRAY_SIZE(snd_microii_mixer_spdif); ++i) {
		err = add_single_ctl_with_resume(mixer, 0,
						 resume_funcs[i],
						 &snd_microii_mixer_spdif[i],
						 NULL);
		if (err < 0)
			return err;
	}

	return 0;
}

/* Creative Sound Blaster E1 */

static int snd_soundblaster_e1_switch_get(struct snd_kcontrol *kcontrol,
					  struct snd_ctl_elem_value *ucontrol)
{
	ucontrol->value.integer.value[0] = kcontrol->private_value;
	return 0;
}

static int snd_soundblaster_e1_switch_update(struct usb_mixer_interface *mixer,
					     unsigned char state)
{
	struct snd_usb_audio *chip = mixer->chip;
	int err;
	unsigned char buff[2];

	buff[0] = 0x02;
	buff[1] = state ? 0x02 : 0x00;

	err = snd_usb_lock_shutdown(chip);
	if (err < 0)
		return err;
	err = snd_usb_ctl_msg(chip->dev,
			usb_sndctrlpipe(chip->dev, 0), HID_REQ_SET_REPORT,
			USB_TYPE_CLASS | USB_RECIP_INTERFACE | USB_DIR_OUT,
			0x0202, 3, buff, 2);
	snd_usb_unlock_shutdown(chip);
	return err;
}

static int snd_soundblaster_e1_switch_put(struct snd_kcontrol *kcontrol,
					  struct snd_ctl_elem_value *ucontrol)
{
	struct usb_mixer_elem_list *list = snd_kcontrol_chip(kcontrol);
	unsigned char value = !!ucontrol->value.integer.value[0];
	int err;

	if (kcontrol->private_value == value)
		return 0;
	kcontrol->private_value = value;
	err = snd_soundblaster_e1_switch_update(list->mixer, value);
	return err < 0 ? err : 1;
}

static int snd_soundblaster_e1_switch_resume(struct usb_mixer_elem_list *list)
{
	return snd_soundblaster_e1_switch_update(list->mixer,
						 list->kctl->private_value);
}

static int snd_soundblaster_e1_switch_info(struct snd_kcontrol *kcontrol,
					   struct snd_ctl_elem_info *uinfo)
{
	static const char *const texts[2] = {
		"Mic", "Aux"
	};

	return snd_ctl_enum_info(uinfo, 1, ARRAY_SIZE(texts), texts);
}

static const struct snd_kcontrol_new snd_soundblaster_e1_input_switch = {
	.iface = SNDRV_CTL_ELEM_IFACE_MIXER,
	.name = "Input Source",
	.info = snd_soundblaster_e1_switch_info,
	.get = snd_soundblaster_e1_switch_get,
	.put = snd_soundblaster_e1_switch_put,
	.private_value = 0,
};

static int snd_soundblaster_e1_switch_create(struct usb_mixer_interface *mixer)
{
	return add_single_ctl_with_resume(mixer, 0,
					  snd_soundblaster_e1_switch_resume,
					  &snd_soundblaster_e1_input_switch,
					  NULL);
}

static void dell_dock_init_vol(struct snd_usb_audio *chip, int ch, int id)
{
	u16 buf = 0;

	snd_usb_ctl_msg(chip->dev, usb_sndctrlpipe(chip->dev, 0), UAC_SET_CUR,
			USB_RECIP_INTERFACE | USB_TYPE_CLASS | USB_DIR_OUT,
			ch, snd_usb_ctrl_intf(chip) | (id << 8),
			&buf, 2);
}

static int dell_dock_mixer_init(struct usb_mixer_interface *mixer)
{
	/* fix to 0dB playback volumes */
	dell_dock_init_vol(mixer->chip, 1, 16);
	dell_dock_init_vol(mixer->chip, 2, 16);
	dell_dock_init_vol(mixer->chip, 1, 19);
	dell_dock_init_vol(mixer->chip, 2, 19);
	return 0;
}

/* RME Class Compliant device quirks */

#define SND_RME_GET_STATUS1			23
#define SND_RME_GET_CURRENT_FREQ		17
#define SND_RME_CLK_SYSTEM_SHIFT		16
#define SND_RME_CLK_SYSTEM_MASK			0x1f
#define SND_RME_CLK_AES_SHIFT			8
#define SND_RME_CLK_SPDIF_SHIFT			12
#define SND_RME_CLK_AES_SPDIF_MASK		0xf
#define SND_RME_CLK_SYNC_SHIFT			6
#define SND_RME_CLK_SYNC_MASK			0x3
#define SND_RME_CLK_FREQMUL_SHIFT		18
#define SND_RME_CLK_FREQMUL_MASK		0x7
#define SND_RME_CLK_SYSTEM(x) \
	((x >> SND_RME_CLK_SYSTEM_SHIFT) & SND_RME_CLK_SYSTEM_MASK)
#define SND_RME_CLK_AES(x) \
	((x >> SND_RME_CLK_AES_SHIFT) & SND_RME_CLK_AES_SPDIF_MASK)
#define SND_RME_CLK_SPDIF(x) \
	((x >> SND_RME_CLK_SPDIF_SHIFT) & SND_RME_CLK_AES_SPDIF_MASK)
#define SND_RME_CLK_SYNC(x) \
	((x >> SND_RME_CLK_SYNC_SHIFT) & SND_RME_CLK_SYNC_MASK)
#define SND_RME_CLK_FREQMUL(x) \
	((x >> SND_RME_CLK_FREQMUL_SHIFT) & SND_RME_CLK_FREQMUL_MASK)
#define SND_RME_CLK_AES_LOCK			0x1
#define SND_RME_CLK_AES_SYNC			0x4
#define SND_RME_CLK_SPDIF_LOCK			0x2
#define SND_RME_CLK_SPDIF_SYNC			0x8
#define SND_RME_SPDIF_IF_SHIFT			4
#define SND_RME_SPDIF_FORMAT_SHIFT		5
#define SND_RME_BINARY_MASK			0x1
#define SND_RME_SPDIF_IF(x) \
	((x >> SND_RME_SPDIF_IF_SHIFT) & SND_RME_BINARY_MASK)
#define SND_RME_SPDIF_FORMAT(x) \
	((x >> SND_RME_SPDIF_FORMAT_SHIFT) & SND_RME_BINARY_MASK)

static const u32 snd_rme_rate_table[] = {
	32000, 44100, 48000, 50000,
	64000, 88200, 96000, 100000,
	128000, 176400, 192000, 200000,
	256000,	352800, 384000, 400000,
	512000, 705600, 768000, 800000
};
/* maximum number of items for AES and S/PDIF rates for above table */
#define SND_RME_RATE_IDX_AES_SPDIF_NUM		12

enum snd_rme_domain {
	SND_RME_DOMAIN_SYSTEM,
	SND_RME_DOMAIN_AES,
	SND_RME_DOMAIN_SPDIF
};

enum snd_rme_clock_status {
	SND_RME_CLOCK_NOLOCK,
	SND_RME_CLOCK_LOCK,
	SND_RME_CLOCK_SYNC
};

static int snd_rme_read_value(struct snd_usb_audio *chip,
			      unsigned int item,
			      u32 *value)
{
	struct usb_device *dev = chip->dev;
	int err;

	err = snd_usb_ctl_msg(dev, usb_rcvctrlpipe(dev, 0),
			      item,
			      USB_DIR_IN | USB_TYPE_VENDOR | USB_RECIP_DEVICE,
			      0, 0,
			      value, sizeof(*value));
	if (err < 0)
		dev_err(&dev->dev,
			"unable to issue vendor read request %d (ret = %d)",
			item, err);
	return err;
}

static int snd_rme_get_status1(struct snd_kcontrol *kcontrol,
			       u32 *status1)
{
	struct usb_mixer_elem_list *list = snd_kcontrol_chip(kcontrol);
	struct snd_usb_audio *chip = list->mixer->chip;
	int err;

	err = snd_usb_lock_shutdown(chip);
	if (err < 0)
		return err;
	err = snd_rme_read_value(chip, SND_RME_GET_STATUS1, status1);
	snd_usb_unlock_shutdown(chip);
	return err;
}

static int snd_rme_rate_get(struct snd_kcontrol *kcontrol,
			    struct snd_ctl_elem_value *ucontrol)
{
	u32 status1;
	u32 rate = 0;
	int idx;
	int err;

	err = snd_rme_get_status1(kcontrol, &status1);
	if (err < 0)
		return err;
	switch (kcontrol->private_value) {
	case SND_RME_DOMAIN_SYSTEM:
		idx = SND_RME_CLK_SYSTEM(status1);
		if (idx < ARRAY_SIZE(snd_rme_rate_table))
			rate = snd_rme_rate_table[idx];
		break;
	case SND_RME_DOMAIN_AES:
		idx = SND_RME_CLK_AES(status1);
		if (idx < SND_RME_RATE_IDX_AES_SPDIF_NUM)
			rate = snd_rme_rate_table[idx];
		break;
	case SND_RME_DOMAIN_SPDIF:
		idx = SND_RME_CLK_SPDIF(status1);
		if (idx < SND_RME_RATE_IDX_AES_SPDIF_NUM)
			rate = snd_rme_rate_table[idx];
		break;
	default:
		return -EINVAL;
	}
	ucontrol->value.integer.value[0] = rate;
	return 0;
}

static int snd_rme_sync_state_get(struct snd_kcontrol *kcontrol,
				  struct snd_ctl_elem_value *ucontrol)
{
	u32 status1;
	int idx = SND_RME_CLOCK_NOLOCK;
	int err;

	err = snd_rme_get_status1(kcontrol, &status1);
	if (err < 0)
		return err;
	switch (kcontrol->private_value) {
	case SND_RME_DOMAIN_AES:  /* AES */
		if (status1 & SND_RME_CLK_AES_SYNC)
			idx = SND_RME_CLOCK_SYNC;
		else if (status1 & SND_RME_CLK_AES_LOCK)
			idx = SND_RME_CLOCK_LOCK;
		break;
	case SND_RME_DOMAIN_SPDIF:  /* SPDIF */
		if (status1 & SND_RME_CLK_SPDIF_SYNC)
			idx = SND_RME_CLOCK_SYNC;
		else if (status1 & SND_RME_CLK_SPDIF_LOCK)
			idx = SND_RME_CLOCK_LOCK;
		break;
	default:
		return -EINVAL;
	}
	ucontrol->value.enumerated.item[0] = idx;
	return 0;
}

static int snd_rme_spdif_if_get(struct snd_kcontrol *kcontrol,
				struct snd_ctl_elem_value *ucontrol)
{
	u32 status1;
	int err;

	err = snd_rme_get_status1(kcontrol, &status1);
	if (err < 0)
		return err;
	ucontrol->value.enumerated.item[0] = SND_RME_SPDIF_IF(status1);
	return 0;
}

static int snd_rme_spdif_format_get(struct snd_kcontrol *kcontrol,
				    struct snd_ctl_elem_value *ucontrol)
{
	u32 status1;
	int err;

	err = snd_rme_get_status1(kcontrol, &status1);
	if (err < 0)
		return err;
	ucontrol->value.enumerated.item[0] = SND_RME_SPDIF_FORMAT(status1);
	return 0;
}

static int snd_rme_sync_source_get(struct snd_kcontrol *kcontrol,
				   struct snd_ctl_elem_value *ucontrol)
{
	u32 status1;
	int err;

	err = snd_rme_get_status1(kcontrol, &status1);
	if (err < 0)
		return err;
	ucontrol->value.enumerated.item[0] = SND_RME_CLK_SYNC(status1);
	return 0;
}

static int snd_rme_current_freq_get(struct snd_kcontrol *kcontrol,
				    struct snd_ctl_elem_value *ucontrol)
{
	struct usb_mixer_elem_list *list = snd_kcontrol_chip(kcontrol);
	struct snd_usb_audio *chip = list->mixer->chip;
	u32 status1;
	const u64 num = 104857600000000ULL;
	u32 den;
	unsigned int freq;
	int err;

	err = snd_usb_lock_shutdown(chip);
	if (err < 0)
		return err;
	err = snd_rme_read_value(chip, SND_RME_GET_STATUS1, &status1);
	if (err < 0)
		goto end;
	err = snd_rme_read_value(chip, SND_RME_GET_CURRENT_FREQ, &den);
	if (err < 0)
		goto end;
	freq = (den == 0) ? 0 : div64_u64(num, den);
	freq <<= SND_RME_CLK_FREQMUL(status1);
	ucontrol->value.integer.value[0] = freq;

end:
	snd_usb_unlock_shutdown(chip);
	return err;
}

static int snd_rme_rate_info(struct snd_kcontrol *kcontrol,
			     struct snd_ctl_elem_info *uinfo)
{
	uinfo->type = SNDRV_CTL_ELEM_TYPE_INTEGER;
	uinfo->count = 1;
	switch (kcontrol->private_value) {
	case SND_RME_DOMAIN_SYSTEM:
		uinfo->value.integer.min = 32000;
		uinfo->value.integer.max = 800000;
		break;
	case SND_RME_DOMAIN_AES:
	case SND_RME_DOMAIN_SPDIF:
	default:
		uinfo->value.integer.min = 0;
		uinfo->value.integer.max = 200000;
	}
	uinfo->value.integer.step = 0;
	return 0;
}

static int snd_rme_sync_state_info(struct snd_kcontrol *kcontrol,
				   struct snd_ctl_elem_info *uinfo)
{
	static const char *const sync_states[] = {
		"No Lock", "Lock", "Sync"
	};

	return snd_ctl_enum_info(uinfo, 1,
				 ARRAY_SIZE(sync_states), sync_states);
}

static int snd_rme_spdif_if_info(struct snd_kcontrol *kcontrol,
				 struct snd_ctl_elem_info *uinfo)
{
	static const char *const spdif_if[] = {
		"Coaxial", "Optical"
	};

	return snd_ctl_enum_info(uinfo, 1,
				 ARRAY_SIZE(spdif_if), spdif_if);
}

static int snd_rme_spdif_format_info(struct snd_kcontrol *kcontrol,
				     struct snd_ctl_elem_info *uinfo)
{
	static const char *const optical_type[] = {
		"Consumer", "Professional"
	};

	return snd_ctl_enum_info(uinfo, 1,
				 ARRAY_SIZE(optical_type), optical_type);
}

static int snd_rme_sync_source_info(struct snd_kcontrol *kcontrol,
				    struct snd_ctl_elem_info *uinfo)
{
	static const char *const sync_sources[] = {
		"Internal", "AES", "SPDIF", "Internal"
	};

	return snd_ctl_enum_info(uinfo, 1,
				 ARRAY_SIZE(sync_sources), sync_sources);
}

static const struct snd_kcontrol_new snd_rme_controls[] = {
	{
		.iface = SNDRV_CTL_ELEM_IFACE_MIXER,
		.name = "AES Rate",
		.access = SNDRV_CTL_ELEM_ACCESS_READ | SNDRV_CTL_ELEM_ACCESS_VOLATILE,
		.info = snd_rme_rate_info,
		.get = snd_rme_rate_get,
		.private_value = SND_RME_DOMAIN_AES
	},
	{
		.iface = SNDRV_CTL_ELEM_IFACE_MIXER,
		.name = "AES Sync",
		.access = SNDRV_CTL_ELEM_ACCESS_READ | SNDRV_CTL_ELEM_ACCESS_VOLATILE,
		.info = snd_rme_sync_state_info,
		.get = snd_rme_sync_state_get,
		.private_value = SND_RME_DOMAIN_AES
	},
	{
		.iface = SNDRV_CTL_ELEM_IFACE_MIXER,
		.name = "SPDIF Rate",
		.access = SNDRV_CTL_ELEM_ACCESS_READ | SNDRV_CTL_ELEM_ACCESS_VOLATILE,
		.info = snd_rme_rate_info,
		.get = snd_rme_rate_get,
		.private_value = SND_RME_DOMAIN_SPDIF
	},
	{
		.iface = SNDRV_CTL_ELEM_IFACE_MIXER,
		.name = "SPDIF Sync",
		.access = SNDRV_CTL_ELEM_ACCESS_READ | SNDRV_CTL_ELEM_ACCESS_VOLATILE,
		.info = snd_rme_sync_state_info,
		.get = snd_rme_sync_state_get,
		.private_value = SND_RME_DOMAIN_SPDIF
	},
	{
		.iface = SNDRV_CTL_ELEM_IFACE_MIXER,
		.name = "SPDIF Interface",
		.access = SNDRV_CTL_ELEM_ACCESS_READ | SNDRV_CTL_ELEM_ACCESS_VOLATILE,
		.info = snd_rme_spdif_if_info,
		.get = snd_rme_spdif_if_get,
	},
	{
		.iface = SNDRV_CTL_ELEM_IFACE_MIXER,
		.name = "SPDIF Format",
		.access = SNDRV_CTL_ELEM_ACCESS_READ | SNDRV_CTL_ELEM_ACCESS_VOLATILE,
		.info = snd_rme_spdif_format_info,
		.get = snd_rme_spdif_format_get,
	},
	{
		.iface = SNDRV_CTL_ELEM_IFACE_MIXER,
		.name = "Sync Source",
		.access = SNDRV_CTL_ELEM_ACCESS_READ | SNDRV_CTL_ELEM_ACCESS_VOLATILE,
		.info = snd_rme_sync_source_info,
		.get = snd_rme_sync_source_get
	},
	{
		.iface = SNDRV_CTL_ELEM_IFACE_MIXER,
		.name = "System Rate",
		.access = SNDRV_CTL_ELEM_ACCESS_READ | SNDRV_CTL_ELEM_ACCESS_VOLATILE,
		.info = snd_rme_rate_info,
		.get = snd_rme_rate_get,
		.private_value = SND_RME_DOMAIN_SYSTEM
	},
	{
		.iface = SNDRV_CTL_ELEM_IFACE_MIXER,
		.name = "Current Frequency",
		.access = SNDRV_CTL_ELEM_ACCESS_READ | SNDRV_CTL_ELEM_ACCESS_VOLATILE,
		.info = snd_rme_rate_info,
		.get = snd_rme_current_freq_get
	}
};

static int snd_rme_controls_create(struct usb_mixer_interface *mixer)
{
	int err, i;

	for (i = 0; i < ARRAY_SIZE(snd_rme_controls); ++i) {
		err = add_single_ctl_with_resume(mixer, 0,
						 NULL,
						 &snd_rme_controls[i],
						 NULL);
		if (err < 0)
			return err;
	}

	return 0;
}

/*
 * RME Babyface Pro (FS)
 *
 * These devices exposes a couple of DSP functions via request to EP0.
 * Switches are available via control registers, while routing is controlled
 * by controlling the volume on each possible crossing point.
 * Volume control is linear, from -inf (dec. 0) to +6dB (dec. 65536) with
 * 0dB being at dec. 32768.
 */
enum {
	SND_BBFPRO_CTL_REG1 = 0,
	SND_BBFPRO_CTL_REG2
};

#define SND_BBFPRO_CTL_REG_MASK 1
#define SND_BBFPRO_CTL_IDX_MASK 0xff
#define SND_BBFPRO_CTL_IDX_SHIFT 1
#define SND_BBFPRO_CTL_VAL_MASK 1
#define SND_BBFPRO_CTL_VAL_SHIFT 9
#define SND_BBFPRO_CTL_REG1_CLK_MASTER 0
#define SND_BBFPRO_CTL_REG1_CLK_OPTICAL 1
#define SND_BBFPRO_CTL_REG1_SPDIF_PRO 7
#define SND_BBFPRO_CTL_REG1_SPDIF_EMPH 8
#define SND_BBFPRO_CTL_REG1_SPDIF_OPTICAL 10
#define SND_BBFPRO_CTL_REG2_48V_AN1 0
#define SND_BBFPRO_CTL_REG2_48V_AN2 1
#define SND_BBFPRO_CTL_REG2_SENS_IN3 2
#define SND_BBFPRO_CTL_REG2_SENS_IN4 3
#define SND_BBFPRO_CTL_REG2_PAD_AN1 4
#define SND_BBFPRO_CTL_REG2_PAD_AN2 5

#define SND_BBFPRO_MIXER_IDX_MASK 0x1ff
#define SND_BBFPRO_MIXER_VAL_MASK 0x3ffff
#define SND_BBFPRO_MIXER_VAL_SHIFT 9
#define SND_BBFPRO_MIXER_VAL_MIN 0 // -inf
#define SND_BBFPRO_MIXER_VAL_MAX 65536 // +6dB

#define SND_BBFPRO_USBREQ_CTL_REG1 0x10
#define SND_BBFPRO_USBREQ_CTL_REG2 0x17
#define SND_BBFPRO_USBREQ_MIXER 0x12

static int snd_bbfpro_ctl_update(struct usb_mixer_interface *mixer, u8 reg,
				 u8 index, u8 value)
{
	int err;
	u16 usb_req, usb_idx, usb_val;
	struct snd_usb_audio *chip = mixer->chip;

	err = snd_usb_lock_shutdown(chip);
	if (err < 0)
		return err;

	if (reg == SND_BBFPRO_CTL_REG1) {
		usb_req = SND_BBFPRO_USBREQ_CTL_REG1;
		if (index == SND_BBFPRO_CTL_REG1_CLK_OPTICAL) {
			usb_idx = 3;
			usb_val = value ? 3 : 0;
		} else {
			usb_idx = 1 << index;
			usb_val = value ? usb_idx : 0;
		}
	} else {
		usb_req = SND_BBFPRO_USBREQ_CTL_REG2;
		usb_idx = 1 << index;
		usb_val = value ? usb_idx : 0;
	}

	err = snd_usb_ctl_msg(chip->dev,
			      usb_sndctrlpipe(chip->dev, 0), usb_req,
			      USB_DIR_OUT | USB_TYPE_VENDOR | USB_RECIP_DEVICE,
<<<<<<< HEAD
			      usb_val, usb_idx, 0, 0);
=======
			      usb_val, usb_idx, NULL, 0);
>>>>>>> ad8c735b

	snd_usb_unlock_shutdown(chip);
	return err;
}

static int snd_bbfpro_ctl_get(struct snd_kcontrol *kcontrol,
			      struct snd_ctl_elem_value *ucontrol)
{
	u8 reg, idx, val;
	int pv;

	pv = kcontrol->private_value;
	reg = pv & SND_BBFPRO_CTL_REG_MASK;
	idx = (pv >> SND_BBFPRO_CTL_IDX_SHIFT) & SND_BBFPRO_CTL_IDX_MASK;
	val = kcontrol->private_value >> SND_BBFPRO_CTL_VAL_SHIFT;

	if ((reg == SND_BBFPRO_CTL_REG1 &&
	     idx == SND_BBFPRO_CTL_REG1_CLK_OPTICAL) ||
	    (reg == SND_BBFPRO_CTL_REG2 &&
	    (idx == SND_BBFPRO_CTL_REG2_SENS_IN3 ||
	     idx == SND_BBFPRO_CTL_REG2_SENS_IN4))) {
		ucontrol->value.enumerated.item[0] = val;
	} else {
		ucontrol->value.integer.value[0] = val;
	}
	return 0;
}

static int snd_bbfpro_ctl_info(struct snd_kcontrol *kcontrol,
			       struct snd_ctl_elem_info *uinfo)
{
	u8 reg, idx;
	int pv;

	pv = kcontrol->private_value;
	reg = pv & SND_BBFPRO_CTL_REG_MASK;
	idx = (pv >> SND_BBFPRO_CTL_IDX_SHIFT) & SND_BBFPRO_CTL_IDX_MASK;

	if (reg == SND_BBFPRO_CTL_REG1 &&
	    idx == SND_BBFPRO_CTL_REG1_CLK_OPTICAL) {
		static const char * const texts[2] = {
			"AutoSync",
			"Internal"
		};
		return snd_ctl_enum_info(uinfo, 1, 2, texts);
	} else if (reg == SND_BBFPRO_CTL_REG2 &&
		   (idx == SND_BBFPRO_CTL_REG2_SENS_IN3 ||
		    idx == SND_BBFPRO_CTL_REG2_SENS_IN4)) {
		static const char * const texts[2] = {
			"-10dBV",
			"+4dBu"
		};
		return snd_ctl_enum_info(uinfo, 1, 2, texts);
	}

	uinfo->count = 1;
	uinfo->value.integer.min = 0;
	uinfo->value.integer.max = 1;
	uinfo->type = SNDRV_CTL_ELEM_TYPE_BOOLEAN;
	return 0;
}

static int snd_bbfpro_ctl_put(struct snd_kcontrol *kcontrol,
			      struct snd_ctl_elem_value *ucontrol)
{
	int err;
	u8 reg, idx;
	int old_value, pv, val;

	struct usb_mixer_elem_list *list = snd_kcontrol_chip(kcontrol);
	struct usb_mixer_interface *mixer = list->mixer;

	pv = kcontrol->private_value;
	reg = pv & SND_BBFPRO_CTL_REG_MASK;
	idx = (pv >> SND_BBFPRO_CTL_IDX_SHIFT) & SND_BBFPRO_CTL_IDX_MASK;
	old_value = (pv >> SND_BBFPRO_CTL_VAL_SHIFT) & SND_BBFPRO_CTL_VAL_MASK;

	if ((reg == SND_BBFPRO_CTL_REG1 &&
	     idx == SND_BBFPRO_CTL_REG1_CLK_OPTICAL) ||
	    (reg == SND_BBFPRO_CTL_REG2 &&
	    (idx == SND_BBFPRO_CTL_REG2_SENS_IN3 ||
	     idx == SND_BBFPRO_CTL_REG2_SENS_IN4))) {
		val = ucontrol->value.enumerated.item[0];
	} else {
		val = ucontrol->value.integer.value[0];
	}

	if (val > 1)
		return -EINVAL;

	if (val == old_value)
		return 0;

	kcontrol->private_value = reg
		| ((idx & SND_BBFPRO_CTL_IDX_MASK) << SND_BBFPRO_CTL_IDX_SHIFT)
		| ((val & SND_BBFPRO_CTL_VAL_MASK) << SND_BBFPRO_CTL_VAL_SHIFT);

	err = snd_bbfpro_ctl_update(mixer, reg, idx, val);
	return err < 0 ? err : 1;
}

static int snd_bbfpro_ctl_resume(struct usb_mixer_elem_list *list)
{
	u8 reg, idx;
	int value, pv;

	pv = list->kctl->private_value;
	reg = pv & SND_BBFPRO_CTL_REG_MASK;
	idx = (pv >> SND_BBFPRO_CTL_IDX_SHIFT) & SND_BBFPRO_CTL_IDX_MASK;
	value = (pv >> SND_BBFPRO_CTL_VAL_SHIFT) & SND_BBFPRO_CTL_VAL_MASK;

	return snd_bbfpro_ctl_update(list->mixer, reg, idx, value);
}

static int snd_bbfpro_vol_update(struct usb_mixer_interface *mixer, u16 index,
				 u32 value)
{
	struct snd_usb_audio *chip = mixer->chip;
	int err;
	u16 idx;
	u16 usb_idx, usb_val;
	u32 v;

	err = snd_usb_lock_shutdown(chip);
	if (err < 0)
		return err;

	idx = index & SND_BBFPRO_MIXER_IDX_MASK;
	// 18 bit linear volume, split so 2 bits end up in index.
	v = value & SND_BBFPRO_MIXER_VAL_MASK;
	usb_idx = idx | (v & 0x3) << 14;
	usb_val = (v >> 2) & 0xffff;

	err = snd_usb_ctl_msg(chip->dev,
			      usb_sndctrlpipe(chip->dev, 0),
			      SND_BBFPRO_USBREQ_MIXER,
			      USB_DIR_OUT | USB_TYPE_VENDOR |
			      USB_RECIP_DEVICE,
<<<<<<< HEAD
			      usb_val, usb_idx, 0, 0);
=======
			      usb_val, usb_idx, NULL, 0);
>>>>>>> ad8c735b

	snd_usb_unlock_shutdown(chip);
	return err;
}

static int snd_bbfpro_vol_get(struct snd_kcontrol *kcontrol,
			      struct snd_ctl_elem_value *ucontrol)
{
	ucontrol->value.integer.value[0] =
		kcontrol->private_value >> SND_BBFPRO_MIXER_VAL_SHIFT;
	return 0;
}

static int snd_bbfpro_vol_info(struct snd_kcontrol *kcontrol,
			       struct snd_ctl_elem_info *uinfo)
{
	uinfo->type = SNDRV_CTL_ELEM_TYPE_INTEGER;
	uinfo->count = 1;
	uinfo->value.integer.min = SND_BBFPRO_MIXER_VAL_MIN;
	uinfo->value.integer.max = SND_BBFPRO_MIXER_VAL_MAX;
	return 0;
}

static int snd_bbfpro_vol_put(struct snd_kcontrol *kcontrol,
			      struct snd_ctl_elem_value *ucontrol)
{
	int err;
	u16 idx;
	u32 new_val, old_value, uvalue;
	struct usb_mixer_elem_list *list = snd_kcontrol_chip(kcontrol);
	struct usb_mixer_interface *mixer = list->mixer;

	uvalue = ucontrol->value.integer.value[0];
	idx = kcontrol->private_value & SND_BBFPRO_MIXER_IDX_MASK;
	old_value = kcontrol->private_value >> SND_BBFPRO_MIXER_VAL_SHIFT;

	if (uvalue > SND_BBFPRO_MIXER_VAL_MAX)
		return -EINVAL;

	if (uvalue == old_value)
		return 0;

	new_val = uvalue & SND_BBFPRO_MIXER_VAL_MASK;

	kcontrol->private_value = idx
		| (new_val << SND_BBFPRO_MIXER_VAL_SHIFT);

	err = snd_bbfpro_vol_update(mixer, idx, new_val);
	return err < 0 ? err : 1;
}

static int snd_bbfpro_vol_resume(struct usb_mixer_elem_list *list)
{
	int pv = list->kctl->private_value;
	u16 idx = pv & SND_BBFPRO_MIXER_IDX_MASK;
	u32 val = (pv >> SND_BBFPRO_MIXER_VAL_SHIFT)
		& SND_BBFPRO_MIXER_VAL_MASK;
	return snd_bbfpro_vol_update(list->mixer, idx, val);
}

// Predfine elements
static const struct snd_kcontrol_new snd_bbfpro_ctl_control = {
	.iface = SNDRV_CTL_ELEM_IFACE_MIXER,
	.access = SNDRV_CTL_ELEM_ACCESS_READWRITE,
	.index = 0,
	.info = snd_bbfpro_ctl_info,
	.get = snd_bbfpro_ctl_get,
	.put = snd_bbfpro_ctl_put
};

static const struct snd_kcontrol_new snd_bbfpro_vol_control = {
	.iface = SNDRV_CTL_ELEM_IFACE_MIXER,
	.access = SNDRV_CTL_ELEM_ACCESS_READWRITE,
	.index = 0,
	.info = snd_bbfpro_vol_info,
	.get = snd_bbfpro_vol_get,
	.put = snd_bbfpro_vol_put
};

static int snd_bbfpro_ctl_add(struct usb_mixer_interface *mixer, u8 reg,
			      u8 index, char *name)
{
	struct snd_kcontrol_new knew = snd_bbfpro_ctl_control;

	knew.name = name;
	knew.private_value = (reg & SND_BBFPRO_CTL_REG_MASK)
		| ((index & SND_BBFPRO_CTL_IDX_MASK)
			<< SND_BBFPRO_CTL_IDX_SHIFT);

	return add_single_ctl_with_resume(mixer, 0, snd_bbfpro_ctl_resume,
		&knew, NULL);
}

static int snd_bbfpro_vol_add(struct usb_mixer_interface *mixer, u16 index,
			      char *name)
{
	struct snd_kcontrol_new knew = snd_bbfpro_vol_control;

	knew.name = name;
	knew.private_value = index & SND_BBFPRO_MIXER_IDX_MASK;

	return add_single_ctl_with_resume(mixer, 0, snd_bbfpro_vol_resume,
		&knew, NULL);
}

static int snd_bbfpro_controls_create(struct usb_mixer_interface *mixer)
{
	int err, i, o;
	char name[48];

	static const char * const input[] = {
		"AN1", "AN2", "IN3", "IN4", "AS1", "AS2", "ADAT3",
		"ADAT4", "ADAT5", "ADAT6", "ADAT7", "ADAT8"};

	static const char * const output[] = {
		"AN1", "AN2", "PH3", "PH4", "AS1", "AS2", "ADAT3", "ADAT4",
		"ADAT5", "ADAT6", "ADAT7", "ADAT8"};

	for (o = 0 ; o < 12 ; ++o) {
		for (i = 0 ; i < 12 ; ++i) {
			// Line routing
			snprintf(name, sizeof(name),
				 "%s-%s-%s Playback Volume",
				 (i < 2 ? "Mic" : "Line"),
				 input[i], output[o]);
			err = snd_bbfpro_vol_add(mixer, (26 * o + i), name);
			if (err < 0)
				return err;

			// PCM routing... yes, it is output remapping
			snprintf(name, sizeof(name),
				 "PCM-%s-%s Playback Volume",
				 output[i], output[o]);
			err = snd_bbfpro_vol_add(mixer, (26 * o + 12 + i),
						 name);
			if (err < 0)
				return err;
		}
	}

	// Control Reg 1
	err = snd_bbfpro_ctl_add(mixer, SND_BBFPRO_CTL_REG1,
				 SND_BBFPRO_CTL_REG1_CLK_OPTICAL,
				 "Sample Clock Source");
	if (err < 0)
		return err;

	err = snd_bbfpro_ctl_add(mixer, SND_BBFPRO_CTL_REG1,
				 SND_BBFPRO_CTL_REG1_SPDIF_PRO,
				 "IEC958 Pro Mask");
	if (err < 0)
		return err;

	err = snd_bbfpro_ctl_add(mixer, SND_BBFPRO_CTL_REG1,
				 SND_BBFPRO_CTL_REG1_SPDIF_EMPH,
				 "IEC958 Emphasis");
	if (err < 0)
		return err;

	err = snd_bbfpro_ctl_add(mixer, SND_BBFPRO_CTL_REG1,
				 SND_BBFPRO_CTL_REG1_SPDIF_OPTICAL,
				 "IEC958 Switch");
	if (err < 0)
		return err;

	// Control Reg 2
	err = snd_bbfpro_ctl_add(mixer, SND_BBFPRO_CTL_REG2,
				 SND_BBFPRO_CTL_REG2_48V_AN1,
				 "Mic-AN1 48V");
	if (err < 0)
		return err;

	err = snd_bbfpro_ctl_add(mixer, SND_BBFPRO_CTL_REG2,
				 SND_BBFPRO_CTL_REG2_48V_AN2,
				 "Mic-AN2 48V");
	if (err < 0)
		return err;

	err = snd_bbfpro_ctl_add(mixer, SND_BBFPRO_CTL_REG2,
				 SND_BBFPRO_CTL_REG2_SENS_IN3,
				 "Line-IN3 Sens.");
	if (err < 0)
		return err;

	err = snd_bbfpro_ctl_add(mixer, SND_BBFPRO_CTL_REG2,
				 SND_BBFPRO_CTL_REG2_SENS_IN4,
				 "Line-IN4 Sens.");
	if (err < 0)
		return err;

	err = snd_bbfpro_ctl_add(mixer, SND_BBFPRO_CTL_REG2,
				 SND_BBFPRO_CTL_REG2_PAD_AN1,
				 "Mic-AN1 PAD");
	if (err < 0)
		return err;

	err = snd_bbfpro_ctl_add(mixer, SND_BBFPRO_CTL_REG2,
				 SND_BBFPRO_CTL_REG2_PAD_AN2,
				 "Mic-AN2 PAD");
	if (err < 0)
		return err;

	return 0;
}

int snd_usb_mixer_apply_create_quirk(struct usb_mixer_interface *mixer)
{
	int err = 0;

	err = snd_usb_soundblaster_remote_init(mixer);
	if (err < 0)
		return err;

	switch (mixer->chip->usb_id) {
	/* Tascam US-16x08 */
	case USB_ID(0x0644, 0x8047):
		err = snd_us16x08_controls_create(mixer);
		break;
	case USB_ID(0x041e, 0x3020):
	case USB_ID(0x041e, 0x3040):
	case USB_ID(0x041e, 0x3042):
	case USB_ID(0x041e, 0x30df):
	case USB_ID(0x041e, 0x3048):
		err = snd_audigy2nx_controls_create(mixer);
		if (err < 0)
			break;
		snd_card_ro_proc_new(mixer->chip->card, "audigy2nx",
				     mixer, snd_audigy2nx_proc_read);
		break;

	/* EMU0204 */
	case USB_ID(0x041e, 0x3f19):
		err = snd_emu0204_controls_create(mixer);
		break;

	case USB_ID(0x0763, 0x2030): /* M-Audio Fast Track C400 */
	case USB_ID(0x0763, 0x2031): /* M-Audio Fast Track C400 */
		err = snd_c400_create_mixer(mixer);
		break;

	case USB_ID(0x0763, 0x2080): /* M-Audio Fast Track Ultra */
	case USB_ID(0x0763, 0x2081): /* M-Audio Fast Track Ultra 8R */
		err = snd_ftu_create_mixer(mixer);
		break;

	case USB_ID(0x0b05, 0x1739): /* ASUS Xonar U1 */
	case USB_ID(0x0b05, 0x1743): /* ASUS Xonar U1 (2) */
	case USB_ID(0x0b05, 0x17a0): /* ASUS Xonar U3 */
		err = snd_xonar_u1_controls_create(mixer);
		break;

	case USB_ID(0x0d8c, 0x0103): /* Audio Advantage Micro II */
		err = snd_microii_controls_create(mixer);
		break;

	case USB_ID(0x0dba, 0x1000): /* Digidesign Mbox 1 */
		err = snd_mbox1_create_sync_switch(mixer);
		break;

	case USB_ID(0x17cc, 0x1011): /* Traktor Audio 6 */
		err = snd_nativeinstruments_create_mixer(mixer,
				snd_nativeinstruments_ta6_mixers,
				ARRAY_SIZE(snd_nativeinstruments_ta6_mixers));
		break;

	case USB_ID(0x17cc, 0x1021): /* Traktor Audio 10 */
		err = snd_nativeinstruments_create_mixer(mixer,
				snd_nativeinstruments_ta10_mixers,
				ARRAY_SIZE(snd_nativeinstruments_ta10_mixers));
		break;

	case USB_ID(0x200c, 0x1018): /* Electrix Ebox-44 */
		/* detection is disabled in mixer_maps.c */
		err = snd_create_std_mono_table(mixer, ebox44_table);
		break;

	case USB_ID(0x1235, 0x8012): /* Focusrite Scarlett 6i6 */
	case USB_ID(0x1235, 0x8002): /* Focusrite Scarlett 8i6 */
	case USB_ID(0x1235, 0x8004): /* Focusrite Scarlett 18i6 */
	case USB_ID(0x1235, 0x8014): /* Focusrite Scarlett 18i8 */
	case USB_ID(0x1235, 0x800c): /* Focusrite Scarlett 18i20 */
		err = snd_scarlett_controls_create(mixer);
		break;

	case USB_ID(0x1235, 0x8203): /* Focusrite Scarlett 6i6 2nd Gen */
	case USB_ID(0x1235, 0x8204): /* Focusrite Scarlett 18i8 2nd Gen */
	case USB_ID(0x1235, 0x8201): /* Focusrite Scarlett 18i20 2nd Gen */
		err = snd_scarlett_gen2_controls_create(mixer);
		break;

	case USB_ID(0x041e, 0x323b): /* Creative Sound Blaster E1 */
		err = snd_soundblaster_e1_switch_create(mixer);
		break;
	case USB_ID(0x0bda, 0x4014): /* Dell WD15 dock */
		err = dell_dock_mixer_init(mixer);
		break;

	case USB_ID(0x2a39, 0x3fd2): /* RME ADI-2 Pro */
	case USB_ID(0x2a39, 0x3fd3): /* RME ADI-2 DAC */
	case USB_ID(0x2a39, 0x3fd4): /* RME */
		err = snd_rme_controls_create(mixer);
		break;

	case USB_ID(0x0194f, 0x010c): /* Presonus Studio 1810c */
		err = snd_sc1810_init_mixer(mixer);
		break;
	case USB_ID(0x2a39, 0x3fb0): /* RME Babyface Pro FS */
		err = snd_bbfpro_controls_create(mixer);
		break;
	}

	return err;
}

#ifdef CONFIG_PM
void snd_usb_mixer_resume_quirk(struct usb_mixer_interface *mixer)
{
	switch (mixer->chip->usb_id) {
	case USB_ID(0x0bda, 0x4014): /* Dell WD15 dock */
		dell_dock_mixer_init(mixer);
		break;
	}
}
#endif

void snd_usb_mixer_rc_memory_change(struct usb_mixer_interface *mixer,
				    int unitid)
{
	if (!mixer->rc_cfg)
		return;
	/* unit ids specific to Extigy/Audigy 2 NX: */
	switch (unitid) {
	case 0: /* remote control */
		mixer->rc_urb->dev = mixer->chip->dev;
		usb_submit_urb(mixer->rc_urb, GFP_ATOMIC);
		break;
	case 4: /* digital in jack */
	case 7: /* line in jacks */
	case 19: /* speaker out jacks */
	case 20: /* headphones out jack */
		break;
	/* live24ext: 4 = line-in jack */
	case 3:	/* hp-out jack (may actuate Mute) */
		if (mixer->chip->usb_id == USB_ID(0x041e, 0x3040) ||
		    mixer->chip->usb_id == USB_ID(0x041e, 0x3048))
			snd_usb_mixer_notify_id(mixer, mixer->rc_cfg->mute_mixer_id);
		break;
	default:
		usb_audio_dbg(mixer->chip, "memory change in unknown unit %d\n", unitid);
		break;
	}
}

static void snd_dragonfly_quirk_db_scale(struct usb_mixer_interface *mixer,
					 struct usb_mixer_elem_info *cval,
					 struct snd_kcontrol *kctl)
{
	/* Approximation using 10 ranges based on output measurement on hw v1.2.
	 * This seems close to the cubic mapping e.g. alsamixer uses. */
	static const DECLARE_TLV_DB_RANGE(scale,
		 0,  1, TLV_DB_MINMAX_ITEM(-5300, -4970),
		 2,  5, TLV_DB_MINMAX_ITEM(-4710, -4160),
		 6,  7, TLV_DB_MINMAX_ITEM(-3884, -3710),
		 8, 14, TLV_DB_MINMAX_ITEM(-3443, -2560),
		15, 16, TLV_DB_MINMAX_ITEM(-2475, -2324),
		17, 19, TLV_DB_MINMAX_ITEM(-2228, -2031),
		20, 26, TLV_DB_MINMAX_ITEM(-1910, -1393),
		27, 31, TLV_DB_MINMAX_ITEM(-1322, -1032),
		32, 40, TLV_DB_MINMAX_ITEM(-968, -490),
		41, 50, TLV_DB_MINMAX_ITEM(-441, 0),
	);

	if (cval->min == 0 && cval->max == 50) {
		usb_audio_info(mixer->chip, "applying DragonFly dB scale quirk (0-50 variant)\n");
		kctl->tlv.p = scale;
		kctl->vd[0].access |= SNDRV_CTL_ELEM_ACCESS_TLV_READ;
		kctl->vd[0].access &= ~SNDRV_CTL_ELEM_ACCESS_TLV_CALLBACK;

	} else if (cval->min == 0 && cval->max <= 1000) {
		/* Some other clearly broken DragonFly variant.
		 * At least a 0..53 variant (hw v1.0) exists.
		 */
		usb_audio_info(mixer->chip, "ignoring too narrow dB range on a DragonFly device");
		kctl->vd[0].access &= ~SNDRV_CTL_ELEM_ACCESS_TLV_CALLBACK;
	}
}

void snd_usb_mixer_fu_apply_quirk(struct usb_mixer_interface *mixer,
				  struct usb_mixer_elem_info *cval, int unitid,
				  struct snd_kcontrol *kctl)
{
	switch (mixer->chip->usb_id) {
	case USB_ID(0x21b4, 0x0081): /* AudioQuest DragonFly */
		if (unitid == 7 && cval->control == UAC_FU_VOLUME)
			snd_dragonfly_quirk_db_scale(mixer, cval, kctl);
		break;
	/* lowest playback value is muted on C-Media devices */
	case USB_ID(0x0d8c, 0x000c):
	case USB_ID(0x0d8c, 0x0014):
		if (strstr(kctl->id.name, "Playback"))
			cval->min_mute = 1;
		break;
	}
}
<|MERGE_RESOLUTION|>--- conflicted
+++ resolved
@@ -2257,11 +2257,7 @@
 	err = snd_usb_ctl_msg(chip->dev,
 			      usb_sndctrlpipe(chip->dev, 0), usb_req,
 			      USB_DIR_OUT | USB_TYPE_VENDOR | USB_RECIP_DEVICE,
-<<<<<<< HEAD
-			      usb_val, usb_idx, 0, 0);
-=======
 			      usb_val, usb_idx, NULL, 0);
->>>>>>> ad8c735b
 
 	snd_usb_unlock_shutdown(chip);
 	return err;
@@ -2400,11 +2396,7 @@
 			      SND_BBFPRO_USBREQ_MIXER,
 			      USB_DIR_OUT | USB_TYPE_VENDOR |
 			      USB_RECIP_DEVICE,
-<<<<<<< HEAD
-			      usb_val, usb_idx, 0, 0);
-=======
 			      usb_val, usb_idx, NULL, 0);
->>>>>>> ad8c735b
 
 	snd_usb_unlock_shutdown(chip);
 	return err;
