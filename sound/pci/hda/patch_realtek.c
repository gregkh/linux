--- conflicted
+++ resolved
@@ -3623,17 +3623,10 @@
 			    AC_VERB_SET_PIN_WIDGET_CONTROL, PIN_OUT);
 
 		msleep(75);
-<<<<<<< HEAD
 
 		snd_hda_codec_write(codec, hp_pin, 0,
 			    AC_VERB_SET_AMP_GAIN_MUTE, AMP_OUT_UNMUTE);
 
-=======
-
-		snd_hda_codec_write(codec, hp_pin, 0,
-			    AC_VERB_SET_AMP_GAIN_MUTE, AMP_OUT_UNMUTE);
-
->>>>>>> 4e3ac415
 		msleep(75);
 		alc_update_coefex_idx(codec, 0x57, 0x04, 0x0007, 0x4); /* Hight power */
 	}
@@ -7801,11 +7794,8 @@
 	ALC245_FIXUP_CLEVO_NOISY_MIC,
 	ALC269_FIXUP_VAIO_VJFH52_MIC_NO_PRESENCE,
 	ALC233_FIXUP_MEDION_MTL_SPK,
-<<<<<<< HEAD
-=======
 	ALC294_FIXUP_BASS_SPEAKER_15,
 	ALC283_FIXUP_DELL_HP_RESUME,
->>>>>>> 4e3ac415
 };
 
 /* A special fixup for Lenovo C940 and Yoga Duet 7;
@@ -10134,8 +10124,6 @@
 			{ }
 		},
 	},
-<<<<<<< HEAD
-=======
 	[ALC294_FIXUP_BASS_SPEAKER_15] = {
 		.type = HDA_FIXUP_FUNC,
 		.v.func = alc294_fixup_bass_speaker_15,
@@ -10144,7 +10132,6 @@
 		.type = HDA_FIXUP_FUNC,
 		.v.func = alc283_fixup_dell_hp_resume,
 	},
->>>>>>> 4e3ac415
 };
 
 static const struct hda_quirk alc269_fixup_tbl[] = {
