--- conflicted
+++ resolved
@@ -138,25 +138,13 @@
 static int __maybe_unused hda_tegra_suspend(struct device *dev)
 {
 	struct snd_card *card = dev_get_drvdata(dev);
-<<<<<<< HEAD
-	struct azx *chip = card->private_data;
-	struct hda_tegra *hda = container_of(chip, struct hda_tegra, chip);
-	struct hdac_bus *bus = azx_bus(chip);
-=======
 	int rc;
->>>>>>> f7688b48
 
 	rc = pm_runtime_force_suspend(dev);
 	if (rc < 0)
 		return rc;
 	snd_power_change_state(card, SNDRV_CTL_POWER_D3hot);
 
-<<<<<<< HEAD
-	azx_stop_chip(chip);
-	synchronize_irq(bus->irq);
-	azx_enter_link_reset(chip);
-	hda_tegra_disable_clocks(hda);
-=======
 	return 0;
 }
 
@@ -169,7 +157,6 @@
 	if (rc < 0)
 		return rc;
 	snd_power_change_state(card, SNDRV_CTL_POWER_D0);
->>>>>>> f7688b48
 
 	return 0;
 }
