// SPDX-License-Identifier: GPL-2.0-or-later
/*
 *
 *  hda_intel.c - Implementation of primary alsa driver code base
 *                for Intel HD Audio.
 *
 *  Copyright(c) 2004 Intel Corporation
 *
 *  Copyright (c) 2004 Takashi Iwai <tiwai@suse.de>
 *                     PeiSen Hou <pshou@realtek.com.tw>
 *
 *  CONTACTS:
 *
 *  Matt Jared		matt.jared@intel.com
 *  Andy Kopp		andy.kopp@intel.com
 *  Dan Kogan		dan.d.kogan@intel.com
 *
 *  CHANGES:
 *
 *  2004.12.01	Major rewrite by tiwai, merged the work of pshou
 */

#include <linux/delay.h>
#include <linux/interrupt.h>
#include <linux/kernel.h>
#include <linux/module.h>
#include <linux/dma-mapping.h>
#include <linux/moduleparam.h>
#include <linux/init.h>
#include <linux/slab.h>
#include <linux/pci.h>
#include <linux/mutex.h>
#include <linux/io.h>
#include <linux/pm_runtime.h>
#include <linux/clocksource.h>
#include <linux/time.h>
#include <linux/completion.h>
#include <linux/acpi.h>
#include <linux/pgtable.h>

#ifdef CONFIG_X86
/* for snoop control */
#include <asm/set_memory.h>
#include <asm/cpufeature.h>
#endif
#include <sound/core.h>
#include <sound/initval.h>
#include <sound/hdaudio.h>
#include <sound/hda_i915.h>
#include <sound/intel-dsp-config.h>
#include <linux/vgaarb.h>
#include <linux/vga_switcheroo.h>
#include <linux/apple-gmux.h>
#include <linux/firmware.h>
#include <sound/hda_codec.h>
#include "hda_controller.h"
#include "hda_intel.h"

#define CREATE_TRACE_POINTS
#include "hda_intel_trace.h"

/* position fix mode */
enum {
	POS_FIX_AUTO,
	POS_FIX_LPIB,
	POS_FIX_POSBUF,
	POS_FIX_VIACOMBO,
	POS_FIX_COMBO,
	POS_FIX_SKL,
	POS_FIX_FIFO,
};

/* Defines for ATI HD Audio support in SB450 south bridge */
#define ATI_SB450_HDAUDIO_MISC_CNTR2_ADDR   0x42
#define ATI_SB450_HDAUDIO_ENABLE_SNOOP      0x02

/* Defines for Nvidia HDA support */
#define NVIDIA_HDA_TRANSREG_ADDR      0x4e
#define NVIDIA_HDA_ENABLE_COHBITS     0x0f
#define NVIDIA_HDA_ISTRM_COH          0x4d
#define NVIDIA_HDA_OSTRM_COH          0x4c
#define NVIDIA_HDA_ENABLE_COHBIT      0x01

/* Defines for Intel SCH HDA snoop control */
#define INTEL_HDA_CGCTL	 0x48
#define INTEL_HDA_CGCTL_MISCBDCGE        (0x1 << 6)
#define INTEL_SCH_HDA_DEVC      0x78
#define INTEL_SCH_HDA_DEVC_NOSNOOP       (0x1<<11)

/* max number of SDs */
/* ICH, ATI and VIA have 4 playback and 4 capture */
#define ICH6_NUM_CAPTURE	4
#define ICH6_NUM_PLAYBACK	4

/* ULI has 6 playback and 5 capture */
#define ULI_NUM_CAPTURE		5
#define ULI_NUM_PLAYBACK	6

/* ATI HDMI may have up to 8 playbacks and 0 capture */
#define ATIHDMI_NUM_CAPTURE	0
#define ATIHDMI_NUM_PLAYBACK	8


static int index[SNDRV_CARDS] = SNDRV_DEFAULT_IDX;
static char *id[SNDRV_CARDS] = SNDRV_DEFAULT_STR;
static bool enable[SNDRV_CARDS] = SNDRV_DEFAULT_ENABLE_PNP;
static char *model[SNDRV_CARDS];
static int position_fix[SNDRV_CARDS] = {[0 ... (SNDRV_CARDS-1)] = -1};
static int bdl_pos_adj[SNDRV_CARDS] = {[0 ... (SNDRV_CARDS-1)] = -1};
static int probe_mask[SNDRV_CARDS] = {[0 ... (SNDRV_CARDS-1)] = -1};
static int probe_only[SNDRV_CARDS];
static int jackpoll_ms[SNDRV_CARDS];
static int single_cmd = -1;
static int enable_msi = -1;
#ifdef CONFIG_SND_HDA_PATCH_LOADER
static char *patch[SNDRV_CARDS];
#endif
#ifdef CONFIG_SND_HDA_INPUT_BEEP
static bool beep_mode[SNDRV_CARDS] = {[0 ... (SNDRV_CARDS-1)] =
					CONFIG_SND_HDA_INPUT_BEEP_MODE};
#endif
static bool dmic_detect = 1;
static bool ctl_dev_id = IS_ENABLED(CONFIG_SND_HDA_CTL_DEV_ID) ? 1 : 0;

module_param_array(index, int, NULL, 0444);
MODULE_PARM_DESC(index, "Index value for Intel HD audio interface.");
module_param_array(id, charp, NULL, 0444);
MODULE_PARM_DESC(id, "ID string for Intel HD audio interface.");
module_param_array(enable, bool, NULL, 0444);
MODULE_PARM_DESC(enable, "Enable Intel HD audio interface.");
module_param_array(model, charp, NULL, 0444);
MODULE_PARM_DESC(model, "Use the given board model.");
module_param_array(position_fix, int, NULL, 0444);
MODULE_PARM_DESC(position_fix, "DMA pointer read method."
		 "(-1 = system default, 0 = auto, 1 = LPIB, 2 = POSBUF, 3 = VIACOMBO, 4 = COMBO, 5 = SKL+, 6 = FIFO).");
module_param_array(bdl_pos_adj, int, NULL, 0644);
MODULE_PARM_DESC(bdl_pos_adj, "BDL position adjustment offset.");
module_param_array(probe_mask, int, NULL, 0444);
MODULE_PARM_DESC(probe_mask, "Bitmask to probe codecs (default = -1).");
module_param_array(probe_only, int, NULL, 0444);
MODULE_PARM_DESC(probe_only, "Only probing and no codec initialization.");
module_param_array(jackpoll_ms, int, NULL, 0444);
MODULE_PARM_DESC(jackpoll_ms, "Ms between polling for jack events (default = 0, using unsol events only)");
module_param(single_cmd, bint, 0444);
MODULE_PARM_DESC(single_cmd, "Use single command to communicate with codecs "
		 "(for debugging only).");
module_param(enable_msi, bint, 0444);
MODULE_PARM_DESC(enable_msi, "Enable Message Signaled Interrupt (MSI)");
#ifdef CONFIG_SND_HDA_PATCH_LOADER
module_param_array(patch, charp, NULL, 0444);
MODULE_PARM_DESC(patch, "Patch file for Intel HD audio interface.");
#endif
#ifdef CONFIG_SND_HDA_INPUT_BEEP
module_param_array(beep_mode, bool, NULL, 0444);
MODULE_PARM_DESC(beep_mode, "Select HDA Beep registration mode "
			    "(0=off, 1=on) (default=1).");
#endif
module_param(dmic_detect, bool, 0444);
MODULE_PARM_DESC(dmic_detect, "Allow DSP driver selection (bypass this driver) "
			     "(0=off, 1=on) (default=1); "
		 "deprecated, use snd-intel-dspcfg.dsp_driver option instead");
module_param(ctl_dev_id, bool, 0444);
MODULE_PARM_DESC(ctl_dev_id, "Use control device identifier (based on codec address).");

#ifdef CONFIG_PM
static int param_set_xint(const char *val, const struct kernel_param *kp);
static const struct kernel_param_ops param_ops_xint = {
	.set = param_set_xint,
	.get = param_get_int,
};
#define param_check_xint param_check_int

static int power_save = CONFIG_SND_HDA_POWER_SAVE_DEFAULT;
module_param(power_save, xint, 0644);
MODULE_PARM_DESC(power_save, "Automatic power-saving timeout "
		 "(in second, 0 = disable).");

static int pm_blacklist = -1;
module_param(pm_blacklist, bint, 0644);
MODULE_PARM_DESC(pm_blacklist, "Enable power-management denylist");

/* reset the HD-audio controller in power save mode.
 * this may give more power-saving, but will take longer time to
 * wake up.
 */
static bool power_save_controller = 1;
module_param(power_save_controller, bool, 0644);
MODULE_PARM_DESC(power_save_controller, "Reset controller in power save mode.");
#else /* CONFIG_PM */
#define power_save	0
#define pm_blacklist	0
#define power_save_controller	false
#endif /* CONFIG_PM */

static int align_buffer_size = -1;
module_param(align_buffer_size, bint, 0644);
MODULE_PARM_DESC(align_buffer_size,
		"Force buffer and period sizes to be multiple of 128 bytes.");

#ifdef CONFIG_X86
static int hda_snoop = -1;
module_param_named(snoop, hda_snoop, bint, 0444);
MODULE_PARM_DESC(snoop, "Enable/disable snooping");
#else
#define hda_snoop		true
#endif


MODULE_LICENSE("GPL");
MODULE_DESCRIPTION("Intel HDA driver");

#if defined(CONFIG_PM) && defined(CONFIG_VGA_SWITCHEROO)
#if IS_ENABLED(CONFIG_SND_HDA_CODEC_HDMI)
#define SUPPORT_VGA_SWITCHEROO
#endif
#endif


/*
 */

/* driver types */
enum {
	AZX_DRIVER_ICH,
	AZX_DRIVER_PCH,
	AZX_DRIVER_SCH,
	AZX_DRIVER_SKL,
	AZX_DRIVER_HDMI,
	AZX_DRIVER_ATI,
	AZX_DRIVER_ATIHDMI,
	AZX_DRIVER_ATIHDMI_NS,
	AZX_DRIVER_GFHDMI,
	AZX_DRIVER_VIA,
	AZX_DRIVER_SIS,
	AZX_DRIVER_ULI,
	AZX_DRIVER_NVIDIA,
	AZX_DRIVER_TERA,
	AZX_DRIVER_CTX,
	AZX_DRIVER_CTHDA,
	AZX_DRIVER_CMEDIA,
	AZX_DRIVER_ZHAOXIN,
	AZX_DRIVER_LOONGSON,
	AZX_DRIVER_GENERIC,
	AZX_NUM_DRIVERS, /* keep this as last entry */
};

#define azx_get_snoop_type(chip) \
	(((chip)->driver_caps & AZX_DCAPS_SNOOP_MASK) >> 10)
#define AZX_DCAPS_SNOOP_TYPE(type) ((AZX_SNOOP_TYPE_ ## type) << 10)

/* quirks for old Intel chipsets */
#define AZX_DCAPS_INTEL_ICH \
	(AZX_DCAPS_OLD_SSYNC | AZX_DCAPS_NO_ALIGN_BUFSIZE)

/* quirks for Intel PCH */
#define AZX_DCAPS_INTEL_PCH_BASE \
	(AZX_DCAPS_NO_ALIGN_BUFSIZE | AZX_DCAPS_COUNT_LPIB_DELAY |\
	 AZX_DCAPS_SNOOP_TYPE(SCH))

/* PCH up to IVB; no runtime PM; bind with i915 gfx */
#define AZX_DCAPS_INTEL_PCH_NOPM \
	(AZX_DCAPS_INTEL_PCH_BASE | AZX_DCAPS_I915_COMPONENT)

/* PCH for HSW/BDW; with runtime PM */
/* no i915 binding for this as HSW/BDW has another controller for HDMI */
#define AZX_DCAPS_INTEL_PCH \
	(AZX_DCAPS_INTEL_PCH_BASE | AZX_DCAPS_PM_RUNTIME)

/* HSW HDMI */
#define AZX_DCAPS_INTEL_HASWELL \
	(/*AZX_DCAPS_ALIGN_BUFSIZE |*/ AZX_DCAPS_COUNT_LPIB_DELAY |\
	 AZX_DCAPS_PM_RUNTIME | AZX_DCAPS_I915_COMPONENT |\
	 AZX_DCAPS_SNOOP_TYPE(SCH))

/* Broadwell HDMI can't use position buffer reliably, force to use LPIB */
#define AZX_DCAPS_INTEL_BROADWELL \
	(/*AZX_DCAPS_ALIGN_BUFSIZE |*/ AZX_DCAPS_POSFIX_LPIB |\
	 AZX_DCAPS_PM_RUNTIME | AZX_DCAPS_I915_COMPONENT |\
	 AZX_DCAPS_SNOOP_TYPE(SCH))

#define AZX_DCAPS_INTEL_BAYTRAIL \
	(AZX_DCAPS_INTEL_PCH_BASE | AZX_DCAPS_I915_COMPONENT)

#define AZX_DCAPS_INTEL_BRASWELL \
	(AZX_DCAPS_INTEL_PCH_BASE | AZX_DCAPS_PM_RUNTIME |\
	 AZX_DCAPS_I915_COMPONENT)

#define AZX_DCAPS_INTEL_SKYLAKE \
	(AZX_DCAPS_INTEL_PCH_BASE | AZX_DCAPS_PM_RUNTIME |\
	 AZX_DCAPS_SEPARATE_STREAM_TAG | AZX_DCAPS_I915_COMPONENT)

#define AZX_DCAPS_INTEL_BROXTON		AZX_DCAPS_INTEL_SKYLAKE

#define AZX_DCAPS_INTEL_LNL \
	(AZX_DCAPS_INTEL_SKYLAKE | AZX_DCAPS_PIO_COMMANDS)

/* quirks for ATI SB / AMD Hudson */
#define AZX_DCAPS_PRESET_ATI_SB \
	(AZX_DCAPS_NO_TCSEL | AZX_DCAPS_POSFIX_LPIB |\
	 AZX_DCAPS_SNOOP_TYPE(ATI))

/* quirks for ATI/AMD HDMI */
#define AZX_DCAPS_PRESET_ATI_HDMI \
	(AZX_DCAPS_NO_TCSEL | AZX_DCAPS_POSFIX_LPIB|\
	 AZX_DCAPS_NO_MSI64)

/* quirks for ATI HDMI with snoop off */
#define AZX_DCAPS_PRESET_ATI_HDMI_NS \
	(AZX_DCAPS_PRESET_ATI_HDMI | AZX_DCAPS_SNOOP_OFF)

/* quirks for AMD SB */
#define AZX_DCAPS_PRESET_AMD_SB \
	(AZX_DCAPS_NO_TCSEL | AZX_DCAPS_AMD_WORKAROUND |\
	 AZX_DCAPS_SNOOP_TYPE(ATI) | AZX_DCAPS_PM_RUNTIME |\
	 AZX_DCAPS_RETRY_PROBE)

/* quirks for Nvidia */
#define AZX_DCAPS_PRESET_NVIDIA \
	(AZX_DCAPS_NO_MSI | AZX_DCAPS_CORBRP_SELF_CLEAR |\
	 AZX_DCAPS_SNOOP_TYPE(NVIDIA))

#define AZX_DCAPS_PRESET_CTHDA \
	(AZX_DCAPS_NO_MSI | AZX_DCAPS_POSFIX_LPIB |\
	 AZX_DCAPS_NO_64BIT |\
	 AZX_DCAPS_4K_BDLE_BOUNDARY | AZX_DCAPS_SNOOP_OFF)

/*
 * vga_switcheroo support
 */
#ifdef SUPPORT_VGA_SWITCHEROO
#define use_vga_switcheroo(chip)	((chip)->use_vga_switcheroo)
#define needs_eld_notify_link(chip)	((chip)->bus.keep_power)
#else
#define use_vga_switcheroo(chip)	0
#define needs_eld_notify_link(chip)	false
#endif

static const char * const driver_short_names[] = {
	[AZX_DRIVER_ICH] = "HDA Intel",
	[AZX_DRIVER_PCH] = "HDA Intel PCH",
	[AZX_DRIVER_SCH] = "HDA Intel MID",
	[AZX_DRIVER_SKL] = "HDA Intel PCH", /* kept old name for compatibility */
	[AZX_DRIVER_HDMI] = "HDA Intel HDMI",
	[AZX_DRIVER_ATI] = "HDA ATI SB",
	[AZX_DRIVER_ATIHDMI] = "HDA ATI HDMI",
	[AZX_DRIVER_ATIHDMI_NS] = "HDA ATI HDMI",
	[AZX_DRIVER_GFHDMI] = "HDA GF HDMI",
	[AZX_DRIVER_VIA] = "HDA VIA VT82xx",
	[AZX_DRIVER_SIS] = "HDA SIS966",
	[AZX_DRIVER_ULI] = "HDA ULI M5461",
	[AZX_DRIVER_NVIDIA] = "HDA NVidia",
	[AZX_DRIVER_TERA] = "HDA Teradici", 
	[AZX_DRIVER_CTX] = "HDA Creative", 
	[AZX_DRIVER_CTHDA] = "HDA Creative",
	[AZX_DRIVER_CMEDIA] = "HDA C-Media",
	[AZX_DRIVER_ZHAOXIN] = "HDA Zhaoxin",
	[AZX_DRIVER_LOONGSON] = "HDA Loongson",
	[AZX_DRIVER_GENERIC] = "HD-Audio Generic",
};

static int azx_acquire_irq(struct azx *chip, int do_disconnect);
static void set_default_power_save(struct azx *chip);

/*
 * initialize the PCI registers
 */
/* update bits in a PCI register byte */
static void update_pci_byte(struct pci_dev *pci, unsigned int reg,
			    unsigned char mask, unsigned char val)
{
	unsigned char data;

	pci_read_config_byte(pci, reg, &data);
	data &= ~mask;
	data |= (val & mask);
	pci_write_config_byte(pci, reg, data);
}

static void azx_init_pci(struct azx *chip)
{
	int snoop_type = azx_get_snoop_type(chip);

	/* Clear bits 0-2 of PCI register TCSEL (at offset 0x44)
	 * TCSEL == Traffic Class Select Register, which sets PCI express QOS
	 * Ensuring these bits are 0 clears playback static on some HD Audio
	 * codecs.
	 * The PCI register TCSEL is defined in the Intel manuals.
	 */
	if (!(chip->driver_caps & AZX_DCAPS_NO_TCSEL)) {
		dev_dbg(chip->card->dev, "Clearing TCSEL\n");
		update_pci_byte(chip->pci, AZX_PCIREG_TCSEL, 0x07, 0);
	}

	/* For ATI SB450/600/700/800/900 and AMD Hudson azalia HD audio,
	 * we need to enable snoop.
	 */
	if (snoop_type == AZX_SNOOP_TYPE_ATI) {
		dev_dbg(chip->card->dev, "Setting ATI snoop: %d\n",
			azx_snoop(chip));
		update_pci_byte(chip->pci,
				ATI_SB450_HDAUDIO_MISC_CNTR2_ADDR, 0x07,
				azx_snoop(chip) ? ATI_SB450_HDAUDIO_ENABLE_SNOOP : 0);
	}

	/* For NVIDIA HDA, enable snoop */
	if (snoop_type == AZX_SNOOP_TYPE_NVIDIA) {
		dev_dbg(chip->card->dev, "Setting Nvidia snoop: %d\n",
			azx_snoop(chip));
		update_pci_byte(chip->pci,
				NVIDIA_HDA_TRANSREG_ADDR,
				0x0f, NVIDIA_HDA_ENABLE_COHBITS);
		update_pci_byte(chip->pci,
				NVIDIA_HDA_ISTRM_COH,
				0x01, NVIDIA_HDA_ENABLE_COHBIT);
		update_pci_byte(chip->pci,
				NVIDIA_HDA_OSTRM_COH,
				0x01, NVIDIA_HDA_ENABLE_COHBIT);
	}

	/* Enable SCH/PCH snoop if needed */
	if (snoop_type == AZX_SNOOP_TYPE_SCH) {
		unsigned short snoop;
		pci_read_config_word(chip->pci, INTEL_SCH_HDA_DEVC, &snoop);
		if ((!azx_snoop(chip) && !(snoop & INTEL_SCH_HDA_DEVC_NOSNOOP)) ||
		    (azx_snoop(chip) && (snoop & INTEL_SCH_HDA_DEVC_NOSNOOP))) {
			snoop &= ~INTEL_SCH_HDA_DEVC_NOSNOOP;
			if (!azx_snoop(chip))
				snoop |= INTEL_SCH_HDA_DEVC_NOSNOOP;
			pci_write_config_word(chip->pci, INTEL_SCH_HDA_DEVC, snoop);
			pci_read_config_word(chip->pci,
				INTEL_SCH_HDA_DEVC, &snoop);
		}
		dev_dbg(chip->card->dev, "SCH snoop: %s\n",
			(snoop & INTEL_SCH_HDA_DEVC_NOSNOOP) ?
			"Disabled" : "Enabled");
        }
}

/*
 * In BXT-P A0, HD-Audio DMA requests is later than expected,
 * and makes an audio stream sensitive to system latencies when
 * 24/32 bits are playing.
 * Adjusting threshold of DMA fifo to force the DMA request
 * sooner to improve latency tolerance at the expense of power.
 */
static void bxt_reduce_dma_latency(struct azx *chip)
{
	u32 val;

	val = azx_readl(chip, VS_EM4L);
	val &= (0x3 << 20);
	azx_writel(chip, VS_EM4L, val);
}

/*
 * ML_LCAP bits:
 *  bit 0: 6 MHz Supported
 *  bit 1: 12 MHz Supported
 *  bit 2: 24 MHz Supported
 *  bit 3: 48 MHz Supported
 *  bit 4: 96 MHz Supported
 *  bit 5: 192 MHz Supported
 */
static int intel_get_lctl_scf(struct azx *chip)
{
	struct hdac_bus *bus = azx_bus(chip);
	static const int preferred_bits[] = { 2, 3, 1, 4, 5 };
	u32 val, t;
	int i;

	val = readl(bus->mlcap + AZX_ML_BASE + AZX_REG_ML_LCAP);

	for (i = 0; i < ARRAY_SIZE(preferred_bits); i++) {
		t = preferred_bits[i];
		if (val & (1 << t))
			return t;
	}

	dev_warn(chip->card->dev, "set audio clock frequency to 6MHz");
	return 0;
}

static int intel_ml_lctl_set_power(struct azx *chip, int state)
{
	struct hdac_bus *bus = azx_bus(chip);
	u32 val;
	int timeout;

	/*
	 * Changes to LCTL.SCF are only needed for the first multi-link dealing
	 * with external codecs
	 */
	val = readl(bus->mlcap + AZX_ML_BASE + AZX_REG_ML_LCTL);
	val &= ~AZX_ML_LCTL_SPA;
	val |= state << AZX_ML_LCTL_SPA_SHIFT;
	writel(val, bus->mlcap + AZX_ML_BASE + AZX_REG_ML_LCTL);
	/* wait for CPA */
	timeout = 50;
	while (timeout) {
		if (((readl(bus->mlcap + AZX_ML_BASE + AZX_REG_ML_LCTL)) &
		    AZX_ML_LCTL_CPA) == (state << AZX_ML_LCTL_CPA_SHIFT))
			return 0;
		timeout--;
		udelay(10);
	}

	return -1;
}

static void intel_init_lctl(struct azx *chip)
{
	struct hdac_bus *bus = azx_bus(chip);
	u32 val;
	int ret;

	/* 0. check lctl register value is correct or not */
	val = readl(bus->mlcap + AZX_ML_BASE + AZX_REG_ML_LCTL);
	/* only perform additional configurations if the SCF is initially based on 6MHz */
	if ((val & AZX_ML_LCTL_SCF) != 0)
		return;

	/*
	 * Before operating on SPA, CPA must match SPA.
	 * Any deviation may result in undefined behavior.
	 */
	if (((val & AZX_ML_LCTL_SPA) >> AZX_ML_LCTL_SPA_SHIFT) !=
		((val & AZX_ML_LCTL_CPA) >> AZX_ML_LCTL_CPA_SHIFT))
		return;

	/* 1. turn link down: set SPA to 0 and wait CPA to 0 */
	ret = intel_ml_lctl_set_power(chip, 0);
	udelay(100);
	if (ret)
		goto set_spa;

	/* 2. update SCF to select an audio clock different from 6MHz */
	val &= ~AZX_ML_LCTL_SCF;
	val |= intel_get_lctl_scf(chip);
	writel(val, bus->mlcap + AZX_ML_BASE + AZX_REG_ML_LCTL);

set_spa:
	/* 4. turn link up: set SPA to 1 and wait CPA to 1 */
	intel_ml_lctl_set_power(chip, 1);
	udelay(100);
}

static void hda_intel_init_chip(struct azx *chip, bool full_reset)
{
	struct hdac_bus *bus = azx_bus(chip);
	struct pci_dev *pci = chip->pci;
	u32 val;

	snd_hdac_set_codec_wakeup(bus, true);
	if (chip->driver_type == AZX_DRIVER_SKL) {
		pci_read_config_dword(pci, INTEL_HDA_CGCTL, &val);
		val = val & ~INTEL_HDA_CGCTL_MISCBDCGE;
		pci_write_config_dword(pci, INTEL_HDA_CGCTL, val);
	}
	azx_init_chip(chip, full_reset);
	if (chip->driver_type == AZX_DRIVER_SKL) {
		pci_read_config_dword(pci, INTEL_HDA_CGCTL, &val);
		val = val | INTEL_HDA_CGCTL_MISCBDCGE;
		pci_write_config_dword(pci, INTEL_HDA_CGCTL, val);
	}

	snd_hdac_set_codec_wakeup(bus, false);

	/* reduce dma latency to avoid noise */
	if (HDA_CONTROLLER_IS_APL(pci))
		bxt_reduce_dma_latency(chip);

	if (bus->mlcap != NULL)
		intel_init_lctl(chip);
}

/* calculate runtime delay from LPIB */
static int azx_get_delay_from_lpib(struct azx *chip, struct azx_dev *azx_dev,
				   unsigned int pos)
{
	struct snd_pcm_substream *substream = azx_dev->core.substream;
	int stream = substream->stream;
	unsigned int lpib_pos = azx_get_pos_lpib(chip, azx_dev);
	int delay;

	if (stream == SNDRV_PCM_STREAM_PLAYBACK)
		delay = pos - lpib_pos;
	else
		delay = lpib_pos - pos;
	if (delay < 0) {
		if (delay >= azx_dev->core.delay_negative_threshold)
			delay = 0;
		else
			delay += azx_dev->core.bufsize;
	}

	if (delay >= azx_dev->core.period_bytes) {
		dev_info(chip->card->dev,
			 "Unstable LPIB (%d >= %d); disabling LPIB delay counting\n",
			 delay, azx_dev->core.period_bytes);
		delay = 0;
		chip->driver_caps &= ~AZX_DCAPS_COUNT_LPIB_DELAY;
		chip->get_delay[stream] = NULL;
	}

	return bytes_to_frames(substream->runtime, delay);
}

static int azx_position_ok(struct azx *chip, struct azx_dev *azx_dev);

/* called from IRQ */
static int azx_position_check(struct azx *chip, struct azx_dev *azx_dev)
{
	struct hda_intel *hda = container_of(chip, struct hda_intel, chip);
	int ok;

	ok = azx_position_ok(chip, azx_dev);
	if (ok == 1) {
		azx_dev->irq_pending = 0;
		return ok;
	} else if (ok == 0) {
		/* bogus IRQ, process it later */
		azx_dev->irq_pending = 1;
		schedule_work(&hda->irq_pending_work);
	}
	return 0;
}

#define display_power(chip, enable) \
	snd_hdac_display_power(azx_bus(chip), HDA_CODEC_IDX_CONTROLLER, enable)

/*
 * Check whether the current DMA position is acceptable for updating
 * periods.  Returns non-zero if it's OK.
 *
 * Many HD-audio controllers appear pretty inaccurate about
 * the update-IRQ timing.  The IRQ is issued before actually the
 * data is processed.  So, we need to process it afterwords in a
 * workqueue.
 *
 * Returns 1 if OK to proceed, 0 for delay handling, -1 for skipping update
 */
static int azx_position_ok(struct azx *chip, struct azx_dev *azx_dev)
{
	struct snd_pcm_substream *substream = azx_dev->core.substream;
	struct snd_pcm_runtime *runtime = substream->runtime;
	int stream = substream->stream;
	u32 wallclk;
	unsigned int pos;
	snd_pcm_uframes_t hwptr, target;

	/*
	 * The value of the WALLCLK register is always 0
	 * on the Loongson controller, so we return directly.
	 */
	if (chip->driver_type == AZX_DRIVER_LOONGSON)
		return 1;

	wallclk = azx_readl(chip, WALLCLK) - azx_dev->core.start_wallclk;
	if (wallclk < (azx_dev->core.period_wallclk * 2) / 3)
		return -1;	/* bogus (too early) interrupt */

	if (chip->get_position[stream])
		pos = chip->get_position[stream](chip, azx_dev);
	else { /* use the position buffer as default */
		pos = azx_get_pos_posbuf(chip, azx_dev);
		if (!pos || pos == (u32)-1) {
			dev_info(chip->card->dev,
				 "Invalid position buffer, using LPIB read method instead.\n");
			chip->get_position[stream] = azx_get_pos_lpib;
			if (chip->get_position[0] == azx_get_pos_lpib &&
			    chip->get_position[1] == azx_get_pos_lpib)
				azx_bus(chip)->use_posbuf = false;
			pos = azx_get_pos_lpib(chip, azx_dev);
			chip->get_delay[stream] = NULL;
		} else {
			chip->get_position[stream] = azx_get_pos_posbuf;
			if (chip->driver_caps & AZX_DCAPS_COUNT_LPIB_DELAY)
				chip->get_delay[stream] = azx_get_delay_from_lpib;
		}
	}

	if (pos >= azx_dev->core.bufsize)
		pos = 0;

	if (WARN_ONCE(!azx_dev->core.period_bytes,
		      "hda-intel: zero azx_dev->period_bytes"))
		return -1; /* this shouldn't happen! */
	if (wallclk < (azx_dev->core.period_wallclk * 5) / 4 &&
	    pos % azx_dev->core.period_bytes > azx_dev->core.period_bytes / 2)
		/* NG - it's below the first next period boundary */
		return chip->bdl_pos_adj ? 0 : -1;
	azx_dev->core.start_wallclk += wallclk;

	if (azx_dev->core.no_period_wakeup)
		return 1; /* OK, no need to check period boundary */

	if (runtime->hw_ptr_base != runtime->hw_ptr_interrupt)
		return 1; /* OK, already in hwptr updating process */

	/* check whether the period gets really elapsed */
	pos = bytes_to_frames(runtime, pos);
	hwptr = runtime->hw_ptr_base + pos;
	if (hwptr < runtime->status->hw_ptr)
		hwptr += runtime->buffer_size;
	target = runtime->hw_ptr_interrupt + runtime->period_size;
	if (hwptr < target) {
		/* too early wakeup, process it later */
		return chip->bdl_pos_adj ? 0 : -1;
	}

	return 1; /* OK, it's fine */
}

/*
 * The work for pending PCM period updates.
 */
static void azx_irq_pending_work(struct work_struct *work)
{
	struct hda_intel *hda = container_of(work, struct hda_intel, irq_pending_work);
	struct azx *chip = &hda->chip;
	struct hdac_bus *bus = azx_bus(chip);
	struct hdac_stream *s;
	int pending, ok;

	if (!hda->irq_pending_warned) {
		dev_info(chip->card->dev,
			 "IRQ timing workaround is activated for card #%d. Suggest a bigger bdl_pos_adj.\n",
			 chip->card->number);
		hda->irq_pending_warned = 1;
	}

	for (;;) {
		pending = 0;
		spin_lock_irq(&bus->reg_lock);
		list_for_each_entry(s, &bus->stream_list, list) {
			struct azx_dev *azx_dev = stream_to_azx_dev(s);
			if (!azx_dev->irq_pending ||
			    !s->substream ||
			    !s->running)
				continue;
			ok = azx_position_ok(chip, azx_dev);
			if (ok > 0) {
				azx_dev->irq_pending = 0;
				spin_unlock(&bus->reg_lock);
				snd_pcm_period_elapsed(s->substream);
				spin_lock(&bus->reg_lock);
			} else if (ok < 0) {
				pending = 0;	/* too early */
			} else
				pending++;
		}
		spin_unlock_irq(&bus->reg_lock);
		if (!pending)
			return;
		msleep(1);
	}
}

/* clear irq_pending flags and assure no on-going workq */
static void azx_clear_irq_pending(struct azx *chip)
{
	struct hdac_bus *bus = azx_bus(chip);
	struct hdac_stream *s;

	spin_lock_irq(&bus->reg_lock);
	list_for_each_entry(s, &bus->stream_list, list) {
		struct azx_dev *azx_dev = stream_to_azx_dev(s);
		azx_dev->irq_pending = 0;
	}
	spin_unlock_irq(&bus->reg_lock);
}

static int azx_acquire_irq(struct azx *chip, int do_disconnect)
{
	struct hdac_bus *bus = azx_bus(chip);

	if (request_irq(chip->pci->irq, azx_interrupt,
			chip->msi ? 0 : IRQF_SHARED,
			chip->card->irq_descr, chip)) {
		dev_err(chip->card->dev,
			"unable to grab IRQ %d, disabling device\n",
			chip->pci->irq);
		if (do_disconnect)
			snd_card_disconnect(chip->card);
		return -1;
	}
	bus->irq = chip->pci->irq;
	chip->card->sync_irq = bus->irq;
	pci_intx(chip->pci, !chip->msi);
	return 0;
}

/* get the current DMA position with correction on VIA chips */
static unsigned int azx_via_get_position(struct azx *chip,
					 struct azx_dev *azx_dev)
{
	unsigned int link_pos, mini_pos, bound_pos;
	unsigned int mod_link_pos, mod_dma_pos, mod_mini_pos;
	unsigned int fifo_size;

	link_pos = snd_hdac_stream_get_pos_lpib(azx_stream(azx_dev));
	if (azx_dev->core.substream->stream == SNDRV_PCM_STREAM_PLAYBACK) {
		/* Playback, no problem using link position */
		return link_pos;
	}

	/* Capture */
	/* For new chipset,
	 * use mod to get the DMA position just like old chipset
	 */
	mod_dma_pos = le32_to_cpu(*azx_dev->core.posbuf);
	mod_dma_pos %= azx_dev->core.period_bytes;

	fifo_size = azx_stream(azx_dev)->fifo_size;

	if (azx_dev->insufficient) {
		/* Link position never gather than FIFO size */
		if (link_pos <= fifo_size)
			return 0;

		azx_dev->insufficient = 0;
	}

	if (link_pos <= fifo_size)
		mini_pos = azx_dev->core.bufsize + link_pos - fifo_size;
	else
		mini_pos = link_pos - fifo_size;

	/* Find nearest previous boudary */
	mod_mini_pos = mini_pos % azx_dev->core.period_bytes;
	mod_link_pos = link_pos % azx_dev->core.period_bytes;
	if (mod_link_pos >= fifo_size)
		bound_pos = link_pos - mod_link_pos;
	else if (mod_dma_pos >= mod_mini_pos)
		bound_pos = mini_pos - mod_mini_pos;
	else {
		bound_pos = mini_pos - mod_mini_pos + azx_dev->core.period_bytes;
		if (bound_pos >= azx_dev->core.bufsize)
			bound_pos = 0;
	}

	/* Calculate real DMA position we want */
	return bound_pos + mod_dma_pos;
}

#define AMD_FIFO_SIZE	32

/* get the current DMA position with FIFO size correction */
static unsigned int azx_get_pos_fifo(struct azx *chip, struct azx_dev *azx_dev)
{
	struct snd_pcm_substream *substream = azx_dev->core.substream;
	struct snd_pcm_runtime *runtime = substream->runtime;
	unsigned int pos, delay;

	pos = snd_hdac_stream_get_pos_lpib(azx_stream(azx_dev));
	if (!runtime)
		return pos;

	runtime->delay = AMD_FIFO_SIZE;
	delay = frames_to_bytes(runtime, AMD_FIFO_SIZE);
	if (azx_dev->insufficient) {
		if (pos < delay) {
			delay = pos;
			runtime->delay = bytes_to_frames(runtime, pos);
		} else {
			azx_dev->insufficient = 0;
		}
	}

	/* correct the DMA position for capture stream */
	if (substream->stream == SNDRV_PCM_STREAM_CAPTURE) {
		if (pos < delay)
			pos += azx_dev->core.bufsize;
		pos -= delay;
	}

	return pos;
}

static int azx_get_delay_from_fifo(struct azx *chip, struct azx_dev *azx_dev,
				   unsigned int pos)
{
	struct snd_pcm_substream *substream = azx_dev->core.substream;

	/* just read back the calculated value in the above */
	return substream->runtime->delay;
}

static void __azx_shutdown_chip(struct azx *chip, bool skip_link_reset)
{
	azx_stop_chip(chip);
	if (!skip_link_reset)
		azx_enter_link_reset(chip);
	azx_clear_irq_pending(chip);
	display_power(chip, false);
}

static DEFINE_MUTEX(card_list_lock);
static LIST_HEAD(card_list);

static void azx_shutdown_chip(struct azx *chip)
{
	__azx_shutdown_chip(chip, false);
}

static void azx_add_card_list(struct azx *chip)
{
	struct hda_intel *hda = container_of(chip, struct hda_intel, chip);
	mutex_lock(&card_list_lock);
	list_add(&hda->list, &card_list);
	mutex_unlock(&card_list_lock);
}

static void azx_del_card_list(struct azx *chip)
{
	struct hda_intel *hda = container_of(chip, struct hda_intel, chip);
	mutex_lock(&card_list_lock);
	list_del_init(&hda->list);
	mutex_unlock(&card_list_lock);
}

/* trigger power-save check at writing parameter */
static int __maybe_unused param_set_xint(const char *val, const struct kernel_param *kp)
{
	struct hda_intel *hda;
	struct azx *chip;
	int prev = power_save;
	int ret = param_set_int(val, kp);

	if (ret || prev == power_save)
		return ret;

	if (pm_blacklist > 0)
		return 0;

	mutex_lock(&card_list_lock);
	list_for_each_entry(hda, &card_list, list) {
		chip = &hda->chip;
		if (!hda->probe_continued || chip->disabled ||
		    hda->runtime_pm_disabled)
			continue;
		snd_hda_set_power_save(&chip->bus, power_save * 1000);
	}
	mutex_unlock(&card_list_lock);
	return 0;
}

/*
 * power management
 */
static bool azx_is_pm_ready(struct snd_card *card)
{
	struct azx *chip;
	struct hda_intel *hda;

	if (!card)
		return false;
	chip = card->private_data;
	hda = container_of(chip, struct hda_intel, chip);
	if (chip->disabled || hda->init_failed || !chip->running)
		return false;
	return true;
}

static void __azx_runtime_resume(struct azx *chip)
{
	struct hda_intel *hda = container_of(chip, struct hda_intel, chip);
	struct hdac_bus *bus = azx_bus(chip);
	struct hda_codec *codec;
	int status;

	display_power(chip, true);
	if (hda->need_i915_power)
		snd_hdac_i915_set_bclk(bus);

	/* Read STATESTS before controller reset */
	status = azx_readw(chip, STATESTS);

	azx_init_pci(chip);
	hda_intel_init_chip(chip, true);

	/* Avoid codec resume if runtime resume is for system suspend */
	if (!chip->pm_prepared) {
		list_for_each_codec(codec, &chip->bus) {
			if (codec->relaxed_resume)
				continue;

			if (codec->forced_resume || (status & (1 << codec->addr)))
				pm_request_resume(hda_codec_dev(codec));
		}
	}

	/* power down again for link-controlled chips */
	if (!hda->need_i915_power)
		display_power(chip, false);
}

static int azx_prepare(struct device *dev)
{
	struct snd_card *card = dev_get_drvdata(dev);
	struct azx *chip;

	if (!azx_is_pm_ready(card))
		return 0;

	chip = card->private_data;
	chip->pm_prepared = 1;
	snd_power_change_state(card, SNDRV_CTL_POWER_D3hot);

	flush_work(&azx_bus(chip)->unsol_work);

	/* HDA controller always requires different WAKEEN for runtime suspend
	 * and system suspend, so don't use direct-complete here.
	 */
	return 0;
}

static void azx_complete(struct device *dev)
{
	struct snd_card *card = dev_get_drvdata(dev);
	struct azx *chip;

	if (!azx_is_pm_ready(card))
		return;

	chip = card->private_data;
	snd_power_change_state(card, SNDRV_CTL_POWER_D0);
	chip->pm_prepared = 0;
}

static int azx_suspend(struct device *dev)
{
	struct snd_card *card = dev_get_drvdata(dev);
	struct azx *chip;
	struct hdac_bus *bus;

	if (!azx_is_pm_ready(card))
		return 0;

	chip = card->private_data;
	bus = azx_bus(chip);
	azx_shutdown_chip(chip);
	if (bus->irq >= 0) {
		free_irq(bus->irq, chip);
		bus->irq = -1;
		chip->card->sync_irq = -1;
	}

	if (chip->msi)
		pci_disable_msi(chip->pci);

	trace_azx_suspend(chip);
	return 0;
}

static int __maybe_unused azx_resume(struct device *dev)
{
	struct snd_card *card = dev_get_drvdata(dev);
	struct azx *chip;

	if (!azx_is_pm_ready(card))
		return 0;

	chip = card->private_data;
	if (chip->msi)
		if (pci_enable_msi(chip->pci) < 0)
			chip->msi = 0;
	if (azx_acquire_irq(chip, 1) < 0)
		return -EIO;

	__azx_runtime_resume(chip);

	trace_azx_resume(chip);
	return 0;
}

/* put codec down to D3 at hibernation for Intel SKL+;
 * otherwise BIOS may still access the codec and screw up the driver
 */
static int azx_freeze_noirq(struct device *dev)
{
	struct snd_card *card = dev_get_drvdata(dev);
	struct azx *chip = card->private_data;
	struct pci_dev *pci = to_pci_dev(dev);

	if (!azx_is_pm_ready(card))
		return 0;
	if (chip->driver_type == AZX_DRIVER_SKL)
		pci_set_power_state(pci, PCI_D3hot);

	return 0;
}

static int azx_thaw_noirq(struct device *dev)
{
	struct snd_card *card = dev_get_drvdata(dev);
	struct azx *chip = card->private_data;
	struct pci_dev *pci = to_pci_dev(dev);

	if (!azx_is_pm_ready(card))
		return 0;
	if (chip->driver_type == AZX_DRIVER_SKL)
		pci_set_power_state(pci, PCI_D0);

	return 0;
}

static int __maybe_unused azx_runtime_suspend(struct device *dev)
{
	struct snd_card *card = dev_get_drvdata(dev);
	struct azx *chip;

	if (!azx_is_pm_ready(card))
		return 0;
	chip = card->private_data;

	/* enable controller wake up event */
	azx_writew(chip, WAKEEN, azx_readw(chip, WAKEEN) | STATESTS_INT_MASK);

	azx_shutdown_chip(chip);
	trace_azx_runtime_suspend(chip);
	return 0;
}

static int __maybe_unused azx_runtime_resume(struct device *dev)
{
	struct snd_card *card = dev_get_drvdata(dev);
	struct azx *chip;

	if (!azx_is_pm_ready(card))
		return 0;
	chip = card->private_data;
	__azx_runtime_resume(chip);

	/* disable controller Wake Up event*/
	azx_writew(chip, WAKEEN, azx_readw(chip, WAKEEN) & ~STATESTS_INT_MASK);

	trace_azx_runtime_resume(chip);
	return 0;
}

static int __maybe_unused azx_runtime_idle(struct device *dev)
{
	struct snd_card *card = dev_get_drvdata(dev);
	struct azx *chip;
	struct hda_intel *hda;

	if (!card)
		return 0;

	chip = card->private_data;
	hda = container_of(chip, struct hda_intel, chip);
	if (chip->disabled || hda->init_failed)
		return 0;

	if (!power_save_controller || !azx_has_pm_runtime(chip) ||
	    azx_bus(chip)->codec_powered || !chip->running)
		return -EBUSY;

	/* ELD notification gets broken when HD-audio bus is off */
	if (needs_eld_notify_link(chip))
		return -EBUSY;

	return 0;
}

static const struct dev_pm_ops azx_pm = {
	SYSTEM_SLEEP_PM_OPS(azx_suspend, azx_resume)
	.prepare = pm_sleep_ptr(azx_prepare),
	.complete = pm_sleep_ptr(azx_complete),
	.freeze_noirq = pm_sleep_ptr(azx_freeze_noirq),
	.thaw_noirq = pm_sleep_ptr(azx_thaw_noirq),
	SET_RUNTIME_PM_OPS(azx_runtime_suspend, azx_runtime_resume, azx_runtime_idle)
};


static int azx_probe_continue(struct azx *chip);

#ifdef SUPPORT_VGA_SWITCHEROO
static struct pci_dev *get_bound_vga(struct pci_dev *pci);

static void azx_vs_set_state(struct pci_dev *pci,
			     enum vga_switcheroo_state state)
{
	struct snd_card *card = pci_get_drvdata(pci);
	struct azx *chip = card->private_data;
	struct hda_intel *hda = container_of(chip, struct hda_intel, chip);
	struct hda_codec *codec;
	bool disabled;

	wait_for_completion(&hda->probe_wait);
	if (hda->init_failed)
		return;

	disabled = (state == VGA_SWITCHEROO_OFF);
	if (chip->disabled == disabled)
		return;

	if (!hda->probe_continued) {
		chip->disabled = disabled;
		if (!disabled) {
			dev_info(chip->card->dev,
				 "Start delayed initialization\n");
			if (azx_probe_continue(chip) < 0)
				dev_err(chip->card->dev, "initialization error\n");
		}
	} else {
		dev_info(chip->card->dev, "%s via vga_switcheroo\n",
			 disabled ? "Disabling" : "Enabling");
		if (disabled) {
			list_for_each_codec(codec, &chip->bus) {
				pm_runtime_suspend(hda_codec_dev(codec));
				pm_runtime_disable(hda_codec_dev(codec));
			}
			pm_runtime_suspend(card->dev);
			pm_runtime_disable(card->dev);
			/* when we get suspended by vga_switcheroo we end up in D3cold,
			 * however we have no ACPI handle, so pci/acpi can't put us there,
			 * put ourselves there */
			pci->current_state = PCI_D3cold;
			chip->disabled = true;
			if (snd_hda_lock_devices(&chip->bus))
				dev_warn(chip->card->dev,
					 "Cannot lock devices!\n");
		} else {
			snd_hda_unlock_devices(&chip->bus);
			chip->disabled = false;
			pm_runtime_enable(card->dev);
			list_for_each_codec(codec, &chip->bus) {
				pm_runtime_enable(hda_codec_dev(codec));
				pm_runtime_resume(hda_codec_dev(codec));
			}
		}
	}
}

static bool azx_vs_can_switch(struct pci_dev *pci)
{
	struct snd_card *card = pci_get_drvdata(pci);
	struct azx *chip = card->private_data;
	struct hda_intel *hda = container_of(chip, struct hda_intel, chip);

	wait_for_completion(&hda->probe_wait);
	if (hda->init_failed)
		return false;
	if (chip->disabled || !hda->probe_continued)
		return true;
	if (snd_hda_lock_devices(&chip->bus))
		return false;
	snd_hda_unlock_devices(&chip->bus);
	return true;
}

/*
 * The discrete GPU cannot power down unless the HDA controller runtime
 * suspends, so activate runtime PM on codecs even if power_save == 0.
 */
static void setup_vga_switcheroo_runtime_pm(struct azx *chip)
{
	struct hda_intel *hda = container_of(chip, struct hda_intel, chip);
	struct hda_codec *codec;

	if (hda->use_vga_switcheroo && !needs_eld_notify_link(chip)) {
		list_for_each_codec(codec, &chip->bus)
			codec->auto_runtime_pm = 1;
		/* reset the power save setup */
		if (chip->running)
			set_default_power_save(chip);
	}
}

static void azx_vs_gpu_bound(struct pci_dev *pci,
			     enum vga_switcheroo_client_id client_id)
{
	struct snd_card *card = pci_get_drvdata(pci);
	struct azx *chip = card->private_data;

	if (client_id == VGA_SWITCHEROO_DIS)
		chip->bus.keep_power = 0;
	setup_vga_switcheroo_runtime_pm(chip);
}

static void init_vga_switcheroo(struct azx *chip)
{
	struct hda_intel *hda = container_of(chip, struct hda_intel, chip);
	struct pci_dev *p = get_bound_vga(chip->pci);
	struct pci_dev *parent;
	if (p) {
		dev_info(chip->card->dev,
			 "Handle vga_switcheroo audio client\n");
		hda->use_vga_switcheroo = 1;

		/* cleared in either gpu_bound op or codec probe, or when its
		 * upstream port has _PR3 (i.e. dGPU).
		 */
		parent = pci_upstream_bridge(p);
		chip->bus.keep_power = parent ? !pci_pr3_present(parent) : 1;
		chip->driver_caps |= AZX_DCAPS_PM_RUNTIME;
		pci_dev_put(p);
	}
}

static const struct vga_switcheroo_client_ops azx_vs_ops = {
	.set_gpu_state = azx_vs_set_state,
	.can_switch = azx_vs_can_switch,
	.gpu_bound = azx_vs_gpu_bound,
};

static int register_vga_switcheroo(struct azx *chip)
{
	struct hda_intel *hda = container_of(chip, struct hda_intel, chip);
	struct pci_dev *p;
	int err;

	if (!hda->use_vga_switcheroo)
		return 0;

	p = get_bound_vga(chip->pci);
	err = vga_switcheroo_register_audio_client(chip->pci, &azx_vs_ops, p);
	pci_dev_put(p);

	if (err < 0)
		return err;
	hda->vga_switcheroo_registered = 1;

	return 0;
}
#else
#define init_vga_switcheroo(chip)		/* NOP */
#define register_vga_switcheroo(chip)		0
#define check_hdmi_disabled(pci)	false
#define setup_vga_switcheroo_runtime_pm(chip)	/* NOP */
#endif /* SUPPORT_VGA_SWITCHER */

/*
 * destructor
 */
static void azx_free(struct azx *chip)
{
	struct pci_dev *pci = chip->pci;
	struct hda_intel *hda = container_of(chip, struct hda_intel, chip);
	struct hdac_bus *bus = azx_bus(chip);

	if (hda->freed)
		return;

	if (azx_has_pm_runtime(chip) && chip->running) {
		pm_runtime_get_noresume(&pci->dev);
		pm_runtime_forbid(&pci->dev);
		pm_runtime_dont_use_autosuspend(&pci->dev);
	}

	chip->running = 0;

	azx_del_card_list(chip);

	hda->init_failed = 1; /* to be sure */
	complete_all(&hda->probe_wait);

	if (use_vga_switcheroo(hda)) {
		if (chip->disabled && hda->probe_continued)
			snd_hda_unlock_devices(&chip->bus);
		if (hda->vga_switcheroo_registered)
			vga_switcheroo_unregister_client(chip->pci);
	}

	if (bus->chip_init) {
		azx_clear_irq_pending(chip);
		azx_stop_all_streams(chip);
		azx_stop_chip(chip);
	}

	if (bus->irq >= 0)
		free_irq(bus->irq, (void*)chip);

	azx_free_stream_pages(chip);
	azx_free_streams(chip);
	snd_hdac_bus_exit(bus);

#ifdef CONFIG_SND_HDA_PATCH_LOADER
	release_firmware(chip->fw);
#endif
	display_power(chip, false);

	if (chip->driver_caps & AZX_DCAPS_I915_COMPONENT)
		snd_hdac_i915_exit(bus);

	hda->freed = 1;
}

static int azx_dev_disconnect(struct snd_device *device)
{
	struct azx *chip = device->device_data;
	struct hdac_bus *bus = azx_bus(chip);

	chip->bus.shutdown = 1;
	cancel_work_sync(&bus->unsol_work);

	return 0;
}

static int azx_dev_free(struct snd_device *device)
{
	azx_free(device->device_data);
	return 0;
}

#ifdef SUPPORT_VGA_SWITCHEROO
#ifdef CONFIG_ACPI
/* ATPX is in the integrated GPU's namespace */
static bool atpx_present(void)
{
	struct pci_dev *pdev = NULL;
	acpi_handle dhandle, atpx_handle;
	acpi_status status;

	while ((pdev = pci_get_base_class(PCI_BASE_CLASS_DISPLAY, pdev))) {
		if ((pdev->class != PCI_CLASS_DISPLAY_VGA << 8) &&
		    (pdev->class != PCI_CLASS_DISPLAY_OTHER << 8))
			continue;

		dhandle = ACPI_HANDLE(&pdev->dev);
		if (dhandle) {
			status = acpi_get_handle(dhandle, "ATPX", &atpx_handle);
			if (ACPI_SUCCESS(status)) {
				pci_dev_put(pdev);
				return true;
			}
		}
	}
	return false;
}
#else
static bool atpx_present(void)
{
	return false;
}
#endif

/*
 * Check of disabled HDMI controller by vga_switcheroo
 */
static struct pci_dev *get_bound_vga(struct pci_dev *pci)
{
	struct pci_dev *p;

	/* check only discrete GPU */
	switch (pci->vendor) {
	case PCI_VENDOR_ID_ATI:
	case PCI_VENDOR_ID_AMD:
		if (pci->devfn == 1) {
			p = pci_get_domain_bus_and_slot(pci_domain_nr(pci->bus),
							pci->bus->number, 0);
			if (p) {
				/* ATPX is in the integrated GPU's ACPI namespace
				 * rather than the dGPU's namespace. However,
				 * the dGPU is the one who is involved in
				 * vgaswitcheroo.
				 */
				if (((p->class >> 16) == PCI_BASE_CLASS_DISPLAY) &&
				    (atpx_present() || apple_gmux_detect(NULL, NULL)))
					return p;
				pci_dev_put(p);
			}
		}
		break;
	case PCI_VENDOR_ID_NVIDIA:
		if (pci->devfn == 1) {
			p = pci_get_domain_bus_and_slot(pci_domain_nr(pci->bus),
							pci->bus->number, 0);
			if (p) {
				if ((p->class >> 16) == PCI_BASE_CLASS_DISPLAY)
					return p;
				pci_dev_put(p);
			}
		}
		break;
	}
	return NULL;
}

static bool check_hdmi_disabled(struct pci_dev *pci)
{
	bool vga_inactive = false;
	struct pci_dev *p = get_bound_vga(pci);

	if (p) {
		if (vga_switcheroo_get_client_state(p) == VGA_SWITCHEROO_OFF)
			vga_inactive = true;
		pci_dev_put(p);
	}
	return vga_inactive;
}
#endif /* SUPPORT_VGA_SWITCHEROO */

/*
 * allow/deny-listing for position_fix
 */
static const struct snd_pci_quirk position_fix_list[] = {
	SND_PCI_QUIRK(0x1028, 0x01cc, "Dell D820", POS_FIX_LPIB),
	SND_PCI_QUIRK(0x1028, 0x01de, "Dell Precision 390", POS_FIX_LPIB),
	SND_PCI_QUIRK(0x103c, 0x306d, "HP dv3", POS_FIX_LPIB),
	SND_PCI_QUIRK(0x1043, 0x813d, "ASUS P5AD2", POS_FIX_LPIB),
	SND_PCI_QUIRK(0x1043, 0x81b3, "ASUS", POS_FIX_LPIB),
	SND_PCI_QUIRK(0x1043, 0x81e7, "ASUS M2V", POS_FIX_LPIB),
	SND_PCI_QUIRK(0x104d, 0x9069, "Sony VPCS11V9E", POS_FIX_LPIB),
	SND_PCI_QUIRK(0x10de, 0xcb89, "Macbook Pro 7,1", POS_FIX_LPIB),
	SND_PCI_QUIRK(0x1297, 0x3166, "Shuttle", POS_FIX_LPIB),
	SND_PCI_QUIRK(0x1458, 0xa022, "ga-ma770-ud3", POS_FIX_LPIB),
	SND_PCI_QUIRK(0x1462, 0x1002, "MSI Wind U115", POS_FIX_LPIB),
	SND_PCI_QUIRK(0x1565, 0x8218, "Biostar Microtech", POS_FIX_LPIB),
	SND_PCI_QUIRK(0x1849, 0x0888, "775Dual-VSTA", POS_FIX_LPIB),
	SND_PCI_QUIRK(0x8086, 0x2503, "DG965OT AAD63733-203", POS_FIX_LPIB),
	{}
};

static int check_position_fix(struct azx *chip, int fix)
{
	const struct snd_pci_quirk *q;

	switch (fix) {
	case POS_FIX_AUTO:
	case POS_FIX_LPIB:
	case POS_FIX_POSBUF:
	case POS_FIX_VIACOMBO:
	case POS_FIX_COMBO:
	case POS_FIX_SKL:
	case POS_FIX_FIFO:
		return fix;
	}

	q = snd_pci_quirk_lookup(chip->pci, position_fix_list);
	if (q) {
		dev_info(chip->card->dev,
			 "position_fix set to %d for device %04x:%04x\n",
			 q->value, q->subvendor, q->subdevice);
		return q->value;
	}

	/* Check VIA/ATI HD Audio Controller exist */
	if (chip->driver_type == AZX_DRIVER_VIA) {
		dev_dbg(chip->card->dev, "Using VIACOMBO position fix\n");
		return POS_FIX_VIACOMBO;
	}
	if (chip->driver_caps & AZX_DCAPS_AMD_WORKAROUND) {
		dev_dbg(chip->card->dev, "Using FIFO position fix\n");
		return POS_FIX_FIFO;
	}
	if (chip->driver_caps & AZX_DCAPS_POSFIX_LPIB) {
		dev_dbg(chip->card->dev, "Using LPIB position fix\n");
		return POS_FIX_LPIB;
	}
	if (chip->driver_type == AZX_DRIVER_SKL) {
		dev_dbg(chip->card->dev, "Using SKL position fix\n");
		return POS_FIX_SKL;
	}
	return POS_FIX_AUTO;
}

static void assign_position_fix(struct azx *chip, int fix)
{
	static const azx_get_pos_callback_t callbacks[] = {
		[POS_FIX_AUTO] = NULL,
		[POS_FIX_LPIB] = azx_get_pos_lpib,
		[POS_FIX_POSBUF] = azx_get_pos_posbuf,
		[POS_FIX_VIACOMBO] = azx_via_get_position,
		[POS_FIX_COMBO] = azx_get_pos_lpib,
		[POS_FIX_SKL] = azx_get_pos_posbuf,
		[POS_FIX_FIFO] = azx_get_pos_fifo,
	};

	chip->get_position[0] = chip->get_position[1] = callbacks[fix];

	/* combo mode uses LPIB only for playback */
	if (fix == POS_FIX_COMBO)
		chip->get_position[1] = NULL;

	if ((fix == POS_FIX_POSBUF || fix == POS_FIX_SKL) &&
	    (chip->driver_caps & AZX_DCAPS_COUNT_LPIB_DELAY)) {
		chip->get_delay[0] = chip->get_delay[1] =
			azx_get_delay_from_lpib;
	}

	if (fix == POS_FIX_FIFO)
		chip->get_delay[0] = chip->get_delay[1] =
			azx_get_delay_from_fifo;
}

/*
 * deny-lists for probe_mask
 */
static const struct snd_pci_quirk probe_mask_list[] = {
	/* Thinkpad often breaks the controller communication when accessing
	 * to the non-working (or non-existing) modem codec slot.
	 */
	SND_PCI_QUIRK(0x1014, 0x05b7, "Thinkpad Z60", 0x01),
	SND_PCI_QUIRK(0x17aa, 0x2010, "Thinkpad X/T/R60", 0x01),
	SND_PCI_QUIRK(0x17aa, 0x20ac, "Thinkpad X/T/R61", 0x01),
	/* broken BIOS */
	SND_PCI_QUIRK(0x1028, 0x20ac, "Dell Studio Desktop", 0x01),
	/* including bogus ALC268 in slot#2 that conflicts with ALC888 */
	SND_PCI_QUIRK(0x17c0, 0x4085, "Medion MD96630", 0x01),
	/* forced codec slots */
	SND_PCI_QUIRK(0x1043, 0x1262, "ASUS W5Fm", 0x103),
	SND_PCI_QUIRK(0x1046, 0x1262, "ASUS W5F", 0x103),
	SND_PCI_QUIRK(0x1558, 0x0351, "Schenker Dock 15", 0x105),
	/* WinFast VP200 H (Teradici) user reported broken communication */
	SND_PCI_QUIRK(0x3a21, 0x040d, "WinFast VP200 H", 0x101),
	{}
};

#define AZX_FORCE_CODEC_MASK	0x100

static void check_probe_mask(struct azx *chip, int dev)
{
	const struct snd_pci_quirk *q;

	chip->codec_probe_mask = probe_mask[dev];
	if (chip->codec_probe_mask == -1) {
		q = snd_pci_quirk_lookup(chip->pci, probe_mask_list);
		if (q) {
			dev_info(chip->card->dev,
				 "probe_mask set to 0x%x for device %04x:%04x\n",
				 q->value, q->subvendor, q->subdevice);
			chip->codec_probe_mask = q->value;
		}
	}

	/* check forced option */
	if (chip->codec_probe_mask != -1 &&
	    (chip->codec_probe_mask & AZX_FORCE_CODEC_MASK)) {
		azx_bus(chip)->codec_mask = chip->codec_probe_mask & 0xff;
		dev_info(chip->card->dev, "codec_mask forced to 0x%x\n",
			 (int)azx_bus(chip)->codec_mask);
	}
}

/*
 * allow/deny-list for enable_msi
 */
static const struct snd_pci_quirk msi_deny_list[] = {
	SND_PCI_QUIRK(0x103c, 0x2191, "HP", 0), /* AMD Hudson */
	SND_PCI_QUIRK(0x103c, 0x2192, "HP", 0), /* AMD Hudson */
	SND_PCI_QUIRK(0x103c, 0x21f7, "HP", 0), /* AMD Hudson */
	SND_PCI_QUIRK(0x103c, 0x21fa, "HP", 0), /* AMD Hudson */
	SND_PCI_QUIRK(0x1043, 0x81f2, "ASUS", 0), /* Athlon64 X2 + nvidia */
	SND_PCI_QUIRK(0x1043, 0x81f6, "ASUS", 0), /* nvidia */
	SND_PCI_QUIRK(0x1043, 0x822d, "ASUS", 0), /* Athlon64 X2 + nvidia MCP55 */
	SND_PCI_QUIRK(0x1179, 0xfb44, "Toshiba Satellite C870", 0), /* AMD Hudson */
	SND_PCI_QUIRK(0x1849, 0x0888, "ASRock", 0), /* Athlon64 X2 + nvidia */
	SND_PCI_QUIRK(0xa0a0, 0x0575, "Aopen MZ915-M", 0), /* ICH6 */
	{}
};

static void check_msi(struct azx *chip)
{
	const struct snd_pci_quirk *q;

	if (enable_msi >= 0) {
		chip->msi = !!enable_msi;
		return;
	}
	chip->msi = 1;	/* enable MSI as default */
	q = snd_pci_quirk_lookup(chip->pci, msi_deny_list);
	if (q) {
		dev_info(chip->card->dev,
			 "msi for device %04x:%04x set to %d\n",
			 q->subvendor, q->subdevice, q->value);
		chip->msi = q->value;
		return;
	}

	/* NVidia chipsets seem to cause troubles with MSI */
	if (chip->driver_caps & AZX_DCAPS_NO_MSI) {
		dev_info(chip->card->dev, "Disabling MSI\n");
		chip->msi = 0;
	}
}

/* check the snoop mode availability */
static void azx_check_snoop_available(struct azx *chip)
{
	int snoop = hda_snoop;

	if (snoop >= 0) {
		dev_info(chip->card->dev, "Force to %s mode by module option\n",
			 snoop ? "snoop" : "non-snoop");
		chip->snoop = snoop;
		chip->uc_buffer = !snoop;
		return;
	}

	snoop = true;
	if (azx_get_snoop_type(chip) == AZX_SNOOP_TYPE_NONE &&
	    chip->driver_type == AZX_DRIVER_VIA) {
		/* force to non-snoop mode for a new VIA controller
		 * when BIOS is set
		 */
		u8 val;
		pci_read_config_byte(chip->pci, 0x42, &val);
		if (!(val & 0x80) && (chip->pci->revision == 0x30 ||
				      chip->pci->revision == 0x20))
			snoop = false;
	}

	if (chip->driver_caps & AZX_DCAPS_SNOOP_OFF)
		snoop = false;

	chip->snoop = snoop;
	if (!snoop) {
		dev_info(chip->card->dev, "Force to non-snoop mode\n");
		/* C-Media requires non-cached pages only for CORB/RIRB */
		if (chip->driver_type != AZX_DRIVER_CMEDIA)
			chip->uc_buffer = true;
	}
}

static void azx_probe_work(struct work_struct *work)
{
	struct hda_intel *hda = container_of(work, struct hda_intel, probe_work.work);
	azx_probe_continue(&hda->chip);
}

static int default_bdl_pos_adj(struct azx *chip)
{
	/* some exceptions: Atoms seem problematic with value 1 */
	if (chip->pci->vendor == PCI_VENDOR_ID_INTEL) {
		switch (chip->pci->device) {
		case PCI_DEVICE_ID_INTEL_HDA_BYT:
		case PCI_DEVICE_ID_INTEL_HDA_BSW:
			return 32;
		case PCI_DEVICE_ID_INTEL_HDA_APL:
			return 64;
		}
	}

	switch (chip->driver_type) {
	/*
	 * increase the bdl size for Glenfly Gpus for hardware
	 * limitation on hdac interrupt interval
	 */
	case AZX_DRIVER_GFHDMI:
		return 128;
	case AZX_DRIVER_ICH:
	case AZX_DRIVER_PCH:
		return 1;
	default:
		return 32;
	}
}

/*
 * constructor
 */
static const struct hda_controller_ops pci_hda_ops;

static int azx_create(struct snd_card *card, struct pci_dev *pci,
		      int dev, unsigned int driver_caps,
		      struct azx **rchip)
{
	static const struct snd_device_ops ops = {
		.dev_disconnect = azx_dev_disconnect,
		.dev_free = azx_dev_free,
	};
	struct hda_intel *hda;
	struct azx *chip;
	int err;

	*rchip = NULL;

	err = pcim_enable_device(pci);
	if (err < 0)
		return err;

	hda = devm_kzalloc(&pci->dev, sizeof(*hda), GFP_KERNEL);
	if (!hda)
		return -ENOMEM;

	chip = &hda->chip;
	mutex_init(&chip->open_mutex);
	chip->card = card;
	chip->pci = pci;
	chip->ops = &pci_hda_ops;
	chip->driver_caps = driver_caps;
	chip->driver_type = driver_caps & 0xff;
	check_msi(chip);
	chip->dev_index = dev;
	if (jackpoll_ms[dev] >= 50 && jackpoll_ms[dev] <= 60000)
		chip->jackpoll_interval = msecs_to_jiffies(jackpoll_ms[dev]);
	INIT_LIST_HEAD(&chip->pcm_list);
	INIT_WORK(&hda->irq_pending_work, azx_irq_pending_work);
	INIT_LIST_HEAD(&hda->list);
	init_vga_switcheroo(chip);
	init_completion(&hda->probe_wait);

	assign_position_fix(chip, check_position_fix(chip, position_fix[dev]));

	if (single_cmd < 0) /* allow fallback to single_cmd at errors */
		chip->fallback_to_single_cmd = 1;
	else /* explicitly set to single_cmd or not */
		chip->single_cmd = single_cmd;

	azx_check_snoop_available(chip);

	if (bdl_pos_adj[dev] < 0)
		chip->bdl_pos_adj = default_bdl_pos_adj(chip);
	else
		chip->bdl_pos_adj = bdl_pos_adj[dev];

	err = azx_bus_init(chip, model[dev]);
	if (err < 0)
		return err;

	/* use the non-cached pages in non-snoop mode */
	if (!azx_snoop(chip))
		azx_bus(chip)->dma_type = SNDRV_DMA_TYPE_DEV_WC;

	if (chip->driver_type == AZX_DRIVER_NVIDIA) {
		dev_dbg(chip->card->dev, "Enable delay in RIRB handling\n");
		chip->bus.core.needs_damn_long_delay = 1;
	}

	check_probe_mask(chip, dev);

	err = snd_device_new(card, SNDRV_DEV_LOWLEVEL, chip, &ops);
	if (err < 0) {
		dev_err(card->dev, "Error creating device [card]!\n");
		azx_free(chip);
		return err;
	}

	/* continue probing in work context as may trigger request module */
	INIT_DELAYED_WORK(&hda->probe_work, azx_probe_work);

	*rchip = chip;

	return 0;
}

static int azx_first_init(struct azx *chip)
{
	int dev = chip->dev_index;
	struct pci_dev *pci = chip->pci;
	struct snd_card *card = chip->card;
	struct hdac_bus *bus = azx_bus(chip);
	int err;
	unsigned short gcap;
	unsigned int dma_bits = 64;

#if BITS_PER_LONG != 64
	/* Fix up base address on ULI M5461 */
	if (chip->driver_type == AZX_DRIVER_ULI) {
		u16 tmp3;
		pci_read_config_word(pci, 0x40, &tmp3);
		pci_write_config_word(pci, 0x40, tmp3 | 0x10);
		pci_write_config_dword(pci, PCI_BASE_ADDRESS_1, 0);
	}
#endif
	/*
	 * Fix response write request not synced to memory when handle
	 * hdac interrupt on Glenfly Gpus
	 */
	if (chip->driver_type == AZX_DRIVER_GFHDMI)
		bus->polling_mode = 1;

	if (chip->driver_type == AZX_DRIVER_LOONGSON) {
		bus->polling_mode = 1;
		bus->not_use_interrupts = 1;
		bus->access_sdnctl_in_dword = 1;
	}

	err = pcim_iomap_regions(pci, 1 << 0, "ICH HD audio");
	if (err < 0)
		return err;

	bus->addr = pci_resource_start(pci, 0);
	bus->remap_addr = pcim_iomap_table(pci)[0];

	if (chip->driver_type == AZX_DRIVER_SKL)
		snd_hdac_bus_parse_capabilities(bus);

	/*
	 * Some Intel CPUs has always running timer (ART) feature and
	 * controller may have Global time sync reporting capability, so
	 * check both of these before declaring synchronized time reporting
	 * capability SNDRV_PCM_INFO_HAS_LINK_SYNCHRONIZED_ATIME
	 */
	chip->gts_present = false;

#ifdef CONFIG_X86
	if (bus->ppcap && boot_cpu_has(X86_FEATURE_ART))
		chip->gts_present = true;
#endif

	if (chip->msi) {
		if (chip->driver_caps & AZX_DCAPS_NO_MSI64) {
			dev_dbg(card->dev, "Disabling 64bit MSI\n");
			pci->no_64bit_msi = true;
		}
		if (pci_enable_msi(pci) < 0)
			chip->msi = 0;
	}

	pci_set_master(pci);

	gcap = azx_readw(chip, GCAP);
	dev_dbg(card->dev, "chipset global capabilities = 0x%x\n", gcap);

	/* AMD devices support 40 or 48bit DMA, take the safe one */
	if (chip->pci->vendor == PCI_VENDOR_ID_AMD)
		dma_bits = 40;

	/* disable SB600 64bit support for safety */
	if (chip->pci->vendor == PCI_VENDOR_ID_ATI) {
		struct pci_dev *p_smbus;
		dma_bits = 40;
		p_smbus = pci_get_device(PCI_VENDOR_ID_ATI,
					 PCI_DEVICE_ID_ATI_SBX00_SMBUS,
					 NULL);
		if (p_smbus) {
			if (p_smbus->revision < 0x30)
				gcap &= ~AZX_GCAP_64OK;
			pci_dev_put(p_smbus);
		}
	}

	/* NVidia hardware normally only supports up to 40 bits of DMA */
	if (chip->pci->vendor == PCI_VENDOR_ID_NVIDIA)
		dma_bits = 40;

	/* disable 64bit DMA address on some devices */
	if (chip->driver_caps & AZX_DCAPS_NO_64BIT) {
		dev_dbg(card->dev, "Disabling 64bit DMA\n");
		gcap &= ~AZX_GCAP_64OK;
	}

	/* disable buffer size rounding to 128-byte multiples if supported */
	if (align_buffer_size >= 0)
		chip->align_buffer_size = !!align_buffer_size;
	else {
		if (chip->driver_caps & AZX_DCAPS_NO_ALIGN_BUFSIZE)
			chip->align_buffer_size = 0;
		else
			chip->align_buffer_size = 1;
	}

	/* allow 64bit DMA address if supported by H/W */
	if (!(gcap & AZX_GCAP_64OK))
		dma_bits = 32;
	if (dma_set_mask_and_coherent(&pci->dev, DMA_BIT_MASK(dma_bits)))
		dma_set_mask_and_coherent(&pci->dev, DMA_BIT_MASK(32));
	dma_set_max_seg_size(&pci->dev, UINT_MAX);

	/* read number of streams from GCAP register instead of using
	 * hardcoded value
	 */
	chip->capture_streams = (gcap >> 8) & 0x0f;
	chip->playback_streams = (gcap >> 12) & 0x0f;
	if (!chip->playback_streams && !chip->capture_streams) {
		/* gcap didn't give any info, switching to old method */

		switch (chip->driver_type) {
		case AZX_DRIVER_ULI:
			chip->playback_streams = ULI_NUM_PLAYBACK;
			chip->capture_streams = ULI_NUM_CAPTURE;
			break;
		case AZX_DRIVER_ATIHDMI:
		case AZX_DRIVER_ATIHDMI_NS:
			chip->playback_streams = ATIHDMI_NUM_PLAYBACK;
			chip->capture_streams = ATIHDMI_NUM_CAPTURE;
			break;
		case AZX_DRIVER_GFHDMI:
		case AZX_DRIVER_GENERIC:
		default:
			chip->playback_streams = ICH6_NUM_PLAYBACK;
			chip->capture_streams = ICH6_NUM_CAPTURE;
			break;
		}
	}
	chip->capture_index_offset = 0;
	chip->playback_index_offset = chip->capture_streams;
	chip->num_streams = chip->playback_streams + chip->capture_streams;

	/* sanity check for the SDxCTL.STRM field overflow */
	if (chip->num_streams > 15 &&
	    (chip->driver_caps & AZX_DCAPS_SEPARATE_STREAM_TAG) == 0) {
		dev_warn(chip->card->dev, "number of I/O streams is %d, "
			 "forcing separate stream tags", chip->num_streams);
		chip->driver_caps |= AZX_DCAPS_SEPARATE_STREAM_TAG;
	}

	/* initialize streams */
	err = azx_init_streams(chip);
	if (err < 0)
		return err;

	err = azx_alloc_stream_pages(chip);
	if (err < 0)
		return err;

	/* initialize chip */
	azx_init_pci(chip);

	snd_hdac_i915_set_bclk(bus);

	hda_intel_init_chip(chip, (probe_only[dev] & 2) == 0);

	/* codec detection */
	if (!azx_bus(chip)->codec_mask) {
		dev_err(card->dev, "no codecs found!\n");
		/* keep running the rest for the runtime PM */
	}

	if (azx_acquire_irq(chip, 0) < 0)
		return -EBUSY;

	strcpy(card->driver, "HDA-Intel");
	strscpy(card->shortname, driver_short_names[chip->driver_type],
		sizeof(card->shortname));
	snprintf(card->longname, sizeof(card->longname),
		 "%s at 0x%lx irq %i",
		 card->shortname, bus->addr, bus->irq);

	return 0;
}

#ifdef CONFIG_SND_HDA_PATCH_LOADER
/* callback from request_firmware_nowait() */
static void azx_firmware_cb(const struct firmware *fw, void *context)
{
	struct snd_card *card = context;
	struct azx *chip = card->private_data;

	if (fw)
		chip->fw = fw;
	else
		dev_err(card->dev, "Cannot load firmware, continue without patching\n");
	if (!chip->disabled) {
		/* continue probing */
		azx_probe_continue(chip);
	}
}
#endif

static int disable_msi_reset_irq(struct azx *chip)
{
	struct hdac_bus *bus = azx_bus(chip);
	int err;

	free_irq(bus->irq, chip);
	bus->irq = -1;
	chip->card->sync_irq = -1;
	pci_disable_msi(chip->pci);
	chip->msi = 0;
	err = azx_acquire_irq(chip, 1);
	if (err < 0)
		return err;

	return 0;
}

/* Denylist for skipping the whole probe:
 * some HD-audio PCI entries are exposed without any codecs, and such devices
 * should be ignored from the beginning.
 */
static const struct pci_device_id driver_denylist[] = {
	{ PCI_DEVICE_SUB(0x1022, 0x1487, 0x1043, 0x874f) }, /* ASUS ROG Zenith II / Strix */
	{ PCI_DEVICE_SUB(0x1022, 0x1487, 0x1462, 0xcb59) }, /* MSI TRX40 Creator */
	{ PCI_DEVICE_SUB(0x1022, 0x1487, 0x1462, 0xcb60) }, /* MSI TRX40 */
	{ PCI_DEVICE_SUB(0x1022, 0x15e3, 0x1022, 0xd601) }, /* ASRock X670E Taichi */
	{}
};

static const struct hda_controller_ops pci_hda_ops = {
	.disable_msi_reset_irq = disable_msi_reset_irq,
	.position_check = azx_position_check,
};

static DECLARE_BITMAP(probed_devs, SNDRV_CARDS);

static int azx_probe(struct pci_dev *pci,
		     const struct pci_device_id *pci_id)
{
	struct snd_card *card;
	struct hda_intel *hda;
	struct azx *chip;
	bool schedule_probe;
	int dev;
	int err;

	if (pci_match_id(driver_denylist, pci)) {
		dev_info(&pci->dev, "Skipping the device on the denylist\n");
		return -ENODEV;
	}

	dev = find_first_zero_bit(probed_devs, SNDRV_CARDS);
	if (dev >= SNDRV_CARDS)
		return -ENODEV;
	if (!enable[dev]) {
		set_bit(dev, probed_devs);
		return -ENOENT;
	}

	/*
	 * stop probe if another Intel's DSP driver should be activated
	 */
	if (dmic_detect) {
		err = snd_intel_dsp_driver_probe(pci);
		if (err != SND_INTEL_DSP_DRIVER_ANY && err != SND_INTEL_DSP_DRIVER_LEGACY) {
			dev_dbg(&pci->dev, "HDAudio driver not selected, aborting probe\n");
			return -ENODEV;
		}
	} else {
		dev_warn(&pci->dev, "dmic_detect option is deprecated, pass snd-intel-dspcfg.dsp_driver=1 option instead\n");
	}

	err = snd_card_new(&pci->dev, index[dev], id[dev], THIS_MODULE,
			   0, &card);
	if (err < 0) {
		dev_err(&pci->dev, "Error creating card!\n");
		return err;
	}

	err = azx_create(card, pci, dev, pci_id->driver_data, &chip);
	if (err < 0)
		goto out_free;
	card->private_data = chip;
	hda = container_of(chip, struct hda_intel, chip);

	pci_set_drvdata(pci, card);

#ifdef CONFIG_SND_HDA_I915
	/* bind with i915 if needed */
	if (chip->driver_caps & AZX_DCAPS_I915_COMPONENT) {
		err = snd_hdac_i915_init(azx_bus(chip));
		if (err < 0) {
			if (err == -EPROBE_DEFER)
				goto out_free;

			/* if the controller is bound only with HDMI/DP
			 * (for HSW and BDW), we need to abort the probe;
			 * for other chips, still continue probing as other
			 * codecs can be on the same link.
			 */
			if (HDA_CONTROLLER_IN_GPU(pci)) {
				dev_err_probe(card->dev, err,
					     "HSW/BDW HD-audio HDMI/DP requires binding with gfx driver\n");

				goto out_free;
			} else {
				/* don't bother any longer */
				chip->driver_caps &= ~AZX_DCAPS_I915_COMPONENT;
			}
		}

		/* HSW/BDW controllers need this power */
		if (HDA_CONTROLLER_IN_GPU(pci))
			hda->need_i915_power = true;
	}
#else
	if (HDA_CONTROLLER_IN_GPU(pci))
		dev_err(card->dev, "Haswell/Broadwell HDMI/DP must build in CONFIG_SND_HDA_I915\n");
#endif

	err = register_vga_switcheroo(chip);
	if (err < 0) {
		dev_err(card->dev, "Error registering vga_switcheroo client\n");
		goto out_free;
	}

	if (check_hdmi_disabled(pci)) {
		dev_info(card->dev, "VGA controller is disabled\n");
		dev_info(card->dev, "Delaying initialization\n");
		chip->disabled = true;
	}

	schedule_probe = !chip->disabled;

#ifdef CONFIG_SND_HDA_PATCH_LOADER
	if (patch[dev] && *patch[dev]) {
		dev_info(card->dev, "Applying patch firmware '%s'\n",
			 patch[dev]);
		err = request_firmware_nowait(THIS_MODULE, true, patch[dev],
					      &pci->dev, GFP_KERNEL, card,
					      azx_firmware_cb);
		if (err < 0)
			goto out_free;
		schedule_probe = false; /* continued in azx_firmware_cb() */
	}
#endif /* CONFIG_SND_HDA_PATCH_LOADER */

	if (schedule_probe)
		schedule_delayed_work(&hda->probe_work, 0);

	set_bit(dev, probed_devs);
	if (chip->disabled)
		complete_all(&hda->probe_wait);
	return 0;

out_free:
	pci_set_drvdata(pci, NULL);
	snd_card_free(card);
	return err;
}

/* On some boards setting power_save to a non 0 value leads to clicking /
 * popping sounds when ever we enter/leave powersaving mode. Ideally we would
 * figure out how to avoid these sounds, but that is not always feasible.
 * So we keep a list of devices where we disable powersaving as its known
 * to causes problems on these devices.
 */
static const struct snd_pci_quirk power_save_denylist[] = {
	/* https://bugzilla.redhat.com/show_bug.cgi?id=1525104 */
	SND_PCI_QUIRK(0x1849, 0xc892, "Asrock B85M-ITX", 0),
	/* https://bugzilla.redhat.com/show_bug.cgi?id=1525104 */
	SND_PCI_QUIRK(0x1849, 0x0397, "Asrock N68C-S UCC", 0),
	/* https://bugzilla.redhat.com/show_bug.cgi?id=1525104 */
	SND_PCI_QUIRK(0x1849, 0x7662, "Asrock H81M-HDS", 0),
	/* https://bugzilla.redhat.com/show_bug.cgi?id=1525104 */
	SND_PCI_QUIRK(0x1043, 0x8733, "Asus Prime X370-Pro", 0),
	/* https://bugzilla.redhat.com/show_bug.cgi?id=1525104 */
	SND_PCI_QUIRK(0x1028, 0x0497, "Dell Precision T3600", 0),
	/* https://bugzilla.redhat.com/show_bug.cgi?id=1525104 */
	/* Note the P55A-UD3 and Z87-D3HP share the subsys id for the HDA dev */
	SND_PCI_QUIRK(0x1458, 0xa002, "Gigabyte P55A-UD3 / Z87-D3HP", 0),
	/* https://bugzilla.redhat.com/show_bug.cgi?id=1525104 */
	SND_PCI_QUIRK(0x8086, 0x2040, "Intel DZ77BH-55K", 0),
	/* https://bugzilla.kernel.org/show_bug.cgi?id=199607 */
	SND_PCI_QUIRK(0x8086, 0x2057, "Intel NUC5i7RYB", 0),
	/* https://bugs.launchpad.net/bugs/1821663 */
	SND_PCI_QUIRK(0x8086, 0x2064, "Intel SDP 8086:2064", 0),
	/* https://bugzilla.redhat.com/show_bug.cgi?id=1520902 */
	SND_PCI_QUIRK(0x8086, 0x2068, "Intel NUC7i3BNB", 0),
	/* https://bugzilla.kernel.org/show_bug.cgi?id=198611 */
	SND_PCI_QUIRK(0x17aa, 0x2227, "Lenovo X1 Carbon 3rd Gen", 0),
	SND_PCI_QUIRK(0x17aa, 0x316e, "Lenovo ThinkCentre M70q", 0),
	/* https://bugzilla.redhat.com/show_bug.cgi?id=1689623 */
	SND_PCI_QUIRK(0x17aa, 0x367b, "Lenovo IdeaCentre B550", 0),
	/* https://bugzilla.redhat.com/show_bug.cgi?id=1572975 */
	SND_PCI_QUIRK(0x17aa, 0x36a7, "Lenovo C50 All in one", 0),
	/* https://bugs.launchpad.net/bugs/1821663 */
	SND_PCI_QUIRK(0x1631, 0xe017, "Packard Bell NEC IMEDIA 5204", 0),
	/* KONTRON SinglePC may cause a stall at runtime resume */
	SND_PCI_QUIRK(0x1734, 0x1232, "KONTRON SinglePC", 0),
	{}
};

static void set_default_power_save(struct azx *chip)
{
	struct hda_intel *hda = container_of(chip, struct hda_intel, chip);
	int val = power_save;

	if (pm_blacklist < 0) {
		const struct snd_pci_quirk *q;

		q = snd_pci_quirk_lookup(chip->pci, power_save_denylist);
		if (q && val) {
			dev_info(chip->card->dev, "device %04x:%04x is on the power_save denylist, forcing power_save to 0\n",
				 q->subvendor, q->subdevice);
			val = 0;
			hda->runtime_pm_disabled = 1;
		}
	} else if (pm_blacklist > 0) {
		dev_info(chip->card->dev, "Forcing power_save to 0 via option\n");
		val = 0;
	}
	snd_hda_set_power_save(&chip->bus, val * 1000);
}

/* number of codec slots for each chipset: 0 = default slots (i.e. 4) */
static const unsigned int azx_max_codecs[AZX_NUM_DRIVERS] = {
	[AZX_DRIVER_NVIDIA] = 8,
	[AZX_DRIVER_TERA] = 1,
};

static int azx_probe_continue(struct azx *chip)
{
	struct hda_intel *hda = container_of(chip, struct hda_intel, chip);
	struct hdac_bus *bus = azx_bus(chip);
	struct pci_dev *pci = chip->pci;
	int dev = chip->dev_index;
	int err;

	if (chip->disabled || hda->init_failed)
		return -EIO;
	if (hda->probe_retry)
		goto probe_retry;

	to_hda_bus(bus)->bus_probing = 1;
	hda->probe_continued = 1;

	/* Request display power well for the HDA controller or codec. For
	 * Haswell/Broadwell, both the display HDA controller and codec need
	 * this power. For other platforms, like Baytrail/Braswell, only the
	 * display codec needs the power and it can be released after probe.
	 */
	display_power(chip, true);

	err = azx_first_init(chip);
	if (err < 0)
		goto out_free;

#ifdef CONFIG_SND_HDA_INPUT_BEEP
	chip->beep_mode = beep_mode[dev];
#endif

	chip->ctl_dev_id = ctl_dev_id;

	/* create codec instances */
	if (bus->codec_mask) {
		err = azx_probe_codecs(chip, azx_max_codecs[chip->driver_type]);
		if (err < 0)
			goto out_free;
	}

#ifdef CONFIG_SND_HDA_PATCH_LOADER
	if (chip->fw) {
		err = snd_hda_load_patch(&chip->bus, chip->fw->size,
					 chip->fw->data);
		if (err < 0)
			goto out_free;
	}
#endif

 probe_retry:
	if (bus->codec_mask && !(probe_only[dev] & 1)) {
		err = azx_codec_configure(chip);
		if (err) {
			if ((chip->driver_caps & AZX_DCAPS_RETRY_PROBE) &&
			    ++hda->probe_retry < 60) {
				schedule_delayed_work(&hda->probe_work,
						      msecs_to_jiffies(1000));
				return 0; /* keep things up */
			}
			dev_err(chip->card->dev, "Cannot probe codecs, giving up\n");
			goto out_free;
		}
	}

	err = snd_card_register(chip->card);
	if (err < 0)
		goto out_free;

	setup_vga_switcheroo_runtime_pm(chip);

	chip->running = 1;
	azx_add_card_list(chip);

	set_default_power_save(chip);

	if (azx_has_pm_runtime(chip)) {
		pm_runtime_use_autosuspend(&pci->dev);
		pm_runtime_allow(&pci->dev);
		pm_runtime_put_autosuspend(&pci->dev);
	}

out_free:
	if (err < 0) {
		pci_set_drvdata(pci, NULL);
		snd_card_free(chip->card);
		return err;
	}

	if (!hda->need_i915_power)
		display_power(chip, false);
	complete_all(&hda->probe_wait);
	to_hda_bus(bus)->bus_probing = 0;
	hda->probe_retry = 0;
	return 0;
}

static void azx_remove(struct pci_dev *pci)
{
	struct snd_card *card = pci_get_drvdata(pci);
	struct azx *chip;
	struct hda_intel *hda;

	if (card) {
		/* cancel the pending probing work */
		chip = card->private_data;
		hda = container_of(chip, struct hda_intel, chip);
		/* FIXME: below is an ugly workaround.
		 * Both device_release_driver() and driver_probe_device()
		 * take *both* the device's and its parent's lock before
		 * calling the remove() and probe() callbacks.  The codec
		 * probe takes the locks of both the codec itself and its
		 * parent, i.e. the PCI controller dev.  Meanwhile, when
		 * the PCI controller is unbound, it takes its lock, too
		 * ==> ouch, a deadlock!
		 * As a workaround, we unlock temporarily here the controller
		 * device during cancel_work_sync() call.
		 */
		device_unlock(&pci->dev);
		cancel_delayed_work_sync(&hda->probe_work);
		device_lock(&pci->dev);

		clear_bit(chip->dev_index, probed_devs);
		pci_set_drvdata(pci, NULL);
		snd_card_free(card);
	}
}

static void azx_shutdown(struct pci_dev *pci)
{
	struct snd_card *card = pci_get_drvdata(pci);
	struct azx *chip;

	if (!card)
		return;
	chip = card->private_data;
	if (chip && chip->running)
		__azx_shutdown_chip(chip, true);
}

/* PCI IDs */
static const struct pci_device_id azx_ids[] = {
	/* CPT */
	{ PCI_DEVICE_DATA(INTEL, HDA_CPT, AZX_DRIVER_PCH | AZX_DCAPS_INTEL_PCH_NOPM) },
	/* PBG */
	{ PCI_DEVICE_DATA(INTEL, HDA_PBG, AZX_DRIVER_PCH | AZX_DCAPS_INTEL_PCH_NOPM) },
	/* Panther Point */
	{ PCI_DEVICE_DATA(INTEL, HDA_PPT, AZX_DRIVER_PCH | AZX_DCAPS_INTEL_PCH_NOPM) },
	/* Lynx Point */
	{ PCI_DEVICE_DATA(INTEL, HDA_LPT, AZX_DRIVER_PCH | AZX_DCAPS_INTEL_PCH) },
	/* 9 Series */
	{ PCI_DEVICE_DATA(INTEL, HDA_9_SERIES, AZX_DRIVER_PCH | AZX_DCAPS_INTEL_PCH) },
	/* Wellsburg */
	{ PCI_DEVICE_DATA(INTEL, HDA_WBG_0, AZX_DRIVER_PCH | AZX_DCAPS_INTEL_PCH) },
	{ PCI_DEVICE_DATA(INTEL, HDA_WBG_1, AZX_DRIVER_PCH | AZX_DCAPS_INTEL_PCH) },
	/* Lewisburg */
	{ PCI_DEVICE_DATA(INTEL, HDA_LBG_0, AZX_DRIVER_PCH | AZX_DCAPS_INTEL_SKYLAKE) },
	{ PCI_DEVICE_DATA(INTEL, HDA_LBG_1, AZX_DRIVER_PCH | AZX_DCAPS_INTEL_SKYLAKE) },
	/* Lynx Point-LP */
	{ PCI_DEVICE_DATA(INTEL, HDA_LPT_LP_0, AZX_DRIVER_PCH | AZX_DCAPS_INTEL_PCH) },
	/* Lynx Point-LP */
	{ PCI_DEVICE_DATA(INTEL, HDA_LPT_LP_1, AZX_DRIVER_PCH | AZX_DCAPS_INTEL_PCH) },
	/* Wildcat Point-LP */
	{ PCI_DEVICE_DATA(INTEL, HDA_WPT_LP, AZX_DRIVER_PCH | AZX_DCAPS_INTEL_PCH) },
	/* Skylake (Sunrise Point) */
	{ PCI_DEVICE_DATA(INTEL, HDA_SKL, AZX_DRIVER_SKL | AZX_DCAPS_INTEL_SKYLAKE) },
	/* Skylake-LP (Sunrise Point-LP) */
	{ PCI_DEVICE_DATA(INTEL, HDA_SKL_LP, AZX_DRIVER_SKL | AZX_DCAPS_INTEL_SKYLAKE) },
	/* Kabylake */
	{ PCI_DEVICE_DATA(INTEL, HDA_KBL, AZX_DRIVER_SKL | AZX_DCAPS_INTEL_SKYLAKE) },
	/* Kabylake-LP */
	{ PCI_DEVICE_DATA(INTEL, HDA_KBL_LP, AZX_DRIVER_SKL | AZX_DCAPS_INTEL_SKYLAKE) },
	/* Kabylake-H */
	{ PCI_DEVICE_DATA(INTEL, HDA_KBL_H, AZX_DRIVER_SKL | AZX_DCAPS_INTEL_SKYLAKE) },
	/* Coffelake */
	{ PCI_DEVICE_DATA(INTEL, HDA_CNL_H, AZX_DRIVER_SKL | AZX_DCAPS_INTEL_SKYLAKE) },
	/* Cannonlake */
	{ PCI_DEVICE_DATA(INTEL, HDA_CNL_LP, AZX_DRIVER_SKL | AZX_DCAPS_INTEL_SKYLAKE) },
	/* CometLake-LP */
	{ PCI_DEVICE_DATA(INTEL, HDA_CML_LP, AZX_DRIVER_SKL | AZX_DCAPS_INTEL_SKYLAKE) },
	/* CometLake-H */
	{ PCI_DEVICE_DATA(INTEL, HDA_CML_H, AZX_DRIVER_SKL | AZX_DCAPS_INTEL_SKYLAKE) },
	{ PCI_DEVICE_DATA(INTEL, HDA_RKL_S, AZX_DRIVER_SKL | AZX_DCAPS_INTEL_SKYLAKE) },
	/* CometLake-S */
	{ PCI_DEVICE_DATA(INTEL, HDA_CML_S, AZX_DRIVER_SKL | AZX_DCAPS_INTEL_SKYLAKE) },
	/* CometLake-R */
	{ PCI_DEVICE_DATA(INTEL, HDA_CML_R, AZX_DRIVER_SKL | AZX_DCAPS_INTEL_SKYLAKE) },
	/* Icelake */
	{ PCI_DEVICE_DATA(INTEL, HDA_ICL_LP, AZX_DRIVER_SKL | AZX_DCAPS_INTEL_SKYLAKE) },
	/* Icelake-H */
	{ PCI_DEVICE_DATA(INTEL, HDA_ICL_H, AZX_DRIVER_SKL | AZX_DCAPS_INTEL_SKYLAKE) },
	/* Jasperlake */
	{ PCI_DEVICE_DATA(INTEL, HDA_ICL_N, AZX_DRIVER_SKL | AZX_DCAPS_INTEL_SKYLAKE) },
	{ PCI_DEVICE_DATA(INTEL, HDA_JSL_N, AZX_DRIVER_SKL | AZX_DCAPS_INTEL_SKYLAKE) },
	/* Tigerlake */
	{ PCI_DEVICE_DATA(INTEL, HDA_TGL_LP, AZX_DRIVER_SKL | AZX_DCAPS_INTEL_SKYLAKE) },
	/* Tigerlake-H */
	{ PCI_DEVICE_DATA(INTEL, HDA_TGL_H, AZX_DRIVER_SKL | AZX_DCAPS_INTEL_SKYLAKE) },
	/* DG1 */
	{ PCI_DEVICE_DATA(INTEL, HDA_DG1, AZX_DRIVER_SKL | AZX_DCAPS_INTEL_SKYLAKE) },
	/* DG2 */
	{ PCI_DEVICE_DATA(INTEL, HDA_DG2_0, AZX_DRIVER_SKL | AZX_DCAPS_INTEL_SKYLAKE) },
	{ PCI_DEVICE_DATA(INTEL, HDA_DG2_1, AZX_DRIVER_SKL | AZX_DCAPS_INTEL_SKYLAKE) },
	{ PCI_DEVICE_DATA(INTEL, HDA_DG2_2, AZX_DRIVER_SKL | AZX_DCAPS_INTEL_SKYLAKE) },
	/* Alderlake-S */
	{ PCI_DEVICE_DATA(INTEL, HDA_ADL_S, AZX_DRIVER_SKL | AZX_DCAPS_INTEL_SKYLAKE) },
	/* Alderlake-P */
	{ PCI_DEVICE_DATA(INTEL, HDA_ADL_P, AZX_DRIVER_SKL | AZX_DCAPS_INTEL_SKYLAKE) },
	{ PCI_DEVICE_DATA(INTEL, HDA_ADL_PS, AZX_DRIVER_SKL | AZX_DCAPS_INTEL_SKYLAKE) },
	{ PCI_DEVICE_DATA(INTEL, HDA_ADL_PX, AZX_DRIVER_SKL | AZX_DCAPS_INTEL_SKYLAKE) },
	/* Alderlake-M */
	{ PCI_DEVICE_DATA(INTEL, HDA_ADL_M, AZX_DRIVER_SKL | AZX_DCAPS_INTEL_SKYLAKE) },
	/* Alderlake-N */
	{ PCI_DEVICE_DATA(INTEL, HDA_ADL_N, AZX_DRIVER_SKL | AZX_DCAPS_INTEL_SKYLAKE) },
	/* Elkhart Lake */
	{ PCI_DEVICE_DATA(INTEL, HDA_EHL_0, AZX_DRIVER_SKL | AZX_DCAPS_INTEL_SKYLAKE) },
	{ PCI_DEVICE_DATA(INTEL, HDA_EHL_3, AZX_DRIVER_SKL | AZX_DCAPS_INTEL_SKYLAKE) },
	/* Raptor Lake */
	{ PCI_DEVICE_DATA(INTEL, HDA_RPL_S, AZX_DRIVER_SKL | AZX_DCAPS_INTEL_SKYLAKE) },
	{ PCI_DEVICE_DATA(INTEL, HDA_RPL_P_0, AZX_DRIVER_SKL | AZX_DCAPS_INTEL_SKYLAKE) },
	{ PCI_DEVICE_DATA(INTEL, HDA_RPL_P_1, AZX_DRIVER_SKL | AZX_DCAPS_INTEL_SKYLAKE) },
	{ PCI_DEVICE_DATA(INTEL, HDA_RPL_M, AZX_DRIVER_SKL | AZX_DCAPS_INTEL_SKYLAKE) },
	{ PCI_DEVICE_DATA(INTEL, HDA_RPL_PX, AZX_DRIVER_SKL | AZX_DCAPS_INTEL_SKYLAKE) },
	{ PCI_DEVICE_DATA(INTEL, HDA_MTL, AZX_DRIVER_SKL | AZX_DCAPS_INTEL_SKYLAKE) },
	/* Battlemage */
	{ PCI_DEVICE_DATA(INTEL, HDA_BMG, AZX_DRIVER_SKL | AZX_DCAPS_INTEL_SKYLAKE) },
	/* Lunarlake-P */
	{ PCI_DEVICE_DATA(INTEL, HDA_LNL_P, AZX_DRIVER_SKL | AZX_DCAPS_INTEL_LNL) },
	/* Arrow Lake-S */
	{ PCI_DEVICE_DATA(INTEL, HDA_ARL_S, AZX_DRIVER_SKL | AZX_DCAPS_INTEL_SKYLAKE) },
	/* Arrow Lake */
	{ PCI_DEVICE_DATA(INTEL, HDA_ARL, AZX_DRIVER_SKL | AZX_DCAPS_INTEL_SKYLAKE) },
<<<<<<< HEAD
=======
	/* Panther Lake */
	{ PCI_DEVICE_DATA(INTEL, HDA_PTL, AZX_DRIVER_SKL | AZX_DCAPS_INTEL_LNL) },
>>>>>>> a6ad5510
	/* Apollolake (Broxton-P) */
	{ PCI_DEVICE_DATA(INTEL, HDA_APL, AZX_DRIVER_SKL | AZX_DCAPS_INTEL_BROXTON) },
	/* Gemini-Lake */
	{ PCI_DEVICE_DATA(INTEL, HDA_GML, AZX_DRIVER_SKL | AZX_DCAPS_INTEL_BROXTON) },
	/* Haswell */
	{ PCI_DEVICE_DATA(INTEL, HDA_HSW_0, AZX_DRIVER_HDMI | AZX_DCAPS_INTEL_HASWELL) },
	{ PCI_DEVICE_DATA(INTEL, HDA_HSW_2, AZX_DRIVER_HDMI | AZX_DCAPS_INTEL_HASWELL) },
	{ PCI_DEVICE_DATA(INTEL, HDA_HSW_3, AZX_DRIVER_HDMI | AZX_DCAPS_INTEL_HASWELL) },
	/* Broadwell */
	{ PCI_DEVICE_DATA(INTEL, HDA_BDW, AZX_DRIVER_HDMI | AZX_DCAPS_INTEL_BROADWELL) },
	/* 5 Series/3400 */
	{ PCI_DEVICE_DATA(INTEL, HDA_5_3400_SERIES_0, AZX_DRIVER_SCH | AZX_DCAPS_INTEL_PCH_NOPM) },
	{ PCI_DEVICE_DATA(INTEL, HDA_5_3400_SERIES_1, AZX_DRIVER_SCH | AZX_DCAPS_INTEL_PCH_NOPM) },
	/* Poulsbo */
	{ PCI_DEVICE_DATA(INTEL, HDA_POULSBO, AZX_DRIVER_SCH | AZX_DCAPS_INTEL_PCH_BASE |
	  AZX_DCAPS_POSFIX_LPIB) },
	/* Oaktrail */
	{ PCI_DEVICE_DATA(INTEL, HDA_OAKTRAIL, AZX_DRIVER_SCH | AZX_DCAPS_INTEL_PCH_BASE) },
	/* BayTrail */
	{ PCI_DEVICE_DATA(INTEL, HDA_BYT, AZX_DRIVER_PCH | AZX_DCAPS_INTEL_BAYTRAIL) },
	/* Braswell */
	{ PCI_DEVICE_DATA(INTEL, HDA_BSW, AZX_DRIVER_PCH | AZX_DCAPS_INTEL_BRASWELL) },
	/* ICH6 */
	{ PCI_DEVICE_DATA(INTEL, HDA_ICH6, AZX_DRIVER_ICH | AZX_DCAPS_INTEL_ICH) },
	/* ICH7 */
	{ PCI_DEVICE_DATA(INTEL, HDA_ICH7, AZX_DRIVER_ICH | AZX_DCAPS_INTEL_ICH) },
	/* ESB2 */
	{ PCI_DEVICE_DATA(INTEL, HDA_ESB2, AZX_DRIVER_ICH | AZX_DCAPS_INTEL_ICH) },
	/* ICH8 */
	{ PCI_DEVICE_DATA(INTEL, HDA_ICH8, AZX_DRIVER_ICH | AZX_DCAPS_INTEL_ICH) },
	/* ICH9 */
	{ PCI_DEVICE_DATA(INTEL, HDA_ICH9_0, AZX_DRIVER_ICH | AZX_DCAPS_INTEL_ICH) },
	/* ICH9 */
	{ PCI_DEVICE_DATA(INTEL, HDA_ICH9_1, AZX_DRIVER_ICH | AZX_DCAPS_INTEL_ICH) },
	/* ICH10 */
	{ PCI_DEVICE_DATA(INTEL, HDA_ICH10_0, AZX_DRIVER_ICH | AZX_DCAPS_INTEL_ICH) },
	/* ICH10 */
	{ PCI_DEVICE_DATA(INTEL, HDA_ICH10_1, AZX_DRIVER_ICH | AZX_DCAPS_INTEL_ICH) },
	/* Generic Intel */
	{ PCI_DEVICE(PCI_VENDOR_ID_INTEL, PCI_ANY_ID),
	  .class = PCI_CLASS_MULTIMEDIA_HD_AUDIO << 8,
	  .class_mask = 0xffffff,
	  .driver_data = AZX_DRIVER_ICH | AZX_DCAPS_NO_ALIGN_BUFSIZE },
	/* ATI SB 450/600/700/800/900 */
	{ PCI_VDEVICE(ATI, 0x437b),
	  .driver_data = AZX_DRIVER_ATI | AZX_DCAPS_PRESET_ATI_SB },
	{ PCI_VDEVICE(ATI, 0x4383),
	  .driver_data = AZX_DRIVER_ATI | AZX_DCAPS_PRESET_ATI_SB },
	/* AMD Hudson */
	{ PCI_VDEVICE(AMD, 0x780d),
	  .driver_data = AZX_DRIVER_GENERIC | AZX_DCAPS_PRESET_ATI_SB },
	/* AMD, X370 & co */
	{ PCI_VDEVICE(AMD, 0x1457),
	  .driver_data = AZX_DRIVER_GENERIC | AZX_DCAPS_PRESET_AMD_SB },
	/* AMD, X570 & co */
	{ PCI_VDEVICE(AMD, 0x1487),
	  .driver_data = AZX_DRIVER_GENERIC | AZX_DCAPS_PRESET_AMD_SB },
	/* AMD Stoney */
	{ PCI_VDEVICE(AMD, 0x157a),
	  .driver_data = AZX_DRIVER_GENERIC | AZX_DCAPS_PRESET_ATI_SB |
			 AZX_DCAPS_PM_RUNTIME },
	/* AMD Raven */
	{ PCI_VDEVICE(AMD, 0x15e3),
	  .driver_data = AZX_DRIVER_GENERIC | AZX_DCAPS_PRESET_AMD_SB },
	/* ATI HDMI */
	{ PCI_VDEVICE(ATI, 0x0002),
	  .driver_data = AZX_DRIVER_ATIHDMI_NS | AZX_DCAPS_PRESET_ATI_HDMI_NS |
	  AZX_DCAPS_PM_RUNTIME },
	{ PCI_VDEVICE(ATI, 0x1308),
	  .driver_data = AZX_DRIVER_ATIHDMI_NS | AZX_DCAPS_PRESET_ATI_HDMI_NS },
	{ PCI_VDEVICE(ATI, 0x157a),
	  .driver_data = AZX_DRIVER_ATIHDMI_NS | AZX_DCAPS_PRESET_ATI_HDMI_NS },
	{ PCI_VDEVICE(ATI, 0x15b3),
	  .driver_data = AZX_DRIVER_ATIHDMI_NS | AZX_DCAPS_PRESET_ATI_HDMI_NS },
	{ PCI_VDEVICE(ATI, 0x793b),
	  .driver_data = AZX_DRIVER_ATIHDMI | AZX_DCAPS_PRESET_ATI_HDMI },
	{ PCI_VDEVICE(ATI, 0x7919),
	  .driver_data = AZX_DRIVER_ATIHDMI | AZX_DCAPS_PRESET_ATI_HDMI },
	{ PCI_VDEVICE(ATI, 0x960f),
	  .driver_data = AZX_DRIVER_ATIHDMI | AZX_DCAPS_PRESET_ATI_HDMI },
	{ PCI_VDEVICE(ATI, 0x970f),
	  .driver_data = AZX_DRIVER_ATIHDMI | AZX_DCAPS_PRESET_ATI_HDMI },
	{ PCI_VDEVICE(ATI, 0x9840),
	  .driver_data = AZX_DRIVER_ATIHDMI_NS | AZX_DCAPS_PRESET_ATI_HDMI_NS },
	{ PCI_VDEVICE(ATI, 0xaa00),
	  .driver_data = AZX_DRIVER_ATIHDMI | AZX_DCAPS_PRESET_ATI_HDMI },
	{ PCI_VDEVICE(ATI, 0xaa08),
	  .driver_data = AZX_DRIVER_ATIHDMI | AZX_DCAPS_PRESET_ATI_HDMI },
	{ PCI_VDEVICE(ATI, 0xaa10),
	  .driver_data = AZX_DRIVER_ATIHDMI | AZX_DCAPS_PRESET_ATI_HDMI },
	{ PCI_VDEVICE(ATI, 0xaa18),
	  .driver_data = AZX_DRIVER_ATIHDMI | AZX_DCAPS_PRESET_ATI_HDMI },
	{ PCI_VDEVICE(ATI, 0xaa20),
	  .driver_data = AZX_DRIVER_ATIHDMI | AZX_DCAPS_PRESET_ATI_HDMI },
	{ PCI_VDEVICE(ATI, 0xaa28),
	  .driver_data = AZX_DRIVER_ATIHDMI | AZX_DCAPS_PRESET_ATI_HDMI },
	{ PCI_VDEVICE(ATI, 0xaa30),
	  .driver_data = AZX_DRIVER_ATIHDMI | AZX_DCAPS_PRESET_ATI_HDMI },
	{ PCI_VDEVICE(ATI, 0xaa38),
	  .driver_data = AZX_DRIVER_ATIHDMI | AZX_DCAPS_PRESET_ATI_HDMI },
	{ PCI_VDEVICE(ATI, 0xaa40),
	  .driver_data = AZX_DRIVER_ATIHDMI | AZX_DCAPS_PRESET_ATI_HDMI },
	{ PCI_VDEVICE(ATI, 0xaa48),
	  .driver_data = AZX_DRIVER_ATIHDMI | AZX_DCAPS_PRESET_ATI_HDMI },
	{ PCI_VDEVICE(ATI, 0xaa50),
	  .driver_data = AZX_DRIVER_ATIHDMI | AZX_DCAPS_PRESET_ATI_HDMI },
	{ PCI_VDEVICE(ATI, 0xaa58),
	  .driver_data = AZX_DRIVER_ATIHDMI | AZX_DCAPS_PRESET_ATI_HDMI },
	{ PCI_VDEVICE(ATI, 0xaa60),
	  .driver_data = AZX_DRIVER_ATIHDMI | AZX_DCAPS_PRESET_ATI_HDMI },
	{ PCI_VDEVICE(ATI, 0xaa68),
	  .driver_data = AZX_DRIVER_ATIHDMI | AZX_DCAPS_PRESET_ATI_HDMI },
	{ PCI_VDEVICE(ATI, 0xaa80),
	  .driver_data = AZX_DRIVER_ATIHDMI | AZX_DCAPS_PRESET_ATI_HDMI },
	{ PCI_VDEVICE(ATI, 0xaa88),
	  .driver_data = AZX_DRIVER_ATIHDMI | AZX_DCAPS_PRESET_ATI_HDMI },
	{ PCI_VDEVICE(ATI, 0xaa90),
	  .driver_data = AZX_DRIVER_ATIHDMI | AZX_DCAPS_PRESET_ATI_HDMI },
	{ PCI_VDEVICE(ATI, 0xaa98),
	  .driver_data = AZX_DRIVER_ATIHDMI | AZX_DCAPS_PRESET_ATI_HDMI },
	{ PCI_VDEVICE(ATI, 0x9902),
	  .driver_data = AZX_DRIVER_ATIHDMI_NS | AZX_DCAPS_PRESET_ATI_HDMI_NS },
	{ PCI_VDEVICE(ATI, 0xaaa0),
	  .driver_data = AZX_DRIVER_ATIHDMI_NS | AZX_DCAPS_PRESET_ATI_HDMI_NS },
	{ PCI_VDEVICE(ATI, 0xaaa8),
	  .driver_data = AZX_DRIVER_ATIHDMI_NS | AZX_DCAPS_PRESET_ATI_HDMI_NS },
	{ PCI_VDEVICE(ATI, 0xaab0),
	  .driver_data = AZX_DRIVER_ATIHDMI_NS | AZX_DCAPS_PRESET_ATI_HDMI_NS },
	{ PCI_VDEVICE(ATI, 0xaac0),
	  .driver_data = AZX_DRIVER_ATIHDMI_NS | AZX_DCAPS_PRESET_ATI_HDMI_NS |
	  AZX_DCAPS_PM_RUNTIME },
	{ PCI_VDEVICE(ATI, 0xaac8),
	  .driver_data = AZX_DRIVER_ATIHDMI_NS | AZX_DCAPS_PRESET_ATI_HDMI_NS |
	  AZX_DCAPS_PM_RUNTIME },
	{ PCI_VDEVICE(ATI, 0xaad8),
	  .driver_data = AZX_DRIVER_ATIHDMI_NS | AZX_DCAPS_PRESET_ATI_HDMI_NS |
	  AZX_DCAPS_PM_RUNTIME },
	{ PCI_VDEVICE(ATI, 0xaae0),
	  .driver_data = AZX_DRIVER_ATIHDMI_NS | AZX_DCAPS_PRESET_ATI_HDMI_NS |
	  AZX_DCAPS_PM_RUNTIME },
	{ PCI_VDEVICE(ATI, 0xaae8),
	  .driver_data = AZX_DRIVER_ATIHDMI_NS | AZX_DCAPS_PRESET_ATI_HDMI_NS |
	  AZX_DCAPS_PM_RUNTIME },
	{ PCI_VDEVICE(ATI, 0xaaf0),
	  .driver_data = AZX_DRIVER_ATIHDMI_NS | AZX_DCAPS_PRESET_ATI_HDMI_NS |
	  AZX_DCAPS_PM_RUNTIME },
	{ PCI_VDEVICE(ATI, 0xaaf8),
	  .driver_data = AZX_DRIVER_ATIHDMI_NS | AZX_DCAPS_PRESET_ATI_HDMI_NS |
	  AZX_DCAPS_PM_RUNTIME },
	{ PCI_VDEVICE(ATI, 0xab00),
	  .driver_data = AZX_DRIVER_ATIHDMI_NS | AZX_DCAPS_PRESET_ATI_HDMI_NS |
	  AZX_DCAPS_PM_RUNTIME },
	{ PCI_VDEVICE(ATI, 0xab08),
	  .driver_data = AZX_DRIVER_ATIHDMI_NS | AZX_DCAPS_PRESET_ATI_HDMI_NS |
	  AZX_DCAPS_PM_RUNTIME },
	{ PCI_VDEVICE(ATI, 0xab10),
	  .driver_data = AZX_DRIVER_ATIHDMI_NS | AZX_DCAPS_PRESET_ATI_HDMI_NS |
	  AZX_DCAPS_PM_RUNTIME },
	{ PCI_VDEVICE(ATI, 0xab18),
	  .driver_data = AZX_DRIVER_ATIHDMI_NS | AZX_DCAPS_PRESET_ATI_HDMI_NS |
	  AZX_DCAPS_PM_RUNTIME },
	{ PCI_VDEVICE(ATI, 0xab20),
	  .driver_data = AZX_DRIVER_ATIHDMI_NS | AZX_DCAPS_PRESET_ATI_HDMI_NS |
	  AZX_DCAPS_PM_RUNTIME },
	{ PCI_VDEVICE(ATI, 0xab28),
	  .driver_data = AZX_DRIVER_ATIHDMI_NS | AZX_DCAPS_PRESET_ATI_HDMI_NS |
	  AZX_DCAPS_PM_RUNTIME },
	{ PCI_VDEVICE(ATI, 0xab30),
	  .driver_data = AZX_DRIVER_ATIHDMI_NS | AZX_DCAPS_PRESET_ATI_HDMI_NS |
	  AZX_DCAPS_PM_RUNTIME },
	{ PCI_VDEVICE(ATI, 0xab38),
	  .driver_data = AZX_DRIVER_ATIHDMI_NS | AZX_DCAPS_PRESET_ATI_HDMI_NS |
	  AZX_DCAPS_PM_RUNTIME },
	/* GLENFLY */
	{ PCI_DEVICE(PCI_VENDOR_ID_GLENFLY, PCI_ANY_ID),
	  .class = PCI_CLASS_MULTIMEDIA_HD_AUDIO << 8,
	  .class_mask = 0xffffff,
	  .driver_data = AZX_DRIVER_GFHDMI | AZX_DCAPS_POSFIX_LPIB |
	  AZX_DCAPS_NO_MSI | AZX_DCAPS_NO_64BIT },
	/* VIA VT8251/VT8237A */
	{ PCI_VDEVICE(VIA, 0x3288), .driver_data = AZX_DRIVER_VIA },
	/* VIA GFX VT7122/VX900 */
	{ PCI_VDEVICE(VIA, 0x9170), .driver_data = AZX_DRIVER_GENERIC },
	/* VIA GFX VT6122/VX11 */
	{ PCI_VDEVICE(VIA, 0x9140), .driver_data = AZX_DRIVER_GENERIC },
	/* SIS966 */
	{ PCI_VDEVICE(SI, 0x7502), .driver_data = AZX_DRIVER_SIS },
	/* ULI M5461 */
	{ PCI_VDEVICE(AL, 0x5461), .driver_data = AZX_DRIVER_ULI },
	/* NVIDIA MCP */
	{ PCI_DEVICE(PCI_VENDOR_ID_NVIDIA, PCI_ANY_ID),
	  .class = PCI_CLASS_MULTIMEDIA_HD_AUDIO << 8,
	  .class_mask = 0xffffff,
	  .driver_data = AZX_DRIVER_NVIDIA | AZX_DCAPS_PRESET_NVIDIA },
	/* Teradici */
	{ PCI_DEVICE(0x6549, 0x1200),
	  .driver_data = AZX_DRIVER_TERA | AZX_DCAPS_NO_64BIT },
	{ PCI_DEVICE(0x6549, 0x2200),
	  .driver_data = AZX_DRIVER_TERA | AZX_DCAPS_NO_64BIT },
	/* Creative X-Fi (CA0110-IBG) */
	/* CTHDA chips */
	{ PCI_VDEVICE(CREATIVE, 0x0010),
	  .driver_data = AZX_DRIVER_CTHDA | AZX_DCAPS_PRESET_CTHDA },
	{ PCI_VDEVICE(CREATIVE, 0x0012),
	  .driver_data = AZX_DRIVER_CTHDA | AZX_DCAPS_PRESET_CTHDA },
#if !IS_ENABLED(CONFIG_SND_CTXFI)
	/* the following entry conflicts with snd-ctxfi driver,
	 * as ctxfi driver mutates from HD-audio to native mode with
	 * a special command sequence.
	 */
	{ PCI_DEVICE(PCI_VENDOR_ID_CREATIVE, PCI_ANY_ID),
	  .class = PCI_CLASS_MULTIMEDIA_HD_AUDIO << 8,
	  .class_mask = 0xffffff,
	  .driver_data = AZX_DRIVER_CTX | AZX_DCAPS_CTX_WORKAROUND |
	  AZX_DCAPS_NO_64BIT | AZX_DCAPS_POSFIX_LPIB },
#else
	/* this entry seems still valid -- i.e. without emu20kx chip */
	{ PCI_VDEVICE(CREATIVE, 0x0009),
	  .driver_data = AZX_DRIVER_CTX | AZX_DCAPS_CTX_WORKAROUND |
	  AZX_DCAPS_NO_64BIT | AZX_DCAPS_POSFIX_LPIB },
#endif
	/* CM8888 */
	{ PCI_VDEVICE(CMEDIA, 0x5011),
	  .driver_data = AZX_DRIVER_CMEDIA |
	  AZX_DCAPS_NO_MSI | AZX_DCAPS_POSFIX_LPIB | AZX_DCAPS_SNOOP_OFF },
	/* Vortex86MX */
	{ PCI_VDEVICE(RDC, 0x3010), .driver_data = AZX_DRIVER_GENERIC },
	/* VMware HDAudio */
	{ PCI_VDEVICE(VMWARE, 0x1977), .driver_data = AZX_DRIVER_GENERIC },
	/* AMD/ATI Generic, PCI class code and Vendor ID for HD Audio */
	{ PCI_DEVICE(PCI_VENDOR_ID_ATI, PCI_ANY_ID),
	  .class = PCI_CLASS_MULTIMEDIA_HD_AUDIO << 8,
	  .class_mask = 0xffffff,
	  .driver_data = AZX_DRIVER_GENERIC | AZX_DCAPS_PRESET_ATI_HDMI },
	{ PCI_DEVICE(PCI_VENDOR_ID_AMD, PCI_ANY_ID),
	  .class = PCI_CLASS_MULTIMEDIA_HD_AUDIO << 8,
	  .class_mask = 0xffffff,
	  .driver_data = AZX_DRIVER_GENERIC | AZX_DCAPS_PRESET_ATI_HDMI },
	/* Zhaoxin */
	{ PCI_VDEVICE(ZHAOXIN, 0x3288), .driver_data = AZX_DRIVER_ZHAOXIN },
	/* Loongson HDAudio*/
	{ PCI_VDEVICE(LOONGSON, PCI_DEVICE_ID_LOONGSON_HDA),
	  .driver_data = AZX_DRIVER_LOONGSON },
	{ PCI_VDEVICE(LOONGSON, PCI_DEVICE_ID_LOONGSON_HDMI),
	  .driver_data = AZX_DRIVER_LOONGSON },
	{ 0, }
};
MODULE_DEVICE_TABLE(pci, azx_ids);

/* pci_driver definition */
static struct pci_driver azx_driver = {
	.name = KBUILD_MODNAME,
	.id_table = azx_ids,
	.probe = azx_probe,
	.remove = azx_remove,
	.shutdown = azx_shutdown,
	.driver = {
		.pm = &azx_pm,
	},
};

module_pci_driver(azx_driver);<|MERGE_RESOLUTION|>--- conflicted
+++ resolved
@@ -2504,11 +2504,8 @@
 	{ PCI_DEVICE_DATA(INTEL, HDA_ARL_S, AZX_DRIVER_SKL | AZX_DCAPS_INTEL_SKYLAKE) },
 	/* Arrow Lake */
 	{ PCI_DEVICE_DATA(INTEL, HDA_ARL, AZX_DRIVER_SKL | AZX_DCAPS_INTEL_SKYLAKE) },
-<<<<<<< HEAD
-=======
 	/* Panther Lake */
 	{ PCI_DEVICE_DATA(INTEL, HDA_PTL, AZX_DRIVER_SKL | AZX_DCAPS_INTEL_LNL) },
->>>>>>> a6ad5510
 	/* Apollolake (Broxton-P) */
 	{ PCI_DEVICE_DATA(INTEL, HDA_APL, AZX_DRIVER_SKL | AZX_DCAPS_INTEL_BROXTON) },
 	/* Gemini-Lake */
