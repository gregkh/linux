// SPDX-License-Identifier: GPL-2.0-only
/*
 *   intel_hdmi_audio.c - Intel HDMI audio driver
 *
 *  Copyright (C) 2016 Intel Corp
 *  Authors:	Sailaja Bandarupalli <sailaja.bandarupalli@intel.com>
 *		Ramesh Babu K V	<ramesh.babu@intel.com>
 *		Vaibhav Agarwal <vaibhav.agarwal@intel.com>
 *		Jerome Anand <jerome.anand@intel.com>
 *  ~~~~~~~~~~~~~~~~~~~~~~~~~~~~~~~~~~~~~~~~~~~~~~~~~~~~~~~~~~~~~~~~~~~~~~~~~~
 *
 * ~~~~~~~~~~~~~~~~~~~~~~~~~~~~~~~~~~~~~~~~~~~~~~~~~~~~~~~~~~~~~~~~~~~~~~~~~~
 * ALSA driver for Intel HDMI audio
 */

#include <linux/types.h>
#include <linux/platform_device.h>
#include <linux/io.h>
#include <linux/slab.h>
#include <linux/module.h>
#include <linux/interrupt.h>
#include <linux/pm_runtime.h>
#include <linux/dma-mapping.h>
#include <linux/delay.h>
#include <sound/core.h>
#include <sound/asoundef.h>
#include <sound/pcm.h>
#include <sound/pcm_params.h>
#include <sound/initval.h>
#include <sound/control.h>
#include <sound/jack.h>
#include <drm/drm_edid.h>
#include <drm/intel_lpe_audio.h>
#include "intel_hdmi_audio.h"

#define INTEL_HDMI_AUDIO_SUSPEND_DELAY_MS  5000

#define for_each_pipe(card_ctx, pipe) \
	for ((pipe) = 0; (pipe) < (card_ctx)->num_pipes; (pipe)++)
#define for_each_port(card_ctx, port) \
	for ((port) = 0; (port) < (card_ctx)->num_ports; (port)++)

/*standard module options for ALSA. This module supports only one card*/
static int hdmi_card_index = SNDRV_DEFAULT_IDX1;
static char *hdmi_card_id = SNDRV_DEFAULT_STR1;
static bool single_port;

module_param_named(index, hdmi_card_index, int, 0444);
MODULE_PARM_DESC(index,
		"Index value for INTEL Intel HDMI Audio controller.");
module_param_named(id, hdmi_card_id, charp, 0444);
MODULE_PARM_DESC(id,
		"ID string for INTEL Intel HDMI Audio controller.");
module_param(single_port, bool, 0444);
MODULE_PARM_DESC(single_port,
		"Single-port mode (for compatibility)");

/*
 * ELD SA bits in the CEA Speaker Allocation data block
 */
static const int eld_speaker_allocation_bits[] = {
	[0] = FL | FR,
	[1] = LFE,
	[2] = FC,
	[3] = RL | RR,
	[4] = RC,
	[5] = FLC | FRC,
	[6] = RLC | RRC,
	/* the following are not defined in ELD yet */
	[7] = 0,
};

/*
 * This is an ordered list!
 *
 * The preceding ones have better chances to be selected by
 * hdmi_channel_allocation().
 */
static struct cea_channel_speaker_allocation channel_allocations[] = {
/*                        channel:   7     6    5    4    3     2    1    0  */
{ .ca_index = 0x00,  .speakers = {   0,    0,   0,   0,   0,    0,  FR,  FL } },
				/* 2.1 */
{ .ca_index = 0x01,  .speakers = {   0,    0,   0,   0,   0,  LFE,  FR,  FL } },
				/* Dolby Surround */
{ .ca_index = 0x02,  .speakers = {   0,    0,   0,   0,  FC,    0,  FR,  FL } },
				/* surround40 */
{ .ca_index = 0x08,  .speakers = {   0,    0,  RR,  RL,   0,    0,  FR,  FL } },
				/* surround41 */
{ .ca_index = 0x09,  .speakers = {   0,    0,  RR,  RL,   0,  LFE,  FR,  FL } },
				/* surround50 */
{ .ca_index = 0x0a,  .speakers = {   0,    0,  RR,  RL,  FC,    0,  FR,  FL } },
				/* surround51 */
{ .ca_index = 0x0b,  .speakers = {   0,    0,  RR,  RL,  FC,  LFE,  FR,  FL } },
				/* 6.1 */
{ .ca_index = 0x0f,  .speakers = {   0,   RC,  RR,  RL,  FC,  LFE,  FR,  FL } },
				/* surround71 */
{ .ca_index = 0x13,  .speakers = { RRC,  RLC,  RR,  RL,  FC,  LFE,  FR,  FL } },

{ .ca_index = 0x03,  .speakers = {   0,    0,   0,   0,  FC,  LFE,  FR,  FL } },
{ .ca_index = 0x04,  .speakers = {   0,    0,   0,  RC,   0,    0,  FR,  FL } },
{ .ca_index = 0x05,  .speakers = {   0,    0,   0,  RC,   0,  LFE,  FR,  FL } },
{ .ca_index = 0x06,  .speakers = {   0,    0,   0,  RC,  FC,    0,  FR,  FL } },
{ .ca_index = 0x07,  .speakers = {   0,    0,   0,  RC,  FC,  LFE,  FR,  FL } },
{ .ca_index = 0x0c,  .speakers = {   0,   RC,  RR,  RL,   0,    0,  FR,  FL } },
{ .ca_index = 0x0d,  .speakers = {   0,   RC,  RR,  RL,   0,  LFE,  FR,  FL } },
{ .ca_index = 0x0e,  .speakers = {   0,   RC,  RR,  RL,  FC,    0,  FR,  FL } },
{ .ca_index = 0x10,  .speakers = { RRC,  RLC,  RR,  RL,   0,    0,  FR,  FL } },
{ .ca_index = 0x11,  .speakers = { RRC,  RLC,  RR,  RL,   0,  LFE,  FR,  FL } },
{ .ca_index = 0x12,  .speakers = { RRC,  RLC,  RR,  RL,  FC,    0,  FR,  FL } },
{ .ca_index = 0x14,  .speakers = { FRC,  FLC,   0,   0,   0,    0,  FR,  FL } },
{ .ca_index = 0x15,  .speakers = { FRC,  FLC,   0,   0,   0,  LFE,  FR,  FL } },
{ .ca_index = 0x16,  .speakers = { FRC,  FLC,   0,   0,  FC,    0,  FR,  FL } },
{ .ca_index = 0x17,  .speakers = { FRC,  FLC,   0,   0,  FC,  LFE,  FR,  FL } },
{ .ca_index = 0x18,  .speakers = { FRC,  FLC,   0,  RC,   0,    0,  FR,  FL } },
{ .ca_index = 0x19,  .speakers = { FRC,  FLC,   0,  RC,   0,  LFE,  FR,  FL } },
{ .ca_index = 0x1a,  .speakers = { FRC,  FLC,   0,  RC,  FC,    0,  FR,  FL } },
{ .ca_index = 0x1b,  .speakers = { FRC,  FLC,   0,  RC,  FC,  LFE,  FR,  FL } },
{ .ca_index = 0x1c,  .speakers = { FRC,  FLC,  RR,  RL,   0,    0,  FR,  FL } },
{ .ca_index = 0x1d,  .speakers = { FRC,  FLC,  RR,  RL,   0,  LFE,  FR,  FL } },
{ .ca_index = 0x1e,  .speakers = { FRC,  FLC,  RR,  RL,  FC,    0,  FR,  FL } },
{ .ca_index = 0x1f,  .speakers = { FRC,  FLC,  RR,  RL,  FC,  LFE,  FR,  FL } },
};

static const struct channel_map_table map_tables[] = {
	{ SNDRV_CHMAP_FL,       0x00,   FL },
	{ SNDRV_CHMAP_FR,       0x01,   FR },
	{ SNDRV_CHMAP_RL,       0x04,   RL },
	{ SNDRV_CHMAP_RR,       0x05,   RR },
	{ SNDRV_CHMAP_LFE,      0x02,   LFE },
	{ SNDRV_CHMAP_FC,       0x03,   FC },
	{ SNDRV_CHMAP_RLC,      0x06,   RLC },
	{ SNDRV_CHMAP_RRC,      0x07,   RRC },
	{} /* terminator */
};

/* hardware capability structure */
static const struct snd_pcm_hardware had_pcm_hardware = {
	.info =	(SNDRV_PCM_INFO_INTERLEAVED |
		SNDRV_PCM_INFO_MMAP |
		SNDRV_PCM_INFO_MMAP_VALID |
		SNDRV_PCM_INFO_NO_PERIOD_WAKEUP),
	.formats = (SNDRV_PCM_FMTBIT_S16_LE |
		    SNDRV_PCM_FMTBIT_S24_LE |
		    SNDRV_PCM_FMTBIT_S32_LE),
	.rates = SNDRV_PCM_RATE_32000 |
		SNDRV_PCM_RATE_44100 |
		SNDRV_PCM_RATE_48000 |
		SNDRV_PCM_RATE_88200 |
		SNDRV_PCM_RATE_96000 |
		SNDRV_PCM_RATE_176400 |
		SNDRV_PCM_RATE_192000,
	.rate_min = HAD_MIN_RATE,
	.rate_max = HAD_MAX_RATE,
	.channels_min = HAD_MIN_CHANNEL,
	.channels_max = HAD_MAX_CHANNEL,
	.buffer_bytes_max = HAD_MAX_BUFFER,
	.period_bytes_min = HAD_MIN_PERIOD_BYTES,
	.period_bytes_max = HAD_MAX_PERIOD_BYTES,
	.periods_min = HAD_MIN_PERIODS,
	.periods_max = HAD_MAX_PERIODS,
	.fifo_size = HAD_FIFO_SIZE,
};

/* Get the active PCM substream;
 * Call had_substream_put() for unreferecing.
 * Don't call this inside had_spinlock, as it takes by itself
 */
static struct snd_pcm_substream *
had_substream_get(struct snd_intelhad *intelhaddata)
{
	struct snd_pcm_substream *substream;
	unsigned long flags;

	spin_lock_irqsave(&intelhaddata->had_spinlock, flags);
	substream = intelhaddata->stream_info.substream;
	if (substream)
		intelhaddata->stream_info.substream_refcount++;
	spin_unlock_irqrestore(&intelhaddata->had_spinlock, flags);
	return substream;
}

/* Unref the active PCM substream;
 * Don't call this inside had_spinlock, as it takes by itself
 */
static void had_substream_put(struct snd_intelhad *intelhaddata)
{
	unsigned long flags;

	spin_lock_irqsave(&intelhaddata->had_spinlock, flags);
	intelhaddata->stream_info.substream_refcount--;
	spin_unlock_irqrestore(&intelhaddata->had_spinlock, flags);
}

static u32 had_config_offset(int pipe)
{
	switch (pipe) {
	default:
	case 0:
		return AUDIO_HDMI_CONFIG_A;
	case 1:
		return AUDIO_HDMI_CONFIG_B;
	case 2:
		return AUDIO_HDMI_CONFIG_C;
	}
}

/* Register access functions */
static u32 had_read_register_raw(struct snd_intelhad_card *card_ctx,
				 int pipe, u32 reg)
{
	return ioread32(card_ctx->mmio_start + had_config_offset(pipe) + reg);
}

static void had_write_register_raw(struct snd_intelhad_card *card_ctx,
				   int pipe, u32 reg, u32 val)
{
	iowrite32(val, card_ctx->mmio_start + had_config_offset(pipe) + reg);
}

static void had_read_register(struct snd_intelhad *ctx, u32 reg, u32 *val)
{
	if (!ctx->connected)
		*val = 0;
	else
		*val = had_read_register_raw(ctx->card_ctx, ctx->pipe, reg);
}

static void had_write_register(struct snd_intelhad *ctx, u32 reg, u32 val)
{
	if (ctx->connected)
		had_write_register_raw(ctx->card_ctx, ctx->pipe, reg, val);
}

/*
 * enable / disable audio configuration
 *
 * The normal read/modify should not directly be used on VLV2 for
 * updating AUD_CONFIG register.
 * This is because:
 * Bit6 of AUD_CONFIG register is writeonly due to a silicon bug on VLV2
 * HDMI IP. As a result a read-modify of AUD_CONFIG register will always
 * clear bit6. AUD_CONFIG[6:4] represents the "channels" field of the
 * register. This field should be 1xy binary for configuration with 6 or
 * more channels. Read-modify of AUD_CONFIG (Eg. for enabling audio)
 * causes the "channels" field to be updated as 0xy binary resulting in
 * bad audio. The fix is to always write the AUD_CONFIG[6:4] with
 * appropriate value when doing read-modify of AUD_CONFIG register.
 */
static void had_enable_audio(struct snd_intelhad *intelhaddata,
			     bool enable)
{
	/* update the cached value */
	intelhaddata->aud_config.regx.aud_en = enable;
	had_write_register(intelhaddata, AUD_CONFIG,
			   intelhaddata->aud_config.regval);
}

/* forcibly ACKs to both BUFFER_DONE and BUFFER_UNDERRUN interrupts */
static void had_ack_irqs(struct snd_intelhad *ctx)
{
	u32 status_reg;

	if (!ctx->connected)
		return;
	had_read_register(ctx, AUD_HDMI_STATUS, &status_reg);
	status_reg |= HDMI_AUDIO_BUFFER_DONE | HDMI_AUDIO_UNDERRUN;
	had_write_register(ctx, AUD_HDMI_STATUS, status_reg);
	had_read_register(ctx, AUD_HDMI_STATUS, &status_reg);
}

/* Reset buffer pointers */
static void had_reset_audio(struct snd_intelhad *intelhaddata)
{
	had_write_register(intelhaddata, AUD_HDMI_STATUS,
			   AUD_HDMI_STATUSG_MASK_FUNCRST);
	had_write_register(intelhaddata, AUD_HDMI_STATUS, 0);
}

/*
 * initialize audio channel status registers
 * This function is called in the prepare callback
 */
static int had_prog_status_reg(struct snd_pcm_substream *substream,
			struct snd_intelhad *intelhaddata)
{
	union aud_ch_status_0 ch_stat0 = {.regval = 0};
	union aud_ch_status_1 ch_stat1 = {.regval = 0};

	ch_stat0.regx.lpcm_id = (intelhaddata->aes_bits &
					  IEC958_AES0_NONAUDIO) >> 1;
	ch_stat0.regx.clk_acc = (intelhaddata->aes_bits &
					  IEC958_AES3_CON_CLOCK) >> 4;

	switch (substream->runtime->rate) {
	case AUD_SAMPLE_RATE_32:
		ch_stat0.regx.samp_freq = CH_STATUS_MAP_32KHZ;
		break;

	case AUD_SAMPLE_RATE_44_1:
		ch_stat0.regx.samp_freq = CH_STATUS_MAP_44KHZ;
		break;
	case AUD_SAMPLE_RATE_48:
		ch_stat0.regx.samp_freq = CH_STATUS_MAP_48KHZ;
		break;
	case AUD_SAMPLE_RATE_88_2:
		ch_stat0.regx.samp_freq = CH_STATUS_MAP_88KHZ;
		break;
	case AUD_SAMPLE_RATE_96:
		ch_stat0.regx.samp_freq = CH_STATUS_MAP_96KHZ;
		break;
	case AUD_SAMPLE_RATE_176_4:
		ch_stat0.regx.samp_freq = CH_STATUS_MAP_176KHZ;
		break;
	case AUD_SAMPLE_RATE_192:
		ch_stat0.regx.samp_freq = CH_STATUS_MAP_192KHZ;
		break;

	default:
		/* control should never come here */
		return -EINVAL;
	}

	had_write_register(intelhaddata,
			   AUD_CH_STATUS_0, ch_stat0.regval);

	switch (substream->runtime->format) {
	case SNDRV_PCM_FORMAT_S16_LE:
		ch_stat1.regx.max_wrd_len = MAX_SMPL_WIDTH_20;
		ch_stat1.regx.wrd_len = SMPL_WIDTH_16BITS;
		break;
	case SNDRV_PCM_FORMAT_S24_LE:
	case SNDRV_PCM_FORMAT_S32_LE:
		ch_stat1.regx.max_wrd_len = MAX_SMPL_WIDTH_24;
		ch_stat1.regx.wrd_len = SMPL_WIDTH_24BITS;
		break;
	default:
		return -EINVAL;
	}

	had_write_register(intelhaddata,
			   AUD_CH_STATUS_1, ch_stat1.regval);
	return 0;
}

/*
 * function to initialize audio
 * registers and buffer configuration registers
 * This function is called in the prepare callback
 */
static int had_init_audio_ctrl(struct snd_pcm_substream *substream,
			       struct snd_intelhad *intelhaddata)
{
	union aud_cfg cfg_val = {.regval = 0};
	union aud_buf_config buf_cfg = {.regval = 0};
	u8 channels;

	had_prog_status_reg(substream, intelhaddata);

	buf_cfg.regx.audio_fifo_watermark = FIFO_THRESHOLD;
	buf_cfg.regx.dma_fifo_watermark = DMA_FIFO_THRESHOLD;
	buf_cfg.regx.aud_delay = 0;
	had_write_register(intelhaddata, AUD_BUF_CONFIG, buf_cfg.regval);

	channels = substream->runtime->channels;
	cfg_val.regx.num_ch = channels - 2;
	if (channels <= 2)
		cfg_val.regx.layout = LAYOUT0;
	else
		cfg_val.regx.layout = LAYOUT1;

	if (substream->runtime->format == SNDRV_PCM_FORMAT_S16_LE)
		cfg_val.regx.packet_mode = 1;

	if (substream->runtime->format == SNDRV_PCM_FORMAT_S32_LE)
		cfg_val.regx.left_align = 1;

	cfg_val.regx.val_bit = 1;

	/* fix up the DP bits */
	if (intelhaddata->dp_output) {
		cfg_val.regx.dp_modei = 1;
		cfg_val.regx.set = 1;
	}

	had_write_register(intelhaddata, AUD_CONFIG, cfg_val.regval);
	intelhaddata->aud_config = cfg_val;
	return 0;
}

/*
 * Compute derived values in channel_allocations[].
 */
static void init_channel_allocations(void)
{
	int i, j;
	struct cea_channel_speaker_allocation *p;

	for (i = 0; i < ARRAY_SIZE(channel_allocations); i++) {
		p = channel_allocations + i;
		p->channels = 0;
		p->spk_mask = 0;
		for (j = 0; j < ARRAY_SIZE(p->speakers); j++)
			if (p->speakers[j]) {
				p->channels++;
				p->spk_mask |= p->speakers[j];
			}
	}
}

/*
 * The transformation takes two steps:
 *
 *      eld->spk_alloc => (eld_speaker_allocation_bits[]) => spk_mask
 *            spk_mask => (channel_allocations[])         => ai->CA
 *
 * TODO: it could select the wrong CA from multiple candidates.
 */
static int had_channel_allocation(struct snd_intelhad *intelhaddata,
				  int channels)
{
	int i;
	int ca = 0;
	int spk_mask = 0;

	/*
	 * CA defaults to 0 for basic stereo audio
	 */
	if (channels <= 2)
		return 0;

	/*
	 * expand ELD's speaker allocation mask
	 *
	 * ELD tells the speaker mask in a compact(paired) form,
	 * expand ELD's notions to match the ones used by Audio InfoFrame.
	 */

	for (i = 0; i < ARRAY_SIZE(eld_speaker_allocation_bits); i++) {
		if (intelhaddata->eld[DRM_ELD_SPEAKER] & (1 << i))
			spk_mask |= eld_speaker_allocation_bits[i];
	}

	/* search for the first working match in the CA table */
	for (i = 0; i < ARRAY_SIZE(channel_allocations); i++) {
		if (channels == channel_allocations[i].channels &&
		(spk_mask & channel_allocations[i].spk_mask) ==
				channel_allocations[i].spk_mask) {
			ca = channel_allocations[i].ca_index;
			break;
		}
	}

	dev_dbg(intelhaddata->dev, "select CA 0x%x for %d\n", ca, channels);

	return ca;
}

/* from speaker bit mask to ALSA API channel position */
static int spk_to_chmap(int spk)
{
	const struct channel_map_table *t = map_tables;

	for (; t->map; t++) {
		if (t->spk_mask == spk)
			return t->map;
	}
	return 0;
}

static void had_build_channel_allocation_map(struct snd_intelhad *intelhaddata)
{
	int i, c;
	int spk_mask = 0;
	struct snd_pcm_chmap_elem *chmap;
	u8 eld_high, eld_high_mask = 0xF0;
	u8 high_msb;

	kfree(intelhaddata->chmap->chmap);
	intelhaddata->chmap->chmap = NULL;

	chmap = kzalloc(sizeof(*chmap), GFP_KERNEL);
	if (!chmap)
		return;

	dev_dbg(intelhaddata->dev, "eld speaker = %x\n",
		intelhaddata->eld[DRM_ELD_SPEAKER]);

	/* WA: Fix the max channel supported to 8 */

	/*
	 * Sink may support more than 8 channels, if eld_high has more than
	 * one bit set. SOC supports max 8 channels.
	 * Refer eld_speaker_allocation_bits, for sink speaker allocation
	 */

	/* if 0x2F < eld < 0x4F fall back to 0x2f, else fall back to 0x4F */
	eld_high = intelhaddata->eld[DRM_ELD_SPEAKER] & eld_high_mask;
	if ((eld_high & (eld_high-1)) && (eld_high > 0x1F)) {
		/* eld_high & (eld_high-1): if more than 1 bit set */
		/* 0x1F: 7 channels */
		for (i = 1; i < 4; i++) {
			high_msb = eld_high & (0x80 >> i);
			if (high_msb) {
				intelhaddata->eld[DRM_ELD_SPEAKER] &=
					high_msb | 0xF;
				break;
			}
		}
	}

	for (i = 0; i < ARRAY_SIZE(eld_speaker_allocation_bits); i++) {
		if (intelhaddata->eld[DRM_ELD_SPEAKER] & (1 << i))
			spk_mask |= eld_speaker_allocation_bits[i];
	}

	for (i = 0; i < ARRAY_SIZE(channel_allocations); i++) {
		if (spk_mask == channel_allocations[i].spk_mask) {
			for (c = 0; c < channel_allocations[i].channels; c++) {
				chmap->map[c] = spk_to_chmap(
					channel_allocations[i].speakers[
						(MAX_SPEAKERS - 1) - c]);
			}
			chmap->channels = channel_allocations[i].channels;
			intelhaddata->chmap->chmap = chmap;
			break;
		}
	}
	if (i >= ARRAY_SIZE(channel_allocations))
		kfree(chmap);
}

/*
 * ALSA API channel-map control callbacks
 */
static int had_chmap_ctl_info(struct snd_kcontrol *kcontrol,
				struct snd_ctl_elem_info *uinfo)
{
	uinfo->type = SNDRV_CTL_ELEM_TYPE_INTEGER;
	uinfo->count = HAD_MAX_CHANNEL;
	uinfo->value.integer.min = 0;
	uinfo->value.integer.max = SNDRV_CHMAP_LAST;
	return 0;
}

static int had_chmap_ctl_get(struct snd_kcontrol *kcontrol,
				struct snd_ctl_elem_value *ucontrol)
{
	struct snd_pcm_chmap *info = snd_kcontrol_chip(kcontrol);
	struct snd_intelhad *intelhaddata = info->private_data;
	int i;
	const struct snd_pcm_chmap_elem *chmap;

	memset(ucontrol->value.integer.value, 0,
	       sizeof(long) * HAD_MAX_CHANNEL);
	mutex_lock(&intelhaddata->mutex);
	if (!intelhaddata->chmap->chmap) {
		mutex_unlock(&intelhaddata->mutex);
		return 0;
	}

	chmap = intelhaddata->chmap->chmap;
	for (i = 0; i < chmap->channels; i++)
		ucontrol->value.integer.value[i] = chmap->map[i];
	mutex_unlock(&intelhaddata->mutex);

	return 0;
}

static int had_register_chmap_ctls(struct snd_intelhad *intelhaddata,
						struct snd_pcm *pcm)
{
	int err;

	err = snd_pcm_add_chmap_ctls(pcm, SNDRV_PCM_STREAM_PLAYBACK,
			NULL, 0, (unsigned long)intelhaddata,
			&intelhaddata->chmap);
	if (err < 0)
		return err;

	intelhaddata->chmap->private_data = intelhaddata;
	intelhaddata->chmap->kctl->info = had_chmap_ctl_info;
	intelhaddata->chmap->kctl->get = had_chmap_ctl_get;
	intelhaddata->chmap->chmap = NULL;
	return 0;
}

/*
 * Initialize Data Island Packets registers
 * This function is called in the prepare callback
 */
static void had_prog_dip(struct snd_pcm_substream *substream,
			 struct snd_intelhad *intelhaddata)
{
	int i;
	union aud_ctrl_st ctrl_state = {.regval = 0};
	union aud_info_frame2 frame2 = {.regval = 0};
	union aud_info_frame3 frame3 = {.regval = 0};
	u8 checksum = 0;
	u32 info_frame;
	int channels;
	int ca;

	channels = substream->runtime->channels;

	had_write_register(intelhaddata, AUD_CNTL_ST, ctrl_state.regval);

	ca = had_channel_allocation(intelhaddata, channels);
	if (intelhaddata->dp_output) {
		info_frame = DP_INFO_FRAME_WORD1;
		frame2.regval = (substream->runtime->channels - 1) | (ca << 24);
	} else {
		info_frame = HDMI_INFO_FRAME_WORD1;
		frame2.regx.chnl_cnt = substream->runtime->channels - 1;
		frame3.regx.chnl_alloc = ca;

		/* Calculte the byte wide checksum for all valid DIP words */
		for (i = 0; i < BYTES_PER_WORD; i++)
			checksum += (info_frame >> (i * 8)) & 0xff;
		for (i = 0; i < BYTES_PER_WORD; i++)
			checksum += (frame2.regval >> (i * 8)) & 0xff;
		for (i = 0; i < BYTES_PER_WORD; i++)
			checksum += (frame3.regval >> (i * 8)) & 0xff;

		frame2.regx.chksum = -(checksum);
	}

	had_write_register(intelhaddata, AUD_HDMIW_INFOFR, info_frame);
	had_write_register(intelhaddata, AUD_HDMIW_INFOFR, frame2.regval);
	had_write_register(intelhaddata, AUD_HDMIW_INFOFR, frame3.regval);

	/* program remaining DIP words with zero */
	for (i = 0; i < HAD_MAX_DIP_WORDS-VALID_DIP_WORDS; i++)
		had_write_register(intelhaddata, AUD_HDMIW_INFOFR, 0x0);

	ctrl_state.regx.dip_freq = 1;
	ctrl_state.regx.dip_en_sta = 1;
	had_write_register(intelhaddata, AUD_CNTL_ST, ctrl_state.regval);
}

static int had_calculate_maud_value(u32 aud_samp_freq, u32 link_rate)
{
	u32 maud_val;

	/* Select maud according to DP 1.2 spec */
	if (link_rate == DP_2_7_GHZ) {
		switch (aud_samp_freq) {
		case AUD_SAMPLE_RATE_32:
			maud_val = AUD_SAMPLE_RATE_32_DP_2_7_MAUD_VAL;
			break;

		case AUD_SAMPLE_RATE_44_1:
			maud_val = AUD_SAMPLE_RATE_44_1_DP_2_7_MAUD_VAL;
			break;

		case AUD_SAMPLE_RATE_48:
			maud_val = AUD_SAMPLE_RATE_48_DP_2_7_MAUD_VAL;
			break;

		case AUD_SAMPLE_RATE_88_2:
			maud_val = AUD_SAMPLE_RATE_88_2_DP_2_7_MAUD_VAL;
			break;

		case AUD_SAMPLE_RATE_96:
			maud_val = AUD_SAMPLE_RATE_96_DP_2_7_MAUD_VAL;
			break;

		case AUD_SAMPLE_RATE_176_4:
			maud_val = AUD_SAMPLE_RATE_176_4_DP_2_7_MAUD_VAL;
			break;

		case HAD_MAX_RATE:
			maud_val = HAD_MAX_RATE_DP_2_7_MAUD_VAL;
			break;

		default:
			maud_val = -EINVAL;
			break;
		}
	} else if (link_rate == DP_1_62_GHZ) {
		switch (aud_samp_freq) {
		case AUD_SAMPLE_RATE_32:
			maud_val = AUD_SAMPLE_RATE_32_DP_1_62_MAUD_VAL;
			break;

		case AUD_SAMPLE_RATE_44_1:
			maud_val = AUD_SAMPLE_RATE_44_1_DP_1_62_MAUD_VAL;
			break;

		case AUD_SAMPLE_RATE_48:
			maud_val = AUD_SAMPLE_RATE_48_DP_1_62_MAUD_VAL;
			break;

		case AUD_SAMPLE_RATE_88_2:
			maud_val = AUD_SAMPLE_RATE_88_2_DP_1_62_MAUD_VAL;
			break;

		case AUD_SAMPLE_RATE_96:
			maud_val = AUD_SAMPLE_RATE_96_DP_1_62_MAUD_VAL;
			break;

		case AUD_SAMPLE_RATE_176_4:
			maud_val = AUD_SAMPLE_RATE_176_4_DP_1_62_MAUD_VAL;
			break;

		case HAD_MAX_RATE:
			maud_val = HAD_MAX_RATE_DP_1_62_MAUD_VAL;
			break;

		default:
			maud_val = -EINVAL;
			break;
		}
	} else
		maud_val = -EINVAL;

	return maud_val;
}

/*
 * Program HDMI audio CTS value
 *
 * @aud_samp_freq: sampling frequency of audio data
 * @tmds: sampling frequency of the display data
 * @link_rate: DP link rate
 * @n_param: N value, depends on aud_samp_freq
 * @intelhaddata: substream private data
 *
 * Program CTS register based on the audio and display sampling frequency
 */
static void had_prog_cts(u32 aud_samp_freq, u32 tmds, u32 link_rate,
			 u32 n_param, struct snd_intelhad *intelhaddata)
{
	u32 cts_val;
	u64 dividend, divisor;

	if (intelhaddata->dp_output) {
		/* Substitute cts_val with Maud according to DP 1.2 spec*/
		cts_val = had_calculate_maud_value(aud_samp_freq, link_rate);
	} else {
		/* Calculate CTS according to HDMI 1.3a spec*/
		dividend = (u64)tmds * n_param*1000;
		divisor = 128 * aud_samp_freq;
		cts_val = div64_u64(dividend, divisor);
	}
	dev_dbg(intelhaddata->dev, "TMDS value=%d, N value=%d, CTS Value=%d\n",
		 tmds, n_param, cts_val);
	had_write_register(intelhaddata, AUD_HDMI_CTS, (BIT(24) | cts_val));
}

static int had_calculate_n_value(u32 aud_samp_freq)
{
	int n_val;

	/* Select N according to HDMI 1.3a spec*/
	switch (aud_samp_freq) {
	case AUD_SAMPLE_RATE_32:
		n_val = 4096;
		break;

	case AUD_SAMPLE_RATE_44_1:
		n_val = 6272;
		break;

	case AUD_SAMPLE_RATE_48:
		n_val = 6144;
		break;

	case AUD_SAMPLE_RATE_88_2:
		n_val = 12544;
		break;

	case AUD_SAMPLE_RATE_96:
		n_val = 12288;
		break;

	case AUD_SAMPLE_RATE_176_4:
		n_val = 25088;
		break;

	case HAD_MAX_RATE:
		n_val = 24576;
		break;

	default:
		n_val = -EINVAL;
		break;
	}
	return n_val;
}

/*
 * Program HDMI audio N value
 *
 * @aud_samp_freq: sampling frequency of audio data
 * @n_param: N value, depends on aud_samp_freq
 * @intelhaddata: substream private data
 *
 * This function is called in the prepare callback.
 * It programs based on the audio and display sampling frequency
 */
static int had_prog_n(u32 aud_samp_freq, u32 *n_param,
		      struct snd_intelhad *intelhaddata)
{
	int n_val;

	if (intelhaddata->dp_output) {
		/*
		 * According to DP specs, Maud and Naud values hold
		 * a relationship, which is stated as:
		 * Maud/Naud = 512 * fs / f_LS_Clk
		 * where, fs is the sampling frequency of the audio stream
		 * and Naud is 32768 for Async clock.
		 */

		n_val = DP_NAUD_VAL;
	} else
		n_val =	had_calculate_n_value(aud_samp_freq);

	if (n_val < 0)
		return n_val;

	had_write_register(intelhaddata, AUD_N_ENABLE, (BIT(24) | n_val));
	*n_param = n_val;
	return 0;
}

/*
 * PCM ring buffer handling
 *
 * The hardware provides a ring buffer with the fixed 4 buffer descriptors
 * (BDs).  The driver maps these 4 BDs onto the PCM ring buffer.  The mapping
 * moves at each period elapsed.  The below illustrates how it works:
 *
 * At time=0
 *  PCM | 0 | 1 | 2 | 3 | 4 | 5 | .... |n-1|
 *  BD  | 0 | 1 | 2 | 3 |
 *
 * At time=1 (period elapsed)
 *  PCM | 0 | 1 | 2 | 3 | 4 | 5 | .... |n-1|
 *  BD      | 1 | 2 | 3 | 0 |
 *
 * At time=2 (second period elapsed)
 *  PCM | 0 | 1 | 2 | 3 | 4 | 5 | .... |n-1|
 *  BD          | 2 | 3 | 0 | 1 |
 *
 * The bd_head field points to the index of the BD to be read.  It's also the
 * position to be filled at next.  The pcm_head and the pcm_filled fields
 * point to the indices of the current position and of the next position to
 * be filled, respectively.  For PCM buffer there are both _head and _filled
 * because they may be difference when nperiods > 4.  For example, in the
 * example above at t=1, bd_head=1 and pcm_head=1 while pcm_filled=5:
 *
 * pcm_head (=1) --v               v-- pcm_filled (=5)
 *       PCM | 0 | 1 | 2 | 3 | 4 | 5 | .... |n-1|
 *       BD      | 1 | 2 | 3 | 0 |
 *  bd_head (=1) --^               ^-- next to fill (= bd_head)
 *
 * For nperiods < 4, the remaining BDs out of 4 are marked as invalid, so that
 * the hardware skips those BDs in the loop.
 *
 * An exceptional setup is the case with nperiods=1.  Since we have to update
 * BDs after finishing one BD processing, we'd need at least two BDs, where
 * both BDs point to the same content, the same address, the same size of the
 * whole PCM buffer.
 */

#define AUD_BUF_ADDR(x)		(AUD_BUF_A_ADDR + (x) * HAD_REG_WIDTH)
#define AUD_BUF_LEN(x)		(AUD_BUF_A_LENGTH + (x) * HAD_REG_WIDTH)

/* Set up a buffer descriptor at the "filled" position */
static void had_prog_bd(struct snd_pcm_substream *substream,
			struct snd_intelhad *intelhaddata)
{
	int idx = intelhaddata->bd_head;
	int ofs = intelhaddata->pcmbuf_filled * intelhaddata->period_bytes;
	u32 addr = substream->runtime->dma_addr + ofs;

	addr |= AUD_BUF_VALID;
	if (!substream->runtime->no_period_wakeup)
		addr |= AUD_BUF_INTR_EN;
	had_write_register(intelhaddata, AUD_BUF_ADDR(idx), addr);
	had_write_register(intelhaddata, AUD_BUF_LEN(idx),
			   intelhaddata->period_bytes);

	/* advance the indices to the next */
	intelhaddata->bd_head++;
	intelhaddata->bd_head %= intelhaddata->num_bds;
	intelhaddata->pcmbuf_filled++;
	intelhaddata->pcmbuf_filled %= substream->runtime->periods;
}

/* invalidate a buffer descriptor with the given index */
static void had_invalidate_bd(struct snd_intelhad *intelhaddata,
			      int idx)
{
	had_write_register(intelhaddata, AUD_BUF_ADDR(idx), 0);
	had_write_register(intelhaddata, AUD_BUF_LEN(idx), 0);
}

/* Initial programming of ring buffer */
static void had_init_ringbuf(struct snd_pcm_substream *substream,
			     struct snd_intelhad *intelhaddata)
{
	struct snd_pcm_runtime *runtime = substream->runtime;
	int i, num_periods;

	num_periods = runtime->periods;
	intelhaddata->num_bds = min(num_periods, HAD_NUM_OF_RING_BUFS);
	/* set the minimum 2 BDs for num_periods=1 */
	intelhaddata->num_bds = max(intelhaddata->num_bds, 2U);
	intelhaddata->period_bytes =
		frames_to_bytes(runtime, runtime->period_size);
	WARN_ON(intelhaddata->period_bytes & 0x3f);

	intelhaddata->bd_head = 0;
	intelhaddata->pcmbuf_head = 0;
	intelhaddata->pcmbuf_filled = 0;

	for (i = 0; i < HAD_NUM_OF_RING_BUFS; i++) {
		if (i < intelhaddata->num_bds)
			had_prog_bd(substream, intelhaddata);
		else /* invalidate the rest */
			had_invalidate_bd(intelhaddata, i);
	}

	intelhaddata->bd_head = 0; /* reset at head again before starting */
}

/* process a bd, advance to the next */
static void had_advance_ringbuf(struct snd_pcm_substream *substream,
				struct snd_intelhad *intelhaddata)
{
	int num_periods = substream->runtime->periods;

	/* reprogram the next buffer */
	had_prog_bd(substream, intelhaddata);

	/* proceed to next */
	intelhaddata->pcmbuf_head++;
	intelhaddata->pcmbuf_head %= num_periods;
}

/* process the current BD(s);
 * returns the current PCM buffer byte position, or -EPIPE for underrun.
 */
static int had_process_ringbuf(struct snd_pcm_substream *substream,
			       struct snd_intelhad *intelhaddata)
{
	int len, processed;
	unsigned long flags;

	processed = 0;
	spin_lock_irqsave(&intelhaddata->had_spinlock, flags);
	for (;;) {
		/* get the remaining bytes on the buffer */
		had_read_register(intelhaddata,
				  AUD_BUF_LEN(intelhaddata->bd_head),
				  &len);
		if (len < 0 || len > intelhaddata->period_bytes) {
			dev_dbg(intelhaddata->dev, "Invalid buf length %d\n",
				len);
			len = -EPIPE;
			goto out;
		}

		if (len > 0) /* OK, this is the current buffer */
			break;

		/* len=0 => already empty, check the next buffer */
		if (++processed >= intelhaddata->num_bds) {
			len = -EPIPE; /* all empty? - report underrun */
			goto out;
		}
		had_advance_ringbuf(substream, intelhaddata);
	}

	len = intelhaddata->period_bytes - len;
	len += intelhaddata->period_bytes * intelhaddata->pcmbuf_head;
 out:
	spin_unlock_irqrestore(&intelhaddata->had_spinlock, flags);
	return len;
}

/* called from irq handler */
static void had_process_buffer_done(struct snd_intelhad *intelhaddata)
{
	struct snd_pcm_substream *substream;

	substream = had_substream_get(intelhaddata);
	if (!substream)
		return; /* no stream? - bail out */

	if (!intelhaddata->connected) {
		snd_pcm_stop_xrun(substream);
		goto out; /* disconnected? - bail out */
	}

	/* process or stop the stream */
	if (had_process_ringbuf(substream, intelhaddata) < 0)
		snd_pcm_stop_xrun(substream);
	else
		snd_pcm_period_elapsed(substream);

 out:
	had_substream_put(intelhaddata);
}

/*
 * The interrupt status 'sticky' bits might not be cleared by
 * setting '1' to that bit once...
 */
static void wait_clear_underrun_bit(struct snd_intelhad *intelhaddata)
{
	int i;
	u32 val;

	for (i = 0; i < 100; i++) {
		/* clear bit30, 31 AUD_HDMI_STATUS */
		had_read_register(intelhaddata, AUD_HDMI_STATUS, &val);
		if (!(val & AUD_HDMI_STATUS_MASK_UNDERRUN))
			return;
		udelay(100);
		cond_resched();
		had_write_register(intelhaddata, AUD_HDMI_STATUS, val);
	}
	dev_err(intelhaddata->dev, "Unable to clear UNDERRUN bits\n");
}

/* Perform some reset procedure after stopping the stream;
 * this is called from prepare or hw_free callbacks once after trigger STOP
 * or underrun has been processed in order to settle down the h/w state.
 */
static int had_pcm_sync_stop(struct snd_pcm_substream *substream)
{
	struct snd_intelhad *intelhaddata = snd_pcm_substream_chip(substream);

	if (!intelhaddata->connected)
		return 0;

	/* Reset buffer pointers */
	had_reset_audio(intelhaddata);
	wait_clear_underrun_bit(intelhaddata);
	return 0;
}

/* called from irq handler */
static void had_process_buffer_underrun(struct snd_intelhad *intelhaddata)
{
	struct snd_pcm_substream *substream;

	/* Report UNDERRUN error to above layers */
	substream = had_substream_get(intelhaddata);
	if (substream) {
		snd_pcm_stop_xrun(substream);
		had_substream_put(intelhaddata);
	}
}

/*
 * ALSA PCM open callback
 */
static int had_pcm_open(struct snd_pcm_substream *substream)
{
	struct snd_intelhad *intelhaddata;
	struct snd_pcm_runtime *runtime;
	int retval;

	intelhaddata = snd_pcm_substream_chip(substream);
	runtime = substream->runtime;

	retval = pm_runtime_resume_and_get(intelhaddata->dev);
	if (retval < 0)
		return retval;

	/* set the runtime hw parameter with local snd_pcm_hardware struct */
	runtime->hw = had_pcm_hardware;

	retval = snd_pcm_hw_constraint_integer(runtime,
			 SNDRV_PCM_HW_PARAM_PERIODS);
	if (retval < 0)
		goto error;

	/* Make sure, that the period size is always aligned
	 * 64byte boundary
	 */
	retval = snd_pcm_hw_constraint_step(substream->runtime, 0,
			SNDRV_PCM_HW_PARAM_PERIOD_BYTES, 64);
	if (retval < 0)
		goto error;

	retval = snd_pcm_hw_constraint_msbits(runtime, 0, 32, 24);
	if (retval < 0)
		goto error;

	/* expose PCM substream */
	spin_lock_irq(&intelhaddata->had_spinlock);
	intelhaddata->stream_info.substream = substream;
	intelhaddata->stream_info.substream_refcount++;
	spin_unlock_irq(&intelhaddata->had_spinlock);

	return retval;
 error:
	pm_runtime_mark_last_busy(intelhaddata->dev);
	pm_runtime_put_autosuspend(intelhaddata->dev);
	return retval;
}

/*
 * ALSA PCM close callback
 */
static int had_pcm_close(struct snd_pcm_substream *substream)
{
	struct snd_intelhad *intelhaddata;

	intelhaddata = snd_pcm_substream_chip(substream);

	/* unreference and sync with the pending PCM accesses */
	spin_lock_irq(&intelhaddata->had_spinlock);
	intelhaddata->stream_info.substream = NULL;
	intelhaddata->stream_info.substream_refcount--;
	while (intelhaddata->stream_info.substream_refcount > 0) {
		spin_unlock_irq(&intelhaddata->had_spinlock);
		cpu_relax();
		spin_lock_irq(&intelhaddata->had_spinlock);
	}
	spin_unlock_irq(&intelhaddata->had_spinlock);

	pm_runtime_mark_last_busy(intelhaddata->dev);
	pm_runtime_put_autosuspend(intelhaddata->dev);
	return 0;
}

/*
 * ALSA PCM hw_params callback
 */
static int had_pcm_hw_params(struct snd_pcm_substream *substream,
			     struct snd_pcm_hw_params *hw_params)
{
	struct snd_intelhad *intelhaddata;
	int buf_size;

	intelhaddata = snd_pcm_substream_chip(substream);
	buf_size = params_buffer_bytes(hw_params);
	dev_dbg(intelhaddata->dev, "%s:allocated memory = %d\n",
		__func__, buf_size);
	return 0;
}

/*
 * ALSA PCM trigger callback
 */
static int had_pcm_trigger(struct snd_pcm_substream *substream, int cmd)
{
	int retval = 0;
	struct snd_intelhad *intelhaddata;

	intelhaddata = snd_pcm_substream_chip(substream);

	spin_lock(&intelhaddata->had_spinlock);
	switch (cmd) {
	case SNDRV_PCM_TRIGGER_START:
	case SNDRV_PCM_TRIGGER_PAUSE_RELEASE:
	case SNDRV_PCM_TRIGGER_RESUME:
		/* Enable Audio */
		had_ack_irqs(intelhaddata); /* FIXME: do we need this? */
		had_enable_audio(intelhaddata, true);
		break;

	case SNDRV_PCM_TRIGGER_STOP:
	case SNDRV_PCM_TRIGGER_PAUSE_PUSH:
		/* Disable Audio */
		had_enable_audio(intelhaddata, false);
		break;

	default:
		retval = -EINVAL;
	}
	spin_unlock(&intelhaddata->had_spinlock);
	return retval;
}

/*
 * ALSA PCM prepare callback
 */
static int had_pcm_prepare(struct snd_pcm_substream *substream)
{
	int retval;
	u32 disp_samp_freq, n_param;
	u32 link_rate = 0;
	struct snd_intelhad *intelhaddata;
	struct snd_pcm_runtime *runtime;

	intelhaddata = snd_pcm_substream_chip(substream);
	runtime = substream->runtime;

	dev_dbg(intelhaddata->dev, "period_size=%d\n",
		(int)frames_to_bytes(runtime, runtime->period_size));
	dev_dbg(intelhaddata->dev, "periods=%d\n", runtime->periods);
	dev_dbg(intelhaddata->dev, "buffer_size=%d\n",
		(int)snd_pcm_lib_buffer_bytes(substream));
	dev_dbg(intelhaddata->dev, "rate=%d\n", runtime->rate);
	dev_dbg(intelhaddata->dev, "channels=%d\n", runtime->channels);

	/* Get N value in KHz */
	disp_samp_freq = intelhaddata->tmds_clock_speed;

	retval = had_prog_n(substream->runtime->rate, &n_param, intelhaddata);
	if (retval) {
		dev_err(intelhaddata->dev,
			"programming N value failed %#x\n", retval);
		goto prep_end;
	}

	if (intelhaddata->dp_output)
		link_rate = intelhaddata->link_rate;

	had_prog_cts(substream->runtime->rate, disp_samp_freq, link_rate,
		     n_param, intelhaddata);

	had_prog_dip(substream, intelhaddata);

	retval = had_init_audio_ctrl(substream, intelhaddata);

	/* Prog buffer address */
	had_init_ringbuf(substream, intelhaddata);

	/*
	 * Program channel mapping in following order:
	 * FL, FR, C, LFE, RL, RR
	 */

	had_write_register(intelhaddata, AUD_BUF_CH_SWAP, SWAP_LFE_CENTER);

prep_end:
	return retval;
}

/*
 * ALSA PCM pointer callback
 */
static snd_pcm_uframes_t had_pcm_pointer(struct snd_pcm_substream *substream)
{
	struct snd_intelhad *intelhaddata;
	int len;

	intelhaddata = snd_pcm_substream_chip(substream);

	if (!intelhaddata->connected)
		return SNDRV_PCM_POS_XRUN;

	len = had_process_ringbuf(substream, intelhaddata);
	if (len < 0)
		return SNDRV_PCM_POS_XRUN;
	len = bytes_to_frames(substream->runtime, len);
	/* wrapping may happen when periods=1 */
	len %= substream->runtime->buffer_size;
	return len;
}

/*
<<<<<<< HEAD
 * ALSA PCM mmap callback
 */
static int had_pcm_mmap(struct snd_pcm_substream *substream,
			struct vm_area_struct *vma)
{
	vma->vm_page_prot = pgprot_noncached(vma->vm_page_prot);
	return remap_pfn_range(vma, vma->vm_start,
			substream->runtime->dma_addr >> PAGE_SHIFT,
			vma->vm_end - vma->vm_start, vma->vm_page_prot);
}

/*
=======
>>>>>>> d60c95ef
 * ALSA PCM ops
 */
static const struct snd_pcm_ops had_pcm_ops = {
	.open =		had_pcm_open,
	.close =	had_pcm_close,
	.hw_params =	had_pcm_hw_params,
	.prepare =	had_pcm_prepare,
	.trigger =	had_pcm_trigger,
	.sync_stop =	had_pcm_sync_stop,
	.pointer =	had_pcm_pointer,
};

/* process mode change of the running stream; called in mutex */
static int had_process_mode_change(struct snd_intelhad *intelhaddata)
{
	struct snd_pcm_substream *substream;
	int retval = 0;
	u32 disp_samp_freq, n_param;
	u32 link_rate = 0;

	substream = had_substream_get(intelhaddata);
	if (!substream)
		return 0;

	/* Disable Audio */
	had_enable_audio(intelhaddata, false);

	/* Update CTS value */
	disp_samp_freq = intelhaddata->tmds_clock_speed;

	retval = had_prog_n(substream->runtime->rate, &n_param, intelhaddata);
	if (retval) {
		dev_err(intelhaddata->dev,
			"programming N value failed %#x\n", retval);
		goto out;
	}

	if (intelhaddata->dp_output)
		link_rate = intelhaddata->link_rate;

	had_prog_cts(substream->runtime->rate, disp_samp_freq, link_rate,
		     n_param, intelhaddata);

	/* Enable Audio */
	had_enable_audio(intelhaddata, true);

out:
	had_substream_put(intelhaddata);
	return retval;
}

/* process hot plug, called from wq with mutex locked */
static void had_process_hot_plug(struct snd_intelhad *intelhaddata)
{
	struct snd_pcm_substream *substream;

	spin_lock_irq(&intelhaddata->had_spinlock);
	if (intelhaddata->connected) {
		dev_dbg(intelhaddata->dev, "Device already connected\n");
		spin_unlock_irq(&intelhaddata->had_spinlock);
		return;
	}

	/* Disable Audio */
	had_enable_audio(intelhaddata, false);

	intelhaddata->connected = true;
	dev_dbg(intelhaddata->dev,
		"%s @ %d:DEBUG PLUG/UNPLUG : HAD_DRV_CONNECTED\n",
			__func__, __LINE__);
	spin_unlock_irq(&intelhaddata->had_spinlock);

	had_build_channel_allocation_map(intelhaddata);

	/* Report to above ALSA layer */
	substream = had_substream_get(intelhaddata);
	if (substream) {
		snd_pcm_stop_xrun(substream);
		had_substream_put(intelhaddata);
	}

	snd_jack_report(intelhaddata->jack, SND_JACK_AVOUT);
}

/* process hot unplug, called from wq with mutex locked */
static void had_process_hot_unplug(struct snd_intelhad *intelhaddata)
{
	struct snd_pcm_substream *substream;

	spin_lock_irq(&intelhaddata->had_spinlock);
	if (!intelhaddata->connected) {
		dev_dbg(intelhaddata->dev, "Device already disconnected\n");
		spin_unlock_irq(&intelhaddata->had_spinlock);
		return;

	}

	/* Disable Audio */
	had_enable_audio(intelhaddata, false);

	intelhaddata->connected = false;
	dev_dbg(intelhaddata->dev,
		"%s @ %d:DEBUG PLUG/UNPLUG : HAD_DRV_DISCONNECTED\n",
			__func__, __LINE__);
	spin_unlock_irq(&intelhaddata->had_spinlock);

	kfree(intelhaddata->chmap->chmap);
	intelhaddata->chmap->chmap = NULL;

	/* Report to above ALSA layer */
	substream = had_substream_get(intelhaddata);
	if (substream) {
		snd_pcm_stop_xrun(substream);
		had_substream_put(intelhaddata);
	}

	snd_jack_report(intelhaddata->jack, 0);
}

/*
 * ALSA iec958 and ELD controls
 */

static int had_iec958_info(struct snd_kcontrol *kcontrol,
				struct snd_ctl_elem_info *uinfo)
{
	uinfo->type = SNDRV_CTL_ELEM_TYPE_IEC958;
	uinfo->count = 1;
	return 0;
}

static int had_iec958_get(struct snd_kcontrol *kcontrol,
				struct snd_ctl_elem_value *ucontrol)
{
	struct snd_intelhad *intelhaddata = snd_kcontrol_chip(kcontrol);

	mutex_lock(&intelhaddata->mutex);
	ucontrol->value.iec958.status[0] = (intelhaddata->aes_bits >> 0) & 0xff;
	ucontrol->value.iec958.status[1] = (intelhaddata->aes_bits >> 8) & 0xff;
	ucontrol->value.iec958.status[2] =
					(intelhaddata->aes_bits >> 16) & 0xff;
	ucontrol->value.iec958.status[3] =
					(intelhaddata->aes_bits >> 24) & 0xff;
	mutex_unlock(&intelhaddata->mutex);
	return 0;
}

static int had_iec958_mask_get(struct snd_kcontrol *kcontrol,
				struct snd_ctl_elem_value *ucontrol)
{
	ucontrol->value.iec958.status[0] = 0xff;
	ucontrol->value.iec958.status[1] = 0xff;
	ucontrol->value.iec958.status[2] = 0xff;
	ucontrol->value.iec958.status[3] = 0xff;
	return 0;
}

static int had_iec958_put(struct snd_kcontrol *kcontrol,
				struct snd_ctl_elem_value *ucontrol)
{
	unsigned int val;
	struct snd_intelhad *intelhaddata = snd_kcontrol_chip(kcontrol);
	int changed = 0;

	val = (ucontrol->value.iec958.status[0] << 0) |
		(ucontrol->value.iec958.status[1] << 8) |
		(ucontrol->value.iec958.status[2] << 16) |
		(ucontrol->value.iec958.status[3] << 24);
	mutex_lock(&intelhaddata->mutex);
	if (intelhaddata->aes_bits != val) {
		intelhaddata->aes_bits = val;
		changed = 1;
	}
	mutex_unlock(&intelhaddata->mutex);
	return changed;
}

static int had_ctl_eld_info(struct snd_kcontrol *kcontrol,
			    struct snd_ctl_elem_info *uinfo)
{
	uinfo->type = SNDRV_CTL_ELEM_TYPE_BYTES;
	uinfo->count = HDMI_MAX_ELD_BYTES;
	return 0;
}

static int had_ctl_eld_get(struct snd_kcontrol *kcontrol,
			   struct snd_ctl_elem_value *ucontrol)
{
	struct snd_intelhad *intelhaddata = snd_kcontrol_chip(kcontrol);

	mutex_lock(&intelhaddata->mutex);
	memcpy(ucontrol->value.bytes.data, intelhaddata->eld,
	       HDMI_MAX_ELD_BYTES);
	mutex_unlock(&intelhaddata->mutex);
	return 0;
}

static const struct snd_kcontrol_new had_controls[] = {
	{
		.access = SNDRV_CTL_ELEM_ACCESS_READ,
		.iface = SNDRV_CTL_ELEM_IFACE_PCM,
		.name = SNDRV_CTL_NAME_IEC958("", PLAYBACK, MASK),
		.info = had_iec958_info, /* shared */
		.get = had_iec958_mask_get,
	},
	{
		.iface = SNDRV_CTL_ELEM_IFACE_PCM,
		.name = SNDRV_CTL_NAME_IEC958("", PLAYBACK, DEFAULT),
		.info = had_iec958_info,
		.get = had_iec958_get,
		.put = had_iec958_put,
	},
	{
		.access = (SNDRV_CTL_ELEM_ACCESS_READ |
			   SNDRV_CTL_ELEM_ACCESS_VOLATILE),
		.iface = SNDRV_CTL_ELEM_IFACE_PCM,
		.name = "ELD",
		.info = had_ctl_eld_info,
		.get = had_ctl_eld_get,
	},
};

/*
 * audio interrupt handler
 */
static irqreturn_t display_pipe_interrupt_handler(int irq, void *dev_id)
{
	struct snd_intelhad_card *card_ctx = dev_id;
	u32 audio_stat[3] = {};
	int pipe, port;

	for_each_pipe(card_ctx, pipe) {
		/* use raw register access to ack IRQs even while disconnected */
		audio_stat[pipe] = had_read_register_raw(card_ctx, pipe,
							 AUD_HDMI_STATUS) &
			(HDMI_AUDIO_UNDERRUN | HDMI_AUDIO_BUFFER_DONE);

		if (audio_stat[pipe])
			had_write_register_raw(card_ctx, pipe,
					       AUD_HDMI_STATUS, audio_stat[pipe]);
	}

	for_each_port(card_ctx, port) {
		struct snd_intelhad *ctx = &card_ctx->pcm_ctx[port];
		int pipe = ctx->pipe;

		if (pipe < 0)
			continue;

		if (audio_stat[pipe] & HDMI_AUDIO_BUFFER_DONE)
			had_process_buffer_done(ctx);
		if (audio_stat[pipe] & HDMI_AUDIO_UNDERRUN)
			had_process_buffer_underrun(ctx);
	}

	return IRQ_HANDLED;
}

/*
 * monitor plug/unplug notification from i915; just kick off the work
 */
static void notify_audio_lpe(struct platform_device *pdev, int port)
{
	struct snd_intelhad_card *card_ctx = platform_get_drvdata(pdev);
	struct snd_intelhad *ctx;

	ctx = &card_ctx->pcm_ctx[single_port ? 0 : port];
	if (single_port)
		ctx->port = port;

	schedule_work(&ctx->hdmi_audio_wq);
}

/* the work to handle monitor hot plug/unplug */
static void had_audio_wq(struct work_struct *work)
{
	struct snd_intelhad *ctx =
		container_of(work, struct snd_intelhad, hdmi_audio_wq);
	struct intel_hdmi_lpe_audio_pdata *pdata = ctx->dev->platform_data;
	struct intel_hdmi_lpe_audio_port_pdata *ppdata = &pdata->port[ctx->port];
	int ret;

	ret = pm_runtime_resume_and_get(ctx->dev);
	if (ret < 0)
		return;

	mutex_lock(&ctx->mutex);
	if (ppdata->pipe < 0) {
		dev_dbg(ctx->dev, "%s: Event: HAD_NOTIFY_HOT_UNPLUG : port = %d\n",
			__func__, ctx->port);

		memset(ctx->eld, 0, sizeof(ctx->eld)); /* clear the old ELD */

		ctx->dp_output = false;
		ctx->tmds_clock_speed = 0;
		ctx->link_rate = 0;

		/* Shut down the stream */
		had_process_hot_unplug(ctx);

		ctx->pipe = -1;
	} else {
		dev_dbg(ctx->dev, "%s: HAD_NOTIFY_ELD : port = %d, tmds = %d\n",
			__func__, ctx->port, ppdata->ls_clock);

		memcpy(ctx->eld, ppdata->eld, sizeof(ctx->eld));

		ctx->dp_output = ppdata->dp_output;
		if (ctx->dp_output) {
			ctx->tmds_clock_speed = 0;
			ctx->link_rate = ppdata->ls_clock;
		} else {
			ctx->tmds_clock_speed = ppdata->ls_clock;
			ctx->link_rate = 0;
		}

		/*
		 * Shut down the stream before we change
		 * the pipe assignment for this pcm device
		 */
		had_process_hot_plug(ctx);

		ctx->pipe = ppdata->pipe;

		/* Restart the stream if necessary */
		had_process_mode_change(ctx);
	}

	mutex_unlock(&ctx->mutex);
	pm_runtime_mark_last_busy(ctx->dev);
	pm_runtime_put_autosuspend(ctx->dev);
}

/*
 * Jack interface
 */
static int had_create_jack(struct snd_intelhad *ctx,
			   struct snd_pcm *pcm)
{
	char hdmi_str[32];
	int err;

	snprintf(hdmi_str, sizeof(hdmi_str),
		 "HDMI/DP,pcm=%d", pcm->device);

	err = snd_jack_new(ctx->card_ctx->card, hdmi_str,
			   SND_JACK_AVOUT, &ctx->jack,
			   true, false);
	if (err < 0)
		return err;
	ctx->jack->private_data = ctx;
	return 0;
}

/*
 * PM callbacks
 */

static int __maybe_unused hdmi_lpe_audio_suspend(struct device *dev)
{
	struct snd_intelhad_card *card_ctx = dev_get_drvdata(dev);

	snd_power_change_state(card_ctx->card, SNDRV_CTL_POWER_D3hot);

	return 0;
}

static int __maybe_unused hdmi_lpe_audio_resume(struct device *dev)
{
	struct snd_intelhad_card *card_ctx = dev_get_drvdata(dev);

	pm_runtime_mark_last_busy(dev);

	snd_power_change_state(card_ctx->card, SNDRV_CTL_POWER_D0);

	return 0;
}

/* release resources */
static void hdmi_lpe_audio_free(struct snd_card *card)
{
	struct snd_intelhad_card *card_ctx = card->private_data;
	struct intel_hdmi_lpe_audio_pdata *pdata = card_ctx->dev->platform_data;
	int port;

	spin_lock_irq(&pdata->lpe_audio_slock);
	pdata->notify_audio_lpe = NULL;
	spin_unlock_irq(&pdata->lpe_audio_slock);

	for_each_port(card_ctx, port) {
		struct snd_intelhad *ctx = &card_ctx->pcm_ctx[port];

		cancel_work_sync(&ctx->hdmi_audio_wq);
	}
}

/*
 * hdmi_lpe_audio_probe - start bridge with i915
 *
 * This function is called when the i915 driver creates the
 * hdmi-lpe-audio platform device.
 */
static int __hdmi_lpe_audio_probe(struct platform_device *pdev)
{
	struct snd_card *card;
	struct snd_intelhad_card *card_ctx;
	struct snd_intelhad *ctx;
	struct snd_pcm *pcm;
	struct intel_hdmi_lpe_audio_pdata *pdata;
	int irq;
	struct resource *res_mmio;
	int port, ret;

	pdata = pdev->dev.platform_data;
	if (!pdata) {
		dev_err(&pdev->dev, "%s: quit: pdata not allocated by i915!!\n", __func__);
		return -EINVAL;
	}

	/* get resources */
	irq = platform_get_irq(pdev, 0);
	if (irq < 0)
		return irq;

	res_mmio = platform_get_resource(pdev, IORESOURCE_MEM, 0);
	if (!res_mmio) {
		dev_err(&pdev->dev, "Could not get IO_MEM resources\n");
		return -ENXIO;
	}

	/* create a card instance with ALSA framework */
	ret = snd_devm_card_new(&pdev->dev, hdmi_card_index, hdmi_card_id,
				THIS_MODULE, sizeof(*card_ctx), &card);
	if (ret)
		return ret;

	card_ctx = card->private_data;
	card_ctx->dev = &pdev->dev;
	card_ctx->card = card;
	strcpy(card->driver, INTEL_HAD);
	strcpy(card->shortname, "Intel HDMI/DP LPE Audio");
	strcpy(card->longname, "Intel HDMI/DP LPE Audio");

	card_ctx->irq = -1;

	card->private_free = hdmi_lpe_audio_free;

	platform_set_drvdata(pdev, card_ctx);

	card_ctx->num_pipes = pdata->num_pipes;
	card_ctx->num_ports = single_port ? 1 : pdata->num_ports;

	for_each_port(card_ctx, port) {
		ctx = &card_ctx->pcm_ctx[port];
		ctx->card_ctx = card_ctx;
		ctx->dev = card_ctx->dev;
		ctx->port = single_port ? -1 : port;
		ctx->pipe = -1;

		spin_lock_init(&ctx->had_spinlock);
		mutex_init(&ctx->mutex);
		INIT_WORK(&ctx->hdmi_audio_wq, had_audio_wq);
	}

	dev_dbg(&pdev->dev, "%s: mmio_start = 0x%x, mmio_end = 0x%x\n",
		__func__, (unsigned int)res_mmio->start,
		(unsigned int)res_mmio->end);

	card_ctx->mmio_start =
		devm_ioremap(&pdev->dev, res_mmio->start,
			     (size_t)(resource_size(res_mmio)));
	if (!card_ctx->mmio_start) {
		dev_err(&pdev->dev, "Could not get ioremap\n");
		return -EACCES;
	}

	/* setup interrupt handler */
	ret = devm_request_irq(&pdev->dev, irq, display_pipe_interrupt_handler,
			       0, pdev->name, card_ctx);
	if (ret < 0) {
		dev_err(&pdev->dev, "request_irq failed\n");
		return ret;
	}

	card_ctx->irq = irq;

	/* only 32bit addressable */
	ret = dma_set_mask_and_coherent(&pdev->dev, DMA_BIT_MASK(32));
	if (ret)
		return ret;

	init_channel_allocations();

	card_ctx->num_pipes = pdata->num_pipes;
	card_ctx->num_ports = single_port ? 1 : pdata->num_ports;

	for_each_port(card_ctx, port) {
		int i;

		ctx = &card_ctx->pcm_ctx[port];
		ret = snd_pcm_new(card, INTEL_HAD, port, MAX_PB_STREAMS,
				  MAX_CAP_STREAMS, &pcm);
		if (ret)
			return ret;

		/* setup private data which can be retrieved when required */
		pcm->private_data = ctx;
		pcm->info_flags = 0;
		strscpy(pcm->name, card->shortname, strlen(card->shortname));
		/* setup the ops for playback */
		snd_pcm_set_ops(pcm, SNDRV_PCM_STREAM_PLAYBACK, &had_pcm_ops);

		/* allocate dma pages;
		 * try to allocate 600k buffer as default which is large enough
		 */
		snd_pcm_set_managed_buffer_all(pcm, SNDRV_DMA_TYPE_DEV_WC,
					       card->dev, HAD_DEFAULT_BUFFER,
					       HAD_MAX_BUFFER);

		/* create controls */
		for (i = 0; i < ARRAY_SIZE(had_controls); i++) {
			struct snd_kcontrol *kctl;

			kctl = snd_ctl_new1(&had_controls[i], ctx);
			if (!kctl)
				return -ENOMEM;

			kctl->id.device = pcm->device;

			ret = snd_ctl_add(card, kctl);
			if (ret < 0)
				return ret;
		}

		/* Register channel map controls */
		ret = had_register_chmap_ctls(ctx, pcm);
		if (ret < 0)
			return ret;

		ret = had_create_jack(ctx, pcm);
		if (ret < 0)
			return ret;
	}

	ret = snd_card_register(card);
	if (ret)
		return ret;

	spin_lock_irq(&pdata->lpe_audio_slock);
	pdata->notify_audio_lpe = notify_audio_lpe;
	spin_unlock_irq(&pdata->lpe_audio_slock);

	pm_runtime_set_autosuspend_delay(&pdev->dev, INTEL_HDMI_AUDIO_SUSPEND_DELAY_MS);
	pm_runtime_use_autosuspend(&pdev->dev);
	pm_runtime_enable(&pdev->dev);
	pm_runtime_mark_last_busy(&pdev->dev);
	pm_runtime_idle(&pdev->dev);

	dev_dbg(&pdev->dev, "%s: handle pending notification\n", __func__);
	for_each_port(card_ctx, port) {
		struct snd_intelhad *ctx = &card_ctx->pcm_ctx[port];

		schedule_work(&ctx->hdmi_audio_wq);
	}

	return 0;
}

static int hdmi_lpe_audio_probe(struct platform_device *pdev)
{
	return snd_card_free_on_error(&pdev->dev, __hdmi_lpe_audio_probe(pdev));
}

static const struct dev_pm_ops hdmi_lpe_audio_pm = {
	SET_SYSTEM_SLEEP_PM_OPS(hdmi_lpe_audio_suspend, hdmi_lpe_audio_resume)
};

static struct platform_driver hdmi_lpe_audio_driver = {
	.driver		= {
		.name  = "hdmi-lpe-audio",
		.pm = &hdmi_lpe_audio_pm,
	},
	.probe          = hdmi_lpe_audio_probe,
};

module_platform_driver(hdmi_lpe_audio_driver);
MODULE_ALIAS("platform:hdmi_lpe_audio");

MODULE_AUTHOR("Sailaja Bandarupalli <sailaja.bandarupalli@intel.com>");
MODULE_AUTHOR("Ramesh Babu K V <ramesh.babu@intel.com>");
MODULE_AUTHOR("Vaibhav Agarwal <vaibhav.agarwal@intel.com>");
MODULE_AUTHOR("Jerome Anand <jerome.anand@intel.com>");
MODULE_DESCRIPTION("Intel HDMI Audio driver");
MODULE_LICENSE("GPL v2");<|MERGE_RESOLUTION|>--- conflicted
+++ resolved
@@ -1258,21 +1258,6 @@
 }
 
 /*
-<<<<<<< HEAD
- * ALSA PCM mmap callback
- */
-static int had_pcm_mmap(struct snd_pcm_substream *substream,
-			struct vm_area_struct *vma)
-{
-	vma->vm_page_prot = pgprot_noncached(vma->vm_page_prot);
-	return remap_pfn_range(vma, vma->vm_start,
-			substream->runtime->dma_addr >> PAGE_SHIFT,
-			vma->vm_end - vma->vm_start, vma->vm_page_prot);
-}
-
-/*
-=======
->>>>>>> d60c95ef
  * ALSA PCM ops
  */
 static const struct snd_pcm_ops had_pcm_ops = {
