--- conflicted
+++ resolved
@@ -1059,28 +1059,8 @@
 			break;
 		}
 
-<<<<<<< HEAD
-		route->source = devm_kmemdup(tplg->dev, elem->source,
-					     min(strlen(elem->source),
-						 SNDRV_CTL_ELEM_ID_NAME_MAXLEN),
-					     GFP_KERNEL);
-		route->sink = devm_kmemdup(tplg->dev, elem->sink,
-					   min(strlen(elem->sink), SNDRV_CTL_ELEM_ID_NAME_MAXLEN),
-					   GFP_KERNEL);
-		if (!route->source || !route->sink) {
-			ret = -ENOMEM;
-			break;
-		}
-
-		if (strnlen(elem->control, SNDRV_CTL_ELEM_ID_NAME_MAXLEN) != 0) {
-			route->control = devm_kmemdup(tplg->dev, elem->control,
-						      min(strlen(elem->control),
-							  SNDRV_CTL_ELEM_ID_NAME_MAXLEN),
-						      GFP_KERNEL);
-=======
 		if (strnlen(elem->control, maxlen) != 0) {
 			route->control = devm_kstrdup(tplg->dev, elem->control, GFP_KERNEL);
->>>>>>> 2d002356
 			if (!route->control) {
 				ret = -ENOMEM;
 				break;
