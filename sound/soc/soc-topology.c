--- conflicted
+++ resolved
@@ -2662,10 +2662,6 @@
 			}
 		}
 		up_write(&card->controls_rwsem);
-<<<<<<< HEAD
-		pass--;
-=======
->>>>>>> d60c95ef
 	}
 
 	/* let caller know if FW can be freed when no objects are left */
