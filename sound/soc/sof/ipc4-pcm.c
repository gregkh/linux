--- conflicted
+++ resolved
@@ -37,8 +37,6 @@
 	snd_pcm_sframes_t delay;
 };
 
-<<<<<<< HEAD
-=======
 /**
  * struct sof_ipc4_pcm_stream_priv - IPC4 specific private data
  * @time_info: pointer to time info struct if it is supported, otherwise NULL
@@ -58,7 +56,6 @@
 	return stream_priv->time_info;
 }
 
->>>>>>> 1b4861e3
 static int sof_ipc4_set_multi_pipeline_state(struct snd_sof_dev *sdev, u32 state,
 					     struct ipc4_pipeline_set_state_data *trigger_list)
 {
@@ -487,11 +484,7 @@
 		 * Invalidate the stream_start_offset to make sure that it is
 		 * going to be updated if the stream resumes
 		 */
-<<<<<<< HEAD
-		time_info = spcm->stream[substream->stream].private;
-=======
 		time_info = sof_ipc4_sps_to_time_info(&spcm->stream[substream->stream]);
->>>>>>> 1b4861e3
 		if (time_info)
 			time_info->stream_start_offset = SOF_IPC4_INVALID_STREAM_POSITION;
 
@@ -970,11 +963,7 @@
 	struct sof_ipc4_timestamp_info *time_info;
 	struct sof_ipc4_llp_reading_slot llp;
 	snd_pcm_uframes_t head_cnt, tail_cnt;
-<<<<<<< HEAD
-	struct snd_sof_pcm_stream *stream;
-=======
 	struct snd_sof_pcm_stream *sps;
->>>>>>> 1b4861e3
 	u64 dai_cnt, host_cnt, host_ptr;
 	struct snd_sof_pcm *spcm;
 	int ret;
@@ -1061,7 +1050,6 @@
 	} else {
 		head_cnt = dai_cnt;
 		tail_cnt = host_cnt;
-<<<<<<< HEAD
 	}
 
 	if (head_cnt < tail_cnt) {
@@ -1069,15 +1057,6 @@
 		goto out;
 	}
 
-=======
-	}
-
-	if (head_cnt < tail_cnt) {
-		time_info->delay = time_info->boundary - tail_cnt + head_cnt;
-		goto out;
-	}
-
->>>>>>> 1b4861e3
 	time_info->delay =  head_cnt - tail_cnt;
 
 out:
@@ -1096,22 +1075,13 @@
 {
 	struct snd_soc_pcm_runtime *rtd = snd_soc_substream_to_rtd(substream);
 	struct sof_ipc4_timestamp_info *time_info;
-<<<<<<< HEAD
-	struct snd_sof_pcm_stream *stream;
-=======
->>>>>>> 1b4861e3
 	struct snd_sof_pcm *spcm;
 
 	spcm = snd_sof_find_spcm_dai(component, rtd);
 	if (!spcm)
 		return 0;
 
-<<<<<<< HEAD
-	stream = &spcm->stream[substream->stream];
-	time_info = stream->private;
-=======
 	time_info = sof_ipc4_sps_to_time_info(&spcm->stream[substream->stream]);
->>>>>>> 1b4861e3
 	/*
 	 * Report the stored delay value calculated in the pointer callback.
 	 * In the unlikely event that the calculation was skipped/aborted, the
