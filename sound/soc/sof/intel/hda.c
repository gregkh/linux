// SPDX-License-Identifier: (GPL-2.0-only OR BSD-3-Clause)
//
// This file is provided under a dual BSD/GPLv2 license.  When using or
// redistributing this file, you may do so under either license.
//
// Copyright(c) 2018 Intel Corporation. All rights reserved.
//
// Authors: Liam Girdwood <liam.r.girdwood@linux.intel.com>
//	    Ranjani Sridharan <ranjani.sridharan@linux.intel.com>
//	    Rander Wang <rander.wang@intel.com>
//          Keyon Jie <yang.jie@linux.intel.com>
//

/*
 * Hardware interface for generic Intel audio DSP HDA IP
 */

#include <sound/hdaudio_ext.h>
#include <sound/hda_register.h>

#include <linux/acpi.h>
#include <linux/module.h>
#include <linux/soundwire/sdw.h>
#include <linux/soundwire/sdw_intel.h>
#include <sound/intel-dsp-config.h>
#include <sound/intel-nhlt.h>
#include <sound/sof.h>
#include <sound/sof/xtensa.h>
#include "../sof-audio.h"
#include "../sof-pci-dev.h"
#include "../ops.h"
#include "hda.h"

#if IS_ENABLED(CONFIG_SND_SOC_SOF_HDA)
#include <sound/soc-acpi-intel-match.h>
#endif

/* platform specific devices */
#include "shim.h"

#define EXCEPT_MAX_HDR_SIZE	0x400
#define HDA_EXT_ROM_STATUS_SIZE 8

int hda_ctrl_dai_widget_setup(struct snd_soc_dapm_widget *w, unsigned int quirk_flags,
			      struct snd_sof_dai_config_data *data)
{
	struct snd_sof_widget *swidget = w->dobj.private;
	struct snd_soc_component *component = swidget->scomp;
	struct snd_sof_dev *sdev = snd_soc_component_get_drvdata(component);
	const struct sof_ipc_tplg_ops *tplg_ops = sdev->ipc->ops->tplg;
	struct snd_sof_dai *sof_dai = swidget->private;
	int ret;

	if (!sof_dai) {
		dev_err(sdev->dev, "%s: No DAI for DAI widget %s\n", __func__, w->name);
		return -EINVAL;
	}

	if (tplg_ops->dai_config) {
		unsigned int flags;

		/* set HW_PARAMS flag along with quirks */
		flags = SOF_DAI_CONFIG_FLAGS_HW_PARAMS |
			quirk_flags << SOF_DAI_CONFIG_FLAGS_QUIRK_SHIFT;

		ret = tplg_ops->dai_config(sdev, swidget, flags, data);
		if (ret < 0) {
			dev_err(sdev->dev, "%s: DAI config failed for widget %s\n", __func__,
				w->name);
			return ret;
		}
	}

	return 0;
}

int hda_ctrl_dai_widget_free(struct snd_soc_dapm_widget *w, unsigned int quirk_flags,
			     struct snd_sof_dai_config_data *data)
{
	struct snd_sof_widget *swidget = w->dobj.private;
	struct snd_soc_component *component = swidget->scomp;
	struct snd_sof_dev *sdev = snd_soc_component_get_drvdata(component);
	const struct sof_ipc_tplg_ops *tplg_ops = sdev->ipc->ops->tplg;
	struct snd_sof_dai *sof_dai = swidget->private;

	if (!sof_dai) {
		dev_err(sdev->dev, "%s: No DAI for BE DAI widget %s\n", __func__, w->name);
		return -EINVAL;
	}

	if (tplg_ops->dai_config) {
		unsigned int flags;
		int ret;

		/* set HW_FREE flag along with any quirks */
		flags = SOF_DAI_CONFIG_FLAGS_HW_FREE |
			quirk_flags << SOF_DAI_CONFIG_FLAGS_QUIRK_SHIFT;

		ret = tplg_ops->dai_config(sdev, swidget, flags, data);
		if (ret < 0)
			dev_err(sdev->dev, "%s: DAI config failed for widget '%s'\n", __func__,
				w->name);
	}

	return 0;
}

#if IS_ENABLED(CONFIG_SND_SOC_SOF_INTEL_SOUNDWIRE)

/*
 * The default for SoundWire clock stop quirks is to power gate the IP
 * and do a Bus Reset, this will need to be modified when the DSP
 * needs to remain in D0i3 so that the Master does not lose context
 * and enumeration is not required on clock restart
 */
static int sdw_clock_stop_quirks = SDW_INTEL_CLK_STOP_BUS_RESET;
module_param(sdw_clock_stop_quirks, int, 0444);
MODULE_PARM_DESC(sdw_clock_stop_quirks, "SOF SoundWire clock stop quirks");

static int sdw_params_stream(struct device *dev,
			     struct sdw_intel_stream_params_data *params_data)
{
	struct snd_soc_dai *d = params_data->dai;
	struct snd_sof_dai_config_data data;
	struct snd_soc_dapm_widget *w;

	w = snd_soc_dai_get_widget(d, params_data->stream);
	data.dai_index = (params_data->link_id << 8) | d->id;
	data.dai_data = params_data->alh_stream_id;

	return hda_ctrl_dai_widget_setup(w, SOF_DAI_CONFIG_FLAGS_NONE, &data);
}

static int sdw_free_stream(struct device *dev,
			   struct sdw_intel_stream_free_data *free_data)
{
	struct snd_soc_dai *d = free_data->dai;
	struct snd_sof_dai_config_data data;
	struct snd_soc_dapm_widget *w;

	w = snd_soc_dai_get_widget(d, free_data->stream);
	data.dai_index = (free_data->link_id << 8) | d->id;

	/* send invalid stream_id */
	data.dai_data = 0xFFFF;

	return hda_ctrl_dai_widget_free(w, SOF_DAI_CONFIG_FLAGS_NONE, &data);
}

static const struct sdw_intel_ops sdw_callback = {
	.params_stream = sdw_params_stream,
	.free_stream = sdw_free_stream,
};

void hda_sdw_int_enable(struct snd_sof_dev *sdev, bool enable)
{
	sdw_intel_enable_irq(sdev->bar[HDA_DSP_BAR], enable);
}

static int hda_sdw_acpi_scan(struct snd_sof_dev *sdev)
{
	struct sof_intel_hda_dev *hdev;
	acpi_handle handle;
	int ret;

	handle = ACPI_HANDLE(sdev->dev);

	/* save ACPI info for the probe step */
	hdev = sdev->pdata->hw_pdata;

	ret = sdw_intel_acpi_scan(handle, &hdev->info);
	if (ret < 0)
		return -EINVAL;

	return 0;
}

static int hda_sdw_probe(struct snd_sof_dev *sdev)
{
	struct sof_intel_hda_dev *hdev;
	struct sdw_intel_res res;
	void *sdw;

	hdev = sdev->pdata->hw_pdata;

	memset(&res, 0, sizeof(res));

	res.mmio_base = sdev->bar[HDA_DSP_BAR];
	res.shim_base = hdev->desc->sdw_shim_base;
	res.alh_base = hdev->desc->sdw_alh_base;
	res.irq = sdev->ipc_irq;
	res.handle = hdev->info.handle;
	res.parent = sdev->dev;
	res.ops = &sdw_callback;
	res.dev = sdev->dev;
	res.clock_stop_quirks = sdw_clock_stop_quirks;

	/*
	 * ops and arg fields are not populated for now,
	 * they will be needed when the DAI callbacks are
	 * provided
	 */

	/* we could filter links here if needed, e.g for quirks */
	res.count = hdev->info.count;
	res.link_mask = hdev->info.link_mask;

	sdw = sdw_intel_probe(&res);
	if (!sdw) {
		dev_err(sdev->dev, "error: SoundWire probe failed\n");
		return -EINVAL;
	}

	/* save context */
	hdev->sdw = sdw;

	return 0;
}

int hda_sdw_startup(struct snd_sof_dev *sdev)
{
	struct sof_intel_hda_dev *hdev;
	struct snd_sof_pdata *pdata = sdev->pdata;

	hdev = sdev->pdata->hw_pdata;

	if (!hdev->sdw)
		return 0;

	if (pdata->machine && !pdata->machine->mach_params.link_mask)
		return 0;

	return sdw_intel_startup(hdev->sdw);
}

static int hda_sdw_exit(struct snd_sof_dev *sdev)
{
	struct sof_intel_hda_dev *hdev;

	hdev = sdev->pdata->hw_pdata;

	hda_sdw_int_enable(sdev, false);

	if (hdev->sdw)
		sdw_intel_exit(hdev->sdw);
	hdev->sdw = NULL;

	return 0;
}

bool hda_common_check_sdw_irq(struct snd_sof_dev *sdev)
{
	struct sof_intel_hda_dev *hdev;
	bool ret = false;
	u32 irq_status;

	hdev = sdev->pdata->hw_pdata;

	if (!hdev->sdw)
		return ret;

	/* store status */
	irq_status = snd_sof_dsp_read(sdev, HDA_DSP_BAR, HDA_DSP_REG_ADSPIS2);

	/* invalid message ? */
	if (irq_status == 0xffffffff)
		goto out;

	/* SDW message ? */
	if (irq_status & HDA_DSP_REG_ADSPIS2_SNDW)
		ret = true;

out:
	return ret;
}

static bool hda_dsp_check_sdw_irq(struct snd_sof_dev *sdev)
{
	const struct sof_intel_dsp_desc *chip;

	chip = get_chip_info(sdev->pdata);
	if (chip && chip->check_sdw_irq)
		return chip->check_sdw_irq(sdev);

	return false;
}

static irqreturn_t hda_dsp_sdw_thread(int irq, void *context)
{
	return sdw_intel_thread(irq, context);
}

static bool hda_sdw_check_wakeen_irq(struct snd_sof_dev *sdev)
{
	struct sof_intel_hda_dev *hdev;

	hdev = sdev->pdata->hw_pdata;
	if (hdev->sdw &&
	    snd_sof_dsp_read(sdev, HDA_DSP_BAR,
			     hdev->desc->sdw_shim_base + SDW_SHIM_WAKESTS))
		return true;

	return false;
}

void hda_sdw_process_wakeen(struct snd_sof_dev *sdev)
{
	struct sof_intel_hda_dev *hdev;

	hdev = sdev->pdata->hw_pdata;
	if (!hdev->sdw)
		return;

	sdw_intel_process_wakeen_event(hdev->sdw);
}

#else /* IS_ENABLED(CONFIG_SND_SOC_SOF_INTEL_SOUNDWIRE) */
static inline int hda_sdw_acpi_scan(struct snd_sof_dev *sdev)
{
	return 0;
}

static inline int hda_sdw_probe(struct snd_sof_dev *sdev)
{
	return 0;
}

static inline int hda_sdw_exit(struct snd_sof_dev *sdev)
{
	return 0;
}

static inline bool hda_dsp_check_sdw_irq(struct snd_sof_dev *sdev)
{
	return false;
}

static inline irqreturn_t hda_dsp_sdw_thread(int irq, void *context)
{
	return IRQ_HANDLED;
}

static inline bool hda_sdw_check_wakeen_irq(struct snd_sof_dev *sdev)
{
	return false;
}

#endif /* IS_ENABLED(CONFIG_SND_SOC_SOF_INTEL_SOUNDWIRE) */

/*
 * Debug
 */

struct hda_dsp_msg_code {
	u32 code;
	const char *msg;
};

#if IS_ENABLED(CONFIG_SND_SOC_SOF_DEBUG)
static bool hda_use_msi = true;
module_param_named(use_msi, hda_use_msi, bool, 0444);
MODULE_PARM_DESC(use_msi, "SOF HDA use PCI MSI mode");
#else
#define hda_use_msi	(1)
#endif

int sof_hda_position_quirk = SOF_HDA_POSITION_QUIRK_USE_DPIB_REGISTERS;
module_param_named(position_quirk, sof_hda_position_quirk, int, 0444);
MODULE_PARM_DESC(position_quirk, "SOF HDaudio position quirk");

static char *hda_model;
module_param(hda_model, charp, 0444);
MODULE_PARM_DESC(hda_model, "Use the given HDA board model.");

static int dmic_num_override = -1;
module_param_named(dmic_num, dmic_num_override, int, 0444);
MODULE_PARM_DESC(dmic_num, "SOF HDA DMIC number");

#if IS_ENABLED(CONFIG_SND_SOC_SOF_HDA)
static bool hda_codec_use_common_hdmi = IS_ENABLED(CONFIG_SND_HDA_CODEC_HDMI);
module_param_named(use_common_hdmi, hda_codec_use_common_hdmi, bool, 0444);
MODULE_PARM_DESC(use_common_hdmi, "SOF HDA use common HDMI codec driver");
#endif

static const struct hda_dsp_msg_code hda_dsp_rom_msg[] = {
	{HDA_DSP_ROM_FW_MANIFEST_LOADED, "status: manifest loaded"},
	{HDA_DSP_ROM_FW_FW_LOADED, "status: fw loaded"},
	{HDA_DSP_ROM_FW_ENTERED, "status: fw entered"},
	{HDA_DSP_ROM_CSE_ERROR, "error: cse error"},
	{HDA_DSP_ROM_CSE_WRONG_RESPONSE, "error: cse wrong response"},
	{HDA_DSP_ROM_IMR_TO_SMALL, "error: IMR too small"},
	{HDA_DSP_ROM_BASE_FW_NOT_FOUND, "error: base fw not found"},
	{HDA_DSP_ROM_CSE_VALIDATION_FAILED, "error: signature verification failed"},
	{HDA_DSP_ROM_IPC_FATAL_ERROR, "error: ipc fatal error"},
	{HDA_DSP_ROM_L2_CACHE_ERROR, "error: L2 cache error"},
	{HDA_DSP_ROM_LOAD_OFFSET_TO_SMALL, "error: load offset too small"},
	{HDA_DSP_ROM_API_PTR_INVALID, "error: API ptr invalid"},
	{HDA_DSP_ROM_BASEFW_INCOMPAT, "error: base fw incompatible"},
	{HDA_DSP_ROM_UNHANDLED_INTERRUPT, "error: unhandled interrupt"},
	{HDA_DSP_ROM_MEMORY_HOLE_ECC, "error: ECC memory hole"},
	{HDA_DSP_ROM_KERNEL_EXCEPTION, "error: kernel exception"},
	{HDA_DSP_ROM_USER_EXCEPTION, "error: user exception"},
	{HDA_DSP_ROM_UNEXPECTED_RESET, "error: unexpected reset"},
	{HDA_DSP_ROM_NULL_FW_ENTRY,	"error: null FW entry point"},
};

static void hda_dsp_get_status(struct snd_sof_dev *sdev, const char *level)
{
	u32 status;
	int i;

	status = snd_sof_dsp_read(sdev, HDA_DSP_BAR,
				  HDA_DSP_SRAM_REG_ROM_STATUS);

	for (i = 0; i < ARRAY_SIZE(hda_dsp_rom_msg); i++) {
		if (status == hda_dsp_rom_msg[i].code) {
			dev_printk(level, sdev->dev, "%s - code %8.8x\n",
				   hda_dsp_rom_msg[i].msg, status);
			return;
		}
	}

	/* not for us, must be generic sof message */
	dev_dbg(sdev->dev, "unknown ROM status value %8.8x\n", status);
}

static void hda_dsp_get_registers(struct snd_sof_dev *sdev,
				  struct sof_ipc_dsp_oops_xtensa *xoops,
				  struct sof_ipc_panic_info *panic_info,
				  u32 *stack, size_t stack_words)
{
	u32 offset = sdev->dsp_oops_offset;

	/* first read registers */
	sof_mailbox_read(sdev, offset, xoops, sizeof(*xoops));

	/* note: variable AR register array is not read */

	/* then get panic info */
	if (xoops->arch_hdr.totalsize > EXCEPT_MAX_HDR_SIZE) {
		dev_err(sdev->dev, "invalid header size 0x%x. FW oops is bogus\n",
			xoops->arch_hdr.totalsize);
		return;
	}
	offset += xoops->arch_hdr.totalsize;
	sof_block_read(sdev, sdev->mmio_bar, offset,
		       panic_info, sizeof(*panic_info));

	/* then get the stack */
	offset += sizeof(*panic_info);
	sof_block_read(sdev, sdev->mmio_bar, offset, stack,
		       stack_words * sizeof(u32));
}

/* dump the first 8 dwords representing the extended ROM status */
static void hda_dsp_dump_ext_rom_status(struct snd_sof_dev *sdev, const char *level,
					u32 flags)
{
	char msg[128];
	int len = 0;
	u32 value;
	int i;

	for (i = 0; i < HDA_EXT_ROM_STATUS_SIZE; i++) {
		value = snd_sof_dsp_read(sdev, HDA_DSP_BAR, HDA_DSP_SRAM_REG_ROM_STATUS + i * 0x4);
		len += snprintf(msg + len, sizeof(msg) - len, " 0x%x", value);
	}

	dev_printk(level, sdev->dev, "extended rom status: %s", msg);

}

void hda_dsp_dump(struct snd_sof_dev *sdev, u32 flags)
{
	char *level = (flags & SOF_DBG_DUMP_OPTIONAL) ? KERN_DEBUG : KERN_ERR;
	struct sof_ipc_dsp_oops_xtensa xoops;
	struct sof_ipc_panic_info panic_info;
	u32 stack[HDA_DSP_STACK_DUMP_SIZE];

	/* print ROM/FW status */
	hda_dsp_get_status(sdev, level);

	if (flags & SOF_DBG_DUMP_REGS) {
		u32 status = snd_sof_dsp_read(sdev, HDA_DSP_BAR, HDA_DSP_SRAM_REG_FW_STATUS);
		u32 panic = snd_sof_dsp_read(sdev, HDA_DSP_BAR, HDA_DSP_SRAM_REG_FW_TRACEP);

		hda_dsp_get_registers(sdev, &xoops, &panic_info, stack,
				      HDA_DSP_STACK_DUMP_SIZE);
		sof_print_oops_and_stack(sdev, level, status, panic, &xoops,
					 &panic_info, stack, HDA_DSP_STACK_DUMP_SIZE);
	} else {
		hda_dsp_dump_ext_rom_status(sdev, level, flags);
	}
}

void hda_ipc_irq_dump(struct snd_sof_dev *sdev)
{
	struct hdac_bus *bus = sof_to_bus(sdev);
	u32 adspis;
	u32 intsts;
	u32 intctl;
	u32 ppsts;
	u8 rirbsts;

	/* read key IRQ stats and config registers */
	adspis = snd_sof_dsp_read(sdev, HDA_DSP_BAR, HDA_DSP_REG_ADSPIS);
	intsts = snd_sof_dsp_read(sdev, HDA_DSP_HDA_BAR, SOF_HDA_INTSTS);
	intctl = snd_sof_dsp_read(sdev, HDA_DSP_HDA_BAR, SOF_HDA_INTCTL);
	ppsts = snd_sof_dsp_read(sdev, HDA_DSP_PP_BAR, SOF_HDA_REG_PP_PPSTS);
	rirbsts = snd_hdac_chip_readb(bus, RIRBSTS);

	dev_err(sdev->dev, "hda irq intsts 0x%8.8x intlctl 0x%8.8x rirb %2.2x\n",
		intsts, intctl, rirbsts);
	dev_err(sdev->dev, "dsp irq ppsts 0x%8.8x adspis 0x%8.8x\n", ppsts, adspis);
}

void hda_ipc_dump(struct snd_sof_dev *sdev)
{
	u32 hipcie;
	u32 hipct;
	u32 hipcctl;

	hda_ipc_irq_dump(sdev);

	/* read IPC status */
	hipcie = snd_sof_dsp_read(sdev, HDA_DSP_BAR, HDA_DSP_REG_HIPCIE);
	hipct = snd_sof_dsp_read(sdev, HDA_DSP_BAR, HDA_DSP_REG_HIPCT);
	hipcctl = snd_sof_dsp_read(sdev, HDA_DSP_BAR, HDA_DSP_REG_HIPCCTL);

	/* dump the IPC regs */
	/* TODO: parse the raw msg */
	dev_err(sdev->dev, "host status 0x%8.8x dsp status 0x%8.8x mask 0x%8.8x\n",
		hipcie, hipct, hipcctl);
}

static int hda_init(struct snd_sof_dev *sdev)
{
	struct hda_bus *hbus;
	struct hdac_bus *bus;
	struct pci_dev *pci = to_pci_dev(sdev->dev);
	int ret;

	hbus = sof_to_hbus(sdev);
	bus = sof_to_bus(sdev);

	/* HDA bus init */
	sof_hda_bus_init(bus, &pci->dev);

	if (sof_hda_position_quirk == SOF_HDA_POSITION_QUIRK_USE_DPIB_REGISTERS)
		bus->use_posbuf = 0;
	else
		bus->use_posbuf = 1;
	bus->bdl_pos_adj = 0;
	bus->sync_write = 1;

	mutex_init(&hbus->prepare_mutex);
	hbus->pci = pci;
	hbus->mixer_assigned = -1;
	hbus->modelname = hda_model;

	/* initialise hdac bus */
	bus->addr = pci_resource_start(pci, 0);
	bus->remap_addr = pci_ioremap_bar(pci, 0);
	if (!bus->remap_addr) {
		dev_err(bus->dev, "error: ioremap error\n");
		return -ENXIO;
	}

	/* HDA base */
	sdev->bar[HDA_DSP_HDA_BAR] = bus->remap_addr;

	/* init i915 and HDMI codecs */
	ret = hda_codec_i915_init(sdev);
	if (ret < 0)
		dev_warn(sdev->dev, "init of i915 and HDMI codec failed\n");

	/* get controller capabilities */
	ret = hda_dsp_ctrl_get_caps(sdev);
	if (ret < 0)
		dev_err(sdev->dev, "error: get caps error\n");

	return ret;
}

static int check_dmic_num(struct snd_sof_dev *sdev)
{
	struct nhlt_acpi_table *nhlt;
	int dmic_num = 0;

	nhlt = intel_nhlt_init(sdev->dev);
	if (nhlt) {
		dmic_num = intel_nhlt_get_dmic_geo(sdev->dev, nhlt);
		intel_nhlt_free(nhlt);
	}

	/* allow for module parameter override */
	if (dmic_num_override != -1) {
		dev_dbg(sdev->dev,
			"overriding DMICs detected in NHLT tables %d by kernel param %d\n",
			dmic_num, dmic_num_override);
		dmic_num = dmic_num_override;
	}

	if (dmic_num < 0 || dmic_num > 4) {
		dev_dbg(sdev->dev, "invalid dmic_number %d\n", dmic_num);
		dmic_num = 0;
	}

	return dmic_num;
}

<<<<<<< HEAD
=======
static int check_nhlt_ssp_mask(struct snd_sof_dev *sdev)
{
	struct nhlt_acpi_table *nhlt;
	int ssp_mask = 0;

	nhlt = intel_nhlt_init(sdev->dev);
	if (!nhlt)
		return ssp_mask;

	if (intel_nhlt_has_endpoint_type(nhlt, NHLT_LINK_SSP)) {
		ssp_mask = intel_nhlt_ssp_endpoint_mask(nhlt, NHLT_DEVICE_I2S);
		if (ssp_mask)
			dev_info(sdev->dev, "NHLT_DEVICE_I2S detected, ssp_mask %#x\n", ssp_mask);
	}
	intel_nhlt_free(nhlt);

	return ssp_mask;
}

>>>>>>> 3a82f341
#if IS_ENABLED(CONFIG_SND_SOC_SOF_HDA) || IS_ENABLED(CONFIG_SND_SOC_SOF_INTEL_SOUNDWIRE)

static const char *fixup_tplg_name(struct snd_sof_dev *sdev,
				   const char *sof_tplg_filename,
				   const char *idisp_str,
				   const char *dmic_str)
{
	const char *tplg_filename = NULL;
	char *filename, *tmp;
	const char *split_ext;

	filename = kstrdup(sof_tplg_filename, GFP_KERNEL);
	if (!filename)
		return NULL;

	/* this assumes a .tplg extension */
	tmp = filename;
	split_ext = strsep(&tmp, ".");
	if (split_ext)
		tplg_filename = devm_kasprintf(sdev->dev, GFP_KERNEL,
					       "%s%s%s.tplg",
					       split_ext, idisp_str, dmic_str);
	kfree(filename);

	return tplg_filename;
}

static int dmic_topology_fixup(struct snd_sof_dev *sdev,
			       const char **tplg_filename,
			       const char *idisp_str,
			       int *dmic_found)
{
	const char *default_tplg_filename = *tplg_filename;
	const char *fixed_tplg_filename;
	const char *dmic_str;
	int dmic_num;

	/* first check for DMICs (using NHLT or module parameter) */
	dmic_num = check_dmic_num(sdev);

	switch (dmic_num) {
	case 1:
		dmic_str = "-1ch";
		break;
	case 2:
		dmic_str = "-2ch";
		break;
	case 3:
		dmic_str = "-3ch";
		break;
	case 4:
		dmic_str = "-4ch";
		break;
	default:
		dmic_num = 0;
		dmic_str = "";
		break;
	}

	fixed_tplg_filename = fixup_tplg_name(sdev, default_tplg_filename,
					      idisp_str, dmic_str);
	if (!fixed_tplg_filename)
		return -ENOMEM;

	dev_info(sdev->dev, "DMICs detected in NHLT tables: %d\n", dmic_num);
	*dmic_found = dmic_num;
	*tplg_filename = fixed_tplg_filename;

	return 0;
}
#endif

static int hda_init_caps(struct snd_sof_dev *sdev)
{
	struct hdac_bus *bus = sof_to_bus(sdev);
	struct snd_sof_pdata *pdata = sdev->pdata;
#if IS_ENABLED(CONFIG_SND_SOC_SOF_HDA)
	struct hdac_ext_link *hlink;
#endif
	struct sof_intel_hda_dev *hdev = pdata->hw_pdata;
	u32 link_mask;
	int ret = 0;

	/* check if dsp is there */
	if (bus->ppcap)
		dev_dbg(sdev->dev, "PP capability, will probe DSP later.\n");

	/* Init HDA controller after i915 init */
	ret = hda_dsp_ctrl_init_chip(sdev, true);
	if (ret < 0) {
		dev_err(bus->dev, "error: init chip failed with ret: %d\n",
			ret);
		return ret;
	}

	/* scan SoundWire capabilities exposed by DSDT */
	ret = hda_sdw_acpi_scan(sdev);
	if (ret < 0) {
		dev_dbg(sdev->dev, "skipping SoundWire, not detected with ACPI scan\n");
		goto skip_soundwire;
	}

	link_mask = hdev->info.link_mask;
	if (!link_mask) {
		dev_dbg(sdev->dev, "skipping SoundWire, no links enabled\n");
		goto skip_soundwire;
	}

	/*
	 * probe/allocate SoundWire resources.
	 * The hardware configuration takes place in hda_sdw_startup
	 * after power rails are enabled.
	 * It's entirely possible to have a mix of I2S/DMIC/SoundWire
	 * devices, so we allocate the resources in all cases.
	 */
	ret = hda_sdw_probe(sdev);
	if (ret < 0) {
		dev_err(sdev->dev, "error: SoundWire probe error\n");
		return ret;
	}

skip_soundwire:

#if IS_ENABLED(CONFIG_SND_SOC_SOF_HDA)
	if (bus->mlcap)
		snd_hdac_ext_bus_get_ml_capabilities(bus);

	/* create codec instances */
	hda_codec_probe_bus(sdev, hda_codec_use_common_hdmi);

	if (!HDA_IDISP_CODEC(bus->codec_mask))
		hda_codec_i915_display_power(sdev, false);

	/*
	 * we are done probing so decrement link counts
	 */
	list_for_each_entry(hlink, &bus->hlink_list, list)
		snd_hdac_ext_bus_link_put(bus, hlink);
#endif
	return 0;
}

static void hda_check_for_state_change(struct snd_sof_dev *sdev)
{
#if IS_ENABLED(CONFIG_SND_SOC_SOF_HDA)
	struct hdac_bus *bus = sof_to_bus(sdev);
	unsigned int codec_mask;

	codec_mask = snd_hdac_chip_readw(bus, STATESTS);
	if (codec_mask) {
		hda_codec_jack_check(sdev);
		snd_hdac_chip_writew(bus, STATESTS, codec_mask);
	}
#endif
}

static irqreturn_t hda_dsp_interrupt_handler(int irq, void *context)
{
	struct snd_sof_dev *sdev = context;

	/*
	 * Get global interrupt status. It includes all hardware interrupt
	 * sources in the Intel HD Audio controller.
	 */
	if (snd_sof_dsp_read(sdev, HDA_DSP_HDA_BAR, SOF_HDA_INTSTS) &
	    SOF_HDA_INTSTS_GIS) {

		/* disable GIE interrupt */
		snd_sof_dsp_update_bits(sdev, HDA_DSP_HDA_BAR,
					SOF_HDA_INTCTL,
					SOF_HDA_INT_GLOBAL_EN,
					0);

		return IRQ_WAKE_THREAD;
	}

	return IRQ_NONE;
}

static irqreturn_t hda_dsp_interrupt_thread(int irq, void *context)
{
	struct snd_sof_dev *sdev = context;
	struct sof_intel_hda_dev *hdev = sdev->pdata->hw_pdata;

	/* deal with streams and controller first */
	if (hda_dsp_check_stream_irq(sdev))
		hda_dsp_stream_threaded_handler(irq, sdev);

	if (hda_dsp_check_ipc_irq(sdev))
		sof_ops(sdev)->irq_thread(irq, sdev);

	if (hda_dsp_check_sdw_irq(sdev))
		hda_dsp_sdw_thread(irq, hdev->sdw);

	if (hda_sdw_check_wakeen_irq(sdev))
		hda_sdw_process_wakeen(sdev);

	hda_check_for_state_change(sdev);

	/* enable GIE interrupt */
	snd_sof_dsp_update_bits(sdev, HDA_DSP_HDA_BAR,
				SOF_HDA_INTCTL,
				SOF_HDA_INT_GLOBAL_EN,
				SOF_HDA_INT_GLOBAL_EN);

	return IRQ_HANDLED;
}

int hda_dsp_probe(struct snd_sof_dev *sdev)
{
	struct pci_dev *pci = to_pci_dev(sdev->dev);
	struct sof_intel_hda_dev *hdev;
	struct hdac_bus *bus;
	const struct sof_intel_dsp_desc *chip;
	int ret = 0;

	/*
	 * detect DSP by checking class/subclass/prog-id information
	 * class=04 subclass 03 prog-if 00: no DSP, legacy driver is required
	 * class=04 subclass 01 prog-if 00: DSP is present
	 *   (and may be required e.g. for DMIC or SSP support)
	 * class=04 subclass 03 prog-if 80: either of DSP or legacy mode works
	 */
	if (pci->class == 0x040300) {
		dev_err(sdev->dev, "error: the DSP is not enabled on this platform, aborting probe\n");
		return -ENODEV;
	} else if (pci->class != 0x040100 && pci->class != 0x040380) {
		dev_err(sdev->dev, "error: unknown PCI class/subclass/prog-if 0x%06x found, aborting probe\n", pci->class);
		return -ENODEV;
	}
	dev_info(sdev->dev, "DSP detected with PCI class/subclass/prog-if 0x%06x\n", pci->class);

	chip = get_chip_info(sdev->pdata);
	if (!chip) {
		dev_err(sdev->dev, "error: no such device supported, chip id:%x\n",
			pci->device);
		ret = -EIO;
		goto err;
	}

	sdev->num_cores = chip->cores_num;

	hdev = devm_kzalloc(sdev->dev, sizeof(*hdev), GFP_KERNEL);
	if (!hdev)
		return -ENOMEM;
	sdev->pdata->hw_pdata = hdev;
	hdev->desc = chip;

	hdev->dmic_dev = platform_device_register_data(sdev->dev, "dmic-codec",
						       PLATFORM_DEVID_NONE,
						       NULL, 0);
	if (IS_ERR(hdev->dmic_dev)) {
		dev_err(sdev->dev, "error: failed to create DMIC device\n");
		return PTR_ERR(hdev->dmic_dev);
	}

	/*
	 * use position update IPC if either it is forced
	 * or we don't have other choice
	 */
#if IS_ENABLED(CONFIG_SND_SOC_SOF_DEBUG_FORCE_IPC_POSITION)
	hdev->no_ipc_position = 0;
#else
	hdev->no_ipc_position = sof_ops(sdev)->pcm_pointer ? 1 : 0;
#endif

	/* set up HDA base */
	bus = sof_to_bus(sdev);
	ret = hda_init(sdev);
	if (ret < 0)
		goto hdac_bus_unmap;

	/* DSP base */
	sdev->bar[HDA_DSP_BAR] = pci_ioremap_bar(pci, HDA_DSP_BAR);
	if (!sdev->bar[HDA_DSP_BAR]) {
		dev_err(sdev->dev, "error: ioremap error\n");
		ret = -ENXIO;
		goto hdac_bus_unmap;
	}

	sdev->mmio_bar = HDA_DSP_BAR;
	sdev->mailbox_bar = HDA_DSP_BAR;

	/* allow 64bit DMA address if supported by H/W */
	if (dma_set_mask_and_coherent(&pci->dev, DMA_BIT_MASK(64))) {
		dev_dbg(sdev->dev, "DMA mask is 32 bit\n");
		dma_set_mask_and_coherent(&pci->dev, DMA_BIT_MASK(32));
	}
	dma_set_max_seg_size(&pci->dev, UINT_MAX);

	/* init streams */
	ret = hda_dsp_stream_init(sdev);
	if (ret < 0) {
		dev_err(sdev->dev, "error: failed to init streams\n");
		/*
		 * not all errors are due to memory issues, but trying
		 * to free everything does not harm
		 */
		goto free_streams;
	}

	/*
	 * register our IRQ
	 * let's try to enable msi firstly
	 * if it fails, use legacy interrupt mode
	 * TODO: support msi multiple vectors
	 */
	if (hda_use_msi && pci_alloc_irq_vectors(pci, 1, 1, PCI_IRQ_MSI) > 0) {
		dev_info(sdev->dev, "use msi interrupt mode\n");
		sdev->ipc_irq = pci_irq_vector(pci, 0);
		/* initialised to "false" by kzalloc() */
		sdev->msi_enabled = true;
	}

	if (!sdev->msi_enabled) {
		dev_info(sdev->dev, "use legacy interrupt mode\n");
		/*
		 * in IO-APIC mode, hda->irq and ipc_irq are using the same
		 * irq number of pci->irq
		 */
		sdev->ipc_irq = pci->irq;
	}

	dev_dbg(sdev->dev, "using IPC IRQ %d\n", sdev->ipc_irq);
	ret = request_threaded_irq(sdev->ipc_irq, hda_dsp_interrupt_handler,
				   hda_dsp_interrupt_thread,
				   IRQF_SHARED, "AudioDSP", sdev);
	if (ret < 0) {
		dev_err(sdev->dev, "error: failed to register IPC IRQ %d\n",
			sdev->ipc_irq);
		goto free_irq_vector;
	}

	pci_set_master(pci);
	synchronize_irq(pci->irq);

	/*
	 * clear TCSEL to clear playback on some HD Audio
	 * codecs. PCI TCSEL is defined in the Intel manuals.
	 */
	snd_sof_pci_update_bits(sdev, PCI_TCSEL, 0x07, 0);

	/* init HDA capabilities */
	ret = hda_init_caps(sdev);
	if (ret < 0)
		goto free_ipc_irq;

	/* enable ppcap interrupt */
	hda_dsp_ctrl_ppcap_enable(sdev, true);
	hda_dsp_ctrl_ppcap_int_enable(sdev, true);

	/* set default mailbox offset for FW ready message */
	sdev->dsp_box.offset = HDA_DSP_MBOX_UPLINK_OFFSET;

	INIT_DELAYED_WORK(&hdev->d0i3_work, hda_dsp_d0i3_work);

	return 0;

free_ipc_irq:
	free_irq(sdev->ipc_irq, sdev);
free_irq_vector:
	if (sdev->msi_enabled)
		pci_free_irq_vectors(pci);
free_streams:
	hda_dsp_stream_free(sdev);
/* dsp_unmap: not currently used */
	iounmap(sdev->bar[HDA_DSP_BAR]);
hdac_bus_unmap:
	platform_device_unregister(hdev->dmic_dev);
	iounmap(bus->remap_addr);
	hda_codec_i915_exit(sdev);
err:
	return ret;
}

int hda_dsp_remove(struct snd_sof_dev *sdev)
{
	struct sof_intel_hda_dev *hda = sdev->pdata->hw_pdata;
	const struct sof_intel_dsp_desc *chip = hda->desc;
	struct hdac_bus *bus = sof_to_bus(sdev);
	struct pci_dev *pci = to_pci_dev(sdev->dev);

	/* cancel any attempt for DSP D0I3 */
	cancel_delayed_work_sync(&hda->d0i3_work);

#if IS_ENABLED(CONFIG_SND_SOC_SOF_HDA)
	/* codec removal, invoke bus_device_remove */
	snd_hdac_ext_bus_device_remove(bus);
#endif

	hda_sdw_exit(sdev);

	if (!IS_ERR_OR_NULL(hda->dmic_dev))
		platform_device_unregister(hda->dmic_dev);

	/* disable DSP IRQ */
	snd_sof_dsp_update_bits(sdev, HDA_DSP_PP_BAR, SOF_HDA_REG_PP_PPCTL,
				SOF_HDA_PPCTL_PIE, 0);

	/* disable CIE and GIE interrupts */
	snd_sof_dsp_update_bits(sdev, HDA_DSP_HDA_BAR, SOF_HDA_INTCTL,
				SOF_HDA_INT_CTRL_EN | SOF_HDA_INT_GLOBAL_EN, 0);

	/* disable cores */
	if (chip)
		hda_dsp_core_reset_power_down(sdev, chip->host_managed_cores_mask);

	/* disable DSP */
	snd_sof_dsp_update_bits(sdev, HDA_DSP_PP_BAR, SOF_HDA_REG_PP_PPCTL,
				SOF_HDA_PPCTL_GPROCEN, 0);

	free_irq(sdev->ipc_irq, sdev);
	if (sdev->msi_enabled)
		pci_free_irq_vectors(pci);

	hda_dsp_stream_free(sdev);
#if IS_ENABLED(CONFIG_SND_SOC_SOF_HDA)
	snd_hdac_link_free_all(bus);
#endif

	iounmap(sdev->bar[HDA_DSP_BAR]);
	iounmap(bus->remap_addr);

#if IS_ENABLED(CONFIG_SND_SOC_SOF_HDA)
	snd_hdac_ext_bus_exit(bus);
#endif
	hda_codec_i915_exit(sdev);

	return 0;
}

#if IS_ENABLED(CONFIG_SND_SOC_SOF_HDA)
static void hda_generic_machine_select(struct snd_sof_dev *sdev,
				       struct snd_soc_acpi_mach **mach)
{
	struct hdac_bus *bus = sof_to_bus(sdev);
	struct snd_soc_acpi_mach_params *mach_params;
	struct snd_soc_acpi_mach *hda_mach;
	struct snd_sof_pdata *pdata = sdev->pdata;
	const char *tplg_filename;
	const char *idisp_str;
	int dmic_num = 0;
	int codec_num = 0;
	int ret;
	int i;

	/* codec detection */
	if (!bus->codec_mask) {
		dev_info(bus->dev, "no hda codecs found!\n");
	} else {
		dev_info(bus->dev, "hda codecs found, mask %lx\n",
			 bus->codec_mask);

		for (i = 0; i < HDA_MAX_CODECS; i++) {
			if (bus->codec_mask & (1 << i))
				codec_num++;
		}

		/*
		 * If no machine driver is found, then:
		 *
		 * generic hda machine driver can handle:
		 *  - one HDMI codec, and/or
		 *  - one external HDAudio codec
		 */
		if (!*mach && codec_num <= 2) {
			hda_mach = snd_soc_acpi_intel_hda_machines;

			dev_info(bus->dev, "using HDA machine driver %s now\n",
				 hda_mach->drv_name);

			if (codec_num == 1 && HDA_IDISP_CODEC(bus->codec_mask))
				idisp_str = "-idisp";
			else
				idisp_str = "";

			/* topology: use the info from hda_machines */
			tplg_filename = hda_mach->sof_tplg_filename;
			ret = dmic_topology_fixup(sdev, &tplg_filename, idisp_str, &dmic_num);
			if (ret < 0)
				return;

			hda_mach->mach_params.dmic_num = dmic_num;
			pdata->tplg_filename = tplg_filename;

			if (codec_num == 2) {
				/*
				 * Prevent SoundWire links from starting when an external
				 * HDaudio codec is used
				 */
				hda_mach->mach_params.link_mask = 0;
			}

			*mach = hda_mach;
		}
	}

	/* used by hda machine driver to create dai links */
	if (*mach) {
		mach_params = &(*mach)->mach_params;
		mach_params->codec_mask = bus->codec_mask;
		mach_params->common_hdmi_codec_drv = hda_codec_use_common_hdmi;
	}
}
#else
static void hda_generic_machine_select(struct snd_sof_dev *sdev,
				       struct snd_soc_acpi_mach **mach)
{
}
#endif

#if IS_ENABLED(CONFIG_SND_SOC_SOF_INTEL_SOUNDWIRE)

#define SDW_CODEC_ADR_MASK(_adr) ((_adr) & (SDW_DISCO_LINK_ID_MASK | SDW_VERSION_MASK | \
				  SDW_MFG_ID_MASK | SDW_PART_ID_MASK))

/* Check if all Slaves defined on the link can be found */
static bool link_slaves_found(struct snd_sof_dev *sdev,
			      const struct snd_soc_acpi_link_adr *link,
			      struct sdw_intel_ctx *sdw)
{
	struct hdac_bus *bus = sof_to_bus(sdev);
	struct sdw_intel_slave_id *ids = sdw->ids;
	int num_slaves = sdw->num_slaves;
	unsigned int part_id, link_id, unique_id, mfg_id, version;
	int i, j, k;

	for (i = 0; i < link->num_adr; i++) {
		u64 adr = link->adr_d[i].adr;
		int reported_part_count = 0;

		mfg_id = SDW_MFG_ID(adr);
		part_id = SDW_PART_ID(adr);
		link_id = SDW_DISCO_LINK_ID(adr);
		version = SDW_VERSION(adr);

		for (j = 0; j < num_slaves; j++) {
			/* find out how many identical parts were reported on that link */
			if (ids[j].link_id == link_id &&
			    ids[j].id.part_id == part_id &&
			    ids[j].id.mfg_id == mfg_id &&
			    ids[j].id.sdw_version == version)
				reported_part_count++;
		}

		for (j = 0; j < num_slaves; j++) {
			int expected_part_count = 0;

			if (ids[j].link_id != link_id ||
			    ids[j].id.part_id != part_id ||
			    ids[j].id.mfg_id != mfg_id ||
			    ids[j].id.sdw_version != version)
				continue;

			/* find out how many identical parts are expected */
			for (k = 0; k < link->num_adr; k++) {
				u64 adr2 = link->adr_d[k].adr;
<<<<<<< HEAD
				unsigned int part_id2, link_id2, mfg_id2, version2;

				mfg_id2 = SDW_MFG_ID(adr2);
				part_id2 = SDW_PART_ID(adr2);
				link_id2 = SDW_DISCO_LINK_ID(adr2);
				version2 = SDW_VERSION(adr2);

				if (link_id2 == link_id &&
				    part_id2 == part_id &&
				    mfg_id2 == mfg_id &&
				    version2 == version)
=======

				if (SDW_CODEC_ADR_MASK(adr2) == SDW_CODEC_ADR_MASK(adr))
>>>>>>> 3a82f341
					expected_part_count++;
			}

			if (reported_part_count == expected_part_count) {
				/*
				 * we have to check unique id
				 * if there is more than one
				 * Slave on the link
				 */
				unique_id = SDW_UNIQUE_ID(adr);
				if (reported_part_count == 1 ||
				    ids[j].id.unique_id == unique_id) {
					dev_dbg(bus->dev, "found %x at link %d\n",
						part_id, link_id);
					break;
				}
			} else {
				dev_dbg(bus->dev, "part %x reported %d expected %d on link %d, skipping\n",
					part_id, reported_part_count, expected_part_count, link_id);
			}
		}
		if (j == num_slaves) {
			dev_dbg(bus->dev,
				"Slave %x not found\n",
				part_id);
			return false;
		}
	}
	return true;
}

static struct snd_soc_acpi_mach *hda_sdw_machine_select(struct snd_sof_dev *sdev)
{
	struct snd_sof_pdata *pdata = sdev->pdata;
	const struct snd_soc_acpi_link_adr *link;
	struct snd_soc_acpi_mach *mach;
	struct sof_intel_hda_dev *hdev;
	u32 link_mask;
	int i;

	hdev = pdata->hw_pdata;
	link_mask = hdev->info.link_mask;

	/*
	 * Select SoundWire machine driver if needed using the
	 * alternate tables. This case deals with SoundWire-only
	 * machines, for mixed cases with I2C/I2S the detection relies
	 * on the HID list.
	 */
	if (link_mask) {
		for (mach = pdata->desc->alt_machines;
		     mach && mach->link_mask; mach++) {
			/*
			 * On some platforms such as Up Extreme all links
			 * are enabled but only one link can be used by
			 * external codec. Instead of exact match of two masks,
			 * first check whether link_mask of mach is subset of
			 * link_mask supported by hw and then go on searching
			 * link_adr
			 */
			if (~link_mask & mach->link_mask)
				continue;

			/* No need to match adr if there is no links defined */
			if (!mach->links)
				break;

			link = mach->links;
			for (i = 0; i < hdev->info.count && link->num_adr;
			     i++, link++) {
				/*
				 * Try next machine if any expected Slaves
				 * are not found on this link.
				 */
				if (!link_slaves_found(sdev, link, hdev->sdw))
					break;
			}
			/* Found if all Slaves are checked */
			if (i == hdev->info.count || !link->num_adr)
				break;
		}
		if (mach && mach->link_mask) {
			int dmic_num = 0;

			mach->mach_params.links = mach->links;
			mach->mach_params.link_mask = mach->link_mask;
			mach->mach_params.platform = dev_name(sdev->dev);
			pdata->fw_filename = pdata->desc->default_fw_filename;
			pdata->tplg_filename = mach->sof_tplg_filename;

			/*
			 * DMICs use up to 4 pins and are typically pin-muxed with SoundWire
			 * link 2 and 3, thus we only try to enable dmics if all conditions
			 * are true:
			 * a) link 2 and 3 are not used by SoundWire
			 * b) the NHLT table reports the presence of microphones
			 */
			if (!(mach->link_mask & GENMASK(3, 2))) {
				const char *tplg_filename = mach->sof_tplg_filename;
				int ret;

				ret = dmic_topology_fixup(sdev, &tplg_filename, "", &dmic_num);
				if (ret < 0)
					return NULL;

				pdata->tplg_filename = tplg_filename;
			}
			mach->mach_params.dmic_num = dmic_num;

			dev_dbg(sdev->dev,
				"SoundWire machine driver %s topology %s\n",
				mach->drv_name,
				pdata->tplg_filename);

			return mach;
		}

		dev_info(sdev->dev, "No SoundWire machine driver found\n");
	}

	return NULL;
}
#else
static struct snd_soc_acpi_mach *hda_sdw_machine_select(struct snd_sof_dev *sdev)
{
	return NULL;
}
#endif

void hda_set_mach_params(struct snd_soc_acpi_mach *mach,
			 struct snd_sof_dev *sdev)
{
	struct snd_sof_pdata *pdata = sdev->pdata;
	const struct sof_dev_desc *desc = pdata->desc;
	struct snd_soc_acpi_mach_params *mach_params;

	mach_params = &mach->mach_params;
	mach_params->platform = dev_name(sdev->dev);
	mach_params->num_dai_drivers = desc->ops->num_drv;
	mach_params->dai_drivers = desc->ops->drv;
}

struct snd_soc_acpi_mach *hda_machine_select(struct snd_sof_dev *sdev)
{
	struct snd_sof_pdata *sof_pdata = sdev->pdata;
	const struct sof_dev_desc *desc = sof_pdata->desc;
	struct snd_soc_acpi_mach *mach;
	const char *tplg_filename;

	mach = snd_soc_acpi_find_machine(desc->machines);
	if (mach) {
		bool add_extension = false;

		/*
		 * If tplg file name is overridden, use it instead of
		 * the one set in mach table
		 */
		if (!sof_pdata->tplg_filename)
			sof_pdata->tplg_filename = mach->sof_tplg_filename;

		/* report to machine driver if any DMICs are found */
		mach->mach_params.dmic_num = check_dmic_num(sdev);

<<<<<<< HEAD
=======
		if (mach->tplg_quirk_mask & SND_SOC_ACPI_TPLG_INTEL_DMIC_NUMBER &&
		    mach->mach_params.dmic_num) {
			tplg_filename = devm_kasprintf(sdev->dev, GFP_KERNEL,
						       "%s%s%d%s",
						       sof_pdata->tplg_filename,
						       "-dmic",
						       mach->mach_params.dmic_num,
						       "ch");
			if (!tplg_filename)
				return NULL;

			sof_pdata->tplg_filename = tplg_filename;
			add_extension = true;
		}

>>>>>>> 3a82f341
		if (mach->link_mask) {
			mach->mach_params.links = mach->links;
			mach->mach_params.link_mask = mach->link_mask;
		}

		/* report SSP link mask to machine driver */
		mach->mach_params.i2s_link_mask = check_nhlt_ssp_mask(sdev);

		if (mach->tplg_quirk_mask & SND_SOC_ACPI_TPLG_INTEL_SSP_NUMBER &&
		    mach->mach_params.i2s_link_mask) {
			int ssp_num;

			if (hweight_long(mach->mach_params.i2s_link_mask) > 1 &&
			    !(mach->tplg_quirk_mask & SND_SOC_ACPI_TPLG_INTEL_SSP_MSB))
				dev_warn(sdev->dev, "More than one SSP exposed by NHLT, choosing MSB\n");

			/* fls returns 1-based results, SSPs indices are 0-based */
			ssp_num = fls(mach->mach_params.i2s_link_mask) - 1;

			tplg_filename = devm_kasprintf(sdev->dev, GFP_KERNEL,
						       "%s%s%d",
						       sof_pdata->tplg_filename,
						       "-ssp",
						       ssp_num);
			if (!tplg_filename)
				return NULL;

			sof_pdata->tplg_filename = tplg_filename;
			add_extension = true;
		}

		if (add_extension) {
			tplg_filename = devm_kasprintf(sdev->dev, GFP_KERNEL,
						       "%s%s",
						       sof_pdata->tplg_filename,
						       ".tplg");
			if (!tplg_filename)
				return NULL;

			sof_pdata->tplg_filename = tplg_filename;
		}
	}

	/*
	 * If I2S fails, try SoundWire
	 */
	if (!mach)
		mach = hda_sdw_machine_select(sdev);

	/*
	 * Choose HDA generic machine driver if mach is NULL.
	 * Otherwise, set certain mach params.
	 */
	hda_generic_machine_select(sdev, &mach);
	if (!mach)
		dev_warn(sdev->dev, "warning: No matching ASoC machine driver found\n");

	return mach;
}

int hda_pci_intel_probe(struct pci_dev *pci, const struct pci_device_id *pci_id)
{
	int ret;

	ret = snd_intel_dsp_driver_probe(pci);
	if (ret != SND_INTEL_DSP_DRIVER_ANY && ret != SND_INTEL_DSP_DRIVER_SOF) {
		dev_dbg(&pci->dev, "SOF PCI driver not selected, aborting probe\n");
		return -ENODEV;
	}

	return sof_pci_probe(pci, pci_id);
}
EXPORT_SYMBOL_NS(hda_pci_intel_probe, SND_SOC_SOF_INTEL_HDA_COMMON);

int hda_register_clients(struct snd_sof_dev *sdev)
{
	return hda_probes_register(sdev);
}

void hda_unregister_clients(struct snd_sof_dev *sdev)
{
	hda_probes_unregister(sdev);
}

MODULE_LICENSE("Dual BSD/GPL");
MODULE_IMPORT_NS(SND_SOC_SOF_PCI_DEV);
MODULE_IMPORT_NS(SND_SOC_SOF_HDA_AUDIO_CODEC);
MODULE_IMPORT_NS(SND_SOC_SOF_HDA_AUDIO_CODEC_I915);
MODULE_IMPORT_NS(SND_SOC_SOF_XTENSA);
MODULE_IMPORT_NS(SND_INTEL_SOUNDWIRE_ACPI);
MODULE_IMPORT_NS(SOUNDWIRE_INTEL_INIT);<|MERGE_RESOLUTION|>--- conflicted
+++ resolved
@@ -609,8 +609,6 @@
 	return dmic_num;
 }
 
-<<<<<<< HEAD
-=======
 static int check_nhlt_ssp_mask(struct snd_sof_dev *sdev)
 {
 	struct nhlt_acpi_table *nhlt;
@@ -630,7 +628,6 @@
 	return ssp_mask;
 }
 
->>>>>>> 3a82f341
 #if IS_ENABLED(CONFIG_SND_SOC_SOF_HDA) || IS_ENABLED(CONFIG_SND_SOC_SOF_INTEL_SOUNDWIRE)
 
 static const char *fixup_tplg_name(struct snd_sof_dev *sdev,
@@ -1188,22 +1185,8 @@
 			/* find out how many identical parts are expected */
 			for (k = 0; k < link->num_adr; k++) {
 				u64 adr2 = link->adr_d[k].adr;
-<<<<<<< HEAD
-				unsigned int part_id2, link_id2, mfg_id2, version2;
-
-				mfg_id2 = SDW_MFG_ID(adr2);
-				part_id2 = SDW_PART_ID(adr2);
-				link_id2 = SDW_DISCO_LINK_ID(adr2);
-				version2 = SDW_VERSION(adr2);
-
-				if (link_id2 == link_id &&
-				    part_id2 == part_id &&
-				    mfg_id2 == mfg_id &&
-				    version2 == version)
-=======
 
 				if (SDW_CODEC_ADR_MASK(adr2) == SDW_CODEC_ADR_MASK(adr))
->>>>>>> 3a82f341
 					expected_part_count++;
 			}
 
@@ -1367,8 +1350,6 @@
 		/* report to machine driver if any DMICs are found */
 		mach->mach_params.dmic_num = check_dmic_num(sdev);
 
-<<<<<<< HEAD
-=======
 		if (mach->tplg_quirk_mask & SND_SOC_ACPI_TPLG_INTEL_DMIC_NUMBER &&
 		    mach->mach_params.dmic_num) {
 			tplg_filename = devm_kasprintf(sdev->dev, GFP_KERNEL,
@@ -1384,7 +1365,6 @@
 			add_extension = true;
 		}
 
->>>>>>> 3a82f341
 		if (mach->link_mask) {
 			mach->mach_params.links = mach->links;
 			mach->mach_params.link_mask = mach->link_mask;
