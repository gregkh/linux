# SPDX-License-Identifier: GPL-2.0-only
config SND_SOC_SOF_INTEL_TOPLEVEL
	bool "SOF support for Intel audio DSPs"
	depends on X86 || COMPILE_TEST
	help
	  This adds support for Sound Open Firmware for Intel(R) platforms.
	  Say Y if you have such a device.
	  If unsure select "N".

if SND_SOC_SOF_INTEL_TOPLEVEL

config SND_SOC_SOF_INTEL_HIFI_EP_IPC
	tristate
	help
	  This option is not user-selectable but automagically handled by
	  'select' statements at a higher level.

config SND_SOC_SOF_INTEL_ATOM_HIFI_EP
	tristate
	select SND_SOC_SOF_INTEL_COMMON
	select SND_SOC_SOF_INTEL_HIFI_EP_IPC
	help
	  This option is not user-selectable but automagically handled by
	  'select' statements at a higher level.

config SND_SOC_SOF_INTEL_COMMON
	tristate
	select SND_SOC_SOF
	select SND_SOC_ACPI_INTEL_MATCH
	select SND_SOC_SOF_XTENSA
	select SND_SOC_INTEL_MACH
	select SND_SOC_ACPI if ACPI
	select SND_INTEL_DSP_CONFIG
	help
	  This option is not user-selectable but automagically handled by
	  'select' statements at a higher level.

if SND_SOC_SOF_ACPI

config SND_SOC_SOF_BAYTRAIL
	tristate "SOF support for Baytrail, Braswell and Cherrytrail"
	default SND_SOC_SOF_ACPI
	select SND_SOC_SOF_IPC3
	select SND_SOC_SOF_INTEL_COMMON
	select SND_SOC_SOF_INTEL_ATOM_HIFI_EP
	select SND_SOC_SOF_ACPI_DEV
	select IOSF_MBI if X86 && PCI
	help
	  This adds support for Sound Open Firmware for Intel(R) platforms
	  using the Baytrail, Braswell or Cherrytrail processors.
	  This option can coexist in the same build with the Atom legacy
	  drivers, currently the default but which will be deprecated
	  at some point.
	  Existing firmware/topology binaries and UCM configurations
	  typically located in the root file system are already
	  compatible with both SOF or Atom/SST legacy drivers.
	  This is a recommended option for distributions.
	  Say Y if you want to enable SOF on Baytrail/Cherrytrail.
	  If unsure select "N".

config SND_SOC_SOF_BROADWELL
	tristate "SOF support for Broadwell"
	default SND_SOC_SOF_ACPI
	select SND_SOC_SOF_IPC3
	select SND_SOC_SOF_INTEL_COMMON
	select SND_SOC_SOF_INTEL_HIFI_EP_IPC
	select SND_SOC_SOF_ACPI_DEV
	help
	  This adds support for Sound Open Firmware for Intel(R) platforms
	  using the Broadwell processors.
	  This option can coexist in the same build with the default 'catpt'
	  driver.
	  Existing firmware/topology binaries and UCM configurations typically
	  located in the root file system are already compatible with both SOF
	  or catpt drivers.
	  SOF does not fully support Broadwell and has limitations related to
	  DMA and suspend-resume, this is not a recommended option for
	  distributions.
	  Say Y if you want to enable SOF on Broadwell.
	  If unsure select "N".

endif ## SND_SOC_SOF_ACPI

if SND_SOC_SOF_PCI

config SND_SOC_SOF_MERRIFIELD
	tristate "SOF support for Tangier/Merrifield"
	default SND_SOC_SOF_PCI
	select SND_SOC_SOF_PCI_DEV
<<<<<<< HEAD
=======
	select SND_SOC_SOF_IPC3
>>>>>>> d60c95ef
	select SND_SOC_SOF_INTEL_ATOM_HIFI_EP
	help
	  This adds support for Sound Open Firmware for Intel(R) platforms
	  using the Tangier/Merrifield processors.
	  Say Y if you have such a device.
	  If unsure select "N".

config SND_SOC_SOF_INTEL_SKL
	tristate
	select SND_SOC_SOF_HDA_COMMON
	select SND_SOC_SOF_INTEL_IPC4

config SND_SOC_SOF_SKYLAKE
	tristate "SOF support for SkyLake"
	default SND_SOC_SOF_PCI
	select SND_SOC_SOF_INTEL_SKL
	help
	  This adds support for the Intel(R) platforms using the SkyLake processors.
	  Say Y if you have such a device.
	  If unsure select "N".
	  This is intended only for developers and not a recommend option for distros.

config SND_SOC_SOF_KABYLAKE
	tristate "SOF support for KabyLake"
	default SND_SOC_SOF_PCI
	select SND_SOC_SOF_INTEL_SKL
	help
	  This adds support for the Intel(R) platforms using the KabyLake processors.
	  Say Y if you have such a device.
	  If unsure select "N".
	  This is intended only for developers and not a recommend option for distros.

config SND_SOC_SOF_INTEL_APL
	tristate
	select SND_SOC_SOF_HDA_COMMON
	select SND_SOC_SOF_IPC3
	select SND_SOC_SOF_INTEL_IPC4

config SND_SOC_SOF_APOLLOLAKE
	tristate "SOF support for Apollolake"
	default SND_SOC_SOF_PCI
	select SND_SOC_SOF_INTEL_APL
	help
	  This adds support for Sound Open Firmware for Intel(R) platforms
	  using the Apollolake processors.
	  Say Y if you have such a device.
	  If unsure select "N".

config SND_SOC_SOF_GEMINILAKE
	tristate "SOF support for GeminiLake"
	default SND_SOC_SOF_PCI
	select SND_SOC_SOF_INTEL_APL
	help
	  This adds support for Sound Open Firmware for Intel(R) platforms
	  using the Geminilake processors.
	  Say Y if you have such a device.
	  If unsure select "N".

config SND_SOC_SOF_INTEL_CNL
	tristate
	select SND_SOC_SOF_HDA_COMMON
	select SND_SOC_SOF_INTEL_SOUNDWIRE_LINK_BASELINE
	select SND_SOC_SOF_IPC3
	select SND_SOC_SOF_INTEL_IPC4

config SND_SOC_SOF_CANNONLAKE
	tristate "SOF support for Cannonlake"
	default SND_SOC_SOF_PCI
	select SND_SOC_SOF_INTEL_CNL
	help
	  This adds support for Sound Open Firmware for Intel(R) platforms
	  using the Cannonlake processors.
	  Say Y if you have such a device.
	  If unsure select "N".

config SND_SOC_SOF_COFFEELAKE
	tristate "SOF support for CoffeeLake"
	default SND_SOC_SOF_PCI
	select SND_SOC_SOF_INTEL_CNL
	help
	  This adds support for Sound Open Firmware for Intel(R) platforms
	  using the Coffeelake processors.
	  Say Y if you have such a device.
	  If unsure select "N".

config SND_SOC_SOF_COMETLAKE
	tristate "SOF support for CometLake"
	default SND_SOC_SOF_PCI
	select SND_SOC_SOF_INTEL_CNL
	help
	  This adds support for Sound Open Firmware for Intel(R) platforms
	  using the Cometlake processors.
	  If unsure select "N".

config SND_SOC_SOF_INTEL_ICL
	tristate
	select SND_SOC_SOF_HDA_COMMON
	select SND_SOC_SOF_INTEL_SOUNDWIRE_LINK_BASELINE
	select SND_SOC_SOF_IPC3
	select SND_SOC_SOF_INTEL_IPC4

config SND_SOC_SOF_ICELAKE
	tristate "SOF support for Icelake"
	default SND_SOC_SOF_PCI
	select SND_SOC_SOF_INTEL_ICL
	help
	  This adds support for Sound Open Firmware for Intel(R) platforms
	  using the Icelake processors.
	  Say Y if you have such a device.
	  If unsure select "N".

config SND_SOC_SOF_JASPERLAKE
	tristate "SOF support for JasperLake"
	default SND_SOC_SOF_PCI
	select SND_SOC_SOF_INTEL_ICL
	help
	  This adds support for Sound Open Firmware for Intel(R) platforms
	  using the JasperLake processors.
	  Say Y if you have such a device.
	  If unsure select "N".

config SND_SOC_SOF_INTEL_TGL
	tristate
	select SND_SOC_SOF_HDA_COMMON
	select SND_SOC_SOF_INTEL_SOUNDWIRE_LINK_BASELINE
	select SND_SOC_SOF_IPC3
	select SND_SOC_SOF_INTEL_IPC4

config SND_SOC_SOF_TIGERLAKE
	tristate "SOF support for Tigerlake"
	default SND_SOC_SOF_PCI
	select SND_SOC_SOF_INTEL_TGL
	help
	  This adds support for Sound Open Firmware for Intel(R) platforms
	  using the Tigerlake processors.
	  Say Y if you have such a device.
	  If unsure select "N".

config SND_SOC_SOF_ELKHARTLAKE
	tristate "SOF support for ElkhartLake"
	default SND_SOC_SOF_PCI
	select SND_SOC_SOF_INTEL_TGL
	help
	  This adds support for Sound Open Firmware for Intel(R) platforms
	  using the ElkhartLake processors.
	  Say Y if you have such a device.
	  If unsure select "N".

config SND_SOC_SOF_ALDERLAKE
	tristate "SOF support for Alderlake"
	default SND_SOC_SOF_PCI
	select SND_SOC_SOF_INTEL_TGL
	help
	  This adds support for Sound Open Firmware for Intel(R) platforms
	  using the Alderlake processors.
	  Say Y if you have such a device.
	  If unsure select "N".

config SND_SOC_SOF_INTEL_MTL
	tristate
	select SND_SOC_SOF_HDA_COMMON
	select SND_SOC_SOF_INTEL_SOUNDWIRE_LINK_BASELINE
	select SND_SOC_SOF_INTEL_IPC4

config SND_SOC_SOF_METEORLAKE
	tristate "SOF support for Meteorlake"
	default SND_SOC_SOF_PCI
	select SND_SOC_SOF_INTEL_MTL
	help
	  This adds support for Sound Open Firmware for Intel(R) platforms
	  using the Meteorlake processors.
	  Say Y if you have such a device.
	  If unsure select "N".

config SND_SOC_SOF_HDA_COMMON
	tristate
	select SND_SOC_SOF_INTEL_COMMON
	select SND_SOC_SOF_PCI_DEV
	select SND_INTEL_DSP_CONFIG
	select SND_SOC_SOF_HDA_LINK_BASELINE
	select SND_SOC_SOF_HDA_PROBES
	help
	  This option is not user-selectable but automagically handled by
	  'select' statements at a higher level.

if SND_SOC_SOF_HDA_COMMON

config SND_SOC_SOF_HDA_LINK
	bool "SOF support for HDA Links(HDA/HDMI)"
	depends on SND_SOC_SOF_NOCODEC=n
	select SND_SOC_SOF_PROBE_WORK_QUEUE
	help
	  This adds support for HDA links(HDA/HDMI) with Sound Open Firmware
	  for Intel(R) platforms.
	  Say Y if you want to enable HDA links with SOF.
	  If unsure select "N".

config SND_SOC_SOF_HDA_AUDIO_CODEC
	bool "SOF support for HDAudio codecs"
	depends on SND_SOC_SOF_HDA_LINK
	help
	  This adds support for HDAudio codecs with Sound Open Firmware
	  for Intel(R) platforms.
	  Say Y if you want to enable HDAudio codecs with SOF.
	  If unsure select "N".

endif ## SND_SOC_SOF_HDA_COMMON

config SND_SOC_SOF_HDA_LINK_BASELINE
	tristate
	select SND_SOC_SOF_HDA if SND_SOC_SOF_HDA_LINK
	help
	  This option is not user-selectable but automagically handled by
	  'select' statements at a higher level.

config SND_SOC_SOF_HDA
	tristate
	select SND_HDA_EXT_CORE if SND_SOC_SOF_HDA_LINK
	select SND_SOC_HDAC_HDA if SND_SOC_SOF_HDA_AUDIO_CODEC
	help
	  This option is not user-selectable but automagically handled by
	  'select' statements at a higher level.

config SND_SOC_SOF_HDA_PROBES
	tristate
	select SND_SOC_SOF_DEBUG_PROBES
	help
	  The option enables the data probing for Intel(R) Skylake and newer
	  (HDA) platforms.
	  This option is not user-selectable but automagically handled by
	  'select' statements at a higher level.

config SND_SOC_SOF_INTEL_SOUNDWIRE_LINK_BASELINE
	tristate
	select SOUNDWIRE_INTEL if SND_SOC_SOF_INTEL_SOUNDWIRE
	select SND_INTEL_SOUNDWIRE_ACPI if SND_SOC_SOF_INTEL_SOUNDWIRE

config SND_SOC_SOF_INTEL_SOUNDWIRE
	tristate "SOF support for SoundWire"
	default SND_SOC_SOF_INTEL_SOUNDWIRE_LINK_BASELINE
	depends on SND_SOC_SOF_INTEL_SOUNDWIRE_LINK_BASELINE
	depends on ACPI && SOUNDWIRE
	depends on !(SOUNDWIRE=m && SND_SOC_SOF_INTEL_SOUNDWIRE_LINK_BASELINE=y)
	help
	  This adds support for SoundWire with Sound Open Firmware
	  for Intel(R) platforms.
	  Say Y if you want to enable SoundWire links with SOF.
	  If unsure select "N".

endif ## SND_SOC_SOF_PCI

endif ## SND_SOC_SOF_INTEL_TOPLEVEL<|MERGE_RESOLUTION|>--- conflicted
+++ resolved
@@ -87,10 +87,7 @@
 	tristate "SOF support for Tangier/Merrifield"
 	default SND_SOC_SOF_PCI
 	select SND_SOC_SOF_PCI_DEV
-<<<<<<< HEAD
-=======
-	select SND_SOC_SOF_IPC3
->>>>>>> d60c95ef
+	select SND_SOC_SOF_IPC3
 	select SND_SOC_SOF_INTEL_ATOM_HIFI_EP
 	help
 	  This adds support for Sound Open Firmware for Intel(R) platforms
