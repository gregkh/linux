--- conflicted
+++ resolved
@@ -374,8 +374,6 @@
 {
 	struct hdac_ext_stream *hext_stream = hda_get_hext_stream(sdev, cpu_dai, substream);
 	struct snd_soc_dapm_widget *w = snd_soc_dai_get_widget(cpu_dai, substream->stream);
-	struct snd_soc_pcm_runtime *rtd = asoc_substream_to_rtd(substream);
-	struct snd_soc_dai *codec_dai = asoc_rtd_to_codec(rtd, 0);
 
 	switch (cmd) {
 	case SNDRV_PCM_TRIGGER_SUSPEND:
@@ -390,11 +388,7 @@
 			return ret;
 
 		if (cmd == SNDRV_PCM_TRIGGER_STOP)
-<<<<<<< HEAD
-			return hda_link_dma_cleanup(substream, hext_stream, cpu_dai, codec_dai);
-=======
 			return hda_link_dma_cleanup(substream, hext_stream, cpu_dai);
->>>>>>> 238589d0
 
 		break;
 	}
