// SPDX-License-Identifier: GPL-2.0-only
//
// Copyright(c) 2022 Intel Corporation. All rights reserved.
//
// Author: Liam Girdwood <liam.r.girdwood@linux.intel.com>

#include <linux/debugfs.h>
#include <linux/sched/signal.h>
#include "sof-priv.h"
#include "sof-audio.h"
#include "ops.h"
#include "sof-utils.h"
#include "ipc3-priv.h"

#define TRACE_FILTER_ELEMENTS_PER_ENTRY 4
#define TRACE_FILTER_MAX_CONFIG_STRING_LENGTH 1024

enum sof_dtrace_state {
	SOF_DTRACE_DISABLED,
	SOF_DTRACE_STOPPED,
	SOF_DTRACE_INITIALIZING,
	SOF_DTRACE_ENABLED,
};

struct sof_dtrace_priv {
	struct snd_dma_buffer dmatb;
	struct snd_dma_buffer dmatp;
	int dma_trace_pages;
	wait_queue_head_t trace_sleep;
	u32 host_offset;
	bool dtrace_error;
	bool dtrace_draining;
	enum sof_dtrace_state dtrace_state;
};

static bool trace_pos_update_expected(struct sof_dtrace_priv *priv)
{
	if (priv->dtrace_state == SOF_DTRACE_ENABLED ||
	    priv->dtrace_state == SOF_DTRACE_INITIALIZING)
		return true;

	return false;
}

static int trace_filter_append_elem(struct snd_sof_dev *sdev, u32 key, u32 value,
				    struct sof_ipc_trace_filter_elem *elem_list,
				    int capacity, int *counter)
{
	if (*counter >= capacity)
		return -ENOMEM;

	elem_list[*counter].key = key;
	elem_list[*counter].value = value;
	++*counter;

	return 0;
}

static int trace_filter_parse_entry(struct snd_sof_dev *sdev, const char *line,
				    struct sof_ipc_trace_filter_elem *elem,
				    int capacity, int *counter)
{
	int log_level, pipe_id, comp_id, read, ret;
	int len = strlen(line);
	int cnt = *counter;
	u32 uuid_id;

	/* ignore empty content */
	ret = sscanf(line, " %n", &read);
	if (!ret && read == len)
		return len;

	ret = sscanf(line, " %d %x %d %d %n", &log_level, &uuid_id, &pipe_id, &comp_id, &read);
	if (ret != TRACE_FILTER_ELEMENTS_PER_ENTRY || read != len) {
		dev_err(sdev->dev, "Invalid trace filter entry '%s'\n", line);
		return -EINVAL;
	}

	if (uuid_id > 0) {
		ret = trace_filter_append_elem(sdev, SOF_IPC_TRACE_FILTER_ELEM_BY_UUID,
					       uuid_id, elem, capacity, &cnt);
		if (ret)
			return ret;
	}
	if (pipe_id >= 0) {
		ret = trace_filter_append_elem(sdev, SOF_IPC_TRACE_FILTER_ELEM_BY_PIPE,
					       pipe_id, elem, capacity, &cnt);
		if (ret)
			return ret;
	}
	if (comp_id >= 0) {
		ret = trace_filter_append_elem(sdev, SOF_IPC_TRACE_FILTER_ELEM_BY_COMP,
					       comp_id, elem, capacity, &cnt);
		if (ret)
			return ret;
	}

	ret = trace_filter_append_elem(sdev, SOF_IPC_TRACE_FILTER_ELEM_SET_LEVEL |
				       SOF_IPC_TRACE_FILTER_ELEM_FIN,
				       log_level, elem, capacity, &cnt);
	if (ret)
		return ret;

	/* update counter only when parsing whole entry passed */
	*counter = cnt;

	return len;
}

static int trace_filter_parse(struct snd_sof_dev *sdev, char *string,
			      int *out_elem_cnt,
			      struct sof_ipc_trace_filter_elem **out)
{
	static const char entry_delimiter[] = ";";
	char *entry = string;
	int capacity = 0;
	int entry_len;
	int cnt = 0;

	/*
	 * Each entry contains at least 1, up to TRACE_FILTER_ELEMENTS_PER_ENTRY
	 * IPC elements, depending on content. Calculate IPC elements capacity
	 * for the input string where each element is set.
	 */
	while (entry) {
		capacity += TRACE_FILTER_ELEMENTS_PER_ENTRY;
		entry = strchr(entry + 1, entry_delimiter[0]);
	}
	*out = kmalloc(capacity * sizeof(**out), GFP_KERNEL);
	if (!*out)
		return -ENOMEM;

	/* split input string by ';', and parse each entry separately in trace_filter_parse_entry */
	while ((entry = strsep(&string, entry_delimiter))) {
		entry_len = trace_filter_parse_entry(sdev, entry, *out, capacity, &cnt);
		if (entry_len < 0) {
			dev_err(sdev->dev,
				"Parsing filter entry '%s' failed with %d\n",
				entry, entry_len);
			return -EINVAL;
		}
	}

	*out_elem_cnt = cnt;

	return 0;
}

static int ipc3_trace_update_filter(struct snd_sof_dev *sdev, int num_elems,
				    struct sof_ipc_trace_filter_elem *elems)
{
	struct sof_ipc_trace_filter *msg;
	size_t size;
	int ret;

	size = struct_size(msg, elems, num_elems);
	if (size > SOF_IPC_MSG_MAX_SIZE)
		return -EINVAL;

	msg = kmalloc(size, GFP_KERNEL);
	if (!msg)
		return -ENOMEM;

	msg->hdr.size = size;
	msg->hdr.cmd = SOF_IPC_GLB_TRACE_MSG | SOF_IPC_TRACE_FILTER_UPDATE;
	msg->elem_cnt = num_elems;
	memcpy(&msg->elems[0], elems, num_elems * sizeof(*elems));

	ret = pm_runtime_resume_and_get(sdev->dev);
	if (ret < 0 && ret != -EACCES) {
		dev_err(sdev->dev, "enabling device failed: %d\n", ret);
		goto error;
	}
	ret = sof_ipc_tx_message_no_reply(sdev->ipc, msg, msg->hdr.size);
	pm_runtime_mark_last_busy(sdev->dev);
	pm_runtime_put_autosuspend(sdev->dev);

error:
	kfree(msg);
	return ret;
}

static ssize_t dfsentry_trace_filter_write(struct file *file, const char __user *from,
					   size_t count, loff_t *ppos)
{
	struct snd_sof_dfsentry *dfse = file->private_data;
	struct sof_ipc_trace_filter_elem *elems = NULL;
	struct snd_sof_dev *sdev = dfse->sdev;
	int num_elems;
	char *string;
	int ret;

	if (count > TRACE_FILTER_MAX_CONFIG_STRING_LENGTH) {
		dev_err(sdev->dev, "%s too long input, %zu > %d\n", __func__, count,
			TRACE_FILTER_MAX_CONFIG_STRING_LENGTH);
		return -EINVAL;
	}

<<<<<<< HEAD
	string = kmalloc(count + 1, GFP_KERNEL);
	if (!string)
		return -ENOMEM;

	if (copy_from_user(string, from, count)) {
		ret = -EFAULT;
		goto error;
	}
	string[count] = '\0';
=======
	string = memdup_user_nul(from, count);
	if (IS_ERR(string))
		return PTR_ERR(string);
>>>>>>> 98817289

	ret = trace_filter_parse(sdev, string, &num_elems, &elems);
	if (ret < 0)
		goto error;

	if (num_elems) {
		ret = ipc3_trace_update_filter(sdev, num_elems, elems);
		if (ret < 0) {
			dev_err(sdev->dev, "Filter update failed: %d\n", ret);
			goto error;
		}
	}
	ret = count;
error:
	kfree(string);
	kfree(elems);
	return ret;
}

static const struct file_operations sof_dfs_trace_filter_fops = {
	.open = simple_open,
	.write = dfsentry_trace_filter_write,
	.llseek = default_llseek,
};

static int debugfs_create_trace_filter(struct snd_sof_dev *sdev)
{
	struct snd_sof_dfsentry *dfse;

	dfse = devm_kzalloc(sdev->dev, sizeof(*dfse), GFP_KERNEL);
	if (!dfse)
		return -ENOMEM;

	dfse->sdev = sdev;
	dfse->type = SOF_DFSENTRY_TYPE_BUF;

	debugfs_create_file("filter", 0200, sdev->debugfs_root, dfse,
			    &sof_dfs_trace_filter_fops);
	/* add to dfsentry list */
	list_add(&dfse->list, &sdev->dfsentry_list);

	return 0;
}

static bool sof_dtrace_set_host_offset(struct sof_dtrace_priv *priv, u32 new_offset)
{
	u32 host_offset = READ_ONCE(priv->host_offset);

	if (host_offset != new_offset) {
		/* This is a bit paranoid and unlikely that it is needed */
		u32 ret = cmpxchg(&priv->host_offset, host_offset, new_offset);

		if (ret == host_offset)
			return true;
	}

	return false;
}

static size_t sof_dtrace_avail(struct snd_sof_dev *sdev,
			       loff_t pos, size_t buffer_size)
{
	struct sof_dtrace_priv *priv = sdev->fw_trace_data;
	loff_t host_offset = READ_ONCE(priv->host_offset);

	/*
	 * If host offset is less than local pos, it means write pointer of
	 * host DMA buffer has been wrapped. We should output the trace data
	 * at the end of host DMA buffer at first.
	 */
	if (host_offset < pos)
		return buffer_size - pos;

	/* If there is available trace data now, it is unnecessary to wait. */
	if (host_offset > pos)
		return host_offset - pos;

	return 0;
}

static size_t sof_wait_dtrace_avail(struct snd_sof_dev *sdev, loff_t pos,
				    size_t buffer_size)
{
	size_t ret = sof_dtrace_avail(sdev, pos, buffer_size);
	struct sof_dtrace_priv *priv = sdev->fw_trace_data;
	wait_queue_entry_t wait;

	/* data immediately available */
	if (ret)
		return ret;

	if (priv->dtrace_draining && !trace_pos_update_expected(priv)) {
		/*
		 * tracing has ended and all traces have been
		 * read by client, return EOF
		 */
		priv->dtrace_draining = false;
		return 0;
	}

	/* wait for available trace data from FW */
	init_waitqueue_entry(&wait, current);
	set_current_state(TASK_INTERRUPTIBLE);
	add_wait_queue(&priv->trace_sleep, &wait);

	if (!signal_pending(current)) {
		/* set timeout to max value, no error code */
		schedule_timeout(MAX_SCHEDULE_TIMEOUT);
	}
	remove_wait_queue(&priv->trace_sleep, &wait);

	return sof_dtrace_avail(sdev, pos, buffer_size);
}

static ssize_t dfsentry_dtrace_read(struct file *file, char __user *buffer,
				    size_t count, loff_t *ppos)
{
	struct snd_sof_dfsentry *dfse = file->private_data;
	struct snd_sof_dev *sdev = dfse->sdev;
	struct sof_dtrace_priv *priv = sdev->fw_trace_data;
	unsigned long rem;
	loff_t lpos = *ppos;
	size_t avail, buffer_size = dfse->size;
	u64 lpos_64;

	/* make sure we know about any failures on the DSP side */
	priv->dtrace_error = false;

	/* check pos and count */
	if (lpos < 0)
		return -EINVAL;
	if (!count)
		return 0;

	/* check for buffer wrap and count overflow */
	lpos_64 = lpos;
	lpos = do_div(lpos_64, buffer_size);

	/* get available count based on current host offset */
	avail = sof_wait_dtrace_avail(sdev, lpos, buffer_size);
	if (priv->dtrace_error) {
		dev_err(sdev->dev, "trace IO error\n");
		return -EIO;
	}

	/* no new trace data */
	if (!avail)
		return 0;

	/* make sure count is <= avail */
	if (count > avail)
		count = avail;

	/*
	 * make sure that all trace data is available for the CPU as the trace
	 * data buffer might be allocated from non consistent memory.
	 * Note: snd_dma_buffer_sync() is called for normal audio playback and
	 *	 capture streams also.
	 */
	snd_dma_buffer_sync(&priv->dmatb, SNDRV_DMA_SYNC_CPU);
	/* copy available trace data to debugfs */
	rem = copy_to_user(buffer, ((u8 *)(dfse->buf) + lpos), count);
	if (rem)
		return -EFAULT;

	*ppos += count;

	/* move debugfs reading position */
	return count;
}

static int dfsentry_dtrace_release(struct inode *inode, struct file *file)
{
	struct snd_sof_dfsentry *dfse = inode->i_private;
	struct snd_sof_dev *sdev = dfse->sdev;
	struct sof_dtrace_priv *priv = sdev->fw_trace_data;

	/* avoid duplicate traces at next open */
	if (priv->dtrace_state != SOF_DTRACE_ENABLED)
		sof_dtrace_set_host_offset(priv, 0);

	return 0;
}

static const struct file_operations sof_dfs_dtrace_fops = {
	.open = simple_open,
	.read = dfsentry_dtrace_read,
	.llseek = default_llseek,
	.release = dfsentry_dtrace_release,
};

static int debugfs_create_dtrace(struct snd_sof_dev *sdev)
{
	struct sof_dtrace_priv *priv;
	struct snd_sof_dfsentry *dfse;
	int ret;

	if (!sdev)
		return -EINVAL;

	priv = sdev->fw_trace_data;

	ret = debugfs_create_trace_filter(sdev);
	if (ret < 0)
		dev_warn(sdev->dev, "failed to create filter debugfs file: %d", ret);

	dfse = devm_kzalloc(sdev->dev, sizeof(*dfse), GFP_KERNEL);
	if (!dfse)
		return -ENOMEM;

	dfse->type = SOF_DFSENTRY_TYPE_BUF;
	dfse->buf = priv->dmatb.area;
	dfse->size = priv->dmatb.bytes;
	dfse->sdev = sdev;

	debugfs_create_file("trace", 0444, sdev->debugfs_root, dfse,
			    &sof_dfs_dtrace_fops);

	return 0;
}

static int ipc3_dtrace_enable(struct snd_sof_dev *sdev)
{
	struct sof_dtrace_priv *priv = sdev->fw_trace_data;
	struct sof_ipc_fw_ready *ready = &sdev->fw_ready;
	struct sof_ipc_fw_version *v = &ready->version;
	struct sof_ipc_dma_trace_params_ext params;
	int ret;

	if (!sdev->fw_trace_is_supported)
		return 0;

	if (priv->dtrace_state == SOF_DTRACE_ENABLED || !priv->dma_trace_pages)
		return -EINVAL;

	if (priv->dtrace_state == SOF_DTRACE_STOPPED)
		goto start;

	/* set IPC parameters */
	params.hdr.cmd = SOF_IPC_GLB_TRACE_MSG;
	/* PARAMS_EXT is only supported from ABI 3.7.0 onwards */
	if (v->abi_version >= SOF_ABI_VER(3, 7, 0)) {
		params.hdr.size = sizeof(struct sof_ipc_dma_trace_params_ext);
		params.hdr.cmd |= SOF_IPC_TRACE_DMA_PARAMS_EXT;
		params.timestamp_ns = ktime_get(); /* in nanosecond */
	} else {
		params.hdr.size = sizeof(struct sof_ipc_dma_trace_params);
		params.hdr.cmd |= SOF_IPC_TRACE_DMA_PARAMS;
	}
	params.buffer.phy_addr = priv->dmatp.addr;
	params.buffer.size = priv->dmatb.bytes;
	params.buffer.pages = priv->dma_trace_pages;
	params.stream_tag = 0;

	sof_dtrace_set_host_offset(priv, 0);
	priv->dtrace_draining = false;

	ret = sof_dtrace_host_init(sdev, &priv->dmatb, &params);
	if (ret < 0) {
		dev_err(sdev->dev, "Host dtrace init failed: %d\n", ret);
		return ret;
	}
	dev_dbg(sdev->dev, "stream_tag: %d\n", params.stream_tag);

	/* send IPC to the DSP */
	priv->dtrace_state = SOF_DTRACE_INITIALIZING;
	ret = sof_ipc_tx_message_no_reply(sdev->ipc, &params, sizeof(params));
	if (ret < 0) {
		dev_err(sdev->dev, "can't set params for DMA for trace %d\n", ret);
		goto trace_release;
	}

start:
	priv->dtrace_state = SOF_DTRACE_ENABLED;

	ret = sof_dtrace_host_trigger(sdev, SNDRV_PCM_TRIGGER_START);
	if (ret < 0) {
		dev_err(sdev->dev, "Host dtrace trigger start failed: %d\n", ret);
		goto trace_release;
	}

	return 0;

trace_release:
	priv->dtrace_state = SOF_DTRACE_DISABLED;
	sof_dtrace_host_release(sdev);
	return ret;
}

static int ipc3_dtrace_init(struct snd_sof_dev *sdev)
{
	struct sof_dtrace_priv *priv;
	int ret;

	/* dtrace is only supported with SOF_IPC */
	if (sdev->pdata->ipc_type != SOF_IPC)
		return -EOPNOTSUPP;

	if (sdev->fw_trace_data) {
		dev_err(sdev->dev, "fw_trace_data has been already allocated\n");
		return -EBUSY;
	}

	priv = devm_kzalloc(sdev->dev, sizeof(*priv), GFP_KERNEL);
	if (!priv)
		return -ENOMEM;

	sdev->fw_trace_data = priv;

	/* set false before start initialization */
	priv->dtrace_state = SOF_DTRACE_DISABLED;

	/* allocate trace page table buffer */
	ret = snd_dma_alloc_pages(SNDRV_DMA_TYPE_DEV, sdev->dev,
				  PAGE_SIZE, &priv->dmatp);
	if (ret < 0) {
		dev_err(sdev->dev, "can't alloc page table for trace %d\n", ret);
		return ret;
	}

	/* allocate trace data buffer */
	ret = snd_dma_alloc_dir_pages(SNDRV_DMA_TYPE_DEV_SG, sdev->dev,
				      DMA_FROM_DEVICE, DMA_BUF_SIZE_FOR_TRACE,
				      &priv->dmatb);
	if (ret < 0) {
		dev_err(sdev->dev, "can't alloc buffer for trace %d\n", ret);
		goto page_err;
	}

	/* create compressed page table for audio firmware */
	ret = snd_sof_create_page_table(sdev->dev, &priv->dmatb,
					priv->dmatp.area, priv->dmatb.bytes);
	if (ret < 0)
		goto table_err;

	priv->dma_trace_pages = ret;
	dev_dbg(sdev->dev, "dma_trace_pages: %d\n", priv->dma_trace_pages);

	if (sdev->first_boot) {
		ret = debugfs_create_dtrace(sdev);
		if (ret < 0)
			goto table_err;
	}

	init_waitqueue_head(&priv->trace_sleep);

	ret = ipc3_dtrace_enable(sdev);
	if (ret < 0)
		goto table_err;

	return 0;
table_err:
	priv->dma_trace_pages = 0;
	snd_dma_free_pages(&priv->dmatb);
page_err:
	snd_dma_free_pages(&priv->dmatp);
	return ret;
}

int ipc3_dtrace_posn_update(struct snd_sof_dev *sdev,
			    struct sof_ipc_dma_trace_posn *posn)
{
	struct sof_dtrace_priv *priv = sdev->fw_trace_data;

	if (!sdev->fw_trace_is_supported)
		return 0;

	if (trace_pos_update_expected(priv) &&
	    sof_dtrace_set_host_offset(priv, posn->host_offset))
		wake_up(&priv->trace_sleep);

	if (posn->overflow != 0)
		dev_err(sdev->dev,
			"DSP trace buffer overflow %u bytes. Total messages %d\n",
			posn->overflow, posn->messages);

	return 0;
}

/* an error has occurred within the DSP that prevents further trace */
static void ipc3_dtrace_fw_crashed(struct snd_sof_dev *sdev)
{
	struct sof_dtrace_priv *priv = sdev->fw_trace_data;

	if (priv->dtrace_state == SOF_DTRACE_ENABLED) {
		priv->dtrace_error = true;
		wake_up(&priv->trace_sleep);
	}
}

static void ipc3_dtrace_release(struct snd_sof_dev *sdev, bool only_stop)
{
	struct sof_dtrace_priv *priv = sdev->fw_trace_data;
	struct sof_ipc_fw_ready *ready = &sdev->fw_ready;
	struct sof_ipc_fw_version *v = &ready->version;
	struct sof_ipc_cmd_hdr hdr;
	int ret;

	if (!sdev->fw_trace_is_supported || priv->dtrace_state == SOF_DTRACE_DISABLED)
		return;

	ret = sof_dtrace_host_trigger(sdev, SNDRV_PCM_TRIGGER_STOP);
	if (ret < 0)
		dev_err(sdev->dev, "Host dtrace trigger stop failed: %d\n", ret);
	priv->dtrace_state = SOF_DTRACE_STOPPED;

	/*
	 * stop and free trace DMA in the DSP. TRACE_DMA_FREE is only supported from
	 * ABI 3.20.0 onwards
	 */
	if (v->abi_version >= SOF_ABI_VER(3, 20, 0)) {
		hdr.size = sizeof(hdr);
		hdr.cmd = SOF_IPC_GLB_TRACE_MSG | SOF_IPC_TRACE_DMA_FREE;

		ret = sof_ipc_tx_message_no_reply(sdev->ipc, &hdr, hdr.size);
		if (ret < 0)
			dev_err(sdev->dev, "DMA_TRACE_FREE failed with error: %d\n", ret);
	}

	if (only_stop)
		goto out;

	ret = sof_dtrace_host_release(sdev);
	if (ret < 0)
		dev_err(sdev->dev, "Host dtrace release failed %d\n", ret);

	priv->dtrace_state = SOF_DTRACE_DISABLED;

out:
	priv->dtrace_draining = true;
	wake_up(&priv->trace_sleep);
}

static void ipc3_dtrace_suspend(struct snd_sof_dev *sdev, pm_message_t pm_state)
{
	ipc3_dtrace_release(sdev, pm_state.event == SOF_DSP_PM_D0);
}

static int ipc3_dtrace_resume(struct snd_sof_dev *sdev)
{
	return ipc3_dtrace_enable(sdev);
}

static void ipc3_dtrace_free(struct snd_sof_dev *sdev)
{
	struct sof_dtrace_priv *priv = sdev->fw_trace_data;

	/* release trace */
	ipc3_dtrace_release(sdev, false);

	if (priv->dma_trace_pages) {
		snd_dma_free_pages(&priv->dmatb);
		snd_dma_free_pages(&priv->dmatp);
		priv->dma_trace_pages = 0;
	}
}

const struct sof_ipc_fw_tracing_ops ipc3_dtrace_ops = {
	.init = ipc3_dtrace_init,
	.free = ipc3_dtrace_free,
	.fw_crashed = ipc3_dtrace_fw_crashed,
	.suspend = ipc3_dtrace_suspend,
	.resume = ipc3_dtrace_resume,
};<|MERGE_RESOLUTION|>--- conflicted
+++ resolved
@@ -196,21 +196,9 @@
 		return -EINVAL;
 	}
 
-<<<<<<< HEAD
-	string = kmalloc(count + 1, GFP_KERNEL);
-	if (!string)
-		return -ENOMEM;
-
-	if (copy_from_user(string, from, count)) {
-		ret = -EFAULT;
-		goto error;
-	}
-	string[count] = '\0';
-=======
 	string = memdup_user_nul(from, count);
 	if (IS_ERR(string))
 		return PTR_ERR(string);
->>>>>>> 98817289
 
 	ret = trace_filter_parse(sdev, string, &num_elems, &elems);
 	if (ret < 0)
