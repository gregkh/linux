--- conflicted
+++ resolved
@@ -717,8 +717,6 @@
 		goto free_smn_dev;
 	}
 
-<<<<<<< HEAD
-=======
 	/* scan SoundWire capabilities exposed by DSDT */
 	ret = acp_sof_scan_sdw_devices(sdev, chip->sdw_acpi_dev_addr);
 	if (ret < 0) {
@@ -734,7 +732,6 @@
 	}
 
 skip_soundwire:
->>>>>>> 1b4861e3
 	sdev->dsp_box.offset = 0;
 	sdev->dsp_box.size = BOX_SIZE_512;
 
