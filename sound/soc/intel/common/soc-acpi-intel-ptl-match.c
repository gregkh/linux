--- conflicted
+++ resolved
@@ -61,15 +61,12 @@
 					SND_SOC_ACPI_TPLG_INTEL_SSP_MSB |
 					SND_SOC_ACPI_TPLG_INTEL_DMIC_NUMBER,
 	},
-<<<<<<< HEAD
-=======
 	/* place amp-only boards in the end of table */
 	{
 		.id = "INTC10B0",
 		.drv_name = "ptl_lt6911_hdmi_ssp",
 		.sof_tplg_filename = "sof-ptl-hdmi-ssp02.tplg",
 	},
->>>>>>> 449d48b1
 	{},
 };
 EXPORT_SYMBOL_GPL(snd_soc_acpi_intel_ptl_machines);
