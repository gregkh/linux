// SPDX-License-Identifier: GPL-2.0-only
// Copyright (c) 2020 Intel Corporation

/*
 *  sof_sdw - ASOC Machine driver for Intel SoundWire platforms
 */

#include <linux/acpi.h>
#include <linux/bitmap.h>
#include <linux/device.h>
#include <linux/dmi.h>
#include <linux/module.h>
#include <linux/soundwire/sdw.h>
#include <linux/soundwire/sdw_type.h>
#include <linux/soundwire/sdw_intel.h>
#include <sound/soc-acpi.h>
#include "sof_sdw_common.h"
#include "../../codecs/rt711.h"

static unsigned long sof_sdw_quirk = RT711_JD1;
static int quirk_override = -1;
module_param_named(quirk, quirk_override, int, 0444);
MODULE_PARM_DESC(quirk, "Board-specific quirk override");

static void log_quirks(struct device *dev)
{
	if (SOC_SDW_JACK_JDSRC(sof_sdw_quirk))
		dev_dbg(dev, "quirk realtek,jack-detect-source %ld\n",
			SOC_SDW_JACK_JDSRC(sof_sdw_quirk));
	if (sof_sdw_quirk & SOC_SDW_FOUR_SPK)
		dev_err(dev, "quirk SOC_SDW_FOUR_SPK enabled but no longer supported\n");
	if (sof_sdw_quirk & SOF_SDW_TGL_HDMI)
		dev_dbg(dev, "quirk SOF_SDW_TGL_HDMI enabled\n");
	if (sof_sdw_quirk & SOC_SDW_PCH_DMIC)
		dev_dbg(dev, "quirk SOC_SDW_PCH_DMIC enabled\n");
	if (SOF_SSP_GET_PORT(sof_sdw_quirk))
		dev_dbg(dev, "SSP port %ld\n",
			SOF_SSP_GET_PORT(sof_sdw_quirk));
	if (sof_sdw_quirk & SOC_SDW_NO_AGGREGATION)
		dev_err(dev, "quirk SOC_SDW_NO_AGGREGATION enabled but no longer supported\n");
	if (sof_sdw_quirk & SOC_SDW_CODEC_SPKR)
		dev_dbg(dev, "quirk SOC_SDW_CODEC_SPKR enabled\n");
	if (sof_sdw_quirk & SOC_SDW_SIDECAR_AMPS)
		dev_dbg(dev, "quirk SOC_SDW_SIDECAR_AMPS enabled\n");
}

static int sof_sdw_quirk_cb(const struct dmi_system_id *id)
{
	sof_sdw_quirk = (unsigned long)id->driver_data;
	return 1;
}

static const struct dmi_system_id sof_sdw_quirk_table[] = {
	/* CometLake devices */
	{
		.callback = sof_sdw_quirk_cb,
		.matches = {
			DMI_MATCH(DMI_SYS_VENDOR, "Intel Corporation"),
			DMI_MATCH(DMI_PRODUCT_NAME, "CometLake Client"),
		},
		.driver_data = (void *)SOC_SDW_PCH_DMIC,
	},
	{
		.callback = sof_sdw_quirk_cb,
		.matches = {
			DMI_MATCH(DMI_SYS_VENDOR, "Dell Inc"),
			DMI_EXACT_MATCH(DMI_PRODUCT_SKU, "09C6")
		},
		.driver_data = (void *)RT711_JD2,
	},
	{
		/* early version of SKU 09C6 */
		.callback = sof_sdw_quirk_cb,
		.matches = {
			DMI_MATCH(DMI_SYS_VENDOR, "Dell Inc"),
			DMI_EXACT_MATCH(DMI_PRODUCT_SKU, "0983")
		},
		.driver_data = (void *)RT711_JD2,
	},
	{
		.callback = sof_sdw_quirk_cb,
		.matches = {
			DMI_MATCH(DMI_SYS_VENDOR, "Dell Inc"),
			DMI_EXACT_MATCH(DMI_PRODUCT_SKU, "098F"),
		},
		.driver_data = (void *)(RT711_JD2),
	},
	{
		.callback = sof_sdw_quirk_cb,
		.matches = {
			DMI_MATCH(DMI_SYS_VENDOR, "Dell Inc"),
			DMI_EXACT_MATCH(DMI_PRODUCT_SKU, "0990"),
		},
		.driver_data = (void *)(RT711_JD2),
	},
	/* IceLake devices */
	{
		.callback = sof_sdw_quirk_cb,
		.matches = {
			DMI_MATCH(DMI_SYS_VENDOR, "Intel Corporation"),
			DMI_MATCH(DMI_PRODUCT_NAME, "Ice Lake Client"),
		},
		.driver_data = (void *)SOC_SDW_PCH_DMIC,
	},
	/* TigerLake devices */
	{
		.callback = sof_sdw_quirk_cb,
		.matches = {
			DMI_MATCH(DMI_SYS_VENDOR, "Intel Corporation"),
			DMI_MATCH(DMI_PRODUCT_NAME,
				  "Tiger Lake Client Platform"),
		},
		.driver_data = (void *)(SOF_SDW_TGL_HDMI |
					RT711_JD1 |
					SOC_SDW_PCH_DMIC |
					SOF_SSP_PORT(SOF_I2S_SSP2)),
	},
	{
		.callback = sof_sdw_quirk_cb,
		.matches = {
			DMI_MATCH(DMI_SYS_VENDOR, "Dell Inc"),
			DMI_EXACT_MATCH(DMI_PRODUCT_SKU, "0A3E")
		},
		.driver_data = (void *)(SOF_SDW_TGL_HDMI |
					RT711_JD2),
	},
	{
		/* another SKU of Dell Latitude 9520 */
		.callback = sof_sdw_quirk_cb,
		.matches = {
			DMI_MATCH(DMI_SYS_VENDOR, "Dell Inc"),
			DMI_EXACT_MATCH(DMI_PRODUCT_SKU, "0A3F")
		},
		.driver_data = (void *)(SOF_SDW_TGL_HDMI |
					RT711_JD2),
	},
	{
		/* Dell XPS 9710 */
		.callback = sof_sdw_quirk_cb,
		.matches = {
			DMI_MATCH(DMI_SYS_VENDOR, "Dell Inc"),
			DMI_EXACT_MATCH(DMI_PRODUCT_SKU, "0A5D")
		},
		.driver_data = (void *)(SOF_SDW_TGL_HDMI |
					RT711_JD2),
	},
	{
		.callback = sof_sdw_quirk_cb,
		.matches = {
			DMI_MATCH(DMI_SYS_VENDOR, "Dell Inc"),
			DMI_EXACT_MATCH(DMI_PRODUCT_SKU, "0A5E")
		},
		.driver_data = (void *)(SOF_SDW_TGL_HDMI |
					RT711_JD2),
	},
	{
		.callback = sof_sdw_quirk_cb,
		.matches = {
			DMI_MATCH(DMI_SYS_VENDOR, "Google"),
			DMI_MATCH(DMI_PRODUCT_NAME, "Volteer"),
		},
		.driver_data = (void *)(SOF_SDW_TGL_HDMI |
					SOC_SDW_PCH_DMIC |
					SOF_BT_OFFLOAD_SSP(2) |
					SOF_SSP_BT_OFFLOAD_PRESENT),
	},
	{
		.callback = sof_sdw_quirk_cb,
		.matches = {
			DMI_MATCH(DMI_SYS_VENDOR, "Google"),
			DMI_MATCH(DMI_PRODUCT_NAME, "Ripto"),
		},
		.driver_data = (void *)(SOF_SDW_TGL_HDMI |
					SOC_SDW_PCH_DMIC),
	},
	{
		/*
		 * this entry covers multiple HP SKUs. The family name
		 * does not seem robust enough, so we use a partial
		 * match that ignores the product name suffix
		 * (e.g. 15-eb1xxx, 14t-ea000 or 13-aw2xxx)
		 */
		.callback = sof_sdw_quirk_cb,
		.matches = {
			DMI_MATCH(DMI_SYS_VENDOR, "HP"),
			DMI_MATCH(DMI_PRODUCT_NAME, "HP Spectre x360 Conv"),
		},
		.driver_data = (void *)(SOF_SDW_TGL_HDMI |
					SOC_SDW_PCH_DMIC |
					RT711_JD1),
	},
	{
		/*
		 * this entry covers HP Spectre x360 where the DMI information
		 * changed somehow
		 */
		.callback = sof_sdw_quirk_cb,
		.matches = {
			DMI_MATCH(DMI_SYS_VENDOR, "HP"),
			DMI_MATCH(DMI_BOARD_NAME, "8709"),
		},
		.driver_data = (void *)(SOF_SDW_TGL_HDMI |
					SOC_SDW_PCH_DMIC |
					RT711_JD1),
	},
	{
		/* NUC15 'Bishop County' LAPBC510 and LAPBC710 skews */
		.callback = sof_sdw_quirk_cb,
		.matches = {
			DMI_MATCH(DMI_SYS_VENDOR, "Intel(R) Client Systems"),
			DMI_MATCH(DMI_PRODUCT_NAME, "LAPBC"),
		},
		.driver_data = (void *)(SOF_SDW_TGL_HDMI |
					SOC_SDW_PCH_DMIC |
					RT711_JD1),
	},
	{
		/* NUC15 LAPBC710 skews */
		.callback = sof_sdw_quirk_cb,
		.matches = {
			DMI_MATCH(DMI_BOARD_VENDOR, "Intel Corporation"),
			DMI_MATCH(DMI_BOARD_NAME, "LAPBC710"),
		},
		.driver_data = (void *)(SOF_SDW_TGL_HDMI |
					SOC_SDW_PCH_DMIC |
					RT711_JD1),
	},
	{
		/* NUC15 'Rooks County' LAPRC510 and LAPRC710 skews */
		.callback = sof_sdw_quirk_cb,
		.matches = {
			DMI_MATCH(DMI_SYS_VENDOR, "Intel(R) Client Systems"),
			DMI_MATCH(DMI_PRODUCT_NAME, "LAPRC"),
		},
		.driver_data = (void *)(SOF_SDW_TGL_HDMI |
					SOC_SDW_PCH_DMIC |
					RT711_JD2_100K),
	},
	{
		/* NUC15 LAPRC710 skews */
		.callback = sof_sdw_quirk_cb,
		.matches = {
			DMI_MATCH(DMI_BOARD_VENDOR, "Intel Corporation"),
			DMI_MATCH(DMI_BOARD_NAME, "LAPRC710"),
		},
		.driver_data = (void *)(SOF_SDW_TGL_HDMI |
					SOC_SDW_PCH_DMIC |
					RT711_JD2_100K),
	},
	{
		/* NUC15 LAPRC710 skews */
		.callback = sof_sdw_quirk_cb,
		.matches = {
			DMI_MATCH(DMI_BOARD_VENDOR, "Intel Corporation"),
			DMI_MATCH(DMI_BOARD_NAME, "LAPRC710"),
		},
		.driver_data = (void *)(SOF_SDW_TGL_HDMI |
					SOF_SDW_PCH_DMIC |
					RT711_JD2_100K),
	},
	/* TigerLake-SDCA devices */
	{
		.callback = sof_sdw_quirk_cb,
		.matches = {
			DMI_MATCH(DMI_SYS_VENDOR, "Dell Inc"),
			DMI_EXACT_MATCH(DMI_PRODUCT_SKU, "0A32")
		},
		.driver_data = (void *)(SOF_SDW_TGL_HDMI |
					RT711_JD2),
	},
	{
		.callback = sof_sdw_quirk_cb,
		.matches = {
			DMI_MATCH(DMI_SYS_VENDOR, "Dell Inc"),
			DMI_EXACT_MATCH(DMI_PRODUCT_SKU, "0A45")
		},
		.driver_data = (void *)(SOF_SDW_TGL_HDMI |
					RT711_JD2),
	},
	/* AlderLake devices */
	{
		.callback = sof_sdw_quirk_cb,
		.matches = {
			DMI_MATCH(DMI_SYS_VENDOR, "Intel Corporation"),
			DMI_MATCH(DMI_PRODUCT_NAME, "Alder Lake Client Platform"),
		},
		.driver_data = (void *)(RT711_JD2_100K |
					SOF_SDW_TGL_HDMI |
					SOF_BT_OFFLOAD_SSP(2) |
					SOF_SSP_BT_OFFLOAD_PRESENT),
	},
	{
		.callback = sof_sdw_quirk_cb,
		.matches = {
			DMI_MATCH(DMI_BOARD_VENDOR, "Intel Corporation"),
			DMI_MATCH(DMI_PRODUCT_SKU, "0000000000070000"),
		},
		.driver_data = (void *)(SOF_SDW_TGL_HDMI |
					RT711_JD2_100K),
	},
	{
		.callback = sof_sdw_quirk_cb,
		.matches = {
			DMI_MATCH(DMI_SYS_VENDOR, "Google"),
			DMI_MATCH(DMI_PRODUCT_NAME, "Brya"),
		},
		.driver_data = (void *)(SOF_SDW_TGL_HDMI |
					SOC_SDW_PCH_DMIC |
					SOF_BT_OFFLOAD_SSP(2) |
					SOF_SSP_BT_OFFLOAD_PRESENT),
	},
	{
		.callback = sof_sdw_quirk_cb,
		.matches = {
			DMI_MATCH(DMI_SYS_VENDOR, "Dell Inc"),
			DMI_EXACT_MATCH(DMI_PRODUCT_SKU, "0AF0")
		},
		.driver_data = (void *)(SOF_SDW_TGL_HDMI |
					RT711_JD2),
	},
	{
		.callback = sof_sdw_quirk_cb,
		.matches = {
			DMI_MATCH(DMI_SYS_VENDOR, "Dell Inc"),
			DMI_EXACT_MATCH(DMI_PRODUCT_SKU, "0AF3"),
		},
		/* No Jack */
		.driver_data = (void *)(SOF_SDW_TGL_HDMI),
	},
	{
		.callback = sof_sdw_quirk_cb,
		.matches = {
			DMI_MATCH(DMI_SYS_VENDOR, "Dell Inc"),
			DMI_EXACT_MATCH(DMI_PRODUCT_SKU, "0AFE")
		},
		.driver_data = (void *)(SOF_SDW_TGL_HDMI |
					RT711_JD2),
	},
	{
		.callback = sof_sdw_quirk_cb,
		.matches = {
			DMI_MATCH(DMI_SYS_VENDOR, "Dell Inc"),
			DMI_EXACT_MATCH(DMI_PRODUCT_SKU, "0AFF")
		},
		.driver_data = (void *)(SOF_SDW_TGL_HDMI |
					RT711_JD2),
	},
	{
		.callback = sof_sdw_quirk_cb,
		.matches = {
			DMI_MATCH(DMI_SYS_VENDOR, "Dell Inc"),
			DMI_EXACT_MATCH(DMI_PRODUCT_SKU, "0B00")
		},
		.driver_data = (void *)(SOF_SDW_TGL_HDMI |
					RT711_JD2),
	},
	{
		.callback = sof_sdw_quirk_cb,
		.matches = {
			DMI_MATCH(DMI_SYS_VENDOR, "Dell Inc"),
			DMI_EXACT_MATCH(DMI_PRODUCT_SKU, "0B01")
		},
		.driver_data = (void *)(SOF_SDW_TGL_HDMI |
					RT711_JD2),
	},
	{
		.callback = sof_sdw_quirk_cb,
		.matches = {
			DMI_MATCH(DMI_SYS_VENDOR, "Dell Inc"),
			DMI_EXACT_MATCH(DMI_PRODUCT_SKU, "0B11")
		},
		.driver_data = (void *)(SOF_SDW_TGL_HDMI |
					RT711_JD2),
	},
	{
		.callback = sof_sdw_quirk_cb,
		.matches = {
			DMI_MATCH(DMI_SYS_VENDOR, "Dell Inc"),
			DMI_EXACT_MATCH(DMI_PRODUCT_SKU, "0B12")
		},
		.driver_data = (void *)(SOF_SDW_TGL_HDMI |
					RT711_JD2),
	},
	{
		.callback = sof_sdw_quirk_cb,
		.matches = {
			DMI_MATCH(DMI_SYS_VENDOR, "Dell Inc"),
			DMI_EXACT_MATCH(DMI_PRODUCT_SKU, "0B13"),
		},
		/* No Jack */
		.driver_data = (void *)SOF_SDW_TGL_HDMI,
	},
	{
		.callback = sof_sdw_quirk_cb,
		.matches = {
			DMI_MATCH(DMI_SYS_VENDOR, "Dell Inc"),
			DMI_EXACT_MATCH(DMI_PRODUCT_SKU, "0B14"),
		},
		/* No Jack */
		.driver_data = (void *)SOF_SDW_TGL_HDMI,
	},

	{
		.callback = sof_sdw_quirk_cb,
		.matches = {
			DMI_MATCH(DMI_SYS_VENDOR, "Dell Inc"),
			DMI_EXACT_MATCH(DMI_PRODUCT_SKU, "0B29"),
		},
		.driver_data = (void *)(SOF_SDW_TGL_HDMI |
					RT711_JD2),
	},
	{
		.callback = sof_sdw_quirk_cb,
		.matches = {
			DMI_MATCH(DMI_SYS_VENDOR, "Dell Inc"),
			DMI_EXACT_MATCH(DMI_PRODUCT_SKU, "0B34"),
		},
		/* No Jack */
		.driver_data = (void *)SOF_SDW_TGL_HDMI,
	},
	{
		.callback = sof_sdw_quirk_cb,
		.matches = {
			DMI_MATCH(DMI_SYS_VENDOR, "Dell Inc"),
			DMI_EXACT_MATCH(DMI_PRODUCT_SKU, "0B8C"),
		},
		.driver_data = (void *)(SOF_SDW_TGL_HDMI |
					RT711_JD2),
	},
	{
		.callback = sof_sdw_quirk_cb,
		.matches = {
			DMI_MATCH(DMI_SYS_VENDOR, "HP"),
			DMI_MATCH(DMI_PRODUCT_NAME, "OMEN by HP Gaming Laptop 16"),
		},
		.driver_data = (void *)(SOF_SDW_TGL_HDMI |
					RT711_JD2),
	},
	/* RaptorLake devices */
	{
		.callback = sof_sdw_quirk_cb,
		.matches = {
			DMI_MATCH(DMI_SYS_VENDOR, "Dell Inc"),
			DMI_EXACT_MATCH(DMI_PRODUCT_SKU, "0BDA")
		},
		.driver_data = (void *)(SOF_SDW_TGL_HDMI |
					RT711_JD2),
	},
	{
		.callback = sof_sdw_quirk_cb,
		.matches = {
			DMI_MATCH(DMI_SYS_VENDOR, "Dell Inc"),
			DMI_EXACT_MATCH(DMI_PRODUCT_SKU, "0C0F")
		},
		.driver_data = (void *)(SOF_SDW_TGL_HDMI |
					RT711_JD2),
	},
	{
		.callback = sof_sdw_quirk_cb,
		.matches = {
			DMI_MATCH(DMI_SYS_VENDOR, "Dell Inc"),
			DMI_EXACT_MATCH(DMI_PRODUCT_SKU, "0C0F")
		},
		.driver_data = (void *)(SOF_SDW_TGL_HDMI |
					RT711_JD2),
	},
	{
		.callback = sof_sdw_quirk_cb,
		.matches = {
			DMI_MATCH(DMI_SYS_VENDOR, "Dell Inc"),
			DMI_EXACT_MATCH(DMI_PRODUCT_SKU, "0C10"),
		},
		/* No Jack */
		.driver_data = (void *)(SOF_SDW_TGL_HDMI),
	},
	{
		.callback = sof_sdw_quirk_cb,
		.matches = {
			DMI_MATCH(DMI_SYS_VENDOR, "Dell Inc"),
			DMI_EXACT_MATCH(DMI_PRODUCT_SKU, "0C11")
		},
		.driver_data = (void *)(SOF_SDW_TGL_HDMI |
					RT711_JD2),
	},
	{
		.callback = sof_sdw_quirk_cb,
		.matches = {
			DMI_MATCH(DMI_SYS_VENDOR, "Dell Inc"),
			DMI_EXACT_MATCH(DMI_PRODUCT_SKU, "0C40")
		},
		.driver_data = (void *)(SOF_SDW_TGL_HDMI |
					RT711_JD2),
	},
	{
		.callback = sof_sdw_quirk_cb,
		.matches = {
			DMI_MATCH(DMI_SYS_VENDOR, "Dell Inc"),
			DMI_EXACT_MATCH(DMI_PRODUCT_SKU, "0C4F")
		},
		.driver_data = (void *)(SOF_SDW_TGL_HDMI |
					RT711_JD2),
	},
	{
		.callback = sof_sdw_quirk_cb,
		.matches = {
			DMI_MATCH(DMI_SYS_VENDOR, "Dell Inc"),
			DMI_EXACT_MATCH(DMI_PRODUCT_SKU, "0CF9")
		},
		.driver_data = (void *)(SOC_SDW_CODEC_SPKR),
	},
	/* MeteorLake devices */
	{
		.callback = sof_sdw_quirk_cb,
		.matches = {
			DMI_MATCH(DMI_PRODUCT_FAMILY, "Intel_mtlrvp"),
		},
		.driver_data = (void *)(RT711_JD1),
	},
	{
		.callback = sof_sdw_quirk_cb,
		.matches = {
			DMI_MATCH(DMI_SYS_VENDOR, "Intel Corporation"),
			DMI_MATCH(DMI_PRODUCT_NAME, "Meteor Lake Client Platform"),
		},
		.driver_data = (void *)(RT711_JD2_100K),
	},
	{
		.callback = sof_sdw_quirk_cb,
		.matches = {
			DMI_MATCH(DMI_SYS_VENDOR, "Google"),
			DMI_MATCH(DMI_PRODUCT_NAME, "Rex"),
		},
		.driver_data = (void *)(SOC_SDW_PCH_DMIC |
					SOF_BT_OFFLOAD_SSP(1) |
					SOF_SSP_BT_OFFLOAD_PRESENT),
	},
	{
		.callback = sof_sdw_quirk_cb,
		.matches = {
			DMI_MATCH(DMI_SYS_VENDOR, "HP"),
			DMI_MATCH(DMI_PRODUCT_NAME, "OMEN Transcend Gaming Laptop"),
		},
		.driver_data = (void *)(RT711_JD2),
	},

	/* LunarLake devices */
	{
		.callback = sof_sdw_quirk_cb,
		.matches = {
			DMI_MATCH(DMI_SYS_VENDOR, "Intel Corporation"),
			DMI_MATCH(DMI_PRODUCT_NAME, "Lunar Lake Client Platform"),
		},
		.driver_data = (void *)(RT711_JD2),
	},
	{
		.callback = sof_sdw_quirk_cb,
		.matches = {
			DMI_MATCH(DMI_SYS_VENDOR, "Dell Inc"),
			DMI_EXACT_MATCH(DMI_PRODUCT_SKU, "0CE3")
		},
		.driver_data = (void *)(SOC_SDW_SIDECAR_AMPS),
	},
	{
		.callback = sof_sdw_quirk_cb,
		.matches = {
			DMI_MATCH(DMI_SYS_VENDOR, "Dell Inc"),
			DMI_EXACT_MATCH(DMI_PRODUCT_SKU, "0CE4")
		},
		.driver_data = (void *)(SOC_SDW_SIDECAR_AMPS),
	},
	{
		.callback = sof_sdw_quirk_cb,
		.matches = {
			DMI_MATCH(DMI_SYS_VENDOR, "Dell Inc"),
			DMI_EXACT_MATCH(DMI_PRODUCT_SKU, "0CDB")
		},
		.driver_data = (void *)(SOC_SDW_CODEC_SPKR),
	},
	{
		.callback = sof_sdw_quirk_cb,
		.matches = {
			DMI_MATCH(DMI_SYS_VENDOR, "Dell Inc"),
			DMI_EXACT_MATCH(DMI_PRODUCT_SKU, "0CDC")
		},
		.driver_data = (void *)(SOC_SDW_CODEC_SPKR),
	},
	{
		.callback = sof_sdw_quirk_cb,
		.matches = {
			DMI_MATCH(DMI_SYS_VENDOR, "Dell Inc"),
			DMI_EXACT_MATCH(DMI_PRODUCT_SKU, "0CDD")
		},
		.driver_data = (void *)(SOC_SDW_CODEC_SPKR),
	},
	{
		.callback = sof_sdw_quirk_cb,
		.matches = {
			DMI_MATCH(DMI_SYS_VENDOR, "Dell Inc"),
			DMI_EXACT_MATCH(DMI_PRODUCT_SKU, "0CF8")
		},
		.driver_data = (void *)(SOC_SDW_CODEC_SPKR),
	},
	{
		.callback = sof_sdw_quirk_cb,
		.matches = {
			DMI_MATCH(DMI_SYS_VENDOR, "LENOVO"),
			DMI_EXACT_MATCH(DMI_PRODUCT_SKU, "3838")
		},
		.driver_data = (void *)(SOC_SDW_SIDECAR_AMPS),
	},
	{
		.callback = sof_sdw_quirk_cb,
		.matches = {
			DMI_MATCH(DMI_SYS_VENDOR, "LENOVO"),
			DMI_EXACT_MATCH(DMI_PRODUCT_SKU, "3832")
		},
		.driver_data = (void *)(SOC_SDW_SIDECAR_AMPS),
	},
	{
		.callback = sof_sdw_quirk_cb,
		.matches = {
			DMI_MATCH(DMI_SYS_VENDOR, "LENOVO"),
			DMI_EXACT_MATCH(DMI_PRODUCT_SKU, "380E")
		},
		.driver_data = (void *)(SOC_SDW_SIDECAR_AMPS),
	},
	{
		.callback = sof_sdw_quirk_cb,
		.matches = {
			DMI_MATCH(DMI_SYS_VENDOR, "LENOVO"),
			DMI_MATCH(DMI_PRODUCT_NAME, "21QB")
		},
		/* Note this quirk excludes the CODEC mic */
		.driver_data = (void *)(SOC_SDW_CODEC_MIC),
	},
	{
		.callback = sof_sdw_quirk_cb,
		.matches = {
			DMI_MATCH(DMI_SYS_VENDOR, "LENOVO"),
			DMI_MATCH(DMI_PRODUCT_NAME, "21QA")
		},
		/* Note this quirk excludes the CODEC mic */
		.driver_data = (void *)(SOC_SDW_CODEC_MIC),
	},
	{
		.callback = sof_sdw_quirk_cb,
		.matches = {
			DMI_MATCH(DMI_SYS_VENDOR, "LENOVO"),
			DMI_MATCH(DMI_PRODUCT_NAME, "21Q6")
		},
		.driver_data = (void *)(SOC_SDW_SIDECAR_AMPS | SOC_SDW_CODEC_MIC),
	},
	{
		.callback = sof_sdw_quirk_cb,
		.matches = {
			DMI_MATCH(DMI_SYS_VENDOR, "LENOVO"),
			DMI_MATCH(DMI_PRODUCT_NAME, "21Q7")
		},
		.driver_data = (void *)(SOC_SDW_SIDECAR_AMPS | SOC_SDW_CODEC_MIC),
	},

	/* ArrowLake devices */
	{
		.callback = sof_sdw_quirk_cb,
		.matches = {
			DMI_MATCH(DMI_SYS_VENDOR, "Dell Inc"),
			DMI_EXACT_MATCH(DMI_PRODUCT_SKU, "0CE8")
		},
		.driver_data = (void *)(SOC_SDW_CODEC_SPKR),
	},
	{
		.callback = sof_sdw_quirk_cb,
		.matches = {
			DMI_MATCH(DMI_SYS_VENDOR, "Dell Inc"),
			DMI_EXACT_MATCH(DMI_PRODUCT_SKU, "0CF1")
		},
		.driver_data = (void *)(SOC_SDW_CODEC_SPKR),
	},
	{
		.callback = sof_sdw_quirk_cb,
		.matches = {
			DMI_MATCH(DMI_SYS_VENDOR, "Dell Inc"),
			DMI_EXACT_MATCH(DMI_PRODUCT_SKU, "0CF7")
		},
		.driver_data = (void *)(SOC_SDW_CODEC_SPKR),
	},
	{}
};

static struct snd_soc_dai_link_component platform_component[] = {
	{
		/* name might be overridden during probe */
		.name = "0000:00:1f.3"
	}
};

static const struct snd_soc_ops sdw_ops = {
	.startup = asoc_sdw_startup,
	.prepare = asoc_sdw_prepare,
	.trigger = asoc_sdw_trigger,
	.hw_params = asoc_sdw_hw_params,
	.hw_free = asoc_sdw_hw_free,
	.shutdown = asoc_sdw_shutdown,
};

static const char * const type_strings[] = {"SimpleJack", "SmartAmp", "SmartMic"};

static int create_sdw_dailink(struct snd_soc_card *card,
			      struct asoc_sdw_dailink *sof_dai,
			      struct snd_soc_dai_link **dai_links,
			      int *be_id, struct snd_soc_codec_conf **codec_conf)
{
	struct device *dev = card->dev;
	struct asoc_sdw_mc_private *ctx = snd_soc_card_get_drvdata(card);
	struct intel_mc_ctx *intel_ctx = (struct intel_mc_ctx *)ctx->private;
	struct asoc_sdw_endpoint *sof_end;
	int stream;
	int ret;

	list_for_each_entry(sof_end, &sof_dai->endpoints, list) {
		if (sof_end->name_prefix) {
			(*codec_conf)->dlc.name = sof_end->codec_name;
			(*codec_conf)->name_prefix = sof_end->name_prefix;
			(*codec_conf)++;
		}

		if (sof_end->include_sidecar) {
			ret = sof_end->codec_info->add_sidecar(card, dai_links, codec_conf);
			if (ret)
				return ret;
		}
	}

	for_each_pcm_streams(stream) {
		static const char * const sdw_stream_name[] = {
			"SDW%d-Playback",
			"SDW%d-Capture",
			"SDW%d-Playback-%s",
			"SDW%d-Capture-%s",
		};
		struct snd_soc_dai_link_ch_map *codec_maps;
		struct snd_soc_dai_link_component *codecs;
		struct snd_soc_dai_link_component *cpus;
		int num_cpus = hweight32(sof_dai->link_mask[stream]);
		int num_codecs = sof_dai->num_devs[stream];
		int playback, capture;
		int cur_link = 0;
		int i = 0, j = 0;
		char *name;

		if (!sof_dai->num_devs[stream])
			continue;

		sof_end = list_first_entry(&sof_dai->endpoints,
					   struct asoc_sdw_endpoint, list);

		*be_id = sof_end->dai_info->dailink[stream];
		if (*be_id < 0) {
			dev_err(dev, "Invalid dailink id %d\n", *be_id);
			return -EINVAL;
		}

		/* create stream name according to first link id */
		if (ctx->append_dai_type)
			name = devm_kasprintf(dev, GFP_KERNEL,
					      sdw_stream_name[stream + 2],
					      ffs(sof_end->link_mask) - 1,
					      type_strings[sof_end->dai_info->dai_type]);
		else
			name = devm_kasprintf(dev, GFP_KERNEL,
					      sdw_stream_name[stream],
					      ffs(sof_end->link_mask) - 1);
		if (!name)
			return -ENOMEM;

		cpus = devm_kcalloc(dev, num_cpus, sizeof(*cpus), GFP_KERNEL);
		if (!cpus)
			return -ENOMEM;

		codecs = devm_kcalloc(dev, num_codecs, sizeof(*codecs), GFP_KERNEL);
		if (!codecs)
			return -ENOMEM;

		codec_maps = devm_kcalloc(dev, num_codecs, sizeof(*codec_maps), GFP_KERNEL);
		if (!codec_maps)
			return -ENOMEM;

		list_for_each_entry(sof_end, &sof_dai->endpoints, list) {
			if (!sof_end->dai_info->direction[stream])
				continue;

			if (cur_link != sof_end->link_mask) {
				int link_num = ffs(sof_end->link_mask) - 1;
				int pin_num = intel_ctx->sdw_pin_index[link_num]++;

				cur_link = sof_end->link_mask;

				cpus[i].dai_name = devm_kasprintf(dev, GFP_KERNEL,
								  "SDW%d Pin%d",
								  link_num, pin_num);
				if (!cpus[i].dai_name)
					return -ENOMEM;
				i++;
			}

			codec_maps[j].cpu = i - 1;
			codec_maps[j].codec = j;

			codecs[j].name = sof_end->codec_name;
			codecs[j].dai_name = sof_end->dai_info->dai_name;
			j++;
		}

		WARN_ON(i != num_cpus || j != num_codecs);

		playback = (stream == SNDRV_PCM_STREAM_PLAYBACK);
		capture = (stream == SNDRV_PCM_STREAM_CAPTURE);

		asoc_sdw_init_dai_link(dev, *dai_links, be_id, name, playback, capture,
				       cpus, num_cpus, platform_component,
				       ARRAY_SIZE(platform_component), codecs, num_codecs,
				       asoc_sdw_rtd_init, &sdw_ops);

		/*
		 * SoundWire DAILINKs use 'stream' functions and Bank Switch operations
		 * based on wait_for_completion(), tag them as 'nonatomic'.
		 */
		(*dai_links)->nonatomic = true;
		(*dai_links)->ch_maps = codec_maps;

		list_for_each_entry(sof_end, &sof_dai->endpoints, list) {
			if (sof_end->dai_info->init)
				sof_end->dai_info->init(card, *dai_links,
							sof_end->codec_info,
							playback);
		}

		(*dai_links)++;
	}

	return 0;
}

static int create_sdw_dailinks(struct snd_soc_card *card,
			       struct snd_soc_dai_link **dai_links, int *be_id,
			       struct asoc_sdw_dailink *sof_dais,
			       struct snd_soc_codec_conf **codec_conf)
{
	struct asoc_sdw_mc_private *ctx = snd_soc_card_get_drvdata(card);
	struct intel_mc_ctx *intel_ctx = (struct intel_mc_ctx *)ctx->private;
	int ret, i;

	for (i = 0; i < SDW_INTEL_MAX_LINKS; i++)
		intel_ctx->sdw_pin_index[i] = SOC_SDW_INTEL_BIDIR_PDI_BASE;

	/* generate DAI links by each sdw link */
	while (sof_dais->initialised) {
		int current_be_id;

		ret = create_sdw_dailink(card, sof_dais, dai_links,
					 &current_be_id, codec_conf);
		if (ret)
			return ret;

		/* Update the be_id to match the highest ID used for SDW link */
		if (*be_id < current_be_id)
			*be_id = current_be_id;

		sof_dais++;
	}

	return 0;
}

static int create_ssp_dailinks(struct snd_soc_card *card,
			       struct snd_soc_dai_link **dai_links, int *be_id,
			       struct asoc_sdw_codec_info *ssp_info,
			       unsigned long ssp_mask)
{
	struct device *dev = card->dev;
	int i, j = 0;
	int ret;

	for_each_set_bit(i, &ssp_mask, BITS_PER_TYPE(ssp_mask)) {
		char *name = devm_kasprintf(dev, GFP_KERNEL, "SSP%d-Codec", i);
		char *cpu_dai_name = devm_kasprintf(dev, GFP_KERNEL, "SSP%d Pin", i);
		char *codec_name = devm_kasprintf(dev, GFP_KERNEL, "i2c-%s:0%d",
						  ssp_info->acpi_id, j++);
		if (!name || !cpu_dai_name || !codec_name)
			return -ENOMEM;

		int playback = ssp_info->dais[0].direction[SNDRV_PCM_STREAM_PLAYBACK];
		int capture = ssp_info->dais[0].direction[SNDRV_PCM_STREAM_CAPTURE];

		ret = asoc_sdw_init_simple_dai_link(dev, *dai_links, be_id, name,
						    playback, capture, cpu_dai_name,
						    platform_component->name,
						    ARRAY_SIZE(platform_component), codec_name,
						    ssp_info->dais[0].dai_name, NULL,
						    ssp_info->ops);
		if (ret)
			return ret;

		ret = ssp_info->dais[0].init(card, *dai_links, ssp_info, 0);
		if (ret < 0)
			return ret;

		(*dai_links)++;
	}

<<<<<<< HEAD
	return true;
}

static int fill_sdw_codec_dlc(struct device *dev,
			      const struct snd_soc_acpi_link_adr *adr_link,
			      struct snd_soc_dai_link_component *codec,
			      int adr_index, int dai_index)
{
	unsigned int sdw_version, unique_id, mfg_id, link_id, part_id, class_id;
	u64 adr = adr_link->adr_d[adr_index].adr;
	int codec_index;

	codec_index = find_codec_info_part(adr);
	if (codec_index < 0)
		return codec_index;

	sdw_version = SDW_VERSION(adr);
	link_id = SDW_DISCO_LINK_ID(adr);
	unique_id = SDW_UNIQUE_ID(adr);
	mfg_id = SDW_MFG_ID(adr);
	part_id = SDW_PART_ID(adr);
	class_id = SDW_CLASS_ID(adr);

	if (codec_info_list[codec_index].codec_name)
		codec->name = devm_kstrdup(dev,
					   codec_info_list[codec_index].codec_name,
					   GFP_KERNEL);
	else if (is_unique_device(adr_link, sdw_version, mfg_id, part_id,
				  class_id, adr_index))
		codec->name = devm_kasprintf(dev, GFP_KERNEL,
					     "sdw:0:%01x:%04x:%04x:%02x", link_id,
					     mfg_id, part_id, class_id);
	else
		codec->name = devm_kasprintf(dev, GFP_KERNEL,
					     "sdw:0:%01x:%04x:%04x:%02x:%01x", link_id,
					     mfg_id, part_id, class_id, unique_id);

	if (!codec->name)
		return -ENOMEM;

	codec->dai_name = codec_info_list[codec_index].dais[dai_index].dai_name;

=======
>>>>>>> a6ad5510
	return 0;
}

static int create_dmic_dailinks(struct snd_soc_card *card,
				struct snd_soc_dai_link **dai_links, int *be_id)
{
	struct device *dev = card->dev;
	int ret;

	ret = asoc_sdw_init_simple_dai_link(dev, *dai_links, be_id, "dmic01",
					    0, 1, // DMIC only supports capture
					    "DMIC01 Pin", platform_component->name,
					    ARRAY_SIZE(platform_component),
					    "dmic-codec", "dmic-hifi",
					    asoc_sdw_dmic_init, NULL);
	if (ret)
		return ret;

	(*dai_links)++;

	ret = asoc_sdw_init_simple_dai_link(dev, *dai_links, be_id, "dmic16k",
					    0, 1, // DMIC only supports capture
					    "DMIC16k Pin", platform_component->name,
					    ARRAY_SIZE(platform_component),
					    "dmic-codec", "dmic-hifi",
					    /* don't call asoc_sdw_dmic_init() twice */
					    NULL, NULL);
	if (ret)
		return ret;

	(*dai_links)++;

	return 0;
}

static int create_hdmi_dailinks(struct snd_soc_card *card,
				struct snd_soc_dai_link **dai_links, int *be_id,
				int hdmi_num)
{
	struct device *dev = card->dev;
	struct asoc_sdw_mc_private *ctx = snd_soc_card_get_drvdata(card);
	struct intel_mc_ctx *intel_ctx = (struct intel_mc_ctx *)ctx->private;
	int i, ret;

	for (i = 0; i < hdmi_num; i++) {
		char *name = devm_kasprintf(dev, GFP_KERNEL, "iDisp%d", i + 1);
		char *cpu_dai_name = devm_kasprintf(dev, GFP_KERNEL, "iDisp%d Pin", i + 1);
		if (!name || !cpu_dai_name)
			return -ENOMEM;

		char *codec_name, *codec_dai_name;

		if (intel_ctx->hdmi.idisp_codec) {
			codec_name = "ehdaudio0D2";
			codec_dai_name = devm_kasprintf(dev, GFP_KERNEL,
							"intel-hdmi-hifi%d", i + 1);
		} else {
			codec_name = "snd-soc-dummy";
			codec_dai_name = "snd-soc-dummy-dai";
		}

		if (!codec_dai_name)
			return -ENOMEM;

		ret = asoc_sdw_init_simple_dai_link(dev, *dai_links, be_id, name,
						    1, 0, // HDMI only supports playback
						    cpu_dai_name, platform_component->name,
						    ARRAY_SIZE(platform_component),
						    codec_name, codec_dai_name,
						    i == 0 ? sof_sdw_hdmi_init : NULL, NULL);
		if (ret)
			return ret;

		(*dai_links)++;
	}

	return 0;
}

static int create_bt_dailinks(struct snd_soc_card *card,
			      struct snd_soc_dai_link **dai_links, int *be_id)
{
	struct device *dev = card->dev;
	int port = (sof_sdw_quirk & SOF_BT_OFFLOAD_SSP_MASK) >>
			SOF_BT_OFFLOAD_SSP_SHIFT;
	char *name = devm_kasprintf(dev, GFP_KERNEL, "SSP%d-BT", port);
	char *cpu_dai_name = devm_kasprintf(dev, GFP_KERNEL, "SSP%d Pin", port);
	if (!name || !cpu_dai_name)
		return -ENOMEM;

	int ret;

	ret = asoc_sdw_init_simple_dai_link(dev, *dai_links, be_id, name,
					    1, 1, cpu_dai_name, platform_component->name,
					    ARRAY_SIZE(platform_component),
					    snd_soc_dummy_dlc.name, snd_soc_dummy_dlc.dai_name,
					    NULL, NULL);
	if (ret)
		return ret;

<<<<<<< HEAD
	codecs = devm_kcalloc(dev, codec_num, sizeof(*codecs), GFP_KERNEL);
	if (!codecs)
		return -ENOMEM;

	/* generate codec name on different links in the same group */
	j = adr_index;
	for (adr_link_next = adr_link; adr_link_next && adr_link_next->num_adr &&
	     i < cpu_dai_num; adr_link_next++) {
		/* skip the link excluded by this processed group */
		if (cpu_dai_id[i] != ffs(adr_link_next->mask) - 1)
			continue;

		/* j reset after loop, adr_index only applies to first link */
		for (; j < adr_link_next->num_adr && codec_dlc_index < codec_num; j++) {
			const struct snd_soc_acpi_endpoint *endpoints;

			endpoints = adr_link_next->adr_d[j].endpoints;

			if (group_id && (!endpoints->aggregated ||
					 endpoints->group_id != group_id))
				continue;

			/* sanity check */
			if (*codec_conf_index >= codec_count) {
				dev_err(dev, "codec_conf array overflowed\n");
				return -EINVAL;
			}

			ret = fill_sdw_codec_dlc(dev, adr_link_next,
						 &codecs[codec_dlc_index],
						 j, dai_index);
			if (ret)
				return ret;

			codec_conf[*codec_conf_index].dlc = codecs[codec_dlc_index];
			codec_conf[*codec_conf_index].name_prefix =
					adr_link_next->adr_d[j].name_prefix;

			codec_dlc_index++;
			(*codec_conf_index)++;
		}
		j = 0;

		/* check next link to create codec dai in the processed group */
		i++;
	}

	/* find codec info to create BE DAI */
	codec_index = find_codec_info_part(adr_link->adr_d[adr_index].adr);
	if (codec_index < 0)
		return codec_index;
	codec_info = &codec_info_list[codec_index];

	if (codec_info->ignore_pch_dmic)
		*ignore_pch_dmic = true;

	cpu_dai_index = *cpu_id;
	for_each_pcm_streams(stream) {
		struct snd_soc_dai_link_codec_ch_map *sdw_codec_ch_maps;
		char *name, *cpu_name;
		int playback, capture;
		static const char * const sdw_stream_name[] = {
			"SDW%d-Playback",
			"SDW%d-Capture",
			"SDW%d-Playback-%s",
			"SDW%d-Capture-%s",
		};

		if (!codec_info->dais[dai_index].direction[stream])
			continue;

		*be_id = codec_info->dais[dai_index].dailink[stream];
		if (*be_id < 0) {
			dev_err(dev, "Invalid dailink id %d\n", *be_id);
			return -EINVAL;
		}

		sdw_codec_ch_maps = devm_kcalloc(dev, codec_num,
						 sizeof(*sdw_codec_ch_maps), GFP_KERNEL);
		if (!sdw_codec_ch_maps)
			return -ENOMEM;

		/* create stream name according to first link id */
		if (append_dai_type) {
			name = devm_kasprintf(dev, GFP_KERNEL,
					      sdw_stream_name[stream + 2], cpu_dai_id[0],
					      type_strings[codec_info->dais[dai_index].dai_type]);
		} else {
			name = devm_kasprintf(dev, GFP_KERNEL,
					      sdw_stream_name[stream], cpu_dai_id[0]);
		}
		if (!name)
			return -ENOMEM;

		/*
		 * generate CPU DAI name base on the sdw link ID and
		 * PIN ID with offset of 2 according to sdw dai driver.
		 */
		for (k = 0; k < cpu_dai_num; k++) {
			cpu_name = devm_kasprintf(dev, GFP_KERNEL,
						  "SDW%d Pin%d", cpu_dai_id[k],
						  sdw_pin_index[cpu_dai_id[k]]++);
			if (!cpu_name)
				return -ENOMEM;

			if (cpu_dai_index >= sdw_cpu_dai_num) {
				dev_err(dev, "invalid cpu dai index %d\n",
					cpu_dai_index);
				return -EINVAL;
			}

			cpus[cpu_dai_index++].dai_name = cpu_name;
		}

		/*
		 * We create sdw dai links at first stage, so link index should
		 * not be larger than sdw_be_num
		 */
		if (*link_index >= sdw_be_num) {
			dev_err(dev, "invalid dai link index %d\n", *link_index);
			return -EINVAL;
		}

		if (*cpu_id >= sdw_cpu_dai_num) {
			dev_err(dev, "invalid cpu dai index %d\n", *cpu_id);
			return -EINVAL;
		}

		playback = (stream == SNDRV_PCM_STREAM_PLAYBACK);
		capture = (stream == SNDRV_PCM_STREAM_CAPTURE);
		init_dai_link(dev, dai_links + *link_index, (*be_id)++, name,
			      playback, capture,
			      cpus + *cpu_id, cpu_dai_num,
			      codecs, codec_num,
			      NULL, &sdw_ops);

		/*
		 * SoundWire DAILINKs use 'stream' functions and Bank Switch operations
		 * based on wait_for_completion(), tag them as 'nonatomic'.
		 */
		dai_links[*link_index].nonatomic = true;

		set_dailink_map(sdw_codec_ch_maps, codec_num, cpu_dai_num);
		dai_links[*link_index].codec_ch_maps = sdw_codec_ch_maps;
		ret = set_codec_init_func(card, adr_link, dai_links + (*link_index)++,
					  playback, group_id, adr_index, dai_index);
		if (ret < 0) {
			dev_err(dev, "failed to init codec %d\n", codec_index);
			return ret;
		}

		*cpu_id += cpu_dai_num;
	}
=======
	(*dai_links)++;
>>>>>>> a6ad5510

	return 0;
}

static int sof_card_dai_links_create(struct snd_soc_card *card)
{
	struct device *dev = card->dev;
	struct snd_soc_acpi_mach *mach = dev_get_platdata(card->dev);
	int sdw_be_num = 0, ssp_num = 0, dmic_num = 0, bt_num = 0;
	struct asoc_sdw_mc_private *ctx = snd_soc_card_get_drvdata(card);
	struct intel_mc_ctx *intel_ctx = (struct intel_mc_ctx *)ctx->private;
	struct snd_soc_acpi_mach_params *mach_params = &mach->mach_params;
	struct snd_soc_codec_conf *codec_conf;
	struct asoc_sdw_codec_info *ssp_info;
	struct asoc_sdw_endpoint *sof_ends;
	struct asoc_sdw_dailink *sof_dais;
	int num_devs = 0;
	int num_ends = 0;
	struct snd_soc_dai_link *dai_links;
	int num_links;
	int be_id = 0;
	int hdmi_num;
	unsigned long ssp_mask;
	int ret;

	ret = asoc_sdw_count_sdw_endpoints(card, &num_devs, &num_ends);
	if (ret < 0) {
		dev_err(dev, "failed to count devices/endpoints: %d\n", ret);
		return ret;
	}

	/*
	 * One per DAI link, worst case is a DAI link for every endpoint, also
	 * add one additional to act as a terminator such that code can iterate
	 * until it hits an uninitialised DAI.
	 */
	sof_dais = kcalloc(num_ends + 1, sizeof(*sof_dais), GFP_KERNEL);
	if (!sof_dais)
		return -ENOMEM;

	/* One per endpoint, ie. each DAI on each codec/amp */
	sof_ends = kcalloc(num_ends, sizeof(*sof_ends), GFP_KERNEL);
	if (!sof_ends) {
		ret = -ENOMEM;
		goto err_dai;
	}

	ret = asoc_sdw_parse_sdw_endpoints(card, sof_dais, sof_ends, &num_devs);
	if (ret < 0)
		goto err_end;

	sdw_be_num = ret;

	/*
	 * on generic tgl platform, I2S or sdw mode is supported
	 * based on board rework. A ACPI device is registered in
	 * system only when I2S mode is supported, not sdw mode.
	 * Here check ACPI ID to confirm I2S is supported.
	 */
	ssp_info = asoc_sdw_find_codec_info_acpi(mach->id);
	if (ssp_info) {
		ssp_mask = SOF_SSP_GET_PORT(sof_sdw_quirk);
		ssp_num = hweight_long(ssp_mask);
	}

	if (mach_params->codec_mask & IDISP_CODEC_MASK)
		intel_ctx->hdmi.idisp_codec = true;

	if (sof_sdw_quirk & SOF_SDW_TGL_HDMI)
		hdmi_num = SOF_TGL_HDMI_COUNT;
	else
		hdmi_num = SOF_PRE_TGL_HDMI_COUNT;

	/* enable dmic01 & dmic16k */
	if (sof_sdw_quirk & SOC_SDW_PCH_DMIC || mach_params->dmic_num) {
		if (ctx->ignore_internal_dmic)
			dev_warn(dev, "Ignoring PCH DMIC\n");
		else
			dmic_num = 2;
	}
	/*
	 * mach_params->dmic_num will be used to set the cfg-mics value of card->components
	 * string. Overwrite it to the actual number of PCH DMICs used in the device.
	 */
	mach_params->dmic_num = dmic_num;

	if (sof_sdw_quirk & SOF_SSP_BT_OFFLOAD_PRESENT)
		bt_num = 1;

	dev_dbg(dev, "sdw %d, ssp %d, dmic %d, hdmi %d, bt: %d\n",
		sdw_be_num, ssp_num, dmic_num,
		intel_ctx->hdmi.idisp_codec ? hdmi_num : 0, bt_num);

	codec_conf = devm_kcalloc(dev, num_devs, sizeof(*codec_conf), GFP_KERNEL);
	if (!codec_conf) {
		ret = -ENOMEM;
		goto err_end;
	}

	/* allocate BE dailinks */
	num_links = sdw_be_num + ssp_num + dmic_num + hdmi_num + bt_num;
	dai_links = devm_kcalloc(dev, num_links, sizeof(*dai_links), GFP_KERNEL);
	if (!dai_links) {
		ret = -ENOMEM;
		goto err_end;
	}

	card->codec_conf = codec_conf;
	card->num_configs = num_devs;
	card->dai_link = dai_links;
	card->num_links = num_links;

	/* SDW */
	if (sdw_be_num) {
		ret = create_sdw_dailinks(card, &dai_links, &be_id,
					  sof_dais, &codec_conf);
		if (ret)
			goto err_end;
	}

	/* SSP */
	if (ssp_num) {
		ret = create_ssp_dailinks(card, &dai_links, &be_id,
					  ssp_info, ssp_mask);
		if (ret)
			goto err_end;
	}

	/* dmic */
	if (dmic_num) {
		ret = create_dmic_dailinks(card, &dai_links, &be_id);
		if (ret)
			goto err_end;
	}

	/* HDMI */
	ret = create_hdmi_dailinks(card, &dai_links, &be_id, hdmi_num);
	if (ret)
		goto err_end;

	/* BT */
	if (sof_sdw_quirk & SOF_SSP_BT_OFFLOAD_PRESENT) {
		ret = create_bt_dailinks(card, &dai_links, &be_id);
		if (ret)
			goto err_end;
	}

	WARN_ON(codec_conf != card->codec_conf + card->num_configs);
	WARN_ON(dai_links != card->dai_link + card->num_links);

err_end:
	kfree(sof_ends);
err_dai:
	kfree(sof_dais);

	return ret;
}

static int sof_sdw_card_late_probe(struct snd_soc_card *card)
{
	struct asoc_sdw_mc_private *ctx = snd_soc_card_get_drvdata(card);
	struct intel_mc_ctx *intel_ctx = (struct intel_mc_ctx *)ctx->private;
	int ret = 0;

	ret = asoc_sdw_card_late_probe(card);
	if (ret < 0)
		return ret;

	if (intel_ctx->hdmi.idisp_codec)
		ret = sof_sdw_hdmi_card_late_probe(card);

	return ret;
}

static int mc_probe(struct platform_device *pdev)
{
	struct snd_soc_acpi_mach *mach = dev_get_platdata(&pdev->dev);
	struct snd_soc_card *card;
	struct asoc_sdw_mc_private *ctx;
	struct intel_mc_ctx *intel_ctx;
	int amp_num = 0, i;
	int ret;

	dev_dbg(&pdev->dev, "Entry\n");

	intel_ctx = devm_kzalloc(&pdev->dev, sizeof(*intel_ctx), GFP_KERNEL);
	if (!intel_ctx)
		return -ENOMEM;

	ctx = devm_kzalloc(&pdev->dev, sizeof(*ctx), GFP_KERNEL);
	if (!ctx)
		return -ENOMEM;

	ctx->private = intel_ctx;
	ctx->codec_info_list_count = asoc_sdw_get_codec_info_list_count();
	card = &ctx->card;
	card->dev = &pdev->dev;
	card->name = "soundwire";
	card->owner = THIS_MODULE;
	card->late_probe = sof_sdw_card_late_probe;

	snd_soc_card_set_drvdata(card, ctx);

	dmi_check_system(sof_sdw_quirk_table);

	if (quirk_override != -1) {
		dev_info(card->dev, "Overriding quirk 0x%lx => 0x%x\n",
			 sof_sdw_quirk, quirk_override);
		sof_sdw_quirk = quirk_override;
	}

	log_quirks(card->dev);

	ctx->mc_quirk = sof_sdw_quirk;
	/* reset amp_num to ensure amp_num++ starts from 0 in each probe */
	for (i = 0; i < ctx->codec_info_list_count; i++)
		codec_info_list[i].amp_num = 0;

	if (mach->mach_params.subsystem_id_set) {
		snd_soc_card_set_pci_ssid(card,
					  mach->mach_params.subsystem_vendor,
					  mach->mach_params.subsystem_device);
	}

	ret = sof_card_dai_links_create(card);
	if (ret < 0)
		return ret;

	/*
	 * the default amp_num is zero for each codec and
	 * amp_num will only be increased for active amp
	 * codecs on used platform
	 */
	for (i = 0; i < ctx->codec_info_list_count; i++)
		amp_num += codec_info_list[i].amp_num;

	card->components = devm_kasprintf(card->dev, GFP_KERNEL,
					  " cfg-amp:%d", amp_num);
	if (!card->components)
		return -ENOMEM;

	if (mach->mach_params.dmic_num) {
		card->components = devm_kasprintf(card->dev, GFP_KERNEL,
						  "%s mic:dmic cfg-mics:%d",
						  card->components,
						  mach->mach_params.dmic_num);
		if (!card->components)
			return -ENOMEM;
	}

	/* Register the card */
	ret = devm_snd_soc_register_card(card->dev, card);
	if (ret) {
		dev_err_probe(card->dev, ret, "snd_soc_register_card failed %d\n", ret);
		asoc_sdw_mc_dailink_exit_loop(card);
		return ret;
	}

	platform_set_drvdata(pdev, card);

	return ret;
}

static void mc_remove(struct platform_device *pdev)
{
	struct snd_soc_card *card = platform_get_drvdata(pdev);

	asoc_sdw_mc_dailink_exit_loop(card);
}

static const struct platform_device_id mc_id_table[] = {
	{ "sof_sdw", },
	{}
};
MODULE_DEVICE_TABLE(platform, mc_id_table);

static struct platform_driver sof_sdw_driver = {
	.driver = {
		.name = "sof_sdw",
		.pm = &snd_soc_pm_ops,
	},
	.probe = mc_probe,
	.remove = mc_remove,
	.id_table = mc_id_table,
};

module_platform_driver(sof_sdw_driver);

MODULE_DESCRIPTION("ASoC SoundWire Generic Machine driver");
MODULE_AUTHOR("Bard Liao <yung-chuan.liao@linux.intel.com>");
MODULE_AUTHOR("Rander Wang <rander.wang@linux.intel.com>");
MODULE_AUTHOR("Pierre-Louis Bossart <pierre-louis.bossart@linux.intel.com>");
MODULE_LICENSE("GPL v2");
MODULE_IMPORT_NS(SND_SOC_INTEL_HDA_DSP_COMMON);
MODULE_IMPORT_NS(SND_SOC_SDW_UTILS);<|MERGE_RESOLUTION|>--- conflicted
+++ resolved
@@ -247,17 +247,6 @@
 					SOC_SDW_PCH_DMIC |
 					RT711_JD2_100K),
 	},
-	{
-		/* NUC15 LAPRC710 skews */
-		.callback = sof_sdw_quirk_cb,
-		.matches = {
-			DMI_MATCH(DMI_BOARD_VENDOR, "Intel Corporation"),
-			DMI_MATCH(DMI_BOARD_NAME, "LAPRC710"),
-		},
-		.driver_data = (void *)(SOF_SDW_TGL_HDMI |
-					SOF_SDW_PCH_DMIC |
-					RT711_JD2_100K),
-	},
 	/* TigerLake-SDCA devices */
 	{
 		.callback = sof_sdw_quirk_cb,
@@ -442,15 +431,6 @@
 		.matches = {
 			DMI_MATCH(DMI_SYS_VENDOR, "Dell Inc"),
 			DMI_EXACT_MATCH(DMI_PRODUCT_SKU, "0BDA")
-		},
-		.driver_data = (void *)(SOF_SDW_TGL_HDMI |
-					RT711_JD2),
-	},
-	{
-		.callback = sof_sdw_quirk_cb,
-		.matches = {
-			DMI_MATCH(DMI_SYS_VENDOR, "Dell Inc"),
-			DMI_EXACT_MATCH(DMI_PRODUCT_SKU, "0C0F")
 		},
 		.driver_data = (void *)(SOF_SDW_TGL_HDMI |
 					RT711_JD2),
@@ -908,51 +888,6 @@
 		(*dai_links)++;
 	}
 
-<<<<<<< HEAD
-	return true;
-}
-
-static int fill_sdw_codec_dlc(struct device *dev,
-			      const struct snd_soc_acpi_link_adr *adr_link,
-			      struct snd_soc_dai_link_component *codec,
-			      int adr_index, int dai_index)
-{
-	unsigned int sdw_version, unique_id, mfg_id, link_id, part_id, class_id;
-	u64 adr = adr_link->adr_d[adr_index].adr;
-	int codec_index;
-
-	codec_index = find_codec_info_part(adr);
-	if (codec_index < 0)
-		return codec_index;
-
-	sdw_version = SDW_VERSION(adr);
-	link_id = SDW_DISCO_LINK_ID(adr);
-	unique_id = SDW_UNIQUE_ID(adr);
-	mfg_id = SDW_MFG_ID(adr);
-	part_id = SDW_PART_ID(adr);
-	class_id = SDW_CLASS_ID(adr);
-
-	if (codec_info_list[codec_index].codec_name)
-		codec->name = devm_kstrdup(dev,
-					   codec_info_list[codec_index].codec_name,
-					   GFP_KERNEL);
-	else if (is_unique_device(adr_link, sdw_version, mfg_id, part_id,
-				  class_id, adr_index))
-		codec->name = devm_kasprintf(dev, GFP_KERNEL,
-					     "sdw:0:%01x:%04x:%04x:%02x", link_id,
-					     mfg_id, part_id, class_id);
-	else
-		codec->name = devm_kasprintf(dev, GFP_KERNEL,
-					     "sdw:0:%01x:%04x:%04x:%02x:%01x", link_id,
-					     mfg_id, part_id, class_id, unique_id);
-
-	if (!codec->name)
-		return -ENOMEM;
-
-	codec->dai_name = codec_info_list[codec_index].dais[dai_index].dai_name;
-
-=======
->>>>>>> a6ad5510
 	return 0;
 }
 
@@ -1053,163 +988,7 @@
 	if (ret)
 		return ret;
 
-<<<<<<< HEAD
-	codecs = devm_kcalloc(dev, codec_num, sizeof(*codecs), GFP_KERNEL);
-	if (!codecs)
-		return -ENOMEM;
-
-	/* generate codec name on different links in the same group */
-	j = adr_index;
-	for (adr_link_next = adr_link; adr_link_next && adr_link_next->num_adr &&
-	     i < cpu_dai_num; adr_link_next++) {
-		/* skip the link excluded by this processed group */
-		if (cpu_dai_id[i] != ffs(adr_link_next->mask) - 1)
-			continue;
-
-		/* j reset after loop, adr_index only applies to first link */
-		for (; j < adr_link_next->num_adr && codec_dlc_index < codec_num; j++) {
-			const struct snd_soc_acpi_endpoint *endpoints;
-
-			endpoints = adr_link_next->adr_d[j].endpoints;
-
-			if (group_id && (!endpoints->aggregated ||
-					 endpoints->group_id != group_id))
-				continue;
-
-			/* sanity check */
-			if (*codec_conf_index >= codec_count) {
-				dev_err(dev, "codec_conf array overflowed\n");
-				return -EINVAL;
-			}
-
-			ret = fill_sdw_codec_dlc(dev, adr_link_next,
-						 &codecs[codec_dlc_index],
-						 j, dai_index);
-			if (ret)
-				return ret;
-
-			codec_conf[*codec_conf_index].dlc = codecs[codec_dlc_index];
-			codec_conf[*codec_conf_index].name_prefix =
-					adr_link_next->adr_d[j].name_prefix;
-
-			codec_dlc_index++;
-			(*codec_conf_index)++;
-		}
-		j = 0;
-
-		/* check next link to create codec dai in the processed group */
-		i++;
-	}
-
-	/* find codec info to create BE DAI */
-	codec_index = find_codec_info_part(adr_link->adr_d[adr_index].adr);
-	if (codec_index < 0)
-		return codec_index;
-	codec_info = &codec_info_list[codec_index];
-
-	if (codec_info->ignore_pch_dmic)
-		*ignore_pch_dmic = true;
-
-	cpu_dai_index = *cpu_id;
-	for_each_pcm_streams(stream) {
-		struct snd_soc_dai_link_codec_ch_map *sdw_codec_ch_maps;
-		char *name, *cpu_name;
-		int playback, capture;
-		static const char * const sdw_stream_name[] = {
-			"SDW%d-Playback",
-			"SDW%d-Capture",
-			"SDW%d-Playback-%s",
-			"SDW%d-Capture-%s",
-		};
-
-		if (!codec_info->dais[dai_index].direction[stream])
-			continue;
-
-		*be_id = codec_info->dais[dai_index].dailink[stream];
-		if (*be_id < 0) {
-			dev_err(dev, "Invalid dailink id %d\n", *be_id);
-			return -EINVAL;
-		}
-
-		sdw_codec_ch_maps = devm_kcalloc(dev, codec_num,
-						 sizeof(*sdw_codec_ch_maps), GFP_KERNEL);
-		if (!sdw_codec_ch_maps)
-			return -ENOMEM;
-
-		/* create stream name according to first link id */
-		if (append_dai_type) {
-			name = devm_kasprintf(dev, GFP_KERNEL,
-					      sdw_stream_name[stream + 2], cpu_dai_id[0],
-					      type_strings[codec_info->dais[dai_index].dai_type]);
-		} else {
-			name = devm_kasprintf(dev, GFP_KERNEL,
-					      sdw_stream_name[stream], cpu_dai_id[0]);
-		}
-		if (!name)
-			return -ENOMEM;
-
-		/*
-		 * generate CPU DAI name base on the sdw link ID and
-		 * PIN ID with offset of 2 according to sdw dai driver.
-		 */
-		for (k = 0; k < cpu_dai_num; k++) {
-			cpu_name = devm_kasprintf(dev, GFP_KERNEL,
-						  "SDW%d Pin%d", cpu_dai_id[k],
-						  sdw_pin_index[cpu_dai_id[k]]++);
-			if (!cpu_name)
-				return -ENOMEM;
-
-			if (cpu_dai_index >= sdw_cpu_dai_num) {
-				dev_err(dev, "invalid cpu dai index %d\n",
-					cpu_dai_index);
-				return -EINVAL;
-			}
-
-			cpus[cpu_dai_index++].dai_name = cpu_name;
-		}
-
-		/*
-		 * We create sdw dai links at first stage, so link index should
-		 * not be larger than sdw_be_num
-		 */
-		if (*link_index >= sdw_be_num) {
-			dev_err(dev, "invalid dai link index %d\n", *link_index);
-			return -EINVAL;
-		}
-
-		if (*cpu_id >= sdw_cpu_dai_num) {
-			dev_err(dev, "invalid cpu dai index %d\n", *cpu_id);
-			return -EINVAL;
-		}
-
-		playback = (stream == SNDRV_PCM_STREAM_PLAYBACK);
-		capture = (stream == SNDRV_PCM_STREAM_CAPTURE);
-		init_dai_link(dev, dai_links + *link_index, (*be_id)++, name,
-			      playback, capture,
-			      cpus + *cpu_id, cpu_dai_num,
-			      codecs, codec_num,
-			      NULL, &sdw_ops);
-
-		/*
-		 * SoundWire DAILINKs use 'stream' functions and Bank Switch operations
-		 * based on wait_for_completion(), tag them as 'nonatomic'.
-		 */
-		dai_links[*link_index].nonatomic = true;
-
-		set_dailink_map(sdw_codec_ch_maps, codec_num, cpu_dai_num);
-		dai_links[*link_index].codec_ch_maps = sdw_codec_ch_maps;
-		ret = set_codec_init_func(card, adr_link, dai_links + (*link_index)++,
-					  playback, group_id, adr_index, dai_index);
-		if (ret < 0) {
-			dev_err(dev, "failed to init codec %d\n", codec_index);
-			return ret;
-		}
-
-		*cpu_id += cpu_dai_num;
-	}
-=======
 	(*dai_links)++;
->>>>>>> a6ad5510
 
 	return 0;
 }
