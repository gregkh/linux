// SPDX-License-Identifier: GPL-2.0-only
// Copyright(c) 2015-18 Intel Corporation.

/*
 * Machine Driver for SKL+ platforms with DSP and iDisp, HDA Codecs
 */

#include <linux/module.h>
#include <linux/platform_device.h>
#include <sound/core.h>
#include <sound/hda_codec.h>
#include <sound/jack.h>
#include <sound/pcm.h>
#include <sound/pcm_params.h>
#include <sound/soc.h>
#include <sound/soc-acpi.h>
#include "../../codecs/hdac_hda.h"
#include "../../sof/intel/hda.h"
#include "sof_board_helpers.h"

static int skl_hda_card_late_probe(struct snd_soc_card *card)
{
	return sof_intel_board_card_late_probe(card);
}

#define HDA_CODEC_AUTOSUSPEND_DELAY_MS 1000

<<<<<<< HEAD
static int skl_hda_fill_card_info(struct snd_soc_acpi_mach_params *mach_params)
{
	struct snd_soc_card *card = &hda_soc_card;
	struct skl_hda_private *ctx = snd_soc_card_get_drvdata(card);
	struct snd_soc_dai_link *dai_link;
	u32 codec_count, codec_mask;
	int i, num_links, num_route;

	codec_mask = mach_params->codec_mask;
	codec_count = hweight_long(codec_mask);
	ctx->idisp_codec = !!(codec_mask & IDISP_CODEC_MASK);

	if (!codec_count || codec_count > 2 ||
	    (codec_count == 2 && !ctx->idisp_codec))
		return -EINVAL;

	if (codec_mask == IDISP_CODEC_MASK) {
		/* topology with iDisp as the only HDA codec */
		num_links = IDISP_DAI_COUNT + DMIC_DAI_COUNT;
		num_route = IDISP_ROUTE_COUNT;

		/*
		 * rearrange the dai link array and make the
		 * dmic dai links follow idsp dai links for only
		 * num_links of dai links need to be registered
		 * to ASoC.
		 */
		for (i = 0; i < DMIC_DAI_COUNT; i++) {
			skl_hda_be_dai_links[IDISP_DAI_COUNT + i] =
				skl_hda_be_dai_links[IDISP_DAI_COUNT +
					HDAC_DAI_COUNT + i];
		}
	} else {
		/* topology with external and iDisp HDA codecs */
		num_links = ARRAY_SIZE(skl_hda_be_dai_links);
		num_route = ARRAY_SIZE(skl_hda_map);
		card->dapm_widgets = skl_hda_widgets;
		card->num_dapm_widgets = ARRAY_SIZE(skl_hda_widgets);
		if (!ctx->idisp_codec) {
			card->dapm_routes = &skl_hda_map[IDISP_ROUTE_COUNT];
			num_route -= IDISP_ROUTE_COUNT;
			for (i = 0; i < IDISP_DAI_COUNT; i++) {
				skl_hda_be_dai_links[i].codecs = &asoc_dummy_dlc;
				skl_hda_be_dai_links[i].num_codecs = 1;
			}
		}
	}

	card->num_links = num_links;
	card->num_dapm_routes = num_route;

	for_each_card_prelinks(card, i, dai_link)
		dai_link->platforms->name = mach_params->platform;

	return 0;
}

=======
>>>>>>> a6ad5510
static void skl_set_hda_codec_autosuspend_delay(struct snd_soc_card *card)
{
	struct snd_soc_pcm_runtime *rtd;
	struct hdac_hda_priv *hda_pvt;
	struct snd_soc_dai *dai;

	for_each_card_rtds(card, rtd) {
		if (!strstr(rtd->dai_link->codecs->name, "ehdaudio0D0"))
			continue;
		dai = snd_soc_rtd_to_codec(rtd, 0);
		hda_pvt = snd_soc_component_get_drvdata(dai->component);
		if (hda_pvt) {
			/*
			 * all codecs are on the same bus, so it's sufficient
			 * to look up only the first one
			 */
			snd_hda_set_power_save(hda_pvt->codec->bus,
					       HDA_CODEC_AUTOSUSPEND_DELAY_MS);
			break;
		}
	}
}

#define IDISP_HDMI_BE_ID	1
#define HDA_BE_ID		4
#define DMIC01_BE_ID		6
#define DMIC16K_BE_ID		7
#define BT_OFFLOAD_BE_ID	8

#define HDA_LINK_ORDER	SOF_LINK_ORDER(SOF_LINK_IDISP_HDMI,  \
				       SOF_LINK_HDA,        \
				       SOF_LINK_DMIC01,     \
				       SOF_LINK_DMIC16K,    \
				       SOF_LINK_BT_OFFLOAD, \
				       SOF_LINK_NONE,       \
				       SOF_LINK_NONE)

#define HDA_LINK_IDS	SOF_LINK_ORDER(IDISP_HDMI_BE_ID,  \
				       HDA_BE_ID,        \
				       DMIC01_BE_ID,     \
				       DMIC16K_BE_ID,    \
				       BT_OFFLOAD_BE_ID, \
				       0,                \
				       0)

static unsigned long
skl_hda_get_board_quirk(struct snd_soc_acpi_mach_params *mach_params)
{
	unsigned long board_quirk = 0;
	int ssp_bt;

	if (hweight_long(mach_params->bt_link_mask) == 1) {
		ssp_bt = fls(mach_params->bt_link_mask) - 1;
		board_quirk |= SOF_SSP_PORT_BT_OFFLOAD(ssp_bt) |
				SOF_BT_OFFLOAD_PRESENT;
	}

	return board_quirk;
}

static int skl_hda_audio_probe(struct platform_device *pdev)
{
	struct snd_soc_acpi_mach *mach = pdev->dev.platform_data;
	struct sof_card_private *ctx;
	struct snd_soc_card *card;
	unsigned long board_quirk = skl_hda_get_board_quirk(&mach->mach_params);
	int ret;

	card = devm_kzalloc(&pdev->dev, sizeof(struct snd_soc_card), GFP_KERNEL);
	if (!card)
		return -ENOMEM;

	card->name = "hda-dsp";
	card->owner = THIS_MODULE;
	card->fully_routed = true;
	card->late_probe = skl_hda_card_late_probe;

	dev_dbg(&pdev->dev, "board_quirk = %lx\n", board_quirk);

	/* initialize ctx with board quirk */
	ctx = sof_intel_board_get_ctx(&pdev->dev, board_quirk);
	if (!ctx)
		return -ENOMEM;

	if (HDA_EXT_CODEC(mach->mach_params.codec_mask))
		ctx->hda_codec_present = true;

	if (mach->mach_params.codec_mask & IDISP_CODEC_MASK)
		ctx->hdmi.idisp_codec = true;

	ctx->link_order_overwrite = HDA_LINK_ORDER;
	ctx->link_id_overwrite = HDA_LINK_IDS;

	/* update dai_link */
	ret = sof_intel_board_set_dai_link(&pdev->dev, card, ctx);
	if (ret)
		return ret;

<<<<<<< HEAD
	hda_soc_card.dev = &pdev->dev;
	if (!snd_soc_acpi_sof_parent(&pdev->dev))
		hda_soc_card.disable_route_checks = true;
=======
	card->dev = &pdev->dev;
	if (!snd_soc_acpi_sof_parent(&pdev->dev))
		card->disable_route_checks = true;
>>>>>>> a6ad5510

	if (mach->mach_params.dmic_num > 0) {
		card->components = devm_kasprintf(card->dev, GFP_KERNEL,
						  "cfg-dmics:%d",
						  mach->mach_params.dmic_num);
		if (!card->components)
			return -ENOMEM;
	}

	ret = snd_soc_fixup_dai_links_platform_name(card,
						    mach->mach_params.platform);
	if (ret)
		return ret;

	snd_soc_card_set_drvdata(card, ctx);

	ret = devm_snd_soc_register_card(&pdev->dev, card);
	if (!ret)
		skl_set_hda_codec_autosuspend_delay(card);

	return ret;
}

static struct platform_driver skl_hda_audio = {
	.probe = skl_hda_audio_probe,
	.driver = {
		.name = "skl_hda_dsp_generic",
		.pm = &snd_soc_pm_ops,
	},
};

module_platform_driver(skl_hda_audio)

/* Module information */
MODULE_DESCRIPTION("SKL/KBL/BXT/APL HDA Generic Machine driver");
MODULE_AUTHOR("Rakesh Ughreja <rakesh.a.ughreja@intel.com>");
MODULE_LICENSE("GPL v2");
MODULE_ALIAS("platform:skl_hda_dsp_generic");
MODULE_IMPORT_NS(SND_SOC_INTEL_SOF_BOARD_HELPERS);<|MERGE_RESOLUTION|>--- conflicted
+++ resolved
@@ -25,66 +25,6 @@
 
 #define HDA_CODEC_AUTOSUSPEND_DELAY_MS 1000
 
-<<<<<<< HEAD
-static int skl_hda_fill_card_info(struct snd_soc_acpi_mach_params *mach_params)
-{
-	struct snd_soc_card *card = &hda_soc_card;
-	struct skl_hda_private *ctx = snd_soc_card_get_drvdata(card);
-	struct snd_soc_dai_link *dai_link;
-	u32 codec_count, codec_mask;
-	int i, num_links, num_route;
-
-	codec_mask = mach_params->codec_mask;
-	codec_count = hweight_long(codec_mask);
-	ctx->idisp_codec = !!(codec_mask & IDISP_CODEC_MASK);
-
-	if (!codec_count || codec_count > 2 ||
-	    (codec_count == 2 && !ctx->idisp_codec))
-		return -EINVAL;
-
-	if (codec_mask == IDISP_CODEC_MASK) {
-		/* topology with iDisp as the only HDA codec */
-		num_links = IDISP_DAI_COUNT + DMIC_DAI_COUNT;
-		num_route = IDISP_ROUTE_COUNT;
-
-		/*
-		 * rearrange the dai link array and make the
-		 * dmic dai links follow idsp dai links for only
-		 * num_links of dai links need to be registered
-		 * to ASoC.
-		 */
-		for (i = 0; i < DMIC_DAI_COUNT; i++) {
-			skl_hda_be_dai_links[IDISP_DAI_COUNT + i] =
-				skl_hda_be_dai_links[IDISP_DAI_COUNT +
-					HDAC_DAI_COUNT + i];
-		}
-	} else {
-		/* topology with external and iDisp HDA codecs */
-		num_links = ARRAY_SIZE(skl_hda_be_dai_links);
-		num_route = ARRAY_SIZE(skl_hda_map);
-		card->dapm_widgets = skl_hda_widgets;
-		card->num_dapm_widgets = ARRAY_SIZE(skl_hda_widgets);
-		if (!ctx->idisp_codec) {
-			card->dapm_routes = &skl_hda_map[IDISP_ROUTE_COUNT];
-			num_route -= IDISP_ROUTE_COUNT;
-			for (i = 0; i < IDISP_DAI_COUNT; i++) {
-				skl_hda_be_dai_links[i].codecs = &asoc_dummy_dlc;
-				skl_hda_be_dai_links[i].num_codecs = 1;
-			}
-		}
-	}
-
-	card->num_links = num_links;
-	card->num_dapm_routes = num_route;
-
-	for_each_card_prelinks(card, i, dai_link)
-		dai_link->platforms->name = mach_params->platform;
-
-	return 0;
-}
-
-=======
->>>>>>> a6ad5510
 static void skl_set_hda_codec_autosuspend_delay(struct snd_soc_card *card)
 {
 	struct snd_soc_pcm_runtime *rtd;
@@ -183,15 +123,9 @@
 	if (ret)
 		return ret;
 
-<<<<<<< HEAD
-	hda_soc_card.dev = &pdev->dev;
-	if (!snd_soc_acpi_sof_parent(&pdev->dev))
-		hda_soc_card.disable_route_checks = true;
-=======
 	card->dev = &pdev->dev;
 	if (!snd_soc_acpi_sof_parent(&pdev->dev))
 		card->disable_route_checks = true;
->>>>>>> a6ad5510
 
 	if (mach->mach_params.dmic_num > 0) {
 		card->components = devm_kasprintf(card->dev, GFP_KERNEL,
