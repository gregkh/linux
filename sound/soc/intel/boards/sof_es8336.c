// SPDX-License-Identifier: GPL-2.0-only
// Copyright(c) 2021 Intel Corporation.

/*
 * Intel SOF Machine Driver with es8336 Codec
 */

#include <linux/device.h>
#include <linux/dmi.h>
#include <linux/gpio/consumer.h>
#include <linux/gpio/machine.h>
#include <linux/i2c.h>
#include <linux/input.h>
#include <linux/module.h>
#include <linux/platform_device.h>
#include <linux/slab.h>
#include <sound/jack.h>
#include <sound/pcm.h>
#include <sound/pcm_params.h>
#include <sound/soc.h>
#include <sound/soc-acpi.h>
#include "hda_dsp_common.h"

/* jd-inv + terminating entry */
#define MAX_NO_PROPS 2

#define SOF_ES8336_SSP_CODEC(quirk)		((quirk) & GENMASK(3, 0))
#define SOF_ES8336_SSP_CODEC_MASK		(GENMASK(3, 0))

#define SOF_ES8336_SPEAKERS_EN_GPIO1_QUIRK	BIT(4)

/* HDMI capture*/
#define SOF_SSP_HDMI_CAPTURE_PRESENT		BIT(14)
#define SOF_NO_OF_HDMI_CAPTURE_SSP_SHIFT		15
#define SOF_NO_OF_HDMI_CAPTURE_SSP_MASK		(GENMASK(16, 15))
#define SOF_NO_OF_HDMI_CAPTURE_SSP(quirk)	\
	(((quirk) << SOF_NO_OF_HDMI_CAPTURE_SSP_SHIFT) & SOF_NO_OF_HDMI_CAPTURE_SSP_MASK)

#define SOF_HDMI_CAPTURE_1_SSP_SHIFT		7
#define SOF_HDMI_CAPTURE_1_SSP_MASK		(GENMASK(9, 7))
#define SOF_HDMI_CAPTURE_1_SSP(quirk)	\
	(((quirk) << SOF_HDMI_CAPTURE_1_SSP_SHIFT) & SOF_HDMI_CAPTURE_1_SSP_MASK)

#define SOF_HDMI_CAPTURE_2_SSP_SHIFT		10
#define SOF_HDMI_CAPTURE_2_SSP_MASK		(GENMASK(12, 10))
#define SOF_HDMI_CAPTURE_2_SSP(quirk)	\
	(((quirk) << SOF_HDMI_CAPTURE_2_SSP_SHIFT) & SOF_HDMI_CAPTURE_2_SSP_MASK)

#define SOF_ES8336_ENABLE_DMIC			BIT(5)
#define SOF_ES8336_JD_INVERTED			BIT(6)
#define SOF_ES8336_HEADPHONE_GPIO		BIT(7)
#define SOC_ES8336_HEADSET_MIC1			BIT(8)

static unsigned long quirk;

static int quirk_override = -1;
module_param_named(quirk, quirk_override, int, 0444);
MODULE_PARM_DESC(quirk, "Board-specific quirk override");

struct sof_es8336_private {
	struct device *codec_dev;
	struct gpio_desc *gpio_speakers, *gpio_headphone;
	struct snd_soc_jack jack;
	struct list_head hdmi_pcm_list;
	bool speaker_en;
	struct delayed_work pcm_pop_work;
};

struct sof_hdmi_pcm {
	struct list_head head;
	struct snd_soc_dai *codec_dai;
	int device;
};

static const struct acpi_gpio_params enable_gpio0 = { 0, 0, true };
static const struct acpi_gpio_params enable_gpio1 = { 1, 0, true };

static const struct acpi_gpio_mapping acpi_speakers_enable_gpio0[] = {
	{ "speakers-enable-gpios", &enable_gpio0, 1, ACPI_GPIO_QUIRK_ONLY_GPIOIO },
	{ }
};

static const struct acpi_gpio_mapping acpi_speakers_enable_gpio1[] = {
	{ "speakers-enable-gpios", &enable_gpio1, 1, ACPI_GPIO_QUIRK_ONLY_GPIOIO },
};

static const struct acpi_gpio_mapping acpi_enable_both_gpios[] = {
	{ "speakers-enable-gpios", &enable_gpio0, 1, ACPI_GPIO_QUIRK_ONLY_GPIOIO },
	{ "headphone-enable-gpios", &enable_gpio1, 1, ACPI_GPIO_QUIRK_ONLY_GPIOIO },
	{ }
};

static const struct acpi_gpio_mapping acpi_enable_both_gpios_rev_order[] = {
	{ "speakers-enable-gpios", &enable_gpio1, 1, ACPI_GPIO_QUIRK_ONLY_GPIOIO },
	{ "headphone-enable-gpios", &enable_gpio0, 1, ACPI_GPIO_QUIRK_ONLY_GPIOIO },
	{ }
};

static void log_quirks(struct device *dev)
{
	dev_info(dev, "quirk mask %#lx\n", quirk);
	dev_info(dev, "quirk SSP%ld\n",  SOF_ES8336_SSP_CODEC(quirk));
	if (quirk & SOF_ES8336_ENABLE_DMIC)
		dev_info(dev, "quirk DMIC enabled\n");
	if (quirk & SOF_ES8336_SPEAKERS_EN_GPIO1_QUIRK)
		dev_info(dev, "Speakers GPIO1 quirk enabled\n");
	if (quirk & SOF_ES8336_HEADPHONE_GPIO)
		dev_info(dev, "quirk headphone GPIO enabled\n");
	if (quirk & SOF_ES8336_JD_INVERTED)
		dev_info(dev, "quirk JD inverted enabled\n");
	if (quirk & SOC_ES8336_HEADSET_MIC1)
		dev_info(dev, "quirk headset at mic1 port enabled\n");
}

static void pcm_pop_work_events(struct work_struct *work)
{
	struct sof_es8336_private *priv =
		container_of(work, struct sof_es8336_private, pcm_pop_work.work);

	gpiod_set_value_cansleep(priv->gpio_speakers, priv->speaker_en);

	if (quirk & SOF_ES8336_HEADPHONE_GPIO)
		gpiod_set_value_cansleep(priv->gpio_headphone, priv->speaker_en);

}

static int sof_8336_trigger(struct snd_pcm_substream *substream, int cmd)
{
	struct snd_soc_pcm_runtime *rtd = asoc_substream_to_rtd(substream);
	struct snd_soc_card *card = rtd->card;
	struct sof_es8336_private *priv = snd_soc_card_get_drvdata(card);

	switch (cmd) {
	case SNDRV_PCM_TRIGGER_START:
	case SNDRV_PCM_TRIGGER_PAUSE_RELEASE:
	case SNDRV_PCM_TRIGGER_RESUME:
		break;

	case SNDRV_PCM_TRIGGER_PAUSE_PUSH:
	case SNDRV_PCM_TRIGGER_SUSPEND:
	case SNDRV_PCM_TRIGGER_STOP:
		if (priv->speaker_en == false)
			if (substream->stream == 0) {
				cancel_delayed_work(&priv->pcm_pop_work);
				gpiod_set_value_cansleep(priv->gpio_speakers, true);
			}
		break;
	default:
		return -EINVAL;
	}

	return 0;
}

static int sof_es8316_speaker_power_event(struct snd_soc_dapm_widget *w,
					  struct snd_kcontrol *kcontrol, int event)
{
	struct snd_soc_card *card = w->dapm->card;
	struct sof_es8336_private *priv = snd_soc_card_get_drvdata(card);

	if (priv->speaker_en == !SND_SOC_DAPM_EVENT_ON(event))
		return 0;

	priv->speaker_en = !SND_SOC_DAPM_EVENT_ON(event);

	queue_delayed_work(system_wq, &priv->pcm_pop_work, msecs_to_jiffies(70));
	return 0;
}

static const struct snd_soc_dapm_widget sof_es8316_widgets[] = {
	SND_SOC_DAPM_SPK("Speaker", NULL),
	SND_SOC_DAPM_HP("Headphone", NULL),
	SND_SOC_DAPM_MIC("Headset Mic", NULL),
	SND_SOC_DAPM_MIC("Internal Mic", NULL),

	SND_SOC_DAPM_SUPPLY("Speaker Power", SND_SOC_NOPM, 0, 0,
			    sof_es8316_speaker_power_event,
			    SND_SOC_DAPM_PRE_PMD | SND_SOC_DAPM_POST_PMU),
};

static const struct snd_soc_dapm_widget dmic_widgets[] = {
	SND_SOC_DAPM_MIC("SoC DMIC", NULL),
};

static const struct snd_soc_dapm_route sof_es8316_audio_map[] = {
	{"Headphone", NULL, "HPOL"},
	{"Headphone", NULL, "HPOR"},

	/*
	 * There is no separate speaker output instead the speakers are muxed to
	 * the HP outputs. The mux is controlled Speaker and/or headphone switch.
	 */
	{"Speaker", NULL, "HPOL"},
	{"Speaker", NULL, "HPOR"},
	{"Speaker", NULL, "Speaker Power"},
};

static const struct snd_soc_dapm_route sof_es8316_headset_mic2_map[] = {
	{"MIC1", NULL, "Internal Mic"},
	{"MIC2", NULL, "Headset Mic"},
};

static const struct snd_soc_dapm_route sof_es8316_headset_mic1_map[] = {
	{"MIC2", NULL, "Internal Mic"},
	{"MIC1", NULL, "Headset Mic"},
};

static const struct snd_soc_dapm_route dmic_map[] = {
	/* digital mics */
	{"DMic", NULL, "SoC DMIC"},
};

static const struct snd_kcontrol_new sof_es8316_controls[] = {
	SOC_DAPM_PIN_SWITCH("Speaker"),
	SOC_DAPM_PIN_SWITCH("Headphone"),
	SOC_DAPM_PIN_SWITCH("Headset Mic"),
	SOC_DAPM_PIN_SWITCH("Internal Mic"),
};

static struct snd_soc_jack_pin sof_es8316_jack_pins[] = {
	{
		.pin	= "Headphone",
		.mask	= SND_JACK_HEADPHONE,
	},
	{
		.pin	= "Headset Mic",
		.mask	= SND_JACK_MICROPHONE,
	},
};

static int dmic_init(struct snd_soc_pcm_runtime *runtime)
{
	struct snd_soc_card *card = runtime->card;
	int ret;

	ret = snd_soc_dapm_new_controls(&card->dapm, dmic_widgets,
					ARRAY_SIZE(dmic_widgets));
	if (ret) {
		dev_err(card->dev, "DMic widget addition failed: %d\n", ret);
		return ret;
	}

	ret = snd_soc_dapm_add_routes(&card->dapm, dmic_map,
				      ARRAY_SIZE(dmic_map));
	if (ret)
		dev_err(card->dev, "DMic map addition failed: %d\n", ret);

	return ret;
}

static int sof_hdmi_init(struct snd_soc_pcm_runtime *runtime)
{
	struct sof_es8336_private *priv = snd_soc_card_get_drvdata(runtime->card);
	struct snd_soc_dai *dai = asoc_rtd_to_codec(runtime, 0);
	struct sof_hdmi_pcm *pcm;

	pcm = devm_kzalloc(runtime->card->dev, sizeof(*pcm), GFP_KERNEL);
	if (!pcm)
		return -ENOMEM;

	/* dai_link id is 1:1 mapped to the PCM device */
	pcm->device = runtime->dai_link->id;
	pcm->codec_dai = dai;

	list_add_tail(&pcm->head, &priv->hdmi_pcm_list);

	return 0;
}

static int sof_es8316_init(struct snd_soc_pcm_runtime *runtime)
{
	struct snd_soc_component *codec = asoc_rtd_to_codec(runtime, 0)->component;
	struct snd_soc_card *card = runtime->card;
	struct sof_es8336_private *priv = snd_soc_card_get_drvdata(card);
	const struct snd_soc_dapm_route *custom_map;
	int num_routes;
	int ret;

	card->dapm.idle_bias_off = true;

	if (quirk & SOC_ES8336_HEADSET_MIC1) {
		custom_map = sof_es8316_headset_mic1_map;
		num_routes = ARRAY_SIZE(sof_es8316_headset_mic1_map);
	} else {
		custom_map = sof_es8316_headset_mic2_map;
		num_routes = ARRAY_SIZE(sof_es8316_headset_mic2_map);
	}

	ret = snd_soc_dapm_add_routes(&card->dapm, custom_map, num_routes);
	if (ret)
		return ret;

	ret = snd_soc_card_jack_new_pins(card, "Headset",
					 SND_JACK_HEADSET | SND_JACK_BTN_0,
					 &priv->jack, sof_es8316_jack_pins,
					 ARRAY_SIZE(sof_es8316_jack_pins));
	if (ret) {
		dev_err(card->dev, "jack creation failed %d\n", ret);
		return ret;
	}

	snd_jack_set_key(priv->jack.jack, SND_JACK_BTN_0, KEY_PLAYPAUSE);

	snd_soc_component_set_jack(codec, &priv->jack, NULL);

	return 0;
}

static void sof_es8316_exit(struct snd_soc_pcm_runtime *rtd)
{
	struct snd_soc_component *component = asoc_rtd_to_codec(rtd, 0)->component;

	snd_soc_component_set_jack(component, NULL, NULL);
}

static int sof_es8336_quirk_cb(const struct dmi_system_id *id)
{
	quirk = (unsigned long)id->driver_data;

	return 1;
}

/*
 * this table should only be used to add GPIO or jack-detection quirks
 * that cannot be detected from ACPI tables. The SSP and DMIC
 * information are providing by the platform driver and are aligned
 * with the topology used.
 *
 * If the GPIO support is missing, the quirk parameter can be used to
 * enable speakers. In that case it's recommended to keep the SSP and DMIC
 * information consistent, overriding the SSP and DMIC can only be done
 * if the topology file is modified as well.
 */
static const struct dmi_system_id sof_es8336_quirk_table[] = {
	{
		.callback = sof_es8336_quirk_cb,
		.matches = {
			DMI_MATCH(DMI_SYS_VENDOR, "IP3 tech"),
			DMI_MATCH(DMI_BOARD_NAME, "WN1"),
		},
		.driver_data = (void *)(SOF_ES8336_SPEAKERS_EN_GPIO1_QUIRK)
	},
	{
		.callback = sof_es8336_quirk_cb,
		.matches = {
			DMI_MATCH(DMI_SYS_VENDOR, "HUAWEI"),
			DMI_MATCH(DMI_BOARD_NAME, "BOHB-WAX9-PCB-B2"),
		},
		.driver_data = (void *)(SOF_ES8336_HEADPHONE_GPIO |
					SOC_ES8336_HEADSET_MIC1)
	},
	{}
};

static int sof_es8336_hw_params(struct snd_pcm_substream *substream,
				struct snd_pcm_hw_params *params)
{
	struct snd_soc_pcm_runtime *rtd = asoc_substream_to_rtd(substream);
	struct snd_soc_dai *codec_dai = asoc_rtd_to_codec(rtd, 0);
	const int sysclk = 19200000;
	int ret;

	ret = snd_soc_dai_set_sysclk(codec_dai, 1, sysclk, SND_SOC_CLOCK_OUT);
	if (ret < 0) {
		dev_err(rtd->dev, "%s, Failed to set ES8336 SYSCLK: %d\n",
			__func__, ret);
		return ret;
	}

	return 0;
}

/* machine stream operations */
static struct snd_soc_ops sof_es8336_ops = {
	.hw_params = sof_es8336_hw_params,
	.trigger = sof_8336_trigger,
};

static struct snd_soc_dai_link_component platform_component[] = {
	{
		/* name might be overridden during probe */
		.name = "0000:00:1f.3"
	}
};

SND_SOC_DAILINK_DEF(es8336_codec,
	DAILINK_COMP_ARRAY(COMP_CODEC("i2c-ESSX8336:00", "ES8316 HiFi")));

static struct snd_soc_dai_link_component dmic_component[] = {
	{
		.name = "dmic-codec",
		.dai_name = "dmic-hifi",
	}
};

static int sof_es8336_late_probe(struct snd_soc_card *card)
{
	struct sof_es8336_private *priv = snd_soc_card_get_drvdata(card);
	struct sof_hdmi_pcm *pcm;

	if (list_empty(&priv->hdmi_pcm_list))
		return -ENOENT;

	pcm = list_first_entry(&priv->hdmi_pcm_list, struct sof_hdmi_pcm, head);

	return hda_dsp_hdmi_build_controls(card, pcm->codec_dai->component);
}

/* SoC card */
static struct snd_soc_card sof_es8336_card = {
	.name = "essx8336", /* sof- prefix added automatically */
	.owner = THIS_MODULE,
	.dapm_widgets = sof_es8316_widgets,
	.num_dapm_widgets = ARRAY_SIZE(sof_es8316_widgets),
	.dapm_routes = sof_es8316_audio_map,
	.num_dapm_routes = ARRAY_SIZE(sof_es8316_audio_map),
	.controls = sof_es8316_controls,
	.num_controls = ARRAY_SIZE(sof_es8316_controls),
	.fully_routed = true,
	.late_probe = sof_es8336_late_probe,
	.num_links = 1,
};

static struct snd_soc_dai_link *sof_card_dai_links_create(struct device *dev,
							  int ssp_codec,
							  int dmic_be_num,
							  int hdmi_num)
{
	struct snd_soc_dai_link_component *cpus;
	struct snd_soc_dai_link *links;
	struct snd_soc_dai_link_component *idisp_components;
	int hdmi_id_offset = 0;
	int id = 0;
	int i;

	links = devm_kcalloc(dev, sof_es8336_card.num_links,
			     sizeof(struct snd_soc_dai_link), GFP_KERNEL);
	cpus = devm_kcalloc(dev, sof_es8336_card.num_links,
			    sizeof(struct snd_soc_dai_link_component), GFP_KERNEL);
	if (!links || !cpus)
		goto devm_err;

	/* codec SSP */
	links[id].name = devm_kasprintf(dev, GFP_KERNEL,
					"SSP%d-Codec", ssp_codec);
	if (!links[id].name)
		goto devm_err;

	links[id].id = id;
	links[id].codecs = es8336_codec;
	links[id].num_codecs = ARRAY_SIZE(es8336_codec);
	links[id].platforms = platform_component;
	links[id].num_platforms = ARRAY_SIZE(platform_component);
	links[id].init = sof_es8316_init;
	links[id].exit = sof_es8316_exit;
	links[id].ops = &sof_es8336_ops;
	links[id].nonatomic = true;
	links[id].dpcm_playback = 1;
	links[id].dpcm_capture = 1;
	links[id].no_pcm = 1;
	links[id].cpus = &cpus[id];
	links[id].num_cpus = 1;

	links[id].cpus->dai_name = devm_kasprintf(dev, GFP_KERNEL,
						  "SSP%d Pin",
						  ssp_codec);
	if (!links[id].cpus->dai_name)
		goto devm_err;

	id++;

	/* dmic */
	if (dmic_be_num > 0) {
		/* at least we have dmic01 */
		links[id].name = "dmic01";
		links[id].cpus = &cpus[id];
		links[id].cpus->dai_name = "DMIC01 Pin";
		links[id].init = dmic_init;
		if (dmic_be_num > 1) {
			/* set up 2 BE links at most */
			links[id + 1].name = "dmic16k";
			links[id + 1].cpus = &cpus[id + 1];
			links[id + 1].cpus->dai_name = "DMIC16k Pin";
			dmic_be_num = 2;
		}
	} else {
		/* HDMI dai link starts at 3 according to current topology settings */
		hdmi_id_offset = 2;
	}

	for (i = 0; i < dmic_be_num; i++) {
		links[id].id = id;
		links[id].num_cpus = 1;
		links[id].codecs = dmic_component;
		links[id].num_codecs = ARRAY_SIZE(dmic_component);
		links[id].platforms = platform_component;
		links[id].num_platforms = ARRAY_SIZE(platform_component);
		links[id].ignore_suspend = 1;
		links[id].dpcm_capture = 1;
		links[id].no_pcm = 1;

		id++;
	}

	/* HDMI */
	if (hdmi_num > 0) {
		idisp_components = devm_kcalloc(dev,
						hdmi_num,
						sizeof(struct snd_soc_dai_link_component),
						GFP_KERNEL);
		if (!idisp_components)
			goto devm_err;
	}

	for (i = 1; i <= hdmi_num; i++) {
		links[id].name = devm_kasprintf(dev, GFP_KERNEL,
						"iDisp%d", i);
		if (!links[id].name)
			goto devm_err;

		links[id].id = id + hdmi_id_offset;
		links[id].cpus = &cpus[id];
		links[id].num_cpus = 1;
		links[id].cpus->dai_name = devm_kasprintf(dev, GFP_KERNEL,
							  "iDisp%d Pin", i);
		if (!links[id].cpus->dai_name)
			goto devm_err;

		idisp_components[i - 1].name = "ehdaudio0D2";
		idisp_components[i - 1].dai_name = devm_kasprintf(dev,
								  GFP_KERNEL,
								  "intel-hdmi-hifi%d",
								  i);
		if (!idisp_components[i - 1].dai_name)
			goto devm_err;

		links[id].codecs = &idisp_components[i - 1];
		links[id].num_codecs = 1;
		links[id].platforms = platform_component;
		links[id].num_platforms = ARRAY_SIZE(platform_component);
		links[id].init = sof_hdmi_init;
		links[id].dpcm_playback = 1;
		links[id].no_pcm = 1;

		id++;
	}

	/* HDMI-In SSP */
	if (quirk & SOF_SSP_HDMI_CAPTURE_PRESENT) {
		int num_of_hdmi_ssp = (quirk & SOF_NO_OF_HDMI_CAPTURE_SSP_MASK) >>
				SOF_NO_OF_HDMI_CAPTURE_SSP_SHIFT;

		for (i = 1; i <= num_of_hdmi_ssp; i++) {
			int port = (i == 1 ? (quirk & SOF_HDMI_CAPTURE_1_SSP_MASK) >>
						SOF_HDMI_CAPTURE_1_SSP_SHIFT :
						(quirk & SOF_HDMI_CAPTURE_2_SSP_MASK) >>
						SOF_HDMI_CAPTURE_2_SSP_SHIFT);

			links[id].cpus = &cpus[id];
			links[id].cpus->dai_name = devm_kasprintf(dev, GFP_KERNEL,
								  "SSP%d Pin", port);
			if (!links[id].cpus->dai_name)
				return NULL;
			links[id].name = devm_kasprintf(dev, GFP_KERNEL, "SSP%d-HDMI", port);
			if (!links[id].name)
				return NULL;
			links[id].id = id + hdmi_id_offset;
			links[id].codecs = &asoc_dummy_dlc;
			links[id].num_codecs = 1;
			links[id].platforms = platform_component;
			links[id].num_platforms = ARRAY_SIZE(platform_component);
			links[id].dpcm_capture = 1;
			links[id].no_pcm = 1;
			links[id].num_cpus = 1;
			id++;
		}
	}

	return links;

devm_err:
	return NULL;
}

static char soc_components[30];

 /* i2c-<HID>:00 with HID being 8 chars */
static char codec_name[SND_ACPI_I2C_ID_LEN];

static int sof_es8336_probe(struct platform_device *pdev)
{
	struct device *dev = &pdev->dev;
	struct snd_soc_card *card;
	struct snd_soc_acpi_mach *mach = pdev->dev.platform_data;
	struct property_entry props[MAX_NO_PROPS] = {};
	struct sof_es8336_private *priv;
	struct fwnode_handle *fwnode;
	struct acpi_device *adev;
	struct snd_soc_dai_link *dai_links;
	struct device *codec_dev;
	const struct acpi_gpio_mapping *gpio_mapping;
	unsigned int cnt = 0;
	int dmic_be_num = 0;
	int hdmi_num = 3;
	int ret;

	priv = devm_kzalloc(dev, sizeof(*priv), GFP_KERNEL);
	if (!priv)
		return -ENOMEM;

	card = &sof_es8336_card;
	card->dev = dev;

	if (pdev->id_entry && pdev->id_entry->driver_data)
		quirk = (unsigned long)pdev->id_entry->driver_data;

	/* check GPIO DMI quirks */
	dmi_check_system(sof_es8336_quirk_table);

	/* Use NHLT configuration only for Non-HDMI capture use case.
	 * Because more than one SSP will be enabled for HDMI capture hence wrong codec
	 * SSP will be set.
	 */
	if (mach->tplg_quirk_mask & SND_SOC_ACPI_TPLG_INTEL_SSP_NUMBER) {
		if (!mach->mach_params.i2s_link_mask) {
			dev_warn(dev, "No I2S link information provided, using SSP0. This may need to be modified with the quirk module parameter\n");
		} else {
			/*
			 * Set configuration based on platform NHLT.
			 * In this machine driver, we can only support one SSP for the
			 * ES8336 link.
			 * In some cases multiple SSPs can be reported by NHLT, starting MSB-first
			 * seems to pick the right connection.
			 */
			unsigned long ssp;

			/* fls returns 1-based results, SSPs indices are 0-based */
			ssp = fls(mach->mach_params.i2s_link_mask) - 1;

			quirk |= ssp;
		}
	}

	if (mach->mach_params.dmic_num)
		quirk |= SOF_ES8336_ENABLE_DMIC;

	if (quirk_override != -1) {
		dev_info(dev, "Overriding quirk 0x%lx => 0x%x\n",
			 quirk, quirk_override);
		quirk = quirk_override;
	}
	log_quirks(dev);

	if (quirk & SOF_ES8336_ENABLE_DMIC)
		dmic_be_num = 2;

	/* compute number of dai links */
	sof_es8336_card.num_links = 1 + dmic_be_num + hdmi_num;

	if (quirk & SOF_SSP_HDMI_CAPTURE_PRESENT)
		sof_es8336_card.num_links += (quirk & SOF_NO_OF_HDMI_CAPTURE_SSP_MASK) >>
				SOF_NO_OF_HDMI_CAPTURE_SSP_SHIFT;

	dai_links = sof_card_dai_links_create(dev,
					      SOF_ES8336_SSP_CODEC(quirk),
					      dmic_be_num, hdmi_num);
	if (!dai_links)
		return -ENOMEM;

	sof_es8336_card.dai_link = dai_links;

	/* fixup codec name based on HID */
	adev = acpi_dev_get_first_match_dev(mach->id, NULL, -1);
	if (adev) {
		snprintf(codec_name, sizeof(codec_name),
			 "i2c-%s", acpi_dev_name(adev));
		dai_links[0].codecs->name = codec_name;

		/* also fixup codec dai name if relevant */
		if (!strncmp(mach->id, "ESSX8326", SND_ACPI_I2C_ID_LEN))
			dai_links[0].codecs->dai_name = "ES8326 HiFi";
	} else {
		dev_err(dev, "Error cannot find '%s' dev\n", mach->id);
		return -ENXIO;
	}

	codec_dev = acpi_get_first_physical_node(adev);
	acpi_dev_put(adev);
	if (!codec_dev)
		return -EPROBE_DEFER;
	priv->codec_dev = get_device(codec_dev);

	ret = snd_soc_fixup_dai_links_platform_name(&sof_es8336_card,
						    mach->mach_params.platform);
	if (ret) {
		put_device(codec_dev);
		return ret;
	}

	if (quirk & SOF_ES8336_JD_INVERTED)
		props[cnt++] = PROPERTY_ENTRY_BOOL("everest,jack-detect-inverted");

	if (cnt) {
		fwnode = fwnode_create_software_node(props, NULL);
		if (IS_ERR(fwnode)) {
			put_device(codec_dev);
			return PTR_ERR(fwnode);
		}

		ret = device_add_software_node(codec_dev, to_software_node(fwnode));

		fwnode_handle_put(fwnode);

		if (ret) {
			put_device(codec_dev);
			return ret;
		}
	}

	/* get speaker enable GPIO */
	if (quirk & SOF_ES8336_HEADPHONE_GPIO) {
		if (quirk & SOF_ES8336_SPEAKERS_EN_GPIO1_QUIRK)
			gpio_mapping = acpi_enable_both_gpios;
		else
			gpio_mapping = acpi_enable_both_gpios_rev_order;
	} else if (quirk & SOF_ES8336_SPEAKERS_EN_GPIO1_QUIRK) {
		gpio_mapping = acpi_speakers_enable_gpio1;
	} else {
		gpio_mapping = acpi_speakers_enable_gpio0;
	}

	ret = devm_acpi_dev_add_driver_gpios(codec_dev, gpio_mapping);
	if (ret)
		dev_warn(codec_dev, "unable to add GPIO mapping table\n");

	priv->gpio_speakers = gpiod_get_optional(codec_dev, "speakers-enable", GPIOD_OUT_LOW);
	if (IS_ERR(priv->gpio_speakers)) {
		ret = dev_err_probe(dev, PTR_ERR(priv->gpio_speakers),
				    "could not get speakers-enable GPIO\n");
		goto err_put_codec;
	}

	priv->gpio_headphone = gpiod_get_optional(codec_dev, "headphone-enable", GPIOD_OUT_LOW);
	if (IS_ERR(priv->gpio_headphone)) {
		ret = dev_err_probe(dev, PTR_ERR(priv->gpio_headphone),
				    "could not get headphone-enable GPIO\n");
		goto err_put_codec;
	}

	INIT_LIST_HEAD(&priv->hdmi_pcm_list);
	INIT_DELAYED_WORK(&priv->pcm_pop_work,
				pcm_pop_work_events);
	snd_soc_card_set_drvdata(card, priv);

	if (mach->mach_params.dmic_num > 0) {
		snprintf(soc_components, sizeof(soc_components),
			 "cfg-dmics:%d", mach->mach_params.dmic_num);
		card->components = soc_components;
	}

	ret = devm_snd_soc_register_card(dev, card);
	if (ret) {
		gpiod_put(priv->gpio_speakers);
		dev_err(dev, "snd_soc_register_card failed: %d\n", ret);
		goto err_put_codec;
	}
	platform_set_drvdata(pdev, &sof_es8336_card);
	return 0;

err_put_codec:
	device_remove_software_node(priv->codec_dev);
	put_device(codec_dev);
	return ret;
}

static void sof_es8336_remove(struct platform_device *pdev)
{
	struct snd_soc_card *card = platform_get_drvdata(pdev);
	struct sof_es8336_private *priv = snd_soc_card_get_drvdata(card);

	cancel_delayed_work_sync(&priv->pcm_pop_work);
	gpiod_put(priv->gpio_speakers);
	device_remove_software_node(priv->codec_dev);
	put_device(priv->codec_dev);
}

static const struct platform_device_id board_ids[] = {
	{
		.name = "sof-essx8336", /* default quirk == 0 */
	},
	{
		.name = "adl_es83x6_c1_h02",
		.driver_data = (kernel_ulong_t)(SOF_ES8336_SSP_CODEC(1) |
					SOF_NO_OF_HDMI_CAPTURE_SSP(2) |
					SOF_HDMI_CAPTURE_1_SSP(0) |
					SOF_HDMI_CAPTURE_2_SSP(2) |
					SOF_SSP_HDMI_CAPTURE_PRESENT |
					SOF_ES8336_SPEAKERS_EN_GPIO1_QUIRK |
					SOF_ES8336_JD_INVERTED),
	},
	{
<<<<<<< HEAD
=======
		.name = "rpl_es83x6_c1_h02",
		.driver_data = (kernel_ulong_t)(SOF_ES8336_SSP_CODEC(1) |
					SOF_NO_OF_HDMI_CAPTURE_SSP(2) |
					SOF_HDMI_CAPTURE_1_SSP(0) |
					SOF_HDMI_CAPTURE_2_SSP(2) |
					SOF_SSP_HDMI_CAPTURE_PRESENT |
					SOF_ES8336_SPEAKERS_EN_GPIO1_QUIRK |
					SOF_ES8336_JD_INVERTED),
	},
	{
>>>>>>> bd3a9e57
		.name = "mtl_es83x6_c1_h02",
		.driver_data = (kernel_ulong_t)(SOF_ES8336_SSP_CODEC(1) |
					SOF_NO_OF_HDMI_CAPTURE_SSP(2) |
					SOF_HDMI_CAPTURE_1_SSP(0) |
					SOF_HDMI_CAPTURE_2_SSP(2) |
					SOF_SSP_HDMI_CAPTURE_PRESENT |
					SOF_ES8336_SPEAKERS_EN_GPIO1_QUIRK |
					SOF_ES8336_JD_INVERTED),
	},
	{ }
};
MODULE_DEVICE_TABLE(platform, board_ids);

static struct platform_driver sof_es8336_driver = {
	.driver = {
		.name = "sof-essx8336",
		.pm = &snd_soc_pm_ops,
	},
	.probe = sof_es8336_probe,
	.remove_new = sof_es8336_remove,
	.id_table = board_ids,
};
module_platform_driver(sof_es8336_driver);

MODULE_DESCRIPTION("ASoC Intel(R) SOF + ES8336 Machine driver");
MODULE_LICENSE("GPL");
MODULE_IMPORT_NS(SND_SOC_INTEL_HDA_DSP_COMMON);<|MERGE_RESOLUTION|>--- conflicted
+++ resolved
@@ -799,8 +799,6 @@
 					SOF_ES8336_JD_INVERTED),
 	},
 	{
-<<<<<<< HEAD
-=======
 		.name = "rpl_es83x6_c1_h02",
 		.driver_data = (kernel_ulong_t)(SOF_ES8336_SSP_CODEC(1) |
 					SOF_NO_OF_HDMI_CAPTURE_SSP(2) |
@@ -811,7 +809,6 @@
 					SOF_ES8336_JD_INVERTED),
 	},
 	{
->>>>>>> bd3a9e57
 		.name = "mtl_es83x6_c1_h02",
 		.driver_data = (kernel_ulong_t)(SOF_ES8336_SSP_CODEC(1) |
 					SOF_NO_OF_HDMI_CAPTURE_SSP(2) |
