--- conflicted
+++ resolved
@@ -549,10 +549,6 @@
 	.trigger = avs_dai_hda_be_trigger,
 };
 
-<<<<<<< HEAD
-__maybe_unused
-=======
->>>>>>> 25bf10be
 static const struct snd_soc_dai_ops avs_dai_i2shda_be_ops = {
 	.startup = avs_dai_i2shda_be_startup,
 	.shutdown = avs_dai_althda_be_shutdown,
@@ -562,10 +558,6 @@
 	.trigger = avs_dai_hda_be_trigger,
 };
 
-<<<<<<< HEAD
-__maybe_unused
-=======
->>>>>>> 25bf10be
 static const struct snd_soc_dai_ops avs_dai_dmichda_be_ops = {
 	.startup = avs_dai_dmichda_be_startup,
 	.shutdown = avs_dai_althda_be_shutdown,
