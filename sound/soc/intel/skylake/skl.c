--- conflicted
+++ resolved
@@ -827,39 +827,21 @@
 		goto out_err;
 	}
 
-<<<<<<< HEAD
+	err = skl_machine_device_register(skl);
+	if (err < 0) {
+		dev_err(bus->dev, "machine register failed: %d\n", err);
+		goto out_err;
+	}
+
 	/*
 	 * we are done probing so decrement link counts
 	 */
 	list_for_each_entry(hlink, &bus->hlink_list, list)
 		snd_hdac_ext_bus_link_put(bus, hlink);
 
-	if (IS_ENABLED(CONFIG_SND_SOC_HDAC_HDMI)) {
-		err = snd_hdac_display_power(bus, false);
-		if (err < 0) {
-			dev_err(bus->dev, "Cannot turn off display power on i915\n");
-			skl_machine_device_unregister(skl);
-			return;
-		}
-	}
-
-=======
-	err = skl_machine_device_register(skl);
-	if (err < 0) {
-		dev_err(bus->dev, "machine register failed: %d\n", err);
-		goto out_err;
-	}
-
-	/*
-	 * we are done probing so decrement link counts
-	 */
-	list_for_each_entry(hlink, &bus->hlink_list, list)
-		snd_hdac_ext_bus_link_put(bus, hlink);
-
 	if (IS_ENABLED(CONFIG_SND_SOC_HDAC_HDMI))
 		snd_hdac_display_power(bus, HDA_CODEC_IDX_CONTROLLER, false);
 
->>>>>>> f7688b48
 	/* configure PM */
 	pm_runtime_put_noidle(bus->dev);
 	pm_runtime_allow(bus->dev);
