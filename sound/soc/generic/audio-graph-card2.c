// SPDX-License-Identifier: GPL-2.0
//
// ASoC Audio Graph Card2 support
//
// Copyright (C) 2020 Renesas Electronics Corp.
// Copyright (C) 2020 Kuninori Morimoto <kuninori.morimoto.gx@renesas.com>
//
// based on ${LINUX}/sound/soc/generic/audio-graph-card.c
#include <linux/clk.h>
#include <linux/device.h>
#include <linux/gpio.h>
#include <linux/gpio/consumer.h>
#include <linux/module.h>
#include <linux/of.h>
#include <linux/of_device.h>
#include <linux/of_gpio.h>
#include <linux/of_graph.h>
#include <linux/platform_device.h>
#include <linux/string.h>
#include <sound/graph_card.h>

/************************************
	daifmt
 ************************************
	ports {
		format = "left_j";
		port@0 {
			bitclock-master;
			sample0: endpoint@0 {
				frame-master;
			};
			sample1: endpoint@1 {
				format = "i2s";
			};
		};
		...
	};

 You can set daifmt at ports/port/endpoint.
 It uses *latest* format, and *share* master settings.
 In above case,
	sample0: left_j, bitclock-master, frame-master
	sample1: i2s,    bitclock-master

 If there was no settings, *Codec* will be
 bitclock/frame provider as default.
 see
	graph_parse_daifmt().

 ************************************
	Normal Audio-Graph
 ************************************

 CPU <---> Codec

 sound {
	compatible = "audio-graph-card2";
	links = <&cpu>;
 };

 CPU {
	cpu: port {
		bitclock-master;
		frame-master;
		cpu_ep: endpoint { remote-endpoint = <&codec_ep>; }; };
 };

 Codec {
	port {	codec_ep: endpoint { remote-endpoint = <&cpu_ep>; }; };
 };

 ************************************
	Multi-CPU/Codec
 ************************************

It has connection part (= X) and list part (= y).
links indicates connection part of CPU side (= A).

	    +-+   (A)	     +-+
 CPU1 --(y) | | <-(X)--(X)-> | | (y)-- Codec1
 CPU2 --(y) | |		     | | (y)-- Codec2
	    +-+		     +-+

	sound {
		compatible = "audio-graph-card2";

(A)		links = <&mcpu>;

		multi {
			ports@0 {
(X) (A)			mcpu:	port@0 { mcpu0_ep: endpoint { remote-endpoint = <&mcodec0_ep>; }; };
(y)				port@1 { mcpu1_ep: endpoint { remote-endpoint = <&cpu1_ep>; }; };
(y)				port@2 { mcpu2_ep: endpoint { remote-endpoint = <&cpu2_ep>; }; };
			};
			ports@1 {
(X)				port@0 { mcodec0_ep: endpoint { remote-endpoint = <&mcpu0_ep>; }; };
(y)				port@1 { mcodec1_ep: endpoint { remote-endpoint = <&codec1_ep>; }; };
(y)				port@2 { mcodec2_ep: endpoint { remote-endpoint = <&codec2_ep>; }; };
			};
		};
	};

 CPU {
	ports {
		bitclock-master;
		frame-master;
		port@0 { cpu1_ep: endpoint { remote-endpoint = <&mcpu1_ep>; }; };
		port@1 { cpu2_ep: endpoint { remote-endpoint = <&mcpu2_ep>; }; };
	};
 };

 Codec {
	ports {
		port@0 { codec1_ep: endpoint { remote-endpoint = <&mcodec1_ep>; }; };
		port@1 { codec2_ep: endpoint { remote-endpoint = <&mcodec2_ep>; }; };
	};
 };

 ************************************
	DPCM
 ************************************

		DSP
	   ************
 PCM0 <--> * fe0  be0 * <--> DAI0: Codec Headset
 PCM1 <--> * fe1  be1 * <--> DAI1: Codec Speakers
 PCM2 <--> * fe2  be2 * <--> DAI2: MODEM
 PCM3 <--> * fe3  be3 * <--> DAI3: BT
	   *	  be4 * <--> DAI4: DMIC
	   *	  be5 * <--> DAI5: FM
	   ************

 sound {
	compatible = "audio-graph-card2";

	// indicate routing
	routing = "xxx Playback", "xxx Playback",
		  "xxx Playback", "xxx Playback",
		  "xxx Playback", "xxx Playback";

	// indicate all Front-End, Back-End
	links = <&fe0, &fe1, ...,
		 &be0, &be1, ...>;

	dpcm {
		// Front-End
		ports@0 {
			fe0: port@0 { fe0_ep: endpoint { remote-endpoint = <&pcm0_ep>; }; };
			fe1: port@1 { fe1_ep: endpoint { remote-endpoint = <&pcm1_ep>; }; };
			...
		};
		// Back-End
		ports@1 {
			be0: port@0 { be0_ep: endpoint { remote-endpoint = <&dai0_ep>; }; };
			be1: port@1 { be1_ep: endpoint { remote-endpoint = <&dai1_ep>; }; };
			...
		};
	};
 };

 CPU {
	ports {
		bitclock-master;
		frame-master;
		port@0 { pcm0_ep: endpoint { remote-endpoint = <&fe0_ep>; }; };
		port@1 { pcm1_ep: endpoint { remote-endpoint = <&fe1_ep>; }; };
		...
	};
 };

 Codec {
	ports {
		port@0 { dai0_ep: endpoint { remote-endpoint = <&be0_ep>; }; };
		port@1 { dai1_ep: endpoint { remote-endpoint = <&be1_ep>; }; };
		...
	};
 };

 ************************************
	Codec to Codec
 ************************************

 +--+
 |  |<-- Codec0 <- IN
 |  |--> Codec1 -> OUT
 +--+

 sound {
	compatible = "audio-graph-card2";

	routing = "OUT" ,"DAI1 Playback",
		  "DAI0 Capture", "IN";

	links = <&c2c>;

	codec2codec {
		ports {
			rate = <48000>;
		c2c:	port@0 { c2cf_ep: endpoint { remote-endpoint = <&codec0_ep>; }; };
			port@1 { c2cb_ep: endpoint { remote-endpoint = <&codec1_ep>; }; };
	};
 };

 Codec {
	ports {
		port@0 {
			bitclock-master;
			frame-master;
			 codec0_ep: endpoint { remote-endpoint = <&c2cf_ep>; }; };
		port@1 { codec1_ep: endpoint { remote-endpoint = <&c2cb_ep>; }; };
	};
 };

*/

enum graph_type {
	GRAPH_NORMAL,
	GRAPH_DPCM,
	GRAPH_C2C,

	GRAPH_MULTI,	/* don't use ! Use this only in __graph_get_type() */
};

#define GRAPH_NODENAME_MULTI	"multi"
#define GRAPH_NODENAME_DPCM	"dpcm"
#define GRAPH_NODENAME_C2C	"codec2codec"

#define port_to_endpoint(port) of_get_child_by_name(port, "endpoint")

static enum graph_type __graph_get_type(struct device_node *lnk)
{
	struct device_node *np, *parent_np;
	enum graph_type ret;

	/*
	 * target {
	 *	ports {
	 * =>		lnk:	port@0 { ... };
	 *			port@1 { ... };
	 *	};
	 * };
	 */
	np = of_get_parent(lnk);
	if (of_node_name_eq(np, "ports")) {
		parent_np = of_get_parent(np);
		of_node_put(np);
		np = parent_np;
	}

	if (of_node_name_eq(np, GRAPH_NODENAME_MULTI)) {
		ret = GRAPH_MULTI;
		goto out_put;
	}
<<<<<<< HEAD

	if (of_node_name_eq(np, GRAPH_NODENAME_DPCM)) {
		ret = GRAPH_DPCM;
		goto out_put;
	}

=======

	if (of_node_name_eq(np, GRAPH_NODENAME_DPCM)) {
		ret = GRAPH_DPCM;
		goto out_put;
	}

>>>>>>> bf44eed7
	if (of_node_name_eq(np, GRAPH_NODENAME_C2C)) {
		ret = GRAPH_C2C;
		goto out_put;
	}

	ret = GRAPH_NORMAL;

out_put:
	of_node_put(np);
	return ret;

}

static enum graph_type graph_get_type(struct asoc_simple_priv *priv,
				      struct device_node *lnk)
{
	enum graph_type type = __graph_get_type(lnk);

	/* GRAPH_MULTI here means GRAPH_NORMAL */
	if (type == GRAPH_MULTI)
		type = GRAPH_NORMAL;

#ifdef DEBUG
	{
		struct device *dev = simple_priv_to_dev(priv);
		const char *str = "Normal";

		switch (type) {
		case GRAPH_DPCM:
			if (asoc_graph_is_ports0(lnk))
				str = "DPCM Front-End";
			else
				str = "DPCM Back-End";
			break;
		case GRAPH_C2C:
			str = "Codec2Codec";
			break;
		default:
			break;
		}

		dev_dbg(dev, "%pOF (%s)", lnk, str);
	}
#endif
	return type;
}

static int graph_lnk_is_multi(struct device_node *lnk)
{
	return __graph_get_type(lnk) == GRAPH_MULTI;
}

static struct device_node *graph_get_next_multi_ep(struct device_node **port)
{
	struct device_node *ports = of_get_parent(*port);
	struct device_node *ep = NULL;
	struct device_node *rep = NULL;

	/*
	 * multi {
	 *	ports {
	 * =>	lnk:	port@0 { ... };
	 *		port@1 { ep { ... = rep0 } };
	 *		port@2 { ep { ... = rep1 } };
	 *		...
	 *	};
	 * };
	 *
	 * xxx {
	 *	port@0 { rep0 };
	 *	port@1 { rep1 };
	 * };
	 */
	do {
		*port = of_get_next_child(ports, *port);
		if (!*port)
			break;
	} while (!of_node_name_eq(*port, "port"));

	if (*port) {
		ep  = port_to_endpoint(*port);
		rep = of_graph_get_remote_endpoint(ep);
	}

	of_node_put(ep);
	of_node_put(ports);

	return rep;
}

static const struct snd_soc_ops graph_ops = {
	.startup	= asoc_simple_startup,
	.shutdown	= asoc_simple_shutdown,
	.hw_params	= asoc_simple_hw_params,
};

static int graph_get_dai_id(struct device_node *ep)
{
	struct device_node *node;
	struct device_node *endpoint;
	struct of_endpoint info;
	int i, id;
	const u32 *reg;
	int ret;

	/* use driver specified DAI ID if exist */
	ret = snd_soc_get_dai_id(ep);
	if (ret != -ENOTSUPP)
		return ret;

	/* use endpoint/port reg if exist */
	ret = of_graph_parse_endpoint(ep, &info);
	if (ret == 0) {
		/*
		 * Because it will count port/endpoint if it doesn't have "reg".
		 * But, we can't judge whether it has "no reg", or "reg = <0>"
		 * only of_graph_parse_endpoint().
		 * We need to check "reg" property
		 */
		if (of_get_property(ep,   "reg", NULL))
			return info.id;

		node = of_get_parent(ep);
		reg = of_get_property(node, "reg", NULL);
		of_node_put(node);
		if (reg)
			return info.port;
	}
	node = of_graph_get_port_parent(ep);

	/*
	 * Non HDMI sound case, counting port/endpoint on its DT
	 * is enough. Let's count it.
	 */
	i = 0;
	id = -1;
	for_each_endpoint_of_node(node, endpoint) {
		if (endpoint == ep)
			id = i;
		i++;
	}

	of_node_put(node);

	if (id < 0)
		return -ENODEV;

	return id;
}

static int asoc_simple_parse_dai(struct device_node *ep,
				 struct snd_soc_dai_link_component *dlc,
				 int *is_single_link)
{
	struct device_node *node;
	struct of_phandle_args args;
	int ret;

	if (!ep)
		return 0;

	node = of_graph_get_port_parent(ep);

	/* Get dai->name */
	args.np		= node;
	args.args[0]	= graph_get_dai_id(ep);
	args.args_count	= (of_graph_get_endpoint_count(node) > 1);

	/*
	 * FIXME
	 *
	 * Here, dlc->dai_name is pointer to CPU/Codec DAI name.
	 * If user unbinded CPU or Codec driver, but not for Sound Card,
	 * dlc->dai_name is keeping unbinded CPU or Codec
	 * driver's pointer.
	 *
	 * If user re-bind CPU or Codec driver again, ALSA SoC will try
	 * to rebind Card via snd_soc_try_rebind_card(), but because of
	 * above reason, it might can't bind Sound Card.
	 * Because Sound Card is pointing to released dai_name pointer.
	 *
	 * To avoid this rebind Card issue,
	 * 1) It needs to alloc memory to keep dai_name eventhough
	 *    CPU or Codec driver was unbinded, or
	 * 2) user need to rebind Sound Card everytime
	 *    if he unbinded CPU or Codec.
	 */
	ret = snd_soc_get_dai_name(&args, &dlc->dai_name);
	if (ret < 0) {
		of_node_put(node);
		return ret;
	}

	dlc->of_node = node;

	if (is_single_link)
		*is_single_link = of_graph_get_endpoint_count(node) == 1;

	return 0;
}

static void graph_parse_convert(struct device_node *ep,
				struct simple_dai_props *props)
{
	struct device_node *port = of_get_parent(ep);
	struct device_node *ports = of_get_parent(port);
	struct asoc_simple_data *adata = &props->adata;

	if (of_node_name_eq(ports, "ports"))
		asoc_simple_parse_convert(ports, NULL, adata);
	asoc_simple_parse_convert(port, NULL, adata);
	asoc_simple_parse_convert(ep,   NULL, adata);

	of_node_put(port);
	of_node_put(ports);
}

static void graph_parse_mclk_fs(struct device_node *ep,
				struct simple_dai_props *props)
{
	struct device_node *port	= of_get_parent(ep);
	struct device_node *ports	= of_get_parent(port);

	if (of_node_name_eq(ports, "ports"))
		of_property_read_u32(ports, "mclk-fs", &props->mclk_fs);
	of_property_read_u32(port,	"mclk-fs", &props->mclk_fs);
	of_property_read_u32(ep,	"mclk-fs", &props->mclk_fs);

	of_node_put(port);
	of_node_put(ports);
}

static int __graph_parse_node(struct asoc_simple_priv *priv,
			      enum graph_type gtype,
			      struct device_node *ep,
			      struct link_info *li,
			      int is_cpu, int idx)
{
	struct device *dev = simple_priv_to_dev(priv);
	struct snd_soc_dai_link *dai_link = simple_priv_to_link(priv, li->link);
	struct simple_dai_props *dai_props = simple_priv_to_props(priv, li->link);
	struct snd_soc_dai_link_component *dlc;
	struct asoc_simple_dai *dai;
	int ret, is_single_links = 0;

	if (is_cpu) {
		dlc = asoc_link_to_cpu(dai_link, idx);
		dai = simple_props_to_dai_cpu(dai_props, idx);
	} else {
		dlc = asoc_link_to_codec(dai_link, idx);
		dai = simple_props_to_dai_codec(dai_props, idx);
	}

	graph_parse_mclk_fs(ep, dai_props);

	ret = asoc_simple_parse_dai(ep, dlc, &is_single_links);
	if (ret < 0)
		return ret;

	ret = asoc_simple_parse_tdm(ep, dai);
	if (ret < 0)
		return ret;

	ret = asoc_simple_parse_tdm_width_map(dev, ep, dai);
	if (ret < 0)
		return ret;

	ret = asoc_simple_parse_clk(dev, ep, dai, dlc);
	if (ret < 0)
		return ret;

	/*
	 * set DAI Name
	 */
	if (!dai_link->name) {
		struct snd_soc_dai_link_component *cpus = dlc;
		struct snd_soc_dai_link_component *codecs = asoc_link_to_codec(dai_link, idx);
		char *cpu_multi   = "";
		char *codec_multi = "";

		if (dai_link->num_cpus > 1)
			cpu_multi = "_multi";
		if (dai_link->num_codecs > 1)
			codec_multi = "_multi";

		switch (gtype) {
		case GRAPH_NORMAL:
			/* run is_cpu only. see audio_graph2_link_normal() */
			if (is_cpu)
				asoc_simple_set_dailink_name(dev, dai_link, "%s%s-%s%s",
							       cpus->dai_name,   cpu_multi,
							     codecs->dai_name, codec_multi);
			break;
		case GRAPH_DPCM:
			if (is_cpu)
				asoc_simple_set_dailink_name(dev, dai_link, "fe.%pOFP.%s%s",
						cpus->of_node, cpus->dai_name, cpu_multi);
			else
				asoc_simple_set_dailink_name(dev, dai_link, "be.%pOFP.%s%s",
						codecs->of_node, codecs->dai_name, codec_multi);
			break;
		case GRAPH_C2C:
			/* run is_cpu only. see audio_graph2_link_c2c() */
			if (is_cpu)
				asoc_simple_set_dailink_name(dev, dai_link, "c2c.%s%s-%s%s",
							     cpus->dai_name,   cpu_multi,
							     codecs->dai_name, codec_multi);
			break;
		default:
			break;
		}
	}

	/*
	 * Check "prefix" from top node
	 * if DPCM-BE case
	 */
	if (!is_cpu && gtype == GRAPH_DPCM) {
		struct snd_soc_dai_link_component *codecs = asoc_link_to_codec(dai_link, idx);
		struct snd_soc_codec_conf *cconf = simple_props_to_codec_conf(dai_props, idx);
		struct device_node *rport  = of_get_parent(ep);
		struct device_node *rports = of_get_parent(rport);

		if (of_node_name_eq(rports, "ports"))
			snd_soc_of_parse_node_prefix(rports, cconf, codecs->of_node, "prefix");
		snd_soc_of_parse_node_prefix(rport,  cconf, codecs->of_node, "prefix");

		of_node_put(rport);
		of_node_put(rports);
	}

	if (is_cpu) {
		struct snd_soc_dai_link_component *cpus = dlc;
		struct snd_soc_dai_link_component *platforms = asoc_link_to_platform(dai_link, idx);

		asoc_simple_canonicalize_cpu(cpus, is_single_links);
		asoc_simple_canonicalize_platform(platforms, cpus);
	}

	return 0;
}

static int graph_parse_node(struct asoc_simple_priv *priv,
			    enum graph_type gtype,
			    struct device_node *port,
			    struct link_info *li, int is_cpu)
{
	struct device_node *ep;
	int ret = 0;

	if (graph_lnk_is_multi(port)) {
		int idx;

		of_node_get(port);

		for (idx = 0;; idx++) {
			ep = graph_get_next_multi_ep(&port);
			if (!ep)
				break;

			ret = __graph_parse_node(priv, gtype, ep,
						 li, is_cpu, idx);
			of_node_put(ep);
			if (ret < 0)
				break;
		}
	} else {
		/* Single CPU / Codec */
		ep = port_to_endpoint(port);
		ret = __graph_parse_node(priv, gtype, ep, li, is_cpu, 0);
		of_node_put(ep);
	}

	return ret;
}

static void graph_parse_daifmt(struct device_node *node,
			       unsigned int *daifmt, unsigned int *bit_frame)
{
	unsigned int fmt;

	/*
	 * see also above "daifmt" explanation
	 * and samples.
	 */

	/*
	 *	ports {
	 * (A)
	 *		port {
	 * (B)
	 *			endpoint {
	 * (C)
	 *			};
	 *		};
	 *	};
	 * };
	 */

	/*
	 * clock_provider:
	 *
	 * It can be judged it is provider
	 * if (A) or (B) or (C) has bitclock-master / frame-master flag.
	 *
	 * use "or"
	 */
	*bit_frame |= snd_soc_daifmt_parse_clock_provider_as_bitmap(node, NULL);

#define update_daifmt(name)					\
	if (!(*daifmt & SND_SOC_DAIFMT_##name##_MASK) &&	\
		 (fmt & SND_SOC_DAIFMT_##name##_MASK))		\
		*daifmt |= fmt & SND_SOC_DAIFMT_##name##_MASK

	/*
	 * format
	 *
	 * This function is called by (C) -> (B) -> (A) order.
	 * Set if applicable part was not yet set.
	 */
	fmt = snd_soc_daifmt_parse_format(node, NULL);
	update_daifmt(FORMAT);
	update_daifmt(CLOCK);
	update_daifmt(INV);
}

static void graph_link_init(struct asoc_simple_priv *priv,
			    struct device_node *port,
			    struct link_info *li,
			    int is_cpu_node)
{
	struct snd_soc_dai_link *dai_link = simple_priv_to_link(priv, li->link);
	struct device_node *ep;
	struct device_node *ports;
	unsigned int daifmt = 0, daiclk = 0;
	unsigned int bit_frame = 0;

	if (graph_lnk_is_multi(port)) {
		of_node_get(port);
		ep = graph_get_next_multi_ep(&port);
		port = of_get_parent(ep);
	} else {
		ep = port_to_endpoint(port);
	}

	ports = of_get_parent(port);

	/*
	 *	ports {
	 * (A)
	 *		port {
	 * (B)
	 *			endpoint {
	 * (C)
	 *			};
	 *		};
	 *	};
	 * };
	 */
	graph_parse_daifmt(ep,    &daifmt, &bit_frame);		/* (C) */
	graph_parse_daifmt(port,  &daifmt, &bit_frame);		/* (B) */
	if (of_node_name_eq(ports, "ports"))
		graph_parse_daifmt(ports, &daifmt, &bit_frame);	/* (A) */

	/*
	 * convert bit_frame
	 * We need to flip clock_provider if it was CPU node,
	 * because it is Codec base.
	 */
	daiclk = snd_soc_daifmt_clock_provider_from_bitmap(bit_frame);
	if (is_cpu_node)
		daiclk = snd_soc_daifmt_clock_provider_flipped(daiclk);

	dai_link->dai_fmt	= daifmt | daiclk;
	dai_link->init		= asoc_simple_dai_init;
	dai_link->ops		= &graph_ops;
	if (priv->ops)
		dai_link->ops	= priv->ops;
}

int audio_graph2_link_normal(struct asoc_simple_priv *priv,
			     struct device_node *lnk,
			     struct link_info *li)
{
	struct device_node *cpu_port = lnk;
	struct device_node *cpu_ep = port_to_endpoint(cpu_port);
	struct device_node *codec_port = of_graph_get_remote_port(cpu_ep);
	int ret;

	/*
	 * call Codec first.
	 * see
	 *	__graph_parse_node() :: DAI Naming
	 */
	ret = graph_parse_node(priv, GRAPH_NORMAL, codec_port, li, 0);
	if (ret < 0)
		goto err;

	/*
	 * call CPU, and set DAI Name
	 */
	ret = graph_parse_node(priv, GRAPH_NORMAL, cpu_port, li, 1);
	if (ret < 0)
		goto err;

	graph_link_init(priv, cpu_port, li, 1);
err:
	of_node_put(codec_port);
	of_node_put(cpu_ep);

	return ret;
}
EXPORT_SYMBOL_GPL(audio_graph2_link_normal);

int audio_graph2_link_dpcm(struct asoc_simple_priv *priv,
			   struct device_node *lnk,
			   struct link_info *li)
{
	struct device_node *ep = port_to_endpoint(lnk);
	struct device_node *rep = of_graph_get_remote_endpoint(ep);
	struct device_node *rport = of_graph_get_remote_port(ep);
	struct snd_soc_dai_link *dai_link = simple_priv_to_link(priv, li->link);
	struct simple_dai_props *dai_props = simple_priv_to_props(priv, li->link);
	int is_cpu = asoc_graph_is_ports0(lnk);
	int ret;

	if (is_cpu) {
		/*
		 * dpcm {
		 *	// Front-End
		 *	ports@0 {
		 * =>		lnk: port@0 { ep: { ... = rep }; };
		 *		 ...
		 *	};
		 *	// Back-End
		 *	ports@0 {
		 *		 ...
		 *	};
		 * };
		 *
		 * CPU {
		 *	rports: ports {
		 *		rport: port@0 { rep: { ... = ep } };
		 *	}
		 * }
		 */
		/*
		 * setup CPU here, Codec is already set as dummy.
		 * see
		 *	asoc_simple_init_priv()
		 */
		dai_link->dynamic		= 1;
		dai_link->dpcm_merged_format	= 1;

		ret = graph_parse_node(priv, GRAPH_DPCM, rport, li, 1);
		if (ret)
			goto err;
	} else {
		/*
		 * dpcm {
		 *	// Front-End
		 *	ports@0 {
		 *		 ...
		 *	};
		 *	// Back-End
		 *	ports@0 {
		 * =>		lnk: port@0 { ep: { ... = rep; }; };
		 *		 ...
		 *	};
		 * };
		 *
		 * Codec {
		 *	rports: ports {
		 *		rport: port@0 { rep: { ... = ep; }; };
		 *	}
		 * }
		 */
		/*
		 * setup Codec here, CPU is already set as dummy.
		 * see
		 *	asoc_simple_init_priv()
		 */

		/* BE settings */
		dai_link->no_pcm		= 1;
		dai_link->be_hw_params_fixup	= asoc_simple_be_hw_params_fixup;

		ret = graph_parse_node(priv, GRAPH_DPCM, rport, li, 0);
		if (ret < 0)
			goto err;
	}

	graph_parse_convert(rep, dai_props);

	snd_soc_dai_link_set_capabilities(dai_link);

	graph_link_init(priv, rport, li, is_cpu);
err:
	of_node_put(ep);
	of_node_put(rep);
	of_node_put(rport);

	return ret;
}
EXPORT_SYMBOL_GPL(audio_graph2_link_dpcm);

int audio_graph2_link_c2c(struct asoc_simple_priv *priv,
			  struct device_node *lnk,
			  struct link_info *li)
{
	struct snd_soc_dai_link *dai_link = simple_priv_to_link(priv, li->link);
	struct simple_dai_props *dai_props = simple_priv_to_props(priv, li->link);
	struct snd_soc_pcm_stream *c2c_conf = dai_props->c2c_conf;
	struct device_node *port0, *port1, *ports;
	struct device_node *codec0_port, *codec1_port;
	struct device_node *ep0, *ep1;
	u32 val = 0;
	int ret = -EINVAL;

	/*
	 * codec2codec {
	 *	ports {
	 *		rate = <48000>;
	 * =>	lnk:	port@0 { c2c0_ep: { ... = codec0_ep; }; };
	 *		port@1 { c2c1_ep: { ... = codec1_ep; }; };
	 *	};
	 * };
	 *
	 * Codec {
	 *	ports {
	 *		port@0 { codec0_ep: ... }; };
	 *		port@1 { codec1_ep: ... }; };
	 *	};
	 * };
	 */
	of_node_get(lnk);
	port0 = lnk;
	ports = of_get_parent(port0);
	port1 = of_get_next_child(ports, lnk);

	of_property_read_u32(ports, "rate", &val);
	if (!val) {
		struct device *dev = simple_priv_to_dev(priv);

		dev_err(dev, "Codec2Codec needs rate settings\n");
		goto err1;
	}

	c2c_conf->formats	= SNDRV_PCM_FMTBIT_S32_LE; /* update ME */
	c2c_conf->rate_min	=
	c2c_conf->rate_max	= val;
	c2c_conf->channels_min	=
	c2c_conf->channels_max	= 2; /* update ME */
	dai_link->params	= c2c_conf;

	ep0 = port_to_endpoint(port0);
	ep1 = port_to_endpoint(port1);

	codec0_port = of_graph_get_remote_port(ep0);
	codec1_port = of_graph_get_remote_port(ep1);

	/*
	 * call Codec first.
	 * see
	 *	__graph_parse_node() :: DAI Naming
	 */
	ret = graph_parse_node(priv, GRAPH_C2C, codec1_port, li, 0);
	if (ret < 0)
		goto err2;

	/*
	 * call CPU, and set DAI Name
	 */
	ret = graph_parse_node(priv, GRAPH_C2C, codec0_port, li, 1);
	if (ret < 0)
		goto err2;

	graph_link_init(priv, codec0_port, li, 1);
err2:
	of_node_put(ep0);
	of_node_put(ep1);
	of_node_put(codec0_port);
	of_node_put(codec1_port);
err1:
	of_node_put(ports);
	of_node_put(port0);
	of_node_put(port1);

	return ret;
}
EXPORT_SYMBOL_GPL(audio_graph2_link_c2c);

static int graph_link(struct asoc_simple_priv *priv,
		      struct graph2_custom_hooks *hooks,
		      enum graph_type gtype,
		      struct device_node *lnk,
		      struct link_info *li)
{
	struct device *dev = simple_priv_to_dev(priv);
	GRAPH2_CUSTOM func = NULL;
	int ret = -EINVAL;

	switch (gtype) {
	case GRAPH_NORMAL:
		if (hooks && hooks->custom_normal)
			func = hooks->custom_normal;
		else
			func = audio_graph2_link_normal;
		break;
	case GRAPH_DPCM:
		if (hooks && hooks->custom_dpcm)
			func = hooks->custom_dpcm;
		else
			func = audio_graph2_link_dpcm;
		break;
	case GRAPH_C2C:
		if (hooks && hooks->custom_c2c)
			func = hooks->custom_c2c;
		else
			func = audio_graph2_link_c2c;
		break;
	default:
		break;
	}

	if (!func) {
		dev_err(dev, "non supported gtype (%d)\n", gtype);
		goto err;
	}

	ret = func(priv, lnk, li);
	if (ret < 0)
		goto err;

	li->link++;
err:
	return ret;
}

static int graph_counter(struct device_node *lnk)
{
	/*
	 * Multi CPU / Codec
	 *
	 * multi {
	 *	ports {
	 * =>		lnk:	port@0 { ... };
	 *			port@1 { ... };
	 *			port@2 { ... };
	 *			...
	 *	};
	 * };
	 *
	 * ignore first lnk part
	 */
	if (graph_lnk_is_multi(lnk))
		return of_graph_get_endpoint_count(of_get_parent(lnk)) - 1;
	/*
	 * Single CPU / Codec
	 */
	else
		return 1;
}

static int graph_count_normal(struct asoc_simple_priv *priv,
			      struct device_node *lnk,
			      struct link_info *li)
{
	struct device_node *cpu_port = lnk;
	struct device_node *cpu_ep = port_to_endpoint(cpu_port);
	struct device_node *codec_port = of_graph_get_remote_port(cpu_ep);

	/*
	 *	CPU {
	 * =>		lnk: port { endpoint { .. }; };
	 *	};
	 */
	li->num[li->link].cpus		=
	li->num[li->link].platforms	= graph_counter(cpu_port);
	li->num[li->link].codecs	= graph_counter(codec_port);

	of_node_put(cpu_ep);
	of_node_put(codec_port);

	return 0;
}

static int graph_count_dpcm(struct asoc_simple_priv *priv,
			    struct device_node *lnk,
			    struct link_info *li)
{
	struct device_node *ep = port_to_endpoint(lnk);
	struct device_node *rport = of_graph_get_remote_port(ep);

	/*
	 * dpcm {
	 *	// Front-End
	 *	ports@0 {
	 * =>		lnk: port@0 { endpoint { ... }; };
	 *		 ...
	 *	};
	 *	// Back-End
	 *	ports@1 {
	 * =>		lnk: port@0 { endpoint { ... }; };
	 *		 ...
	 *	};
	 * };
	 */

	if (asoc_graph_is_ports0(lnk)) {
		li->num[li->link].cpus		= graph_counter(rport); /* FE */
		li->num[li->link].platforms	= graph_counter(rport);
	} else {
		li->num[li->link].codecs	= graph_counter(rport); /* BE */
	}

	of_node_put(ep);
	of_node_put(rport);

	return 0;
}

static int graph_count_c2c(struct asoc_simple_priv *priv,
			   struct device_node *lnk,
			   struct link_info *li)
{
	struct device_node *ports = of_get_parent(lnk);
	struct device_node *port0 = lnk;
	struct device_node *port1 = of_get_next_child(ports, lnk);
	struct device_node *ep0 = port_to_endpoint(port0);
	struct device_node *ep1 = port_to_endpoint(port1);
	struct device_node *codec0 = of_graph_get_remote_port(ep0);
	struct device_node *codec1 = of_graph_get_remote_port(ep1);

	of_node_get(lnk);

	/*
	 * codec2codec {
	 *	ports {
	 * =>	lnk:	port@0 { endpoint { ... }; };
	 *		port@1 { endpoint { ... }; };
	 *	};
	 * };
	 */
	li->num[li->link].cpus		=
	li->num[li->link].platforms	= graph_counter(codec0);
	li->num[li->link].codecs	= graph_counter(codec1);
	li->num[li->link].c2c		= 1;

	of_node_put(ports);
	of_node_put(port1);
	of_node_put(ep0);
	of_node_put(ep1);
	of_node_put(codec0);
	of_node_put(codec1);

	return 0;
}

static int graph_count(struct asoc_simple_priv *priv,
		       struct graph2_custom_hooks *hooks,
		       enum graph_type gtype,
		       struct device_node *lnk,
		       struct link_info *li)
{
	struct device *dev = simple_priv_to_dev(priv);
	GRAPH2_CUSTOM func = NULL;
	int ret = -EINVAL;

	if (li->link >= SNDRV_MAX_LINKS) {
		dev_err(dev, "too many links\n");
		return ret;
	}

	switch (gtype) {
	case GRAPH_NORMAL:
		func = graph_count_normal;
		break;
	case GRAPH_DPCM:
		func = graph_count_dpcm;
		break;
	case GRAPH_C2C:
		func = graph_count_c2c;
		break;
	default:
		break;
	}

	if (!func) {
		dev_err(dev, "non supported gtype (%d)\n", gtype);
		goto err;
	}

	ret = func(priv, lnk, li);
	if (ret < 0)
		goto err;

	li->link++;
err:
	return ret;
}

static int graph_for_each_link(struct asoc_simple_priv *priv,
			       struct graph2_custom_hooks *hooks,
			       struct link_info *li,
			       int (*func)(struct asoc_simple_priv *priv,
					   struct graph2_custom_hooks *hooks,
					   enum graph_type gtype,
					   struct device_node *lnk,
					   struct link_info *li))
{
	struct of_phandle_iterator it;
	struct device *dev = simple_priv_to_dev(priv);
	struct device_node *node = dev->of_node;
	struct device_node *lnk;
	enum graph_type gtype;
	int rc, ret;

	/* loop for all listed CPU port */
	of_for_each_phandle(&it, rc, node, "links", NULL, 0) {
		lnk = it.node;

		gtype = graph_get_type(priv, lnk);

		ret = func(priv, hooks, gtype, lnk, li);
		if (ret < 0)
			return ret;
	}

	return 0;
}

int audio_graph2_parse_of(struct asoc_simple_priv *priv, struct device *dev,
			  struct graph2_custom_hooks *hooks)
{
	struct snd_soc_card *card = simple_priv_to_card(priv);
	struct link_info *li;
	int ret;

	li = devm_kzalloc(dev, sizeof(*li), GFP_KERNEL);
	if (!li)
		return -ENOMEM;

	card->probe	= asoc_graph_card_probe;
	card->owner	= THIS_MODULE;
	card->dev	= dev;

	if ((hooks) && (hooks)->hook_pre) {
		ret = (hooks)->hook_pre(priv);
		if (ret < 0)
			goto err;
	}

	ret = graph_for_each_link(priv, hooks, li, graph_count);
	if (!li->link)
		ret = -EINVAL;
	if (ret < 0)
		goto err;

	ret = asoc_simple_init_priv(priv, li);
	if (ret < 0)
		goto err;

	priv->pa_gpio = devm_gpiod_get_optional(dev, "pa", GPIOD_OUT_LOW);
	if (IS_ERR(priv->pa_gpio)) {
		ret = PTR_ERR(priv->pa_gpio);
		dev_err(dev, "failed to get amplifier gpio: %d\n", ret);
		goto err;
	}

	ret = asoc_simple_parse_widgets(card, NULL);
	if (ret < 0)
		goto err;

	ret = asoc_simple_parse_routing(card, NULL);
	if (ret < 0)
		goto err;

	memset(li, 0, sizeof(*li));
	ret = graph_for_each_link(priv, hooks, li, graph_link);
	if (ret < 0)
		goto err;

	ret = asoc_simple_parse_card_name(card, NULL);
	if (ret < 0)
		goto err;

	snd_soc_card_set_drvdata(card, priv);

	if ((hooks) && (hooks)->hook_post) {
		ret = (hooks)->hook_post(priv);
		if (ret < 0)
			goto err;
	}

	asoc_simple_debug_info(priv);

	ret = devm_snd_soc_register_card(dev, card);
err:
	devm_kfree(dev, li);

	if (ret < 0)
		dev_err_probe(dev, ret, "parse error\n");

	if (ret == 0)
		dev_warn(dev, "Audio Graph Card2 is still under Experimental stage\n");

	return ret;
}
EXPORT_SYMBOL_GPL(audio_graph2_parse_of);

static int graph_probe(struct platform_device *pdev)
{
	struct asoc_simple_priv *priv;
	struct device *dev = &pdev->dev;

	/* Allocate the private data and the DAI link array */
	priv = devm_kzalloc(dev, sizeof(*priv), GFP_KERNEL);
	if (!priv)
		return -ENOMEM;

	return audio_graph2_parse_of(priv, dev, NULL);
}

static const struct of_device_id graph_of_match[] = {
	{ .compatible = "audio-graph-card2", },
	{},
};
MODULE_DEVICE_TABLE(of, graph_of_match);

static struct platform_driver graph_card = {
	.driver = {
		.name = "asoc-audio-graph-card2",
		.pm = &snd_soc_pm_ops,
		.of_match_table = graph_of_match,
	},
	.probe	= graph_probe,
	.remove	= asoc_simple_remove,
};
module_platform_driver(graph_card);

MODULE_ALIAS("platform:asoc-audio-graph-card2");
MODULE_LICENSE("GPL v2");
MODULE_DESCRIPTION("ASoC Audio Graph Card2");
MODULE_AUTHOR("Kuninori Morimoto <kuninori.morimoto.gx@renesas.com>");<|MERGE_RESOLUTION|>--- conflicted
+++ resolved
@@ -251,21 +251,12 @@
 		ret = GRAPH_MULTI;
 		goto out_put;
 	}
-<<<<<<< HEAD
 
 	if (of_node_name_eq(np, GRAPH_NODENAME_DPCM)) {
 		ret = GRAPH_DPCM;
 		goto out_put;
 	}
 
-=======
-
-	if (of_node_name_eq(np, GRAPH_NODENAME_DPCM)) {
-		ret = GRAPH_DPCM;
-		goto out_put;
-	}
-
->>>>>>> bf44eed7
 	if (of_node_name_eq(np, GRAPH_NODENAME_C2C)) {
 		ret = GRAPH_C2C;
 		goto out_put;
