// SPDX-License-Identifier: GPL-2.0
//
// cs35l41-lib.c -- CS35L41 Common functions for HDA and ASoC Audio drivers
//
// Copyright 2017-2021 Cirrus Logic, Inc.
//
// Author: David Rhodes <david.rhodes@cirrus.com>
// Author: Lucas Tanure <lucas.tanure@cirrus.com>

#include <linux/dev_printk.h>
#include <linux/module.h>
#include <linux/regmap.h>
#include <linux/regulator/consumer.h>
#include <linux/slab.h>
#include <linux/firmware/cirrus/wmfw.h>

#include <sound/cs35l41.h>

static const struct reg_default cs35l41_reg[] = {
	{ CS35L41_PWR_CTRL1,			0x00000000 },
	{ CS35L41_PWR_CTRL2,			0x00000000 },
	{ CS35L41_PWR_CTRL3,			0x01000010 },
	{ CS35L41_GPIO_PAD_CONTROL,		0x00000000 },
	{ CS35L41_GLOBAL_CLK_CTRL,		0x00000003 },
	{ CS35L41_TST_FS_MON0,			0x00020016 },
	{ CS35L41_BSTCVRT_COEFF,		0x00002424 },
	{ CS35L41_BSTCVRT_SLOPE_LBST,		0x00007500 },
	{ CS35L41_BSTCVRT_PEAK_CUR,		0x0000004A },
	{ CS35L41_SP_ENABLES,			0x00000000 },
	{ CS35L41_SP_RATE_CTRL,			0x00000028 },
	{ CS35L41_SP_FORMAT,			0x18180200 },
	{ CS35L41_SP_HIZ_CTRL,			0x00000002 },
	{ CS35L41_SP_FRAME_TX_SLOT,		0x03020100 },
	{ CS35L41_SP_FRAME_RX_SLOT,		0x00000100 },
	{ CS35L41_SP_TX_WL,			0x00000018 },
	{ CS35L41_SP_RX_WL,			0x00000018 },
	{ CS35L41_DAC_PCM1_SRC,			0x00000008 },
	{ CS35L41_ASP_TX1_SRC,			0x00000018 },
	{ CS35L41_ASP_TX2_SRC,			0x00000019 },
	{ CS35L41_ASP_TX3_SRC,			0x00000000 },
	{ CS35L41_ASP_TX4_SRC,			0x00000000 },
	{ CS35L41_DSP1_RX1_SRC,			0x00000008 },
	{ CS35L41_DSP1_RX2_SRC,			0x00000009 },
	{ CS35L41_DSP1_RX3_SRC,			0x00000018 },
	{ CS35L41_DSP1_RX4_SRC,			0x00000019 },
	{ CS35L41_DSP1_RX5_SRC,			0x00000020 },
	{ CS35L41_DSP1_RX6_SRC,			0x00000021 },
	{ CS35L41_DSP1_RX7_SRC,			0x0000003A },
	{ CS35L41_DSP1_RX8_SRC,			0x0000003B },
	{ CS35L41_NGATE1_SRC,			0x00000008 },
	{ CS35L41_NGATE2_SRC,			0x00000009 },
	{ CS35L41_AMP_DIG_VOL_CTRL,		0x00008000 },
	{ CS35L41_CLASSH_CFG,			0x000B0405 },
	{ CS35L41_WKFET_CFG,			0x00000111 },
	{ CS35L41_NG_CFG,			0x00000033 },
	{ CS35L41_AMP_GAIN_CTRL,		0x00000000 },
	{ CS35L41_IRQ1_MASK1,			0xFFFFFFFF },
	{ CS35L41_IRQ1_MASK2,			0xFFFFFFFF },
	{ CS35L41_IRQ1_MASK3,			0xFFFF87FF },
	{ CS35L41_IRQ1_MASK4,			0xFEFFFFFF },
	{ CS35L41_GPIO1_CTRL1,			0x81000001 },
	{ CS35L41_GPIO2_CTRL1,			0x81000001 },
	{ CS35L41_MIXER_NGATE_CFG,		0x00000000 },
	{ CS35L41_MIXER_NGATE_CH1_CFG,		0x00000303 },
	{ CS35L41_MIXER_NGATE_CH2_CFG,		0x00000303 },
	{ CS35L41_DSP1_CCM_CORE_CTRL,		0x00000101 },
};

static bool cs35l41_readable_reg(struct device *dev, unsigned int reg)
{
	switch (reg) {
	case CS35L41_DEVID:
	case CS35L41_REVID:
	case CS35L41_FABID:
	case CS35L41_RELID:
	case CS35L41_OTPID:
	case CS35L41_TEST_KEY_CTL:
	case CS35L41_USER_KEY_CTL:
	case CS35L41_OTP_CTRL0:
	case CS35L41_OTP_CTRL3:
	case CS35L41_OTP_CTRL4:
	case CS35L41_OTP_CTRL5:
	case CS35L41_OTP_CTRL6:
	case CS35L41_OTP_CTRL7:
	case CS35L41_OTP_CTRL8:
	case CS35L41_PWR_CTRL1:
	case CS35L41_PWR_CTRL2:
	case CS35L41_PWR_CTRL3:
	case CS35L41_CTRL_OVRRIDE:
	case CS35L41_AMP_OUT_MUTE:
	case CS35L41_PROTECT_REL_ERR_IGN:
	case CS35L41_GPIO_PAD_CONTROL:
	case CS35L41_JTAG_CONTROL:
	case CS35L41_PWRMGT_CTL:
	case CS35L41_WAKESRC_CTL:
	case CS35L41_PWRMGT_STS:
	case CS35L41_PLL_CLK_CTRL:
	case CS35L41_DSP_CLK_CTRL:
	case CS35L41_GLOBAL_CLK_CTRL:
	case CS35L41_DATA_FS_SEL:
	case CS35L41_TST_FS_MON0:
	case CS35L41_MDSYNC_EN:
	case CS35L41_MDSYNC_TX_ID:
	case CS35L41_MDSYNC_PWR_CTRL:
	case CS35L41_MDSYNC_DATA_TX:
	case CS35L41_MDSYNC_TX_STATUS:
	case CS35L41_MDSYNC_DATA_RX:
	case CS35L41_MDSYNC_RX_STATUS:
	case CS35L41_MDSYNC_ERR_STATUS:
	case CS35L41_MDSYNC_SYNC_PTE2:
	case CS35L41_MDSYNC_SYNC_PTE3:
	case CS35L41_MDSYNC_SYNC_MSM_STATUS:
	case CS35L41_BSTCVRT_VCTRL1:
	case CS35L41_BSTCVRT_VCTRL2:
	case CS35L41_BSTCVRT_PEAK_CUR:
	case CS35L41_BSTCVRT_SFT_RAMP:
	case CS35L41_BSTCVRT_COEFF:
	case CS35L41_BSTCVRT_SLOPE_LBST:
	case CS35L41_BSTCVRT_SW_FREQ:
	case CS35L41_BSTCVRT_DCM_CTRL:
	case CS35L41_BSTCVRT_DCM_MODE_FORCE:
	case CS35L41_BSTCVRT_OVERVOLT_CTRL:
	case CS35L41_VI_VOL_POL:
	case CS35L41_DTEMP_WARN_THLD:
	case CS35L41_DTEMP_CFG:
	case CS35L41_DTEMP_EN:
	case CS35L41_VPVBST_FS_SEL:
	case CS35L41_SP_ENABLES:
	case CS35L41_SP_RATE_CTRL:
	case CS35L41_SP_FORMAT:
	case CS35L41_SP_HIZ_CTRL:
	case CS35L41_SP_FRAME_TX_SLOT:
	case CS35L41_SP_FRAME_RX_SLOT:
	case CS35L41_SP_TX_WL:
	case CS35L41_SP_RX_WL:
	case CS35L41_DAC_PCM1_SRC:
	case CS35L41_ASP_TX1_SRC:
	case CS35L41_ASP_TX2_SRC:
	case CS35L41_ASP_TX3_SRC:
	case CS35L41_ASP_TX4_SRC:
	case CS35L41_DSP1_RX1_SRC:
	case CS35L41_DSP1_RX2_SRC:
	case CS35L41_DSP1_RX3_SRC:
	case CS35L41_DSP1_RX4_SRC:
	case CS35L41_DSP1_RX5_SRC:
	case CS35L41_DSP1_RX6_SRC:
	case CS35L41_DSP1_RX7_SRC:
	case CS35L41_DSP1_RX8_SRC:
	case CS35L41_NGATE1_SRC:
	case CS35L41_NGATE2_SRC:
	case CS35L41_AMP_DIG_VOL_CTRL:
	case CS35L41_VPBR_CFG:
	case CS35L41_VBBR_CFG:
	case CS35L41_VPBR_STATUS:
	case CS35L41_VBBR_STATUS:
	case CS35L41_OVERTEMP_CFG:
	case CS35L41_AMP_ERR_VOL:
	case CS35L41_VOL_STATUS_TO_DSP:
	case CS35L41_CLASSH_CFG:
	case CS35L41_WKFET_CFG:
	case CS35L41_NG_CFG:
	case CS35L41_AMP_GAIN_CTRL:
	case CS35L41_DAC_MSM_CFG:
	case CS35L41_IRQ1_CFG:
	case CS35L41_IRQ1_STATUS:
	case CS35L41_IRQ1_STATUS1:
	case CS35L41_IRQ1_STATUS2:
	case CS35L41_IRQ1_STATUS3:
	case CS35L41_IRQ1_STATUS4:
	case CS35L41_IRQ1_RAW_STATUS1:
	case CS35L41_IRQ1_RAW_STATUS2:
	case CS35L41_IRQ1_RAW_STATUS3:
	case CS35L41_IRQ1_RAW_STATUS4:
	case CS35L41_IRQ1_MASK1:
	case CS35L41_IRQ1_MASK2:
	case CS35L41_IRQ1_MASK3:
	case CS35L41_IRQ1_MASK4:
	case CS35L41_IRQ1_FRC1:
	case CS35L41_IRQ1_FRC2:
	case CS35L41_IRQ1_FRC3:
	case CS35L41_IRQ1_FRC4:
	case CS35L41_IRQ1_EDGE1:
	case CS35L41_IRQ1_EDGE4:
	case CS35L41_IRQ1_POL1:
	case CS35L41_IRQ1_POL2:
	case CS35L41_IRQ1_POL3:
	case CS35L41_IRQ1_POL4:
	case CS35L41_IRQ1_DB3:
	case CS35L41_IRQ2_CFG:
	case CS35L41_IRQ2_STATUS:
	case CS35L41_IRQ2_STATUS1:
	case CS35L41_IRQ2_STATUS2:
	case CS35L41_IRQ2_STATUS3:
	case CS35L41_IRQ2_STATUS4:
	case CS35L41_IRQ2_RAW_STATUS1:
	case CS35L41_IRQ2_RAW_STATUS2:
	case CS35L41_IRQ2_RAW_STATUS3:
	case CS35L41_IRQ2_RAW_STATUS4:
	case CS35L41_IRQ2_MASK1:
	case CS35L41_IRQ2_MASK2:
	case CS35L41_IRQ2_MASK3:
	case CS35L41_IRQ2_MASK4:
	case CS35L41_IRQ2_FRC1:
	case CS35L41_IRQ2_FRC2:
	case CS35L41_IRQ2_FRC3:
	case CS35L41_IRQ2_FRC4:
	case CS35L41_IRQ2_EDGE1:
	case CS35L41_IRQ2_EDGE4:
	case CS35L41_IRQ2_POL1:
	case CS35L41_IRQ2_POL2:
	case CS35L41_IRQ2_POL3:
	case CS35L41_IRQ2_POL4:
	case CS35L41_IRQ2_DB3:
	case CS35L41_GPIO_STATUS1:
	case CS35L41_GPIO1_CTRL1:
	case CS35L41_GPIO2_CTRL1:
	case CS35L41_MIXER_NGATE_CFG:
	case CS35L41_MIXER_NGATE_CH1_CFG:
	case CS35L41_MIXER_NGATE_CH2_CFG:
	case CS35L41_DSP_MBOX_1 ... CS35L41_DSP_VIRT2_MBOX_8:
	case CS35L41_CLOCK_DETECT_1:
	case CS35L41_DIE_STS1:
	case CS35L41_DIE_STS2:
	case CS35L41_TEMP_CAL1:
	case CS35L41_TEMP_CAL2:
	case CS35L41_DSP1_TIMESTAMP_COUNT:
	case CS35L41_DSP1_SYS_ID:
	case CS35L41_DSP1_SYS_VERSION:
	case CS35L41_DSP1_SYS_CORE_ID:
	case CS35L41_DSP1_SYS_AHB_ADDR:
	case CS35L41_DSP1_SYS_XSRAM_SIZE:
	case CS35L41_DSP1_SYS_YSRAM_SIZE:
	case CS35L41_DSP1_SYS_PSRAM_SIZE:
	case CS35L41_DSP1_SYS_PM_BOOT_SIZE:
	case CS35L41_DSP1_SYS_FEATURES:
	case CS35L41_DSP1_SYS_FIR_FILTERS:
	case CS35L41_DSP1_SYS_LMS_FILTERS:
	case CS35L41_DSP1_SYS_XM_BANK_SIZE:
	case CS35L41_DSP1_SYS_YM_BANK_SIZE:
	case CS35L41_DSP1_SYS_PM_BANK_SIZE:
	case CS35L41_DSP1_RX1_RATE:
	case CS35L41_DSP1_RX2_RATE:
	case CS35L41_DSP1_RX3_RATE:
	case CS35L41_DSP1_RX4_RATE:
	case CS35L41_DSP1_RX5_RATE:
	case CS35L41_DSP1_RX6_RATE:
	case CS35L41_DSP1_RX7_RATE:
	case CS35L41_DSP1_RX8_RATE:
	case CS35L41_DSP1_TX1_RATE:
	case CS35L41_DSP1_TX2_RATE:
	case CS35L41_DSP1_TX3_RATE:
	case CS35L41_DSP1_TX4_RATE:
	case CS35L41_DSP1_TX5_RATE:
	case CS35L41_DSP1_TX6_RATE:
	case CS35L41_DSP1_TX7_RATE:
	case CS35L41_DSP1_TX8_RATE:
	case CS35L41_DSP1_SCRATCH1:
	case CS35L41_DSP1_SCRATCH2:
	case CS35L41_DSP1_SCRATCH3:
	case CS35L41_DSP1_SCRATCH4:
	case CS35L41_DSP1_CCM_CORE_CTRL:
	case CS35L41_DSP1_CCM_CLK_OVERRIDE:
	case CS35L41_DSP1_XM_MSTR_EN:
	case CS35L41_DSP1_XM_CORE_PRI:
	case CS35L41_DSP1_XM_AHB_PACK_PL_PRI:
	case CS35L41_DSP1_XM_AHB_UP_PL_PRI:
	case CS35L41_DSP1_XM_ACCEL_PL0_PRI:
	case CS35L41_DSP1_XM_NPL0_PRI:
	case CS35L41_DSP1_YM_MSTR_EN:
	case CS35L41_DSP1_YM_CORE_PRI:
	case CS35L41_DSP1_YM_AHB_PACK_PL_PRI:
	case CS35L41_DSP1_YM_AHB_UP_PL_PRI:
	case CS35L41_DSP1_YM_ACCEL_PL0_PRI:
	case CS35L41_DSP1_YM_NPL0_PRI:
	case CS35L41_DSP1_MPU_XM_ACCESS0:
	case CS35L41_DSP1_MPU_YM_ACCESS0:
	case CS35L41_DSP1_MPU_WNDW_ACCESS0:
	case CS35L41_DSP1_MPU_XREG_ACCESS0:
	case CS35L41_DSP1_MPU_YREG_ACCESS0:
	case CS35L41_DSP1_MPU_XM_ACCESS1:
	case CS35L41_DSP1_MPU_YM_ACCESS1:
	case CS35L41_DSP1_MPU_WNDW_ACCESS1:
	case CS35L41_DSP1_MPU_XREG_ACCESS1:
	case CS35L41_DSP1_MPU_YREG_ACCESS1:
	case CS35L41_DSP1_MPU_XM_ACCESS2:
	case CS35L41_DSP1_MPU_YM_ACCESS2:
	case CS35L41_DSP1_MPU_WNDW_ACCESS2:
	case CS35L41_DSP1_MPU_XREG_ACCESS2:
	case CS35L41_DSP1_MPU_YREG_ACCESS2:
	case CS35L41_DSP1_MPU_XM_ACCESS3:
	case CS35L41_DSP1_MPU_YM_ACCESS3:
	case CS35L41_DSP1_MPU_WNDW_ACCESS3:
	case CS35L41_DSP1_MPU_XREG_ACCESS3:
	case CS35L41_DSP1_MPU_YREG_ACCESS3:
	case CS35L41_DSP1_MPU_XM_VIO_ADDR:
	case CS35L41_DSP1_MPU_XM_VIO_STATUS:
	case CS35L41_DSP1_MPU_YM_VIO_ADDR:
	case CS35L41_DSP1_MPU_YM_VIO_STATUS:
	case CS35L41_DSP1_MPU_PM_VIO_ADDR:
	case CS35L41_DSP1_MPU_PM_VIO_STATUS:
	case CS35L41_DSP1_MPU_LOCK_CONFIG:
	case CS35L41_DSP1_MPU_WDT_RST_CTRL:
	case CS35L41_OTP_TRIM_1:
	case CS35L41_OTP_TRIM_2:
	case CS35L41_OTP_TRIM_3:
	case CS35L41_OTP_TRIM_4:
	case CS35L41_OTP_TRIM_5:
	case CS35L41_OTP_TRIM_6:
	case CS35L41_OTP_TRIM_7:
	case CS35L41_OTP_TRIM_8:
	case CS35L41_OTP_TRIM_9:
	case CS35L41_OTP_TRIM_10:
	case CS35L41_OTP_TRIM_11:
	case CS35L41_OTP_TRIM_12:
	case CS35L41_OTP_TRIM_13:
	case CS35L41_OTP_TRIM_14:
	case CS35L41_OTP_TRIM_15:
	case CS35L41_OTP_TRIM_16:
	case CS35L41_OTP_TRIM_17:
	case CS35L41_OTP_TRIM_18:
	case CS35L41_OTP_TRIM_19:
	case CS35L41_OTP_TRIM_20:
	case CS35L41_OTP_TRIM_21:
	case CS35L41_OTP_TRIM_22:
	case CS35L41_OTP_TRIM_23:
	case CS35L41_OTP_TRIM_24:
	case CS35L41_OTP_TRIM_25:
	case CS35L41_OTP_TRIM_26:
	case CS35L41_OTP_TRIM_27:
	case CS35L41_OTP_TRIM_28:
	case CS35L41_OTP_TRIM_29:
	case CS35L41_OTP_TRIM_30:
	case CS35L41_OTP_TRIM_31:
	case CS35L41_OTP_TRIM_32:
	case CS35L41_OTP_TRIM_33:
	case CS35L41_OTP_TRIM_34:
	case CS35L41_OTP_TRIM_35:
	case CS35L41_OTP_TRIM_36:
	case CS35L41_OTP_MEM0 ... CS35L41_OTP_MEM31:
	case CS35L41_DSP1_XMEM_PACK_0 ... CS35L41_DSP1_XMEM_PACK_3068:
	case CS35L41_DSP1_XMEM_UNPACK32_0 ... CS35L41_DSP1_XMEM_UNPACK32_2046:
	case CS35L41_DSP1_XMEM_UNPACK24_0 ... CS35L41_DSP1_XMEM_UNPACK24_4093:
	case CS35L41_DSP1_YMEM_PACK_0 ... CS35L41_DSP1_YMEM_PACK_1532:
	case CS35L41_DSP1_YMEM_UNPACK32_0 ... CS35L41_DSP1_YMEM_UNPACK32_1022:
	case CS35L41_DSP1_YMEM_UNPACK24_0 ... CS35L41_DSP1_YMEM_UNPACK24_2045:
	case CS35L41_DSP1_PMEM_0 ... CS35L41_DSP1_PMEM_5114:
	/*test regs*/
	case CS35L41_PLL_OVR:
	case CS35L41_BST_TEST_DUTY:
	case CS35L41_DIGPWM_IOCTRL:
		return true;
	default:
		return false;
	}
}

static bool cs35l41_precious_reg(struct device *dev, unsigned int reg)
{
	switch (reg) {
	case CS35L41_TEST_KEY_CTL:
	case CS35L41_USER_KEY_CTL:
	case CS35L41_OTP_MEM0 ... CS35L41_OTP_MEM31:
	case CS35L41_TST_FS_MON0:
	case CS35L41_DSP1_XMEM_PACK_0 ... CS35L41_DSP1_XMEM_PACK_3068:
	case CS35L41_DSP1_YMEM_PACK_0 ... CS35L41_DSP1_YMEM_PACK_1532:
	case CS35L41_DSP1_PMEM_0 ... CS35L41_DSP1_PMEM_5114:
		return true;
	default:
		return false;
	}
}

static bool cs35l41_volatile_reg(struct device *dev, unsigned int reg)
{
	switch (reg) {
	case CS35L41_DEVID:
	case CS35L41_SFT_RESET:
	case CS35L41_FABID:
	case CS35L41_REVID:
	case CS35L41_OTPID:
	case CS35L41_TEST_KEY_CTL:
	case CS35L41_USER_KEY_CTL:
	case CS35L41_PWRMGT_CTL:
	case CS35L41_WAKESRC_CTL:
	case CS35L41_PWRMGT_STS:
	case CS35L41_DTEMP_EN:
	case CS35L41_IRQ1_STATUS:
	case CS35L41_IRQ1_STATUS1:
	case CS35L41_IRQ1_STATUS2:
	case CS35L41_IRQ1_STATUS3:
	case CS35L41_IRQ1_STATUS4:
	case CS35L41_IRQ1_RAW_STATUS1:
	case CS35L41_IRQ1_RAW_STATUS2:
	case CS35L41_IRQ1_RAW_STATUS3:
	case CS35L41_IRQ1_RAW_STATUS4:
	case CS35L41_IRQ2_STATUS:
	case CS35L41_IRQ2_STATUS1:
	case CS35L41_IRQ2_STATUS2:
	case CS35L41_IRQ2_STATUS3:
	case CS35L41_IRQ2_STATUS4:
	case CS35L41_IRQ2_RAW_STATUS1:
	case CS35L41_IRQ2_RAW_STATUS2:
	case CS35L41_IRQ2_RAW_STATUS3:
	case CS35L41_IRQ2_RAW_STATUS4:
	case CS35L41_GPIO_STATUS1:
	case CS35L41_DSP_MBOX_1 ... CS35L41_DSP_VIRT2_MBOX_8:
	case CS35L41_DSP1_XMEM_PACK_0 ... CS35L41_DSP1_XMEM_PACK_3068:
	case CS35L41_DSP1_XMEM_UNPACK32_0 ... CS35L41_DSP1_XMEM_UNPACK32_2046:
	case CS35L41_DSP1_XMEM_UNPACK24_0 ... CS35L41_DSP1_XMEM_UNPACK24_4093:
	case CS35L41_DSP1_YMEM_PACK_0 ... CS35L41_DSP1_YMEM_PACK_1532:
	case CS35L41_DSP1_YMEM_UNPACK32_0 ... CS35L41_DSP1_YMEM_UNPACK32_1022:
	case CS35L41_DSP1_YMEM_UNPACK24_0 ... CS35L41_DSP1_YMEM_UNPACK24_2045:
	case CS35L41_DSP1_PMEM_0 ... CS35L41_DSP1_PMEM_5114:
	case CS35L41_DSP1_SCRATCH1:
	case CS35L41_DSP1_SCRATCH2:
	case CS35L41_DSP1_SCRATCH3:
	case CS35L41_DSP1_SCRATCH4:
	case CS35L41_DSP1_CCM_CLK_OVERRIDE ... CS35L41_DSP1_WDT_STATUS:
	case CS35L41_OTP_MEM0 ... CS35L41_OTP_MEM31:
		return true;
	default:
		return false;
	}
}

static const struct cs35l41_otp_packed_element_t otp_map_1[] = {
	/* addr         shift   size */
	{ 0x00002030,	0,	4 }, /*TRIM_OSC_FREQ_TRIM*/
	{ 0x00002030,	7,	1 }, /*TRIM_OSC_TRIM_DONE*/
	{ 0x0000208c,	24,	6 }, /*TST_DIGREG_VREF_TRIM*/
	{ 0x00002090,	14,	4 }, /*TST_REF_TRIM*/
	{ 0x00002090,	10,	4 }, /*TST_REF_TEMPCO_TRIM*/
	{ 0x0000300C,	11,	4 }, /*PLL_LDOA_TST_VREF_TRIM*/
	{ 0x0000394C,	23,	2 }, /*BST_ATEST_CM_VOFF*/
	{ 0x00003950,	0,	7 }, /*BST_ATRIM_IADC_OFFSET*/
	{ 0x00003950,	8,	7 }, /*BST_ATRIM_IADC_GAIN1*/
	{ 0x00003950,	16,	8 }, /*BST_ATRIM_IPKCOMP_OFFSET1*/
	{ 0x00003950,	24,	8 }, /*BST_ATRIM_IPKCOMP_GAIN1*/
	{ 0x00003954,	0,	7 }, /*BST_ATRIM_IADC_OFFSET2*/
	{ 0x00003954,	8,	7 }, /*BST_ATRIM_IADC_GAIN2*/
	{ 0x00003954,	16,	8 }, /*BST_ATRIM_IPKCOMP_OFFSET2*/
	{ 0x00003954,	24,	8 }, /*BST_ATRIM_IPKCOMP_GAIN2*/
	{ 0x00003958,	0,	7 }, /*BST_ATRIM_IADC_OFFSET3*/
	{ 0x00003958,	8,	7 }, /*BST_ATRIM_IADC_GAIN3*/
	{ 0x00003958,	16,	8 }, /*BST_ATRIM_IPKCOMP_OFFSET3*/
	{ 0x00003958,	24,	8 }, /*BST_ATRIM_IPKCOMP_GAIN3*/
	{ 0x0000395C,	0,	7 }, /*BST_ATRIM_IADC_OFFSET4*/
	{ 0x0000395C,	8,	7 }, /*BST_ATRIM_IADC_GAIN4*/
	{ 0x0000395C,	16,	8 }, /*BST_ATRIM_IPKCOMP_OFFSET4*/
	{ 0x0000395C,	24,	8 }, /*BST_ATRIM_IPKCOMP_GAIN4*/
	{ 0x0000416C,	0,	8 }, /*VMON_GAIN_OTP_VAL*/
	{ 0x00004160,	0,	7 }, /*VMON_OFFSET_OTP_VAL*/
	{ 0x0000416C,	8,	8 }, /*IMON_GAIN_OTP_VAL*/
	{ 0x00004160,	16,	10 }, /*IMON_OFFSET_OTP_VAL*/
	{ 0x0000416C,	16,	12 }, /*VMON_CM_GAIN_OTP_VAL*/
	{ 0x0000416C,	28,	1 }, /*VMON_CM_GAIN_SIGN_OTP_VAL*/
	{ 0x00004170,	0,	6 }, /*IMON_CAL_TEMPCO_OTP_VAL*/
	{ 0x00004170,	6,	1 }, /*IMON_CAL_TEMPCO_SIGN_OTP*/
	{ 0x00004170,	8,	6 }, /*IMON_CAL_TEMPCO2_OTP_VAL*/
	{ 0x00004170,	14,	1 }, /*IMON_CAL_TEMPCO2_DN_UPB_OTP_VAL*/
	{ 0x00004170,	16,	9 }, /*IMON_CAL_TEMPCO_TBASE_OTP_VAL*/
	{ 0x00004360,	0,	5 }, /*TEMP_GAIN_OTP_VAL*/
	{ 0x00004360,	6,	9 }, /*TEMP_OFFSET_OTP_VAL*/
	{ 0x00004448,	0,	8 }, /*VP_SARADC_OFFSET*/
	{ 0x00004448,	8,	8 }, /*VP_GAIN_INDEX*/
	{ 0x00004448,	16,	8 }, /*VBST_SARADC_OFFSET*/
	{ 0x00004448,	24,	8 }, /*VBST_GAIN_INDEX*/
	{ 0x0000444C,	0,	3 }, /*ANA_SELINVREF*/
	{ 0x00006E30,	0,	5 }, /*GAIN_ERR_COEFF_0*/
	{ 0x00006E30,	8,	5 }, /*GAIN_ERR_COEFF_1*/
	{ 0x00006E30,	16,	5 }, /*GAIN_ERR_COEFF_2*/
	{ 0x00006E30,	24,	5 }, /*GAIN_ERR_COEFF_3*/
	{ 0x00006E34,	0,	5 }, /*GAIN_ERR_COEFF_4*/
	{ 0x00006E34,	8,	5 }, /*GAIN_ERR_COEFF_5*/
	{ 0x00006E34,	16,	5 }, /*GAIN_ERR_COEFF_6*/
	{ 0x00006E34,	24,	5 }, /*GAIN_ERR_COEFF_7*/
	{ 0x00006E38,	0,	5 }, /*GAIN_ERR_COEFF_8*/
	{ 0x00006E38,	8,	5 }, /*GAIN_ERR_COEFF_9*/
	{ 0x00006E38,	16,	5 }, /*GAIN_ERR_COEFF_10*/
	{ 0x00006E38,	24,	5 }, /*GAIN_ERR_COEFF_11*/
	{ 0x00006E3C,	0,	5 }, /*GAIN_ERR_COEFF_12*/
	{ 0x00006E3C,	8,	5 }, /*GAIN_ERR_COEFF_13*/
	{ 0x00006E3C,	16,	5 }, /*GAIN_ERR_COEFF_14*/
	{ 0x00006E3C,	24,	5 }, /*GAIN_ERR_COEFF_15*/
	{ 0x00006E40,	0,	5 }, /*GAIN_ERR_COEFF_16*/
	{ 0x00006E40,	8,	5 }, /*GAIN_ERR_COEFF_17*/
	{ 0x00006E40,	16,	5 }, /*GAIN_ERR_COEFF_18*/
	{ 0x00006E40,	24,	5 }, /*GAIN_ERR_COEFF_19*/
	{ 0x00006E44,	0,	5 }, /*GAIN_ERR_COEFF_20*/
	{ 0x00006E48,	0,	10 }, /*VOFF_GAIN_0*/
	{ 0x00006E48,	10,	10 }, /*VOFF_GAIN_1*/
	{ 0x00006E48,	20,	10 }, /*VOFF_GAIN_2*/
	{ 0x00006E4C,	0,	10 }, /*VOFF_GAIN_3*/
	{ 0x00006E4C,	10,	10 }, /*VOFF_GAIN_4*/
	{ 0x00006E4C,	20,	10 }, /*VOFF_GAIN_5*/
	{ 0x00006E50,	0,	10 }, /*VOFF_GAIN_6*/
	{ 0x00006E50,	10,	10 }, /*VOFF_GAIN_7*/
	{ 0x00006E50,	20,	10 }, /*VOFF_GAIN_8*/
	{ 0x00006E54,	0,	10 }, /*VOFF_GAIN_9*/
	{ 0x00006E54,	10,	10 }, /*VOFF_GAIN_10*/
	{ 0x00006E54,	20,	10 }, /*VOFF_GAIN_11*/
	{ 0x00006E58,	0,	10 }, /*VOFF_GAIN_12*/
	{ 0x00006E58,	10,	10 }, /*VOFF_GAIN_13*/
	{ 0x00006E58,	20,	10 }, /*VOFF_GAIN_14*/
	{ 0x00006E5C,	0,	10 }, /*VOFF_GAIN_15*/
	{ 0x00006E5C,	10,	10 }, /*VOFF_GAIN_16*/
	{ 0x00006E5C,	20,	10 }, /*VOFF_GAIN_17*/
	{ 0x00006E60,	0,	10 }, /*VOFF_GAIN_18*/
	{ 0x00006E60,	10,	10 }, /*VOFF_GAIN_19*/
	{ 0x00006E60,	20,	10 }, /*VOFF_GAIN_20*/
	{ 0x00006E64,	0,	10 }, /*VOFF_INT1*/
	{ 0x00007418,	7,	5 }, /*DS_SPK_INT1_CAP_TRIM*/
	{ 0x0000741C,	0,	5 }, /*DS_SPK_INT2_CAP_TRIM*/
	{ 0x0000741C,	11,	4 }, /*DS_SPK_LPF_CAP_TRIM*/
	{ 0x0000741C,	19,	4 }, /*DS_SPK_QUAN_CAP_TRIM*/
	{ 0x00007434,	17,	1 }, /*FORCE_CAL*/
	{ 0x00007434,	18,	7 }, /*CAL_OVERRIDE*/
	{ 0x00007068,	0,	9 }, /*MODIX*/
	{ 0x0000410C,	7,	1 }, /*VIMON_DLY_NOT_COMB*/
	{ 0x0000400C,	0,	7 }, /*VIMON_DLY*/
	{ 0x00000000,	0,	1 }, /*extra bit*/
	{ 0x00017040,	0,	8 }, /*X_COORDINATE*/
	{ 0x00017040,	8,	8 }, /*Y_COORDINATE*/
	{ 0x00017040,	16,	8 }, /*WAFER_ID*/
	{ 0x00017040,	24,	8 }, /*DVS*/
	{ 0x00017044,	0,	24 }, /*LOT_NUMBER*/
};

static const struct cs35l41_otp_packed_element_t otp_map_2[] = {
	/* addr         shift   size */
	{ 0x00002030,	0,	4 }, /*TRIM_OSC_FREQ_TRIM*/
	{ 0x00002030,	7,	1 }, /*TRIM_OSC_TRIM_DONE*/
	{ 0x0000208c,	24,	6 }, /*TST_DIGREG_VREF_TRIM*/
	{ 0x00002090,	14,	4 }, /*TST_REF_TRIM*/
	{ 0x00002090,	10,	4 }, /*TST_REF_TEMPCO_TRIM*/
	{ 0x0000300C,	11,	4 }, /*PLL_LDOA_TST_VREF_TRIM*/
	{ 0x0000394C,	23,	2 }, /*BST_ATEST_CM_VOFF*/
	{ 0x00003950,	0,	7 }, /*BST_ATRIM_IADC_OFFSET*/
	{ 0x00003950,	8,	7 }, /*BST_ATRIM_IADC_GAIN1*/
	{ 0x00003950,	16,	8 }, /*BST_ATRIM_IPKCOMP_OFFSET1*/
	{ 0x00003950,	24,	8 }, /*BST_ATRIM_IPKCOMP_GAIN1*/
	{ 0x00003954,	0,	7 }, /*BST_ATRIM_IADC_OFFSET2*/
	{ 0x00003954,	8,	7 }, /*BST_ATRIM_IADC_GAIN2*/
	{ 0x00003954,	16,	8 }, /*BST_ATRIM_IPKCOMP_OFFSET2*/
	{ 0x00003954,	24,	8 }, /*BST_ATRIM_IPKCOMP_GAIN2*/
	{ 0x00003958,	0,	7 }, /*BST_ATRIM_IADC_OFFSET3*/
	{ 0x00003958,	8,	7 }, /*BST_ATRIM_IADC_GAIN3*/
	{ 0x00003958,	16,	8 }, /*BST_ATRIM_IPKCOMP_OFFSET3*/
	{ 0x00003958,	24,	8 }, /*BST_ATRIM_IPKCOMP_GAIN3*/
	{ 0x0000395C,	0,	7 }, /*BST_ATRIM_IADC_OFFSET4*/
	{ 0x0000395C,	8,	7 }, /*BST_ATRIM_IADC_GAIN4*/
	{ 0x0000395C,	16,	8 }, /*BST_ATRIM_IPKCOMP_OFFSET4*/
	{ 0x0000395C,	24,	8 }, /*BST_ATRIM_IPKCOMP_GAIN4*/
	{ 0x0000416C,	0,	8 }, /*VMON_GAIN_OTP_VAL*/
	{ 0x00004160,	0,	7 }, /*VMON_OFFSET_OTP_VAL*/
	{ 0x0000416C,	8,	8 }, /*IMON_GAIN_OTP_VAL*/
	{ 0x00004160,	16,	10 }, /*IMON_OFFSET_OTP_VAL*/
	{ 0x0000416C,	16,	12 }, /*VMON_CM_GAIN_OTP_VAL*/
	{ 0x0000416C,	28,	1 }, /*VMON_CM_GAIN_SIGN_OTP_VAL*/
	{ 0x00004170,	0,	6 }, /*IMON_CAL_TEMPCO_OTP_VAL*/
	{ 0x00004170,	6,	1 }, /*IMON_CAL_TEMPCO_SIGN_OTP*/
	{ 0x00004170,	8,	6 }, /*IMON_CAL_TEMPCO2_OTP_VAL*/
	{ 0x00004170,	14,	1 }, /*IMON_CAL_TEMPCO2_DN_UPB_OTP_VAL*/
	{ 0x00004170,	16,	9 }, /*IMON_CAL_TEMPCO_TBASE_OTP_VAL*/
	{ 0x00004360,	0,	5 }, /*TEMP_GAIN_OTP_VAL*/
	{ 0x00004360,	6,	9 }, /*TEMP_OFFSET_OTP_VAL*/
	{ 0x00004448,	0,	8 }, /*VP_SARADC_OFFSET*/
	{ 0x00004448,	8,	8 }, /*VP_GAIN_INDEX*/
	{ 0x00004448,	16,	8 }, /*VBST_SARADC_OFFSET*/
	{ 0x00004448,	24,	8 }, /*VBST_GAIN_INDEX*/
	{ 0x0000444C,	0,	3 }, /*ANA_SELINVREF*/
	{ 0x00006E30,	0,	5 }, /*GAIN_ERR_COEFF_0*/
	{ 0x00006E30,	8,	5 }, /*GAIN_ERR_COEFF_1*/
	{ 0x00006E30,	16,	5 }, /*GAIN_ERR_COEFF_2*/
	{ 0x00006E30,	24,	5 }, /*GAIN_ERR_COEFF_3*/
	{ 0x00006E34,	0,	5 }, /*GAIN_ERR_COEFF_4*/
	{ 0x00006E34,	8,	5 }, /*GAIN_ERR_COEFF_5*/
	{ 0x00006E34,	16,	5 }, /*GAIN_ERR_COEFF_6*/
	{ 0x00006E34,	24,	5 }, /*GAIN_ERR_COEFF_7*/
	{ 0x00006E38,	0,	5 }, /*GAIN_ERR_COEFF_8*/
	{ 0x00006E38,	8,	5 }, /*GAIN_ERR_COEFF_9*/
	{ 0x00006E38,	16,	5 }, /*GAIN_ERR_COEFF_10*/
	{ 0x00006E38,	24,	5 }, /*GAIN_ERR_COEFF_11*/
	{ 0x00006E3C,	0,	5 }, /*GAIN_ERR_COEFF_12*/
	{ 0x00006E3C,	8,	5 }, /*GAIN_ERR_COEFF_13*/
	{ 0x00006E3C,	16,	5 }, /*GAIN_ERR_COEFF_14*/
	{ 0x00006E3C,	24,	5 }, /*GAIN_ERR_COEFF_15*/
	{ 0x00006E40,	0,	5 }, /*GAIN_ERR_COEFF_16*/
	{ 0x00006E40,	8,	5 }, /*GAIN_ERR_COEFF_17*/
	{ 0x00006E40,	16,	5 }, /*GAIN_ERR_COEFF_18*/
	{ 0x00006E40,	24,	5 }, /*GAIN_ERR_COEFF_19*/
	{ 0x00006E44,	0,	5 }, /*GAIN_ERR_COEFF_20*/
	{ 0x00006E48,	0,	10 }, /*VOFF_GAIN_0*/
	{ 0x00006E48,	10,	10 }, /*VOFF_GAIN_1*/
	{ 0x00006E48,	20,	10 }, /*VOFF_GAIN_2*/
	{ 0x00006E4C,	0,	10 }, /*VOFF_GAIN_3*/
	{ 0x00006E4C,	10,	10 }, /*VOFF_GAIN_4*/
	{ 0x00006E4C,	20,	10 }, /*VOFF_GAIN_5*/
	{ 0x00006E50,	0,	10 }, /*VOFF_GAIN_6*/
	{ 0x00006E50,	10,	10 }, /*VOFF_GAIN_7*/
	{ 0x00006E50,	20,	10 }, /*VOFF_GAIN_8*/
	{ 0x00006E54,	0,	10 }, /*VOFF_GAIN_9*/
	{ 0x00006E54,	10,	10 }, /*VOFF_GAIN_10*/
	{ 0x00006E54,	20,	10 }, /*VOFF_GAIN_11*/
	{ 0x00006E58,	0,	10 }, /*VOFF_GAIN_12*/
	{ 0x00006E58,	10,	10 }, /*VOFF_GAIN_13*/
	{ 0x00006E58,	20,	10 }, /*VOFF_GAIN_14*/
	{ 0x00006E5C,	0,	10 }, /*VOFF_GAIN_15*/
	{ 0x00006E5C,	10,	10 }, /*VOFF_GAIN_16*/
	{ 0x00006E5C,	20,	10 }, /*VOFF_GAIN_17*/
	{ 0x00006E60,	0,	10 }, /*VOFF_GAIN_18*/
	{ 0x00006E60,	10,	10 }, /*VOFF_GAIN_19*/
	{ 0x00006E60,	20,	10 }, /*VOFF_GAIN_20*/
	{ 0x00006E64,	0,	10 }, /*VOFF_INT1*/
	{ 0x00007418,	7,	5 }, /*DS_SPK_INT1_CAP_TRIM*/
	{ 0x0000741C,	0,	5 }, /*DS_SPK_INT2_CAP_TRIM*/
	{ 0x0000741C,	11,	4 }, /*DS_SPK_LPF_CAP_TRIM*/
	{ 0x0000741C,	19,	4 }, /*DS_SPK_QUAN_CAP_TRIM*/
	{ 0x00007434,	17,	1 }, /*FORCE_CAL*/
	{ 0x00007434,	18,	7 }, /*CAL_OVERRIDE*/
	{ 0x00007068,	0,	9 }, /*MODIX*/
	{ 0x0000410C,	7,	1 }, /*VIMON_DLY_NOT_COMB*/
	{ 0x0000400C,	0,	7 }, /*VIMON_DLY*/
	{ 0x00004000,	11,	1 }, /*VMON_POL*/
	{ 0x00017040,	0,	8 }, /*X_COORDINATE*/
	{ 0x00017040,	8,	8 }, /*Y_COORDINATE*/
	{ 0x00017040,	16,	8 }, /*WAFER_ID*/
	{ 0x00017040,	24,	8 }, /*DVS*/
	{ 0x00017044,	0,	24 }, /*LOT_NUMBER*/
};

static const struct reg_sequence cs35l41_reva0_errata_patch[] = {
	{ 0x00003854,			 0x05180240 },
	{ CS35L41_VIMON_SPKMON_RESYNC,	 0x00000000 },
	{ 0x00004310,			 0x00000000 },
	{ CS35L41_VPVBST_FS_SEL,	 0x00000000 },
	{ CS35L41_OTP_TRIM_30,		 0x9091A1C8 },
	{ 0x00003014,			 0x0200EE0E },
	{ CS35L41_BSTCVRT_DCM_CTRL,	 0x00000051 },
	{ 0x00000054,			 0x00000004 },
	{ CS35L41_IRQ1_DB3,		 0x00000000 },
	{ CS35L41_IRQ2_DB3,		 0x00000000 },
	{ CS35L41_DSP1_YM_ACCEL_PL0_PRI, 0x00000000 },
	{ CS35L41_DSP1_XM_ACCEL_PL0_PRI, 0x00000000 },
	{ CS35L41_PWR_CTRL2,		 0x00000000 },
	{ CS35L41_AMP_GAIN_CTRL,	 0x00000000 },
	{ CS35L41_ASP_TX3_SRC,		 0x00000000 },
	{ CS35L41_ASP_TX4_SRC,		 0x00000000 },
};

static const struct reg_sequence cs35l41_revb0_errata_patch[] = {
	{ CS35L41_VIMON_SPKMON_RESYNC,	 0x00000000 },
	{ 0x00004310,			 0x00000000 },
	{ CS35L41_VPVBST_FS_SEL,	 0x00000000 },
	{ CS35L41_BSTCVRT_DCM_CTRL,	 0x00000051 },
	{ CS35L41_DSP1_YM_ACCEL_PL0_PRI, 0x00000000 },
	{ CS35L41_DSP1_XM_ACCEL_PL0_PRI, 0x00000000 },
	{ CS35L41_PWR_CTRL2,		 0x00000000 },
	{ CS35L41_AMP_GAIN_CTRL,	 0x00000000 },
	{ CS35L41_ASP_TX3_SRC,		 0x00000000 },
	{ CS35L41_ASP_TX4_SRC,		 0x00000000 },
};

static const struct reg_sequence cs35l41_revb2_errata_patch[] = {
	{ CS35L41_VIMON_SPKMON_RESYNC,	 0x00000000 },
	{ 0x00004310,			 0x00000000 },
	{ CS35L41_VPVBST_FS_SEL,	 0x00000000 },
	{ CS35L41_BSTCVRT_DCM_CTRL,	 0x00000051 },
	{ CS35L41_DSP1_YM_ACCEL_PL0_PRI, 0x00000000 },
	{ CS35L41_DSP1_XM_ACCEL_PL0_PRI, 0x00000000 },
	{ CS35L41_PWR_CTRL2,		 0x00000000 },
	{ CS35L41_AMP_GAIN_CTRL,	 0x00000000 },
	{ CS35L41_ASP_TX3_SRC,		 0x00000000 },
	{ CS35L41_ASP_TX4_SRC,		 0x00000000 },
};

static const struct reg_sequence cs35l41_fs_errata_patch[] = {
	{ CS35L41_DSP1_RX1_RATE,	0x00000001 },
	{ CS35L41_DSP1_RX2_RATE,	0x00000001 },
	{ CS35L41_DSP1_RX3_RATE,	0x00000001 },
	{ CS35L41_DSP1_RX4_RATE,	0x00000001 },
	{ CS35L41_DSP1_RX5_RATE,	0x00000001 },
	{ CS35L41_DSP1_RX6_RATE,	0x00000001 },
	{ CS35L41_DSP1_RX7_RATE,	0x00000001 },
	{ CS35L41_DSP1_RX8_RATE,	0x00000001 },
	{ CS35L41_DSP1_TX1_RATE,	0x00000001 },
	{ CS35L41_DSP1_TX2_RATE,	0x00000001 },
	{ CS35L41_DSP1_TX3_RATE,	0x00000001 },
	{ CS35L41_DSP1_TX4_RATE,	0x00000001 },
	{ CS35L41_DSP1_TX5_RATE,	0x00000001 },
	{ CS35L41_DSP1_TX6_RATE,	0x00000001 },
	{ CS35L41_DSP1_TX7_RATE,	0x00000001 },
	{ CS35L41_DSP1_TX8_RATE,	0x00000001 },
};

static const struct cs35l41_otp_map_element_t cs35l41_otp_map_map[] = {
	{
		.id = 0x01,
		.map = otp_map_1,
		.num_elements = ARRAY_SIZE(otp_map_1),
		.bit_offset = 16,
		.word_offset = 2,
	},
	{
		.id = 0x02,
		.map = otp_map_2,
		.num_elements = ARRAY_SIZE(otp_map_2),
		.bit_offset = 16,
		.word_offset = 2,
	},
	{
		.id = 0x03,
		.map = otp_map_2,
		.num_elements = ARRAY_SIZE(otp_map_2),
		.bit_offset = 16,
		.word_offset = 2,
	},
	{
		.id = 0x06,
		.map = otp_map_2,
		.num_elements = ARRAY_SIZE(otp_map_2),
		.bit_offset = 16,
		.word_offset = 2,
	},
	{
		.id = 0x08,
		.map = otp_map_1,
		.num_elements = ARRAY_SIZE(otp_map_1),
		.bit_offset = 16,
		.word_offset = 2,
	},
};

struct regmap_config cs35l41_regmap_i2c = {
	.reg_bits = 32,
	.val_bits = 32,
	.reg_stride = CS35L41_REGSTRIDE,
	.reg_format_endian = REGMAP_ENDIAN_BIG,
	.val_format_endian = REGMAP_ENDIAN_BIG,
	.max_register = CS35L41_LASTREG,
	.reg_defaults = cs35l41_reg,
	.num_reg_defaults = ARRAY_SIZE(cs35l41_reg),
	.volatile_reg = cs35l41_volatile_reg,
	.readable_reg = cs35l41_readable_reg,
	.precious_reg = cs35l41_precious_reg,
	.cache_type = REGCACHE_MAPLE,
};
EXPORT_SYMBOL_GPL(cs35l41_regmap_i2c);

struct regmap_config cs35l41_regmap_spi = {
	.reg_bits = 32,
	.val_bits = 32,
	.pad_bits = 16,
	.reg_stride = CS35L41_REGSTRIDE,
	.reg_format_endian = REGMAP_ENDIAN_BIG,
	.val_format_endian = REGMAP_ENDIAN_BIG,
	.max_register = CS35L41_LASTREG,
	.reg_defaults = cs35l41_reg,
	.num_reg_defaults = ARRAY_SIZE(cs35l41_reg),
	.volatile_reg = cs35l41_volatile_reg,
	.readable_reg = cs35l41_readable_reg,
	.precious_reg = cs35l41_precious_reg,
	.cache_type = REGCACHE_MAPLE,
};
EXPORT_SYMBOL_GPL(cs35l41_regmap_spi);

static const struct cs35l41_otp_map_element_t *cs35l41_find_otp_map(u32 otp_id)
{
	int i;

	for (i = 0; i < ARRAY_SIZE(cs35l41_otp_map_map); i++) {
		if (cs35l41_otp_map_map[i].id == otp_id)
			return &cs35l41_otp_map_map[i];
	}

	return NULL;
}

int cs35l41_test_key_unlock(struct device *dev, struct regmap *regmap)
{
	static const struct reg_sequence unlock[] = {
		{ CS35L41_TEST_KEY_CTL, 0x00000055 },
		{ CS35L41_TEST_KEY_CTL, 0x000000AA },
	};
	int ret;

	ret = regmap_multi_reg_write(regmap, unlock, ARRAY_SIZE(unlock));
	if (ret)
		dev_err(dev, "Failed to unlock test key: %d\n", ret);

	return ret;
}
EXPORT_SYMBOL_GPL(cs35l41_test_key_unlock);

int cs35l41_test_key_lock(struct device *dev, struct regmap *regmap)
{
	static const struct reg_sequence unlock[] = {
		{ CS35L41_TEST_KEY_CTL, 0x000000CC },
		{ CS35L41_TEST_KEY_CTL, 0x00000033 },
	};
	int ret;

	ret = regmap_multi_reg_write(regmap, unlock, ARRAY_SIZE(unlock));
	if (ret)
		dev_err(dev, "Failed to lock test key: %d\n", ret);

	return ret;
}
EXPORT_SYMBOL_GPL(cs35l41_test_key_lock);

/* Must be called with the TEST_KEY unlocked */
int cs35l41_otp_unpack(struct device *dev, struct regmap *regmap)
{
	const struct cs35l41_otp_map_element_t *otp_map_match;
	const struct cs35l41_otp_packed_element_t *otp_map;
	int bit_offset, word_offset, ret, i;
	unsigned int bit_sum = 8;
	u32 otp_val, otp_id_reg;
	u32 *otp_mem;

	otp_mem = kmalloc_array(CS35L41_OTP_SIZE_WORDS, sizeof(*otp_mem), GFP_KERNEL);
	if (!otp_mem)
		return -ENOMEM;

	ret = regmap_read(regmap, CS35L41_OTPID, &otp_id_reg);
	if (ret) {
		dev_err(dev, "Read OTP ID failed: %d\n", ret);
		goto err_otp_unpack;
	}

	otp_map_match = cs35l41_find_otp_map(otp_id_reg);

	if (!otp_map_match) {
		dev_err(dev, "OTP Map matching ID %d not found\n", otp_id_reg);
		ret = -EINVAL;
		goto err_otp_unpack;
	}

	ret = regmap_bulk_read(regmap, CS35L41_OTP_MEM0, otp_mem, CS35L41_OTP_SIZE_WORDS);
	if (ret) {
		dev_err(dev, "Read OTP Mem failed: %d\n", ret);
		goto err_otp_unpack;
	}

	otp_map = otp_map_match->map;

	bit_offset = otp_map_match->bit_offset;
	word_offset = otp_map_match->word_offset;

	for (i = 0; i < otp_map_match->num_elements; i++) {
		dev_dbg(dev, "bitoffset= %d, word_offset=%d, bit_sum mod 32=%d, otp_map[i].size = %u\n",
			bit_offset, word_offset, bit_sum % 32, otp_map[i].size);
		if (bit_offset + otp_map[i].size - 1 >= 32) {
			otp_val = (otp_mem[word_offset] &
					GENMASK(31, bit_offset)) >> bit_offset;
			otp_val |= (otp_mem[++word_offset] &
					GENMASK(bit_offset + otp_map[i].size - 33, 0)) <<
					(32 - bit_offset);
			bit_offset += otp_map[i].size - 32;
		} else if (bit_offset + otp_map[i].size - 1 >= 0) {
			otp_val = (otp_mem[word_offset] &
				   GENMASK(bit_offset + otp_map[i].size - 1, bit_offset)
				  ) >> bit_offset;
			bit_offset += otp_map[i].size;
		} else /* both bit_offset and otp_map[i].size are 0 */
			otp_val = 0;

		bit_sum += otp_map[i].size;

		if (bit_offset == 32) {
			bit_offset = 0;
			word_offset++;
		}

		if (otp_map[i].reg != 0) {
			ret = regmap_update_bits(regmap, otp_map[i].reg,
						 GENMASK(otp_map[i].shift + otp_map[i].size - 1,
							 otp_map[i].shift),
						 otp_val << otp_map[i].shift);
			if (ret < 0) {
				dev_err(dev, "Write OTP val failed: %d\n", ret);
				goto err_otp_unpack;
			}
		}
	}

	ret = 0;

err_otp_unpack:
	kfree(otp_mem);

	return ret;
}
EXPORT_SYMBOL_GPL(cs35l41_otp_unpack);

/* Must be called with the TEST_KEY unlocked */
int cs35l41_register_errata_patch(struct device *dev, struct regmap *reg, unsigned int reg_revid)
{
	char *rev;
	int ret;

	switch (reg_revid) {
	case CS35L41_REVID_A0:
		ret = regmap_register_patch(reg, cs35l41_reva0_errata_patch,
					    ARRAY_SIZE(cs35l41_reva0_errata_patch));
		rev = "A0";
		break;
	case CS35L41_REVID_B0:
		ret = regmap_register_patch(reg, cs35l41_revb0_errata_patch,
					    ARRAY_SIZE(cs35l41_revb0_errata_patch));
		rev = "B0";
		break;
	case CS35L41_REVID_B2:
		ret = regmap_register_patch(reg, cs35l41_revb2_errata_patch,
					    ARRAY_SIZE(cs35l41_revb2_errata_patch));
		rev = "B2";
		break;
	default:
		ret = -EINVAL;
		rev = "XX";
		break;
	}

	if (ret)
		dev_err(dev, "Failed to apply %s errata patch: %d\n", rev, ret);

	ret = regmap_write(reg, CS35L41_DSP1_CCM_CORE_CTRL, 0);
	if (ret < 0)
		dev_err(dev, "Write CCM_CORE_CTRL failed: %d\n", ret);

	return ret;
}
EXPORT_SYMBOL_GPL(cs35l41_register_errata_patch);

int cs35l41_set_channels(struct device *dev, struct regmap *reg,
			 unsigned int tx_num, unsigned int *tx_slot,
			 unsigned int rx_num, unsigned int *rx_slot)
{
	unsigned int val, mask;
	int i;

	if (tx_num > 4 || rx_num > 2)
		return -EINVAL;

	val = 0;
	mask = 0;
	for (i = 0; i < rx_num; i++) {
		dev_dbg(dev, "rx slot %d position = %d\n", i, rx_slot[i]);
		val |= rx_slot[i] << (i * 8);
		mask |= 0x3F << (i * 8);
	}
	regmap_update_bits(reg, CS35L41_SP_FRAME_RX_SLOT, mask, val);

	val = 0;
	mask = 0;
	for (i = 0; i < tx_num; i++) {
		dev_dbg(dev, "tx slot %d position = %d\n", i, tx_slot[i]);
		val |= tx_slot[i] << (i * 8);
		mask |= 0x3F << (i * 8);
	}
	regmap_update_bits(reg, CS35L41_SP_FRAME_TX_SLOT, mask, val);

	return 0;
}
EXPORT_SYMBOL_GPL(cs35l41_set_channels);

static const unsigned char cs35l41_bst_k1_table[4][5] = {
	{ 0x24, 0x32, 0x32, 0x4F, 0x57 },
	{ 0x24, 0x32, 0x32, 0x4F, 0x57 },
	{ 0x40, 0x32, 0x32, 0x4F, 0x57 },
	{ 0x40, 0x32, 0x32, 0x4F, 0x57 }
};

static const unsigned char cs35l41_bst_k2_table[4][5] = {
	{ 0x24, 0x49, 0x66, 0xA3, 0xEA },
	{ 0x24, 0x49, 0x66, 0xA3, 0xEA },
	{ 0x48, 0x49, 0x66, 0xA3, 0xEA },
	{ 0x48, 0x49, 0x66, 0xA3, 0xEA }
};

static const unsigned char cs35l41_bst_slope_table[4] = {
	0x75, 0x6B, 0x3B, 0x28
};

static int cs35l41_boost_config(struct device *dev, struct regmap *regmap, int boost_ind,
				int boost_cap, int boost_ipk)
{
	unsigned char bst_lbst_val, bst_cbst_range, bst_ipk_scaled;
	int ret;

	switch (boost_ind) {
	case 1000:	/* 1.0 uH */
		bst_lbst_val = 0;
		break;
	case 1200:	/* 1.2 uH */
		bst_lbst_val = 1;
		break;
	case 1500:	/* 1.5 uH */
		bst_lbst_val = 2;
		break;
	case 2200:	/* 2.2 uH */
		bst_lbst_val = 3;
		break;
	default:
		dev_err(dev, "Invalid boost inductor value: %d nH\n", boost_ind);
		return -EINVAL;
	}

	switch (boost_cap) {
	case 0 ... 19:
		bst_cbst_range = 0;
		break;
	case 20 ... 50:
		bst_cbst_range = 1;
		break;
	case 51 ... 100:
		bst_cbst_range = 2;
		break;
	case 101 ... 200:
		bst_cbst_range = 3;
		break;
	default:
		if (boost_cap < 0) {
			dev_err(dev, "Invalid boost capacitor value: %d nH\n", boost_cap);
			return -EINVAL;
		}
		/* 201 uF and greater */
		bst_cbst_range = 4;
	}

	if (boost_ipk < 1600 || boost_ipk > 4500) {
		dev_err(dev, "Invalid boost inductor peak current: %d mA\n", boost_ipk);
		return -EINVAL;
	}

	ret = regmap_update_bits(regmap, CS35L41_BSTCVRT_COEFF,
				 CS35L41_BST_K1_MASK | CS35L41_BST_K2_MASK,
				 cs35l41_bst_k1_table[bst_lbst_val][bst_cbst_range]
					<< CS35L41_BST_K1_SHIFT |
				 cs35l41_bst_k2_table[bst_lbst_val][bst_cbst_range]
					<< CS35L41_BST_K2_SHIFT);
	if (ret) {
		dev_err(dev, "Failed to write boost coefficients: %d\n", ret);
		return ret;
	}

	ret = regmap_update_bits(regmap, CS35L41_BSTCVRT_SLOPE_LBST,
				 CS35L41_BST_SLOPE_MASK | CS35L41_BST_LBST_VAL_MASK,
				 cs35l41_bst_slope_table[bst_lbst_val]
					<< CS35L41_BST_SLOPE_SHIFT |
				 bst_lbst_val << CS35L41_BST_LBST_VAL_SHIFT);
	if (ret) {
		dev_err(dev, "Failed to write boost slope/inductor value: %d\n", ret);
		return ret;
	}

	bst_ipk_scaled = ((boost_ipk - 1600) / 50) + 0x10;

	ret = regmap_update_bits(regmap, CS35L41_BSTCVRT_PEAK_CUR, CS35L41_BST_IPK_MASK,
				 bst_ipk_scaled << CS35L41_BST_IPK_SHIFT);
	if (ret) {
		dev_err(dev, "Failed to write boost inductor peak current: %d\n", ret);
		return ret;
	}

	regmap_update_bits(regmap, CS35L41_PWR_CTRL2, CS35L41_BST_EN_MASK,
			   CS35L41_BST_EN_DEFAULT << CS35L41_BST_EN_SHIFT);

	return 0;
}

static const struct reg_sequence cs35l41_safe_to_reset[] = {
	{ 0x00000040,			0x00000055 },
	{ 0x00000040,			0x000000AA },
	{ 0x0000393C,			0x000000C0, 6000},
	{ 0x0000393C,			0x00000000 },
	{ 0x00007414,			0x00C82222 },
	{ 0x0000742C,			0x00000000 },
	{ 0x00000040,			0x000000CC },
	{ 0x00000040,			0x00000033 },
};

static const struct reg_sequence cs35l41_active_to_safe_start[] = {
	{ 0x00000040,			0x00000055 },
	{ 0x00000040,			0x000000AA },
	{ 0x00007438,			0x00585941 },
	{ CS35L41_PWR_CTRL1,		0x00000000 },
	{ 0x0000742C,			0x00000009 },
};

static const struct reg_sequence cs35l41_active_to_safe_end[] = {
	{ 0x00007438,			0x00580941 },
	{ 0x00000040,			0x000000CC },
	{ 0x00000040,			0x00000033 },
};

static const struct reg_sequence cs35l41_safe_to_active_start[] = {
	{ 0x00000040,			0x00000055 },
	{ 0x00000040,			0x000000AA },
	{ 0x0000742C,			0x0000000F },
	{ 0x0000742C,			0x00000079 },
	{ 0x00007438,			0x00585941 },
	{ CS35L41_PWR_CTRL1,		0x00000001 }, // GLOBAL_EN = 1
};

static const struct reg_sequence cs35l41_safe_to_active_en_spk[] = {
	{ 0x0000742C,			0x000000F9 },
	{ 0x00007438,			0x00580941 },
};

static const struct reg_sequence cs35l41_reset_to_safe[] = {
	{ 0x00000040,			0x00000055 },
	{ 0x00000040,			0x000000AA },
	{ 0x00007438,			0x00585941 },
	{ 0x00007414,			0x08C82222 },
	{ 0x0000742C,			0x00000009 },
	{ 0x00000040,			0x000000CC },
	{ 0x00000040,			0x00000033 },
};

static const struct reg_sequence cs35l41_actv_seq[] = {
	/* SYNC_BST_CTL_RX_EN = 1; SYNC_BST_CTL_TX_EN = 1 */
	{CS35L41_MDSYNC_EN,        0x00003000},
	/* BST_CTL_SEL = MDSYNC */
	{CS35L41_BSTCVRT_VCTRL2,    0x00000002},
};

static const struct reg_sequence cs35l41_pass_seq[] = {
	/* SYNC_BST_CTL_RX_EN = 0; SYNC_BST_CTL_TX_EN = 1 */
	{CS35L41_MDSYNC_EN,        0x00001000},
	/* BST_EN = 0 */
	{CS35L41_PWR_CTRL2,        0x00003300},
	/* BST_CTL_SEL = MDSYNC */
	{CS35L41_BSTCVRT_VCTRL2,    0x00000002},
};

int cs35l41_init_boost(struct device *dev, struct regmap *regmap,
		       struct cs35l41_hw_cfg *hw_cfg)
{
	int ret;

	switch (hw_cfg->bst_type) {
	case CS35L41_SHD_BOOST_ACTV:
		regmap_multi_reg_write(regmap, cs35l41_actv_seq, ARRAY_SIZE(cs35l41_actv_seq));
		fallthrough;
	case CS35L41_INT_BOOST:
		ret = cs35l41_boost_config(dev, regmap, hw_cfg->bst_ind,
					   hw_cfg->bst_cap, hw_cfg->bst_ipk);
		if (ret)
			dev_err(dev, "Error in Boost DT config: %d\n", ret);
		break;
	case CS35L41_EXT_BOOST:
	case CS35L41_EXT_BOOST_NO_VSPK_SWITCH:
		/* Only CLSA0100 doesn't use GPIO as VSPK switch, but even on that laptop we can
		 * toggle GPIO1 as is not connected to anything.
		 * There will be no other device without VSPK switch.
		 */
		regmap_write(regmap, CS35L41_GPIO1_CTRL1, 0x00000001);
		regmap_multi_reg_write(regmap, cs35l41_reset_to_safe,
				       ARRAY_SIZE(cs35l41_reset_to_safe));
		ret = regmap_update_bits(regmap, CS35L41_PWR_CTRL2, CS35L41_BST_EN_MASK,
					 CS35L41_BST_DIS_FET_OFF << CS35L41_BST_EN_SHIFT);
		break;
	case CS35L41_SHD_BOOST_PASS:
		ret = regmap_multi_reg_write(regmap, cs35l41_pass_seq,
					     ARRAY_SIZE(cs35l41_pass_seq));
		break;
	default:
		dev_err(dev, "Boost type %d not supported\n", hw_cfg->bst_type);
		ret = -EINVAL;
		break;
	}

	return ret;
}
EXPORT_SYMBOL_GPL(cs35l41_init_boost);

bool cs35l41_safe_reset(struct regmap *regmap, enum cs35l41_boost_type b_type)
{
	switch (b_type) {
	/* There is only one laptop that doesn't have VSPK switch. */
	case CS35L41_EXT_BOOST_NO_VSPK_SWITCH:
		return false;
	case CS35L41_EXT_BOOST:
		regmap_write(regmap, CS35L41_GPIO1_CTRL1, 0x00000001);
		regmap_multi_reg_write(regmap, cs35l41_safe_to_reset,
				       ARRAY_SIZE(cs35l41_safe_to_reset));
		return true;
	default:
		return true;
	}
}
EXPORT_SYMBOL_GPL(cs35l41_safe_reset);

/*
 * Enabling the CS35L41_SHD_BOOST_ACTV and CS35L41_SHD_BOOST_PASS shared boosts
 * does also require a call to cs35l41_mdsync_up(), but not before getting the
 * PLL Lock signal.
 *
 * PLL Lock seems to be triggered soon after snd_pcm_start() is executed and
 * SNDRV_PCM_TRIGGER_START command is processed, which happens (long) after the
 * SND_SOC_DAPM_PRE_PMU event handler is invoked as part of snd_pcm_prepare().
 *
 * This event handler is where cs35l41_global_enable() is normally called from,
 * but waiting for PLL Lock here will time out. Increasing the wait duration
 * will not help, as the only consequence of it would be to add an unnecessary
 * delay in the invocation of snd_pcm_start().
 *
 * Trying to move the wait in the SNDRV_PCM_TRIGGER_START callback is not a
 * solution either, as the trigger is executed in an IRQ-off atomic context.
 *
 * The current approach is to invoke cs35l41_mdsync_up() right after receiving
 * the PLL Lock interrupt, in the IRQ handler.
 */
int cs35l41_global_enable(struct device *dev, struct regmap *regmap, enum cs35l41_boost_type b_type,
			  int enable, bool firmware_running)
{
	int ret;
	unsigned int gpio1_func, pad_control, pwr_ctrl1, pwr_ctrl3, int_status, pup_pdn_mask;
	unsigned int pwr_ctl1_val;
	struct reg_sequence cs35l41_mdsync_down_seq[] = {
		{CS35L41_PWR_CTRL3,		0},
		{CS35L41_GPIO_PAD_CONTROL,	0},
		{CS35L41_PWR_CTRL1,		0, 3000},
	};

	pup_pdn_mask = enable ? CS35L41_PUP_DONE_MASK : CS35L41_PDN_DONE_MASK;

	ret = regmap_read(regmap, CS35L41_PWR_CTRL1, &pwr_ctl1_val);
	if (ret)
		return ret;

	if ((pwr_ctl1_val & CS35L41_GLOBAL_EN_MASK) && enable) {
		dev_dbg(dev, "Cannot set Global Enable - already set.\n");
		return 0;
	} else if (!(pwr_ctl1_val & CS35L41_GLOBAL_EN_MASK) && !enable) {
		dev_dbg(dev, "Cannot unset Global Enable - not set.\n");
		return 0;
	}

	switch (b_type) {
	case CS35L41_SHD_BOOST_ACTV:
	case CS35L41_SHD_BOOST_PASS:
		regmap_read(regmap, CS35L41_PWR_CTRL3, &pwr_ctrl3);
		regmap_read(regmap, CS35L41_GPIO_PAD_CONTROL, &pad_control);

		pwr_ctrl3 &= ~CS35L41_SYNC_EN_MASK;
		pwr_ctrl1 = enable << CS35L41_GLOBAL_EN_SHIFT;

		gpio1_func = enable ? CS35L41_GPIO1_MDSYNC : CS35L41_GPIO1_HIZ;
		gpio1_func <<= CS35L41_GPIO1_CTRL_SHIFT;

		pad_control &= ~CS35L41_GPIO1_CTRL_MASK;
		pad_control |= gpio1_func & CS35L41_GPIO1_CTRL_MASK;

		cs35l41_mdsync_down_seq[0].def = pwr_ctrl3;
		cs35l41_mdsync_down_seq[1].def = pad_control;
		cs35l41_mdsync_down_seq[2].def = pwr_ctrl1;

		ret = regmap_multi_reg_write(regmap, cs35l41_mdsync_down_seq,
					     ARRAY_SIZE(cs35l41_mdsync_down_seq));
<<<<<<< HEAD
		if (ret || !enable)
			break;
=======
		/* Activation to be completed later via cs35l41_mdsync_up() */
		if (ret || enable)
			return ret;
>>>>>>> bd3a9e57

		ret = regmap_read_poll_timeout(regmap, CS35L41_IRQ1_STATUS1,
					int_status, int_status & pup_pdn_mask,
					1000, 100000);
		if (ret)
			dev_err(dev, "Enable(%d) failed: %d\n", enable, ret);

		/* Clear PUP/PDN status */
		regmap_write(regmap, CS35L41_IRQ1_STATUS1, pup_pdn_mask);
		break;
	case CS35L41_INT_BOOST:
		ret = regmap_update_bits(regmap, CS35L41_PWR_CTRL1, CS35L41_GLOBAL_EN_MASK,
					 enable << CS35L41_GLOBAL_EN_SHIFT);
		if (ret) {
			dev_err(dev, "CS35L41_PWR_CTRL1 set failed: %d\n", ret);
			return ret;
		}

		ret = regmap_read_poll_timeout(regmap, CS35L41_IRQ1_STATUS1,
					int_status, int_status & pup_pdn_mask,
					1000, 100000);
		if (ret)
			dev_err(dev, "Enable(%d) failed: %d\n", enable, ret);

		/* Clear PUP/PDN status */
		regmap_write(regmap, CS35L41_IRQ1_STATUS1, pup_pdn_mask);
		break;
	case CS35L41_EXT_BOOST:
	case CS35L41_EXT_BOOST_NO_VSPK_SWITCH:
		if (enable) {
			/* Test Key is unlocked here */
			ret = regmap_multi_reg_write(regmap, cs35l41_safe_to_active_start,
						     ARRAY_SIZE(cs35l41_safe_to_active_start));
			if (ret)
				return ret;

			ret = regmap_read_poll_timeout(regmap, CS35L41_IRQ1_STATUS1, int_status,
				       int_status & CS35L41_PUP_DONE_MASK, 1000, 100000);
			if (ret) {
				dev_err(dev, "Failed waiting for CS35L41_PUP_DONE_MASK: %d\n", ret);
				/* Lock the test key, it was unlocked during the multi_reg_write */
				cs35l41_test_key_lock(dev, regmap);
				return ret;
			}
			regmap_write(regmap, CS35L41_IRQ1_STATUS1, CS35L41_PUP_DONE_MASK);

			if (firmware_running)
				ret = cs35l41_set_cspl_mbox_cmd(dev, regmap,
								CSPL_MBOX_CMD_SPK_OUT_ENABLE);
			else
				ret = regmap_multi_reg_write(regmap, cs35l41_safe_to_active_en_spk,
							ARRAY_SIZE(cs35l41_safe_to_active_en_spk));

			/* Lock the test key, it was unlocked during the multi_reg_write */
			cs35l41_test_key_lock(dev, regmap);
		} else {
			/* Test Key is unlocked here */
			ret = regmap_multi_reg_write(regmap, cs35l41_active_to_safe_start,
						     ARRAY_SIZE(cs35l41_active_to_safe_start));
			if (ret) {
				/* Lock the test key, it was unlocked during the multi_reg_write */
				cs35l41_test_key_lock(dev, regmap);
				return ret;
			}

			ret = regmap_read_poll_timeout(regmap, CS35L41_IRQ1_STATUS1, int_status,
				       int_status & CS35L41_PDN_DONE_MASK, 1000, 100000);
			if (ret) {
				dev_err(dev, "Failed waiting for CS35L41_PDN_DONE_MASK: %d\n", ret);
				/* Lock the test key, it was unlocked during the multi_reg_write */
				cs35l41_test_key_lock(dev, regmap);
				return ret;
			}
			regmap_write(regmap, CS35L41_IRQ1_STATUS1, CS35L41_PDN_DONE_MASK);

			/* Test Key is locked here */
			ret = regmap_multi_reg_write(regmap, cs35l41_active_to_safe_end,
						     ARRAY_SIZE(cs35l41_active_to_safe_end));
		}
		break;
	default:
		ret = -EINVAL;
		break;
	}

	return ret;
}
EXPORT_SYMBOL_GPL(cs35l41_global_enable);

/*
 * To be called after receiving the IRQ Lock interrupt, in order to complete
 * any shared boost activation initiated by cs35l41_global_enable().
 */
int cs35l41_mdsync_up(struct regmap *regmap)
{
	return regmap_update_bits(regmap, CS35L41_PWR_CTRL3,
				  CS35L41_SYNC_EN_MASK, CS35L41_SYNC_EN_MASK);
}
EXPORT_SYMBOL_GPL(cs35l41_mdsync_up);

int cs35l41_gpio_config(struct regmap *regmap, struct cs35l41_hw_cfg *hw_cfg)
{
	struct cs35l41_gpio_cfg *gpio1 = &hw_cfg->gpio1;
	struct cs35l41_gpio_cfg *gpio2 = &hw_cfg->gpio2;
	int irq_pol = IRQF_TRIGGER_NONE;

	regmap_update_bits(regmap, CS35L41_GPIO1_CTRL1,
			   CS35L41_GPIO_POL_MASK | CS35L41_GPIO_DIR_MASK,
			   gpio1->pol_inv << CS35L41_GPIO_POL_SHIFT |
			   !gpio1->out_en << CS35L41_GPIO_DIR_SHIFT);

	regmap_update_bits(regmap, CS35L41_GPIO2_CTRL1,
			   CS35L41_GPIO_POL_MASK | CS35L41_GPIO_DIR_MASK,
			   gpio2->pol_inv << CS35L41_GPIO_POL_SHIFT |
			   !gpio2->out_en << CS35L41_GPIO_DIR_SHIFT);

	if (gpio1->valid)
		regmap_update_bits(regmap, CS35L41_GPIO_PAD_CONTROL, CS35L41_GPIO1_CTRL_MASK,
				   gpio1->func << CS35L41_GPIO1_CTRL_SHIFT);

	if (gpio2->valid) {
		regmap_update_bits(regmap, CS35L41_GPIO_PAD_CONTROL, CS35L41_GPIO2_CTRL_MASK,
				   gpio2->func << CS35L41_GPIO2_CTRL_SHIFT);

		switch (gpio2->func) {
		case CS35L41_GPIO2_INT_PUSH_PULL_LOW:
		case CS35L41_GPIO2_INT_OPEN_DRAIN:
			irq_pol = IRQF_TRIGGER_LOW;
			break;
		case CS35L41_GPIO2_INT_PUSH_PULL_HIGH:
			irq_pol = IRQF_TRIGGER_HIGH;
			break;
		default:
			break;
		}
	}

	return irq_pol;
}
EXPORT_SYMBOL_GPL(cs35l41_gpio_config);

static const struct cs_dsp_region cs35l41_dsp1_regions[] = {
	{ .type = WMFW_HALO_PM_PACKED,	.base = CS35L41_DSP1_PMEM_0 },
	{ .type = WMFW_HALO_XM_PACKED,	.base = CS35L41_DSP1_XMEM_PACK_0 },
	{ .type = WMFW_HALO_YM_PACKED,	.base = CS35L41_DSP1_YMEM_PACK_0 },
	{. type = WMFW_ADSP2_XM,	.base = CS35L41_DSP1_XMEM_UNPACK24_0},
	{. type = WMFW_ADSP2_YM,	.base = CS35L41_DSP1_YMEM_UNPACK24_0},
};

void cs35l41_configure_cs_dsp(struct device *dev, struct regmap *reg, struct cs_dsp *dsp)
{
	dsp->num = 1;
	dsp->type = WMFW_HALO;
	dsp->rev = 0;
	dsp->dev = dev;
	dsp->regmap = reg;
	dsp->base = CS35L41_DSP1_CTRL_BASE;
	dsp->base_sysinfo = CS35L41_DSP1_SYS_ID;
	dsp->mem = cs35l41_dsp1_regions;
	dsp->num_mems = ARRAY_SIZE(cs35l41_dsp1_regions);
	dsp->lock_regions = 0xFFFFFFFF;
}
EXPORT_SYMBOL_GPL(cs35l41_configure_cs_dsp);

static bool cs35l41_check_cspl_mbox_sts(enum cs35l41_cspl_mbox_cmd cmd,
					enum cs35l41_cspl_mbox_status sts)
{
	switch (cmd) {
	case CSPL_MBOX_CMD_NONE:
	case CSPL_MBOX_CMD_UNKNOWN_CMD:
		return true;
	case CSPL_MBOX_CMD_PAUSE:
	case CSPL_MBOX_CMD_OUT_OF_HIBERNATE:
		return (sts == CSPL_MBOX_STS_PAUSED);
	case CSPL_MBOX_CMD_RESUME:
		return (sts == CSPL_MBOX_STS_RUNNING);
	case CSPL_MBOX_CMD_REINIT:
		return (sts == CSPL_MBOX_STS_RUNNING);
	case CSPL_MBOX_CMD_STOP_PRE_REINIT:
		return (sts == CSPL_MBOX_STS_RDY_FOR_REINIT);
	case CSPL_MBOX_CMD_SPK_OUT_ENABLE:
		return (sts == CSPL_MBOX_STS_RUNNING);
	default:
		return false;
	}
}

int cs35l41_set_cspl_mbox_cmd(struct device *dev, struct regmap *regmap,
			      enum cs35l41_cspl_mbox_cmd cmd)
{
	unsigned int sts = 0, i;
	int ret;

	// Set mailbox cmd
	ret = regmap_write(regmap, CS35L41_DSP_VIRT1_MBOX_1, cmd);
	if (ret < 0) {
		if (cmd != CSPL_MBOX_CMD_OUT_OF_HIBERNATE)
			dev_err(dev, "Failed to write MBOX: %d\n", ret);
		return ret;
	}

	// Read mailbox status and verify it is appropriate for the given cmd
	for (i = 0; i < 5; i++) {
		usleep_range(1000, 1100);

		ret = regmap_read(regmap, CS35L41_DSP_MBOX_2, &sts);
		if (ret < 0) {
			dev_err(dev, "Failed to read MBOX STS: %d\n", ret);
			continue;
		}

		if (!cs35l41_check_cspl_mbox_sts(cmd, sts))
			dev_dbg(dev, "[%u] cmd %u returned invalid sts %u", i, cmd, sts);
		else
			return 0;
	}

	if (cmd != CSPL_MBOX_CMD_OUT_OF_HIBERNATE)
		dev_err(dev, "Failed to set mailbox cmd %u (status %u)\n", cmd, sts);

	return -ENOMSG;
}
EXPORT_SYMBOL_GPL(cs35l41_set_cspl_mbox_cmd);

int cs35l41_write_fs_errata(struct device *dev, struct regmap *regmap)
{
	int ret;

	ret = regmap_multi_reg_write(regmap, cs35l41_fs_errata_patch,
				     ARRAY_SIZE(cs35l41_fs_errata_patch));
	if (ret < 0)
		dev_err(dev, "Failed to write fs errata: %d\n", ret);

	return ret;
}
EXPORT_SYMBOL_GPL(cs35l41_write_fs_errata);

int cs35l41_enter_hibernate(struct device *dev, struct regmap *regmap,
			    enum cs35l41_boost_type b_type)
{
	if (!cs35l41_safe_reset(regmap, b_type)) {
		dev_dbg(dev, "System does not support Suspend\n");
		return -EINVAL;
	}

	dev_dbg(dev, "Enter hibernate\n");
	regmap_write(regmap, CS35L41_WAKESRC_CTL, 0x0088);
	regmap_write(regmap, CS35L41_WAKESRC_CTL, 0x0188);

	// Don't wait for ACK since bus activity would wake the device
	regmap_write(regmap, CS35L41_DSP_VIRT1_MBOX_1, CSPL_MBOX_CMD_HIBERNATE);

	return 0;
}
EXPORT_SYMBOL_GPL(cs35l41_enter_hibernate);

static void cs35l41_wait_for_pwrmgt_sts(struct device *dev, struct regmap *regmap)
{
	const int pwrmgt_retries = 10;
	unsigned int sts;
	int i, ret;

	for (i = 0; i < pwrmgt_retries; i++) {
		ret = regmap_read(regmap, CS35L41_PWRMGT_STS, &sts);
		if (ret)
			dev_err(dev, "Failed to read PWRMGT_STS: %d\n", ret);
		else if (!(sts & CS35L41_WR_PEND_STS_MASK))
			return;

		udelay(20);
	}

	dev_err(dev, "Timed out reading PWRMGT_STS\n");
}

int cs35l41_exit_hibernate(struct device *dev, struct regmap *regmap)
{
	const int wake_retries = 20;
	const int sleep_retries = 5;
	int ret, i, j;

	for (i = 0; i < sleep_retries; i++) {
		dev_dbg(dev, "Exit hibernate\n");

		for (j = 0; j < wake_retries; j++) {
			ret = cs35l41_set_cspl_mbox_cmd(dev, regmap,
							CSPL_MBOX_CMD_OUT_OF_HIBERNATE);
			if (!ret)
				break;

			usleep_range(100, 200);
		}

		if (j < wake_retries) {
			dev_dbg(dev, "Wake success at cycle: %d\n", j);
			return 0;
		}

		dev_err(dev, "Wake failed, re-enter hibernate: %d\n", ret);

		cs35l41_wait_for_pwrmgt_sts(dev, regmap);
		regmap_write(regmap, CS35L41_WAKESRC_CTL, 0x0088);

		cs35l41_wait_for_pwrmgt_sts(dev, regmap);
		regmap_write(regmap, CS35L41_WAKESRC_CTL, 0x0188);

		cs35l41_wait_for_pwrmgt_sts(dev, regmap);
		regmap_write(regmap, CS35L41_PWRMGT_CTL, 0x3);
	}

	dev_err(dev, "Timed out waking device\n");

	return -ETIMEDOUT;
}
EXPORT_SYMBOL_GPL(cs35l41_exit_hibernate);

MODULE_DESCRIPTION("CS35L41 library");
MODULE_AUTHOR("David Rhodes, Cirrus Logic Inc, <david.rhodes@cirrus.com>");
MODULE_AUTHOR("Lucas Tanure, Cirrus Logic Inc, <tanureal@opensource.cirrus.com>");
MODULE_LICENSE("GPL");<|MERGE_RESOLUTION|>--- conflicted
+++ resolved
@@ -1259,14 +1259,9 @@
 
 		ret = regmap_multi_reg_write(regmap, cs35l41_mdsync_down_seq,
 					     ARRAY_SIZE(cs35l41_mdsync_down_seq));
-<<<<<<< HEAD
-		if (ret || !enable)
-			break;
-=======
 		/* Activation to be completed later via cs35l41_mdsync_up() */
 		if (ret || enable)
 			return ret;
->>>>>>> bd3a9e57
 
 		ret = regmap_read_poll_timeout(regmap, CS35L41_IRQ1_STATUS1,
 					int_status, int_status & pup_pdn_mask,
