--- conflicted
+++ resolved
@@ -237,22 +237,16 @@
 		return ret;
 
 	if (mute) {
-<<<<<<< HEAD
-=======
 		/* Wait for ramp-down */
 		usleep_range(6000, 7000);
 
->>>>>>> fc85704c
 		tas2764->dac_powered = false;
 		ret = tas2764_update_pwr_ctrl(tas2764);
 		if (ret)
 			return ret;
-<<<<<<< HEAD
-=======
 
 		/* Wait a bit after shutdown */
 		usleep_range(2000, 3000);
->>>>>>> fc85704c
 	}
 
 	return 0;
