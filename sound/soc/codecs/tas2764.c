--- conflicted
+++ resolved
@@ -554,8 +554,6 @@
 
 static const struct regmap_config tas2764_i2c_regmap;
 
-<<<<<<< HEAD
-=======
 static int tas2764_apply_init_quirks(struct tas2764_priv *tas2764)
 {
 	int ret, i;
@@ -654,7 +652,6 @@
 	.info	= tas2764_hwmon_info,
 };
 
->>>>>>> 25bf10be
 static int tas2764_codec_probe(struct snd_soc_component *component)
 {
 	struct tas2764_priv *tas2764 = snd_soc_component_get_drvdata(component);
