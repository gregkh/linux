--- conflicted
+++ resolved
@@ -519,19 +519,11 @@
 						ARRAY_SIZE(cs35l41_pup_patch));
 
 		ret = cs35l41_global_enable(cs35l41->dev, cs35l41->regmap, cs35l41->hw_cfg.bst_type,
-<<<<<<< HEAD
-					    1, cs35l41->dsp.cs_dsp.running);
-		break;
-	case SND_SOC_DAPM_POST_PMD:
-		ret = cs35l41_global_enable(cs35l41->dev, cs35l41->regmap, cs35l41->hw_cfg.bst_type,
-					    0, cs35l41->dsp.cs_dsp.running);
-=======
 					    1, &cs35l41->dsp.cs_dsp);
 		break;
 	case SND_SOC_DAPM_POST_PMD:
 		ret = cs35l41_global_enable(cs35l41->dev, cs35l41->regmap, cs35l41->hw_cfg.bst_type,
 					    0, &cs35l41->dsp.cs_dsp);
->>>>>>> a6ad5510
 
 		regmap_multi_reg_write_bypassed(cs35l41->regmap,
 						cs35l41_pdn_patch,
@@ -816,29 +808,6 @@
 	return -EINVAL;
 }
 
-<<<<<<< HEAD
-static const unsigned int cs35l41_src_rates[] = {
-	8000, 12000, 11025, 16000, 22050, 24000, 32000,
-	44100, 48000, 88200, 96000, 176400, 192000
-};
-
-static const struct snd_pcm_hw_constraint_list cs35l41_constraints = {
-	.count = ARRAY_SIZE(cs35l41_src_rates),
-	.list = cs35l41_src_rates,
-};
-
-static int cs35l41_pcm_startup(struct snd_pcm_substream *substream,
-			       struct snd_soc_dai *dai)
-{
-	if (substream->runtime)
-		return snd_pcm_hw_constraint_list(substream->runtime, 0,
-						  SNDRV_PCM_HW_PARAM_RATE,
-						  &cs35l41_constraints);
-	return 0;
-}
-
-=======
->>>>>>> a6ad5510
 static int cs35l41_component_set_sysclk(struct snd_soc_component *component,
 					int clk_id, int source,
 					unsigned int freq, int dir)
