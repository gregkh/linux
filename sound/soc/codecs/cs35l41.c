// SPDX-License-Identifier: GPL-2.0
//
// cs35l41.c -- CS35l41 ALSA SoC audio driver
//
// Copyright 2017-2021 Cirrus Logic, Inc.
//
// Author: David Rhodes <david.rhodes@cirrus.com>

#include <linux/acpi.h>
#include <linux/delay.h>
#include <linux/err.h>
#include <linux/init.h>
#include <linux/kernel.h>
#include <linux/module.h>
#include <linux/moduleparam.h>
#include <linux/of_device.h>
#include <linux/pm_runtime.h>
#include <linux/property.h>
#include <sound/initval.h>
#include <sound/pcm.h>
#include <sound/pcm_params.h>
#include <sound/soc.h>
#include <sound/soc-dapm.h>
#include <sound/tlv.h>

#include "cs35l41.h"

static const char * const cs35l41_supplies[CS35L41_NUM_SUPPLIES] = {
	"VA",
	"VP",
};

struct cs35l41_pll_sysclk_config {
	int freq;
	int clk_cfg;
};

static const struct cs35l41_pll_sysclk_config cs35l41_pll_sysclk[] = {
	{ 32768,	0x00 },
	{ 8000,		0x01 },
	{ 11025,	0x02 },
	{ 12000,	0x03 },
	{ 16000,	0x04 },
	{ 22050,	0x05 },
	{ 24000,	0x06 },
	{ 32000,	0x07 },
	{ 44100,	0x08 },
	{ 48000,	0x09 },
	{ 88200,	0x0A },
	{ 96000,	0x0B },
	{ 128000,	0x0C },
	{ 176400,	0x0D },
	{ 192000,	0x0E },
	{ 256000,	0x0F },
	{ 352800,	0x10 },
	{ 384000,	0x11 },
	{ 512000,	0x12 },
	{ 705600,	0x13 },
	{ 750000,	0x14 },
	{ 768000,	0x15 },
	{ 1000000,	0x16 },
	{ 1024000,	0x17 },
	{ 1200000,	0x18 },
	{ 1411200,	0x19 },
	{ 1500000,	0x1A },
	{ 1536000,	0x1B },
	{ 2000000,	0x1C },
	{ 2048000,	0x1D },
	{ 2400000,	0x1E },
	{ 2822400,	0x1F },
	{ 3000000,	0x20 },
	{ 3072000,	0x21 },
	{ 3200000,	0x22 },
	{ 4000000,	0x23 },
	{ 4096000,	0x24 },
	{ 4800000,	0x25 },
	{ 5644800,	0x26 },
	{ 6000000,	0x27 },
	{ 6144000,	0x28 },
	{ 6250000,	0x29 },
	{ 6400000,	0x2A },
	{ 6500000,	0x2B },
	{ 6750000,	0x2C },
	{ 7526400,	0x2D },
	{ 8000000,	0x2E },
	{ 8192000,	0x2F },
	{ 9600000,	0x30 },
	{ 11289600,	0x31 },
	{ 12000000,	0x32 },
	{ 12288000,	0x33 },
	{ 12500000,	0x34 },
	{ 12800000,	0x35 },
	{ 13000000,	0x36 },
	{ 13500000,	0x37 },
	{ 19200000,	0x38 },
	{ 22579200,	0x39 },
	{ 24000000,	0x3A },
	{ 24576000,	0x3B },
	{ 25000000,	0x3C },
	{ 25600000,	0x3D },
	{ 26000000,	0x3E },
	{ 27000000,	0x3F },
};

struct cs35l41_fs_mon_config {
	int freq;
	unsigned int fs1;
	unsigned int fs2;
};

static const struct cs35l41_fs_mon_config cs35l41_fs_mon[] = {
	{ 32768,	2254,	3754 },
	{ 8000,		9220,	15364 },
	{ 11025,	6148,	10244 },
	{ 12000,	6148,	10244 },
	{ 16000,	4612,	7684 },
	{ 22050,	3076,	5124 },
	{ 24000,	3076,	5124 },
	{ 32000,	2308,	3844 },
	{ 44100,	1540,	2564 },
	{ 48000,	1540,	2564 },
	{ 88200,	772,	1284 },
	{ 96000,	772,	1284 },
	{ 128000,	580,	964 },
	{ 176400,	388,	644 },
	{ 192000,	388,	644 },
	{ 256000,	292,	484 },
	{ 352800,	196,	324 },
	{ 384000,	196,	324 },
	{ 512000,	148,	244 },
	{ 705600,	100,	164 },
	{ 750000,	100,	164 },
	{ 768000,	100,	164 },
	{ 1000000,	76,	124 },
	{ 1024000,	76,	124 },
	{ 1200000,	64,	104 },
	{ 1411200,	52,	84 },
	{ 1500000,	52,	84 },
	{ 1536000,	52,	84 },
	{ 2000000,	40,	64 },
	{ 2048000,	40,	64 },
	{ 2400000,	34,	54 },
	{ 2822400,	28,	44 },
	{ 3000000,	28,	44 },
	{ 3072000,	28,	44 },
	{ 3200000,	27,	42 },
	{ 4000000,	22,	34 },
	{ 4096000,	22,	34 },
	{ 4800000,	19,	29 },
	{ 5644800,	16,	24 },
	{ 6000000,	16,	24 },
	{ 6144000,	16,	24 },
	{ 12288000,	0,	0 },
};

static int cs35l41_get_fs_mon_config_index(int freq)
{
	int i;

	for (i = 0; i < ARRAY_SIZE(cs35l41_fs_mon); i++) {
		if (cs35l41_fs_mon[i].freq == freq)
			return i;
	}

	return -EINVAL;
}

static const DECLARE_TLV_DB_RANGE(dig_vol_tlv,
		0, 0, TLV_DB_SCALE_ITEM(TLV_DB_GAIN_MUTE, 0, 1),
		1, 913, TLV_DB_MINMAX_ITEM(-10200, 1200));
static DECLARE_TLV_DB_SCALE(amp_gain_tlv, 0, 1, 1);

static const struct snd_kcontrol_new dre_ctrl =
	SOC_DAPM_SINGLE("Switch", CS35L41_PWR_CTRL3, 20, 1, 0);

static const char * const cs35l41_pcm_sftramp_text[] =  {
	"Off", ".5ms", "1ms", "2ms", "4ms", "8ms", "15ms", "30ms"
};

static SOC_ENUM_SINGLE_DECL(pcm_sft_ramp,
			    CS35L41_AMP_DIG_VOL_CTRL, 0,
			    cs35l41_pcm_sftramp_text);

static int cs35l41_dsp_preload_ev(struct snd_soc_dapm_widget *w,
				  struct snd_kcontrol *kcontrol, int event)
{
	struct snd_soc_component *component = snd_soc_dapm_to_component(w->dapm);
	struct cs35l41_private *cs35l41 = snd_soc_component_get_drvdata(component);
	int ret;

	switch (event) {
	case SND_SOC_DAPM_PRE_PMU:
		if (cs35l41->dsp.cs_dsp.booted)
			return 0;

		return wm_adsp_early_event(w, kcontrol, event);
	case SND_SOC_DAPM_PRE_PMD:
		if (cs35l41->dsp.preloaded)
			return 0;

		if (cs35l41->dsp.cs_dsp.running) {
			ret = wm_adsp_event(w, kcontrol, event);
			if (ret)
				return ret;
		}

		return wm_adsp_early_event(w, kcontrol, event);
	default:
		return 0;
	}
}

static int cs35l41_dsp_audio_ev(struct snd_soc_dapm_widget *w,
				struct snd_kcontrol *kcontrol, int event)
{
	struct snd_soc_component *component = snd_soc_dapm_to_component(w->dapm);
	struct cs35l41_private *cs35l41 = snd_soc_component_get_drvdata(component);
	unsigned int fw_status;
	int ret;

	switch (event) {
	case SND_SOC_DAPM_POST_PMU:
		if (!cs35l41->dsp.cs_dsp.running)
			return wm_adsp_event(w, kcontrol, event);

		ret = regmap_read(cs35l41->regmap, CS35L41_DSP_MBOX_2, &fw_status);
		if (ret < 0) {
			dev_err(cs35l41->dev,
				"Failed to read firmware status: %d\n", ret);
			return ret;
		}

		switch (fw_status) {
		case CSPL_MBOX_STS_RUNNING:
		case CSPL_MBOX_STS_PAUSED:
			break;
		default:
			dev_err(cs35l41->dev, "Firmware status is invalid: %u\n",
				fw_status);
			return -EINVAL;
		}

		return cs35l41_set_cspl_mbox_cmd(cs35l41->dev, cs35l41->regmap,
						 CSPL_MBOX_CMD_RESUME);
	case SND_SOC_DAPM_PRE_PMD:
		return cs35l41_set_cspl_mbox_cmd(cs35l41->dev, cs35l41->regmap,
						 CSPL_MBOX_CMD_PAUSE);
	default:
		return 0;
	}
}

static const char * const cs35l41_pcm_source_texts[] = {"ASP", "DSP"};
static const unsigned int cs35l41_pcm_source_values[] = {0x08, 0x32};
static SOC_VALUE_ENUM_SINGLE_DECL(cs35l41_pcm_source_enum,
				  CS35L41_DAC_PCM1_SRC,
				  0, CS35L41_ASP_SOURCE_MASK,
				  cs35l41_pcm_source_texts,
				  cs35l41_pcm_source_values);

static const struct snd_kcontrol_new pcm_source_mux =
	SOC_DAPM_ENUM("PCM Source", cs35l41_pcm_source_enum);

static const char * const cs35l41_tx_input_texts[] = {
	"Zero", "ASPRX1", "ASPRX2", "VMON", "IMON",
	"VPMON", "VBSTMON", "DSPTX1", "DSPTX2"
};

static const unsigned int cs35l41_tx_input_values[] = {
	0x00, CS35L41_INPUT_SRC_ASPRX1, CS35L41_INPUT_SRC_ASPRX2,
	CS35L41_INPUT_SRC_VMON, CS35L41_INPUT_SRC_IMON, CS35L41_INPUT_SRC_VPMON,
	CS35L41_INPUT_SRC_VBSTMON, CS35L41_INPUT_DSP_TX1, CS35L41_INPUT_DSP_TX2
};

static SOC_VALUE_ENUM_SINGLE_DECL(cs35l41_asptx1_enum,
				  CS35L41_ASP_TX1_SRC,
				  0, CS35L41_ASP_SOURCE_MASK,
				  cs35l41_tx_input_texts,
				  cs35l41_tx_input_values);

static const struct snd_kcontrol_new asp_tx1_mux =
	SOC_DAPM_ENUM("ASPTX1 SRC", cs35l41_asptx1_enum);

static SOC_VALUE_ENUM_SINGLE_DECL(cs35l41_asptx2_enum,
				  CS35L41_ASP_TX2_SRC,
				  0, CS35L41_ASP_SOURCE_MASK,
				  cs35l41_tx_input_texts,
				  cs35l41_tx_input_values);

static const struct snd_kcontrol_new asp_tx2_mux =
	SOC_DAPM_ENUM("ASPTX2 SRC", cs35l41_asptx2_enum);

static SOC_VALUE_ENUM_SINGLE_DECL(cs35l41_asptx3_enum,
				  CS35L41_ASP_TX3_SRC,
				  0, CS35L41_ASP_SOURCE_MASK,
				  cs35l41_tx_input_texts,
				  cs35l41_tx_input_values);

static const struct snd_kcontrol_new asp_tx3_mux =
	SOC_DAPM_ENUM("ASPTX3 SRC", cs35l41_asptx3_enum);

static SOC_VALUE_ENUM_SINGLE_DECL(cs35l41_asptx4_enum,
				  CS35L41_ASP_TX4_SRC,
				  0, CS35L41_ASP_SOURCE_MASK,
				  cs35l41_tx_input_texts,
				  cs35l41_tx_input_values);

static const struct snd_kcontrol_new asp_tx4_mux =
	SOC_DAPM_ENUM("ASPTX4 SRC", cs35l41_asptx4_enum);

static SOC_VALUE_ENUM_SINGLE_DECL(cs35l41_dsprx1_enum,
				  CS35L41_DSP1_RX1_SRC,
				  0, CS35L41_ASP_SOURCE_MASK,
				  cs35l41_tx_input_texts,
				  cs35l41_tx_input_values);

static const struct snd_kcontrol_new dsp_rx1_mux =
	SOC_DAPM_ENUM("DSPRX1 SRC", cs35l41_dsprx1_enum);

static SOC_VALUE_ENUM_SINGLE_DECL(cs35l41_dsprx2_enum,
				  CS35L41_DSP1_RX2_SRC,
				  0, CS35L41_ASP_SOURCE_MASK,
				  cs35l41_tx_input_texts,
				  cs35l41_tx_input_values);

static const struct snd_kcontrol_new dsp_rx2_mux =
	SOC_DAPM_ENUM("DSPRX2 SRC", cs35l41_dsprx2_enum);

static const struct snd_kcontrol_new cs35l41_aud_controls[] = {
	SOC_SINGLE_SX_TLV("Digital PCM Volume", CS35L41_AMP_DIG_VOL_CTRL,
			  3, 0x4CF, 0x391, dig_vol_tlv),
	SOC_SINGLE_TLV("Analog PCM Volume", CS35L41_AMP_GAIN_CTRL, 5, 0x14, 0,
		       amp_gain_tlv),
	SOC_ENUM("PCM Soft Ramp", pcm_sft_ramp),
	SOC_SINGLE("HW Noise Gate Enable", CS35L41_NG_CFG, 8, 63, 0),
	SOC_SINGLE("HW Noise Gate Delay", CS35L41_NG_CFG, 4, 7, 0),
	SOC_SINGLE("HW Noise Gate Threshold", CS35L41_NG_CFG, 0, 7, 0),
	SOC_SINGLE("Aux Noise Gate CH1 Switch",
		   CS35L41_MIXER_NGATE_CH1_CFG, 16, 1, 0),
	SOC_SINGLE("Aux Noise Gate CH1 Entry Delay",
		   CS35L41_MIXER_NGATE_CH1_CFG, 8, 15, 0),
	SOC_SINGLE("Aux Noise Gate CH1 Threshold",
		   CS35L41_MIXER_NGATE_CH1_CFG, 0, 7, 0),
	SOC_SINGLE("Aux Noise Gate CH2 Entry Delay",
		   CS35L41_MIXER_NGATE_CH2_CFG, 8, 15, 0),
	SOC_SINGLE("Aux Noise Gate CH2 Switch",
		   CS35L41_MIXER_NGATE_CH2_CFG, 16, 1, 0),
	SOC_SINGLE("Aux Noise Gate CH2 Threshold",
		   CS35L41_MIXER_NGATE_CH2_CFG, 0, 7, 0),
	SOC_SINGLE("SCLK Force Switch", CS35L41_SP_FORMAT, CS35L41_SCLK_FRC_SHIFT, 1, 0),
	SOC_SINGLE("LRCLK Force Switch", CS35L41_SP_FORMAT, CS35L41_LRCLK_FRC_SHIFT, 1, 0),
	SOC_SINGLE("Invert Class D Switch", CS35L41_AMP_DIG_VOL_CTRL,
		   CS35L41_AMP_INV_PCM_SHIFT, 1, 0),
	SOC_SINGLE("Amp Gain ZC Switch", CS35L41_AMP_GAIN_CTRL,
		   CS35L41_AMP_GAIN_ZC_SHIFT, 1, 0),
	WM_ADSP2_PRELOAD_SWITCH("DSP1", 1),
	WM_ADSP_FW_CONTROL("DSP1", 0),
};

static void cs35l41_boost_enable(struct cs35l41_private *cs35l41, unsigned int enable)
{
	switch (cs35l41->hw_cfg.bst_type) {
	case CS35L41_INT_BOOST:
<<<<<<< HEAD
=======
	case CS35L41_SHD_BOOST_ACTV:
>>>>>>> 160f4124
		enable = enable ? CS35L41_BST_EN_DEFAULT : CS35L41_BST_DIS_FET_OFF;
		regmap_update_bits(cs35l41->regmap, CS35L41_PWR_CTRL2, CS35L41_BST_EN_MASK,
				enable << CS35L41_BST_EN_SHIFT);
		break;
	default:
		break;
	}
}

<<<<<<< HEAD
=======

static void cs35l41_error_release(struct cs35l41_private *cs35l41, unsigned int irq_err_bit,
				  unsigned int rel_err_bit)
{
	regmap_write(cs35l41->regmap, CS35L41_IRQ1_STATUS1, irq_err_bit);
	regmap_write(cs35l41->regmap, CS35L41_PROTECT_REL_ERR_IGN, 0);
	regmap_update_bits(cs35l41->regmap, CS35L41_PROTECT_REL_ERR_IGN, rel_err_bit, rel_err_bit);
	regmap_update_bits(cs35l41->regmap, CS35L41_PROTECT_REL_ERR_IGN, rel_err_bit, 0);
}

>>>>>>> 160f4124
static irqreturn_t cs35l41_irq(int irq, void *data)
{
	struct cs35l41_private *cs35l41 = data;
	unsigned int status[4] = { 0, 0, 0, 0 };
	unsigned int masks[4] = { 0, 0, 0, 0 };
	int ret = IRQ_NONE;
	unsigned int i;

	pm_runtime_get_sync(cs35l41->dev);

	for (i = 0; i < ARRAY_SIZE(status); i++) {
		regmap_read(cs35l41->regmap,
			    CS35L41_IRQ1_STATUS1 + (i * CS35L41_REGSTRIDE),
			    &status[i]);
		regmap_read(cs35l41->regmap,
			    CS35L41_IRQ1_MASK1 + (i * CS35L41_REGSTRIDE),
			    &masks[i]);
	}

	/* Check to see if unmasked bits are active */
	if (!(status[0] & ~masks[0]) && !(status[1] & ~masks[1]) &&
	    !(status[2] & ~masks[2]) && !(status[3] & ~masks[3]))
		goto done;

	if (status[3] & CS35L41_OTP_BOOT_DONE) {
		regmap_update_bits(cs35l41->regmap, CS35L41_IRQ1_MASK4,
				   CS35L41_OTP_BOOT_DONE, CS35L41_OTP_BOOT_DONE);
	}

	/*
	 * The following interrupts require a
	 * protection release cycle to get the
	 * speaker out of Safe-Mode.
	 */
	if (status[0] & CS35L41_AMP_SHORT_ERR) {
		dev_crit_ratelimited(cs35l41->dev, "Amp short error\n");
		cs35l41_error_release(cs35l41, CS35L41_AMP_SHORT_ERR, CS35L41_AMP_SHORT_ERR_RLS);
		ret = IRQ_HANDLED;
	}

	if (status[0] & CS35L41_TEMP_WARN) {
		dev_crit_ratelimited(cs35l41->dev, "Over temperature warning\n");
		cs35l41_error_release(cs35l41, CS35L41_TEMP_WARN, CS35L41_TEMP_WARN_ERR_RLS);
		ret = IRQ_HANDLED;
	}

	if (status[0] & CS35L41_TEMP_ERR) {
		dev_crit_ratelimited(cs35l41->dev, "Over temperature error\n");
		cs35l41_error_release(cs35l41, CS35L41_TEMP_ERR, CS35L41_TEMP_ERR_RLS);
		ret = IRQ_HANDLED;
	}

	if (status[0] & CS35L41_BST_OVP_ERR) {
		dev_crit_ratelimited(cs35l41->dev, "VBST Over Voltage error\n");
		cs35l41_boost_enable(cs35l41, 0);
<<<<<<< HEAD
		regmap_write(cs35l41->regmap, CS35L41_IRQ1_STATUS1,
			     CS35L41_BST_OVP_ERR);
		regmap_write(cs35l41->regmap, CS35L41_PROTECT_REL_ERR_IGN, 0);
		regmap_update_bits(cs35l41->regmap, CS35L41_PROTECT_REL_ERR_IGN,
				   CS35L41_BST_OVP_ERR_RLS,
				   CS35L41_BST_OVP_ERR_RLS);
		regmap_update_bits(cs35l41->regmap, CS35L41_PROTECT_REL_ERR_IGN,
				   CS35L41_BST_OVP_ERR_RLS, 0);
=======
		cs35l41_error_release(cs35l41, CS35L41_BST_OVP_ERR, CS35L41_BST_OVP_ERR_RLS);
>>>>>>> 160f4124
		cs35l41_boost_enable(cs35l41, 1);
		ret = IRQ_HANDLED;
	}

	if (status[0] & CS35L41_BST_DCM_UVP_ERR) {
		dev_crit_ratelimited(cs35l41->dev, "DCM VBST Under Voltage Error\n");
		cs35l41_boost_enable(cs35l41, 0);
<<<<<<< HEAD
		regmap_write(cs35l41->regmap, CS35L41_IRQ1_STATUS1,
			     CS35L41_BST_DCM_UVP_ERR);
		regmap_write(cs35l41->regmap, CS35L41_PROTECT_REL_ERR_IGN, 0);
		regmap_update_bits(cs35l41->regmap, CS35L41_PROTECT_REL_ERR_IGN,
				   CS35L41_BST_UVP_ERR_RLS,
				   CS35L41_BST_UVP_ERR_RLS);
		regmap_update_bits(cs35l41->regmap, CS35L41_PROTECT_REL_ERR_IGN,
				   CS35L41_BST_UVP_ERR_RLS, 0);
=======
		cs35l41_error_release(cs35l41, CS35L41_BST_DCM_UVP_ERR, CS35L41_BST_UVP_ERR_RLS);
>>>>>>> 160f4124
		cs35l41_boost_enable(cs35l41, 1);
		ret = IRQ_HANDLED;
	}

	if (status[0] & CS35L41_BST_SHORT_ERR) {
		dev_crit_ratelimited(cs35l41->dev, "LBST error: powering off!\n");
		cs35l41_boost_enable(cs35l41, 0);
<<<<<<< HEAD
		regmap_write(cs35l41->regmap, CS35L41_IRQ1_STATUS1,
			     CS35L41_BST_SHORT_ERR);
		regmap_write(cs35l41->regmap, CS35L41_PROTECT_REL_ERR_IGN, 0);
		regmap_update_bits(cs35l41->regmap, CS35L41_PROTECT_REL_ERR_IGN,
				   CS35L41_BST_SHORT_ERR_RLS,
				   CS35L41_BST_SHORT_ERR_RLS);
		regmap_update_bits(cs35l41->regmap, CS35L41_PROTECT_REL_ERR_IGN,
				   CS35L41_BST_SHORT_ERR_RLS, 0);
		cs35l41_boost_enable(cs35l41, 1);
=======
		cs35l41_error_release(cs35l41, CS35L41_BST_SHORT_ERR, CS35L41_BST_SHORT_ERR_RLS);
		cs35l41_boost_enable(cs35l41, 1);
		ret = IRQ_HANDLED;
	}

	if (status[2] & CS35L41_PLL_LOCK) {
		regmap_write(cs35l41->regmap, CS35L41_IRQ1_STATUS3, CS35L41_PLL_LOCK);
		complete(&cs35l41->pll_lock);
>>>>>>> 160f4124
		ret = IRQ_HANDLED;
	}

done:
	pm_runtime_mark_last_busy(cs35l41->dev);
	pm_runtime_put_autosuspend(cs35l41->dev);

	return ret;
}

static const struct reg_sequence cs35l41_pup_patch[] = {
	{ CS35L41_TEST_KEY_CTL, 0x00000055 },
	{ CS35L41_TEST_KEY_CTL, 0x000000AA },
	{ 0x00002084, 0x002F1AA0 },
	{ CS35L41_TEST_KEY_CTL, 0x000000CC },
	{ CS35L41_TEST_KEY_CTL, 0x00000033 },
};

static const struct reg_sequence cs35l41_pdn_patch[] = {
	{ CS35L41_TEST_KEY_CTL, 0x00000055 },
	{ CS35L41_TEST_KEY_CTL, 0x000000AA },
	{ 0x00002084, 0x002F1AA3 },
	{ CS35L41_TEST_KEY_CTL, 0x000000CC },
	{ CS35L41_TEST_KEY_CTL, 0x00000033 },
};

static int cs35l41_main_amp_event(struct snd_soc_dapm_widget *w,
				  struct snd_kcontrol *kcontrol, int event)
{
	struct snd_soc_component *component = snd_soc_dapm_to_component(w->dapm);
	struct cs35l41_private *cs35l41 = snd_soc_component_get_drvdata(component);
	unsigned int val;
	int ret = 0;

	switch (event) {
	case SND_SOC_DAPM_PRE_PMU:
		regmap_multi_reg_write_bypassed(cs35l41->regmap,
						cs35l41_pup_patch,
						ARRAY_SIZE(cs35l41_pup_patch));

		cs35l41_global_enable(cs35l41->regmap, cs35l41->hw_cfg.bst_type, 1,
				      &cs35l41->pll_lock);
		break;
	case SND_SOC_DAPM_POST_PMD:
		cs35l41_global_enable(cs35l41->regmap, cs35l41->hw_cfg.bst_type, 0,
				      &cs35l41->pll_lock);

		ret = regmap_read_poll_timeout(cs35l41->regmap, CS35L41_IRQ1_STATUS1,
					       val, val &  CS35L41_PDN_DONE_MASK,
					       1000, 100000);
		if (ret)
			dev_warn(cs35l41->dev, "PDN failed: %d\n", ret);

		regmap_write(cs35l41->regmap, CS35L41_IRQ1_STATUS1,
			     CS35L41_PDN_DONE_MASK);

		regmap_multi_reg_write_bypassed(cs35l41->regmap,
						cs35l41_pdn_patch,
						ARRAY_SIZE(cs35l41_pdn_patch));
		break;
	default:
		dev_err(cs35l41->dev, "Invalid event = 0x%x\n", event);
		ret = -EINVAL;
	}

	return ret;
}

static const struct snd_soc_dapm_widget cs35l41_dapm_widgets[] = {
	SND_SOC_DAPM_SPK("DSP1 Preload", NULL),
	SND_SOC_DAPM_SUPPLY_S("DSP1 Preloader", 100, SND_SOC_NOPM, 0, 0,
			      cs35l41_dsp_preload_ev,
			      SND_SOC_DAPM_PRE_PMU | SND_SOC_DAPM_PRE_PMD),
	SND_SOC_DAPM_OUT_DRV_E("DSP1", SND_SOC_NOPM, 0, 0, NULL, 0,
			       cs35l41_dsp_audio_ev,
			       SND_SOC_DAPM_POST_PMU | SND_SOC_DAPM_PRE_PMD),

	SND_SOC_DAPM_OUTPUT("SPK"),

	SND_SOC_DAPM_AIF_IN("ASPRX1", NULL, 0, CS35L41_SP_ENABLES, 16, 0),
	SND_SOC_DAPM_AIF_IN("ASPRX2", NULL, 0, CS35L41_SP_ENABLES, 17, 0),
	SND_SOC_DAPM_AIF_OUT("ASPTX1", NULL, 0, CS35L41_SP_ENABLES, 0, 0),
	SND_SOC_DAPM_AIF_OUT("ASPTX2", NULL, 0, CS35L41_SP_ENABLES, 1, 0),
	SND_SOC_DAPM_AIF_OUT("ASPTX3", NULL, 0, CS35L41_SP_ENABLES, 2, 0),
	SND_SOC_DAPM_AIF_OUT("ASPTX4", NULL, 0, CS35L41_SP_ENABLES, 3, 0),

	SND_SOC_DAPM_SIGGEN("VSENSE"),
	SND_SOC_DAPM_SIGGEN("ISENSE"),
	SND_SOC_DAPM_SIGGEN("VP"),
	SND_SOC_DAPM_SIGGEN("VBST"),
	SND_SOC_DAPM_SIGGEN("TEMP"),

	SND_SOC_DAPM_SUPPLY("VMON", CS35L41_PWR_CTRL2, 12, 0, NULL, 0),
	SND_SOC_DAPM_SUPPLY("IMON", CS35L41_PWR_CTRL2, 13, 0, NULL, 0),
	SND_SOC_DAPM_SUPPLY("VPMON", CS35L41_PWR_CTRL2, 8, 0, NULL, 0),
	SND_SOC_DAPM_SUPPLY("VBSTMON", CS35L41_PWR_CTRL2, 9, 0, NULL, 0),
	SND_SOC_DAPM_SUPPLY("TEMPMON", CS35L41_PWR_CTRL2, 10, 0, NULL, 0),

	SND_SOC_DAPM_ADC("VMON ADC", NULL, SND_SOC_NOPM, 0, 0),
	SND_SOC_DAPM_ADC("IMON ADC", NULL, SND_SOC_NOPM, 0, 0),
	SND_SOC_DAPM_ADC("VPMON ADC", NULL, SND_SOC_NOPM, 0, 0),
	SND_SOC_DAPM_ADC("VBSTMON ADC", NULL, SND_SOC_NOPM, 0, 0),
	SND_SOC_DAPM_ADC("TEMPMON ADC", NULL, SND_SOC_NOPM, 0, 0),

	SND_SOC_DAPM_ADC("CLASS H", NULL, CS35L41_PWR_CTRL3, 4, 0),

	SND_SOC_DAPM_OUT_DRV_E("Main AMP", CS35L41_PWR_CTRL2, 0, 0, NULL, 0,
			       cs35l41_main_amp_event,
			       SND_SOC_DAPM_POST_PMD |	SND_SOC_DAPM_PRE_PMU),

	SND_SOC_DAPM_MUX("ASP TX1 Source", SND_SOC_NOPM, 0, 0, &asp_tx1_mux),
	SND_SOC_DAPM_MUX("ASP TX2 Source", SND_SOC_NOPM, 0, 0, &asp_tx2_mux),
	SND_SOC_DAPM_MUX("ASP TX3 Source", SND_SOC_NOPM, 0, 0, &asp_tx3_mux),
	SND_SOC_DAPM_MUX("ASP TX4 Source", SND_SOC_NOPM, 0, 0, &asp_tx4_mux),
	SND_SOC_DAPM_MUX("DSP RX1 Source", SND_SOC_NOPM, 0, 0, &dsp_rx1_mux),
	SND_SOC_DAPM_MUX("DSP RX2 Source", SND_SOC_NOPM, 0, 0, &dsp_rx2_mux),
	SND_SOC_DAPM_MUX("PCM Source", SND_SOC_NOPM, 0, 0, &pcm_source_mux),
	SND_SOC_DAPM_SWITCH("DRE", SND_SOC_NOPM, 0, 0, &dre_ctrl),
};

static const struct snd_soc_dapm_route cs35l41_audio_map[] = {
	{"DSP RX1 Source", "ASPRX1", "ASPRX1"},
	{"DSP RX1 Source", "ASPRX2", "ASPRX2"},
	{"DSP RX2 Source", "ASPRX1", "ASPRX1"},
	{"DSP RX2 Source", "ASPRX2", "ASPRX2"},

	{"DSP1", NULL, "DSP RX1 Source"},
	{"DSP1", NULL, "DSP RX2 Source"},

	{"ASP TX1 Source", "VMON", "VMON ADC"},
	{"ASP TX1 Source", "IMON", "IMON ADC"},
	{"ASP TX1 Source", "VPMON", "VPMON ADC"},
	{"ASP TX1 Source", "VBSTMON", "VBSTMON ADC"},
	{"ASP TX1 Source", "DSPTX1", "DSP1"},
	{"ASP TX1 Source", "DSPTX2", "DSP1"},
	{"ASP TX1 Source", "ASPRX1", "ASPRX1" },
	{"ASP TX1 Source", "ASPRX2", "ASPRX2" },
	{"ASP TX2 Source", "VMON", "VMON ADC"},
	{"ASP TX2 Source", "IMON", "IMON ADC"},
	{"ASP TX2 Source", "VPMON", "VPMON ADC"},
	{"ASP TX2 Source", "VBSTMON", "VBSTMON ADC"},
	{"ASP TX2 Source", "DSPTX1", "DSP1"},
	{"ASP TX2 Source", "DSPTX2", "DSP1"},
	{"ASP TX2 Source", "ASPRX1", "ASPRX1" },
	{"ASP TX2 Source", "ASPRX2", "ASPRX2" },
	{"ASP TX3 Source", "VMON", "VMON ADC"},
	{"ASP TX3 Source", "IMON", "IMON ADC"},
	{"ASP TX3 Source", "VPMON", "VPMON ADC"},
	{"ASP TX3 Source", "VBSTMON", "VBSTMON ADC"},
	{"ASP TX3 Source", "DSPTX1", "DSP1"},
	{"ASP TX3 Source", "DSPTX2", "DSP1"},
	{"ASP TX3 Source", "ASPRX1", "ASPRX1" },
	{"ASP TX3 Source", "ASPRX2", "ASPRX2" },
	{"ASP TX4 Source", "VMON", "VMON ADC"},
	{"ASP TX4 Source", "IMON", "IMON ADC"},
	{"ASP TX4 Source", "VPMON", "VPMON ADC"},
	{"ASP TX4 Source", "VBSTMON", "VBSTMON ADC"},
	{"ASP TX4 Source", "DSPTX1", "DSP1"},
	{"ASP TX4 Source", "DSPTX2", "DSP1"},
	{"ASP TX4 Source", "ASPRX1", "ASPRX1" },
	{"ASP TX4 Source", "ASPRX2", "ASPRX2" },
	{"ASPTX1", NULL, "ASP TX1 Source"},
	{"ASPTX2", NULL, "ASP TX2 Source"},
	{"ASPTX3", NULL, "ASP TX3 Source"},
	{"ASPTX4", NULL, "ASP TX4 Source"},
	{"AMP Capture", NULL, "ASPTX1"},
	{"AMP Capture", NULL, "ASPTX2"},
	{"AMP Capture", NULL, "ASPTX3"},
	{"AMP Capture", NULL, "ASPTX4"},

	{"DSP1", NULL, "VMON"},
	{"DSP1", NULL, "IMON"},
	{"DSP1", NULL, "VPMON"},
	{"DSP1", NULL, "VBSTMON"},
	{"DSP1", NULL, "TEMPMON"},

	{"VMON ADC", NULL, "VMON"},
	{"IMON ADC", NULL, "IMON"},
	{"VPMON ADC", NULL, "VPMON"},
	{"VBSTMON ADC", NULL, "VBSTMON"},
	{"TEMPMON ADC", NULL, "TEMPMON"},

	{"VMON ADC", NULL, "VSENSE"},
	{"IMON ADC", NULL, "ISENSE"},
	{"VPMON ADC", NULL, "VP"},
	{"VBSTMON ADC", NULL, "VBST"},
	{"TEMPMON ADC", NULL, "TEMP"},

	{"DSP1 Preload", NULL, "DSP1 Preloader"},
	{"DSP1", NULL, "DSP1 Preloader"},

	{"ASPRX1", NULL, "AMP Playback"},
	{"ASPRX2", NULL, "AMP Playback"},
	{"DRE", "Switch", "CLASS H"},
	{"Main AMP", NULL, "CLASS H"},
	{"Main AMP", NULL, "DRE"},
	{"SPK", NULL, "Main AMP"},

	{"PCM Source", "ASP", "ASPRX1"},
	{"PCM Source", "DSP", "DSP1"},
	{"CLASS H", NULL, "PCM Source"},
};

static int cs35l41_set_channel_map(struct snd_soc_dai *dai, unsigned int tx_n,
				   unsigned int *tx_slot, unsigned int rx_n, unsigned int *rx_slot)
{
	struct cs35l41_private *cs35l41 = snd_soc_component_get_drvdata(dai->component);

	return cs35l41_set_channels(cs35l41->dev, cs35l41->regmap, tx_n, tx_slot, rx_n, rx_slot);
}

static int cs35l41_set_dai_fmt(struct snd_soc_dai *dai, unsigned int fmt)
{
	struct cs35l41_private *cs35l41 = snd_soc_component_get_drvdata(dai->component);
	unsigned int daifmt = 0;

	switch (fmt & SND_SOC_DAIFMT_CLOCK_PROVIDER_MASK) {
	case SND_SOC_DAIFMT_CBP_CFP:
		daifmt |= CS35L41_SCLK_MSTR_MASK | CS35L41_LRCLK_MSTR_MASK;
		break;
	case SND_SOC_DAIFMT_CBC_CFC:
		break;
	default:
		dev_warn(cs35l41->dev, "Mixed provider/consumer mode unsupported\n");
		return -EINVAL;
	}

	switch (fmt & SND_SOC_DAIFMT_FORMAT_MASK) {
	case SND_SOC_DAIFMT_DSP_A:
		break;
	case SND_SOC_DAIFMT_I2S:
		daifmt |= 2 << CS35L41_ASP_FMT_SHIFT;
		break;
	default:
		dev_warn(cs35l41->dev, "Invalid or unsupported DAI format\n");
		return -EINVAL;
	}

	switch (fmt & SND_SOC_DAIFMT_INV_MASK) {
	case SND_SOC_DAIFMT_NB_IF:
		daifmt |= CS35L41_LRCLK_INV_MASK;
		break;
	case SND_SOC_DAIFMT_IB_NF:
		daifmt |= CS35L41_SCLK_INV_MASK;
		break;
	case SND_SOC_DAIFMT_IB_IF:
		daifmt |= CS35L41_LRCLK_INV_MASK | CS35L41_SCLK_INV_MASK;
		break;
	case SND_SOC_DAIFMT_NB_NF:
		break;
	default:
		dev_warn(cs35l41->dev, "Invalid DAI clock INV\n");
		return -EINVAL;
	}

	return regmap_update_bits(cs35l41->regmap, CS35L41_SP_FORMAT,
				  CS35L41_SCLK_MSTR_MASK | CS35L41_LRCLK_MSTR_MASK |
				  CS35L41_ASP_FMT_MASK | CS35L41_LRCLK_INV_MASK |
				  CS35L41_SCLK_INV_MASK, daifmt);
}

struct cs35l41_global_fs_config {
	int rate;
	int fs_cfg;
};

static const struct cs35l41_global_fs_config cs35l41_fs_rates[] = {
	{ 12000,	0x01 },
	{ 24000,	0x02 },
	{ 48000,	0x03 },
	{ 96000,	0x04 },
	{ 192000,	0x05 },
	{ 11025,	0x09 },
	{ 22050,	0x0A },
	{ 44100,	0x0B },
	{ 88200,	0x0C },
	{ 176400,	0x0D },
	{ 8000,		0x11 },
	{ 16000,	0x12 },
	{ 32000,	0x13 },
};

static int cs35l41_pcm_hw_params(struct snd_pcm_substream *substream,
				 struct snd_pcm_hw_params *params,
				 struct snd_soc_dai *dai)
{
	struct cs35l41_private *cs35l41 = snd_soc_component_get_drvdata(dai->component);
	unsigned int rate = params_rate(params);
	u8 asp_wl;
	int i;

	for (i = 0; i < ARRAY_SIZE(cs35l41_fs_rates); i++) {
		if (rate == cs35l41_fs_rates[i].rate)
			break;
	}

	if (i >= ARRAY_SIZE(cs35l41_fs_rates)) {
		dev_err(cs35l41->dev, "Unsupported rate: %u\n", rate);
		return -EINVAL;
	}

	asp_wl = params_width(params);

	if (i < ARRAY_SIZE(cs35l41_fs_rates))
		regmap_update_bits(cs35l41->regmap, CS35L41_GLOBAL_CLK_CTRL,
				   CS35L41_GLOBAL_FS_MASK,
				   cs35l41_fs_rates[i].fs_cfg << CS35L41_GLOBAL_FS_SHIFT);

	if (substream->stream == SNDRV_PCM_STREAM_PLAYBACK) {
		regmap_update_bits(cs35l41->regmap, CS35L41_SP_FORMAT,
				   CS35L41_ASP_WIDTH_RX_MASK,
				   asp_wl << CS35L41_ASP_WIDTH_RX_SHIFT);
		regmap_update_bits(cs35l41->regmap, CS35L41_SP_RX_WL,
				   CS35L41_ASP_RX_WL_MASK,
				   asp_wl << CS35L41_ASP_RX_WL_SHIFT);
	} else {
		regmap_update_bits(cs35l41->regmap, CS35L41_SP_FORMAT,
				   CS35L41_ASP_WIDTH_TX_MASK,
				   asp_wl << CS35L41_ASP_WIDTH_TX_SHIFT);
		regmap_update_bits(cs35l41->regmap, CS35L41_SP_TX_WL,
				   CS35L41_ASP_TX_WL_MASK,
				   asp_wl << CS35L41_ASP_TX_WL_SHIFT);
	}

	return 0;
}

static int cs35l41_get_clk_config(int freq)
{
	int i;

	for (i = 0; i < ARRAY_SIZE(cs35l41_pll_sysclk); i++) {
		if (cs35l41_pll_sysclk[i].freq == freq)
			return cs35l41_pll_sysclk[i].clk_cfg;
	}

	return -EINVAL;
}

static const unsigned int cs35l41_src_rates[] = {
	8000, 12000, 11025, 16000, 22050, 24000, 32000,
	44100, 48000, 88200, 96000, 176400, 192000
};

static const struct snd_pcm_hw_constraint_list cs35l41_constraints = {
	.count = ARRAY_SIZE(cs35l41_src_rates),
	.list = cs35l41_src_rates,
};

static int cs35l41_pcm_startup(struct snd_pcm_substream *substream,
			       struct snd_soc_dai *dai)
{
	struct cs35l41_private *cs35l41 = snd_soc_component_get_drvdata(dai->component);

	reinit_completion(&cs35l41->pll_lock);

	if (substream->runtime)
		return snd_pcm_hw_constraint_list(substream->runtime, 0,
						  SNDRV_PCM_HW_PARAM_RATE,
						  &cs35l41_constraints);
	return 0;
}

static int cs35l41_component_set_sysclk(struct snd_soc_component *component,
					int clk_id, int source,
					unsigned int freq, int dir)
{
	struct cs35l41_private *cs35l41 = snd_soc_component_get_drvdata(component);
	int extclk_cfg, clksrc;

	switch (clk_id) {
	case CS35L41_CLKID_SCLK:
		clksrc = CS35L41_PLLSRC_SCLK;
		break;
	case CS35L41_CLKID_LRCLK:
		clksrc = CS35L41_PLLSRC_LRCLK;
		break;
	case CS35L41_CLKID_MCLK:
		clksrc = CS35L41_PLLSRC_MCLK;
		break;
	default:
		dev_err(cs35l41->dev, "Invalid CLK Config\n");
		return -EINVAL;
	}

	extclk_cfg = cs35l41_get_clk_config(freq);

	if (extclk_cfg < 0) {
		dev_err(cs35l41->dev, "Invalid CLK Config: %d, freq: %u\n",
			extclk_cfg, freq);
		return -EINVAL;
	}

	regmap_update_bits(cs35l41->regmap, CS35L41_PLL_CLK_CTRL,
			   CS35L41_PLL_OPENLOOP_MASK,
			   1 << CS35L41_PLL_OPENLOOP_SHIFT);
	regmap_update_bits(cs35l41->regmap, CS35L41_PLL_CLK_CTRL,
			   CS35L41_REFCLK_FREQ_MASK,
			   extclk_cfg << CS35L41_REFCLK_FREQ_SHIFT);
	regmap_update_bits(cs35l41->regmap, CS35L41_PLL_CLK_CTRL,
			   CS35L41_PLL_CLK_EN_MASK,
			   0 << CS35L41_PLL_CLK_EN_SHIFT);
	regmap_update_bits(cs35l41->regmap, CS35L41_PLL_CLK_CTRL,
			   CS35L41_PLL_CLK_SEL_MASK, clksrc);
	regmap_update_bits(cs35l41->regmap, CS35L41_PLL_CLK_CTRL,
			   CS35L41_PLL_OPENLOOP_MASK,
			   0 << CS35L41_PLL_OPENLOOP_SHIFT);
	regmap_update_bits(cs35l41->regmap, CS35L41_PLL_CLK_CTRL,
			   CS35L41_PLL_CLK_EN_MASK,
			   1 << CS35L41_PLL_CLK_EN_SHIFT);

	return 0;
}

static int cs35l41_dai_set_sysclk(struct snd_soc_dai *dai,
				  int clk_id, unsigned int freq, int dir)
{
	struct cs35l41_private *cs35l41 = snd_soc_component_get_drvdata(dai->component);
	unsigned int fs1_val;
	unsigned int fs2_val;
	unsigned int val;
	int fsindex;

	fsindex = cs35l41_get_fs_mon_config_index(freq);
	if (fsindex < 0) {
		dev_err(cs35l41->dev, "Invalid CLK Config freq: %u\n", freq);
		return -EINVAL;
	}

	dev_dbg(cs35l41->dev, "Set DAI sysclk %d\n", freq);

	if (freq <= 6144000) {
		/* Use the lookup table */
		fs1_val = cs35l41_fs_mon[fsindex].fs1;
		fs2_val = cs35l41_fs_mon[fsindex].fs2;
	} else {
		/* Use hard-coded values */
		fs1_val = 0x10;
		fs2_val = 0x24;
	}

	val = fs1_val;
	val |= (fs2_val << CS35L41_FS2_WINDOW_SHIFT) & CS35L41_FS2_WINDOW_MASK;
	regmap_write(cs35l41->regmap, CS35L41_TST_FS_MON0, val);

	return 0;
}

static int cs35l41_set_pdata(struct cs35l41_private *cs35l41)
{
	struct cs35l41_hw_cfg *hw_cfg = &cs35l41->hw_cfg;
	int ret;

	if (!hw_cfg->valid)
		return -EINVAL;

	if (hw_cfg->bst_type == CS35L41_EXT_BOOST_NO_VSPK_SWITCH)
		return -EINVAL;

	/* Required */
	ret = cs35l41_init_boost(cs35l41->dev, cs35l41->regmap, hw_cfg);
	if (ret)
		return ret;

	/* Optional */
	if (hw_cfg->dout_hiz <= CS35L41_ASP_DOUT_HIZ_MASK && hw_cfg->dout_hiz >= 0)
		regmap_update_bits(cs35l41->regmap, CS35L41_SP_HIZ_CTRL, CS35L41_ASP_DOUT_HIZ_MASK,
				   hw_cfg->dout_hiz);

	return 0;
}

static const struct snd_soc_dapm_route cs35l41_ext_bst_routes[] = {
	{"Main AMP", NULL, "VSPK"},
};

static const struct snd_soc_dapm_widget cs35l41_ext_bst_widget[] = {
	SND_SOC_DAPM_SUPPLY("VSPK", CS35L41_GPIO1_CTRL1, CS35L41_GPIO_LVL_SHIFT, 0, NULL, 0),
};

static int cs35l41_component_probe(struct snd_soc_component *component)
{
	struct cs35l41_private *cs35l41 = snd_soc_component_get_drvdata(component);
	struct snd_soc_dapm_context *dapm = snd_soc_component_get_dapm(component);
	int ret;

	if (cs35l41->hw_cfg.bst_type == CS35L41_EXT_BOOST) {
		ret = snd_soc_dapm_new_controls(dapm, cs35l41_ext_bst_widget,
						ARRAY_SIZE(cs35l41_ext_bst_widget));
		if (ret)
			return ret;

		ret = snd_soc_dapm_add_routes(dapm, cs35l41_ext_bst_routes,
					      ARRAY_SIZE(cs35l41_ext_bst_routes));
		if (ret)
			return ret;
	}

	return wm_adsp2_component_probe(&cs35l41->dsp, component);
}

static void cs35l41_component_remove(struct snd_soc_component *component)
{
	struct cs35l41_private *cs35l41 = snd_soc_component_get_drvdata(component);

	wm_adsp2_component_remove(&cs35l41->dsp, component);
}

static const struct snd_soc_dai_ops cs35l41_ops = {
	.startup = cs35l41_pcm_startup,
	.set_fmt = cs35l41_set_dai_fmt,
	.hw_params = cs35l41_pcm_hw_params,
	.set_sysclk = cs35l41_dai_set_sysclk,
	.set_channel_map = cs35l41_set_channel_map,
};

static struct snd_soc_dai_driver cs35l41_dai[] = {
	{
		.name = "cs35l41-pcm",
		.id = 0,
		.playback = {
			.stream_name = "AMP Playback",
			.channels_min = 1,
			.channels_max = 2,
			.rates = SNDRV_PCM_RATE_KNOT,
			.formats = CS35L41_RX_FORMATS,
		},
		.capture = {
			.stream_name = "AMP Capture",
			.channels_min = 1,
			.channels_max = 4,
			.rates = SNDRV_PCM_RATE_KNOT,
			.formats = CS35L41_TX_FORMATS,
		},
		.ops = &cs35l41_ops,
		.symmetric_rate = 1,
	},
};

static const struct snd_soc_component_driver soc_component_dev_cs35l41 = {
	.name = "cs35l41-codec",
	.probe = cs35l41_component_probe,
	.remove = cs35l41_component_remove,

	.dapm_widgets = cs35l41_dapm_widgets,
	.num_dapm_widgets = ARRAY_SIZE(cs35l41_dapm_widgets),
	.dapm_routes = cs35l41_audio_map,
	.num_dapm_routes = ARRAY_SIZE(cs35l41_audio_map),

	.controls = cs35l41_aud_controls,
	.num_controls = ARRAY_SIZE(cs35l41_aud_controls),
	.set_sysclk = cs35l41_component_set_sysclk,

	.endianness = 1,
};

static int cs35l41_handle_pdata(struct device *dev, struct cs35l41_hw_cfg *hw_cfg)
{
	struct cs35l41_gpio_cfg *gpio1 = &hw_cfg->gpio1;
	struct cs35l41_gpio_cfg *gpio2 = &hw_cfg->gpio2;
	unsigned int val;
	int ret;

	/* Some ACPI systems received the Shared Boost feature before the upstream driver,
	 * leaving those systems with deprecated _DSD properties.
	 * To correctly configure those systems add shared-boost-active and shared-boost-passive
	 * properties mapped to the correct value in boost-type.
	 * These two are not DT properties and should not be used in new systems designs.
	 */
	if (device_property_read_bool(dev, "cirrus,shared-boost-active")) {
		hw_cfg->bst_type = CS35L41_SHD_BOOST_ACTV;
	} else if (device_property_read_bool(dev, "cirrus,shared-boost-passive")) {
		hw_cfg->bst_type = CS35L41_SHD_BOOST_PASS;
	} else {
		ret = device_property_read_u32(dev, "cirrus,boost-type", &val);
		if (ret >= 0)
			hw_cfg->bst_type = val;
	}

	ret = device_property_read_u32(dev, "cirrus,boost-peak-milliamp", &val);
	if (ret >= 0)
		hw_cfg->bst_ipk = val;
	else
		hw_cfg->bst_ipk = -1;

	ret = device_property_read_u32(dev, "cirrus,boost-ind-nanohenry", &val);
	if (ret >= 0)
		hw_cfg->bst_ind = val;
	else
		hw_cfg->bst_ind = -1;

	ret = device_property_read_u32(dev, "cirrus,boost-cap-microfarad", &val);
	if (ret >= 0)
		hw_cfg->bst_cap = val;
	else
		hw_cfg->bst_cap = -1;

	ret = device_property_read_u32(dev, "cirrus,asp-sdout-hiz", &val);
	if (ret >= 0)
		hw_cfg->dout_hiz = val;
	else
		hw_cfg->dout_hiz = -1;

	/* GPIO1 Pin Config */
	gpio1->pol_inv = device_property_read_bool(dev, "cirrus,gpio1-polarity-invert");
	gpio1->out_en = device_property_read_bool(dev, "cirrus,gpio1-output-enable");
	ret = device_property_read_u32(dev, "cirrus,gpio1-src-select", &val);
	if (ret >= 0) {
		gpio1->func = val;
		gpio1->valid = true;
	}

	/* GPIO2 Pin Config */
	gpio2->pol_inv = device_property_read_bool(dev, "cirrus,gpio2-polarity-invert");
	gpio2->out_en = device_property_read_bool(dev, "cirrus,gpio2-output-enable");
	ret = device_property_read_u32(dev, "cirrus,gpio2-src-select", &val);
	if (ret >= 0) {
		gpio2->func = val;
		gpio2->valid = true;
	}

	hw_cfg->valid = true;

	return 0;
}

static int cs35l41_dsp_init(struct cs35l41_private *cs35l41)
{
	struct wm_adsp *dsp;
	int ret;

	dsp = &cs35l41->dsp;
	dsp->part = "cs35l41";
	dsp->fw = 9; /* 9 is WM_ADSP_FW_SPK_PROT in wm_adsp.c */
	dsp->toggle_preload = true;

	cs35l41_configure_cs_dsp(cs35l41->dev, cs35l41->regmap, &dsp->cs_dsp);

	ret = cs35l41_write_fs_errata(cs35l41->dev, cs35l41->regmap);
	if (ret < 0)
		return ret;

	ret = wm_halo_init(dsp);
	if (ret) {
		dev_err(cs35l41->dev, "wm_halo_init failed: %d\n", ret);
		return ret;
	}

	ret = regmap_write(cs35l41->regmap, CS35L41_DSP1_RX5_SRC,
			   CS35L41_INPUT_SRC_VPMON);
	if (ret < 0) {
		dev_err(cs35l41->dev, "Write INPUT_SRC_VPMON failed: %d\n", ret);
		goto err_dsp;
	}
	ret = regmap_write(cs35l41->regmap, CS35L41_DSP1_RX6_SRC,
			   CS35L41_INPUT_SRC_CLASSH);
	if (ret < 0) {
		dev_err(cs35l41->dev, "Write INPUT_SRC_CLASSH failed: %d\n", ret);
		goto err_dsp;
	}
	ret = regmap_write(cs35l41->regmap, CS35L41_DSP1_RX7_SRC,
			   CS35L41_INPUT_SRC_TEMPMON);
	if (ret < 0) {
		dev_err(cs35l41->dev, "Write INPUT_SRC_TEMPMON failed: %d\n", ret);
		goto err_dsp;
	}
	ret = regmap_write(cs35l41->regmap, CS35L41_DSP1_RX8_SRC,
			   CS35L41_INPUT_SRC_RSVD);
	if (ret < 0) {
		dev_err(cs35l41->dev, "Write INPUT_SRC_RSVD failed: %d\n", ret);
		goto err_dsp;
	}

	return 0;

err_dsp:
	wm_adsp2_remove(dsp);

	return ret;
}

static int cs35l41_acpi_get_name(struct cs35l41_private *cs35l41)
{
	acpi_handle handle = ACPI_HANDLE(cs35l41->dev);
	const char *sub;

	/* If there is no ACPI_HANDLE, there is no ACPI for this system, return 0 */
	if (!handle)
		return 0;

	sub = acpi_get_subsystem_id(handle);
	if (IS_ERR(sub)) {
		/* If bad ACPI, return 0 and fallback to legacy firmware path, otherwise fail */
		if (PTR_ERR(sub) == -ENODATA)
			return 0;
		else
			return PTR_ERR(sub);
	}

	cs35l41->dsp.system_name = sub;
	dev_dbg(cs35l41->dev, "Subsystem ID: %s\n", cs35l41->dsp.system_name);

	return 0;
}

int cs35l41_probe(struct cs35l41_private *cs35l41, const struct cs35l41_hw_cfg *hw_cfg)
{
	u32 regid, reg_revid, i, mtl_revid, int_status, chipid_match;
	int irq_pol = 0;
	int ret;

	if (hw_cfg) {
		cs35l41->hw_cfg = *hw_cfg;
	} else {
		ret = cs35l41_handle_pdata(cs35l41->dev, &cs35l41->hw_cfg);
		if (ret != 0)
			return ret;
	}

	for (i = 0; i < CS35L41_NUM_SUPPLIES; i++)
		cs35l41->supplies[i].supply = cs35l41_supplies[i];

	ret = devm_regulator_bulk_get(cs35l41->dev, CS35L41_NUM_SUPPLIES,
				      cs35l41->supplies);
	if (ret != 0) {
		dev_err(cs35l41->dev, "Failed to request core supplies: %d\n", ret);
		return ret;
	}

	ret = regulator_bulk_enable(CS35L41_NUM_SUPPLIES, cs35l41->supplies);
	if (ret != 0) {
		dev_err(cs35l41->dev, "Failed to enable core supplies: %d\n", ret);
		return ret;
	}

	/* returning NULL can be an option if in stereo mode */
	cs35l41->reset_gpio = devm_gpiod_get_optional(cs35l41->dev, "reset",
						      GPIOD_OUT_LOW);
	if (IS_ERR(cs35l41->reset_gpio)) {
		ret = PTR_ERR(cs35l41->reset_gpio);
		cs35l41->reset_gpio = NULL;
		if (ret == -EBUSY) {
			dev_info(cs35l41->dev,
				 "Reset line busy, assuming shared reset\n");
		} else {
			dev_err(cs35l41->dev,
				"Failed to get reset GPIO: %d\n", ret);
			goto err;
		}
	}
	if (cs35l41->reset_gpio) {
		/* satisfy minimum reset pulse width spec */
		usleep_range(2000, 2100);
		gpiod_set_value_cansleep(cs35l41->reset_gpio, 1);
	}

	usleep_range(2000, 2100);

	ret = regmap_read_poll_timeout(cs35l41->regmap, CS35L41_IRQ1_STATUS4,
				       int_status, int_status & CS35L41_OTP_BOOT_DONE,
				       1000, 100000);
	if (ret) {
		dev_err(cs35l41->dev,
			"Failed waiting for OTP_BOOT_DONE: %d\n", ret);
		goto err;
	}

	regmap_read(cs35l41->regmap, CS35L41_IRQ1_STATUS3, &int_status);
	if (int_status & CS35L41_OTP_BOOT_ERR) {
		dev_err(cs35l41->dev, "OTP Boot error\n");
		ret = -EINVAL;
		goto err;
	}

	ret = regmap_read(cs35l41->regmap, CS35L41_DEVID, &regid);
	if (ret < 0) {
		dev_err(cs35l41->dev, "Get Device ID failed: %d\n", ret);
		goto err;
	}

	ret = regmap_read(cs35l41->regmap, CS35L41_REVID, &reg_revid);
	if (ret < 0) {
		dev_err(cs35l41->dev, "Get Revision ID failed: %d\n", ret);
		goto err;
	}

	mtl_revid = reg_revid & CS35L41_MTLREVID_MASK;

	/* CS35L41 will have even MTLREVID
	 * CS35L41R will have odd MTLREVID
	 */
	chipid_match = (mtl_revid % 2) ? CS35L41R_CHIP_ID : CS35L41_CHIP_ID;
	if (regid != chipid_match) {
		dev_err(cs35l41->dev, "CS35L41 Device ID (%X). Expected ID %X\n",
			regid, chipid_match);
		ret = -ENODEV;
		goto err;
	}

	cs35l41_test_key_unlock(cs35l41->dev, cs35l41->regmap);

	ret = cs35l41_register_errata_patch(cs35l41->dev, cs35l41->regmap, reg_revid);
	if (ret)
		goto err;

	ret = cs35l41_otp_unpack(cs35l41->dev, cs35l41->regmap);
	if (ret < 0) {
		dev_err(cs35l41->dev, "OTP Unpack failed: %d\n", ret);
		goto err;
	}

	cs35l41_test_key_lock(cs35l41->dev, cs35l41->regmap);

	irq_pol = cs35l41_gpio_config(cs35l41->regmap, &cs35l41->hw_cfg);

	/* Set interrupt masks for critical errors */
	regmap_write(cs35l41->regmap, CS35L41_IRQ1_MASK1,
		     CS35L41_INT1_MASK_DEFAULT);
	if (cs35l41->hw_cfg.bst_type == CS35L41_SHD_BOOST_PASS ||
	    cs35l41->hw_cfg.bst_type == CS35L41_SHD_BOOST_ACTV)
		regmap_update_bits(cs35l41->regmap, CS35L41_IRQ1_MASK3, CS35L41_INT3_PLL_LOCK_MASK,
				   0 << CS35L41_INT3_PLL_LOCK_SHIFT);

	ret = devm_request_threaded_irq(cs35l41->dev, cs35l41->irq, NULL, cs35l41_irq,
					IRQF_ONESHOT | IRQF_SHARED | irq_pol,
					"cs35l41", cs35l41);
	if (ret != 0) {
		dev_err(cs35l41->dev, "Failed to request IRQ: %d\n", ret);
		goto err;
	}

	ret = cs35l41_set_pdata(cs35l41);
	if (ret < 0) {
		dev_err(cs35l41->dev, "Set pdata failed: %d\n", ret);
		goto err;
	}

	ret = cs35l41_acpi_get_name(cs35l41);
	if (ret < 0)
		goto err;

	ret = cs35l41_dsp_init(cs35l41);
	if (ret < 0)
		goto err;

	init_completion(&cs35l41->pll_lock);

	pm_runtime_set_autosuspend_delay(cs35l41->dev, 3000);
	pm_runtime_use_autosuspend(cs35l41->dev);
	pm_runtime_mark_last_busy(cs35l41->dev);
	pm_runtime_set_active(cs35l41->dev);
	pm_runtime_get_noresume(cs35l41->dev);
	pm_runtime_enable(cs35l41->dev);

	ret = devm_snd_soc_register_component(cs35l41->dev,
					      &soc_component_dev_cs35l41,
					      cs35l41_dai, ARRAY_SIZE(cs35l41_dai));
	if (ret < 0) {
		dev_err(cs35l41->dev, "Register codec failed: %d\n", ret);
		goto err_pm;
	}

	pm_runtime_put_autosuspend(cs35l41->dev);

	dev_info(cs35l41->dev, "Cirrus Logic CS35L41 (%x), Revision: %02X\n",
		 regid, reg_revid);

	return 0;

err_pm:
	pm_runtime_disable(cs35l41->dev);
	pm_runtime_put_noidle(cs35l41->dev);

	wm_adsp2_remove(&cs35l41->dsp);
err:
	cs35l41_safe_reset(cs35l41->regmap, cs35l41->hw_cfg.bst_type);
	regulator_bulk_disable(CS35L41_NUM_SUPPLIES, cs35l41->supplies);
	gpiod_set_value_cansleep(cs35l41->reset_gpio, 0);

	return ret;
}
EXPORT_SYMBOL_GPL(cs35l41_probe);

void cs35l41_remove(struct cs35l41_private *cs35l41)
{
	pm_runtime_get_sync(cs35l41->dev);
	pm_runtime_disable(cs35l41->dev);

	regmap_write(cs35l41->regmap, CS35L41_IRQ1_MASK1, 0xFFFFFFFF);
	if (cs35l41->hw_cfg.bst_type == CS35L41_SHD_BOOST_PASS ||
	    cs35l41->hw_cfg.bst_type == CS35L41_SHD_BOOST_ACTV)
		regmap_update_bits(cs35l41->regmap, CS35L41_IRQ1_MASK3, CS35L41_INT3_PLL_LOCK_MASK,
				   1 << CS35L41_INT3_PLL_LOCK_SHIFT);
	kfree(cs35l41->dsp.system_name);
	wm_adsp2_remove(&cs35l41->dsp);
	cs35l41_safe_reset(cs35l41->regmap, cs35l41->hw_cfg.bst_type);

	pm_runtime_put_noidle(cs35l41->dev);

	regulator_bulk_disable(CS35L41_NUM_SUPPLIES, cs35l41->supplies);
	gpiod_set_value_cansleep(cs35l41->reset_gpio, 0);
}
EXPORT_SYMBOL_GPL(cs35l41_remove);

static int __maybe_unused cs35l41_runtime_suspend(struct device *dev)
{
	struct cs35l41_private *cs35l41 = dev_get_drvdata(dev);

	dev_dbg(cs35l41->dev, "Runtime suspend\n");

	if (!cs35l41->dsp.preloaded || !cs35l41->dsp.cs_dsp.running)
		return 0;

	cs35l41_enter_hibernate(dev, cs35l41->regmap, cs35l41->hw_cfg.bst_type);

	regcache_cache_only(cs35l41->regmap, true);
	regcache_mark_dirty(cs35l41->regmap);

	return 0;
}

static int __maybe_unused cs35l41_runtime_resume(struct device *dev)
{
	struct cs35l41_private *cs35l41 = dev_get_drvdata(dev);
	int ret;

	dev_dbg(cs35l41->dev, "Runtime resume\n");

	if (!cs35l41->dsp.preloaded || !cs35l41->dsp.cs_dsp.running)
		return 0;

	regcache_cache_only(cs35l41->regmap, false);

	ret = cs35l41_exit_hibernate(cs35l41->dev, cs35l41->regmap);
	if (ret)
		return ret;

	/* Test key needs to be unlocked to allow the OTP settings to re-apply */
	cs35l41_test_key_unlock(cs35l41->dev, cs35l41->regmap);
	ret = regcache_sync(cs35l41->regmap);
	cs35l41_test_key_lock(cs35l41->dev, cs35l41->regmap);
	if (ret) {
		dev_err(cs35l41->dev, "Failed to restore register cache: %d\n", ret);
		return ret;
	}
	cs35l41_init_boost(cs35l41->dev, cs35l41->regmap, &cs35l41->hw_cfg);

	return 0;
}

static int __maybe_unused cs35l41_sys_suspend(struct device *dev)
{
	struct cs35l41_private *cs35l41 = dev_get_drvdata(dev);

	dev_dbg(cs35l41->dev, "System suspend, disabling IRQ\n");
	disable_irq(cs35l41->irq);

	return 0;
}

static int __maybe_unused cs35l41_sys_suspend_noirq(struct device *dev)
{
	struct cs35l41_private *cs35l41 = dev_get_drvdata(dev);

	dev_dbg(cs35l41->dev, "Late system suspend, reenabling IRQ\n");
	enable_irq(cs35l41->irq);

	return 0;
}

static int __maybe_unused cs35l41_sys_resume_noirq(struct device *dev)
{
	struct cs35l41_private *cs35l41 = dev_get_drvdata(dev);

	dev_dbg(cs35l41->dev, "Early system resume, disabling IRQ\n");
	disable_irq(cs35l41->irq);

	return 0;
}

static int __maybe_unused cs35l41_sys_resume(struct device *dev)
{
	struct cs35l41_private *cs35l41 = dev_get_drvdata(dev);

	dev_dbg(cs35l41->dev, "System resume, reenabling IRQ\n");
	enable_irq(cs35l41->irq);

	return 0;
}

const struct dev_pm_ops cs35l41_pm_ops = {
	SET_RUNTIME_PM_OPS(cs35l41_runtime_suspend, cs35l41_runtime_resume, NULL)

	SET_SYSTEM_SLEEP_PM_OPS(cs35l41_sys_suspend, cs35l41_sys_resume)
	SET_NOIRQ_SYSTEM_SLEEP_PM_OPS(cs35l41_sys_suspend_noirq, cs35l41_sys_resume_noirq)
};
EXPORT_SYMBOL_GPL(cs35l41_pm_ops);

MODULE_DESCRIPTION("ASoC CS35L41 driver");
MODULE_AUTHOR("David Rhodes, Cirrus Logic Inc, <david.rhodes@cirrus.com>");
MODULE_LICENSE("GPL");<|MERGE_RESOLUTION|>--- conflicted
+++ resolved
@@ -361,10 +361,7 @@
 {
 	switch (cs35l41->hw_cfg.bst_type) {
 	case CS35L41_INT_BOOST:
-<<<<<<< HEAD
-=======
 	case CS35L41_SHD_BOOST_ACTV:
->>>>>>> 160f4124
 		enable = enable ? CS35L41_BST_EN_DEFAULT : CS35L41_BST_DIS_FET_OFF;
 		regmap_update_bits(cs35l41->regmap, CS35L41_PWR_CTRL2, CS35L41_BST_EN_MASK,
 				enable << CS35L41_BST_EN_SHIFT);
@@ -374,8 +371,6 @@
 	}
 }
 
-<<<<<<< HEAD
-=======
 
 static void cs35l41_error_release(struct cs35l41_private *cs35l41, unsigned int irq_err_bit,
 				  unsigned int rel_err_bit)
@@ -386,7 +381,6 @@
 	regmap_update_bits(cs35l41->regmap, CS35L41_PROTECT_REL_ERR_IGN, rel_err_bit, 0);
 }
 
->>>>>>> 160f4124
 static irqreturn_t cs35l41_irq(int irq, void *data)
 {
 	struct cs35l41_private *cs35l41 = data;
@@ -442,18 +436,7 @@
 	if (status[0] & CS35L41_BST_OVP_ERR) {
 		dev_crit_ratelimited(cs35l41->dev, "VBST Over Voltage error\n");
 		cs35l41_boost_enable(cs35l41, 0);
-<<<<<<< HEAD
-		regmap_write(cs35l41->regmap, CS35L41_IRQ1_STATUS1,
-			     CS35L41_BST_OVP_ERR);
-		regmap_write(cs35l41->regmap, CS35L41_PROTECT_REL_ERR_IGN, 0);
-		regmap_update_bits(cs35l41->regmap, CS35L41_PROTECT_REL_ERR_IGN,
-				   CS35L41_BST_OVP_ERR_RLS,
-				   CS35L41_BST_OVP_ERR_RLS);
-		regmap_update_bits(cs35l41->regmap, CS35L41_PROTECT_REL_ERR_IGN,
-				   CS35L41_BST_OVP_ERR_RLS, 0);
-=======
 		cs35l41_error_release(cs35l41, CS35L41_BST_OVP_ERR, CS35L41_BST_OVP_ERR_RLS);
->>>>>>> 160f4124
 		cs35l41_boost_enable(cs35l41, 1);
 		ret = IRQ_HANDLED;
 	}
@@ -461,18 +444,7 @@
 	if (status[0] & CS35L41_BST_DCM_UVP_ERR) {
 		dev_crit_ratelimited(cs35l41->dev, "DCM VBST Under Voltage Error\n");
 		cs35l41_boost_enable(cs35l41, 0);
-<<<<<<< HEAD
-		regmap_write(cs35l41->regmap, CS35L41_IRQ1_STATUS1,
-			     CS35L41_BST_DCM_UVP_ERR);
-		regmap_write(cs35l41->regmap, CS35L41_PROTECT_REL_ERR_IGN, 0);
-		regmap_update_bits(cs35l41->regmap, CS35L41_PROTECT_REL_ERR_IGN,
-				   CS35L41_BST_UVP_ERR_RLS,
-				   CS35L41_BST_UVP_ERR_RLS);
-		regmap_update_bits(cs35l41->regmap, CS35L41_PROTECT_REL_ERR_IGN,
-				   CS35L41_BST_UVP_ERR_RLS, 0);
-=======
 		cs35l41_error_release(cs35l41, CS35L41_BST_DCM_UVP_ERR, CS35L41_BST_UVP_ERR_RLS);
->>>>>>> 160f4124
 		cs35l41_boost_enable(cs35l41, 1);
 		ret = IRQ_HANDLED;
 	}
@@ -480,17 +452,6 @@
 	if (status[0] & CS35L41_BST_SHORT_ERR) {
 		dev_crit_ratelimited(cs35l41->dev, "LBST error: powering off!\n");
 		cs35l41_boost_enable(cs35l41, 0);
-<<<<<<< HEAD
-		regmap_write(cs35l41->regmap, CS35L41_IRQ1_STATUS1,
-			     CS35L41_BST_SHORT_ERR);
-		regmap_write(cs35l41->regmap, CS35L41_PROTECT_REL_ERR_IGN, 0);
-		regmap_update_bits(cs35l41->regmap, CS35L41_PROTECT_REL_ERR_IGN,
-				   CS35L41_BST_SHORT_ERR_RLS,
-				   CS35L41_BST_SHORT_ERR_RLS);
-		regmap_update_bits(cs35l41->regmap, CS35L41_PROTECT_REL_ERR_IGN,
-				   CS35L41_BST_SHORT_ERR_RLS, 0);
-		cs35l41_boost_enable(cs35l41, 1);
-=======
 		cs35l41_error_release(cs35l41, CS35L41_BST_SHORT_ERR, CS35L41_BST_SHORT_ERR_RLS);
 		cs35l41_boost_enable(cs35l41, 1);
 		ret = IRQ_HANDLED;
@@ -499,7 +460,6 @@
 	if (status[2] & CS35L41_PLL_LOCK) {
 		regmap_write(cs35l41->regmap, CS35L41_IRQ1_STATUS3, CS35L41_PLL_LOCK);
 		complete(&cs35l41->pll_lock);
->>>>>>> 160f4124
 		ret = IRQ_HANDLED;
 	}
 
