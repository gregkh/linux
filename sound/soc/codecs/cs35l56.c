--- conflicted
+++ resolved
@@ -899,17 +899,6 @@
 
 	pm_runtime_get_sync(cs35l56->base.dev);
 
-<<<<<<< HEAD
-	/* Populate fw file qualifier with the revision and security state */
-	if (!cs35l56->dsp.fwf_name) {
-		cs35l56->dsp.fwf_name = kasprintf(GFP_KERNEL, "%02x%s-dsp1",
-						  cs35l56->base.rev,
-						  cs35l56->base.secured ? "-s" : "");
-		if (!cs35l56->dsp.fwf_name)
-			goto err;
-	}
-
-=======
 	ret = cs35l56_read_prot_status(&cs35l56->base, &firmware_missing, &firmware_version);
 	if (ret)
 		goto err;
@@ -930,7 +919,6 @@
 	if (!cs35l56->dsp.fwf_name)
 		goto err;
 
->>>>>>> 03a22b59
 	dev_dbg(cs35l56->base.dev, "DSP fwf name: '%s' system name: '%s'\n",
 		cs35l56->dsp.fwf_name, cs35l56->dsp.system_name);
 
