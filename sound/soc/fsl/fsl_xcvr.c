--- conflicted
+++ resolved
@@ -186,11 +186,7 @@
 
 	lockdep_assert_held(&card->snd_card->controls_rwsem);
 
-<<<<<<< HEAD
-	kctl = snd_soc_card_get_kcontrol_locked(card, name);
-=======
 	kctl = snd_soc_card_get_kcontrol(card, name);
->>>>>>> a6ad5510
 	if (kctl == NULL)
 		return -ENOENT;
 
