// SPDX-License-Identifier: GPL-2.0-only
/*
 * Copyright (c) 2010-2011,2013-2015 The Linux Foundation. All rights reserved.
 *
 * lpass-platform.c -- ALSA SoC platform driver for QTi LPASS
 */

#include <linux/dma-mapping.h>
#include <linux/export.h>
#include <linux/kernel.h>
#include <linux/module.h>
#include <linux/platform_device.h>
#include <sound/pcm_params.h>
#include <linux/regmap.h>
#include <sound/soc.h>
#include "lpass-lpaif-reg.h"
#include "lpass.h"

#define DRV_NAME "lpass-platform"

struct lpass_pcm_data {
	int dma_ch;
	int i2s_port;
};

#define LPASS_PLATFORM_BUFFER_SIZE	(24 *  2 * 1024)
#define LPASS_PLATFORM_PERIODS		2

static const struct snd_pcm_hardware lpass_platform_pcm_hardware = {
	.info			=	SNDRV_PCM_INFO_MMAP |
					SNDRV_PCM_INFO_MMAP_VALID |
					SNDRV_PCM_INFO_INTERLEAVED |
					SNDRV_PCM_INFO_PAUSE |
					SNDRV_PCM_INFO_RESUME,
	.formats		=	SNDRV_PCM_FMTBIT_S16 |
					SNDRV_PCM_FMTBIT_S24 |
					SNDRV_PCM_FMTBIT_S32,
	.rates			=	SNDRV_PCM_RATE_8000_192000,
	.rate_min		=	8000,
	.rate_max		=	192000,
	.channels_min		=	1,
	.channels_max		=	8,
	.buffer_bytes_max	=	LPASS_PLATFORM_BUFFER_SIZE,
	.period_bytes_max	=	LPASS_PLATFORM_BUFFER_SIZE /
						LPASS_PLATFORM_PERIODS,
	.period_bytes_min	=	LPASS_PLATFORM_BUFFER_SIZE /
						LPASS_PLATFORM_PERIODS,
	.periods_min		=	LPASS_PLATFORM_PERIODS,
	.periods_max		=	LPASS_PLATFORM_PERIODS,
	.fifo_size		=	0,
};

static int lpass_platform_alloc_dmactl_fields(struct device *dev,
					 struct regmap *map)
{
	struct lpass_data *drvdata = dev_get_drvdata(dev);
	struct lpass_variant *v = drvdata->variant;
	struct lpaif_dmactl *rd_dmactl, *wr_dmactl;
	int rval;

	drvdata->rd_dmactl = devm_kzalloc(dev, sizeof(struct lpaif_dmactl),
					  GFP_KERNEL);
	if (drvdata->rd_dmactl == NULL)
		return -ENOMEM;

	drvdata->wr_dmactl = devm_kzalloc(dev, sizeof(struct lpaif_dmactl),
					  GFP_KERNEL);
	if (drvdata->wr_dmactl == NULL)
		return -ENOMEM;

	rd_dmactl = drvdata->rd_dmactl;
	wr_dmactl = drvdata->wr_dmactl;

	rval = devm_regmap_field_bulk_alloc(dev, map, &rd_dmactl->intf,
					    &v->rdma_intf, 6);
	if (rval)
		return rval;

	return devm_regmap_field_bulk_alloc(dev, map, &wr_dmactl->intf,
					    &v->wrdma_intf, 6);
}

static int lpass_platform_alloc_hdmidmactl_fields(struct device *dev,
					 struct regmap *map)
{
	struct lpass_data *drvdata = dev_get_drvdata(dev);
	struct lpass_variant *v = drvdata->variant;
	struct lpaif_dmactl *rd_dmactl;

	rd_dmactl = devm_kzalloc(dev, sizeof(struct lpaif_dmactl), GFP_KERNEL);
	if (rd_dmactl == NULL)
		return -ENOMEM;

	drvdata->hdmi_rd_dmactl = rd_dmactl;

	return devm_regmap_field_bulk_alloc(dev, map, &rd_dmactl->bursten,
					    &v->hdmi_rdma_bursten, 8);
}

static int lpass_platform_pcmops_open(struct snd_soc_component *component,
				      struct snd_pcm_substream *substream)
{
	struct snd_pcm_runtime *runtime = substream->runtime;
	struct snd_soc_pcm_runtime *soc_runtime = asoc_substream_to_rtd(substream);
	struct snd_soc_dai *cpu_dai = asoc_rtd_to_cpu(soc_runtime, 0);
	struct lpass_data *drvdata = snd_soc_component_get_drvdata(component);
	struct lpass_variant *v = drvdata->variant;
	int ret, dma_ch, dir = substream->stream;
	struct lpass_pcm_data *data;
	struct regmap *map;
	unsigned int dai_id = cpu_dai->driver->id;

<<<<<<< HEAD
=======
	component->id = dai_id;
>>>>>>> d1988041
	data = kzalloc(sizeof(*data), GFP_KERNEL);
	if (!data)
		return -ENOMEM;

	data->i2s_port = cpu_dai->driver->id;
	runtime->private_data = data;

	if (v->alloc_dma_channel)
		dma_ch = v->alloc_dma_channel(drvdata, dir, dai_id);
	else
		dma_ch = 0;

	if (dma_ch < 0) {
		kfree(data);
		return dma_ch;
	}

	if (cpu_dai->driver->id == LPASS_DP_RX) {
		map = drvdata->hdmiif_map;
		drvdata->hdmi_substream[dma_ch] = substream;
	} else {
		map = drvdata->lpaif_map;
		drvdata->substream[dma_ch] = substream;
	}
	data->dma_ch = dma_ch;
	ret = regmap_write(map,
			LPAIF_DMACTL_REG(v, dma_ch, dir, data->i2s_port), 0);
	if (ret) {
		dev_err(soc_runtime->dev,
			"error writing to rdmactl reg: %d\n", ret);
		return ret;
	}
	snd_soc_set_runtime_hwparams(substream, &lpass_platform_pcm_hardware);

	runtime->dma_bytes = lpass_platform_pcm_hardware.buffer_bytes_max;

	ret = snd_pcm_hw_constraint_integer(runtime,
			SNDRV_PCM_HW_PARAM_PERIODS);
	if (ret < 0) {
		kfree(data);
		dev_err(soc_runtime->dev, "setting constraints failed: %d\n",
			ret);
		return -EINVAL;
	}

	snd_pcm_set_runtime_buffer(substream, &substream->dma_buffer);

	return 0;
}

static int lpass_platform_pcmops_close(struct snd_soc_component *component,
				       struct snd_pcm_substream *substream)
{
	struct snd_pcm_runtime *runtime = substream->runtime;
	struct snd_soc_pcm_runtime *soc_runtime = asoc_substream_to_rtd(substream);
	struct snd_soc_dai *cpu_dai = asoc_rtd_to_cpu(soc_runtime, 0);
	struct lpass_data *drvdata = snd_soc_component_get_drvdata(component);
	struct lpass_variant *v = drvdata->variant;
	struct lpass_pcm_data *data;
	unsigned int dai_id = cpu_dai->driver->id;

	data = runtime->private_data;
	if (dai_id == LPASS_DP_RX)
		drvdata->hdmi_substream[data->dma_ch] = NULL;
	else
		drvdata->substream[data->dma_ch] = NULL;
	if (v->free_dma_channel)
		v->free_dma_channel(drvdata, data->dma_ch, dai_id);

	kfree(data);
	return 0;
}

static int lpass_platform_pcmops_hw_params(struct snd_soc_component *component,
					   struct snd_pcm_substream *substream,
					   struct snd_pcm_hw_params *params)
{
	struct snd_soc_pcm_runtime *soc_runtime = asoc_substream_to_rtd(substream);
	struct snd_soc_dai *cpu_dai = asoc_rtd_to_cpu(soc_runtime, 0);
	struct lpass_data *drvdata = snd_soc_component_get_drvdata(component);
	struct snd_pcm_runtime *rt = substream->runtime;
	struct lpass_pcm_data *pcm_data = rt->private_data;
	struct lpass_variant *v = drvdata->variant;
	snd_pcm_format_t format = params_format(params);
	unsigned int channels = params_channels(params);
	unsigned int regval;
	struct lpaif_dmactl *dmactl;
	int id, dir = substream->stream;
	int bitwidth;
	int ret, dma_port = pcm_data->i2s_port + v->dmactl_audif_start;
	unsigned int dai_id = cpu_dai->driver->id;

	if (dir ==  SNDRV_PCM_STREAM_PLAYBACK) {
		id = pcm_data->dma_ch;
		if (dai_id == LPASS_DP_RX)
			dmactl = drvdata->hdmi_rd_dmactl;
		else
			dmactl = drvdata->rd_dmactl;

	} else {
		dmactl = drvdata->wr_dmactl;
		id = pcm_data->dma_ch - v->wrdma_channel_start;
	}

	bitwidth = snd_pcm_format_width(format);
	if (bitwidth < 0) {
		dev_err(soc_runtime->dev, "invalid bit width given: %d\n",
				bitwidth);
		return bitwidth;
	}

	ret = regmap_fields_write(dmactl->bursten, id, LPAIF_DMACTL_BURSTEN_INCR4);
	if (ret) {
		dev_err(soc_runtime->dev, "error updating bursten field: %d\n", ret);
		return ret;
	}

	ret = regmap_fields_write(dmactl->fifowm, id, LPAIF_DMACTL_FIFOWM_8);
	if (ret) {
		dev_err(soc_runtime->dev, "error updating fifowm field: %d\n", ret);
		return ret;
	}

	switch (dai_id) {
	case LPASS_DP_RX:
		ret = regmap_fields_write(dmactl->burst8, id,
							LPAIF_DMACTL_BURSTEN_INCR4);
		if (ret) {
			dev_err(soc_runtime->dev, "error updating burst8en field: %d\n", ret);
			return ret;
		}
		ret = regmap_fields_write(dmactl->burst16, id,
							LPAIF_DMACTL_BURSTEN_INCR4);
		if (ret) {
			dev_err(soc_runtime->dev, "error updating burst16en field: %d\n", ret);
			return ret;
		}
		ret = regmap_fields_write(dmactl->dynburst, id,
							LPAIF_DMACTL_BURSTEN_INCR4);
		if (ret) {
			dev_err(soc_runtime->dev, "error updating dynbursten field: %d\n", ret);
			return ret;
		}
		break;
	case MI2S_PRIMARY:
	case MI2S_SECONDARY:
		ret = regmap_fields_write(dmactl->intf, id,
						LPAIF_DMACTL_AUDINTF(dma_port));
		if (ret) {
			dev_err(soc_runtime->dev, "error updating audio interface field: %d\n",
					ret);
			return ret;
		}

		break;
	default:
		dev_err(soc_runtime->dev, "%s: invalid  interface: %d\n", __func__, dai_id);
		break;
	}
	switch (bitwidth) {
	case 16:
		switch (channels) {
		case 1:
		case 2:
			regval = LPAIF_DMACTL_WPSCNT_ONE;
			break;
		case 4:
			regval = LPAIF_DMACTL_WPSCNT_TWO;
			break;
		case 6:
			regval = LPAIF_DMACTL_WPSCNT_THREE;
			break;
		case 8:
			regval = LPAIF_DMACTL_WPSCNT_FOUR;
			break;
		default:
			dev_err(soc_runtime->dev, "invalid PCM config given: bw=%d, ch=%u\n",
				bitwidth, channels);
			return -EINVAL;
		}
		break;
	case 24:
	case 32:
		switch (channels) {
		case 1:
			regval = LPAIF_DMACTL_WPSCNT_ONE;
			break;
		case 2:
			regval = (dai_id == LPASS_DP_RX ?
			LPAIF_DMACTL_WPSCNT_ONE :
			LPAIF_DMACTL_WPSCNT_TWO);
			break;
		case 4:
			regval = (dai_id == LPASS_DP_RX ?
			LPAIF_DMACTL_WPSCNT_TWO :
			LPAIF_DMACTL_WPSCNT_FOUR);
			break;
		case 6:
			regval = (dai_id == LPASS_DP_RX ?
			LPAIF_DMACTL_WPSCNT_THREE :
			LPAIF_DMACTL_WPSCNT_SIX);
			break;
		case 8:
			regval = (dai_id == LPASS_DP_RX ?
			LPAIF_DMACTL_WPSCNT_FOUR :
			LPAIF_DMACTL_WPSCNT_EIGHT);
			break;
		default:
			dev_err(soc_runtime->dev, "invalid PCM config given: bw=%d, ch=%u\n",
				bitwidth, channels);
			return -EINVAL;
		}
		break;
	default:
		dev_err(soc_runtime->dev, "invalid PCM config given: bw=%d, ch=%u\n",
			bitwidth, channels);
		return -EINVAL;
	}

	ret = regmap_fields_write(dmactl->wpscnt, id, regval);
	if (ret) {
		dev_err(soc_runtime->dev, "error writing to dmactl reg: %d\n",
			ret);
		return ret;
	}

	return 0;
}

static int lpass_platform_pcmops_hw_free(struct snd_soc_component *component,
					 struct snd_pcm_substream *substream)
{
	struct snd_soc_pcm_runtime *soc_runtime = asoc_substream_to_rtd(substream);
	struct snd_soc_dai *cpu_dai = asoc_rtd_to_cpu(soc_runtime, 0);
	struct lpass_data *drvdata = snd_soc_component_get_drvdata(component);
	struct snd_pcm_runtime *rt = substream->runtime;
	struct lpass_pcm_data *pcm_data = rt->private_data;
	struct lpass_variant *v = drvdata->variant;
	unsigned int reg;
	int ret;
	struct regmap *map;
	unsigned int dai_id = cpu_dai->driver->id;

	if (dai_id == LPASS_DP_RX)
		map = drvdata->hdmiif_map;
	else
		map = drvdata->lpaif_map;

	reg = LPAIF_DMACTL_REG(v, pcm_data->dma_ch, substream->stream, dai_id);
	ret = regmap_write(map, reg, 0);
	if (ret)
		dev_err(soc_runtime->dev, "error writing to rdmactl reg: %d\n",
			ret);

	return ret;
}

static int lpass_platform_pcmops_prepare(struct snd_soc_component *component,
					 struct snd_pcm_substream *substream)
{
	struct snd_pcm_runtime *runtime = substream->runtime;
	struct snd_soc_pcm_runtime *soc_runtime = asoc_substream_to_rtd(substream);
	struct snd_soc_dai *cpu_dai = asoc_rtd_to_cpu(soc_runtime, 0);
	struct lpass_data *drvdata = snd_soc_component_get_drvdata(component);
	struct snd_pcm_runtime *rt = substream->runtime;
	struct lpass_pcm_data *pcm_data = rt->private_data;
	struct lpass_variant *v = drvdata->variant;
	struct lpaif_dmactl *dmactl;
	struct regmap *map;
	int ret, id, ch, dir = substream->stream;
	unsigned int dai_id = cpu_dai->driver->id;


	ch = pcm_data->dma_ch;
	if (dir ==  SNDRV_PCM_STREAM_PLAYBACK) {
		if (dai_id == LPASS_DP_RX) {
			dmactl = drvdata->hdmi_rd_dmactl;
			map = drvdata->hdmiif_map;
		} else {
			dmactl = drvdata->rd_dmactl;
			map = drvdata->lpaif_map;
		}

		id = pcm_data->dma_ch;
	} else {
		dmactl = drvdata->wr_dmactl;
		id = pcm_data->dma_ch - v->wrdma_channel_start;
		map = drvdata->lpaif_map;
	}

	ret = regmap_write(map, LPAIF_DMABASE_REG(v, ch, dir, dai_id),
				runtime->dma_addr);
	if (ret) {
		dev_err(soc_runtime->dev, "error writing to rdmabase reg: %d\n",
			ret);
		return ret;
	}

	ret = regmap_write(map, LPAIF_DMABUFF_REG(v, ch, dir, dai_id),
			(snd_pcm_lib_buffer_bytes(substream) >> 2) - 1);
	if (ret) {
		dev_err(soc_runtime->dev, "error writing to rdmabuff reg: %d\n",
			ret);
		return ret;
	}

	ret = regmap_write(map, LPAIF_DMAPER_REG(v, ch, dir, dai_id),
			(snd_pcm_lib_period_bytes(substream) >> 2) - 1);
	if (ret) {
		dev_err(soc_runtime->dev, "error writing to rdmaper reg: %d\n",
			ret);
		return ret;
	}

	ret = regmap_fields_write(dmactl->enable, id, LPAIF_DMACTL_ENABLE_ON);
	if (ret) {
		dev_err(soc_runtime->dev, "error writing to rdmactl reg: %d\n",
			ret);
		return ret;
	}

	return 0;
}

static int lpass_platform_pcmops_trigger(struct snd_soc_component *component,
					 struct snd_pcm_substream *substream,
					 int cmd)
{
	struct snd_soc_pcm_runtime *soc_runtime = asoc_substream_to_rtd(substream);
	struct snd_soc_dai *cpu_dai = asoc_rtd_to_cpu(soc_runtime, 0);
	struct lpass_data *drvdata = snd_soc_component_get_drvdata(component);
	struct snd_pcm_runtime *rt = substream->runtime;
	struct lpass_pcm_data *pcm_data = rt->private_data;
	struct lpass_variant *v = drvdata->variant;
	struct lpaif_dmactl *dmactl;
	struct regmap *map;
	int ret, ch, id;
	int dir = substream->stream;
	unsigned int reg_irqclr = 0, val_irqclr = 0;
	unsigned int  reg_irqen = 0, val_irqen = 0, val_mask = 0;
	unsigned int dai_id = cpu_dai->driver->id;
	unsigned int dma_ctrl_reg = 0;

	ch = pcm_data->dma_ch;
	if (dir ==  SNDRV_PCM_STREAM_PLAYBACK) {
		id = pcm_data->dma_ch;
		if (dai_id == LPASS_DP_RX) {
			dmactl = drvdata->hdmi_rd_dmactl;
			map = drvdata->hdmiif_map;
		} else {
			dmactl = drvdata->rd_dmactl;
			map = drvdata->lpaif_map;
		}
	} else {
		dmactl = drvdata->wr_dmactl;
		id = pcm_data->dma_ch - v->wrdma_channel_start;
		map = drvdata->lpaif_map;
	}
	ret = regmap_read(map, LPAIF_DMACTL_REG(v, ch, dir, dai_id), &dma_ctrl_reg);
	if (ret) {
		dev_err(soc_runtime->dev, "error reading from rdmactl reg: %d\n", ret);
		return ret;
	}

	if (dma_ctrl_reg == LPAIF_DMACTL_RESET_STATE ||
		dma_ctrl_reg == LPAIF_DMACTL_RESET_STATE + 1) {
		dev_err(soc_runtime->dev, "error in rdmactl register state\n");
		return -ENOTRECOVERABLE;
	}
	switch (cmd) {
	case SNDRV_PCM_TRIGGER_START:
	case SNDRV_PCM_TRIGGER_RESUME:
	case SNDRV_PCM_TRIGGER_PAUSE_RELEASE:
		ret = regmap_fields_write(dmactl->enable, id,
						 LPAIF_DMACTL_ENABLE_ON);
		if (ret) {
			dev_err(soc_runtime->dev,
				"error writing to rdmactl reg: %d\n", ret);
			return ret;
		}
		switch (dai_id) {
		case LPASS_DP_RX:
			ret = regmap_fields_write(dmactl->dyncclk, id,
					 LPAIF_DMACTL_DYNCLK_ON);
			if (ret) {
				dev_err(soc_runtime->dev,
					"error writing to rdmactl reg: %d\n", ret);
				return ret;
			}
			map = drvdata->hdmiif_map;
			reg_irqclr = LPASS_HDMITX_APP_IRQCLEAR_REG(v);
			val_irqclr = (LPAIF_IRQ_ALL(ch) |
					LPAIF_IRQ_HDMI_REQ_ON_PRELOAD(ch) |
					LPAIF_IRQ_HDMI_METADONE |
					LPAIF_IRQ_HDMI_SDEEP_AUD_DIS(ch));

			reg_irqen = LPASS_HDMITX_APP_IRQEN_REG(v);
			val_mask = (LPAIF_IRQ_ALL(ch) |
					LPAIF_IRQ_HDMI_REQ_ON_PRELOAD(ch) |
					LPAIF_IRQ_HDMI_METADONE |
					LPAIF_IRQ_HDMI_SDEEP_AUD_DIS(ch));
			val_irqen = (LPAIF_IRQ_ALL(ch) |
					LPAIF_IRQ_HDMI_REQ_ON_PRELOAD(ch) |
					LPAIF_IRQ_HDMI_METADONE |
					LPAIF_IRQ_HDMI_SDEEP_AUD_DIS(ch));
			break;
		case MI2S_PRIMARY:
		case MI2S_SECONDARY:
			map = drvdata->lpaif_map;
			reg_irqclr = LPAIF_IRQCLEAR_REG(v, LPAIF_IRQ_PORT_HOST);
			val_irqclr = LPAIF_IRQ_ALL(ch);


			reg_irqen = LPAIF_IRQEN_REG(v, LPAIF_IRQ_PORT_HOST);
			val_mask = LPAIF_IRQ_ALL(ch);
			val_irqen = LPAIF_IRQ_ALL(ch);
			break;
		default:
			dev_err(soc_runtime->dev, "%s: invalid %d interface\n", __func__, dai_id);
			return -EINVAL;
		}

		ret = regmap_write(map, reg_irqclr, val_irqclr);
		if (ret) {
			dev_err(soc_runtime->dev, "error writing to irqclear reg: %d\n", ret);
			return ret;
		}
		ret = regmap_update_bits(map, reg_irqen, val_mask, val_irqen);
		if (ret) {
			dev_err(soc_runtime->dev, "error writing to irqen reg: %d\n", ret);
			return ret;
		}
		break;
	case SNDRV_PCM_TRIGGER_STOP:
	case SNDRV_PCM_TRIGGER_SUSPEND:
	case SNDRV_PCM_TRIGGER_PAUSE_PUSH:
		ret = regmap_fields_write(dmactl->enable, id,
					 LPAIF_DMACTL_ENABLE_OFF);
		if (ret) {
			dev_err(soc_runtime->dev,
				"error writing to rdmactl reg: %d\n", ret);
			return ret;
		}
		switch (dai_id) {
		case LPASS_DP_RX:
			ret = regmap_fields_write(dmactl->dyncclk, id,
					 LPAIF_DMACTL_DYNCLK_OFF);
			if (ret) {
				dev_err(soc_runtime->dev,
					"error writing to rdmactl reg: %d\n", ret);
				return ret;
			}
			map = drvdata->hdmiif_map;
			reg_irqen = LPASS_HDMITX_APP_IRQEN_REG(v);
			val_mask = (LPAIF_IRQ_ALL(ch) |
					LPAIF_IRQ_HDMI_REQ_ON_PRELOAD(ch) |
					LPAIF_IRQ_HDMI_METADONE |
					LPAIF_IRQ_HDMI_SDEEP_AUD_DIS(ch));
			val_irqen = 0;
			break;
		case MI2S_PRIMARY:
		case MI2S_SECONDARY:
			map = drvdata->lpaif_map;
			reg_irqen = LPAIF_IRQEN_REG(v, LPAIF_IRQ_PORT_HOST);
			val_mask = LPAIF_IRQ_ALL(ch);
			val_irqen = 0;
			break;
		default:
			dev_err(soc_runtime->dev, "%s: invalid %d interface\n", __func__, dai_id);
			return -EINVAL;
		}

		ret = regmap_update_bits(map, reg_irqen, val_mask, val_irqen);
		if (ret) {
			dev_err(soc_runtime->dev,
				"error writing to irqen reg: %d\n", ret);
			return ret;
		}
		break;
	}

	return 0;
}

static snd_pcm_uframes_t lpass_platform_pcmops_pointer(
		struct snd_soc_component *component,
		struct snd_pcm_substream *substream)
{
	struct snd_soc_pcm_runtime *soc_runtime = asoc_substream_to_rtd(substream);
	struct snd_soc_dai *cpu_dai = asoc_rtd_to_cpu(soc_runtime, 0);
	struct lpass_data *drvdata = snd_soc_component_get_drvdata(component);
	struct snd_pcm_runtime *rt = substream->runtime;
	struct lpass_pcm_data *pcm_data = rt->private_data;
	struct lpass_variant *v = drvdata->variant;
	unsigned int base_addr, curr_addr;
	int ret, ch, dir = substream->stream;
	struct regmap *map;
	unsigned int dai_id = cpu_dai->driver->id;

	if (dai_id == LPASS_DP_RX)
		map = drvdata->hdmiif_map;
	else
		map = drvdata->lpaif_map;

	ch = pcm_data->dma_ch;

	ret = regmap_read(map,
			LPAIF_DMABASE_REG(v, ch, dir, dai_id), &base_addr);
	if (ret) {
		dev_err(soc_runtime->dev,
			"error reading from rdmabase reg: %d\n", ret);
		return ret;
	}

	ret = regmap_read(map,
			LPAIF_DMACURR_REG(v, ch, dir, dai_id), &curr_addr);
	if (ret) {
		dev_err(soc_runtime->dev,
			"error reading from rdmacurr reg: %d\n", ret);
		return ret;
	}

	return bytes_to_frames(substream->runtime, curr_addr - base_addr);
}

static int lpass_platform_pcmops_mmap(struct snd_soc_component *component,
				      struct snd_pcm_substream *substream,
				      struct vm_area_struct *vma)
{
	struct snd_pcm_runtime *runtime = substream->runtime;

	return dma_mmap_coherent(component->dev, vma, runtime->dma_area,
				 runtime->dma_addr, runtime->dma_bytes);
}

static irqreturn_t lpass_dma_interrupt_handler(
			struct snd_pcm_substream *substream,
			struct lpass_data *drvdata,
			int chan, u32 interrupts)
{
	struct snd_soc_pcm_runtime *soc_runtime = asoc_substream_to_rtd(substream);
	struct snd_soc_dai *cpu_dai = asoc_rtd_to_cpu(soc_runtime, 0);
	struct lpass_variant *v = drvdata->variant;
	irqreturn_t ret = IRQ_NONE;
	int rv;
	unsigned int reg = 0, val = 0;
	struct regmap *map;
	unsigned int dai_id = cpu_dai->driver->id;

	switch (dai_id) {
	case LPASS_DP_RX:
		map = drvdata->hdmiif_map;
		reg = LPASS_HDMITX_APP_IRQCLEAR_REG(v);
		val = (LPAIF_IRQ_HDMI_REQ_ON_PRELOAD(chan) |
		LPAIF_IRQ_HDMI_METADONE |
		LPAIF_IRQ_HDMI_SDEEP_AUD_DIS(chan));
	break;
	case MI2S_PRIMARY:
	case MI2S_SECONDARY:
		map = drvdata->lpaif_map;
		reg = LPAIF_IRQCLEAR_REG(v, LPAIF_IRQ_PORT_HOST);
		val = 0;
	break;
	default:
	dev_err(soc_runtime->dev, "%s: invalid  %d interface\n", __func__, dai_id);
	return -EINVAL;
	}
	if (interrupts & LPAIF_IRQ_PER(chan)) {

		rv = regmap_write(map, reg, LPAIF_IRQ_PER(chan) | val);
		if (rv) {
			dev_err(soc_runtime->dev,
				"error writing to irqclear reg: %d\n", rv);
			return IRQ_NONE;
		}
		snd_pcm_period_elapsed(substream);
		ret = IRQ_HANDLED;
	}

	if (interrupts & LPAIF_IRQ_XRUN(chan)) {
		rv = regmap_write(map, reg, LPAIF_IRQ_XRUN(chan) | val);
		if (rv) {
			dev_err(soc_runtime->dev,
				"error writing to irqclear reg: %d\n", rv);
			return IRQ_NONE;
		}
		dev_warn(soc_runtime->dev, "xrun warning\n");
		snd_pcm_stop_xrun(substream);
		ret = IRQ_HANDLED;
	}

	if (interrupts & LPAIF_IRQ_ERR(chan)) {
		rv = regmap_write(map, reg, LPAIF_IRQ_ERR(chan) | val);
		if (rv) {
			dev_err(soc_runtime->dev,
				"error writing to irqclear reg: %d\n", rv);
			return IRQ_NONE;
		}
		dev_err(soc_runtime->dev, "bus access error\n");
		snd_pcm_stop(substream, SNDRV_PCM_STATE_DISCONNECTED);
		ret = IRQ_HANDLED;
	}

	if (interrupts & val) {
		rv = regmap_write(map, reg, val);
		if (rv) {
			dev_err(soc_runtime->dev,
			"error writing to irqclear reg: %d\n", rv);
			return IRQ_NONE;
		}
		ret = IRQ_HANDLED;
	}

	return ret;
}

static irqreturn_t lpass_platform_lpaif_irq(int irq, void *data)
{
	struct lpass_data *drvdata = data;
	struct lpass_variant *v = drvdata->variant;
	unsigned int irqs;
	int rv, chan;

	rv = regmap_read(drvdata->lpaif_map,
			LPAIF_IRQSTAT_REG(v, LPAIF_IRQ_PORT_HOST), &irqs);
	if (rv) {
		pr_err("error reading from irqstat reg: %d\n", rv);
		return IRQ_NONE;
	}

	/* Handle per channel interrupts */
	for (chan = 0; chan < LPASS_MAX_DMA_CHANNELS; chan++) {
		if (irqs & LPAIF_IRQ_ALL(chan) && drvdata->substream[chan]) {
			rv = lpass_dma_interrupt_handler(
						drvdata->substream[chan],
						drvdata, chan, irqs);
			if (rv != IRQ_HANDLED)
				return rv;
		}
	}

	return IRQ_HANDLED;
}

static irqreturn_t lpass_platform_hdmiif_irq(int irq, void *data)
{
	struct lpass_data *drvdata = data;
	struct lpass_variant *v = drvdata->variant;
	unsigned int irqs;
	int rv, chan;

	rv = regmap_read(drvdata->hdmiif_map,
			LPASS_HDMITX_APP_IRQSTAT_REG(v), &irqs);
	if (rv) {
		pr_err("error reading from irqstat reg: %d\n", rv);
		return IRQ_NONE;
	}

	/* Handle per channel interrupts */
	for (chan = 0; chan < LPASS_MAX_HDMI_DMA_CHANNELS; chan++) {
		if (irqs & (LPAIF_IRQ_ALL(chan) | LPAIF_IRQ_HDMI_REQ_ON_PRELOAD(chan) |
				LPAIF_IRQ_HDMI_METADONE |
				LPAIF_IRQ_HDMI_SDEEP_AUD_DIS(chan))
			&& drvdata->hdmi_substream[chan]) {
			rv = lpass_dma_interrupt_handler(
						drvdata->hdmi_substream[chan],
						drvdata, chan, irqs);
			if (rv != IRQ_HANDLED)
				return rv;
		}
	}

	return IRQ_HANDLED;
}

static int lpass_platform_pcm_new(struct snd_soc_component *component,
				  struct snd_soc_pcm_runtime *soc_runtime)
{
	struct snd_pcm *pcm = soc_runtime->pcm;
	struct snd_pcm_substream *psubstream, *csubstream;
	int ret = -EINVAL;
	size_t size = lpass_platform_pcm_hardware.buffer_bytes_max;

	psubstream = pcm->streams[SNDRV_PCM_STREAM_PLAYBACK].substream;
	if (psubstream) {
		ret = snd_dma_alloc_pages(SNDRV_DMA_TYPE_DEV,
					component->dev,
					size, &psubstream->dma_buffer);
		if (ret) {
			dev_err(soc_runtime->dev, "Cannot allocate buffer(s)\n");
			return ret;
		}
	}

	csubstream = pcm->streams[SNDRV_PCM_STREAM_CAPTURE].substream;
	if (csubstream) {
		ret = snd_dma_alloc_pages(SNDRV_DMA_TYPE_DEV,
					component->dev,
					size, &csubstream->dma_buffer);
		if (ret) {
			dev_err(soc_runtime->dev, "Cannot allocate buffer(s)\n");
			if (psubstream)
				snd_dma_free_pages(&psubstream->dma_buffer);
			return ret;
		}

	}

	return 0;
}

static void lpass_platform_pcm_free(struct snd_soc_component *component,
				    struct snd_pcm *pcm)
{
	struct snd_pcm_substream *substream;
	int i;

	for_each_pcm_streams(i) {
		substream = pcm->streams[i].substream;
		if (substream) {
			snd_dma_free_pages(&substream->dma_buffer);
			substream->dma_buffer.area = NULL;
			substream->dma_buffer.addr = 0;
		}
	}
}

static const struct snd_soc_component_driver lpass_component_driver = {
	.name		= DRV_NAME,
	.open		= lpass_platform_pcmops_open,
	.close		= lpass_platform_pcmops_close,
	.hw_params	= lpass_platform_pcmops_hw_params,
	.hw_free	= lpass_platform_pcmops_hw_free,
	.prepare	= lpass_platform_pcmops_prepare,
	.trigger	= lpass_platform_pcmops_trigger,
	.pointer	= lpass_platform_pcmops_pointer,
	.mmap		= lpass_platform_pcmops_mmap,
	.pcm_construct	= lpass_platform_pcm_new,
	.pcm_destruct	= lpass_platform_pcm_free,

};

int asoc_qcom_lpass_platform_register(struct platform_device *pdev)
{
	struct lpass_data *drvdata = platform_get_drvdata(pdev);
	struct lpass_variant *v = drvdata->variant;
	int ret;

	drvdata->lpaif_irq = platform_get_irq_byname(pdev, "lpass-irq-lpaif");
	if (drvdata->lpaif_irq < 0)
		return -ENODEV;

	/* ensure audio hardware is disabled */
	ret = regmap_write(drvdata->lpaif_map,
			LPAIF_IRQEN_REG(v, LPAIF_IRQ_PORT_HOST), 0);
	if (ret) {
		dev_err(&pdev->dev, "error writing to irqen reg: %d\n", ret);
		return ret;
	}

	ret = devm_request_irq(&pdev->dev, drvdata->lpaif_irq,
			lpass_platform_lpaif_irq, IRQF_TRIGGER_RISING,
			"lpass-irq-lpaif", drvdata);
	if (ret) {
		dev_err(&pdev->dev, "irq request failed: %d\n", ret);
		return ret;
	}

	ret = lpass_platform_alloc_dmactl_fields(&pdev->dev,
						 drvdata->lpaif_map);
	if (ret) {
		dev_err(&pdev->dev,
			"error initializing dmactl fields: %d\n", ret);
		return ret;
	}

	if (drvdata->hdmi_port_enable) {
		drvdata->hdmiif_irq = platform_get_irq_byname(pdev, "lpass-irq-hdmi");
		if (drvdata->hdmiif_irq < 0)
			return -ENODEV;

		ret = devm_request_irq(&pdev->dev, drvdata->hdmiif_irq,
				lpass_platform_hdmiif_irq, 0, "lpass-irq-hdmi", drvdata);
		if (ret) {
			dev_err(&pdev->dev, "irq hdmi request failed: %d\n", ret);
			return ret;
		}
		ret = regmap_write(drvdata->hdmiif_map,
				LPASS_HDMITX_APP_IRQEN_REG(v), 0);
		if (ret) {
			dev_err(&pdev->dev, "error writing to hdmi irqen reg: %d\n", ret);
			return ret;
		}

		ret = lpass_platform_alloc_hdmidmactl_fields(&pdev->dev,
							 drvdata->hdmiif_map);
		if (ret) {
			dev_err(&pdev->dev,
				"error initializing hdmidmactl fields: %d\n", ret);
			return ret;
		}
	}
	return devm_snd_soc_register_component(&pdev->dev,
			&lpass_component_driver, NULL, 0);
}
EXPORT_SYMBOL_GPL(asoc_qcom_lpass_platform_register);

MODULE_DESCRIPTION("QTi LPASS Platform Driver");
MODULE_LICENSE("GPL v2");<|MERGE_RESOLUTION|>--- conflicted
+++ resolved
@@ -110,10 +110,7 @@
 	struct regmap *map;
 	unsigned int dai_id = cpu_dai->driver->id;
 
-<<<<<<< HEAD
-=======
 	component->id = dai_id;
->>>>>>> d1988041
 	data = kzalloc(sizeof(*data), GFP_KERNEL);
 	if (!data)
 		return -ENOMEM;
