--- conflicted
+++ resolved
@@ -76,12 +76,9 @@
 	enum stream_state state;
 	struct q6apm_graph *graph;
 	spinlock_t lock;
-<<<<<<< HEAD
-=======
 	uint32_t initial_samples_drop;
 	uint32_t trailing_samples_drop;
 	bool notify_on_drain;
->>>>>>> 98817289
 };
 
 struct q6apm_dai_data {
