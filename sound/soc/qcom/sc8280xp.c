// SPDX-License-Identifier: GPL-2.0
// Copyright (c) 2022, Linaro Limited

#include <dt-bindings/sound/qcom,q6afe.h>
#include <linux/module.h>
#include <linux/platform_device.h>
#include <sound/soc.h>
#include <sound/soc-dapm.h>
#include <sound/pcm.h>
#include <linux/soundwire/sdw.h>
#include <sound/jack.h>
#include <linux/input-event-codes.h>
#include "qdsp6/q6afe.h"
#include "common.h"
#include "sdw.h"

struct sc8280xp_snd_data {
	bool stream_prepared[AFE_PORT_MAX];
	struct snd_soc_card *card;
	struct sdw_stream_runtime *sruntime[AFE_PORT_MAX];
	struct snd_soc_jack jack;
	struct snd_soc_jack dp_jack[8];
	bool jack_setup;
};

static int sc8280xp_snd_init(struct snd_soc_pcm_runtime *rtd)
{
	struct sc8280xp_snd_data *data = snd_soc_card_get_drvdata(rtd->card);
<<<<<<< HEAD
	struct snd_soc_dai *cpu_dai = asoc_rtd_to_cpu(rtd, 0);
	struct snd_soc_card *card = rtd->card;
=======
	struct snd_soc_dai *cpu_dai = snd_soc_rtd_to_cpu(rtd, 0);
	struct snd_soc_card *card = rtd->card;
	struct snd_soc_jack *dp_jack  = NULL;
	int dp_pcm_id = 0;
>>>>>>> a6ad5510

	switch (cpu_dai->id) {
	case WSA_CODEC_DMA_RX_0:
	case WSA_CODEC_DMA_RX_1:
		/*
		 * Set limit of -3 dB on Digital Volume and 0 dB on PA Volume
		 * to reduce the risk of speaker damage until we have active
		 * speaker protection in place.
		 */
		snd_soc_limit_volume(card, "WSA_RX0 Digital Volume", 81);
		snd_soc_limit_volume(card, "WSA_RX1 Digital Volume", 81);
		snd_soc_limit_volume(card, "SpkrLeft PA Volume", 17);
		snd_soc_limit_volume(card, "SpkrRight PA Volume", 17);
		break;
<<<<<<< HEAD
	default:
		break;
	}
=======
	case DISPLAY_PORT_RX_0:
		/* DISPLAY_PORT dai ids are not contiguous */
		dp_pcm_id = 0;
		dp_jack = &data->dp_jack[dp_pcm_id];
		break;
	case DISPLAY_PORT_RX_1 ... DISPLAY_PORT_RX_7:
		dp_pcm_id = cpu_dai->id - DISPLAY_PORT_RX_1 + 1;
		dp_jack = &data->dp_jack[dp_pcm_id];
		break;
	default:
		break;
	}

	if (dp_jack)
		return qcom_snd_dp_jack_setup(rtd, dp_jack, dp_pcm_id);
>>>>>>> a6ad5510

	return qcom_snd_wcd_jack_setup(rtd, &data->jack, &data->jack_setup);
}

static void sc8280xp_snd_shutdown(struct snd_pcm_substream *substream)
{
	struct snd_soc_pcm_runtime *rtd = snd_soc_substream_to_rtd(substream);
	struct snd_soc_dai *cpu_dai = snd_soc_rtd_to_cpu(rtd, 0);
	struct sc8280xp_snd_data *pdata = snd_soc_card_get_drvdata(rtd->card);
	struct sdw_stream_runtime *sruntime = pdata->sruntime[cpu_dai->id];

	pdata->sruntime[cpu_dai->id] = NULL;
	sdw_release_stream(sruntime);
}

static int sc8280xp_be_hw_params_fixup(struct snd_soc_pcm_runtime *rtd,
				     struct snd_pcm_hw_params *params)
{
	struct snd_soc_dai *cpu_dai = snd_soc_rtd_to_cpu(rtd, 0);
	struct snd_interval *rate = hw_param_interval(params,
					SNDRV_PCM_HW_PARAM_RATE);
	struct snd_interval *channels = hw_param_interval(params,
					SNDRV_PCM_HW_PARAM_CHANNELS);

	rate->min = rate->max = 48000;
	channels->min = 2;
	channels->max = 2;
	switch (cpu_dai->id) {
	case TX_CODEC_DMA_TX_0:
	case TX_CODEC_DMA_TX_1:
	case TX_CODEC_DMA_TX_2:
	case TX_CODEC_DMA_TX_3:
		channels->min = 1;
		break;
	default:
		break;
	}


	return 0;
}

static int sc8280xp_snd_hw_params(struct snd_pcm_substream *substream,
				struct snd_pcm_hw_params *params)
{
<<<<<<< HEAD
	struct snd_soc_pcm_runtime *rtd = substream->private_data;
=======
	struct snd_soc_pcm_runtime *rtd = snd_soc_substream_to_rtd(substream);
>>>>>>> a6ad5510
	struct snd_soc_dai *cpu_dai = snd_soc_rtd_to_cpu(rtd, 0);
	struct sc8280xp_snd_data *pdata = snd_soc_card_get_drvdata(rtd->card);

	return qcom_snd_sdw_hw_params(substream, params, &pdata->sruntime[cpu_dai->id]);
}

static int sc8280xp_snd_prepare(struct snd_pcm_substream *substream)
{
<<<<<<< HEAD
	struct snd_soc_pcm_runtime *rtd = substream->private_data;
=======
	struct snd_soc_pcm_runtime *rtd = snd_soc_substream_to_rtd(substream);
>>>>>>> a6ad5510
	struct snd_soc_dai *cpu_dai = snd_soc_rtd_to_cpu(rtd, 0);
	struct sc8280xp_snd_data *data = snd_soc_card_get_drvdata(rtd->card);
	struct sdw_stream_runtime *sruntime = data->sruntime[cpu_dai->id];

	return qcom_snd_sdw_prepare(substream, sruntime,
				    &data->stream_prepared[cpu_dai->id]);
}

static int sc8280xp_snd_hw_free(struct snd_pcm_substream *substream)
{
	struct snd_soc_pcm_runtime *rtd = snd_soc_substream_to_rtd(substream);
	struct sc8280xp_snd_data *data = snd_soc_card_get_drvdata(rtd->card);
	struct snd_soc_dai *cpu_dai = snd_soc_rtd_to_cpu(rtd, 0);
	struct sdw_stream_runtime *sruntime = data->sruntime[cpu_dai->id];

	return qcom_snd_sdw_hw_free(substream, sruntime,
				    &data->stream_prepared[cpu_dai->id]);
}

static const struct snd_soc_ops sc8280xp_be_ops = {
	.startup = qcom_snd_sdw_startup,
	.shutdown = sc8280xp_snd_shutdown,
	.hw_params = sc8280xp_snd_hw_params,
	.hw_free = sc8280xp_snd_hw_free,
	.prepare = sc8280xp_snd_prepare,
};

static void sc8280xp_add_be_ops(struct snd_soc_card *card)
{
	struct snd_soc_dai_link *link;
	int i;

	for_each_card_prelinks(card, i, link) {
		if (link->no_pcm == 1) {
			link->init = sc8280xp_snd_init;
			link->be_hw_params_fixup = sc8280xp_be_hw_params_fixup;
			link->ops = &sc8280xp_be_ops;
		}
	}
}

static int sc8280xp_platform_probe(struct platform_device *pdev)
{
	struct snd_soc_card *card;
	struct sc8280xp_snd_data *data;
	struct device *dev = &pdev->dev;
	int ret;

	card = devm_kzalloc(dev, sizeof(*card), GFP_KERNEL);
	if (!card)
		return -ENOMEM;
	card->owner = THIS_MODULE;
	/* Allocate the private data */
	data = devm_kzalloc(dev, sizeof(*data), GFP_KERNEL);
	if (!data)
		return -ENOMEM;

	card->dev = dev;
	dev_set_drvdata(dev, card);
	snd_soc_card_set_drvdata(card, data);
	ret = qcom_snd_parse_of(card);
	if (ret)
		return ret;

	card->driver_name = of_device_get_match_data(dev);
	sc8280xp_add_be_ops(card);
	return devm_snd_soc_register_card(dev, card);
}

static const struct of_device_id snd_sc8280xp_dt_match[] = {
	{.compatible = "qcom,qcm6490-idp-sndcard", "qcm6490"},
	{.compatible = "qcom,qcs6490-rb3gen2-sndcard", "qcs6490"},
	{.compatible = "qcom,sc8280xp-sndcard", "sc8280xp"},
	{.compatible = "qcom,sm8450-sndcard", "sm8450"},
	{.compatible = "qcom,sm8550-sndcard", "sm8550"},
	{.compatible = "qcom,sm8650-sndcard", "sm8650"},
	{}
};

MODULE_DEVICE_TABLE(of, snd_sc8280xp_dt_match);

static struct platform_driver snd_sc8280xp_driver = {
	.probe  = sc8280xp_platform_probe,
	.driver = {
		.name = "snd-sc8280xp",
		.of_match_table = snd_sc8280xp_dt_match,
	},
};
module_platform_driver(snd_sc8280xp_driver);
MODULE_AUTHOR("Srinivas Kandagatla <srinivas.kandagatla@linaro.org");
MODULE_DESCRIPTION("SC8280XP ASoC Machine Driver");
MODULE_LICENSE("GPL");<|MERGE_RESOLUTION|>--- conflicted
+++ resolved
@@ -26,15 +26,10 @@
 static int sc8280xp_snd_init(struct snd_soc_pcm_runtime *rtd)
 {
 	struct sc8280xp_snd_data *data = snd_soc_card_get_drvdata(rtd->card);
-<<<<<<< HEAD
-	struct snd_soc_dai *cpu_dai = asoc_rtd_to_cpu(rtd, 0);
-	struct snd_soc_card *card = rtd->card;
-=======
 	struct snd_soc_dai *cpu_dai = snd_soc_rtd_to_cpu(rtd, 0);
 	struct snd_soc_card *card = rtd->card;
 	struct snd_soc_jack *dp_jack  = NULL;
 	int dp_pcm_id = 0;
->>>>>>> a6ad5510
 
 	switch (cpu_dai->id) {
 	case WSA_CODEC_DMA_RX_0:
@@ -49,11 +44,6 @@
 		snd_soc_limit_volume(card, "SpkrLeft PA Volume", 17);
 		snd_soc_limit_volume(card, "SpkrRight PA Volume", 17);
 		break;
-<<<<<<< HEAD
-	default:
-		break;
-	}
-=======
 	case DISPLAY_PORT_RX_0:
 		/* DISPLAY_PORT dai ids are not contiguous */
 		dp_pcm_id = 0;
@@ -69,7 +59,6 @@
 
 	if (dp_jack)
 		return qcom_snd_dp_jack_setup(rtd, dp_jack, dp_pcm_id);
->>>>>>> a6ad5510
 
 	return qcom_snd_wcd_jack_setup(rtd, &data->jack, &data->jack_setup);
 }
@@ -115,11 +104,7 @@
 static int sc8280xp_snd_hw_params(struct snd_pcm_substream *substream,
 				struct snd_pcm_hw_params *params)
 {
-<<<<<<< HEAD
-	struct snd_soc_pcm_runtime *rtd = substream->private_data;
-=======
-	struct snd_soc_pcm_runtime *rtd = snd_soc_substream_to_rtd(substream);
->>>>>>> a6ad5510
+	struct snd_soc_pcm_runtime *rtd = snd_soc_substream_to_rtd(substream);
 	struct snd_soc_dai *cpu_dai = snd_soc_rtd_to_cpu(rtd, 0);
 	struct sc8280xp_snd_data *pdata = snd_soc_card_get_drvdata(rtd->card);
 
@@ -128,11 +113,7 @@
 
 static int sc8280xp_snd_prepare(struct snd_pcm_substream *substream)
 {
-<<<<<<< HEAD
-	struct snd_soc_pcm_runtime *rtd = substream->private_data;
-=======
-	struct snd_soc_pcm_runtime *rtd = snd_soc_substream_to_rtd(substream);
->>>>>>> a6ad5510
+	struct snd_soc_pcm_runtime *rtd = snd_soc_substream_to_rtd(substream);
 	struct snd_soc_dai *cpu_dai = snd_soc_rtd_to_cpu(rtd, 0);
 	struct sc8280xp_snd_data *data = snd_soc_card_get_drvdata(rtd->card);
 	struct sdw_stream_runtime *sruntime = data->sruntime[cpu_dai->id];
