// SPDX-License-Identifier: GPL-2.0
//
// Mediatek ALSA SoC AFE platform driver for 8183
//
// Copyright (c) 2018 MediaTek Inc.
// Author: KaiChieh Chuang <kaichieh.chuang@mediatek.com>

#include <linux/delay.h>
#include <linux/dma-mapping.h>
#include <linux/module.h>
#include <linux/mfd/syscon.h>
#include <linux/of.h>
#include <linux/of_address.h>
#include <linux/of_reserved_mem.h>
#include <linux/pm_runtime.h>
#include <linux/reset.h>

#include "mt8183-afe-common.h"
#include "mt8183-afe-clk.h"
#include "mt8183-interconnection.h"
#include "mt8183-reg.h"
#include "../common/mtk-afe-platform-driver.h"
#include "../common/mtk-afe-fe-dai.h"

enum {
	MTK_AFE_RATE_8K = 0,
	MTK_AFE_RATE_11K = 1,
	MTK_AFE_RATE_12K = 2,
	MTK_AFE_RATE_384K = 3,
	MTK_AFE_RATE_16K = 4,
	MTK_AFE_RATE_22K = 5,
	MTK_AFE_RATE_24K = 6,
	MTK_AFE_RATE_130K = 7,
	MTK_AFE_RATE_32K = 8,
	MTK_AFE_RATE_44K = 9,
	MTK_AFE_RATE_48K = 10,
	MTK_AFE_RATE_88K = 11,
	MTK_AFE_RATE_96K = 12,
	MTK_AFE_RATE_176K = 13,
	MTK_AFE_RATE_192K = 14,
	MTK_AFE_RATE_260K = 15,
};

enum {
	MTK_AFE_DAI_MEMIF_RATE_8K = 0,
	MTK_AFE_DAI_MEMIF_RATE_16K = 1,
	MTK_AFE_DAI_MEMIF_RATE_32K = 2,
	MTK_AFE_DAI_MEMIF_RATE_48K = 3,
};

enum {
	MTK_AFE_PCM_RATE_8K = 0,
	MTK_AFE_PCM_RATE_16K = 1,
	MTK_AFE_PCM_RATE_32K = 2,
	MTK_AFE_PCM_RATE_48K = 3,
};

unsigned int mt8183_general_rate_transform(struct device *dev,
					   unsigned int rate)
{
	switch (rate) {
	case 8000:
		return MTK_AFE_RATE_8K;
	case 11025:
		return MTK_AFE_RATE_11K;
	case 12000:
		return MTK_AFE_RATE_12K;
	case 16000:
		return MTK_AFE_RATE_16K;
	case 22050:
		return MTK_AFE_RATE_22K;
	case 24000:
		return MTK_AFE_RATE_24K;
	case 32000:
		return MTK_AFE_RATE_32K;
	case 44100:
		return MTK_AFE_RATE_44K;
	case 48000:
		return MTK_AFE_RATE_48K;
	case 88200:
		return MTK_AFE_RATE_88K;
	case 96000:
		return MTK_AFE_RATE_96K;
	case 130000:
		return MTK_AFE_RATE_130K;
	case 176400:
		return MTK_AFE_RATE_176K;
	case 192000:
		return MTK_AFE_RATE_192K;
	case 260000:
		return MTK_AFE_RATE_260K;
	default:
		dev_warn(dev, "%s(), rate %u invalid, use %d!!!\n",
			 __func__, rate, MTK_AFE_RATE_48K);
		return MTK_AFE_RATE_48K;
	}
}

static unsigned int dai_memif_rate_transform(struct device *dev,
					     unsigned int rate)
{
	switch (rate) {
	case 8000:
		return MTK_AFE_DAI_MEMIF_RATE_8K;
	case 16000:
		return MTK_AFE_DAI_MEMIF_RATE_16K;
	case 32000:
		return MTK_AFE_DAI_MEMIF_RATE_32K;
	case 48000:
		return MTK_AFE_DAI_MEMIF_RATE_48K;
	default:
		dev_warn(dev, "%s(), rate %u invalid, use %d!!!\n",
			 __func__, rate, MTK_AFE_DAI_MEMIF_RATE_16K);
		return MTK_AFE_DAI_MEMIF_RATE_16K;
	}
}

unsigned int mt8183_rate_transform(struct device *dev,
				   unsigned int rate, int aud_blk)
{
	switch (aud_blk) {
	case MT8183_MEMIF_MOD_DAI:
		return dai_memif_rate_transform(dev, rate);
	default:
		return mt8183_general_rate_transform(dev, rate);
	}
}

static const struct snd_pcm_hardware mt8183_afe_hardware = {
	.info = SNDRV_PCM_INFO_MMAP |
		SNDRV_PCM_INFO_INTERLEAVED |
		SNDRV_PCM_INFO_MMAP_VALID,
	.formats = SNDRV_PCM_FMTBIT_S16_LE |
		   SNDRV_PCM_FMTBIT_S24_LE |
		   SNDRV_PCM_FMTBIT_S32_LE,
	.period_bytes_min = 256,
	.period_bytes_max = 4 * 48 * 1024,
	.periods_min = 2,
	.periods_max = 256,
	.buffer_bytes_max = 8 * 48 * 1024,
	.fifo_size = 0,
};

static int mt8183_memif_fs(struct snd_pcm_substream *substream,
			   unsigned int rate)
{
	struct snd_soc_pcm_runtime *rtd = snd_soc_substream_to_rtd(substream);
	struct snd_soc_component *component =
		snd_soc_rtdcom_lookup(rtd, AFE_PCM_NAME);
	struct mtk_base_afe *afe = snd_soc_component_get_drvdata(component);
	int id = snd_soc_rtd_to_cpu(rtd, 0)->id;

	return mt8183_rate_transform(afe->dev, rate, id);
}

static int mt8183_irq_fs(struct snd_pcm_substream *substream, unsigned int rate)
{
	struct snd_soc_pcm_runtime *rtd = snd_soc_substream_to_rtd(substream);
	struct snd_soc_component *component =
		snd_soc_rtdcom_lookup(rtd, AFE_PCM_NAME);
	struct mtk_base_afe *afe = snd_soc_component_get_drvdata(component);

	return mt8183_general_rate_transform(afe->dev, rate);
}

#define MTK_PCM_RATES (SNDRV_PCM_RATE_8000_48000 |\
		       SNDRV_PCM_RATE_88200 |\
		       SNDRV_PCM_RATE_96000 |\
		       SNDRV_PCM_RATE_176400 |\
		       SNDRV_PCM_RATE_192000)

#define MTK_PCM_DAI_RATES (SNDRV_PCM_RATE_8000 |\
			   SNDRV_PCM_RATE_16000 |\
			   SNDRV_PCM_RATE_32000 |\
			   SNDRV_PCM_RATE_48000)

#define MTK_PCM_FORMATS (SNDRV_PCM_FMTBIT_S16_LE |\
			 SNDRV_PCM_FMTBIT_S24_LE |\
			 SNDRV_PCM_FMTBIT_S32_LE)

static struct snd_soc_dai_driver mt8183_memif_dai_driver[] = {
	/* FE DAIs: memory intefaces to CPU */
	{
		.name = "DL1",
		.id = MT8183_MEMIF_DL1,
		.playback = {
			.stream_name = "DL1",
			.channels_min = 1,
			.channels_max = 2,
			.rates = MTK_PCM_RATES,
			.formats = MTK_PCM_FORMATS,
		},
		.ops = &mtk_afe_fe_ops,
	},
	{
		.name = "DL2",
		.id = MT8183_MEMIF_DL2,
		.playback = {
			.stream_name = "DL2",
			.channels_min = 1,
			.channels_max = 2,
			.rates = MTK_PCM_RATES,
			.formats = MTK_PCM_FORMATS,
		},
		.ops = &mtk_afe_fe_ops,
	},
	{
		.name = "DL3",
		.id = MT8183_MEMIF_DL3,
		.playback = {
			.stream_name = "DL3",
			.channels_min = 1,
			.channels_max = 2,
			.rates = MTK_PCM_RATES,
			.formats = MTK_PCM_FORMATS,
		},
		.ops = &mtk_afe_fe_ops,
	},
	{
		.name = "UL1",
		.id = MT8183_MEMIF_VUL12,
		.capture = {
			.stream_name = "UL1",
			.channels_min = 1,
			.channels_max = 2,
			.rates = MTK_PCM_RATES,
			.formats = MTK_PCM_FORMATS,
		},
		.ops = &mtk_afe_fe_ops,
	},
	{
		.name = "UL2",
		.id = MT8183_MEMIF_AWB,
		.capture = {
			.stream_name = "UL2",
			.channels_min = 1,
			.channels_max = 2,
			.rates = MTK_PCM_RATES,
			.formats = MTK_PCM_FORMATS,
		},
		.ops = &mtk_afe_fe_ops,
	},
	{
		.name = "UL3",
		.id = MT8183_MEMIF_VUL2,
		.capture = {
			.stream_name = "UL3",
			.channels_min = 1,
			.channels_max = 2,
			.rates = MTK_PCM_RATES,
			.formats = MTK_PCM_FORMATS,
		},
		.ops = &mtk_afe_fe_ops,
	},
	{
		.name = "UL4",
		.id = MT8183_MEMIF_AWB2,
		.capture = {
			.stream_name = "UL4",
			.channels_min = 1,
			.channels_max = 2,
			.rates = MTK_PCM_RATES,
			.formats = MTK_PCM_FORMATS,
		},
		.ops = &mtk_afe_fe_ops,
	},
	{
		.name = "UL_MONO_1",
		.id = MT8183_MEMIF_MOD_DAI,
		.capture = {
			.stream_name = "UL_MONO_1",
			.channels_min = 1,
			.channels_max = 1,
			.rates = MTK_PCM_DAI_RATES,
			.formats = MTK_PCM_FORMATS,
		},
		.ops = &mtk_afe_fe_ops,
	},
	{
		.name = "HDMI",
		.id = MT8183_MEMIF_HDMI,
		.playback = {
			.stream_name = "HDMI",
			.channels_min = 2,
			.channels_max = 8,
			.rates = MTK_PCM_RATES,
			.formats = MTK_PCM_FORMATS,
		},
		.ops = &mtk_afe_fe_ops,
	},
};

/* dma widget & routes*/
static const struct snd_kcontrol_new memif_ul1_ch1_mix[] = {
	SOC_DAPM_SINGLE_AUTODISABLE("ADDA_UL_CH1", AFE_CONN21,
				    I_ADDA_UL_CH1, 1, 0),
	SOC_DAPM_SINGLE_AUTODISABLE("I2S0_CH1", AFE_CONN21,
				    I_I2S0_CH1, 1, 0),
};

static const struct snd_kcontrol_new memif_ul1_ch2_mix[] = {
	SOC_DAPM_SINGLE_AUTODISABLE("ADDA_UL_CH2", AFE_CONN22,
				    I_ADDA_UL_CH2, 1, 0),
	SOC_DAPM_SINGLE_AUTODISABLE("I2S0_CH2", AFE_CONN21,
				    I_I2S0_CH2, 1, 0),
};

static const struct snd_kcontrol_new memif_ul2_ch1_mix[] = {
	SOC_DAPM_SINGLE_AUTODISABLE("ADDA_UL_CH1", AFE_CONN5,
				    I_ADDA_UL_CH1, 1, 0),
	SOC_DAPM_SINGLE_AUTODISABLE("DL1_CH1", AFE_CONN5,
				    I_DL1_CH1, 1, 0),
	SOC_DAPM_SINGLE_AUTODISABLE("DL2_CH1", AFE_CONN5,
				    I_DL2_CH1, 1, 0),
	SOC_DAPM_SINGLE_AUTODISABLE("DL3_CH1", AFE_CONN5,
				    I_DL3_CH1, 1, 0),
	SOC_DAPM_SINGLE_AUTODISABLE("I2S2_CH1", AFE_CONN5,
				    I_I2S2_CH1, 1, 0),
};

static const struct snd_kcontrol_new memif_ul2_ch2_mix[] = {
	SOC_DAPM_SINGLE_AUTODISABLE("ADDA_UL_CH2", AFE_CONN6,
				    I_ADDA_UL_CH2, 1, 0),
	SOC_DAPM_SINGLE_AUTODISABLE("DL1_CH2", AFE_CONN6,
				    I_DL1_CH2, 1, 0),
	SOC_DAPM_SINGLE_AUTODISABLE("DL2_CH2", AFE_CONN6,
				    I_DL2_CH2, 1, 0),
	SOC_DAPM_SINGLE_AUTODISABLE("DL3_CH2", AFE_CONN6,
				    I_DL3_CH2, 1, 0),
	SOC_DAPM_SINGLE_AUTODISABLE("I2S2_CH2", AFE_CONN6,
				    I_I2S2_CH2, 1, 0),
};

static const struct snd_kcontrol_new memif_ul3_ch1_mix[] = {
	SOC_DAPM_SINGLE_AUTODISABLE("ADDA_UL_CH1", AFE_CONN32,
				    I_ADDA_UL_CH1, 1, 0),
	SOC_DAPM_SINGLE_AUTODISABLE("I2S2_CH1", AFE_CONN32,
				    I_I2S2_CH1, 1, 0),
};

static const struct snd_kcontrol_new memif_ul3_ch2_mix[] = {
	SOC_DAPM_SINGLE_AUTODISABLE("ADDA_UL_CH2", AFE_CONN33,
				    I_ADDA_UL_CH2, 1, 0),
	SOC_DAPM_SINGLE_AUTODISABLE("I2S2_CH2", AFE_CONN33,
				    I_I2S2_CH2, 1, 0),
};

static const struct snd_kcontrol_new memif_ul4_ch1_mix[] = {
	SOC_DAPM_SINGLE_AUTODISABLE("ADDA_UL_CH1", AFE_CONN38,
				    I_ADDA_UL_CH1, 1, 0),
};

static const struct snd_kcontrol_new memif_ul4_ch2_mix[] = {
	SOC_DAPM_SINGLE_AUTODISABLE("ADDA_UL_CH2", AFE_CONN39,
				    I_ADDA_UL_CH2, 1, 0),
};

static const struct snd_kcontrol_new memif_ul_mono_1_mix[] = {
	SOC_DAPM_SINGLE_AUTODISABLE("ADDA_UL_CH1", AFE_CONN12,
				    I_ADDA_UL_CH1, 1, 0),
	SOC_DAPM_SINGLE_AUTODISABLE("ADDA_UL_CH2", AFE_CONN12,
				    I_ADDA_UL_CH2, 1, 0),
};

static const struct snd_soc_dapm_widget mt8183_memif_widgets[] = {
	/* memif */
	SND_SOC_DAPM_MIXER("UL1_CH1", SND_SOC_NOPM, 0, 0,
			   memif_ul1_ch1_mix, ARRAY_SIZE(memif_ul1_ch1_mix)),
	SND_SOC_DAPM_MIXER("UL1_CH2", SND_SOC_NOPM, 0, 0,
			   memif_ul1_ch2_mix, ARRAY_SIZE(memif_ul1_ch2_mix)),

	SND_SOC_DAPM_MIXER("UL2_CH1", SND_SOC_NOPM, 0, 0,
			   memif_ul2_ch1_mix, ARRAY_SIZE(memif_ul2_ch1_mix)),
	SND_SOC_DAPM_MIXER("UL2_CH2", SND_SOC_NOPM, 0, 0,
			   memif_ul2_ch2_mix, ARRAY_SIZE(memif_ul2_ch2_mix)),

	SND_SOC_DAPM_MIXER("UL3_CH1", SND_SOC_NOPM, 0, 0,
			   memif_ul3_ch1_mix, ARRAY_SIZE(memif_ul3_ch1_mix)),
	SND_SOC_DAPM_MIXER("UL3_CH2", SND_SOC_NOPM, 0, 0,
			   memif_ul3_ch2_mix, ARRAY_SIZE(memif_ul3_ch2_mix)),

	SND_SOC_DAPM_MIXER("UL4_CH1", SND_SOC_NOPM, 0, 0,
			   memif_ul4_ch1_mix, ARRAY_SIZE(memif_ul4_ch1_mix)),
	SND_SOC_DAPM_MIXER("UL4_CH2", SND_SOC_NOPM, 0, 0,
			   memif_ul4_ch2_mix, ARRAY_SIZE(memif_ul4_ch2_mix)),

	SND_SOC_DAPM_MIXER("UL_MONO_1_CH1", SND_SOC_NOPM, 0, 0,
			   memif_ul_mono_1_mix,
			   ARRAY_SIZE(memif_ul_mono_1_mix)),
};

static const struct snd_soc_dapm_route mt8183_memif_routes[] = {
	/* capture */
	{"UL1", NULL, "UL1_CH1"},
	{"UL1", NULL, "UL1_CH2"},
	{"UL1_CH1", "ADDA_UL_CH1", "ADDA Capture"},
	{"UL1_CH2", "ADDA_UL_CH2", "ADDA Capture"},
	{"UL1_CH1", "I2S0_CH1", "I2S0"},
	{"UL1_CH2", "I2S0_CH2", "I2S0"},

	{"UL2", NULL, "UL2_CH1"},
	{"UL2", NULL, "UL2_CH2"},
	{"UL2_CH1", "ADDA_UL_CH1", "ADDA Capture"},
	{"UL2_CH2", "ADDA_UL_CH2", "ADDA Capture"},
	{"UL2_CH1", "I2S2_CH1", "I2S2"},
	{"UL2_CH2", "I2S2_CH2", "I2S2"},

	{"UL3", NULL, "UL3_CH1"},
	{"UL3", NULL, "UL3_CH2"},
	{"UL3_CH1", "ADDA_UL_CH1", "ADDA Capture"},
	{"UL3_CH2", "ADDA_UL_CH2", "ADDA Capture"},
	{"UL3_CH1", "I2S2_CH1", "I2S2"},
	{"UL3_CH2", "I2S2_CH2", "I2S2"},

	{"UL4", NULL, "UL4_CH1"},
	{"UL4", NULL, "UL4_CH2"},
	{"UL4_CH1", "ADDA_UL_CH1", "ADDA Capture"},
	{"UL4_CH2", "ADDA_UL_CH2", "ADDA Capture"},

	{"UL_MONO_1", NULL, "UL_MONO_1_CH1"},
	{"UL_MONO_1_CH1", "ADDA_UL_CH1", "ADDA Capture"},
	{"UL_MONO_1_CH1", "ADDA_UL_CH2", "ADDA Capture"},
};

static const struct snd_soc_component_driver mt8183_afe_pcm_dai_component = {
	.name = "mt8183-afe-pcm-dai",
};

#define MT8183_MEMIF_BASE(_id, _en_reg, _fs_reg, _mono_reg)    \
	[MT8183_MEMIF_##_id] = { \
		.name = #_id,				\
		.id = MT8183_MEMIF_##_id,		\
		.reg_ofs_base = AFE_##_id##_BASE,	\
		.reg_ofs_cur = AFE_##_id##_CUR,		\
		.reg_ofs_end = AFE_##_id##_END,		\
		.reg_ofs_base_msb = AFE_##_id##_BASE_MSB,	\
		.reg_ofs_cur_msb = AFE_##_id##_CUR_MSB,		\
		.reg_ofs_end_msb = AFE_##_id##_END_MSB,		\
		.fs_reg = (_fs_reg),			\
		.fs_shift = _id##_MODE_SFT,		\
		.fs_maskbit = _id##_MODE_MASK,		\
		.mono_reg = (_mono_reg),		\
		.mono_shift = _id##_DATA_SFT,		\
		.enable_reg = (_en_reg),		\
		.enable_shift = _id##_ON_SFT,		\
		.hd_reg = AFE_MEMIF_HD_MODE,		\
		.hd_align_reg = AFE_MEMIF_HDALIGN,	\
		.hd_shift = _id##_HD_SFT,		\
		.hd_align_mshift = _id##_HD_ALIGN_SFT,	\
		.agent_disable_reg = -1,		\
		.agent_disable_shift = -1,		\
		.msb_reg = -1,				\
		.msb_shift = -1,			\
	}

#define MT8183_MEMIF(_id, _fs_reg, _mono_reg) \
		MT8183_MEMIF_BASE(_id, AFE_DAC_CON0, _fs_reg, _mono_reg)

/* For convenience with macros: missing register fields */
#define MOD_DAI_DATA_SFT	-1
#define HDMI_MODE_SFT		-1
#define HDMI_MODE_MASK		-1
#define HDMI_DATA_SFT		-1
#define HDMI_ON_SFT		-1

/* For convenience with macros: register name differences */
#define AFE_VUL12_BASE		AFE_VUL_D2_BASE
#define AFE_VUL12_CUR		AFE_VUL_D2_CUR
#define AFE_VUL12_END		AFE_VUL_D2_END
#define AFE_VUL12_BASE_MSB	AFE_VUL_D2_BASE_MSB
#define AFE_VUL12_CUR_MSB	AFE_VUL_D2_CUR_MSB
#define AFE_VUL12_END_MSB	AFE_VUL_D2_END_MSB
#define AWB2_HD_ALIGN_SFT	AWB2_ALIGN_SFT
#define VUL12_DATA_SFT		VUL12_MONO_SFT
#define AFE_HDMI_BASE		AFE_HDMI_OUT_BASE
#define AFE_HDMI_CUR		AFE_HDMI_OUT_CUR
#define AFE_HDMI_END		AFE_HDMI_OUT_END
#define AFE_HDMI_BASE_MSB	AFE_HDMI_OUT_BASE_MSB
#define AFE_HDMI_CUR_MSB	AFE_HDMI_OUT_CUR_MSB
#define AFE_HDMI_END_MSB	AFE_HDMI_OUT_END_MSB

static const struct mtk_base_memif_data memif_data[MT8183_MEMIF_NUM] = {
	MT8183_MEMIF(DL1, AFE_DAC_CON1, AFE_DAC_CON1),
	MT8183_MEMIF(DL2, AFE_DAC_CON1, AFE_DAC_CON1),
	MT8183_MEMIF(DL3, AFE_DAC_CON2, AFE_DAC_CON1),
	MT8183_MEMIF(VUL2, AFE_DAC_CON2, AFE_DAC_CON2),
	MT8183_MEMIF(AWB, AFE_DAC_CON1, AFE_DAC_CON1),
	MT8183_MEMIF(AWB2, AFE_DAC_CON2, AFE_DAC_CON2),
	MT8183_MEMIF(VUL12, AFE_DAC_CON0, AFE_DAC_CON0),
	MT8183_MEMIF(MOD_DAI, AFE_DAC_CON1, -1),
	/* enable control in tdm for sync start */
	MT8183_MEMIF_BASE(HDMI, -1, -1, -1),
};

#define MT8183_AFE_IRQ_BASE(_id, _fs_reg, _fs_shift, _fs_maskbit)	\
	[MT8183_IRQ_##_id] = {	\
		.id = MT8183_IRQ_##_id,			\
		.irq_cnt_reg = AFE_IRQ_MCU_CNT##_id,	\
		.irq_cnt_shift = 0,			\
		.irq_cnt_maskbit = 0x3ffff,		\
		.irq_fs_reg = _fs_reg,			\
		.irq_fs_shift = _fs_shift,		\
		.irq_fs_maskbit = _fs_maskbit,		\
		.irq_en_reg = AFE_IRQ_MCU_CON0,		\
		.irq_en_shift = IRQ##_id##_MCU_ON_SFT,	\
		.irq_clr_reg = AFE_IRQ_MCU_CLR,		\
		.irq_clr_shift = IRQ##_id##_MCU_CLR_SFT,	\
	}

#define MT8183_AFE_IRQ(_id) \
	MT8183_AFE_IRQ_BASE(_id, AFE_IRQ_MCU_CON1 + _id / 8 * 4,	\
			    IRQ##_id##_MCU_MODE_SFT,	\
			    IRQ##_id##_MCU_MODE_MASK)

#define MT8183_AFE_IRQ_NOFS(_id) MT8183_AFE_IRQ_BASE(_id, -1, -1, -1)

static const struct mtk_base_irq_data irq_data[MT8183_IRQ_NUM] = {
	MT8183_AFE_IRQ(0),
	MT8183_AFE_IRQ(1),
	MT8183_AFE_IRQ(2),
	MT8183_AFE_IRQ(3),
	MT8183_AFE_IRQ(4),
	MT8183_AFE_IRQ(5),
	MT8183_AFE_IRQ(6),
	MT8183_AFE_IRQ(7),
	MT8183_AFE_IRQ_NOFS(8),
	MT8183_AFE_IRQ(11),
	MT8183_AFE_IRQ(12),
};

static bool mt8183_is_volatile_reg(struct device *dev, unsigned int reg)
{
	/* these auto-gen reg has read-only bit, so put it as volatile */
	/* volatile reg cannot be cached, so cannot be set when power off */
	switch (reg) {
	case AUDIO_TOP_CON0 ... AUDIO_TOP_CON1:	/* reg bit controlled by CCF */
	case AUDIO_TOP_CON3:
	case AFE_DL1_CUR ... AFE_DL1_END:
	case AFE_DL2_CUR ... AFE_DL2_END:
	case AFE_AWB_END ... AFE_AWB_CUR:
	case AFE_VUL_END ... AFE_VUL_CUR:
	case AFE_MEMIF_MON0 ... AFE_MEMIF_MON9:
	case AFE_ADDA_SRC_DEBUG_MON0 ... AFE_ADDA_SRC_DEBUG_MON1:
	case AFE_ADDA_UL_SRC_MON0 ... AFE_ADDA_UL_SRC_MON1:
	case AFE_SIDETONE_MON:
	case AFE_SIDETONE_CON0 ... AFE_SIDETONE_COEFF:
	case AFE_BUS_MON0:
	case AFE_MRGIF_MON0 ... AFE_I2S_MON:
	case AFE_DAC_MON:
	case AFE_VUL2_END ... AFE_VUL2_CUR:
	case AFE_IRQ0_MCU_CNT_MON ... AFE_IRQ6_MCU_CNT_MON:
	case AFE_MOD_DAI_END ... AFE_MOD_DAI_CUR:
	case AFE_VUL_D2_END ... AFE_VUL_D2_CUR:
	case AFE_DL3_CUR ... AFE_DL3_END:
	case AFE_HDMI_OUT_CON0:
	case AFE_HDMI_OUT_CUR ... AFE_HDMI_OUT_END:
	case AFE_IRQ3_MCU_CNT_MON... AFE_IRQ4_MCU_CNT_MON:
	case AFE_IRQ_MCU_STATUS ... AFE_IRQ_MCU_CLR:
	case AFE_IRQ_MCU_MON2:
	case AFE_IRQ1_MCU_CNT_MON ... AFE_IRQ5_MCU_CNT_MON:
	case AFE_IRQ7_MCU_CNT_MON:
	case AFE_GAIN1_CUR:
	case AFE_GAIN2_CUR:
	case AFE_SRAM_DELSEL_CON0:
	case AFE_SRAM_DELSEL_CON2 ... AFE_SRAM_DELSEL_CON3:
	case AFE_ASRC_2CH_CON12 ... AFE_ASRC_2CH_CON13:
	case PCM_INTF_CON2:
	case FPGA_CFG0 ... FPGA_CFG1:
	case FPGA_CFG2 ... FPGA_CFG3:
	case AUDIO_TOP_DBG_MON0 ... AUDIO_TOP_DBG_MON1:
	case AFE_IRQ8_MCU_CNT_MON ... AFE_IRQ12_MCU_CNT_MON:
	case AFE_CBIP_MON0:
	case AFE_CBIP_SLV_MUX_MON0 ... AFE_CBIP_SLV_DECODER_MON0:
	case AFE_ADDA6_SRC_DEBUG_MON0:
	case AFE_ADD6A_UL_SRC_MON0... AFE_ADDA6_UL_SRC_MON1:
	case AFE_DL1_CUR_MSB:
	case AFE_DL2_CUR_MSB:
	case AFE_AWB_CUR_MSB:
	case AFE_VUL_CUR_MSB:
	case AFE_VUL2_CUR_MSB:
	case AFE_MOD_DAI_CUR_MSB:
	case AFE_VUL_D2_CUR_MSB:
	case AFE_DL3_CUR_MSB:
	case AFE_HDMI_OUT_CUR_MSB:
	case AFE_AWB2_END ... AFE_AWB2_CUR:
	case AFE_AWB2_CUR_MSB:
	case AFE_ADDA_DL_SDM_FIFO_MON ... AFE_ADDA_DL_SDM_OUT_MON:
	case AFE_CONNSYS_I2S_MON ... AFE_ASRC_2CH_CON0:
	case AFE_ASRC_2CH_CON2 ... AFE_ASRC_2CH_CON5:
	case AFE_ASRC_2CH_CON7 ... AFE_ASRC_2CH_CON8:
	case AFE_MEMIF_MON12 ... AFE_MEMIF_MON24:
	case AFE_ADDA_MTKAIF_MON0 ... AFE_ADDA_MTKAIF_MON1:
	case AFE_AUD_PAD_TOP:
	case AFE_GENERAL1_ASRC_2CH_CON0:
	case AFE_GENERAL1_ASRC_2CH_CON2 ... AFE_GENERAL1_ASRC_2CH_CON5:
	case AFE_GENERAL1_ASRC_2CH_CON7 ... AFE_GENERAL1_ASRC_2CH_CON8:
	case AFE_GENERAL1_ASRC_2CH_CON12 ... AFE_GENERAL1_ASRC_2CH_CON13:
	case AFE_GENERAL2_ASRC_2CH_CON0:
	case AFE_GENERAL2_ASRC_2CH_CON2 ... AFE_GENERAL2_ASRC_2CH_CON5:
	case AFE_GENERAL2_ASRC_2CH_CON7 ... AFE_GENERAL2_ASRC_2CH_CON8:
	case AFE_GENERAL2_ASRC_2CH_CON12 ... AFE_GENERAL2_ASRC_2CH_CON13:
		return true;
	default:
		return false;
	};
}

static const struct regmap_config mt8183_afe_regmap_config = {
	.reg_bits = 32,
	.reg_stride = 4,
	.val_bits = 32,

	.volatile_reg = mt8183_is_volatile_reg,

	.max_register = AFE_MAX_REGISTER,
	.num_reg_defaults_raw = AFE_MAX_REGISTER,

	.cache_type = REGCACHE_FLAT,
};

static irqreturn_t mt8183_afe_irq_handler(int irq_id, void *dev)
{
	struct mtk_base_afe *afe = dev;
	struct mtk_base_afe_irq *irq;
	unsigned int status;
	unsigned int status_mcu;
	unsigned int mcu_en;
	int ret;
	int i;
	irqreturn_t irq_ret = IRQ_HANDLED;

	/* get irq that is sent to MCU */
	regmap_read(afe->regmap, AFE_IRQ_MCU_EN, &mcu_en);

	ret = regmap_read(afe->regmap, AFE_IRQ_MCU_STATUS, &status);
	/* only care IRQ which is sent to MCU */
	status_mcu = status & mcu_en & AFE_IRQ_STATUS_BITS;

	if (ret || status_mcu == 0) {
		dev_err(afe->dev, "%s(), irq status err, ret %d, status 0x%x, mcu_en 0x%x\n",
			__func__, ret, status, mcu_en);

		irq_ret = IRQ_NONE;
		goto err_irq;
	}

	for (i = 0; i < MT8183_MEMIF_NUM; i++) {
		struct mtk_base_afe_memif *memif = &afe->memif[i];

		if (!memif->substream)
			continue;

		if (memif->irq_usage < 0)
			continue;

		irq = &afe->irqs[memif->irq_usage];

		if (status_mcu & (1 << irq->irq_data->irq_en_shift))
			snd_pcm_period_elapsed(memif->substream);
	}

err_irq:
	/* clear irq */
	regmap_write(afe->regmap,
		     AFE_IRQ_MCU_CLR,
		     status_mcu);

	return irq_ret;
}

static int mt8183_afe_runtime_suspend(struct device *dev)
{
	struct mtk_base_afe *afe = dev_get_drvdata(dev);
	struct mt8183_afe_private *afe_priv = afe->platform_priv;
	unsigned int value;
	int ret;

	if (!afe->regmap || afe_priv->pm_runtime_bypass_reg_ctl)
		goto skip_regmap;

	/* disable AFE */
	regmap_update_bits(afe->regmap, AFE_DAC_CON0, AFE_ON_MASK_SFT, 0x0);

	ret = regmap_read_poll_timeout(afe->regmap,
				       AFE_DAC_MON,
				       value,
				       (value & AFE_ON_RETM_MASK_SFT) == 0,
				       20,
				       1 * 1000 * 1000);
	if (ret)
		dev_warn(afe->dev, "%s(), ret %d\n", __func__, ret);

	/* make sure all irq status are cleared, twice intended */
	regmap_update_bits(afe->regmap, AFE_IRQ_MCU_CLR, 0xffff, 0xffff);
	regmap_update_bits(afe->regmap, AFE_IRQ_MCU_CLR, 0xffff, 0xffff);

	/* cache only */
	regcache_cache_only(afe->regmap, true);
	regcache_mark_dirty(afe->regmap);

skip_regmap:
	return mt8183_afe_disable_clock(afe);
}

static int mt8183_afe_runtime_resume(struct device *dev)
{
	struct mtk_base_afe *afe = dev_get_drvdata(dev);
	struct mt8183_afe_private *afe_priv = afe->platform_priv;
	int ret;

	ret = mt8183_afe_enable_clock(afe);
	if (ret)
		return ret;

	if (!afe->regmap || afe_priv->pm_runtime_bypass_reg_ctl)
		goto skip_regmap;

	regcache_cache_only(afe->regmap, false);
	regcache_sync(afe->regmap);

	/* enable audio sys DCM for power saving */
	regmap_update_bits(afe->regmap, AUDIO_TOP_CON0, 0x1 << 29, 0x1 << 29);

	/* force cpu use 8_24 format when writing 32bit data */
	regmap_update_bits(afe->regmap, AFE_MEMIF_MSB,
			   CPU_HD_ALIGN_MASK_SFT, 0 << CPU_HD_ALIGN_SFT);

	/* set all output port to 24bit */
	regmap_write(afe->regmap, AFE_CONN_24BIT, 0xffffffff);
	regmap_write(afe->regmap, AFE_CONN_24BIT_1, 0xffffffff);

	/* enable AFE */
	regmap_update_bits(afe->regmap, AFE_DAC_CON0, 0x1, 0x1);

skip_regmap:
	return 0;
}

static int mt8183_dai_memif_register(struct mtk_base_afe *afe)
{
	struct mtk_base_afe_dai *dai;

	dai = devm_kzalloc(afe->dev, sizeof(*dai), GFP_KERNEL);
	if (!dai)
		return -ENOMEM;

	list_add(&dai->list, &afe->sub_dais);

	dai->dai_drivers = mt8183_memif_dai_driver;
	dai->num_dai_drivers = ARRAY_SIZE(mt8183_memif_dai_driver);

	dai->dapm_widgets = mt8183_memif_widgets;
	dai->num_dapm_widgets = ARRAY_SIZE(mt8183_memif_widgets);
	dai->dapm_routes = mt8183_memif_routes;
	dai->num_dapm_routes = ARRAY_SIZE(mt8183_memif_routes);
	return 0;
}

typedef int (*dai_register_cb)(struct mtk_base_afe *);
static const dai_register_cb dai_register_cbs[] = {
	mt8183_dai_adda_register,
	mt8183_dai_i2s_register,
	mt8183_dai_pcm_register,
	mt8183_dai_tdm_register,
	mt8183_dai_hostless_register,
	mt8183_dai_memif_register,
};

static int mt8183_afe_pcm_dev_probe(struct platform_device *pdev)
{
	struct mtk_base_afe *afe;
	struct mt8183_afe_private *afe_priv;
	struct device *dev = &pdev->dev;
	struct reset_control *rstc;
	int i, irq_id, ret;

<<<<<<< HEAD
	ret = dma_set_mask_and_coherent(&pdev->dev, DMA_BIT_MASK(34));
	if (ret)
		return ret;

	afe = devm_kzalloc(&pdev->dev, sizeof(*afe), GFP_KERNEL);
=======
	ret = dma_set_mask_and_coherent(dev, DMA_BIT_MASK(34));
	if (ret)
		return ret;

	afe = devm_kzalloc(dev, sizeof(*afe), GFP_KERNEL);
>>>>>>> 449d48b1
	if (!afe)
		return -ENOMEM;
	platform_set_drvdata(pdev, afe);

	afe->platform_priv = devm_kzalloc(dev, sizeof(*afe_priv), GFP_KERNEL);
	if (!afe->platform_priv)
		return -ENOMEM;

	afe_priv = afe->platform_priv;
	afe->dev = dev;

	ret = of_reserved_mem_device_init(dev);
	if (ret) {
		dev_info(dev, "no reserved memory found, pre-allocating buffers instead\n");
		afe->preallocate_buffers = true;
	}

	ret = of_reserved_mem_device_init(dev);
	if (ret) {
		dev_info(dev, "no reserved memory found, pre-allocating buffers instead\n");
		afe->preallocate_buffers = true;
	}

	/* initial audio related clock */
	ret = mt8183_init_clock(afe);
	if (ret) {
		dev_err(dev, "init clock error\n");
		return ret;
	}

	pm_runtime_enable(dev);

	/* regmap init */
	afe->regmap = syscon_node_to_regmap(dev->parent->of_node);
	if (IS_ERR(afe->regmap)) {
		dev_err(dev, "could not get regmap from parent\n");
		ret = PTR_ERR(afe->regmap);
		goto err_pm_disable;
	}
	ret = regmap_attach_dev(dev, afe->regmap, &mt8183_afe_regmap_config);
	if (ret) {
		dev_warn(dev, "regmap_attach_dev fail, ret %d\n", ret);
		goto err_pm_disable;
	}

	rstc = devm_reset_control_get(dev, "audiosys");
	if (IS_ERR(rstc)) {
		ret = PTR_ERR(rstc);
		dev_err(dev, "could not get audiosys reset:%d\n", ret);
		goto err_pm_disable;
	}

	ret = reset_control_reset(rstc);
	if (ret) {
		dev_err(dev, "failed to trigger audio reset:%d\n", ret);
		goto err_pm_disable;
	}

	/* enable clock for regcache get default value from hw */
	afe_priv->pm_runtime_bypass_reg_ctl = true;
	pm_runtime_get_sync(dev);

	ret = regmap_reinit_cache(afe->regmap, &mt8183_afe_regmap_config);
	if (ret) {
		dev_err(dev, "regmap_reinit_cache fail, ret %d\n", ret);
		goto err_pm_disable;
	}

	pm_runtime_put_sync(dev);
	afe_priv->pm_runtime_bypass_reg_ctl = false;

	regcache_cache_only(afe->regmap, true);
	regcache_mark_dirty(afe->regmap);

	/* init memif */
	afe->memif_size = MT8183_MEMIF_NUM;
	afe->memif = devm_kcalloc(dev, afe->memif_size, sizeof(*afe->memif),
				  GFP_KERNEL);
	if (!afe->memif) {
		ret = -ENOMEM;
		goto err_pm_disable;
	}

	for (i = 0; i < afe->memif_size; i++) {
		afe->memif[i].data = &memif_data[i];
		afe->memif[i].irq_usage = -1;
	}

	afe->memif[MT8183_MEMIF_HDMI].irq_usage = MT8183_IRQ_8;
	afe->memif[MT8183_MEMIF_HDMI].const_irq = 1;

	mutex_init(&afe->irq_alloc_lock);

	/* init memif */
	/* irq initialize */
	afe->irqs_size = MT8183_IRQ_NUM;
	afe->irqs = devm_kcalloc(dev, afe->irqs_size, sizeof(*afe->irqs),
				 GFP_KERNEL);
	if (!afe->irqs) {
		ret = -ENOMEM;
		goto err_pm_disable;
	}

	for (i = 0; i < afe->irqs_size; i++)
		afe->irqs[i].irq_data = &irq_data[i];

	/* request irq */
	irq_id = platform_get_irq(pdev, 0);
	if (irq_id < 0) {
		ret = irq_id;
		goto err_pm_disable;
	}

	ret = devm_request_irq(dev, irq_id, mt8183_afe_irq_handler,
			       IRQF_TRIGGER_NONE, "asys-isr", (void *)afe);
	if (ret) {
		dev_err(dev, "could not request_irq for asys-isr\n");
		goto err_pm_disable;
	}

	/* init sub_dais */
	INIT_LIST_HEAD(&afe->sub_dais);

	for (i = 0; i < ARRAY_SIZE(dai_register_cbs); i++) {
		ret = dai_register_cbs[i](afe);
		if (ret) {
			dev_warn(dev, "dai register i %d fail, ret %d\n",
				 i, ret);
			goto err_pm_disable;
		}
	}

	/* init dai_driver and component_driver */
	ret = mtk_afe_combine_sub_dai(afe);
	if (ret) {
		dev_warn(dev, "mtk_afe_combine_sub_dai fail, ret %d\n", ret);
		goto err_pm_disable;
	}

	afe->mtk_afe_hardware = &mt8183_afe_hardware;
	afe->memif_fs = mt8183_memif_fs;
	afe->irq_fs = mt8183_irq_fs;

	afe->runtime_resume = mt8183_afe_runtime_resume;
	afe->runtime_suspend = mt8183_afe_runtime_suspend;

	/* register component */
	ret = devm_snd_soc_register_component(dev, &mtk_afe_pcm_platform,
					      NULL, 0);
	if (ret) {
		dev_warn(dev, "err_platform\n");
		goto err_pm_disable;
	}

	ret = devm_snd_soc_register_component(dev, &mt8183_afe_pcm_dai_component,
					      afe->dai_drivers,
					      afe->num_dai_drivers);
	if (ret) {
		dev_warn(dev, "err_dai_component\n");
		goto err_pm_disable;
	}

	return ret;

err_pm_disable:
	pm_runtime_disable(dev);
	return ret;
}

static void mt8183_afe_pcm_dev_remove(struct platform_device *pdev)
{
	struct device *dev = &pdev->dev;

	pm_runtime_disable(dev);
	if (!pm_runtime_status_suspended(dev))
		mt8183_afe_runtime_suspend(dev);
}

static const struct of_device_id mt8183_afe_pcm_dt_match[] = {
	{ .compatible = "mediatek,mt8183-audio", },
	{},
};
MODULE_DEVICE_TABLE(of, mt8183_afe_pcm_dt_match);

static const struct dev_pm_ops mt8183_afe_pm_ops = {
	RUNTIME_PM_OPS(mt8183_afe_runtime_suspend,
		       mt8183_afe_runtime_resume, NULL)
};

static struct platform_driver mt8183_afe_pcm_driver = {
	.driver = {
		   .name = "mt8183-audio",
		   .of_match_table = mt8183_afe_pcm_dt_match,
		   .pm = pm_ptr(&mt8183_afe_pm_ops),
	},
	.probe = mt8183_afe_pcm_dev_probe,
	.remove = mt8183_afe_pcm_dev_remove,
};

module_platform_driver(mt8183_afe_pcm_driver);

MODULE_DESCRIPTION("Mediatek ALSA SoC AFE platform driver for 8183");
MODULE_AUTHOR("KaiChieh Chuang <kaichieh.chuang@mediatek.com>");
MODULE_LICENSE("GPL v2");<|MERGE_RESOLUTION|>--- conflicted
+++ resolved
@@ -774,19 +774,11 @@
 	struct reset_control *rstc;
 	int i, irq_id, ret;
 
-<<<<<<< HEAD
-	ret = dma_set_mask_and_coherent(&pdev->dev, DMA_BIT_MASK(34));
-	if (ret)
-		return ret;
-
-	afe = devm_kzalloc(&pdev->dev, sizeof(*afe), GFP_KERNEL);
-=======
 	ret = dma_set_mask_and_coherent(dev, DMA_BIT_MASK(34));
 	if (ret)
 		return ret;
 
 	afe = devm_kzalloc(dev, sizeof(*afe), GFP_KERNEL);
->>>>>>> 449d48b1
 	if (!afe)
 		return -ENOMEM;
 	platform_set_drvdata(pdev, afe);
@@ -797,12 +789,6 @@
 
 	afe_priv = afe->platform_priv;
 	afe->dev = dev;
-
-	ret = of_reserved_mem_device_init(dev);
-	if (ret) {
-		dev_info(dev, "no reserved memory found, pre-allocating buffers instead\n");
-		afe->preallocate_buffers = true;
-	}
 
 	ret = of_reserved_mem_device_init(dev);
 	if (ret) {
