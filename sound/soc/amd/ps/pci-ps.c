// SPDX-License-Identifier: GPL-2.0-only
/*
 * AMD common ACP PCI driver for ACP6.3, ACP7.0 & ACP7.1 platforms.
 *
 * Copyright 2022, 2025 Advanced Micro Devices, Inc.
 */

#include <linux/pci.h>
#include <linux/bitops.h>
#include <linux/module.h>
#include <linux/io.h>
#include <linux/delay.h>
#include <linux/platform_device.h>
#include <linux/acpi.h>
#include <linux/interrupt.h>
#include <sound/pcm_params.h>
#include <linux/pm_runtime.h>
#include <linux/iopoll.h>
#include <linux/soundwire/sdw_amd.h>
#include "../mach-config.h"

#include "acp63.h"

static void handle_acp70_sdw_wake_event(struct acp63_dev_data *adata)
{
	struct amd_sdw_manager *amd_manager;

	if (adata->acp70_sdw0_wake_event) {
		amd_manager = dev_get_drvdata(&adata->sdw->pdev[0]->dev);
		if (amd_manager)
			pm_request_resume(amd_manager->dev);
		adata->acp70_sdw0_wake_event = 0;
	}

	if (adata->acp70_sdw1_wake_event) {
		amd_manager = dev_get_drvdata(&adata->sdw->pdev[1]->dev);
		if (amd_manager)
			pm_request_resume(amd_manager->dev);
		adata->acp70_sdw1_wake_event = 0;
	}
}

static short int check_and_handle_acp70_sdw_wake_irq(struct acp63_dev_data *adata)
{
	u32 ext_intr_stat1;
	int irq_flag = 0;
	bool sdw_wake_irq = false;

	ext_intr_stat1 = readl(adata->acp63_base + ACP_EXTERNAL_INTR_STAT1);
	if (ext_intr_stat1 & ACP70_SDW0_HOST_WAKE_STAT) {
		writel(ACP70_SDW0_HOST_WAKE_STAT, adata->acp63_base + ACP_EXTERNAL_INTR_STAT1);
		adata->acp70_sdw0_wake_event = true;
		sdw_wake_irq = true;
	}

	if (ext_intr_stat1 & ACP70_SDW1_HOST_WAKE_STAT) {
		writel(ACP70_SDW1_HOST_WAKE_STAT, adata->acp63_base + ACP_EXTERNAL_INTR_STAT1);
		adata->acp70_sdw1_wake_event = true;
		sdw_wake_irq = true;
	}

	if (ext_intr_stat1 & ACP70_SDW0_PME_STAT) {
		writel(0, adata->acp63_base + ACP_SW0_WAKE_EN);
		writel(ACP70_SDW0_PME_STAT, adata->acp63_base + ACP_EXTERNAL_INTR_STAT1);
		adata->acp70_sdw0_wake_event = true;
		sdw_wake_irq = true;
	}

	if (ext_intr_stat1 & ACP70_SDW1_PME_STAT) {
		writel(0, adata->acp63_base + ACP_SW1_WAKE_EN);
		writel(ACP70_SDW1_PME_STAT, adata->acp63_base + ACP_EXTERNAL_INTR_STAT1);
		adata->acp70_sdw1_wake_event = true;
		sdw_wake_irq = true;
	}

	if (sdw_wake_irq) {
		handle_acp70_sdw_wake_event(adata);
		irq_flag = 1;
	}
	return irq_flag;
}

static short int check_and_handle_sdw_dma_irq(struct acp63_dev_data *adata, u32 ext_intr_stat,
					      u32 ext_intr_stat1)
{
	u32 stream_id = 0;
	u16 sdw_dma_irq_flag = 0;
	u16 index;

	if (ext_intr_stat & ACP63_SDW_DMA_IRQ_MASK) {
		for (index = ACP_AUDIO2_RX_THRESHOLD; index <= ACP_AUDIO0_TX_THRESHOLD; index++) {
			if (ext_intr_stat & BIT(index)) {
				writel(BIT(index), adata->acp63_base + ACP_EXTERNAL_INTR_STAT);
				switch (index) {
				case ACP_AUDIO0_TX_THRESHOLD:
					stream_id = ACP63_SDW0_AUDIO0_TX;
					break;
				case ACP_AUDIO1_TX_THRESHOLD:
					stream_id = ACP63_SDW0_AUDIO1_TX;
					break;
				case ACP_AUDIO2_TX_THRESHOLD:
					stream_id = ACP63_SDW0_AUDIO2_TX;
					break;
				case ACP_AUDIO0_RX_THRESHOLD:
					stream_id = ACP63_SDW0_AUDIO0_RX;
					break;
				case ACP_AUDIO1_RX_THRESHOLD:
					stream_id = ACP63_SDW0_AUDIO1_RX;
					break;
				case ACP_AUDIO2_RX_THRESHOLD:
					stream_id = ACP63_SDW0_AUDIO2_RX;
					break;
				}
				switch (adata->acp_rev) {
				case ACP63_PCI_REV:
					adata->acp63_sdw0_dma_intr_stat[stream_id] = 1;
					break;
				case ACP70_PCI_REV:
				case ACP71_PCI_REV:
					adata->acp70_sdw0_dma_intr_stat[stream_id] = 1;
					break;
				}
				sdw_dma_irq_flag = 1;
			}
		}
	}
	switch (adata->acp_rev) {
	case ACP63_PCI_REV:
		if (ext_intr_stat1 & ACP63_P1_AUDIO1_RX_THRESHOLD) {
			writel(ACP63_P1_AUDIO1_RX_THRESHOLD,
			       adata->acp63_base + ACP_EXTERNAL_INTR_STAT1);
			adata->acp63_sdw1_dma_intr_stat[ACP63_SDW1_AUDIO1_RX] = 1;
			sdw_dma_irq_flag = 1;
		}
		if (ext_intr_stat1 & ACP63_P1_AUDIO1_TX_THRESHOLD) {
			writel(ACP63_P1_AUDIO1_TX_THRESHOLD,
			       adata->acp63_base + ACP_EXTERNAL_INTR_STAT1);
			adata->acp63_sdw1_dma_intr_stat[ACP63_SDW1_AUDIO1_TX] = 1;
			sdw_dma_irq_flag = 1;
		}
		break;
	case ACP70_PCI_REV:
	case ACP71_PCI_REV:
		if (ext_intr_stat1 & ACP70_P1_SDW_DMA_IRQ_MASK) {
			for (index = ACP70_P1_AUDIO2_RX_THRESHOLD;
			     index <= ACP70_P1_AUDIO0_TX_THRESHOLD; index++) {
				if (ext_intr_stat1 & BIT(index)) {
					writel(BIT(index),
					       adata->acp63_base + ACP_EXTERNAL_INTR_STAT1);
					switch (index) {
					case ACP70_P1_AUDIO0_TX_THRESHOLD:
						stream_id = ACP70_SDW_AUDIO0_TX;
						break;
					case ACP70_P1_AUDIO1_TX_THRESHOLD:
						stream_id = ACP70_SDW_AUDIO1_TX;
						break;
					case ACP70_P1_AUDIO2_TX_THRESHOLD:
						stream_id = ACP70_SDW_AUDIO2_TX;
						break;
					case ACP70_P1_AUDIO0_RX_THRESHOLD:
						stream_id = ACP70_SDW_AUDIO0_RX;
						break;
					case ACP70_P1_AUDIO1_RX_THRESHOLD:
						 stream_id = ACP70_SDW_AUDIO1_RX;
						break;
					case ACP70_P1_AUDIO2_RX_THRESHOLD:
						stream_id = ACP70_SDW_AUDIO2_RX;
						break;
					}

					adata->acp70_sdw1_dma_intr_stat[stream_id] = 1;
					sdw_dma_irq_flag = 1;
				}
			}
		}
		break;
	}
	return sdw_dma_irq_flag;
}

static irqreturn_t acp63_irq_thread(int irq, void *context)
{
	struct acp63_dev_data *adata = context;

	acp_hw_sdw_dma_irq_thread(adata);
	return IRQ_HANDLED;
}

static irqreturn_t acp63_irq_handler(int irq, void *dev_id)
{
	struct acp63_dev_data *adata;
	struct pdm_dev_data *ps_pdm_data;
	struct amd_sdw_manager *amd_manager;
	u32 ext_intr_stat, ext_intr_stat1;
	u16 irq_flag = 0;
	u16 wake_irq_flag = 0;
	u16 sdw_dma_irq_flag = 0;

	adata = dev_id;
	if (!adata)
		return IRQ_NONE;
	/* ACP interrupts will be cleared by reading particular bit and writing
	 * same value to the status register. writing zero's doesn't have any
	 * effect.
	 * Bit by bit checking of IRQ field is implemented.
	 */
	ext_intr_stat = readl(adata->acp63_base + ACP_EXTERNAL_INTR_STAT);
	if (ext_intr_stat & ACP_SDW0_STAT) {
		writel(ACP_SDW0_STAT, adata->acp63_base + ACP_EXTERNAL_INTR_STAT);
		amd_manager = dev_get_drvdata(&adata->sdw->pdev[0]->dev);
		if (amd_manager)
			schedule_work(&amd_manager->amd_sdw_irq_thread);
		irq_flag = 1;
	}

	ext_intr_stat1 = readl(adata->acp63_base + ACP_EXTERNAL_INTR_STAT1);
	if (ext_intr_stat1 & ACP_SDW1_STAT) {
		writel(ACP_SDW1_STAT, adata->acp63_base + ACP_EXTERNAL_INTR_STAT1);
		amd_manager = dev_get_drvdata(&adata->sdw->pdev[1]->dev);
		if (amd_manager)
			schedule_work(&amd_manager->amd_sdw_irq_thread);
		irq_flag = 1;
	}

	if (ext_intr_stat & ACP_ERROR_IRQ) {
		writel(ACP_ERROR_IRQ, adata->acp63_base + ACP_EXTERNAL_INTR_STAT);
		/* TODO: Report SoundWire Manager instance errors */
		writel(0, adata->acp63_base + ACP_SW0_I2S_ERROR_REASON);
		writel(0, adata->acp63_base + ACP_SW1_I2S_ERROR_REASON);
		writel(0, adata->acp63_base + ACP_ERROR_STATUS);
		irq_flag = 1;
	}

	if (adata->acp_rev >= ACP70_PCI_REV)
		wake_irq_flag = check_and_handle_acp70_sdw_wake_irq(adata);

	if (ext_intr_stat & BIT(PDM_DMA_STAT)) {
		ps_pdm_data = dev_get_drvdata(&adata->pdm_dev->dev);
		writel(BIT(PDM_DMA_STAT), adata->acp63_base + ACP_EXTERNAL_INTR_STAT);
		if (ps_pdm_data->capture_stream)
			snd_pcm_period_elapsed(ps_pdm_data->capture_stream);
		irq_flag = 1;
	}

	sdw_dma_irq_flag = check_and_handle_sdw_dma_irq(adata, ext_intr_stat, ext_intr_stat1);
	if (sdw_dma_irq_flag)
		return IRQ_WAKE_THREAD;

	if (irq_flag | wake_irq_flag)
		return IRQ_HANDLED;
	else
		return IRQ_NONE;
}

#if IS_ENABLED(CONFIG_SND_SOC_AMD_SOUNDWIRE)
static int acp_scan_sdw_devices(struct device *dev, u64 addr)
{
	struct acpi_device *sdw_dev;
	struct acp63_dev_data *acp_data;

	acp_data = dev_get_drvdata(dev);
	if (!addr)
		return -ENODEV;

	sdw_dev = acpi_find_child_device(ACPI_COMPANION(dev), addr, 0);
	if (!sdw_dev)
		return -ENODEV;

	acp_data->info.handle = sdw_dev->handle;
	acp_data->info.count = AMD_SDW_MAX_MANAGERS;
	return amd_sdw_scan_controller(&acp_data->info);
}

static int amd_sdw_probe(struct device *dev)
{
	struct acp63_dev_data *acp_data;
	struct sdw_amd_res sdw_res;
	int ret;

	acp_data = dev_get_drvdata(dev);
	memset(&sdw_res, 0, sizeof(sdw_res));
	sdw_res.addr = acp_data->addr;
	sdw_res.reg_range = acp_data->reg_range;
	sdw_res.handle = acp_data->info.handle;
	sdw_res.parent = dev;
	sdw_res.dev = dev;
	sdw_res.acp_lock = &acp_data->acp_lock;
	sdw_res.count = acp_data->info.count;
	sdw_res.mmio_base = acp_data->acp63_base;
	sdw_res.acp_rev = acp_data->acp_rev;
	sdw_res.link_mask = acp_data->info.link_mask;
	ret = sdw_amd_probe(&sdw_res, &acp_data->sdw);
	if (ret)
		dev_err(dev, "error: SoundWire probe failed\n");
	return ret;
}

static int amd_sdw_exit(struct acp63_dev_data *acp_data)
{
	if (acp_data->sdw)
		sdw_amd_exit(acp_data->sdw);
	acp_data->sdw = NULL;

	return 0;
}

static struct snd_soc_acpi_mach *acp63_sdw_machine_select(struct device *dev)
{
	struct snd_soc_acpi_mach *mach;
	const struct snd_soc_acpi_link_adr *link;
	struct acp63_dev_data *acp_data = dev_get_drvdata(dev);
	int ret, i;

	if (acp_data->info.count) {
		ret = sdw_amd_get_slave_info(acp_data->sdw);
		if (ret) {
			dev_dbg(dev, "failed to read slave information\n");
			return NULL;
		}
		for (mach = acp_data->machines; mach; mach++) {
			if (!mach->links)
				break;
			link = mach->links;
			for (i = 0; i < acp_data->info.count && link->num_adr; link++, i++) {
				if (!snd_soc_acpi_sdw_link_slaves_found(dev, link,
									acp_data->sdw->peripherals))
					break;
			}
			if (i == acp_data->info.count || !link->num_adr)
				break;
		}
		if (mach && mach->link_mask) {
			mach->mach_params.links = mach->links;
			mach->mach_params.link_mask = mach->link_mask;
			mach->mach_params.subsystem_rev = acp_data->acp_rev;
			return mach;
		}
	}
	dev_dbg(dev, "No SoundWire machine driver found\n");
	return NULL;
}
#else
static int acp_scan_sdw_devices(struct device *dev, u64 addr)
{
	return 0;
}

static int amd_sdw_probe(struct device *dev)
{
	return 0;
}

static int amd_sdw_exit(struct acp63_dev_data *acp_data)
{
	return 0;
}

static struct snd_soc_acpi_mach *acp63_sdw_machine_select(struct device *dev)
{
	return NULL;
}
#endif

static int acp63_machine_register(struct device *dev)
{
	struct snd_soc_acpi_mach *mach;
	struct acp63_dev_data *adata = dev_get_drvdata(dev);
	int size;

	if (adata->is_sdw_dev && adata->is_sdw_config) {
		size = sizeof(*adata->machines);
		mach = acp63_sdw_machine_select(dev);
		if (mach) {
			adata->mach_dev = platform_device_register_data(dev, mach->drv_name,
									PLATFORM_DEVID_NONE, mach,
									size);
			if (IS_ERR(adata->mach_dev)) {
				dev_err(dev,
					"cannot register Machine device for SoundWire Interface\n");
				return PTR_ERR(adata->mach_dev);
			}
		}

	} else if (adata->is_pdm_dev && !adata->is_sdw_dev && adata->is_pdm_config) {
		adata->mach_dev = platform_device_register_data(dev, "acp_ps_mach",
								PLATFORM_DEVID_NONE, NULL, 0);
		if (IS_ERR(adata->mach_dev)) {
			dev_err(dev, "cannot register amd_ps_mach device\n");
			return PTR_ERR(adata->mach_dev);
		}
	}
	return 0;
}

static int get_acp63_device_config(struct pci_dev *pci, struct acp63_dev_data *acp_data)
{
	struct acpi_device *pdm_dev;
	const union acpi_object *obj;
	acpi_handle handle;
	acpi_integer dmic_status;
	bool is_dmic_dev = false;
	bool is_sdw_dev = false;
	bool wov_en, dmic_en;
	int ret;

	/* IF WOV entry not found, enable dmic based on acp-audio-device-type entry*/
	wov_en = true;
	dmic_en = false;

	acp_hw_get_config(pci, acp_data);

	if (acp_data->is_pdm_config) {
		pdm_dev = acpi_find_child_device(ACPI_COMPANION(&pci->dev), ACP63_DMIC_ADDR, 0);
		if (pdm_dev) {
			/* is_dmic_dev flag will be set when ACP PDM controller device exists */
			if (!acpi_dev_get_property(pdm_dev, "acp-audio-device-type",
						   ACPI_TYPE_INTEGER, &obj) &&
						   obj->integer.value == ACP_DMIC_DEV)
				dmic_en = true;
		}

		handle = ACPI_HANDLE(&pci->dev);
		ret = acpi_evaluate_integer(handle, "_WOV", NULL, &dmic_status);
		if (!ACPI_FAILURE(ret))
			wov_en = dmic_status;
	}

	if (dmic_en && wov_en)
		is_dmic_dev = true;

	if (acp_data->is_sdw_config) {
		ret = acp_scan_sdw_devices(&pci->dev, ACP63_SDW_ADDR);
		if (!ret && acp_data->info.link_mask)
			is_sdw_dev = true;
	}

	acp_data->is_pdm_dev = is_dmic_dev;
	acp_data->is_sdw_dev = is_sdw_dev;
	if (!is_dmic_dev && !is_sdw_dev) {
		dev_dbg(&pci->dev, "No PDM or SoundWire manager devices found\n");
		return -ENODEV;
	}
	return 0;
}

static void acp63_fill_platform_dev_info(struct platform_device_info *pdevinfo,
					 struct device *parent,
					 struct fwnode_handle *fw_node,
					 char *name, unsigned int id,
					 const struct resource *res,
					 unsigned int num_res,
					 const void *data,
					 size_t size_data)
{
	pdevinfo->name = name;
	pdevinfo->id = id;
	pdevinfo->parent = parent;
	pdevinfo->num_res = num_res;
	pdevinfo->res = res;
	pdevinfo->data = data;
	pdevinfo->size_data = size_data;
	pdevinfo->fwnode = fw_node;
}

static int create_acp63_platform_devs(struct pci_dev *pci, struct acp63_dev_data *adata, u32 addr)
{
	struct platform_device_info pdevinfo;
	struct device *parent;
	int ret;

	parent = &pci->dev;

	if (adata->is_sdw_dev || adata->is_pdm_dev) {
		adata->res = devm_kzalloc(&pci->dev, sizeof(struct resource), GFP_KERNEL);
		if (!adata->res) {
			ret = -ENOMEM;
			goto de_init;
		}
		adata->res->flags = IORESOURCE_MEM;
		adata->res->start = addr;
		adata->res->end = addr + (ACP63_REG_END - ACP63_REG_START);
		memset(&pdevinfo, 0, sizeof(pdevinfo));
	}

	if (adata->is_pdm_dev && adata->is_pdm_config) {
		acp63_fill_platform_dev_info(&pdevinfo, parent, NULL, "acp_ps_pdm_dma",
					     0, adata->res, 1, NULL, 0);

		adata->pdm_dev = platform_device_register_full(&pdevinfo);
		if (IS_ERR(adata->pdm_dev)) {
			dev_err(&pci->dev,
				"cannot register %s device\n", pdevinfo.name);
			ret = PTR_ERR(adata->pdm_dev);
			goto de_init;
		}
		memset(&pdevinfo, 0, sizeof(pdevinfo));
		acp63_fill_platform_dev_info(&pdevinfo, parent, NULL, "dmic-codec",
					     0, NULL, 0, NULL, 0);
		adata->dmic_codec_dev = platform_device_register_full(&pdevinfo);
		if (IS_ERR(adata->dmic_codec_dev)) {
			dev_err(&pci->dev,
				"cannot register %s device\n", pdevinfo.name);
			ret = PTR_ERR(adata->dmic_codec_dev);
			goto unregister_pdm_dev;
		}
	}
	if (adata->is_sdw_dev && adata->is_sdw_config) {
		ret = amd_sdw_probe(&pci->dev);
		if (ret) {
			if (adata->is_pdm_dev)
				goto unregister_dmic_codec_dev;
			else
				goto de_init;
		}
		memset(&pdevinfo, 0, sizeof(pdevinfo));
		acp63_fill_platform_dev_info(&pdevinfo, parent, NULL, "amd_ps_sdw_dma",
					     0, adata->res, 1, NULL, 0);

		adata->sdw_dma_dev = platform_device_register_full(&pdevinfo);
		if (IS_ERR(adata->sdw_dma_dev)) {
			dev_err(&pci->dev,
				"cannot register %s device\n", pdevinfo.name);
			ret = PTR_ERR(adata->sdw_dma_dev);
			if (adata->is_pdm_dev)
				goto unregister_dmic_codec_dev;
			else
				goto de_init;
		}
	}

	return 0;
unregister_dmic_codec_dev:
		platform_device_unregister(adata->dmic_codec_dev);
unregister_pdm_dev:
		platform_device_unregister(adata->pdm_dev);
de_init:
	if (acp_hw_deinit(adata, &pci->dev))
		dev_err(&pci->dev, "ACP de-init failed\n");
	return ret;
}

static int acp_hw_init_ops(struct acp63_dev_data *adata, struct pci_dev *pci)
{
	adata->hw_ops = devm_kzalloc(&pci->dev, sizeof(struct acp_hw_ops),
				     GFP_KERNEL);
	if (!adata->hw_ops)
		return -ENOMEM;

	switch (adata->acp_rev) {
	case ACP63_PCI_REV:
		acp63_hw_init_ops(adata->hw_ops);
		break;
	case ACP70_PCI_REV:
	case ACP71_PCI_REV:
		acp70_hw_init_ops(adata->hw_ops);
		break;
	default:
		dev_err(&pci->dev, "ACP device not found\n");
		return -ENODEV;
	}
	return 0;
}

static int snd_acp63_probe(struct pci_dev *pci,
			   const struct pci_device_id *pci_id)
{
	struct acp63_dev_data *adata;
	u32 addr;
	u32 irqflags, flag;
	int ret;

	irqflags = IRQF_SHARED;

	/* Return if acp config flag is defined */
	flag = snd_amd_acp_find_config(pci);
	if (flag)
		return -ENODEV;

	/* ACP PCI revision id check for ACP6.3, ACP7.0 & ACP7.1 platforms */
	switch (pci->revision) {
	case ACP63_PCI_REV:
<<<<<<< HEAD
=======
	case ACP70_PCI_REV:
	case ACP71_PCI_REV:
>>>>>>> fc85704c
		break;
	default:
		dev_dbg(&pci->dev, "acp63/acp70/acp71 pci device not found\n");
		return -ENODEV;
	}
	if (pci_enable_device(pci)) {
		dev_err(&pci->dev, "pci_enable_device failed\n");
		return -ENODEV;
	}

	ret = pci_request_regions(pci, "AMD ACP6.2 audio");
	if (ret < 0) {
		dev_err(&pci->dev, "pci_request_regions failed\n");
		goto disable_pci;
	}
	adata = devm_kzalloc(&pci->dev, sizeof(struct acp63_dev_data),
			     GFP_KERNEL);
	if (!adata) {
		ret = -ENOMEM;
		goto release_regions;
	}

	addr = pci_resource_start(pci, 0);
	adata->acp63_base = devm_ioremap(&pci->dev, addr,
					 pci_resource_len(pci, 0));
	if (!adata->acp63_base) {
		ret = -ENOMEM;
		goto release_regions;
	}
	adata->addr = addr;
	adata->reg_range = ACP63_REG_END - ACP63_REG_START;
	adata->acp_rev = pci->revision;
	pci_set_master(pci);
	pci_set_drvdata(pci, adata);
	mutex_init(&adata->acp_lock);
	ret = acp_hw_init_ops(adata, pci);
	if (ret) {
		dev_err(&pci->dev, "ACP hw ops init failed\n");
		goto release_regions;
	}
	ret = acp_hw_init(adata, &pci->dev);
	if (ret)
		goto release_regions;
	ret = devm_request_threaded_irq(&pci->dev, pci->irq, acp63_irq_handler,
					acp63_irq_thread, irqflags, "ACP_PCI_IRQ", adata);
	if (ret) {
		dev_err(&pci->dev, "ACP PCI IRQ request failed\n");
		goto de_init;
	}
	ret = get_acp63_device_config(pci, adata);
	/* ACP PCI driver probe should be continued even PDM or SoundWire Devices are not found */
	if (ret) {
		dev_dbg(&pci->dev, "get acp device config failed:%d\n", ret);
		goto skip_pdev_creation;
	}
	ret = create_acp63_platform_devs(pci, adata, addr);
	if (ret < 0) {
		dev_err(&pci->dev, "ACP platform devices creation failed\n");
		goto de_init;
	}
	if (adata->acp_rev >= ACP70_PCI_REV)
		adata->machines = snd_soc_acpi_amd_acp70_sdw_machines;
	else
		adata->machines = snd_soc_acpi_amd_acp63_sdw_machines;

	ret = acp63_machine_register(&pci->dev);
	if (ret) {
		dev_err(&pci->dev, "ACP machine register failed\n");
		goto de_init;
	}
skip_pdev_creation:
	device_set_wakeup_enable(&pci->dev, true);
	pm_runtime_set_autosuspend_delay(&pci->dev, ACP_SUSPEND_DELAY_MS);
	pm_runtime_use_autosuspend(&pci->dev);
	pm_runtime_put_noidle(&pci->dev);
	pm_runtime_allow(&pci->dev);
	return 0;
de_init:
	if (acp_hw_deinit(adata, &pci->dev))
		dev_err(&pci->dev, "ACP de-init failed\n");
release_regions:
	pci_release_regions(pci);
disable_pci:
	pci_disable_device(pci);

	return ret;
}

static int snd_acp_suspend(struct device *dev)
{
	return acp_hw_suspend(dev);
}

static int snd_acp_runtime_resume(struct device *dev)
{
	return acp_hw_runtime_resume(dev);
}

static int snd_acp_resume(struct device *dev)
{
	return acp_hw_resume(dev);
}

static const struct dev_pm_ops acp63_pm_ops = {
	RUNTIME_PM_OPS(snd_acp_suspend, snd_acp_runtime_resume, NULL)
	SYSTEM_SLEEP_PM_OPS(snd_acp_suspend, snd_acp_resume)
};

static void snd_acp63_remove(struct pci_dev *pci)
{
	struct acp63_dev_data *adata;
	int ret;

	adata = pci_get_drvdata(pci);
	if (adata->sdw) {
		amd_sdw_exit(adata);
		platform_device_unregister(adata->sdw_dma_dev);
	}
	if (adata->is_pdm_dev) {
		platform_device_unregister(adata->pdm_dev);
		platform_device_unregister(adata->dmic_codec_dev);
	}
	if (adata->mach_dev)
		platform_device_unregister(adata->mach_dev);
	ret = acp_hw_deinit(adata, &pci->dev);
	if (ret)
		dev_err(&pci->dev, "ACP de-init failed\n");
	pm_runtime_forbid(&pci->dev);
	pm_runtime_get_noresume(&pci->dev);
	pci_release_regions(pci);
	pci_disable_device(pci);
}

static const struct pci_device_id snd_acp63_ids[] = {
	{ PCI_DEVICE(PCI_VENDOR_ID_AMD, ACP_DEVICE_ID),
	.class = PCI_CLASS_MULTIMEDIA_OTHER << 8,
	.class_mask = 0xffffff },
	{ 0, },
};
MODULE_DEVICE_TABLE(pci, snd_acp63_ids);

static struct pci_driver ps_acp63_driver  = {
	.name = KBUILD_MODNAME,
	.id_table = snd_acp63_ids,
	.probe = snd_acp63_probe,
	.remove = snd_acp63_remove,
	.driver = {
		.pm = pm_ptr(&acp63_pm_ops),
	}
};

module_pci_driver(ps_acp63_driver);

MODULE_AUTHOR("Vijendar.Mukunda@amd.com");
MODULE_AUTHOR("Syed.SabaKareem@amd.com");
MODULE_DESCRIPTION("AMD common ACP PCI driver for ACP6.3, ACP7.0 & ACP7.1 platforms");
MODULE_IMPORT_NS("SOUNDWIRE_AMD_INIT");
MODULE_IMPORT_NS("SND_AMD_SOUNDWIRE_ACPI");
MODULE_LICENSE("GPL v2");<|MERGE_RESOLUTION|>--- conflicted
+++ resolved
@@ -579,11 +579,8 @@
 	/* ACP PCI revision id check for ACP6.3, ACP7.0 & ACP7.1 platforms */
 	switch (pci->revision) {
 	case ACP63_PCI_REV:
-<<<<<<< HEAD
-=======
 	case ACP70_PCI_REV:
 	case ACP71_PCI_REV:
->>>>>>> fc85704c
 		break;
 	default:
 		dev_dbg(&pci->dev, "acp63/acp70/acp71 pci device not found\n");
