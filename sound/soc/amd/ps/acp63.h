--- conflicted
+++ resolved
@@ -12,11 +12,8 @@
 #define ACP63_REG_START		0x1240000
 #define ACP63_REG_END		0x125C000
 #define ACP63_PCI_REV		0x63
-<<<<<<< HEAD
-=======
 #define ACP70_PCI_REV		0x70
 #define ACP71_PCI_REV		0x71
->>>>>>> fc85704c
 
 #define ACP_SOFT_RESET_SOFTRESET_AUDDONE_MASK	0x00010001
 #define ACP63_PGFSM_CNTL_POWER_ON_MASK	1
