--- conflicted
+++ resolved
@@ -538,10 +538,7 @@
 		group->active = 0;
 		group->group = i;
 		group->valid = false;
-<<<<<<< HEAD
-=======
 		group->is_midi1 = false;
->>>>>>> a6ad5510
 	}
 
 	list_for_each_entry(fb, &ump->block_list, list) {
@@ -552,11 +549,8 @@
 			group->valid = true;
 			if (fb->info.active)
 				group->active = 1;
-<<<<<<< HEAD
-=======
 			if (fb->info.flags & SNDRV_UMP_BLOCK_IS_MIDI1)
 				group->is_midi1 = true;
->>>>>>> a6ad5510
 			switch (fb->info.direction) {
 			case SNDRV_UMP_DIR_INPUT:
 				group->dir_bits |= (1 << SNDRV_RAWMIDI_STREAM_INPUT);
@@ -1064,16 +1058,7 @@
 		ump_dbg(ump, "Unable to get UMP EP stream config\n");
 
 	/* If no protocol is set by some reason, assume the valid one */
-<<<<<<< HEAD
-	if (!(ump->info.protocol & SNDRV_UMP_EP_INFO_PROTO_MIDI_MASK)) {
-		if (ump->info.protocol_caps & SNDRV_UMP_EP_INFO_PROTO_MIDI2)
-			ump->info.protocol |= SNDRV_UMP_EP_INFO_PROTO_MIDI2;
-		else if (ump->info.protocol_caps & SNDRV_UMP_EP_INFO_PROTO_MIDI1)
-			ump->info.protocol |= SNDRV_UMP_EP_INFO_PROTO_MIDI1;
-	}
-=======
 	choose_default_protocol(ump);
->>>>>>> a6ad5510
 
 	/* Query and create blocks from Function Blocks */
 	for (blk = 0; blk < ump->info.num_blocks; blk++) {
