// SPDX-License-Identifier: GPL-2.0-or-later
/*
 *  Digital Audio (PCM) abstract layer
 *  Copyright (c) by Jaroslav Kysela <perex@perex.cz>
 */

#include <linux/compat.h>
#include <linux/mm.h>
#include <linux/module.h>
#include <linux/file.h>
#include <linux/slab.h>
#include <linux/sched/signal.h>
#include <linux/time.h>
#include <linux/pm_qos.h>
#include <linux/io.h>
#include <linux/dma-mapping.h>
#include <linux/vmalloc.h>
#include <sound/core.h>
#include <sound/control.h>
#include <sound/info.h>
#include <sound/pcm.h>
#include <sound/pcm_params.h>
#include <sound/timer.h>
#include <sound/minors.h>
#include <linux/uio.h>
#include <linux/delay.h>

#include "pcm_local.h"

#ifdef CONFIG_SND_DEBUG
#define CREATE_TRACE_POINTS
#include "pcm_param_trace.h"
#else
#define trace_hw_mask_param_enabled()		0
#define trace_hw_interval_param_enabled()	0
#define trace_hw_mask_param(substream, type, index, prev, curr)
#define trace_hw_interval_param(substream, type, index, prev, curr)
#endif

/*
 *  Compatibility
 */

struct snd_pcm_hw_params_old {
	unsigned int flags;
	unsigned int masks[SNDRV_PCM_HW_PARAM_SUBFORMAT -
			   SNDRV_PCM_HW_PARAM_ACCESS + 1];
	struct snd_interval intervals[SNDRV_PCM_HW_PARAM_TICK_TIME -
					SNDRV_PCM_HW_PARAM_SAMPLE_BITS + 1];
	unsigned int rmask;
	unsigned int cmask;
	unsigned int info;
	unsigned int msbits;
	unsigned int rate_num;
	unsigned int rate_den;
	snd_pcm_uframes_t fifo_size;
	unsigned char reserved[64];
};

#ifdef CONFIG_SND_SUPPORT_OLD_API
#define SNDRV_PCM_IOCTL_HW_REFINE_OLD _IOWR('A', 0x10, struct snd_pcm_hw_params_old)
#define SNDRV_PCM_IOCTL_HW_PARAMS_OLD _IOWR('A', 0x11, struct snd_pcm_hw_params_old)

static int snd_pcm_hw_refine_old_user(struct snd_pcm_substream *substream,
				      struct snd_pcm_hw_params_old __user * _oparams);
static int snd_pcm_hw_params_old_user(struct snd_pcm_substream *substream,
				      struct snd_pcm_hw_params_old __user * _oparams);
#endif
static int snd_pcm_open(struct file *file, struct snd_pcm *pcm, int stream);

/*
 *
 */

static DECLARE_RWSEM(snd_pcm_link_rwsem);

void snd_pcm_group_init(struct snd_pcm_group *group)
{
	spin_lock_init(&group->lock);
	mutex_init(&group->mutex);
	INIT_LIST_HEAD(&group->substreams);
	refcount_set(&group->refs, 1);
}

/* define group lock helpers */
#define DEFINE_PCM_GROUP_LOCK(action, mutex_action) \
static void snd_pcm_group_ ## action(struct snd_pcm_group *group, bool nonatomic) \
{ \
	if (nonatomic) \
		mutex_ ## mutex_action(&group->mutex); \
	else \
		spin_ ## action(&group->lock); \
}

DEFINE_PCM_GROUP_LOCK(lock, lock);
DEFINE_PCM_GROUP_LOCK(unlock, unlock);
DEFINE_PCM_GROUP_LOCK(lock_irq, lock);
DEFINE_PCM_GROUP_LOCK(unlock_irq, unlock);

/**
 * snd_pcm_stream_lock - Lock the PCM stream
 * @substream: PCM substream
 *
 * This locks the PCM stream's spinlock or mutex depending on the nonatomic
 * flag of the given substream.  This also takes the global link rw lock
 * (or rw sem), too, for avoiding the race with linked streams.
 */
void snd_pcm_stream_lock(struct snd_pcm_substream *substream)
{
	snd_pcm_group_lock(&substream->self_group, substream->pcm->nonatomic);
}
EXPORT_SYMBOL_GPL(snd_pcm_stream_lock);

/**
 * snd_pcm_stream_unlock - Unlock the PCM stream
 * @substream: PCM substream
 *
 * This unlocks the PCM stream that has been locked via snd_pcm_stream_lock().
 */
void snd_pcm_stream_unlock(struct snd_pcm_substream *substream)
{
	snd_pcm_group_unlock(&substream->self_group, substream->pcm->nonatomic);
}
EXPORT_SYMBOL_GPL(snd_pcm_stream_unlock);

/**
 * snd_pcm_stream_lock_irq - Lock the PCM stream
 * @substream: PCM substream
 *
 * This locks the PCM stream like snd_pcm_stream_lock() and disables the local
 * IRQ (only when nonatomic is false).  In nonatomic case, this is identical
 * as snd_pcm_stream_lock().
 */
void snd_pcm_stream_lock_irq(struct snd_pcm_substream *substream)
{
	snd_pcm_group_lock_irq(&substream->self_group,
			       substream->pcm->nonatomic);
}
EXPORT_SYMBOL_GPL(snd_pcm_stream_lock_irq);

static void snd_pcm_stream_lock_nested(struct snd_pcm_substream *substream)
{
	struct snd_pcm_group *group = &substream->self_group;

	if (substream->pcm->nonatomic)
		mutex_lock_nested(&group->mutex, SINGLE_DEPTH_NESTING);
	else
		spin_lock_nested(&group->lock, SINGLE_DEPTH_NESTING);
}

/**
 * snd_pcm_stream_unlock_irq - Unlock the PCM stream
 * @substream: PCM substream
 *
 * This is a counter-part of snd_pcm_stream_lock_irq().
 */
void snd_pcm_stream_unlock_irq(struct snd_pcm_substream *substream)
{
	snd_pcm_group_unlock_irq(&substream->self_group,
				 substream->pcm->nonatomic);
}
EXPORT_SYMBOL_GPL(snd_pcm_stream_unlock_irq);

unsigned long _snd_pcm_stream_lock_irqsave(struct snd_pcm_substream *substream)
{
	unsigned long flags = 0;
	if (substream->pcm->nonatomic)
		mutex_lock(&substream->self_group.mutex);
	else
		spin_lock_irqsave(&substream->self_group.lock, flags);
	return flags;
}
EXPORT_SYMBOL_GPL(_snd_pcm_stream_lock_irqsave);

/**
 * snd_pcm_stream_unlock_irqrestore - Unlock the PCM stream
 * @substream: PCM substream
 * @flags: irq flags
 *
 * This is a counter-part of snd_pcm_stream_lock_irqsave().
 */
void snd_pcm_stream_unlock_irqrestore(struct snd_pcm_substream *substream,
				      unsigned long flags)
{
	if (substream->pcm->nonatomic)
		mutex_unlock(&substream->self_group.mutex);
	else
		spin_unlock_irqrestore(&substream->self_group.lock, flags);
}
EXPORT_SYMBOL_GPL(snd_pcm_stream_unlock_irqrestore);

/* Run PCM ioctl ops */
static int snd_pcm_ops_ioctl(struct snd_pcm_substream *substream,
			     unsigned cmd, void *arg)
{
	if (substream->ops->ioctl)
		return substream->ops->ioctl(substream, cmd, arg);
	else
		return snd_pcm_lib_ioctl(substream, cmd, arg);
}

int snd_pcm_info(struct snd_pcm_substream *substream, struct snd_pcm_info *info)
{
	struct snd_pcm *pcm = substream->pcm;
	struct snd_pcm_str *pstr = substream->pstr;

	memset(info, 0, sizeof(*info));
	info->card = pcm->card->number;
	info->device = pcm->device;
	info->stream = substream->stream;
	info->subdevice = substream->number;
	strscpy(info->id, pcm->id, sizeof(info->id));
	strscpy(info->name, pcm->name, sizeof(info->name));
	info->dev_class = pcm->dev_class;
	info->dev_subclass = pcm->dev_subclass;
	info->subdevices_count = pstr->substream_count;
	info->subdevices_avail = pstr->substream_count - pstr->substream_opened;
	strscpy(info->subname, substream->name, sizeof(info->subname));

	return 0;
}

int snd_pcm_info_user(struct snd_pcm_substream *substream,
		      struct snd_pcm_info __user * _info)
{
	struct snd_pcm_info *info;
	int err;

	info = kmalloc(sizeof(*info), GFP_KERNEL);
	if (! info)
		return -ENOMEM;
	err = snd_pcm_info(substream, info);
	if (err >= 0) {
		if (copy_to_user(_info, info, sizeof(*info)))
			err = -EFAULT;
	}
	kfree(info);
	return err;
}

/* macro for simplified cast */
#define PARAM_MASK_BIT(b)	(1U << (__force int)(b))

static bool hw_support_mmap(struct snd_pcm_substream *substream)
{
	if (!(substream->runtime->hw.info & SNDRV_PCM_INFO_MMAP))
		return false;

	if (substream->ops->mmap ||
	    (substream->dma_buffer.dev.type != SNDRV_DMA_TYPE_DEV &&
	     substream->dma_buffer.dev.type != SNDRV_DMA_TYPE_DEV_UC))
		return true;

	return dma_can_mmap(substream->dma_buffer.dev.dev);
}

static int constrain_mask_params(struct snd_pcm_substream *substream,
				 struct snd_pcm_hw_params *params)
{
	struct snd_pcm_hw_constraints *constrs =
					&substream->runtime->hw_constraints;
	struct snd_mask *m;
	unsigned int k;
	struct snd_mask old_mask;
	int changed;

	for (k = SNDRV_PCM_HW_PARAM_FIRST_MASK; k <= SNDRV_PCM_HW_PARAM_LAST_MASK; k++) {
		m = hw_param_mask(params, k);
		if (snd_mask_empty(m))
			return -EINVAL;

		/* This parameter is not requested to change by a caller. */
		if (!(params->rmask & PARAM_MASK_BIT(k)))
			continue;

		if (trace_hw_mask_param_enabled())
			old_mask = *m;

		changed = snd_mask_refine(m, constrs_mask(constrs, k));
		if (changed < 0)
			return changed;
		if (changed == 0)
			continue;

		/* Set corresponding flag so that the caller gets it. */
		trace_hw_mask_param(substream, k, 0, &old_mask, m);
		params->cmask |= PARAM_MASK_BIT(k);
	}

	return 0;
}

static int constrain_interval_params(struct snd_pcm_substream *substream,
				     struct snd_pcm_hw_params *params)
{
	struct snd_pcm_hw_constraints *constrs =
					&substream->runtime->hw_constraints;
	struct snd_interval *i;
	unsigned int k;
	struct snd_interval old_interval;
	int changed;

	for (k = SNDRV_PCM_HW_PARAM_FIRST_INTERVAL; k <= SNDRV_PCM_HW_PARAM_LAST_INTERVAL; k++) {
		i = hw_param_interval(params, k);
		if (snd_interval_empty(i))
			return -EINVAL;

		/* This parameter is not requested to change by a caller. */
		if (!(params->rmask & PARAM_MASK_BIT(k)))
			continue;

		if (trace_hw_interval_param_enabled())
			old_interval = *i;

		changed = snd_interval_refine(i, constrs_interval(constrs, k));
		if (changed < 0)
			return changed;
		if (changed == 0)
			continue;

		/* Set corresponding flag so that the caller gets it. */
		trace_hw_interval_param(substream, k, 0, &old_interval, i);
		params->cmask |= PARAM_MASK_BIT(k);
	}

	return 0;
}

static int constrain_params_by_rules(struct snd_pcm_substream *substream,
				     struct snd_pcm_hw_params *params)
{
	struct snd_pcm_hw_constraints *constrs =
					&substream->runtime->hw_constraints;
	unsigned int k;
	unsigned int *rstamps;
	unsigned int vstamps[SNDRV_PCM_HW_PARAM_LAST_INTERVAL + 1];
	unsigned int stamp;
	struct snd_pcm_hw_rule *r;
	unsigned int d;
	struct snd_mask old_mask;
	struct snd_interval old_interval;
	bool again;
	int changed, err = 0;

	/*
	 * Each application of rule has own sequence number.
	 *
	 * Each member of 'rstamps' array represents the sequence number of
	 * recent application of corresponding rule.
	 */
	rstamps = kcalloc(constrs->rules_num, sizeof(unsigned int), GFP_KERNEL);
	if (!rstamps)
		return -ENOMEM;

	/*
	 * Each member of 'vstamps' array represents the sequence number of
	 * recent application of rule in which corresponding parameters were
	 * changed.
	 *
	 * In initial state, elements corresponding to parameters requested by
	 * a caller is 1. For unrequested parameters, corresponding members
	 * have 0 so that the parameters are never changed anymore.
	 */
	for (k = 0; k <= SNDRV_PCM_HW_PARAM_LAST_INTERVAL; k++)
		vstamps[k] = (params->rmask & PARAM_MASK_BIT(k)) ? 1 : 0;

	/* Due to the above design, actual sequence number starts at 2. */
	stamp = 2;
retry:
	/* Apply all rules in order. */
	again = false;
	for (k = 0; k < constrs->rules_num; k++) {
		r = &constrs->rules[k];

		/*
		 * Check condition bits of this rule. When the rule has
		 * some condition bits, parameter without the bits is
		 * never processed. SNDRV_PCM_HW_PARAMS_NO_PERIOD_WAKEUP
		 * is an example of the condition bits.
		 */
		if (r->cond && !(r->cond & params->flags))
			continue;

		/*
		 * The 'deps' array includes maximum four dependencies
		 * to SNDRV_PCM_HW_PARAM_XXXs for this rule. The fifth
		 * member of this array is a sentinel and should be
		 * negative value.
		 *
		 * This rule should be processed in this time when dependent
		 * parameters were changed at former applications of the other
		 * rules.
		 */
		for (d = 0; r->deps[d] >= 0; d++) {
			if (vstamps[r->deps[d]] > rstamps[k])
				break;
		}
		if (r->deps[d] < 0)
			continue;

		if (trace_hw_mask_param_enabled()) {
			if (hw_is_mask(r->var))
				old_mask = *hw_param_mask(params, r->var);
		}
		if (trace_hw_interval_param_enabled()) {
			if (hw_is_interval(r->var))
				old_interval = *hw_param_interval(params, r->var);
		}

		changed = r->func(params, r);
		if (changed < 0) {
			err = changed;
			goto out;
		}

		/*
		 * When the parameter is changed, notify it to the caller
		 * by corresponding returned bit, then preparing for next
		 * iteration.
		 */
		if (changed && r->var >= 0) {
			if (hw_is_mask(r->var)) {
				trace_hw_mask_param(substream, r->var,
					k + 1, &old_mask,
					hw_param_mask(params, r->var));
			}
			if (hw_is_interval(r->var)) {
				trace_hw_interval_param(substream, r->var,
					k + 1, &old_interval,
					hw_param_interval(params, r->var));
			}

			params->cmask |= PARAM_MASK_BIT(r->var);
			vstamps[r->var] = stamp;
			again = true;
		}

		rstamps[k] = stamp++;
	}

	/* Iterate to evaluate all rules till no parameters are changed. */
	if (again)
		goto retry;

 out:
	kfree(rstamps);
	return err;
}

static int fixup_unreferenced_params(struct snd_pcm_substream *substream,
				     struct snd_pcm_hw_params *params)
{
	const struct snd_interval *i;
	const struct snd_mask *m;
	int err;

	if (!params->msbits) {
		i = hw_param_interval_c(params, SNDRV_PCM_HW_PARAM_SAMPLE_BITS);
		if (snd_interval_single(i))
			params->msbits = snd_interval_value(i);
	}

	if (!params->rate_den) {
		i = hw_param_interval_c(params, SNDRV_PCM_HW_PARAM_RATE);
		if (snd_interval_single(i)) {
			params->rate_num = snd_interval_value(i);
			params->rate_den = 1;
		}
	}

	if (!params->fifo_size) {
		m = hw_param_mask_c(params, SNDRV_PCM_HW_PARAM_FORMAT);
		i = hw_param_interval_c(params, SNDRV_PCM_HW_PARAM_CHANNELS);
		if (snd_mask_single(m) && snd_interval_single(i)) {
			err = snd_pcm_ops_ioctl(substream,
						SNDRV_PCM_IOCTL1_FIFO_SIZE,
						params);
			if (err < 0)
				return err;
		}
	}

	if (!params->info) {
		params->info = substream->runtime->hw.info;
		params->info &= ~(SNDRV_PCM_INFO_FIFO_IN_FRAMES |
				  SNDRV_PCM_INFO_DRAIN_TRIGGER);
		if (!hw_support_mmap(substream))
			params->info &= ~(SNDRV_PCM_INFO_MMAP |
					  SNDRV_PCM_INFO_MMAP_VALID);
	}

	return 0;
}

int snd_pcm_hw_refine(struct snd_pcm_substream *substream,
		      struct snd_pcm_hw_params *params)
{
	int err;

	params->info = 0;
	params->fifo_size = 0;
	if (params->rmask & PARAM_MASK_BIT(SNDRV_PCM_HW_PARAM_SAMPLE_BITS))
		params->msbits = 0;
	if (params->rmask & PARAM_MASK_BIT(SNDRV_PCM_HW_PARAM_RATE)) {
		params->rate_num = 0;
		params->rate_den = 0;
	}

	err = constrain_mask_params(substream, params);
	if (err < 0)
		return err;

	err = constrain_interval_params(substream, params);
	if (err < 0)
		return err;

	err = constrain_params_by_rules(substream, params);
	if (err < 0)
		return err;

	params->rmask = 0;

	return 0;
}
EXPORT_SYMBOL(snd_pcm_hw_refine);

static int snd_pcm_hw_refine_user(struct snd_pcm_substream *substream,
				  struct snd_pcm_hw_params __user * _params)
{
	struct snd_pcm_hw_params *params;
	int err;

	params = memdup_user(_params, sizeof(*params));
	if (IS_ERR(params))
		return PTR_ERR(params);

	err = snd_pcm_hw_refine(substream, params);
	if (err < 0)
		goto end;

	err = fixup_unreferenced_params(substream, params);
	if (err < 0)
		goto end;

	if (copy_to_user(_params, params, sizeof(*params)))
		err = -EFAULT;
end:
	kfree(params);
	return err;
}

static int period_to_usecs(struct snd_pcm_runtime *runtime)
{
	int usecs;

	if (! runtime->rate)
		return -1; /* invalid */

	/* take 75% of period time as the deadline */
	usecs = (750000 / runtime->rate) * runtime->period_size;
	usecs += ((750000 % runtime->rate) * runtime->period_size) /
		runtime->rate;

	return usecs;
}

static void snd_pcm_set_state(struct snd_pcm_substream *substream,
			      snd_pcm_state_t state)
{
	snd_pcm_stream_lock_irq(substream);
	if (substream->runtime->status->state != SNDRV_PCM_STATE_DISCONNECTED)
		substream->runtime->status->state = state;
	snd_pcm_stream_unlock_irq(substream);
}

static inline void snd_pcm_timer_notify(struct snd_pcm_substream *substream,
					int event)
{
#ifdef CONFIG_SND_PCM_TIMER
	if (substream->timer)
		snd_timer_notify(substream->timer, event,
					&substream->runtime->trigger_tstamp);
#endif
}

void snd_pcm_sync_stop(struct snd_pcm_substream *substream, bool sync_irq)
{
	if (substream->runtime && substream->runtime->stop_operating) {
		substream->runtime->stop_operating = false;
		if (substream->ops && substream->ops->sync_stop)
			substream->ops->sync_stop(substream);
		else if (sync_irq && substream->pcm->card->sync_irq > 0)
			synchronize_irq(substream->pcm->card->sync_irq);
	}
}

/**
 * snd_pcm_hw_params_choose - choose a configuration defined by @params
 * @pcm: PCM instance
 * @params: the hw_params instance
 *
 * Choose one configuration from configuration space defined by @params.
 * The configuration chosen is that obtained fixing in this order:
 * first access, first format, first subformat, min channels,
 * min rate, min period time, max buffer size, min tick time
 *
 * Return: Zero if successful, or a negative error code on failure.
 */
static int snd_pcm_hw_params_choose(struct snd_pcm_substream *pcm,
				    struct snd_pcm_hw_params *params)
{
	static const int vars[] = {
		SNDRV_PCM_HW_PARAM_ACCESS,
		SNDRV_PCM_HW_PARAM_FORMAT,
		SNDRV_PCM_HW_PARAM_SUBFORMAT,
		SNDRV_PCM_HW_PARAM_CHANNELS,
		SNDRV_PCM_HW_PARAM_RATE,
		SNDRV_PCM_HW_PARAM_PERIOD_TIME,
		SNDRV_PCM_HW_PARAM_BUFFER_SIZE,
		SNDRV_PCM_HW_PARAM_TICK_TIME,
		-1
	};
	const int *v;
	struct snd_mask old_mask;
	struct snd_interval old_interval;
	int changed;

	for (v = vars; *v != -1; v++) {
		/* Keep old parameter to trace. */
		if (trace_hw_mask_param_enabled()) {
			if (hw_is_mask(*v))
				old_mask = *hw_param_mask(params, *v);
		}
		if (trace_hw_interval_param_enabled()) {
			if (hw_is_interval(*v))
				old_interval = *hw_param_interval(params, *v);
		}
		if (*v != SNDRV_PCM_HW_PARAM_BUFFER_SIZE)
			changed = snd_pcm_hw_param_first(pcm, params, *v, NULL);
		else
			changed = snd_pcm_hw_param_last(pcm, params, *v, NULL);
		if (changed < 0)
			return changed;
		if (changed == 0)
			continue;

		/* Trace the changed parameter. */
		if (hw_is_mask(*v)) {
			trace_hw_mask_param(pcm, *v, 0, &old_mask,
					    hw_param_mask(params, *v));
		}
		if (hw_is_interval(*v)) {
			trace_hw_interval_param(pcm, *v, 0, &old_interval,
						hw_param_interval(params, *v));
		}
	}

	return 0;
}

static int snd_pcm_hw_params(struct snd_pcm_substream *substream,
			     struct snd_pcm_hw_params *params)
{
	struct snd_pcm_runtime *runtime;
	int err, usecs;
	unsigned int bits;
	snd_pcm_uframes_t frames;

	if (PCM_RUNTIME_CHECK(substream))
		return -ENXIO;
	runtime = substream->runtime;
	snd_pcm_stream_lock_irq(substream);
	switch (runtime->status->state) {
	case SNDRV_PCM_STATE_OPEN:
	case SNDRV_PCM_STATE_SETUP:
	case SNDRV_PCM_STATE_PREPARED:
		break;
	default:
		snd_pcm_stream_unlock_irq(substream);
		return -EBADFD;
	}
	snd_pcm_stream_unlock_irq(substream);
#if IS_ENABLED(CONFIG_SND_PCM_OSS)
	if (!substream->oss.oss)
#endif
		if (atomic_read(&substream->mmap_count))
			return -EBADFD;

	snd_pcm_sync_stop(substream, true);

	params->rmask = ~0U;
	err = snd_pcm_hw_refine(substream, params);
	if (err < 0)
		goto _error;

	err = snd_pcm_hw_params_choose(substream, params);
	if (err < 0)
		goto _error;

	err = fixup_unreferenced_params(substream, params);
	if (err < 0)
		goto _error;

	if (substream->managed_buffer_alloc) {
		err = snd_pcm_lib_malloc_pages(substream,
					       params_buffer_bytes(params));
		if (err < 0)
			goto _error;
		runtime->buffer_changed = err > 0;
	}

	if (substream->ops->hw_params != NULL) {
		err = substream->ops->hw_params(substream, params);
		if (err < 0)
			goto _error;
	}

	runtime->access = params_access(params);
	runtime->format = params_format(params);
	runtime->subformat = params_subformat(params);
	runtime->channels = params_channels(params);
	runtime->rate = params_rate(params);
	runtime->period_size = params_period_size(params);
	runtime->periods = params_periods(params);
	runtime->buffer_size = params_buffer_size(params);
	runtime->info = params->info;
	runtime->rate_num = params->rate_num;
	runtime->rate_den = params->rate_den;
	runtime->no_period_wakeup =
			(params->info & SNDRV_PCM_INFO_NO_PERIOD_WAKEUP) &&
			(params->flags & SNDRV_PCM_HW_PARAMS_NO_PERIOD_WAKEUP);

	bits = snd_pcm_format_physical_width(runtime->format);
	runtime->sample_bits = bits;
	bits *= runtime->channels;
	runtime->frame_bits = bits;
	frames = 1;
	while (bits % 8 != 0) {
		bits *= 2;
		frames *= 2;
	}
	runtime->byte_align = bits / 8;
	runtime->min_align = frames;

	/* Default sw params */
	runtime->tstamp_mode = SNDRV_PCM_TSTAMP_NONE;
	runtime->period_step = 1;
	runtime->control->avail_min = runtime->period_size;
	runtime->start_threshold = 1;
	runtime->stop_threshold = runtime->buffer_size;
	runtime->silence_threshold = 0;
	runtime->silence_size = 0;
	runtime->boundary = runtime->buffer_size;
	while (runtime->boundary * 2 <= LONG_MAX - runtime->buffer_size)
		runtime->boundary *= 2;

	/* clear the buffer for avoiding possible kernel info leaks */
	if (runtime->dma_area && !substream->ops->copy_user) {
		size_t size = runtime->dma_bytes;

		if (runtime->info & SNDRV_PCM_INFO_MMAP)
			size = PAGE_ALIGN(size);
		memset(runtime->dma_area, 0, size);
	}

	snd_pcm_timer_resolution_change(substream);
	snd_pcm_set_state(substream, SNDRV_PCM_STATE_SETUP);

	if (cpu_latency_qos_request_active(&substream->latency_pm_qos_req))
		cpu_latency_qos_remove_request(&substream->latency_pm_qos_req);
	if ((usecs = period_to_usecs(runtime)) >= 0)
		cpu_latency_qos_add_request(&substream->latency_pm_qos_req,
					    usecs);
	return 0;
 _error:
	/* hardware might be unusable from this time,
	   so we force application to retry to set
	   the correct hardware parameter settings */
	snd_pcm_set_state(substream, SNDRV_PCM_STATE_OPEN);
	if (substream->ops->hw_free != NULL)
		substream->ops->hw_free(substream);
	if (substream->managed_buffer_alloc)
		snd_pcm_lib_free_pages(substream);
	return err;
}

static int snd_pcm_hw_params_user(struct snd_pcm_substream *substream,
				  struct snd_pcm_hw_params __user * _params)
{
	struct snd_pcm_hw_params *params;
	int err;

	params = memdup_user(_params, sizeof(*params));
	if (IS_ERR(params))
		return PTR_ERR(params);

	err = snd_pcm_hw_params(substream, params);
	if (err < 0)
		goto end;

	if (copy_to_user(_params, params, sizeof(*params)))
		err = -EFAULT;
end:
	kfree(params);
	return err;
}

static int do_hw_free(struct snd_pcm_substream *substream)
{
	int result = 0;

	snd_pcm_sync_stop(substream, true);
	if (substream->ops->hw_free)
		result = substream->ops->hw_free(substream);
	if (substream->managed_buffer_alloc)
		snd_pcm_lib_free_pages(substream);
	return result;
}

static int snd_pcm_hw_free(struct snd_pcm_substream *substream)
{
	struct snd_pcm_runtime *runtime;
	int result;

	if (PCM_RUNTIME_CHECK(substream))
		return -ENXIO;
	runtime = substream->runtime;
	snd_pcm_stream_lock_irq(substream);
	switch (runtime->status->state) {
	case SNDRV_PCM_STATE_SETUP:
	case SNDRV_PCM_STATE_PREPARED:
		break;
	default:
		snd_pcm_stream_unlock_irq(substream);
		return -EBADFD;
	}
	snd_pcm_stream_unlock_irq(substream);
	if (atomic_read(&substream->mmap_count))
		return -EBADFD;
	result = do_hw_free(substream);
	snd_pcm_set_state(substream, SNDRV_PCM_STATE_OPEN);
	cpu_latency_qos_remove_request(&substream->latency_pm_qos_req);
	return result;
}

static int snd_pcm_sw_params(struct snd_pcm_substream *substream,
			     struct snd_pcm_sw_params *params)
{
	struct snd_pcm_runtime *runtime;
	int err;

	if (PCM_RUNTIME_CHECK(substream))
		return -ENXIO;
	runtime = substream->runtime;
	snd_pcm_stream_lock_irq(substream);
	if (runtime->status->state == SNDRV_PCM_STATE_OPEN) {
		snd_pcm_stream_unlock_irq(substream);
		return -EBADFD;
	}
	snd_pcm_stream_unlock_irq(substream);

	if (params->tstamp_mode < 0 ||
	    params->tstamp_mode > SNDRV_PCM_TSTAMP_LAST)
		return -EINVAL;
	if (params->proto >= SNDRV_PROTOCOL_VERSION(2, 0, 12) &&
	    params->tstamp_type > SNDRV_PCM_TSTAMP_TYPE_LAST)
		return -EINVAL;
	if (params->avail_min == 0)
		return -EINVAL;
	if (params->silence_size >= runtime->boundary) {
		if (params->silence_threshold != 0)
			return -EINVAL;
	} else {
		if (params->silence_size > params->silence_threshold)
			return -EINVAL;
		if (params->silence_threshold > runtime->buffer_size)
			return -EINVAL;
	}
	err = 0;
	snd_pcm_stream_lock_irq(substream);
	runtime->tstamp_mode = params->tstamp_mode;
	if (params->proto >= SNDRV_PROTOCOL_VERSION(2, 0, 12))
		runtime->tstamp_type = params->tstamp_type;
	runtime->period_step = params->period_step;
	runtime->control->avail_min = params->avail_min;
	runtime->start_threshold = params->start_threshold;
	runtime->stop_threshold = params->stop_threshold;
	runtime->silence_threshold = params->silence_threshold;
	runtime->silence_size = params->silence_size;
        params->boundary = runtime->boundary;
	if (snd_pcm_running(substream)) {
		if (substream->stream == SNDRV_PCM_STREAM_PLAYBACK &&
		    runtime->silence_size > 0)
			snd_pcm_playback_silence(substream, ULONG_MAX);
		err = snd_pcm_update_state(substream, runtime);
	}
	snd_pcm_stream_unlock_irq(substream);
	return err;
}

static int snd_pcm_sw_params_user(struct snd_pcm_substream *substream,
				  struct snd_pcm_sw_params __user * _params)
{
	struct snd_pcm_sw_params params;
	int err;
	if (copy_from_user(&params, _params, sizeof(params)))
		return -EFAULT;
	err = snd_pcm_sw_params(substream, &params);
	if (copy_to_user(_params, &params, sizeof(params)))
		return -EFAULT;
	return err;
}

static inline snd_pcm_uframes_t
snd_pcm_calc_delay(struct snd_pcm_substream *substream)
{
	snd_pcm_uframes_t delay;

	if (substream->stream == SNDRV_PCM_STREAM_PLAYBACK)
		delay = snd_pcm_playback_hw_avail(substream->runtime);
	else
		delay = snd_pcm_capture_avail(substream->runtime);
	return delay + substream->runtime->delay;
}

int snd_pcm_status64(struct snd_pcm_substream *substream,
		     struct snd_pcm_status64 *status)
{
	struct snd_pcm_runtime *runtime = substream->runtime;

	snd_pcm_stream_lock_irq(substream);

	snd_pcm_unpack_audio_tstamp_config(status->audio_tstamp_data,
					&runtime->audio_tstamp_config);

	/* backwards compatible behavior */
	if (runtime->audio_tstamp_config.type_requested ==
		SNDRV_PCM_AUDIO_TSTAMP_TYPE_COMPAT) {
		if (runtime->hw.info & SNDRV_PCM_INFO_HAS_WALL_CLOCK)
			runtime->audio_tstamp_config.type_requested =
				SNDRV_PCM_AUDIO_TSTAMP_TYPE_LINK;
		else
			runtime->audio_tstamp_config.type_requested =
				SNDRV_PCM_AUDIO_TSTAMP_TYPE_DEFAULT;
		runtime->audio_tstamp_report.valid = 0;
	} else
		runtime->audio_tstamp_report.valid = 1;

	status->state = runtime->status->state;
	status->suspended_state = runtime->status->suspended_state;
	if (status->state == SNDRV_PCM_STATE_OPEN)
		goto _end;
	status->trigger_tstamp_sec = runtime->trigger_tstamp.tv_sec;
	status->trigger_tstamp_nsec = runtime->trigger_tstamp.tv_nsec;
	if (snd_pcm_running(substream)) {
		snd_pcm_update_hw_ptr(substream);
		if (runtime->tstamp_mode == SNDRV_PCM_TSTAMP_ENABLE) {
			status->tstamp_sec = runtime->status->tstamp.tv_sec;
			status->tstamp_nsec =
				runtime->status->tstamp.tv_nsec;
			status->driver_tstamp_sec =
				runtime->driver_tstamp.tv_sec;
			status->driver_tstamp_nsec =
				runtime->driver_tstamp.tv_nsec;
			status->audio_tstamp_sec =
				runtime->status->audio_tstamp.tv_sec;
			status->audio_tstamp_nsec =
				runtime->status->audio_tstamp.tv_nsec;
			if (runtime->audio_tstamp_report.valid == 1)
				/* backwards compatibility, no report provided in COMPAT mode */
				snd_pcm_pack_audio_tstamp_report(&status->audio_tstamp_data,
								&status->audio_tstamp_accuracy,
								&runtime->audio_tstamp_report);

			goto _tstamp_end;
		}
	} else {
		/* get tstamp only in fallback mode and only if enabled */
		if (runtime->tstamp_mode == SNDRV_PCM_TSTAMP_ENABLE) {
			struct timespec64 tstamp;

			snd_pcm_gettime(runtime, &tstamp);
			status->tstamp_sec = tstamp.tv_sec;
			status->tstamp_nsec = tstamp.tv_nsec;
		}
	}
 _tstamp_end:
	status->appl_ptr = runtime->control->appl_ptr;
	status->hw_ptr = runtime->status->hw_ptr;
	status->avail = snd_pcm_avail(substream);
	status->delay = snd_pcm_running(substream) ?
		snd_pcm_calc_delay(substream) : 0;
	status->avail_max = runtime->avail_max;
	status->overrange = runtime->overrange;
	runtime->avail_max = 0;
	runtime->overrange = 0;
 _end:
 	snd_pcm_stream_unlock_irq(substream);
	return 0;
}

static int snd_pcm_status_user64(struct snd_pcm_substream *substream,
				 struct snd_pcm_status64 __user * _status,
				 bool ext)
{
	struct snd_pcm_status64 status;
	int res;

	memset(&status, 0, sizeof(status));
	/*
	 * with extension, parameters are read/write,
	 * get audio_tstamp_data from user,
	 * ignore rest of status structure
	 */
	if (ext && get_user(status.audio_tstamp_data,
				(u32 __user *)(&_status->audio_tstamp_data)))
		return -EFAULT;
	res = snd_pcm_status64(substream, &status);
	if (res < 0)
		return res;
	if (copy_to_user(_status, &status, sizeof(status)))
		return -EFAULT;
	return 0;
}

static int snd_pcm_status_user32(struct snd_pcm_substream *substream,
				 struct snd_pcm_status32 __user * _status,
				 bool ext)
{
	struct snd_pcm_status64 status64;
	struct snd_pcm_status32 status32;
	int res;

	memset(&status64, 0, sizeof(status64));
	memset(&status32, 0, sizeof(status32));
	/*
	 * with extension, parameters are read/write,
	 * get audio_tstamp_data from user,
	 * ignore rest of status structure
	 */
	if (ext && get_user(status64.audio_tstamp_data,
			    (u32 __user *)(&_status->audio_tstamp_data)))
		return -EFAULT;
	res = snd_pcm_status64(substream, &status64);
	if (res < 0)
		return res;

	status32 = (struct snd_pcm_status32) {
		.state = status64.state,
		.trigger_tstamp_sec = status64.trigger_tstamp_sec,
		.trigger_tstamp_nsec = status64.trigger_tstamp_nsec,
		.tstamp_sec = status64.tstamp_sec,
		.tstamp_nsec = status64.tstamp_nsec,
		.appl_ptr = status64.appl_ptr,
		.hw_ptr = status64.hw_ptr,
		.delay = status64.delay,
		.avail = status64.avail,
		.avail_max = status64.avail_max,
		.overrange = status64.overrange,
		.suspended_state = status64.suspended_state,
		.audio_tstamp_data = status64.audio_tstamp_data,
		.audio_tstamp_sec = status64.audio_tstamp_sec,
		.audio_tstamp_nsec = status64.audio_tstamp_nsec,
		.driver_tstamp_sec = status64.audio_tstamp_sec,
		.driver_tstamp_nsec = status64.audio_tstamp_nsec,
		.audio_tstamp_accuracy = status64.audio_tstamp_accuracy,
	};

	if (copy_to_user(_status, &status32, sizeof(status32)))
		return -EFAULT;

	return 0;
}

static int snd_pcm_channel_info(struct snd_pcm_substream *substream,
				struct snd_pcm_channel_info * info)
{
	struct snd_pcm_runtime *runtime;
	unsigned int channel;
	
	channel = info->channel;
	runtime = substream->runtime;
	snd_pcm_stream_lock_irq(substream);
	if (runtime->status->state == SNDRV_PCM_STATE_OPEN) {
		snd_pcm_stream_unlock_irq(substream);
		return -EBADFD;
	}
	snd_pcm_stream_unlock_irq(substream);
	if (channel >= runtime->channels)
		return -EINVAL;
	memset(info, 0, sizeof(*info));
	info->channel = channel;
	return snd_pcm_ops_ioctl(substream, SNDRV_PCM_IOCTL1_CHANNEL_INFO, info);
}

static int snd_pcm_channel_info_user(struct snd_pcm_substream *substream,
				     struct snd_pcm_channel_info __user * _info)
{
	struct snd_pcm_channel_info info;
	int res;
	
	if (copy_from_user(&info, _info, sizeof(info)))
		return -EFAULT;
	res = snd_pcm_channel_info(substream, &info);
	if (res < 0)
		return res;
	if (copy_to_user(_info, &info, sizeof(info)))
		return -EFAULT;
	return 0;
}

static void snd_pcm_trigger_tstamp(struct snd_pcm_substream *substream)
{
	struct snd_pcm_runtime *runtime = substream->runtime;
	if (runtime->trigger_master == NULL)
		return;
	if (runtime->trigger_master == substream) {
		if (!runtime->trigger_tstamp_latched)
			snd_pcm_gettime(runtime, &runtime->trigger_tstamp);
	} else {
		snd_pcm_trigger_tstamp(runtime->trigger_master);
		runtime->trigger_tstamp = runtime->trigger_master->runtime->trigger_tstamp;
	}
	runtime->trigger_master = NULL;
}

#define ACTION_ARG_IGNORE	(__force snd_pcm_state_t)0

struct action_ops {
	int (*pre_action)(struct snd_pcm_substream *substream,
			  snd_pcm_state_t state);
	int (*do_action)(struct snd_pcm_substream *substream,
			 snd_pcm_state_t state);
	void (*undo_action)(struct snd_pcm_substream *substream,
			    snd_pcm_state_t state);
	void (*post_action)(struct snd_pcm_substream *substream,
			    snd_pcm_state_t state);
};

/*
 *  this functions is core for handling of linked stream
 *  Note: the stream state might be changed also on failure
 *  Note2: call with calling stream lock + link lock
 */
static int snd_pcm_action_group(const struct action_ops *ops,
				struct snd_pcm_substream *substream,
				snd_pcm_state_t state,
				bool do_lock)
{
	struct snd_pcm_substream *s = NULL;
	struct snd_pcm_substream *s1;
	int res = 0, depth = 1;

	snd_pcm_group_for_each_entry(s, substream) {
		if (do_lock && s != substream) {
			if (s->pcm->nonatomic)
				mutex_lock_nested(&s->self_group.mutex, depth);
			else
				spin_lock_nested(&s->self_group.lock, depth);
			depth++;
		}
		res = ops->pre_action(s, state);
		if (res < 0)
			goto _unlock;
	}
	snd_pcm_group_for_each_entry(s, substream) {
		res = ops->do_action(s, state);
		if (res < 0) {
			if (ops->undo_action) {
				snd_pcm_group_for_each_entry(s1, substream) {
					if (s1 == s) /* failed stream */
						break;
					ops->undo_action(s1, state);
				}
			}
			s = NULL; /* unlock all */
			goto _unlock;
		}
	}
	snd_pcm_group_for_each_entry(s, substream) {
		ops->post_action(s, state);
	}
 _unlock:
	if (do_lock) {
		/* unlock streams */
		snd_pcm_group_for_each_entry(s1, substream) {
			if (s1 != substream) {
				if (s1->pcm->nonatomic)
					mutex_unlock(&s1->self_group.mutex);
				else
					spin_unlock(&s1->self_group.lock);
			}
			if (s1 == s)	/* end */
				break;
		}
	}
	return res;
}

/*
 *  Note: call with stream lock
 */
static int snd_pcm_action_single(const struct action_ops *ops,
				 struct snd_pcm_substream *substream,
				 snd_pcm_state_t state)
{
	int res;
	
	res = ops->pre_action(substream, state);
	if (res < 0)
		return res;
	res = ops->do_action(substream, state);
	if (res == 0)
		ops->post_action(substream, state);
	else if (ops->undo_action)
		ops->undo_action(substream, state);
	return res;
}

static void snd_pcm_group_assign(struct snd_pcm_substream *substream,
				 struct snd_pcm_group *new_group)
{
	substream->group = new_group;
	list_move(&substream->link_list, &new_group->substreams);
}

/*
 * Unref and unlock the group, but keep the stream lock;
 * when the group becomes empty and no longer referred, destroy itself
 */
static void snd_pcm_group_unref(struct snd_pcm_group *group,
				struct snd_pcm_substream *substream)
{
	bool do_free;

	if (!group)
		return;
	do_free = refcount_dec_and_test(&group->refs);
	snd_pcm_group_unlock(group, substream->pcm->nonatomic);
	if (do_free)
		kfree(group);
}

/*
 * Lock the group inside a stream lock and reference it;
 * return the locked group object, or NULL if not linked
 */
static struct snd_pcm_group *
snd_pcm_stream_group_ref(struct snd_pcm_substream *substream)
{
	bool nonatomic = substream->pcm->nonatomic;
	struct snd_pcm_group *group;
	bool trylock;

	for (;;) {
		if (!snd_pcm_stream_linked(substream))
			return NULL;
		group = substream->group;
		/* block freeing the group object */
		refcount_inc(&group->refs);

		trylock = nonatomic ? mutex_trylock(&group->mutex) :
			spin_trylock(&group->lock);
		if (trylock)
			break; /* OK */

		/* re-lock for avoiding ABBA deadlock */
		snd_pcm_stream_unlock(substream);
		snd_pcm_group_lock(group, nonatomic);
		snd_pcm_stream_lock(substream);

		/* check the group again; the above opens a small race window */
		if (substream->group == group)
			break; /* OK */
		/* group changed, try again */
		snd_pcm_group_unref(group, substream);
	}
	return group;
}

/*
 *  Note: call with stream lock
 */
static int snd_pcm_action(const struct action_ops *ops,
			  struct snd_pcm_substream *substream,
			  snd_pcm_state_t state)
{
	struct snd_pcm_group *group;
	int res;

	group = snd_pcm_stream_group_ref(substream);
	if (group)
		res = snd_pcm_action_group(ops, substream, state, true);
	else
		res = snd_pcm_action_single(ops, substream, state);
	snd_pcm_group_unref(group, substream);
	return res;
}

/*
 *  Note: don't use any locks before
 */
static int snd_pcm_action_lock_irq(const struct action_ops *ops,
				   struct snd_pcm_substream *substream,
				   snd_pcm_state_t state)
{
	int res;

	snd_pcm_stream_lock_irq(substream);
	res = snd_pcm_action(ops, substream, state);
	snd_pcm_stream_unlock_irq(substream);
	return res;
}

/*
 */
static int snd_pcm_action_nonatomic(const struct action_ops *ops,
				    struct snd_pcm_substream *substream,
				    snd_pcm_state_t state)
{
	int res;

	/* Guarantee the group members won't change during non-atomic action */
	down_read(&snd_pcm_link_rwsem);
	if (snd_pcm_stream_linked(substream))
		res = snd_pcm_action_group(ops, substream, state, false);
	else
		res = snd_pcm_action_single(ops, substream, state);
	up_read(&snd_pcm_link_rwsem);
	return res;
}

/*
 * start callbacks
 */
static int snd_pcm_pre_start(struct snd_pcm_substream *substream,
			     snd_pcm_state_t state)
{
	struct snd_pcm_runtime *runtime = substream->runtime;
	if (runtime->status->state != SNDRV_PCM_STATE_PREPARED)
		return -EBADFD;
	if (substream->stream == SNDRV_PCM_STREAM_PLAYBACK &&
	    !snd_pcm_playback_data(substream))
		return -EPIPE;
	runtime->trigger_tstamp_latched = false;
	runtime->trigger_master = substream;
	return 0;
}

static int snd_pcm_do_start(struct snd_pcm_substream *substream,
			    snd_pcm_state_t state)
{
	if (substream->runtime->trigger_master != substream)
		return 0;
	return substream->ops->trigger(substream, SNDRV_PCM_TRIGGER_START);
}

static void snd_pcm_undo_start(struct snd_pcm_substream *substream,
			       snd_pcm_state_t state)
{
	if (substream->runtime->trigger_master == substream)
		substream->ops->trigger(substream, SNDRV_PCM_TRIGGER_STOP);
}

static void snd_pcm_post_start(struct snd_pcm_substream *substream,
			       snd_pcm_state_t state)
{
	struct snd_pcm_runtime *runtime = substream->runtime;
	snd_pcm_trigger_tstamp(substream);
	runtime->hw_ptr_jiffies = jiffies;
	runtime->hw_ptr_buffer_jiffies = (runtime->buffer_size * HZ) / 
							    runtime->rate;
	runtime->status->state = state;
	if (substream->stream == SNDRV_PCM_STREAM_PLAYBACK &&
	    runtime->silence_size > 0)
		snd_pcm_playback_silence(substream, ULONG_MAX);
	snd_pcm_timer_notify(substream, SNDRV_TIMER_EVENT_MSTART);
}

static const struct action_ops snd_pcm_action_start = {
	.pre_action = snd_pcm_pre_start,
	.do_action = snd_pcm_do_start,
	.undo_action = snd_pcm_undo_start,
	.post_action = snd_pcm_post_start
};

/**
 * snd_pcm_start - start all linked streams
 * @substream: the PCM substream instance
 *
 * Return: Zero if successful, or a negative error code.
 * The stream lock must be acquired before calling this function.
 */
int snd_pcm_start(struct snd_pcm_substream *substream)
{
	return snd_pcm_action(&snd_pcm_action_start, substream,
			      SNDRV_PCM_STATE_RUNNING);
}

/* take the stream lock and start the streams */
static int snd_pcm_start_lock_irq(struct snd_pcm_substream *substream)
{
	return snd_pcm_action_lock_irq(&snd_pcm_action_start, substream,
				       SNDRV_PCM_STATE_RUNNING);
}

/*
 * stop callbacks
 */
static int snd_pcm_pre_stop(struct snd_pcm_substream *substream,
			    snd_pcm_state_t state)
{
	struct snd_pcm_runtime *runtime = substream->runtime;
	if (runtime->status->state == SNDRV_PCM_STATE_OPEN)
		return -EBADFD;
	runtime->trigger_master = substream;
	return 0;
}

static int snd_pcm_do_stop(struct snd_pcm_substream *substream,
			   snd_pcm_state_t state)
{
	if (substream->runtime->trigger_master == substream &&
	    snd_pcm_running(substream)) {
		substream->ops->trigger(substream, SNDRV_PCM_TRIGGER_STOP);
		substream->runtime->stop_operating = true;
	}
	return 0; /* unconditonally stop all substreams */
}

static void snd_pcm_post_stop(struct snd_pcm_substream *substream,
			      snd_pcm_state_t state)
{
	struct snd_pcm_runtime *runtime = substream->runtime;
	if (runtime->status->state != state) {
		snd_pcm_trigger_tstamp(substream);
		runtime->status->state = state;
		snd_pcm_timer_notify(substream, SNDRV_TIMER_EVENT_MSTOP);
	}
	wake_up(&runtime->sleep);
	wake_up(&runtime->tsleep);
}

static const struct action_ops snd_pcm_action_stop = {
	.pre_action = snd_pcm_pre_stop,
	.do_action = snd_pcm_do_stop,
	.post_action = snd_pcm_post_stop
};

/**
 * snd_pcm_stop - try to stop all running streams in the substream group
 * @substream: the PCM substream instance
 * @state: PCM state after stopping the stream
 *
 * The state of each stream is then changed to the given state unconditionally.
 *
 * Return: Zero if successful, or a negative error code.
 */
int snd_pcm_stop(struct snd_pcm_substream *substream, snd_pcm_state_t state)
{
	return snd_pcm_action(&snd_pcm_action_stop, substream, state);
}
EXPORT_SYMBOL(snd_pcm_stop);

/**
 * snd_pcm_drain_done - stop the DMA only when the given stream is playback
 * @substream: the PCM substream
 *
 * After stopping, the state is changed to SETUP.
 * Unlike snd_pcm_stop(), this affects only the given stream.
 *
 * Return: Zero if succesful, or a negative error code.
 */
int snd_pcm_drain_done(struct snd_pcm_substream *substream)
{
	return snd_pcm_action_single(&snd_pcm_action_stop, substream,
				     SNDRV_PCM_STATE_SETUP);
}

/**
 * snd_pcm_stop_xrun - stop the running streams as XRUN
 * @substream: the PCM substream instance
 *
 * This stops the given running substream (and all linked substreams) as XRUN.
 * Unlike snd_pcm_stop(), this function takes the substream lock by itself.
 *
 * Return: Zero if successful, or a negative error code.
 */
int snd_pcm_stop_xrun(struct snd_pcm_substream *substream)
{
	unsigned long flags;

	snd_pcm_stream_lock_irqsave(substream, flags);
	if (substream->runtime && snd_pcm_running(substream))
		__snd_pcm_xrun(substream);
	snd_pcm_stream_unlock_irqrestore(substream, flags);
	return 0;
}
EXPORT_SYMBOL_GPL(snd_pcm_stop_xrun);

/*
 * pause callbacks: pass boolean (to start pause or resume) as state argument
 */
#define pause_pushed(state)	(__force bool)(state)

static int snd_pcm_pre_pause(struct snd_pcm_substream *substream,
			     snd_pcm_state_t state)
{
	struct snd_pcm_runtime *runtime = substream->runtime;
	if (!(runtime->info & SNDRV_PCM_INFO_PAUSE))
		return -ENOSYS;
	if (pause_pushed(state)) {
		if (runtime->status->state != SNDRV_PCM_STATE_RUNNING)
			return -EBADFD;
	} else if (runtime->status->state != SNDRV_PCM_STATE_PAUSED)
		return -EBADFD;
	runtime->trigger_master = substream;
	return 0;
}

static int snd_pcm_do_pause(struct snd_pcm_substream *substream,
			    snd_pcm_state_t state)
{
	if (substream->runtime->trigger_master != substream)
		return 0;
	/* some drivers might use hw_ptr to recover from the pause -
	   update the hw_ptr now */
	if (pause_pushed(state))
		snd_pcm_update_hw_ptr(substream);
	/* The jiffies check in snd_pcm_update_hw_ptr*() is done by
	 * a delta between the current jiffies, this gives a large enough
	 * delta, effectively to skip the check once.
	 */
	substream->runtime->hw_ptr_jiffies = jiffies - HZ * 1000;
	return substream->ops->trigger(substream,
				       pause_pushed(state) ?
				       SNDRV_PCM_TRIGGER_PAUSE_PUSH :
				       SNDRV_PCM_TRIGGER_PAUSE_RELEASE);
}

static void snd_pcm_undo_pause(struct snd_pcm_substream *substream,
			       snd_pcm_state_t state)
{
	if (substream->runtime->trigger_master == substream)
		substream->ops->trigger(substream,
					pause_pushed(state) ?
					SNDRV_PCM_TRIGGER_PAUSE_RELEASE :
					SNDRV_PCM_TRIGGER_PAUSE_PUSH);
}

static void snd_pcm_post_pause(struct snd_pcm_substream *substream,
			       snd_pcm_state_t state)
{
	struct snd_pcm_runtime *runtime = substream->runtime;
	snd_pcm_trigger_tstamp(substream);
	if (pause_pushed(state)) {
		runtime->status->state = SNDRV_PCM_STATE_PAUSED;
		snd_pcm_timer_notify(substream, SNDRV_TIMER_EVENT_MPAUSE);
		wake_up(&runtime->sleep);
		wake_up(&runtime->tsleep);
	} else {
		runtime->status->state = SNDRV_PCM_STATE_RUNNING;
		snd_pcm_timer_notify(substream, SNDRV_TIMER_EVENT_MCONTINUE);
	}
}

static const struct action_ops snd_pcm_action_pause = {
	.pre_action = snd_pcm_pre_pause,
	.do_action = snd_pcm_do_pause,
	.undo_action = snd_pcm_undo_pause,
	.post_action = snd_pcm_post_pause
};

/*
 * Push/release the pause for all linked streams.
 */
static int snd_pcm_pause(struct snd_pcm_substream *substream, bool push)
{
	return snd_pcm_action(&snd_pcm_action_pause, substream,
			      (__force snd_pcm_state_t)push);
}

static int snd_pcm_pause_lock_irq(struct snd_pcm_substream *substream,
				  bool push)
{
	return snd_pcm_action_lock_irq(&snd_pcm_action_pause, substream,
				       (__force snd_pcm_state_t)push);
}

#ifdef CONFIG_PM
/* suspend callback: state argument ignored */

static int snd_pcm_pre_suspend(struct snd_pcm_substream *substream,
			       snd_pcm_state_t state)
{
	struct snd_pcm_runtime *runtime = substream->runtime;
	switch (runtime->status->state) {
	case SNDRV_PCM_STATE_SUSPENDED:
		return -EBUSY;
	/* unresumable PCM state; return -EBUSY for skipping suspend */
	case SNDRV_PCM_STATE_OPEN:
	case SNDRV_PCM_STATE_SETUP:
	case SNDRV_PCM_STATE_DISCONNECTED:
		return -EBUSY;
	}
	runtime->trigger_master = substream;
	return 0;
}

static int snd_pcm_do_suspend(struct snd_pcm_substream *substream,
			      snd_pcm_state_t state)
{
	struct snd_pcm_runtime *runtime = substream->runtime;
	if (runtime->trigger_master != substream)
		return 0;
	if (! snd_pcm_running(substream))
		return 0;
	substream->ops->trigger(substream, SNDRV_PCM_TRIGGER_SUSPEND);
	runtime->stop_operating = true;
	return 0; /* suspend unconditionally */
}

static void snd_pcm_post_suspend(struct snd_pcm_substream *substream,
				 snd_pcm_state_t state)
{
	struct snd_pcm_runtime *runtime = substream->runtime;
	snd_pcm_trigger_tstamp(substream);
	runtime->status->suspended_state = runtime->status->state;
	runtime->status->state = SNDRV_PCM_STATE_SUSPENDED;
	snd_pcm_timer_notify(substream, SNDRV_TIMER_EVENT_MSUSPEND);
	wake_up(&runtime->sleep);
	wake_up(&runtime->tsleep);
}

static const struct action_ops snd_pcm_action_suspend = {
	.pre_action = snd_pcm_pre_suspend,
	.do_action = snd_pcm_do_suspend,
	.post_action = snd_pcm_post_suspend
};

/*
 * snd_pcm_suspend - trigger SUSPEND to all linked streams
 * @substream: the PCM substream
 *
 * After this call, all streams are changed to SUSPENDED state.
 *
 * Return: Zero if successful, or a negative error code.
 */
static int snd_pcm_suspend(struct snd_pcm_substream *substream)
{
	int err;
	unsigned long flags;

	snd_pcm_stream_lock_irqsave(substream, flags);
	err = snd_pcm_action(&snd_pcm_action_suspend, substream,
			     ACTION_ARG_IGNORE);
	snd_pcm_stream_unlock_irqrestore(substream, flags);
	return err;
}

/**
 * snd_pcm_suspend_all - trigger SUSPEND to all substreams in the given pcm
 * @pcm: the PCM instance
 *
 * After this call, all streams are changed to SUSPENDED state.
 *
 * Return: Zero if successful (or @pcm is %NULL), or a negative error code.
 */
int snd_pcm_suspend_all(struct snd_pcm *pcm)
{
	struct snd_pcm_substream *substream;
	int stream, err = 0;

	if (! pcm)
		return 0;

	for_each_pcm_substream(pcm, stream, substream) {
		/* FIXME: the open/close code should lock this as well */
		if (!substream->runtime)
			continue;

		/*
		 * Skip BE dai link PCM's that are internal and may
		 * not have their substream ops set.
		 */
		if (!substream->ops)
			continue;

		err = snd_pcm_suspend(substream);
		if (err < 0 && err != -EBUSY)
			return err;
	}

<<<<<<< HEAD
	for (stream = 0; stream < 2; stream++)
		for (substream = pcm->streams[stream].substream;
		     substream; substream = substream->next)
			snd_pcm_sync_stop(substream, false);
=======
	for_each_pcm_substream(pcm, stream, substream)
		snd_pcm_sync_stop(substream, false);
>>>>>>> 4bcf3b75

	return 0;
}
EXPORT_SYMBOL(snd_pcm_suspend_all);

/* resume callbacks: state argument ignored */

static int snd_pcm_pre_resume(struct snd_pcm_substream *substream,
			      snd_pcm_state_t state)
{
	struct snd_pcm_runtime *runtime = substream->runtime;
	if (!(runtime->info & SNDRV_PCM_INFO_RESUME))
		return -ENOSYS;
	runtime->trigger_master = substream;
	return 0;
}

static int snd_pcm_do_resume(struct snd_pcm_substream *substream,
			     snd_pcm_state_t state)
{
	struct snd_pcm_runtime *runtime = substream->runtime;
	if (runtime->trigger_master != substream)
		return 0;
	/* DMA not running previously? */
	if (runtime->status->suspended_state != SNDRV_PCM_STATE_RUNNING &&
	    (runtime->status->suspended_state != SNDRV_PCM_STATE_DRAINING ||
	     substream->stream != SNDRV_PCM_STREAM_PLAYBACK))
		return 0;
	return substream->ops->trigger(substream, SNDRV_PCM_TRIGGER_RESUME);
}

static void snd_pcm_undo_resume(struct snd_pcm_substream *substream,
				snd_pcm_state_t state)
{
	if (substream->runtime->trigger_master == substream &&
	    snd_pcm_running(substream))
		substream->ops->trigger(substream, SNDRV_PCM_TRIGGER_SUSPEND);
}

static void snd_pcm_post_resume(struct snd_pcm_substream *substream,
				snd_pcm_state_t state)
{
	struct snd_pcm_runtime *runtime = substream->runtime;
	snd_pcm_trigger_tstamp(substream);
	runtime->status->state = runtime->status->suspended_state;
	snd_pcm_timer_notify(substream, SNDRV_TIMER_EVENT_MRESUME);
}

static const struct action_ops snd_pcm_action_resume = {
	.pre_action = snd_pcm_pre_resume,
	.do_action = snd_pcm_do_resume,
	.undo_action = snd_pcm_undo_resume,
	.post_action = snd_pcm_post_resume
};

static int snd_pcm_resume(struct snd_pcm_substream *substream)
{
	return snd_pcm_action_lock_irq(&snd_pcm_action_resume, substream,
				       ACTION_ARG_IGNORE);
}

#else

static int snd_pcm_resume(struct snd_pcm_substream *substream)
{
	return -ENOSYS;
}

#endif /* CONFIG_PM */

/*
 * xrun ioctl
 *
 * Change the RUNNING stream(s) to XRUN state.
 */
static int snd_pcm_xrun(struct snd_pcm_substream *substream)
{
	struct snd_pcm_runtime *runtime = substream->runtime;
	int result;

	snd_pcm_stream_lock_irq(substream);
	switch (runtime->status->state) {
	case SNDRV_PCM_STATE_XRUN:
		result = 0;	/* already there */
		break;
	case SNDRV_PCM_STATE_RUNNING:
		__snd_pcm_xrun(substream);
		result = 0;
		break;
	default:
		result = -EBADFD;
	}
	snd_pcm_stream_unlock_irq(substream);
	return result;
}

/*
 * reset ioctl
 */
/* reset callbacks:  state argument ignored */
static int snd_pcm_pre_reset(struct snd_pcm_substream *substream,
			     snd_pcm_state_t state)
{
	struct snd_pcm_runtime *runtime = substream->runtime;
	switch (runtime->status->state) {
	case SNDRV_PCM_STATE_RUNNING:
	case SNDRV_PCM_STATE_PREPARED:
	case SNDRV_PCM_STATE_PAUSED:
	case SNDRV_PCM_STATE_SUSPENDED:
		return 0;
	default:
		return -EBADFD;
	}
}

static int snd_pcm_do_reset(struct snd_pcm_substream *substream,
			    snd_pcm_state_t state)
{
	struct snd_pcm_runtime *runtime = substream->runtime;
	int err = snd_pcm_ops_ioctl(substream, SNDRV_PCM_IOCTL1_RESET, NULL);
	if (err < 0)
		return err;
	runtime->hw_ptr_base = 0;
	runtime->hw_ptr_interrupt = runtime->status->hw_ptr -
		runtime->status->hw_ptr % runtime->period_size;
	runtime->silence_start = runtime->status->hw_ptr;
	runtime->silence_filled = 0;
	return 0;
}

static void snd_pcm_post_reset(struct snd_pcm_substream *substream,
			       snd_pcm_state_t state)
{
	struct snd_pcm_runtime *runtime = substream->runtime;
	runtime->control->appl_ptr = runtime->status->hw_ptr;
	if (substream->stream == SNDRV_PCM_STREAM_PLAYBACK &&
	    runtime->silence_size > 0)
		snd_pcm_playback_silence(substream, ULONG_MAX);
}

static const struct action_ops snd_pcm_action_reset = {
	.pre_action = snd_pcm_pre_reset,
	.do_action = snd_pcm_do_reset,
	.post_action = snd_pcm_post_reset
};

static int snd_pcm_reset(struct snd_pcm_substream *substream)
{
	return snd_pcm_action_nonatomic(&snd_pcm_action_reset, substream,
					ACTION_ARG_IGNORE);
}

/*
 * prepare ioctl
 */
/* pass f_flags as state argument */
static int snd_pcm_pre_prepare(struct snd_pcm_substream *substream,
			       snd_pcm_state_t state)
{
	struct snd_pcm_runtime *runtime = substream->runtime;
	int f_flags = (__force int)state;

	if (runtime->status->state == SNDRV_PCM_STATE_OPEN ||
	    runtime->status->state == SNDRV_PCM_STATE_DISCONNECTED)
		return -EBADFD;
	if (snd_pcm_running(substream))
		return -EBUSY;
	substream->f_flags = f_flags;
	return 0;
}

static int snd_pcm_do_prepare(struct snd_pcm_substream *substream,
			      snd_pcm_state_t state)
{
	int err;
	snd_pcm_sync_stop(substream, true);
	err = substream->ops->prepare(substream);
	if (err < 0)
		return err;
	return snd_pcm_do_reset(substream, state);
}

static void snd_pcm_post_prepare(struct snd_pcm_substream *substream,
				 snd_pcm_state_t state)
{
	struct snd_pcm_runtime *runtime = substream->runtime;
	runtime->control->appl_ptr = runtime->status->hw_ptr;
	snd_pcm_set_state(substream, SNDRV_PCM_STATE_PREPARED);
}

static const struct action_ops snd_pcm_action_prepare = {
	.pre_action = snd_pcm_pre_prepare,
	.do_action = snd_pcm_do_prepare,
	.post_action = snd_pcm_post_prepare
};

/**
 * snd_pcm_prepare - prepare the PCM substream to be triggerable
 * @substream: the PCM substream instance
 * @file: file to refer f_flags
 *
 * Return: Zero if successful, or a negative error code.
 */
static int snd_pcm_prepare(struct snd_pcm_substream *substream,
			   struct file *file)
{
	int f_flags;

	if (file)
		f_flags = file->f_flags;
	else
		f_flags = substream->f_flags;

	snd_pcm_stream_lock_irq(substream);
	switch (substream->runtime->status->state) {
	case SNDRV_PCM_STATE_PAUSED:
		snd_pcm_pause(substream, false);
		fallthrough;
	case SNDRV_PCM_STATE_SUSPENDED:
		snd_pcm_stop(substream, SNDRV_PCM_STATE_SETUP);
		break;
	}
	snd_pcm_stream_unlock_irq(substream);

	return snd_pcm_action_nonatomic(&snd_pcm_action_prepare,
					substream,
					(__force snd_pcm_state_t)f_flags);
}

/*
 * drain ioctl
 */

/* drain init callbacks: state argument ignored */
static int snd_pcm_pre_drain_init(struct snd_pcm_substream *substream,
				  snd_pcm_state_t state)
{
	struct snd_pcm_runtime *runtime = substream->runtime;
	switch (runtime->status->state) {
	case SNDRV_PCM_STATE_OPEN:
	case SNDRV_PCM_STATE_DISCONNECTED:
	case SNDRV_PCM_STATE_SUSPENDED:
		return -EBADFD;
	}
	runtime->trigger_master = substream;
	return 0;
}

static int snd_pcm_do_drain_init(struct snd_pcm_substream *substream,
				 snd_pcm_state_t state)
{
	struct snd_pcm_runtime *runtime = substream->runtime;
	if (substream->stream == SNDRV_PCM_STREAM_PLAYBACK) {
		switch (runtime->status->state) {
		case SNDRV_PCM_STATE_PREPARED:
			/* start playback stream if possible */
			if (! snd_pcm_playback_empty(substream)) {
				snd_pcm_do_start(substream, SNDRV_PCM_STATE_DRAINING);
				snd_pcm_post_start(substream, SNDRV_PCM_STATE_DRAINING);
			} else {
				runtime->status->state = SNDRV_PCM_STATE_SETUP;
			}
			break;
		case SNDRV_PCM_STATE_RUNNING:
			runtime->status->state = SNDRV_PCM_STATE_DRAINING;
			break;
		case SNDRV_PCM_STATE_XRUN:
			runtime->status->state = SNDRV_PCM_STATE_SETUP;
			break;
		default:
			break;
		}
	} else {
		/* stop running stream */
		if (runtime->status->state == SNDRV_PCM_STATE_RUNNING) {
			snd_pcm_state_t new_state;

			new_state = snd_pcm_capture_avail(runtime) > 0 ?
				SNDRV_PCM_STATE_DRAINING : SNDRV_PCM_STATE_SETUP;
			snd_pcm_do_stop(substream, new_state);
			snd_pcm_post_stop(substream, new_state);
		}
	}

	if (runtime->status->state == SNDRV_PCM_STATE_DRAINING &&
	    runtime->trigger_master == substream &&
	    (runtime->hw.info & SNDRV_PCM_INFO_DRAIN_TRIGGER))
		return substream->ops->trigger(substream,
					       SNDRV_PCM_TRIGGER_DRAIN);

	return 0;
}

static void snd_pcm_post_drain_init(struct snd_pcm_substream *substream,
				    snd_pcm_state_t state)
{
}

static const struct action_ops snd_pcm_action_drain_init = {
	.pre_action = snd_pcm_pre_drain_init,
	.do_action = snd_pcm_do_drain_init,
	.post_action = snd_pcm_post_drain_init
};

/*
 * Drain the stream(s).
 * When the substream is linked, sync until the draining of all playback streams
 * is finished.
 * After this call, all streams are supposed to be either SETUP or DRAINING
 * (capture only) state.
 */
static int snd_pcm_drain(struct snd_pcm_substream *substream,
			 struct file *file)
{
	struct snd_card *card;
	struct snd_pcm_runtime *runtime;
	struct snd_pcm_substream *s;
	struct snd_pcm_group *group;
	wait_queue_entry_t wait;
	int result = 0;
	int nonblock = 0;

	card = substream->pcm->card;
	runtime = substream->runtime;

	if (runtime->status->state == SNDRV_PCM_STATE_OPEN)
		return -EBADFD;

	if (file) {
		if (file->f_flags & O_NONBLOCK)
			nonblock = 1;
	} else if (substream->f_flags & O_NONBLOCK)
		nonblock = 1;

	snd_pcm_stream_lock_irq(substream);
	/* resume pause */
	if (runtime->status->state == SNDRV_PCM_STATE_PAUSED)
		snd_pcm_pause(substream, false);

	/* pre-start/stop - all running streams are changed to DRAINING state */
	result = snd_pcm_action(&snd_pcm_action_drain_init, substream,
				ACTION_ARG_IGNORE);
	if (result < 0)
		goto unlock;
	/* in non-blocking, we don't wait in ioctl but let caller poll */
	if (nonblock) {
		result = -EAGAIN;
		goto unlock;
	}

	for (;;) {
		long tout;
		struct snd_pcm_runtime *to_check;
		if (signal_pending(current)) {
			result = -ERESTARTSYS;
			break;
		}
		/* find a substream to drain */
		to_check = NULL;
		group = snd_pcm_stream_group_ref(substream);
		snd_pcm_group_for_each_entry(s, substream) {
			if (s->stream != SNDRV_PCM_STREAM_PLAYBACK)
				continue;
			runtime = s->runtime;
			if (runtime->status->state == SNDRV_PCM_STATE_DRAINING) {
				to_check = runtime;
				break;
			}
		}
		snd_pcm_group_unref(group, substream);
		if (!to_check)
			break; /* all drained */
		init_waitqueue_entry(&wait, current);
		set_current_state(TASK_INTERRUPTIBLE);
		add_wait_queue(&to_check->sleep, &wait);
		snd_pcm_stream_unlock_irq(substream);
		if (runtime->no_period_wakeup)
			tout = MAX_SCHEDULE_TIMEOUT;
		else {
			tout = 10;
			if (runtime->rate) {
				long t = runtime->period_size * 2 / runtime->rate;
				tout = max(t, tout);
			}
			tout = msecs_to_jiffies(tout * 1000);
		}
		tout = schedule_timeout(tout);

		snd_pcm_stream_lock_irq(substream);
		group = snd_pcm_stream_group_ref(substream);
		snd_pcm_group_for_each_entry(s, substream) {
			if (s->runtime == to_check) {
				remove_wait_queue(&to_check->sleep, &wait);
				break;
			}
		}
		snd_pcm_group_unref(group, substream);

		if (card->shutdown) {
			result = -ENODEV;
			break;
		}
		if (tout == 0) {
			if (substream->runtime->status->state == SNDRV_PCM_STATE_SUSPENDED)
				result = -ESTRPIPE;
			else {
				dev_dbg(substream->pcm->card->dev,
					"playback drain error (DMA or IRQ trouble?)\n");
				snd_pcm_stop(substream, SNDRV_PCM_STATE_SETUP);
				result = -EIO;
			}
			break;
		}
	}

 unlock:
	snd_pcm_stream_unlock_irq(substream);

	return result;
}

/*
 * drop ioctl
 *
 * Immediately put all linked substreams into SETUP state.
 */
static int snd_pcm_drop(struct snd_pcm_substream *substream)
{
	struct snd_pcm_runtime *runtime;
	int result = 0;
	
	if (PCM_RUNTIME_CHECK(substream))
		return -ENXIO;
	runtime = substream->runtime;

	if (runtime->status->state == SNDRV_PCM_STATE_OPEN ||
	    runtime->status->state == SNDRV_PCM_STATE_DISCONNECTED)
		return -EBADFD;

	snd_pcm_stream_lock_irq(substream);
	/* resume pause */
	if (runtime->status->state == SNDRV_PCM_STATE_PAUSED)
		snd_pcm_pause(substream, false);

	snd_pcm_stop(substream, SNDRV_PCM_STATE_SETUP);
	/* runtime->control->appl_ptr = runtime->status->hw_ptr; */
	snd_pcm_stream_unlock_irq(substream);

	return result;
}


static bool is_pcm_file(struct file *file)
{
	struct inode *inode = file_inode(file);
	struct snd_pcm *pcm;
	unsigned int minor;

	if (!S_ISCHR(inode->i_mode) || imajor(inode) != snd_major)
		return false;
	minor = iminor(inode);
	pcm = snd_lookup_minor_data(minor, SNDRV_DEVICE_TYPE_PCM_PLAYBACK);
	if (!pcm)
		pcm = snd_lookup_minor_data(minor, SNDRV_DEVICE_TYPE_PCM_CAPTURE);
	if (!pcm)
		return false;
	snd_card_unref(pcm->card);
	return true;
}

/*
 * PCM link handling
 */
static int snd_pcm_link(struct snd_pcm_substream *substream, int fd)
{
	int res = 0;
	struct snd_pcm_file *pcm_file;
	struct snd_pcm_substream *substream1;
	struct snd_pcm_group *group, *target_group;
	bool nonatomic = substream->pcm->nonatomic;
	struct fd f = fdget(fd);

	if (!f.file)
		return -EBADFD;
	if (!is_pcm_file(f.file)) {
		res = -EBADFD;
		goto _badf;
	}
	pcm_file = f.file->private_data;
	substream1 = pcm_file->substream;

	if (substream == substream1) {
		res = -EINVAL;
		goto _badf;
	}

	group = kzalloc(sizeof(*group), GFP_KERNEL);
	if (!group) {
		res = -ENOMEM;
		goto _nolock;
	}
	snd_pcm_group_init(group);

	down_write(&snd_pcm_link_rwsem);
	if (substream->runtime->status->state == SNDRV_PCM_STATE_OPEN ||
	    substream->runtime->status->state != substream1->runtime->status->state ||
	    substream->pcm->nonatomic != substream1->pcm->nonatomic) {
		res = -EBADFD;
		goto _end;
	}
	if (snd_pcm_stream_linked(substream1)) {
		res = -EALREADY;
		goto _end;
	}

	snd_pcm_stream_lock_irq(substream);
	if (!snd_pcm_stream_linked(substream)) {
		snd_pcm_group_assign(substream, group);
		group = NULL; /* assigned, don't free this one below */
	}
	target_group = substream->group;
	snd_pcm_stream_unlock_irq(substream);

	snd_pcm_group_lock_irq(target_group, nonatomic);
	snd_pcm_stream_lock_nested(substream1);
	snd_pcm_group_assign(substream1, target_group);
	refcount_inc(&target_group->refs);
	snd_pcm_stream_unlock(substream1);
	snd_pcm_group_unlock_irq(target_group, nonatomic);
 _end:
	up_write(&snd_pcm_link_rwsem);
 _nolock:
	kfree(group);
 _badf:
	fdput(f);
	return res;
}

static void relink_to_local(struct snd_pcm_substream *substream)
{
	snd_pcm_stream_lock_nested(substream);
	snd_pcm_group_assign(substream, &substream->self_group);
	snd_pcm_stream_unlock(substream);
}

static int snd_pcm_unlink(struct snd_pcm_substream *substream)
{
	struct snd_pcm_group *group;
	bool nonatomic = substream->pcm->nonatomic;
	bool do_free = false;
	int res = 0;

	down_write(&snd_pcm_link_rwsem);

	if (!snd_pcm_stream_linked(substream)) {
		res = -EALREADY;
		goto _end;
	}

	group = substream->group;
	snd_pcm_group_lock_irq(group, nonatomic);

	relink_to_local(substream);
	refcount_dec(&group->refs);

	/* detach the last stream, too */
	if (list_is_singular(&group->substreams)) {
		relink_to_local(list_first_entry(&group->substreams,
						 struct snd_pcm_substream,
						 link_list));
		do_free = refcount_dec_and_test(&group->refs);
	}

	snd_pcm_group_unlock_irq(group, nonatomic);
	if (do_free)
		kfree(group);

       _end:
	up_write(&snd_pcm_link_rwsem);
	return res;
}

/*
 * hw configurator
 */
static int snd_pcm_hw_rule_mul(struct snd_pcm_hw_params *params,
			       struct snd_pcm_hw_rule *rule)
{
	struct snd_interval t;
	snd_interval_mul(hw_param_interval_c(params, rule->deps[0]),
		     hw_param_interval_c(params, rule->deps[1]), &t);
	return snd_interval_refine(hw_param_interval(params, rule->var), &t);
}

static int snd_pcm_hw_rule_div(struct snd_pcm_hw_params *params,
			       struct snd_pcm_hw_rule *rule)
{
	struct snd_interval t;
	snd_interval_div(hw_param_interval_c(params, rule->deps[0]),
		     hw_param_interval_c(params, rule->deps[1]), &t);
	return snd_interval_refine(hw_param_interval(params, rule->var), &t);
}

static int snd_pcm_hw_rule_muldivk(struct snd_pcm_hw_params *params,
				   struct snd_pcm_hw_rule *rule)
{
	struct snd_interval t;
	snd_interval_muldivk(hw_param_interval_c(params, rule->deps[0]),
			 hw_param_interval_c(params, rule->deps[1]),
			 (unsigned long) rule->private, &t);
	return snd_interval_refine(hw_param_interval(params, rule->var), &t);
}

static int snd_pcm_hw_rule_mulkdiv(struct snd_pcm_hw_params *params,
				   struct snd_pcm_hw_rule *rule)
{
	struct snd_interval t;
	snd_interval_mulkdiv(hw_param_interval_c(params, rule->deps[0]),
			 (unsigned long) rule->private,
			 hw_param_interval_c(params, rule->deps[1]), &t);
	return snd_interval_refine(hw_param_interval(params, rule->var), &t);
}

static int snd_pcm_hw_rule_format(struct snd_pcm_hw_params *params,
				  struct snd_pcm_hw_rule *rule)
{
	snd_pcm_format_t k;
	const struct snd_interval *i =
				hw_param_interval_c(params, rule->deps[0]);
	struct snd_mask m;
	struct snd_mask *mask = hw_param_mask(params, SNDRV_PCM_HW_PARAM_FORMAT);
	snd_mask_any(&m);
	pcm_for_each_format(k) {
		int bits;
		if (!snd_mask_test_format(mask, k))
			continue;
		bits = snd_pcm_format_physical_width(k);
		if (bits <= 0)
			continue; /* ignore invalid formats */
		if ((unsigned)bits < i->min || (unsigned)bits > i->max)
			snd_mask_reset(&m, (__force unsigned)k);
	}
	return snd_mask_refine(mask, &m);
}

static int snd_pcm_hw_rule_sample_bits(struct snd_pcm_hw_params *params,
				       struct snd_pcm_hw_rule *rule)
{
	struct snd_interval t;
	snd_pcm_format_t k;

	t.min = UINT_MAX;
	t.max = 0;
	t.openmin = 0;
	t.openmax = 0;
	pcm_for_each_format(k) {
		int bits;
		if (!snd_mask_test_format(hw_param_mask(params, SNDRV_PCM_HW_PARAM_FORMAT), k))
			continue;
		bits = snd_pcm_format_physical_width(k);
		if (bits <= 0)
			continue; /* ignore invalid formats */
		if (t.min > (unsigned)bits)
			t.min = bits;
		if (t.max < (unsigned)bits)
			t.max = bits;
	}
	t.integer = 1;
	return snd_interval_refine(hw_param_interval(params, rule->var), &t);
}

#if SNDRV_PCM_RATE_5512 != 1 << 0 || SNDRV_PCM_RATE_192000 != 1 << 12
#error "Change this table"
#endif

static const unsigned int rates[] = {
	5512, 8000, 11025, 16000, 22050, 32000, 44100,
	48000, 64000, 88200, 96000, 176400, 192000, 352800, 384000
};

const struct snd_pcm_hw_constraint_list snd_pcm_known_rates = {
	.count = ARRAY_SIZE(rates),
	.list = rates,
};

static int snd_pcm_hw_rule_rate(struct snd_pcm_hw_params *params,
				struct snd_pcm_hw_rule *rule)
{
	struct snd_pcm_hardware *hw = rule->private;
	return snd_interval_list(hw_param_interval(params, rule->var),
				 snd_pcm_known_rates.count,
				 snd_pcm_known_rates.list, hw->rates);
}		

static int snd_pcm_hw_rule_buffer_bytes_max(struct snd_pcm_hw_params *params,
					    struct snd_pcm_hw_rule *rule)
{
	struct snd_interval t;
	struct snd_pcm_substream *substream = rule->private;
	t.min = 0;
	t.max = substream->buffer_bytes_max;
	t.openmin = 0;
	t.openmax = 0;
	t.integer = 1;
	return snd_interval_refine(hw_param_interval(params, rule->var), &t);
}		

static int snd_pcm_hw_constraints_init(struct snd_pcm_substream *substream)
{
	struct snd_pcm_runtime *runtime = substream->runtime;
	struct snd_pcm_hw_constraints *constrs = &runtime->hw_constraints;
	int k, err;

	for (k = SNDRV_PCM_HW_PARAM_FIRST_MASK; k <= SNDRV_PCM_HW_PARAM_LAST_MASK; k++) {
		snd_mask_any(constrs_mask(constrs, k));
	}

	for (k = SNDRV_PCM_HW_PARAM_FIRST_INTERVAL; k <= SNDRV_PCM_HW_PARAM_LAST_INTERVAL; k++) {
		snd_interval_any(constrs_interval(constrs, k));
	}

	snd_interval_setinteger(constrs_interval(constrs, SNDRV_PCM_HW_PARAM_CHANNELS));
	snd_interval_setinteger(constrs_interval(constrs, SNDRV_PCM_HW_PARAM_BUFFER_SIZE));
	snd_interval_setinteger(constrs_interval(constrs, SNDRV_PCM_HW_PARAM_BUFFER_BYTES));
	snd_interval_setinteger(constrs_interval(constrs, SNDRV_PCM_HW_PARAM_SAMPLE_BITS));
	snd_interval_setinteger(constrs_interval(constrs, SNDRV_PCM_HW_PARAM_FRAME_BITS));

	err = snd_pcm_hw_rule_add(runtime, 0, SNDRV_PCM_HW_PARAM_FORMAT,
				   snd_pcm_hw_rule_format, NULL,
				   SNDRV_PCM_HW_PARAM_SAMPLE_BITS, -1);
	if (err < 0)
		return err;
	err = snd_pcm_hw_rule_add(runtime, 0, SNDRV_PCM_HW_PARAM_SAMPLE_BITS, 
				  snd_pcm_hw_rule_sample_bits, NULL,
				  SNDRV_PCM_HW_PARAM_FORMAT, 
				  SNDRV_PCM_HW_PARAM_SAMPLE_BITS, -1);
	if (err < 0)
		return err;
	err = snd_pcm_hw_rule_add(runtime, 0, SNDRV_PCM_HW_PARAM_SAMPLE_BITS, 
				  snd_pcm_hw_rule_div, NULL,
				  SNDRV_PCM_HW_PARAM_FRAME_BITS, SNDRV_PCM_HW_PARAM_CHANNELS, -1);
	if (err < 0)
		return err;
	err = snd_pcm_hw_rule_add(runtime, 0, SNDRV_PCM_HW_PARAM_FRAME_BITS, 
				  snd_pcm_hw_rule_mul, NULL,
				  SNDRV_PCM_HW_PARAM_SAMPLE_BITS, SNDRV_PCM_HW_PARAM_CHANNELS, -1);
	if (err < 0)
		return err;
	err = snd_pcm_hw_rule_add(runtime, 0, SNDRV_PCM_HW_PARAM_FRAME_BITS, 
				  snd_pcm_hw_rule_mulkdiv, (void*) 8,
				  SNDRV_PCM_HW_PARAM_PERIOD_BYTES, SNDRV_PCM_HW_PARAM_PERIOD_SIZE, -1);
	if (err < 0)
		return err;
	err = snd_pcm_hw_rule_add(runtime, 0, SNDRV_PCM_HW_PARAM_FRAME_BITS, 
				  snd_pcm_hw_rule_mulkdiv, (void*) 8,
				  SNDRV_PCM_HW_PARAM_BUFFER_BYTES, SNDRV_PCM_HW_PARAM_BUFFER_SIZE, -1);
	if (err < 0)
		return err;
	err = snd_pcm_hw_rule_add(runtime, 0, SNDRV_PCM_HW_PARAM_CHANNELS, 
				  snd_pcm_hw_rule_div, NULL,
				  SNDRV_PCM_HW_PARAM_FRAME_BITS, SNDRV_PCM_HW_PARAM_SAMPLE_BITS, -1);
	if (err < 0)
		return err;
	err = snd_pcm_hw_rule_add(runtime, 0, SNDRV_PCM_HW_PARAM_RATE, 
				  snd_pcm_hw_rule_mulkdiv, (void*) 1000000,
				  SNDRV_PCM_HW_PARAM_PERIOD_SIZE, SNDRV_PCM_HW_PARAM_PERIOD_TIME, -1);
	if (err < 0)
		return err;
	err = snd_pcm_hw_rule_add(runtime, 0, SNDRV_PCM_HW_PARAM_RATE, 
				  snd_pcm_hw_rule_mulkdiv, (void*) 1000000,
				  SNDRV_PCM_HW_PARAM_BUFFER_SIZE, SNDRV_PCM_HW_PARAM_BUFFER_TIME, -1);
	if (err < 0)
		return err;
	err = snd_pcm_hw_rule_add(runtime, 0, SNDRV_PCM_HW_PARAM_PERIODS, 
				  snd_pcm_hw_rule_div, NULL,
				  SNDRV_PCM_HW_PARAM_BUFFER_SIZE, SNDRV_PCM_HW_PARAM_PERIOD_SIZE, -1);
	if (err < 0)
		return err;
	err = snd_pcm_hw_rule_add(runtime, 0, SNDRV_PCM_HW_PARAM_PERIOD_SIZE, 
				  snd_pcm_hw_rule_div, NULL,
				  SNDRV_PCM_HW_PARAM_BUFFER_SIZE, SNDRV_PCM_HW_PARAM_PERIODS, -1);
	if (err < 0)
		return err;
	err = snd_pcm_hw_rule_add(runtime, 0, SNDRV_PCM_HW_PARAM_PERIOD_SIZE, 
				  snd_pcm_hw_rule_mulkdiv, (void*) 8,
				  SNDRV_PCM_HW_PARAM_PERIOD_BYTES, SNDRV_PCM_HW_PARAM_FRAME_BITS, -1);
	if (err < 0)
		return err;
	err = snd_pcm_hw_rule_add(runtime, 0, SNDRV_PCM_HW_PARAM_PERIOD_SIZE, 
				  snd_pcm_hw_rule_muldivk, (void*) 1000000,
				  SNDRV_PCM_HW_PARAM_PERIOD_TIME, SNDRV_PCM_HW_PARAM_RATE, -1);
	if (err < 0)
		return err;
	err = snd_pcm_hw_rule_add(runtime, 0, SNDRV_PCM_HW_PARAM_BUFFER_SIZE, 
				  snd_pcm_hw_rule_mul, NULL,
				  SNDRV_PCM_HW_PARAM_PERIOD_SIZE, SNDRV_PCM_HW_PARAM_PERIODS, -1);
	if (err < 0)
		return err;
	err = snd_pcm_hw_rule_add(runtime, 0, SNDRV_PCM_HW_PARAM_BUFFER_SIZE, 
				  snd_pcm_hw_rule_mulkdiv, (void*) 8,
				  SNDRV_PCM_HW_PARAM_BUFFER_BYTES, SNDRV_PCM_HW_PARAM_FRAME_BITS, -1);
	if (err < 0)
		return err;
	err = snd_pcm_hw_rule_add(runtime, 0, SNDRV_PCM_HW_PARAM_BUFFER_SIZE, 
				  snd_pcm_hw_rule_muldivk, (void*) 1000000,
				  SNDRV_PCM_HW_PARAM_BUFFER_TIME, SNDRV_PCM_HW_PARAM_RATE, -1);
	if (err < 0)
		return err;
	err = snd_pcm_hw_rule_add(runtime, 0, SNDRV_PCM_HW_PARAM_PERIOD_BYTES, 
				  snd_pcm_hw_rule_muldivk, (void*) 8,
				  SNDRV_PCM_HW_PARAM_PERIOD_SIZE, SNDRV_PCM_HW_PARAM_FRAME_BITS, -1);
	if (err < 0)
		return err;
	err = snd_pcm_hw_rule_add(runtime, 0, SNDRV_PCM_HW_PARAM_BUFFER_BYTES, 
				  snd_pcm_hw_rule_muldivk, (void*) 8,
				  SNDRV_PCM_HW_PARAM_BUFFER_SIZE, SNDRV_PCM_HW_PARAM_FRAME_BITS, -1);
	if (err < 0)
		return err;
	err = snd_pcm_hw_rule_add(runtime, 0, SNDRV_PCM_HW_PARAM_PERIOD_TIME, 
				  snd_pcm_hw_rule_mulkdiv, (void*) 1000000,
				  SNDRV_PCM_HW_PARAM_PERIOD_SIZE, SNDRV_PCM_HW_PARAM_RATE, -1);
	if (err < 0)
		return err;
	err = snd_pcm_hw_rule_add(runtime, 0, SNDRV_PCM_HW_PARAM_BUFFER_TIME, 
				  snd_pcm_hw_rule_mulkdiv, (void*) 1000000,
				  SNDRV_PCM_HW_PARAM_BUFFER_SIZE, SNDRV_PCM_HW_PARAM_RATE, -1);
	if (err < 0)
		return err;
	return 0;
}

static int snd_pcm_hw_constraints_complete(struct snd_pcm_substream *substream)
{
	struct snd_pcm_runtime *runtime = substream->runtime;
	struct snd_pcm_hardware *hw = &runtime->hw;
	int err;
	unsigned int mask = 0;

        if (hw->info & SNDRV_PCM_INFO_INTERLEAVED)
		mask |= PARAM_MASK_BIT(SNDRV_PCM_ACCESS_RW_INTERLEAVED);
        if (hw->info & SNDRV_PCM_INFO_NONINTERLEAVED)
		mask |= PARAM_MASK_BIT(SNDRV_PCM_ACCESS_RW_NONINTERLEAVED);
	if (hw_support_mmap(substream)) {
		if (hw->info & SNDRV_PCM_INFO_INTERLEAVED)
			mask |= PARAM_MASK_BIT(SNDRV_PCM_ACCESS_MMAP_INTERLEAVED);
		if (hw->info & SNDRV_PCM_INFO_NONINTERLEAVED)
			mask |= PARAM_MASK_BIT(SNDRV_PCM_ACCESS_MMAP_NONINTERLEAVED);
		if (hw->info & SNDRV_PCM_INFO_COMPLEX)
			mask |= PARAM_MASK_BIT(SNDRV_PCM_ACCESS_MMAP_COMPLEX);
	}
	err = snd_pcm_hw_constraint_mask(runtime, SNDRV_PCM_HW_PARAM_ACCESS, mask);
	if (err < 0)
		return err;

	err = snd_pcm_hw_constraint_mask64(runtime, SNDRV_PCM_HW_PARAM_FORMAT, hw->formats);
	if (err < 0)
		return err;

	err = snd_pcm_hw_constraint_mask(runtime, SNDRV_PCM_HW_PARAM_SUBFORMAT,
					 PARAM_MASK_BIT(SNDRV_PCM_SUBFORMAT_STD));
	if (err < 0)
		return err;

	err = snd_pcm_hw_constraint_minmax(runtime, SNDRV_PCM_HW_PARAM_CHANNELS,
					   hw->channels_min, hw->channels_max);
	if (err < 0)
		return err;

	err = snd_pcm_hw_constraint_minmax(runtime, SNDRV_PCM_HW_PARAM_RATE,
					   hw->rate_min, hw->rate_max);
	if (err < 0)
		return err;

	err = snd_pcm_hw_constraint_minmax(runtime, SNDRV_PCM_HW_PARAM_PERIOD_BYTES,
					   hw->period_bytes_min, hw->period_bytes_max);
	if (err < 0)
		return err;

	err = snd_pcm_hw_constraint_minmax(runtime, SNDRV_PCM_HW_PARAM_PERIODS,
					   hw->periods_min, hw->periods_max);
	if (err < 0)
		return err;

	err = snd_pcm_hw_constraint_minmax(runtime, SNDRV_PCM_HW_PARAM_BUFFER_BYTES,
					   hw->period_bytes_min, hw->buffer_bytes_max);
	if (err < 0)
		return err;

	err = snd_pcm_hw_rule_add(runtime, 0, SNDRV_PCM_HW_PARAM_BUFFER_BYTES, 
				  snd_pcm_hw_rule_buffer_bytes_max, substream,
				  SNDRV_PCM_HW_PARAM_BUFFER_BYTES, -1);
	if (err < 0)
		return err;

	/* FIXME: remove */
	if (runtime->dma_bytes) {
		err = snd_pcm_hw_constraint_minmax(runtime, SNDRV_PCM_HW_PARAM_BUFFER_BYTES, 0, runtime->dma_bytes);
		if (err < 0)
			return err;
	}

	if (!(hw->rates & (SNDRV_PCM_RATE_KNOT | SNDRV_PCM_RATE_CONTINUOUS))) {
		err = snd_pcm_hw_rule_add(runtime, 0, SNDRV_PCM_HW_PARAM_RATE, 
					  snd_pcm_hw_rule_rate, hw,
					  SNDRV_PCM_HW_PARAM_RATE, -1);
		if (err < 0)
			return err;
	}

	/* FIXME: this belong to lowlevel */
	snd_pcm_hw_constraint_integer(runtime, SNDRV_PCM_HW_PARAM_PERIOD_SIZE);

	return 0;
}

static void pcm_release_private(struct snd_pcm_substream *substream)
{
	if (snd_pcm_stream_linked(substream))
		snd_pcm_unlink(substream);
}

void snd_pcm_release_substream(struct snd_pcm_substream *substream)
{
	substream->ref_count--;
	if (substream->ref_count > 0)
		return;

	snd_pcm_drop(substream);
	if (substream->hw_opened) {
		if (substream->runtime->status->state != SNDRV_PCM_STATE_OPEN)
			do_hw_free(substream);
		substream->ops->close(substream);
		substream->hw_opened = 0;
	}
	if (cpu_latency_qos_request_active(&substream->latency_pm_qos_req))
		cpu_latency_qos_remove_request(&substream->latency_pm_qos_req);
	if (substream->pcm_release) {
		substream->pcm_release(substream);
		substream->pcm_release = NULL;
	}
	snd_pcm_detach_substream(substream);
}
EXPORT_SYMBOL(snd_pcm_release_substream);

int snd_pcm_open_substream(struct snd_pcm *pcm, int stream,
			   struct file *file,
			   struct snd_pcm_substream **rsubstream)
{
	struct snd_pcm_substream *substream;
	int err;

	err = snd_pcm_attach_substream(pcm, stream, file, &substream);
	if (err < 0)
		return err;
	if (substream->ref_count > 1) {
		*rsubstream = substream;
		return 0;
	}

	err = snd_pcm_hw_constraints_init(substream);
	if (err < 0) {
		pcm_dbg(pcm, "snd_pcm_hw_constraints_init failed\n");
		goto error;
	}

	if ((err = substream->ops->open(substream)) < 0)
		goto error;

	substream->hw_opened = 1;

	err = snd_pcm_hw_constraints_complete(substream);
	if (err < 0) {
		pcm_dbg(pcm, "snd_pcm_hw_constraints_complete failed\n");
		goto error;
	}

	*rsubstream = substream;
	return 0;

 error:
	snd_pcm_release_substream(substream);
	return err;
}
EXPORT_SYMBOL(snd_pcm_open_substream);

static int snd_pcm_open_file(struct file *file,
			     struct snd_pcm *pcm,
			     int stream)
{
	struct snd_pcm_file *pcm_file;
	struct snd_pcm_substream *substream;
	int err;

	err = snd_pcm_open_substream(pcm, stream, file, &substream);
	if (err < 0)
		return err;

	pcm_file = kzalloc(sizeof(*pcm_file), GFP_KERNEL);
	if (pcm_file == NULL) {
		snd_pcm_release_substream(substream);
		return -ENOMEM;
	}
	pcm_file->substream = substream;
	if (substream->ref_count == 1)
		substream->pcm_release = pcm_release_private;
	file->private_data = pcm_file;

	return 0;
}

static int snd_pcm_playback_open(struct inode *inode, struct file *file)
{
	struct snd_pcm *pcm;
	int err = nonseekable_open(inode, file);
	if (err < 0)
		return err;
	pcm = snd_lookup_minor_data(iminor(inode),
				    SNDRV_DEVICE_TYPE_PCM_PLAYBACK);
	err = snd_pcm_open(file, pcm, SNDRV_PCM_STREAM_PLAYBACK);
	if (pcm)
		snd_card_unref(pcm->card);
	return err;
}

static int snd_pcm_capture_open(struct inode *inode, struct file *file)
{
	struct snd_pcm *pcm;
	int err = nonseekable_open(inode, file);
	if (err < 0)
		return err;
	pcm = snd_lookup_minor_data(iminor(inode),
				    SNDRV_DEVICE_TYPE_PCM_CAPTURE);
	err = snd_pcm_open(file, pcm, SNDRV_PCM_STREAM_CAPTURE);
	if (pcm)
		snd_card_unref(pcm->card);
	return err;
}

static int snd_pcm_open(struct file *file, struct snd_pcm *pcm, int stream)
{
	int err;
	wait_queue_entry_t wait;

	if (pcm == NULL) {
		err = -ENODEV;
		goto __error1;
	}
	err = snd_card_file_add(pcm->card, file);
	if (err < 0)
		goto __error1;
	if (!try_module_get(pcm->card->module)) {
		err = -EFAULT;
		goto __error2;
	}
	init_waitqueue_entry(&wait, current);
	add_wait_queue(&pcm->open_wait, &wait);
	mutex_lock(&pcm->open_mutex);
	while (1) {
		err = snd_pcm_open_file(file, pcm, stream);
		if (err >= 0)
			break;
		if (err == -EAGAIN) {
			if (file->f_flags & O_NONBLOCK) {
				err = -EBUSY;
				break;
			}
		} else
			break;
		set_current_state(TASK_INTERRUPTIBLE);
		mutex_unlock(&pcm->open_mutex);
		schedule();
		mutex_lock(&pcm->open_mutex);
		if (pcm->card->shutdown) {
			err = -ENODEV;
			break;
		}
		if (signal_pending(current)) {
			err = -ERESTARTSYS;
			break;
		}
	}
	remove_wait_queue(&pcm->open_wait, &wait);
	mutex_unlock(&pcm->open_mutex);
	if (err < 0)
		goto __error;
	return err;

      __error:
	module_put(pcm->card->module);
      __error2:
      	snd_card_file_remove(pcm->card, file);
      __error1:
      	return err;
}

static int snd_pcm_release(struct inode *inode, struct file *file)
{
	struct snd_pcm *pcm;
	struct snd_pcm_substream *substream;
	struct snd_pcm_file *pcm_file;

	pcm_file = file->private_data;
	substream = pcm_file->substream;
	if (snd_BUG_ON(!substream))
		return -ENXIO;
	pcm = substream->pcm;
	mutex_lock(&pcm->open_mutex);
	snd_pcm_release_substream(substream);
	kfree(pcm_file);
	mutex_unlock(&pcm->open_mutex);
	wake_up(&pcm->open_wait);
	module_put(pcm->card->module);
	snd_card_file_remove(pcm->card, file);
	return 0;
}

/* check and update PCM state; return 0 or a negative error
 * call this inside PCM lock
 */
static int do_pcm_hwsync(struct snd_pcm_substream *substream)
{
	switch (substream->runtime->status->state) {
	case SNDRV_PCM_STATE_DRAINING:
		if (substream->stream == SNDRV_PCM_STREAM_CAPTURE)
			return -EBADFD;
		fallthrough;
	case SNDRV_PCM_STATE_RUNNING:
		return snd_pcm_update_hw_ptr(substream);
	case SNDRV_PCM_STATE_PREPARED:
	case SNDRV_PCM_STATE_PAUSED:
		return 0;
	case SNDRV_PCM_STATE_SUSPENDED:
		return -ESTRPIPE;
	case SNDRV_PCM_STATE_XRUN:
		return -EPIPE;
	default:
		return -EBADFD;
	}
}

/* increase the appl_ptr; returns the processed frames or a negative error */
static snd_pcm_sframes_t forward_appl_ptr(struct snd_pcm_substream *substream,
					  snd_pcm_uframes_t frames,
					   snd_pcm_sframes_t avail)
{
	struct snd_pcm_runtime *runtime = substream->runtime;
	snd_pcm_sframes_t appl_ptr;
	int ret;

	if (avail <= 0)
		return 0;
	if (frames > (snd_pcm_uframes_t)avail)
		frames = avail;
	appl_ptr = runtime->control->appl_ptr + frames;
	if (appl_ptr >= (snd_pcm_sframes_t)runtime->boundary)
		appl_ptr -= runtime->boundary;
	ret = pcm_lib_apply_appl_ptr(substream, appl_ptr);
	return ret < 0 ? ret : frames;
}

/* decrease the appl_ptr; returns the processed frames or zero for error */
static snd_pcm_sframes_t rewind_appl_ptr(struct snd_pcm_substream *substream,
					 snd_pcm_uframes_t frames,
					 snd_pcm_sframes_t avail)
{
	struct snd_pcm_runtime *runtime = substream->runtime;
	snd_pcm_sframes_t appl_ptr;
	int ret;

	if (avail <= 0)
		return 0;
	if (frames > (snd_pcm_uframes_t)avail)
		frames = avail;
	appl_ptr = runtime->control->appl_ptr - frames;
	if (appl_ptr < 0)
		appl_ptr += runtime->boundary;
	ret = pcm_lib_apply_appl_ptr(substream, appl_ptr);
	/* NOTE: we return zero for errors because PulseAudio gets depressed
	 * upon receiving an error from rewind ioctl and stops processing
	 * any longer.  Returning zero means that no rewind is done, so
	 * it's not absolutely wrong to answer like that.
	 */
	return ret < 0 ? 0 : frames;
}

static snd_pcm_sframes_t snd_pcm_rewind(struct snd_pcm_substream *substream,
					snd_pcm_uframes_t frames)
{
	snd_pcm_sframes_t ret;

	if (frames == 0)
		return 0;

	snd_pcm_stream_lock_irq(substream);
	ret = do_pcm_hwsync(substream);
	if (!ret)
		ret = rewind_appl_ptr(substream, frames,
				      snd_pcm_hw_avail(substream));
	snd_pcm_stream_unlock_irq(substream);
	return ret;
}

static snd_pcm_sframes_t snd_pcm_forward(struct snd_pcm_substream *substream,
					 snd_pcm_uframes_t frames)
{
	snd_pcm_sframes_t ret;

	if (frames == 0)
		return 0;

	snd_pcm_stream_lock_irq(substream);
	ret = do_pcm_hwsync(substream);
	if (!ret)
		ret = forward_appl_ptr(substream, frames,
				       snd_pcm_avail(substream));
	snd_pcm_stream_unlock_irq(substream);
	return ret;
}

static int snd_pcm_hwsync(struct snd_pcm_substream *substream)
{
	int err;

	snd_pcm_stream_lock_irq(substream);
	err = do_pcm_hwsync(substream);
	snd_pcm_stream_unlock_irq(substream);
	return err;
}
		
static int snd_pcm_delay(struct snd_pcm_substream *substream,
			 snd_pcm_sframes_t *delay)
{
	int err;
	snd_pcm_sframes_t n = 0;

	snd_pcm_stream_lock_irq(substream);
	err = do_pcm_hwsync(substream);
	if (!err)
		n = snd_pcm_calc_delay(substream);
	snd_pcm_stream_unlock_irq(substream);
	if (!err)
		*delay = n;
	return err;
}
		
static int snd_pcm_sync_ptr(struct snd_pcm_substream *substream,
			    struct snd_pcm_sync_ptr __user *_sync_ptr)
{
	struct snd_pcm_runtime *runtime = substream->runtime;
	struct snd_pcm_sync_ptr sync_ptr;
	volatile struct snd_pcm_mmap_status *status;
	volatile struct snd_pcm_mmap_control *control;
	int err;

	memset(&sync_ptr, 0, sizeof(sync_ptr));
	if (get_user(sync_ptr.flags, (unsigned __user *)&(_sync_ptr->flags)))
		return -EFAULT;
	if (copy_from_user(&sync_ptr.c.control, &(_sync_ptr->c.control), sizeof(struct snd_pcm_mmap_control)))
		return -EFAULT;	
	status = runtime->status;
	control = runtime->control;
	if (sync_ptr.flags & SNDRV_PCM_SYNC_PTR_HWSYNC) {
		err = snd_pcm_hwsync(substream);
		if (err < 0)
			return err;
	}
	snd_pcm_stream_lock_irq(substream);
	if (!(sync_ptr.flags & SNDRV_PCM_SYNC_PTR_APPL)) {
		err = pcm_lib_apply_appl_ptr(substream,
					     sync_ptr.c.control.appl_ptr);
		if (err < 0) {
			snd_pcm_stream_unlock_irq(substream);
			return err;
		}
	} else {
		sync_ptr.c.control.appl_ptr = control->appl_ptr;
	}
	if (!(sync_ptr.flags & SNDRV_PCM_SYNC_PTR_AVAIL_MIN))
		control->avail_min = sync_ptr.c.control.avail_min;
	else
		sync_ptr.c.control.avail_min = control->avail_min;
	sync_ptr.s.status.state = status->state;
	sync_ptr.s.status.hw_ptr = status->hw_ptr;
	sync_ptr.s.status.tstamp = status->tstamp;
	sync_ptr.s.status.suspended_state = status->suspended_state;
	sync_ptr.s.status.audio_tstamp = status->audio_tstamp;
	snd_pcm_stream_unlock_irq(substream);
	if (copy_to_user(_sync_ptr, &sync_ptr, sizeof(sync_ptr)))
		return -EFAULT;
	return 0;
}

struct snd_pcm_mmap_status32 {
	snd_pcm_state_t state;
	s32 pad1;
	u32 hw_ptr;
	s32 tstamp_sec;
	s32 tstamp_nsec;
	snd_pcm_state_t suspended_state;
	s32 audio_tstamp_sec;
	s32 audio_tstamp_nsec;
} __attribute__((packed));

struct snd_pcm_mmap_control32 {
	u32 appl_ptr;
	u32 avail_min;
};

struct snd_pcm_sync_ptr32 {
	u32 flags;
	union {
		struct snd_pcm_mmap_status32 status;
		unsigned char reserved[64];
	} s;
	union {
		struct snd_pcm_mmap_control32 control;
		unsigned char reserved[64];
	} c;
} __attribute__((packed));

/* recalcuate the boundary within 32bit */
static snd_pcm_uframes_t recalculate_boundary(struct snd_pcm_runtime *runtime)
{
	snd_pcm_uframes_t boundary;

	if (! runtime->buffer_size)
		return 0;
	boundary = runtime->buffer_size;
	while (boundary * 2 <= 0x7fffffffUL - runtime->buffer_size)
		boundary *= 2;
	return boundary;
}

static int snd_pcm_ioctl_sync_ptr_compat(struct snd_pcm_substream *substream,
					 struct snd_pcm_sync_ptr32 __user *src)
{
	struct snd_pcm_runtime *runtime = substream->runtime;
	volatile struct snd_pcm_mmap_status *status;
	volatile struct snd_pcm_mmap_control *control;
	u32 sflags;
	struct snd_pcm_mmap_control scontrol;
	struct snd_pcm_mmap_status sstatus;
	snd_pcm_uframes_t boundary;
	int err;

	if (snd_BUG_ON(!runtime))
		return -EINVAL;

	if (get_user(sflags, &src->flags) ||
	    get_user(scontrol.appl_ptr, &src->c.control.appl_ptr) ||
	    get_user(scontrol.avail_min, &src->c.control.avail_min))
		return -EFAULT;
	if (sflags & SNDRV_PCM_SYNC_PTR_HWSYNC) {
		err = snd_pcm_hwsync(substream);
		if (err < 0)
			return err;
	}
	status = runtime->status;
	control = runtime->control;
	boundary = recalculate_boundary(runtime);
	if (! boundary)
		boundary = 0x7fffffff;
	snd_pcm_stream_lock_irq(substream);
	/* FIXME: we should consider the boundary for the sync from app */
	if (!(sflags & SNDRV_PCM_SYNC_PTR_APPL))
		control->appl_ptr = scontrol.appl_ptr;
	else
		scontrol.appl_ptr = control->appl_ptr % boundary;
	if (!(sflags & SNDRV_PCM_SYNC_PTR_AVAIL_MIN))
		control->avail_min = scontrol.avail_min;
	else
		scontrol.avail_min = control->avail_min;
	sstatus.state = status->state;
	sstatus.hw_ptr = status->hw_ptr % boundary;
	sstatus.tstamp = status->tstamp;
	sstatus.suspended_state = status->suspended_state;
	sstatus.audio_tstamp = status->audio_tstamp;
	snd_pcm_stream_unlock_irq(substream);
	if (put_user(sstatus.state, &src->s.status.state) ||
	    put_user(sstatus.hw_ptr, &src->s.status.hw_ptr) ||
	    put_user(sstatus.tstamp.tv_sec, &src->s.status.tstamp_sec) ||
	    put_user(sstatus.tstamp.tv_nsec, &src->s.status.tstamp_nsec) ||
	    put_user(sstatus.suspended_state, &src->s.status.suspended_state) ||
	    put_user(sstatus.audio_tstamp.tv_sec, &src->s.status.audio_tstamp_sec) ||
	    put_user(sstatus.audio_tstamp.tv_nsec, &src->s.status.audio_tstamp_nsec) ||
	    put_user(scontrol.appl_ptr, &src->c.control.appl_ptr) ||
	    put_user(scontrol.avail_min, &src->c.control.avail_min))
		return -EFAULT;

	return 0;
}
#define __SNDRV_PCM_IOCTL_SYNC_PTR32 _IOWR('A', 0x23, struct snd_pcm_sync_ptr32)

static int snd_pcm_tstamp(struct snd_pcm_substream *substream, int __user *_arg)
{
	struct snd_pcm_runtime *runtime = substream->runtime;
	int arg;
	
	if (get_user(arg, _arg))
		return -EFAULT;
	if (arg < 0 || arg > SNDRV_PCM_TSTAMP_TYPE_LAST)
		return -EINVAL;
	runtime->tstamp_type = arg;
	return 0;
}

static int snd_pcm_xferi_frames_ioctl(struct snd_pcm_substream *substream,
				      struct snd_xferi __user *_xferi)
{
	struct snd_xferi xferi;
	struct snd_pcm_runtime *runtime = substream->runtime;
	snd_pcm_sframes_t result;

	if (runtime->status->state == SNDRV_PCM_STATE_OPEN)
		return -EBADFD;
	if (put_user(0, &_xferi->result))
		return -EFAULT;
	if (copy_from_user(&xferi, _xferi, sizeof(xferi)))
		return -EFAULT;
	if (substream->stream == SNDRV_PCM_STREAM_PLAYBACK)
		result = snd_pcm_lib_write(substream, xferi.buf, xferi.frames);
	else
		result = snd_pcm_lib_read(substream, xferi.buf, xferi.frames);
	if (put_user(result, &_xferi->result))
		return -EFAULT;
	return result < 0 ? result : 0;
}

static int snd_pcm_xfern_frames_ioctl(struct snd_pcm_substream *substream,
				      struct snd_xfern __user *_xfern)
{
	struct snd_xfern xfern;
	struct snd_pcm_runtime *runtime = substream->runtime;
	void *bufs;
	snd_pcm_sframes_t result;

	if (runtime->status->state == SNDRV_PCM_STATE_OPEN)
		return -EBADFD;
	if (runtime->channels > 128)
		return -EINVAL;
	if (put_user(0, &_xfern->result))
		return -EFAULT;
	if (copy_from_user(&xfern, _xfern, sizeof(xfern)))
		return -EFAULT;

	bufs = memdup_user(xfern.bufs, sizeof(void *) * runtime->channels);
	if (IS_ERR(bufs))
		return PTR_ERR(bufs);
	if (substream->stream == SNDRV_PCM_STREAM_PLAYBACK)
		result = snd_pcm_lib_writev(substream, bufs, xfern.frames);
	else
		result = snd_pcm_lib_readv(substream, bufs, xfern.frames);
	kfree(bufs);
	if (put_user(result, &_xfern->result))
		return -EFAULT;
	return result < 0 ? result : 0;
}

static int snd_pcm_rewind_ioctl(struct snd_pcm_substream *substream,
				snd_pcm_uframes_t __user *_frames)
{
	snd_pcm_uframes_t frames;
	snd_pcm_sframes_t result;

	if (get_user(frames, _frames))
		return -EFAULT;
	if (put_user(0, _frames))
		return -EFAULT;
	result = snd_pcm_rewind(substream, frames);
	if (put_user(result, _frames))
		return -EFAULT;
	return result < 0 ? result : 0;
}

static int snd_pcm_forward_ioctl(struct snd_pcm_substream *substream,
				 snd_pcm_uframes_t __user *_frames)
{
	snd_pcm_uframes_t frames;
	snd_pcm_sframes_t result;

	if (get_user(frames, _frames))
		return -EFAULT;
	if (put_user(0, _frames))
		return -EFAULT;
	result = snd_pcm_forward(substream, frames);
	if (put_user(result, _frames))
		return -EFAULT;
	return result < 0 ? result : 0;
}

static int snd_pcm_common_ioctl(struct file *file,
				 struct snd_pcm_substream *substream,
				 unsigned int cmd, void __user *arg)
{
	struct snd_pcm_file *pcm_file = file->private_data;
	int res;

	if (PCM_RUNTIME_CHECK(substream))
		return -ENXIO;

	res = snd_power_wait(substream->pcm->card, SNDRV_CTL_POWER_D0);
	if (res < 0)
		return res;

	switch (cmd) {
	case SNDRV_PCM_IOCTL_PVERSION:
		return put_user(SNDRV_PCM_VERSION, (int __user *)arg) ? -EFAULT : 0;
	case SNDRV_PCM_IOCTL_INFO:
		return snd_pcm_info_user(substream, arg);
	case SNDRV_PCM_IOCTL_TSTAMP:	/* just for compatibility */
		return 0;
	case SNDRV_PCM_IOCTL_TTSTAMP:
		return snd_pcm_tstamp(substream, arg);
	case SNDRV_PCM_IOCTL_USER_PVERSION:
		if (get_user(pcm_file->user_pversion,
			     (unsigned int __user *)arg))
			return -EFAULT;
		return 0;
	case SNDRV_PCM_IOCTL_HW_REFINE:
		return snd_pcm_hw_refine_user(substream, arg);
	case SNDRV_PCM_IOCTL_HW_PARAMS:
		return snd_pcm_hw_params_user(substream, arg);
	case SNDRV_PCM_IOCTL_HW_FREE:
		return snd_pcm_hw_free(substream);
	case SNDRV_PCM_IOCTL_SW_PARAMS:
		return snd_pcm_sw_params_user(substream, arg);
	case SNDRV_PCM_IOCTL_STATUS32:
		return snd_pcm_status_user32(substream, arg, false);
	case SNDRV_PCM_IOCTL_STATUS_EXT32:
		return snd_pcm_status_user32(substream, arg, true);
	case SNDRV_PCM_IOCTL_STATUS64:
		return snd_pcm_status_user64(substream, arg, false);
	case SNDRV_PCM_IOCTL_STATUS_EXT64:
		return snd_pcm_status_user64(substream, arg, true);
	case SNDRV_PCM_IOCTL_CHANNEL_INFO:
		return snd_pcm_channel_info_user(substream, arg);
	case SNDRV_PCM_IOCTL_PREPARE:
		return snd_pcm_prepare(substream, file);
	case SNDRV_PCM_IOCTL_RESET:
		return snd_pcm_reset(substream);
	case SNDRV_PCM_IOCTL_START:
		return snd_pcm_start_lock_irq(substream);
	case SNDRV_PCM_IOCTL_LINK:
		return snd_pcm_link(substream, (int)(unsigned long) arg);
	case SNDRV_PCM_IOCTL_UNLINK:
		return snd_pcm_unlink(substream);
	case SNDRV_PCM_IOCTL_RESUME:
		return snd_pcm_resume(substream);
	case SNDRV_PCM_IOCTL_XRUN:
		return snd_pcm_xrun(substream);
	case SNDRV_PCM_IOCTL_HWSYNC:
		return snd_pcm_hwsync(substream);
	case SNDRV_PCM_IOCTL_DELAY:
	{
		snd_pcm_sframes_t delay;
		snd_pcm_sframes_t __user *res = arg;
		int err;

		err = snd_pcm_delay(substream, &delay);
		if (err)
			return err;
		if (put_user(delay, res))
			return -EFAULT;
		return 0;
	}
	case __SNDRV_PCM_IOCTL_SYNC_PTR32:
		return snd_pcm_ioctl_sync_ptr_compat(substream, arg);
	case __SNDRV_PCM_IOCTL_SYNC_PTR64:
		return snd_pcm_sync_ptr(substream, arg);
#ifdef CONFIG_SND_SUPPORT_OLD_API
	case SNDRV_PCM_IOCTL_HW_REFINE_OLD:
		return snd_pcm_hw_refine_old_user(substream, arg);
	case SNDRV_PCM_IOCTL_HW_PARAMS_OLD:
		return snd_pcm_hw_params_old_user(substream, arg);
#endif
	case SNDRV_PCM_IOCTL_DRAIN:
		return snd_pcm_drain(substream, file);
	case SNDRV_PCM_IOCTL_DROP:
		return snd_pcm_drop(substream);
	case SNDRV_PCM_IOCTL_PAUSE:
		return snd_pcm_pause_lock_irq(substream, (unsigned long)arg);
	case SNDRV_PCM_IOCTL_WRITEI_FRAMES:
	case SNDRV_PCM_IOCTL_READI_FRAMES:
		return snd_pcm_xferi_frames_ioctl(substream, arg);
	case SNDRV_PCM_IOCTL_WRITEN_FRAMES:
	case SNDRV_PCM_IOCTL_READN_FRAMES:
		return snd_pcm_xfern_frames_ioctl(substream, arg);
	case SNDRV_PCM_IOCTL_REWIND:
		return snd_pcm_rewind_ioctl(substream, arg);
	case SNDRV_PCM_IOCTL_FORWARD:
		return snd_pcm_forward_ioctl(substream, arg);
	}
	pcm_dbg(substream->pcm, "unknown ioctl = 0x%x\n", cmd);
	return -ENOTTY;
}

static long snd_pcm_ioctl(struct file *file, unsigned int cmd,
			  unsigned long arg)
{
	struct snd_pcm_file *pcm_file;

	pcm_file = file->private_data;

	if (((cmd >> 8) & 0xff) != 'A')
		return -ENOTTY;

	return snd_pcm_common_ioctl(file, pcm_file->substream, cmd,
				     (void __user *)arg);
}

/**
 * snd_pcm_kernel_ioctl - Execute PCM ioctl in the kernel-space
 * @substream: PCM substream
 * @cmd: IOCTL cmd
 * @arg: IOCTL argument
 *
 * The function is provided primarily for OSS layer and USB gadget drivers,
 * and it allows only the limited set of ioctls (hw_params, sw_params,
 * prepare, start, drain, drop, forward).
 */
int snd_pcm_kernel_ioctl(struct snd_pcm_substream *substream,
			 unsigned int cmd, void *arg)
{
	snd_pcm_uframes_t *frames = arg;
	snd_pcm_sframes_t result;
	
	switch (cmd) {
	case SNDRV_PCM_IOCTL_FORWARD:
	{
		/* provided only for OSS; capture-only and no value returned */
		if (substream->stream != SNDRV_PCM_STREAM_CAPTURE)
			return -EINVAL;
		result = snd_pcm_forward(substream, *frames);
		return result < 0 ? result : 0;
	}
	case SNDRV_PCM_IOCTL_HW_PARAMS:
		return snd_pcm_hw_params(substream, arg);
	case SNDRV_PCM_IOCTL_SW_PARAMS:
		return snd_pcm_sw_params(substream, arg);
	case SNDRV_PCM_IOCTL_PREPARE:
		return snd_pcm_prepare(substream, NULL);
	case SNDRV_PCM_IOCTL_START:
		return snd_pcm_start_lock_irq(substream);
	case SNDRV_PCM_IOCTL_DRAIN:
		return snd_pcm_drain(substream, NULL);
	case SNDRV_PCM_IOCTL_DROP:
		return snd_pcm_drop(substream);
	case SNDRV_PCM_IOCTL_DELAY:
		return snd_pcm_delay(substream, frames);
	default:
		return -EINVAL;
	}
}
EXPORT_SYMBOL(snd_pcm_kernel_ioctl);

static ssize_t snd_pcm_read(struct file *file, char __user *buf, size_t count,
			    loff_t * offset)
{
	struct snd_pcm_file *pcm_file;
	struct snd_pcm_substream *substream;
	struct snd_pcm_runtime *runtime;
	snd_pcm_sframes_t result;

	pcm_file = file->private_data;
	substream = pcm_file->substream;
	if (PCM_RUNTIME_CHECK(substream))
		return -ENXIO;
	runtime = substream->runtime;
	if (runtime->status->state == SNDRV_PCM_STATE_OPEN)
		return -EBADFD;
	if (!frame_aligned(runtime, count))
		return -EINVAL;
	count = bytes_to_frames(runtime, count);
	result = snd_pcm_lib_read(substream, buf, count);
	if (result > 0)
		result = frames_to_bytes(runtime, result);
	return result;
}

static ssize_t snd_pcm_write(struct file *file, const char __user *buf,
			     size_t count, loff_t * offset)
{
	struct snd_pcm_file *pcm_file;
	struct snd_pcm_substream *substream;
	struct snd_pcm_runtime *runtime;
	snd_pcm_sframes_t result;

	pcm_file = file->private_data;
	substream = pcm_file->substream;
	if (PCM_RUNTIME_CHECK(substream))
		return -ENXIO;
	runtime = substream->runtime;
	if (runtime->status->state == SNDRV_PCM_STATE_OPEN)
		return -EBADFD;
	if (!frame_aligned(runtime, count))
		return -EINVAL;
	count = bytes_to_frames(runtime, count);
	result = snd_pcm_lib_write(substream, buf, count);
	if (result > 0)
		result = frames_to_bytes(runtime, result);
	return result;
}

static ssize_t snd_pcm_readv(struct kiocb *iocb, struct iov_iter *to)
{
	struct snd_pcm_file *pcm_file;
	struct snd_pcm_substream *substream;
	struct snd_pcm_runtime *runtime;
	snd_pcm_sframes_t result;
	unsigned long i;
	void __user **bufs;
	snd_pcm_uframes_t frames;

	pcm_file = iocb->ki_filp->private_data;
	substream = pcm_file->substream;
	if (PCM_RUNTIME_CHECK(substream))
		return -ENXIO;
	runtime = substream->runtime;
	if (runtime->status->state == SNDRV_PCM_STATE_OPEN)
		return -EBADFD;
	if (!iter_is_iovec(to))
		return -EINVAL;
	if (to->nr_segs > 1024 || to->nr_segs != runtime->channels)
		return -EINVAL;
	if (!frame_aligned(runtime, to->iov->iov_len))
		return -EINVAL;
	frames = bytes_to_samples(runtime, to->iov->iov_len);
	bufs = kmalloc_array(to->nr_segs, sizeof(void *), GFP_KERNEL);
	if (bufs == NULL)
		return -ENOMEM;
	for (i = 0; i < to->nr_segs; ++i)
		bufs[i] = to->iov[i].iov_base;
	result = snd_pcm_lib_readv(substream, bufs, frames);
	if (result > 0)
		result = frames_to_bytes(runtime, result);
	kfree(bufs);
	return result;
}

static ssize_t snd_pcm_writev(struct kiocb *iocb, struct iov_iter *from)
{
	struct snd_pcm_file *pcm_file;
	struct snd_pcm_substream *substream;
	struct snd_pcm_runtime *runtime;
	snd_pcm_sframes_t result;
	unsigned long i;
	void __user **bufs;
	snd_pcm_uframes_t frames;

	pcm_file = iocb->ki_filp->private_data;
	substream = pcm_file->substream;
	if (PCM_RUNTIME_CHECK(substream))
		return -ENXIO;
	runtime = substream->runtime;
	if (runtime->status->state == SNDRV_PCM_STATE_OPEN)
		return -EBADFD;
	if (!iter_is_iovec(from))
		return -EINVAL;
	if (from->nr_segs > 128 || from->nr_segs != runtime->channels ||
	    !frame_aligned(runtime, from->iov->iov_len))
		return -EINVAL;
	frames = bytes_to_samples(runtime, from->iov->iov_len);
	bufs = kmalloc_array(from->nr_segs, sizeof(void *), GFP_KERNEL);
	if (bufs == NULL)
		return -ENOMEM;
	for (i = 0; i < from->nr_segs; ++i)
		bufs[i] = from->iov[i].iov_base;
	result = snd_pcm_lib_writev(substream, bufs, frames);
	if (result > 0)
		result = frames_to_bytes(runtime, result);
	kfree(bufs);
	return result;
}

static __poll_t snd_pcm_poll(struct file *file, poll_table *wait)
{
	struct snd_pcm_file *pcm_file;
	struct snd_pcm_substream *substream;
	struct snd_pcm_runtime *runtime;
	__poll_t mask, ok;
	snd_pcm_uframes_t avail;

	pcm_file = file->private_data;

	substream = pcm_file->substream;
	if (substream->stream == SNDRV_PCM_STREAM_PLAYBACK)
		ok = EPOLLOUT | EPOLLWRNORM;
	else
		ok = EPOLLIN | EPOLLRDNORM;
	if (PCM_RUNTIME_CHECK(substream))
		return ok | EPOLLERR;

	runtime = substream->runtime;
	poll_wait(file, &runtime->sleep, wait);

	mask = 0;
	snd_pcm_stream_lock_irq(substream);
	avail = snd_pcm_avail(substream);
	switch (runtime->status->state) {
	case SNDRV_PCM_STATE_RUNNING:
	case SNDRV_PCM_STATE_PREPARED:
	case SNDRV_PCM_STATE_PAUSED:
		if (avail >= runtime->control->avail_min)
			mask = ok;
		break;
	case SNDRV_PCM_STATE_DRAINING:
		if (substream->stream == SNDRV_PCM_STREAM_CAPTURE) {
			mask = ok;
			if (!avail)
				mask |= EPOLLERR;
		}
		break;
	default:
		mask = ok | EPOLLERR;
		break;
	}
	snd_pcm_stream_unlock_irq(substream);
	return mask;
}

/*
 * mmap support
 */

/*
 * Only on coherent architectures, we can mmap the status and the control records
 * for effcient data transfer.  On others, we have to use HWSYNC ioctl...
 */
#if defined(CONFIG_X86) || defined(CONFIG_PPC) || defined(CONFIG_ALPHA)
/*
 * mmap status record
 */
static vm_fault_t snd_pcm_mmap_status_fault(struct vm_fault *vmf)
{
	struct snd_pcm_substream *substream = vmf->vma->vm_private_data;
	struct snd_pcm_runtime *runtime;
	
	if (substream == NULL)
		return VM_FAULT_SIGBUS;
	runtime = substream->runtime;
	vmf->page = virt_to_page(runtime->status);
	get_page(vmf->page);
	return 0;
}

static const struct vm_operations_struct snd_pcm_vm_ops_status =
{
	.fault =	snd_pcm_mmap_status_fault,
};

static int snd_pcm_mmap_status(struct snd_pcm_substream *substream, struct file *file,
			       struct vm_area_struct *area)
{
	long size;
	if (!(area->vm_flags & VM_READ))
		return -EINVAL;
	size = area->vm_end - area->vm_start;
	if (size != PAGE_ALIGN(sizeof(struct snd_pcm_mmap_status)))
		return -EINVAL;
	area->vm_ops = &snd_pcm_vm_ops_status;
	area->vm_private_data = substream;
	area->vm_flags |= VM_DONTEXPAND | VM_DONTDUMP;
	return 0;
}

/*
 * mmap control record
 */
static vm_fault_t snd_pcm_mmap_control_fault(struct vm_fault *vmf)
{
	struct snd_pcm_substream *substream = vmf->vma->vm_private_data;
	struct snd_pcm_runtime *runtime;
	
	if (substream == NULL)
		return VM_FAULT_SIGBUS;
	runtime = substream->runtime;
	vmf->page = virt_to_page(runtime->control);
	get_page(vmf->page);
	return 0;
}

static const struct vm_operations_struct snd_pcm_vm_ops_control =
{
	.fault =	snd_pcm_mmap_control_fault,
};

static int snd_pcm_mmap_control(struct snd_pcm_substream *substream, struct file *file,
				struct vm_area_struct *area)
{
	long size;
	if (!(area->vm_flags & VM_READ))
		return -EINVAL;
	size = area->vm_end - area->vm_start;
	if (size != PAGE_ALIGN(sizeof(struct snd_pcm_mmap_control)))
		return -EINVAL;
	area->vm_ops = &snd_pcm_vm_ops_control;
	area->vm_private_data = substream;
	area->vm_flags |= VM_DONTEXPAND | VM_DONTDUMP;
	return 0;
}

static bool pcm_status_mmap_allowed(struct snd_pcm_file *pcm_file)
{
	/* See pcm_control_mmap_allowed() below.
	 * Since older alsa-lib requires both status and control mmaps to be
	 * coupled, we have to disable the status mmap for old alsa-lib, too.
	 */
	if (pcm_file->user_pversion < SNDRV_PROTOCOL_VERSION(2, 0, 14) &&
	    (pcm_file->substream->runtime->hw.info & SNDRV_PCM_INFO_SYNC_APPLPTR))
		return false;
	return true;
}

static bool pcm_control_mmap_allowed(struct snd_pcm_file *pcm_file)
{
	if (pcm_file->no_compat_mmap)
		return false;
	/* Disallow the control mmap when SYNC_APPLPTR flag is set;
	 * it enforces the user-space to fall back to snd_pcm_sync_ptr(),
	 * thus it effectively assures the manual update of appl_ptr.
	 */
	if (pcm_file->substream->runtime->hw.info & SNDRV_PCM_INFO_SYNC_APPLPTR)
		return false;
	return true;
}

#else /* ! coherent mmap */
/*
 * don't support mmap for status and control records.
 */
#define pcm_status_mmap_allowed(pcm_file)	false
#define pcm_control_mmap_allowed(pcm_file)	false

static int snd_pcm_mmap_status(struct snd_pcm_substream *substream, struct file *file,
			       struct vm_area_struct *area)
{
	return -ENXIO;
}
static int snd_pcm_mmap_control(struct snd_pcm_substream *substream, struct file *file,
				struct vm_area_struct *area)
{
	return -ENXIO;
}
#endif /* coherent mmap */

static inline struct page *
snd_pcm_default_page_ops(struct snd_pcm_substream *substream, unsigned long ofs)
{
	void *vaddr = substream->runtime->dma_area + ofs;

	switch (substream->dma_buffer.dev.type) {
#ifdef CONFIG_SND_DMA_SGBUF
	case SNDRV_DMA_TYPE_DEV_SG:
	case SNDRV_DMA_TYPE_DEV_UC_SG:
		return snd_pcm_sgbuf_ops_page(substream, ofs);
#endif /* CONFIG_SND_DMA_SGBUF */
	case SNDRV_DMA_TYPE_VMALLOC:
		return vmalloc_to_page(vaddr);
	default:
		return virt_to_page(vaddr);
	}
}

/*
 * fault callback for mmapping a RAM page
 */
static vm_fault_t snd_pcm_mmap_data_fault(struct vm_fault *vmf)
{
	struct snd_pcm_substream *substream = vmf->vma->vm_private_data;
	struct snd_pcm_runtime *runtime;
	unsigned long offset;
	struct page * page;
	size_t dma_bytes;
	
	if (substream == NULL)
		return VM_FAULT_SIGBUS;
	runtime = substream->runtime;
	offset = vmf->pgoff << PAGE_SHIFT;
	dma_bytes = PAGE_ALIGN(runtime->dma_bytes);
	if (offset > dma_bytes - PAGE_SIZE)
		return VM_FAULT_SIGBUS;
	if (substream->ops->page)
		page = substream->ops->page(substream, offset);
	else
		page = snd_pcm_default_page_ops(substream, offset);
	if (!page)
		return VM_FAULT_SIGBUS;
	get_page(page);
	vmf->page = page;
	return 0;
}

static const struct vm_operations_struct snd_pcm_vm_ops_data = {
	.open =		snd_pcm_mmap_data_open,
	.close =	snd_pcm_mmap_data_close,
};

static const struct vm_operations_struct snd_pcm_vm_ops_data_fault = {
	.open =		snd_pcm_mmap_data_open,
	.close =	snd_pcm_mmap_data_close,
	.fault =	snd_pcm_mmap_data_fault,
};

/*
 * mmap the DMA buffer on RAM
 */

/**
 * snd_pcm_lib_default_mmap - Default PCM data mmap function
 * @substream: PCM substream
 * @area: VMA
 *
 * This is the default mmap handler for PCM data.  When mmap pcm_ops is NULL,
 * this function is invoked implicitly.
 */
int snd_pcm_lib_default_mmap(struct snd_pcm_substream *substream,
			     struct vm_area_struct *area)
{
	area->vm_flags |= VM_DONTEXPAND | VM_DONTDUMP;
#ifdef CONFIG_GENERIC_ALLOCATOR
	if (substream->dma_buffer.dev.type == SNDRV_DMA_TYPE_DEV_IRAM) {
		area->vm_page_prot = pgprot_writecombine(area->vm_page_prot);
		return remap_pfn_range(area, area->vm_start,
				substream->dma_buffer.addr >> PAGE_SHIFT,
				area->vm_end - area->vm_start, area->vm_page_prot);
	}
#endif /* CONFIG_GENERIC_ALLOCATOR */
	if (IS_ENABLED(CONFIG_HAS_DMA) && !substream->ops->page &&
	    (substream->dma_buffer.dev.type == SNDRV_DMA_TYPE_DEV ||
	     substream->dma_buffer.dev.type == SNDRV_DMA_TYPE_DEV_UC))
		return dma_mmap_coherent(substream->dma_buffer.dev.dev,
					 area,
					 substream->runtime->dma_area,
					 substream->runtime->dma_addr,
					 substream->runtime->dma_bytes);
	/* mmap with fault handler */
	area->vm_ops = &snd_pcm_vm_ops_data_fault;
	return 0;
}
EXPORT_SYMBOL_GPL(snd_pcm_lib_default_mmap);

/*
 * mmap the DMA buffer on I/O memory area
 */
#if SNDRV_PCM_INFO_MMAP_IOMEM
/**
 * snd_pcm_lib_mmap_iomem - Default PCM data mmap function for I/O mem
 * @substream: PCM substream
 * @area: VMA
 *
 * When your hardware uses the iomapped pages as the hardware buffer and
 * wants to mmap it, pass this function as mmap pcm_ops.  Note that this
 * is supposed to work only on limited architectures.
 */
int snd_pcm_lib_mmap_iomem(struct snd_pcm_substream *substream,
			   struct vm_area_struct *area)
{
	struct snd_pcm_runtime *runtime = substream->runtime;

	area->vm_page_prot = pgprot_noncached(area->vm_page_prot);
	return vm_iomap_memory(area, runtime->dma_addr, runtime->dma_bytes);
}
EXPORT_SYMBOL(snd_pcm_lib_mmap_iomem);
#endif /* SNDRV_PCM_INFO_MMAP */

/*
 * mmap DMA buffer
 */
int snd_pcm_mmap_data(struct snd_pcm_substream *substream, struct file *file,
		      struct vm_area_struct *area)
{
	struct snd_pcm_runtime *runtime;
	long size;
	unsigned long offset;
	size_t dma_bytes;
	int err;

	if (substream->stream == SNDRV_PCM_STREAM_PLAYBACK) {
		if (!(area->vm_flags & (VM_WRITE|VM_READ)))
			return -EINVAL;
	} else {
		if (!(area->vm_flags & VM_READ))
			return -EINVAL;
	}
	runtime = substream->runtime;
	if (runtime->status->state == SNDRV_PCM_STATE_OPEN)
		return -EBADFD;
	if (!(runtime->info & SNDRV_PCM_INFO_MMAP))
		return -ENXIO;
	if (runtime->access == SNDRV_PCM_ACCESS_RW_INTERLEAVED ||
	    runtime->access == SNDRV_PCM_ACCESS_RW_NONINTERLEAVED)
		return -EINVAL;
	size = area->vm_end - area->vm_start;
	offset = area->vm_pgoff << PAGE_SHIFT;
	dma_bytes = PAGE_ALIGN(runtime->dma_bytes);
	if ((size_t)size > dma_bytes)
		return -EINVAL;
	if (offset > dma_bytes - size)
		return -EINVAL;

	area->vm_ops = &snd_pcm_vm_ops_data;
	area->vm_private_data = substream;
	if (substream->ops->mmap)
		err = substream->ops->mmap(substream, area);
	else
		err = snd_pcm_lib_default_mmap(substream, area);
	if (!err)
		atomic_inc(&substream->mmap_count);
	return err;
}
EXPORT_SYMBOL(snd_pcm_mmap_data);

static int snd_pcm_mmap(struct file *file, struct vm_area_struct *area)
{
	struct snd_pcm_file * pcm_file;
	struct snd_pcm_substream *substream;	
	unsigned long offset;
	
	pcm_file = file->private_data;
	substream = pcm_file->substream;
	if (PCM_RUNTIME_CHECK(substream))
		return -ENXIO;

	offset = area->vm_pgoff << PAGE_SHIFT;
	switch (offset) {
	case SNDRV_PCM_MMAP_OFFSET_STATUS_OLD:
		if (pcm_file->no_compat_mmap || !IS_ENABLED(CONFIG_64BIT))
			return -ENXIO;
		fallthrough;
	case SNDRV_PCM_MMAP_OFFSET_STATUS_NEW:
		if (!pcm_status_mmap_allowed(pcm_file))
			return -ENXIO;
		return snd_pcm_mmap_status(substream, file, area);
	case SNDRV_PCM_MMAP_OFFSET_CONTROL_OLD:
		if (pcm_file->no_compat_mmap || !IS_ENABLED(CONFIG_64BIT))
			return -ENXIO;
		fallthrough;
	case SNDRV_PCM_MMAP_OFFSET_CONTROL_NEW:
		if (!pcm_control_mmap_allowed(pcm_file))
			return -ENXIO;
		return snd_pcm_mmap_control(substream, file, area);
	default:
		return snd_pcm_mmap_data(substream, file, area);
	}
	return 0;
}

static int snd_pcm_fasync(int fd, struct file * file, int on)
{
	struct snd_pcm_file * pcm_file;
	struct snd_pcm_substream *substream;
	struct snd_pcm_runtime *runtime;

	pcm_file = file->private_data;
	substream = pcm_file->substream;
	if (PCM_RUNTIME_CHECK(substream))
		return -ENXIO;
	runtime = substream->runtime;
	return fasync_helper(fd, file, on, &runtime->fasync);
}

/*
 * ioctl32 compat
 */
#ifdef CONFIG_COMPAT
#include "pcm_compat.c"
#else
#define snd_pcm_ioctl_compat	NULL
#endif

/*
 *  To be removed helpers to keep binary compatibility
 */

#ifdef CONFIG_SND_SUPPORT_OLD_API
#define __OLD_TO_NEW_MASK(x) ((x&7)|((x&0x07fffff8)<<5))
#define __NEW_TO_OLD_MASK(x) ((x&7)|((x&0xffffff00)>>5))

static void snd_pcm_hw_convert_from_old_params(struct snd_pcm_hw_params *params,
					       struct snd_pcm_hw_params_old *oparams)
{
	unsigned int i;

	memset(params, 0, sizeof(*params));
	params->flags = oparams->flags;
	for (i = 0; i < ARRAY_SIZE(oparams->masks); i++)
		params->masks[i].bits[0] = oparams->masks[i];
	memcpy(params->intervals, oparams->intervals, sizeof(oparams->intervals));
	params->rmask = __OLD_TO_NEW_MASK(oparams->rmask);
	params->cmask = __OLD_TO_NEW_MASK(oparams->cmask);
	params->info = oparams->info;
	params->msbits = oparams->msbits;
	params->rate_num = oparams->rate_num;
	params->rate_den = oparams->rate_den;
	params->fifo_size = oparams->fifo_size;
}

static void snd_pcm_hw_convert_to_old_params(struct snd_pcm_hw_params_old *oparams,
					     struct snd_pcm_hw_params *params)
{
	unsigned int i;

	memset(oparams, 0, sizeof(*oparams));
	oparams->flags = params->flags;
	for (i = 0; i < ARRAY_SIZE(oparams->masks); i++)
		oparams->masks[i] = params->masks[i].bits[0];
	memcpy(oparams->intervals, params->intervals, sizeof(oparams->intervals));
	oparams->rmask = __NEW_TO_OLD_MASK(params->rmask);
	oparams->cmask = __NEW_TO_OLD_MASK(params->cmask);
	oparams->info = params->info;
	oparams->msbits = params->msbits;
	oparams->rate_num = params->rate_num;
	oparams->rate_den = params->rate_den;
	oparams->fifo_size = params->fifo_size;
}

static int snd_pcm_hw_refine_old_user(struct snd_pcm_substream *substream,
				      struct snd_pcm_hw_params_old __user * _oparams)
{
	struct snd_pcm_hw_params *params;
	struct snd_pcm_hw_params_old *oparams = NULL;
	int err;

	params = kmalloc(sizeof(*params), GFP_KERNEL);
	if (!params)
		return -ENOMEM;

	oparams = memdup_user(_oparams, sizeof(*oparams));
	if (IS_ERR(oparams)) {
		err = PTR_ERR(oparams);
		goto out;
	}
	snd_pcm_hw_convert_from_old_params(params, oparams);
	err = snd_pcm_hw_refine(substream, params);
	if (err < 0)
		goto out_old;

	err = fixup_unreferenced_params(substream, params);
	if (err < 0)
		goto out_old;

	snd_pcm_hw_convert_to_old_params(oparams, params);
	if (copy_to_user(_oparams, oparams, sizeof(*oparams)))
		err = -EFAULT;
out_old:
	kfree(oparams);
out:
	kfree(params);
	return err;
}

static int snd_pcm_hw_params_old_user(struct snd_pcm_substream *substream,
				      struct snd_pcm_hw_params_old __user * _oparams)
{
	struct snd_pcm_hw_params *params;
	struct snd_pcm_hw_params_old *oparams = NULL;
	int err;

	params = kmalloc(sizeof(*params), GFP_KERNEL);
	if (!params)
		return -ENOMEM;

	oparams = memdup_user(_oparams, sizeof(*oparams));
	if (IS_ERR(oparams)) {
		err = PTR_ERR(oparams);
		goto out;
	}

	snd_pcm_hw_convert_from_old_params(params, oparams);
	err = snd_pcm_hw_params(substream, params);
	if (err < 0)
		goto out_old;

	snd_pcm_hw_convert_to_old_params(oparams, params);
	if (copy_to_user(_oparams, oparams, sizeof(*oparams)))
		err = -EFAULT;
out_old:
	kfree(oparams);
out:
	kfree(params);
	return err;
}
#endif /* CONFIG_SND_SUPPORT_OLD_API */

#ifndef CONFIG_MMU
static unsigned long snd_pcm_get_unmapped_area(struct file *file,
					       unsigned long addr,
					       unsigned long len,
					       unsigned long pgoff,
					       unsigned long flags)
{
	struct snd_pcm_file *pcm_file = file->private_data;
	struct snd_pcm_substream *substream = pcm_file->substream;
	struct snd_pcm_runtime *runtime = substream->runtime;
	unsigned long offset = pgoff << PAGE_SHIFT;

	switch (offset) {
	case SNDRV_PCM_MMAP_OFFSET_STATUS_NEW:
		return (unsigned long)runtime->status;
	case SNDRV_PCM_MMAP_OFFSET_CONTROL_NEW:
		return (unsigned long)runtime->control;
	default:
		return (unsigned long)runtime->dma_area + offset;
	}
}
#else
# define snd_pcm_get_unmapped_area NULL
#endif

/*
 *  Register section
 */

const struct file_operations snd_pcm_f_ops[2] = {
	{
		.owner =		THIS_MODULE,
		.write =		snd_pcm_write,
		.write_iter =		snd_pcm_writev,
		.open =			snd_pcm_playback_open,
		.release =		snd_pcm_release,
		.llseek =		no_llseek,
		.poll =			snd_pcm_poll,
		.unlocked_ioctl =	snd_pcm_ioctl,
		.compat_ioctl = 	snd_pcm_ioctl_compat,
		.mmap =			snd_pcm_mmap,
		.fasync =		snd_pcm_fasync,
		.get_unmapped_area =	snd_pcm_get_unmapped_area,
	},
	{
		.owner =		THIS_MODULE,
		.read =			snd_pcm_read,
		.read_iter =		snd_pcm_readv,
		.open =			snd_pcm_capture_open,
		.release =		snd_pcm_release,
		.llseek =		no_llseek,
		.poll =			snd_pcm_poll,
		.unlocked_ioctl =	snd_pcm_ioctl,
		.compat_ioctl = 	snd_pcm_ioctl_compat,
		.mmap =			snd_pcm_mmap,
		.fasync =		snd_pcm_fasync,
		.get_unmapped_area =	snd_pcm_get_unmapped_area,
	}
};<|MERGE_RESOLUTION|>--- conflicted
+++ resolved
@@ -1691,15 +1691,8 @@
 			return err;
 	}
 
-<<<<<<< HEAD
-	for (stream = 0; stream < 2; stream++)
-		for (substream = pcm->streams[stream].substream;
-		     substream; substream = substream->next)
-			snd_pcm_sync_stop(substream, false);
-=======
 	for_each_pcm_substream(pcm, stream, substream)
 		snd_pcm_sync_stop(substream, false);
->>>>>>> 4bcf3b75
 
 	return 0;
 }
